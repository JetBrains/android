MODULE                        : project
    ExternalModuleGroup           :
    ExternalModuleVersion         : unspecified
    LinkedProjectId               : project
    LinkedProjectPath             : <ROOT>
    RootProjectPath               : <ROOT>
    COMPILER_MODULE_EXTENSION
        compilerSourceOutputPath      : file://<ROOT>/build/classes/production/project [-]
        compilerTestOutputPath        : file://<ROOT>/build/classes/test/project [-]
        isCompilerPathInherited       : true
        isExcludeOutput               : true
    ModuleFile                    : <ROOT>/.idea/modules/project.iml [-]
    ModuleTypeName                : JAVA_MODULE
    CONENT_ENTRY                  : file://<ROOT>
        EXCLUDE_FOLDER                : file://<ROOT>/.gradle
        EXCLUDE_FOLDER                : file://<ROOT>/build [-]
    JDK                           : <NAME_CUT> JavaSDK
    *isInherited                  : true
    ORDER_ENTRY                   : <Module source>
    BUILD_TASKS
LIBRARY_TABLE
    - library                     : android.arch.core:runtime:1.1.1@aar (IdeAndroidLibraryImpl)
        aidlFolder                    : <GRADLE>/caches/<GRADLE_VERSION>/transforms/xxxxxxxxxxxxxxxxxxxxxxxxxxxxxxxx/transformed/runtime-1.1.1/aidl [-]
        artifact                      : <M2>/android/arch/core/runtime/1.1.1/runtime-1.1.1.aar
        artifactAddress               : android.arch.core:runtime:1.1.1@aar
        assetsFolder                  : <GRADLE>/caches/<GRADLE_VERSION>/transforms/xxxxxxxxxxxxxxxxxxxxxxxxxxxxxxxx/transformed/runtime-1.1.1/assets [-]
        - compileJarFiles             : <GRADLE>/caches/<GRADLE_VERSION>/transforms/xxxxxxxxxxxxxxxxxxxxxxxxxxxxxxxx/transformed/runtime-1.1.1/jars/classes.jar
        component                     : android.arch.core:runtime:1.1.1
        externalAnnotations           : <GRADLE>/caches/<GRADLE_VERSION>/transforms/xxxxxxxxxxxxxxxxxxxxxxxxxxxxxxxx/transformed/runtime-1.1.1/annotations.zip [-]
        folder                        : <GRADLE>/caches/<GRADLE_VERSION>/transforms/xxxxxxxxxxxxxxxxxxxxxxxxxxxxxxxx/transformed/runtime-1.1.1
        jniFolder                     : <GRADLE>/caches/<GRADLE_VERSION>/transforms/xxxxxxxxxxxxxxxxxxxxxxxxxxxxxxxx/transformed/runtime-1.1.1/jni [-]
        manifest                      : <GRADLE>/caches/<GRADLE_VERSION>/transforms/xxxxxxxxxxxxxxxxxxxxxxxxxxxxxxxx/transformed/runtime-1.1.1/AndroidManifest.xml
        proguardRules                 : <GRADLE>/caches/<GRADLE_VERSION>/transforms/xxxxxxxxxxxxxxxxxxxxxxxxxxxxxxxx/transformed/runtime-1.1.1/proguard.txt [-]
        publicResources               : <GRADLE>/caches/<GRADLE_VERSION>/transforms/xxxxxxxxxxxxxxxxxxxxxxxxxxxxxxxx/transformed/runtime-1.1.1/public.txt [-]
        renderscriptFolder            : <GRADLE>/caches/<GRADLE_VERSION>/transforms/xxxxxxxxxxxxxxxxxxxxxxxxxxxxxxxx/transformed/runtime-1.1.1/rs [-]
        resFolder                     : <GRADLE>/caches/<GRADLE_VERSION>/transforms/xxxxxxxxxxxxxxxxxxxxxxxxxxxxxxxx/transformed/runtime-1.1.1/res [-]
        resStaticLibrary              : <GRADLE>/caches/<GRADLE_VERSION>/transforms/xxxxxxxxxxxxxxxxxxxxxxxxxxxxxxxx/transformed/runtime-1.1.1/res.apk [-]
        - runtimeJarFiles             : <GRADLE>/caches/<GRADLE_VERSION>/transforms/xxxxxxxxxxxxxxxxxxxxxxxxxxxxxxxx/transformed/runtime-1.1.1/jars/classes.jar
        symbolFile                    : <GRADLE>/caches/<GRADLE_VERSION>/transforms/xxxxxxxxxxxxxxxxxxxxxxxxxxxxxxxx/transformed/runtime-1.1.1/R.txt
    - library                     : android.arch.lifecycle:livedata-core:1.1.1@aar (IdeAndroidLibraryImpl)
        aidlFolder                    : <GRADLE>/caches/<GRADLE_VERSION>/transforms/xxxxxxxxxxxxxxxxxxxxxxxxxxxxxxxx/transformed/livedata-core-1.1.1/aidl [-]
        artifact                      : <M2>/android/arch/lifecycle/livedata-core/1.1.1/livedata-core-1.1.1.aar
        artifactAddress               : android.arch.lifecycle:livedata-core:1.1.1@aar
        assetsFolder                  : <GRADLE>/caches/<GRADLE_VERSION>/transforms/xxxxxxxxxxxxxxxxxxxxxxxxxxxxxxxx/transformed/livedata-core-1.1.1/assets [-]
        - compileJarFiles             : <GRADLE>/caches/<GRADLE_VERSION>/transforms/xxxxxxxxxxxxxxxxxxxxxxxxxxxxxxxx/transformed/livedata-core-1.1.1/jars/classes.jar
        component                     : android.arch.lifecycle:livedata-core:1.1.1
        externalAnnotations           : <GRADLE>/caches/<GRADLE_VERSION>/transforms/xxxxxxxxxxxxxxxxxxxxxxxxxxxxxxxx/transformed/livedata-core-1.1.1/annotations.zip [-]
        folder                        : <GRADLE>/caches/<GRADLE_VERSION>/transforms/xxxxxxxxxxxxxxxxxxxxxxxxxxxxxxxx/transformed/livedata-core-1.1.1
        jniFolder                     : <GRADLE>/caches/<GRADLE_VERSION>/transforms/xxxxxxxxxxxxxxxxxxxxxxxxxxxxxxxx/transformed/livedata-core-1.1.1/jni [-]
        manifest                      : <GRADLE>/caches/<GRADLE_VERSION>/transforms/xxxxxxxxxxxxxxxxxxxxxxxxxxxxxxxx/transformed/livedata-core-1.1.1/AndroidManifest.xml
        proguardRules                 : <GRADLE>/caches/<GRADLE_VERSION>/transforms/xxxxxxxxxxxxxxxxxxxxxxxxxxxxxxxx/transformed/livedata-core-1.1.1/proguard.txt [-]
        publicResources               : <GRADLE>/caches/<GRADLE_VERSION>/transforms/xxxxxxxxxxxxxxxxxxxxxxxxxxxxxxxx/transformed/livedata-core-1.1.1/public.txt [-]
        renderscriptFolder            : <GRADLE>/caches/<GRADLE_VERSION>/transforms/xxxxxxxxxxxxxxxxxxxxxxxxxxxxxxxx/transformed/livedata-core-1.1.1/rs [-]
        resFolder                     : <GRADLE>/caches/<GRADLE_VERSION>/transforms/xxxxxxxxxxxxxxxxxxxxxxxxxxxxxxxx/transformed/livedata-core-1.1.1/res [-]
        resStaticLibrary              : <GRADLE>/caches/<GRADLE_VERSION>/transforms/xxxxxxxxxxxxxxxxxxxxxxxxxxxxxxxx/transformed/livedata-core-1.1.1/res.apk [-]
        - runtimeJarFiles             : <GRADLE>/caches/<GRADLE_VERSION>/transforms/xxxxxxxxxxxxxxxxxxxxxxxxxxxxxxxx/transformed/livedata-core-1.1.1/jars/classes.jar
        symbolFile                    : <GRADLE>/caches/<GRADLE_VERSION>/transforms/xxxxxxxxxxxxxxxxxxxxxxxxxxxxxxxx/transformed/livedata-core-1.1.1/R.txt
    - library                     : android.arch.lifecycle:livedata:1.1.1@aar (IdeAndroidLibraryImpl)
        aidlFolder                    : <GRADLE>/caches/<GRADLE_VERSION>/transforms/xxxxxxxxxxxxxxxxxxxxxxxxxxxxxxxx/transformed/livedata-1.1.1/aidl [-]
        artifact                      : <M2>/android/arch/lifecycle/livedata/1.1.1/livedata-1.1.1.aar
        artifactAddress               : android.arch.lifecycle:livedata:1.1.1@aar
        assetsFolder                  : <GRADLE>/caches/<GRADLE_VERSION>/transforms/xxxxxxxxxxxxxxxxxxxxxxxxxxxxxxxx/transformed/livedata-1.1.1/assets [-]
        - compileJarFiles             : <GRADLE>/caches/<GRADLE_VERSION>/transforms/xxxxxxxxxxxxxxxxxxxxxxxxxxxxxxxx/transformed/livedata-1.1.1/jars/classes.jar
        component                     : android.arch.lifecycle:livedata:1.1.1
        externalAnnotations           : <GRADLE>/caches/<GRADLE_VERSION>/transforms/xxxxxxxxxxxxxxxxxxxxxxxxxxxxxxxx/transformed/livedata-1.1.1/annotations.zip [-]
        folder                        : <GRADLE>/caches/<GRADLE_VERSION>/transforms/xxxxxxxxxxxxxxxxxxxxxxxxxxxxxxxx/transformed/livedata-1.1.1
        jniFolder                     : <GRADLE>/caches/<GRADLE_VERSION>/transforms/xxxxxxxxxxxxxxxxxxxxxxxxxxxxxxxx/transformed/livedata-1.1.1/jni [-]
        manifest                      : <GRADLE>/caches/<GRADLE_VERSION>/transforms/xxxxxxxxxxxxxxxxxxxxxxxxxxxxxxxx/transformed/livedata-1.1.1/AndroidManifest.xml
        proguardRules                 : <GRADLE>/caches/<GRADLE_VERSION>/transforms/xxxxxxxxxxxxxxxxxxxxxxxxxxxxxxxx/transformed/livedata-1.1.1/proguard.txt [-]
        publicResources               : <GRADLE>/caches/<GRADLE_VERSION>/transforms/xxxxxxxxxxxxxxxxxxxxxxxxxxxxxxxx/transformed/livedata-1.1.1/public.txt [-]
        renderscriptFolder            : <GRADLE>/caches/<GRADLE_VERSION>/transforms/xxxxxxxxxxxxxxxxxxxxxxxxxxxxxxxx/transformed/livedata-1.1.1/rs [-]
        resFolder                     : <GRADLE>/caches/<GRADLE_VERSION>/transforms/xxxxxxxxxxxxxxxxxxxxxxxxxxxxxxxx/transformed/livedata-1.1.1/res [-]
        resStaticLibrary              : <GRADLE>/caches/<GRADLE_VERSION>/transforms/xxxxxxxxxxxxxxxxxxxxxxxxxxxxxxxx/transformed/livedata-1.1.1/res.apk [-]
        - runtimeJarFiles             : <GRADLE>/caches/<GRADLE_VERSION>/transforms/xxxxxxxxxxxxxxxxxxxxxxxxxxxxxxxx/transformed/livedata-1.1.1/jars/classes.jar
        symbolFile                    : <GRADLE>/caches/<GRADLE_VERSION>/transforms/xxxxxxxxxxxxxxxxxxxxxxxxxxxxxxxx/transformed/livedata-1.1.1/R.txt
    - library                     : android.arch.lifecycle:runtime:1.1.1@aar (IdeAndroidLibraryImpl)
        aidlFolder                    : <GRADLE>/caches/<GRADLE_VERSION>/transforms/xxxxxxxxxxxxxxxxxxxxxxxxxxxxxxxx/transformed/runtime-1.1.1/aidl [-]
        artifact                      : <M2>/android/arch/lifecycle/runtime/1.1.1/runtime-1.1.1.aar
        artifactAddress               : android.arch.lifecycle:runtime:1.1.1@aar
        assetsFolder                  : <GRADLE>/caches/<GRADLE_VERSION>/transforms/xxxxxxxxxxxxxxxxxxxxxxxxxxxxxxxx/transformed/runtime-1.1.1/assets [-]
        - compileJarFiles             : <GRADLE>/caches/<GRADLE_VERSION>/transforms/xxxxxxxxxxxxxxxxxxxxxxxxxxxxxxxx/transformed/runtime-1.1.1/jars/classes.jar
        component                     : android.arch.lifecycle:runtime:1.1.1
        externalAnnotations           : <GRADLE>/caches/<GRADLE_VERSION>/transforms/xxxxxxxxxxxxxxxxxxxxxxxxxxxxxxxx/transformed/runtime-1.1.1/annotations.zip [-]
        folder                        : <GRADLE>/caches/<GRADLE_VERSION>/transforms/xxxxxxxxxxxxxxxxxxxxxxxxxxxxxxxx/transformed/runtime-1.1.1
        jniFolder                     : <GRADLE>/caches/<GRADLE_VERSION>/transforms/xxxxxxxxxxxxxxxxxxxxxxxxxxxxxxxx/transformed/runtime-1.1.1/jni [-]
        manifest                      : <GRADLE>/caches/<GRADLE_VERSION>/transforms/xxxxxxxxxxxxxxxxxxxxxxxxxxxxxxxx/transformed/runtime-1.1.1/AndroidManifest.xml
        proguardRules                 : <GRADLE>/caches/<GRADLE_VERSION>/transforms/xxxxxxxxxxxxxxxxxxxxxxxxxxxxxxxx/transformed/runtime-1.1.1/proguard.txt
        publicResources               : <GRADLE>/caches/<GRADLE_VERSION>/transforms/xxxxxxxxxxxxxxxxxxxxxxxxxxxxxxxx/transformed/runtime-1.1.1/public.txt [-]
        renderscriptFolder            : <GRADLE>/caches/<GRADLE_VERSION>/transforms/xxxxxxxxxxxxxxxxxxxxxxxxxxxxxxxx/transformed/runtime-1.1.1/rs [-]
        resFolder                     : <GRADLE>/caches/<GRADLE_VERSION>/transforms/xxxxxxxxxxxxxxxxxxxxxxxxxxxxxxxx/transformed/runtime-1.1.1/res [-]
        resStaticLibrary              : <GRADLE>/caches/<GRADLE_VERSION>/transforms/xxxxxxxxxxxxxxxxxxxxxxxxxxxxxxxx/transformed/runtime-1.1.1/res.apk [-]
        - runtimeJarFiles             : <GRADLE>/caches/<GRADLE_VERSION>/transforms/xxxxxxxxxxxxxxxxxxxxxxxxxxxxxxxx/transformed/runtime-1.1.1/jars/classes.jar
        symbolFile                    : <GRADLE>/caches/<GRADLE_VERSION>/transforms/xxxxxxxxxxxxxxxxxxxxxxxxxxxxxxxx/transformed/runtime-1.1.1/R.txt
    - library                     : android.arch.lifecycle:viewmodel:1.1.1@aar (IdeAndroidLibraryImpl)
        aidlFolder                    : <GRADLE>/caches/<GRADLE_VERSION>/transforms/xxxxxxxxxxxxxxxxxxxxxxxxxxxxxxxx/transformed/viewmodel-1.1.1/aidl [-]
        artifact                      : <M2>/android/arch/lifecycle/viewmodel/1.1.1/viewmodel-1.1.1.aar
        artifactAddress               : android.arch.lifecycle:viewmodel:1.1.1@aar
        assetsFolder                  : <GRADLE>/caches/<GRADLE_VERSION>/transforms/xxxxxxxxxxxxxxxxxxxxxxxxxxxxxxxx/transformed/viewmodel-1.1.1/assets [-]
        - compileJarFiles             : <GRADLE>/caches/<GRADLE_VERSION>/transforms/xxxxxxxxxxxxxxxxxxxxxxxxxxxxxxxx/transformed/viewmodel-1.1.1/jars/classes.jar
        component                     : android.arch.lifecycle:viewmodel:1.1.1
        externalAnnotations           : <GRADLE>/caches/<GRADLE_VERSION>/transforms/xxxxxxxxxxxxxxxxxxxxxxxxxxxxxxxx/transformed/viewmodel-1.1.1/annotations.zip [-]
        folder                        : <GRADLE>/caches/<GRADLE_VERSION>/transforms/xxxxxxxxxxxxxxxxxxxxxxxxxxxxxxxx/transformed/viewmodel-1.1.1
        jniFolder                     : <GRADLE>/caches/<GRADLE_VERSION>/transforms/xxxxxxxxxxxxxxxxxxxxxxxxxxxxxxxx/transformed/viewmodel-1.1.1/jni [-]
        manifest                      : <GRADLE>/caches/<GRADLE_VERSION>/transforms/xxxxxxxxxxxxxxxxxxxxxxxxxxxxxxxx/transformed/viewmodel-1.1.1/AndroidManifest.xml
        proguardRules                 : <GRADLE>/caches/<GRADLE_VERSION>/transforms/xxxxxxxxxxxxxxxxxxxxxxxxxxxxxxxx/transformed/viewmodel-1.1.1/proguard.txt
        publicResources               : <GRADLE>/caches/<GRADLE_VERSION>/transforms/xxxxxxxxxxxxxxxxxxxxxxxxxxxxxxxx/transformed/viewmodel-1.1.1/public.txt [-]
        renderscriptFolder            : <GRADLE>/caches/<GRADLE_VERSION>/transforms/xxxxxxxxxxxxxxxxxxxxxxxxxxxxxxxx/transformed/viewmodel-1.1.1/rs [-]
        resFolder                     : <GRADLE>/caches/<GRADLE_VERSION>/transforms/xxxxxxxxxxxxxxxxxxxxxxxxxxxxxxxx/transformed/viewmodel-1.1.1/res [-]
        resStaticLibrary              : <GRADLE>/caches/<GRADLE_VERSION>/transforms/xxxxxxxxxxxxxxxxxxxxxxxxxxxxxxxx/transformed/viewmodel-1.1.1/res.apk [-]
        - runtimeJarFiles             : <GRADLE>/caches/<GRADLE_VERSION>/transforms/xxxxxxxxxxxxxxxxxxxxxxxxxxxxxxxx/transformed/viewmodel-1.1.1/jars/classes.jar
        symbolFile                    : <GRADLE>/caches/<GRADLE_VERSION>/transforms/xxxxxxxxxxxxxxxxxxxxxxxxxxxxxxxx/transformed/viewmodel-1.1.1/R.txt
    - library                     : com.android.support.constraint:constraint-layout:1.0.2@aar (IdeAndroidLibraryImpl)
        aidlFolder                    : <GRADLE>/caches/<GRADLE_VERSION>/transforms/xxxxxxxxxxxxxxxxxxxxxxxxxxxxxxxx/transformed/constraint-layout-1.0.2/aidl [-]
        artifact                      : <M2>/com/android/support/constraint/constraint-layout/1.0.2/constraint-layout-1.0.2.aar
        artifactAddress               : com.android.support.constraint:constraint-layout:1.0.2@aar
        assetsFolder                  : <GRADLE>/caches/<GRADLE_VERSION>/transforms/xxxxxxxxxxxxxxxxxxxxxxxxxxxxxxxx/transformed/constraint-layout-1.0.2/assets [-]
        - compileJarFiles             : <GRADLE>/caches/<GRADLE_VERSION>/transforms/xxxxxxxxxxxxxxxxxxxxxxxxxxxxxxxx/transformed/constraint-layout-1.0.2/jars/classes.jar
        component                     : com.android.support.constraint:constraint-layout:1.0.2
        externalAnnotations           : <GRADLE>/caches/<GRADLE_VERSION>/transforms/xxxxxxxxxxxxxxxxxxxxxxxxxxxxxxxx/transformed/constraint-layout-1.0.2/annotations.zip [-]
        folder                        : <GRADLE>/caches/<GRADLE_VERSION>/transforms/xxxxxxxxxxxxxxxxxxxxxxxxxxxxxxxx/transformed/constraint-layout-1.0.2
        jniFolder                     : <GRADLE>/caches/<GRADLE_VERSION>/transforms/xxxxxxxxxxxxxxxxxxxxxxxxxxxxxxxx/transformed/constraint-layout-1.0.2/jni [-]
        manifest                      : <GRADLE>/caches/<GRADLE_VERSION>/transforms/xxxxxxxxxxxxxxxxxxxxxxxxxxxxxxxx/transformed/constraint-layout-1.0.2/AndroidManifest.xml
        proguardRules                 : <GRADLE>/caches/<GRADLE_VERSION>/transforms/xxxxxxxxxxxxxxxxxxxxxxxxxxxxxxxx/transformed/constraint-layout-1.0.2/proguard.txt [-]
        publicResources               : <GRADLE>/caches/<GRADLE_VERSION>/transforms/xxxxxxxxxxxxxxxxxxxxxxxxxxxxxxxx/transformed/constraint-layout-1.0.2/public.txt [-]
        renderscriptFolder            : <GRADLE>/caches/<GRADLE_VERSION>/transforms/xxxxxxxxxxxxxxxxxxxxxxxxxxxxxxxx/transformed/constraint-layout-1.0.2/rs [-]
        resFolder                     : <GRADLE>/caches/<GRADLE_VERSION>/transforms/xxxxxxxxxxxxxxxxxxxxxxxxxxxxxxxx/transformed/constraint-layout-1.0.2/res
        resStaticLibrary              : <GRADLE>/caches/<GRADLE_VERSION>/transforms/xxxxxxxxxxxxxxxxxxxxxxxxxxxxxxxx/transformed/constraint-layout-1.0.2/res.apk [-]
        - runtimeJarFiles             : <GRADLE>/caches/<GRADLE_VERSION>/transforms/xxxxxxxxxxxxxxxxxxxxxxxxxxxxxxxx/transformed/constraint-layout-1.0.2/jars/classes.jar
        symbolFile                    : <GRADLE>/caches/<GRADLE_VERSION>/transforms/xxxxxxxxxxxxxxxxxxxxxxxxxxxxxxxx/transformed/constraint-layout-1.0.2/R.txt
    - library                     : com.android.support.test.espresso:espresso-core:3.0.2@aar (IdeAndroidLibraryImpl)
        aidlFolder                    : <GRADLE>/caches/<GRADLE_VERSION>/transforms/xxxxxxxxxxxxxxxxxxxxxxxxxxxxxxxx/transformed/espresso-core-3.0.2/aidl [-]
        artifact                      : <M2>/com/android/support/test/espresso/espresso-core/3.0.2/espresso-core-3.0.2.aar
        artifactAddress               : com.android.support.test.espresso:espresso-core:3.0.2@aar
        assetsFolder                  : <GRADLE>/caches/<GRADLE_VERSION>/transforms/xxxxxxxxxxxxxxxxxxxxxxxxxxxxxxxx/transformed/espresso-core-3.0.2/assets [-]
        - compileJarFiles             : <GRADLE>/caches/<GRADLE_VERSION>/transforms/xxxxxxxxxxxxxxxxxxxxxxxxxxxxxxxx/transformed/espresso-core-3.0.2/jars/classes.jar
        component                     : com.android.support.test.espresso:espresso-core:3.0.2
        externalAnnotations           : <GRADLE>/caches/<GRADLE_VERSION>/transforms/xxxxxxxxxxxxxxxxxxxxxxxxxxxxxxxx/transformed/espresso-core-3.0.2/annotations.zip [-]
        folder                        : <GRADLE>/caches/<GRADLE_VERSION>/transforms/xxxxxxxxxxxxxxxxxxxxxxxxxxxxxxxx/transformed/espresso-core-3.0.2
        jniFolder                     : <GRADLE>/caches/<GRADLE_VERSION>/transforms/xxxxxxxxxxxxxxxxxxxxxxxxxxxxxxxx/transformed/espresso-core-3.0.2/jni [-]
        manifest                      : <GRADLE>/caches/<GRADLE_VERSION>/transforms/xxxxxxxxxxxxxxxxxxxxxxxxxxxxxxxx/transformed/espresso-core-3.0.2/AndroidManifest.xml
        proguardRules                 : <GRADLE>/caches/<GRADLE_VERSION>/transforms/xxxxxxxxxxxxxxxxxxxxxxxxxxxxxxxx/transformed/espresso-core-3.0.2/proguard.txt
        publicResources               : <GRADLE>/caches/<GRADLE_VERSION>/transforms/xxxxxxxxxxxxxxxxxxxxxxxxxxxxxxxx/transformed/espresso-core-3.0.2/public.txt [-]
        renderscriptFolder            : <GRADLE>/caches/<GRADLE_VERSION>/transforms/xxxxxxxxxxxxxxxxxxxxxxxxxxxxxxxx/transformed/espresso-core-3.0.2/rs [-]
        resFolder                     : <GRADLE>/caches/<GRADLE_VERSION>/transforms/xxxxxxxxxxxxxxxxxxxxxxxxxxxxxxxx/transformed/espresso-core-3.0.2/res [-]
        resStaticLibrary              : <GRADLE>/caches/<GRADLE_VERSION>/transforms/xxxxxxxxxxxxxxxxxxxxxxxxxxxxxxxx/transformed/espresso-core-3.0.2/res.apk [-]
        - runtimeJarFiles             : <GRADLE>/caches/<GRADLE_VERSION>/transforms/xxxxxxxxxxxxxxxxxxxxxxxxxxxxxxxx/transformed/espresso-core-3.0.2/jars/classes.jar
        symbolFile                    : <GRADLE>/caches/<GRADLE_VERSION>/transforms/xxxxxxxxxxxxxxxxxxxxxxxxxxxxxxxx/transformed/espresso-core-3.0.2/R.txt
    - library                     : com.android.support.test.espresso:espresso-idling-resource:3.0.2@aar (IdeAndroidLibraryImpl)
        aidlFolder                    : <GRADLE>/caches/<GRADLE_VERSION>/transforms/xxxxxxxxxxxxxxxxxxxxxxxxxxxxxxxx/transformed/espresso-idling-resource-3.0.2/aidl [-]
        artifact                      : <M2>/com/android/support/test/espresso/espresso-idling-resource/3.0.2/espresso-idling-resource-3.0.2.aar
        artifactAddress               : com.android.support.test.espresso:espresso-idling-resource:3.0.2@aar
        assetsFolder                  : <GRADLE>/caches/<GRADLE_VERSION>/transforms/xxxxxxxxxxxxxxxxxxxxxxxxxxxxxxxx/transformed/espresso-idling-resource-3.0.2/assets [-]
        - compileJarFiles             : <GRADLE>/caches/<GRADLE_VERSION>/transforms/xxxxxxxxxxxxxxxxxxxxxxxxxxxxxxxx/transformed/espresso-idling-resource-3.0.2/jars/classes.jar
        component                     : com.android.support.test.espresso:espresso-idling-resource:3.0.2
        externalAnnotations           : <GRADLE>/caches/<GRADLE_VERSION>/transforms/xxxxxxxxxxxxxxxxxxxxxxxxxxxxxxxx/transformed/espresso-idling-resource-3.0.2/annotations.zip [-]
        folder                        : <GRADLE>/caches/<GRADLE_VERSION>/transforms/xxxxxxxxxxxxxxxxxxxxxxxxxxxxxxxx/transformed/espresso-idling-resource-3.0.2
        jniFolder                     : <GRADLE>/caches/<GRADLE_VERSION>/transforms/xxxxxxxxxxxxxxxxxxxxxxxxxxxxxxxx/transformed/espresso-idling-resource-3.0.2/jni [-]
        manifest                      : <GRADLE>/caches/<GRADLE_VERSION>/transforms/xxxxxxxxxxxxxxxxxxxxxxxxxxxxxxxx/transformed/espresso-idling-resource-3.0.2/AndroidManifest.xml
        proguardRules                 : <GRADLE>/caches/<GRADLE_VERSION>/transforms/xxxxxxxxxxxxxxxxxxxxxxxxxxxxxxxx/transformed/espresso-idling-resource-3.0.2/proguard.txt [-]
        publicResources               : <GRADLE>/caches/<GRADLE_VERSION>/transforms/xxxxxxxxxxxxxxxxxxxxxxxxxxxxxxxx/transformed/espresso-idling-resource-3.0.2/public.txt [-]
        renderscriptFolder            : <GRADLE>/caches/<GRADLE_VERSION>/transforms/xxxxxxxxxxxxxxxxxxxxxxxxxxxxxxxx/transformed/espresso-idling-resource-3.0.2/rs [-]
        resFolder                     : <GRADLE>/caches/<GRADLE_VERSION>/transforms/xxxxxxxxxxxxxxxxxxxxxxxxxxxxxxxx/transformed/espresso-idling-resource-3.0.2/res [-]
        resStaticLibrary              : <GRADLE>/caches/<GRADLE_VERSION>/transforms/xxxxxxxxxxxxxxxxxxxxxxxxxxxxxxxx/transformed/espresso-idling-resource-3.0.2/res.apk [-]
        - runtimeJarFiles             : <GRADLE>/caches/<GRADLE_VERSION>/transforms/xxxxxxxxxxxxxxxxxxxxxxxxxxxxxxxx/transformed/espresso-idling-resource-3.0.2/jars/classes.jar
        symbolFile                    : <GRADLE>/caches/<GRADLE_VERSION>/transforms/xxxxxxxxxxxxxxxxxxxxxxxxxxxxxxxx/transformed/espresso-idling-resource-3.0.2/R.txt
    - library                     : com.android.support.test:monitor:1.0.2@aar (IdeAndroidLibraryImpl)
        aidlFolder                    : <GRADLE>/caches/<GRADLE_VERSION>/transforms/xxxxxxxxxxxxxxxxxxxxxxxxxxxxxxxx/transformed/monitor-1.0.2/aidl [-]
        artifact                      : <M2>/com/android/support/test/monitor/1.0.2/monitor-1.0.2.aar
        artifactAddress               : com.android.support.test:monitor:1.0.2@aar
        assetsFolder                  : <GRADLE>/caches/<GRADLE_VERSION>/transforms/xxxxxxxxxxxxxxxxxxxxxxxxxxxxxxxx/transformed/monitor-1.0.2/assets [-]
        - compileJarFiles             : <GRADLE>/caches/<GRADLE_VERSION>/transforms/xxxxxxxxxxxxxxxxxxxxxxxxxxxxxxxx/transformed/monitor-1.0.2/jars/classes.jar
        component                     : com.android.support.test:monitor:1.0.2
        externalAnnotations           : <GRADLE>/caches/<GRADLE_VERSION>/transforms/xxxxxxxxxxxxxxxxxxxxxxxxxxxxxxxx/transformed/monitor-1.0.2/annotations.zip [-]
        folder                        : <GRADLE>/caches/<GRADLE_VERSION>/transforms/xxxxxxxxxxxxxxxxxxxxxxxxxxxxxxxx/transformed/monitor-1.0.2
        jniFolder                     : <GRADLE>/caches/<GRADLE_VERSION>/transforms/xxxxxxxxxxxxxxxxxxxxxxxxxxxxxxxx/transformed/monitor-1.0.2/jni [-]
        manifest                      : <GRADLE>/caches/<GRADLE_VERSION>/transforms/xxxxxxxxxxxxxxxxxxxxxxxxxxxxxxxx/transformed/monitor-1.0.2/AndroidManifest.xml
        proguardRules                 : <GRADLE>/caches/<GRADLE_VERSION>/transforms/xxxxxxxxxxxxxxxxxxxxxxxxxxxxxxxx/transformed/monitor-1.0.2/proguard.txt
        publicResources               : <GRADLE>/caches/<GRADLE_VERSION>/transforms/xxxxxxxxxxxxxxxxxxxxxxxxxxxxxxxx/transformed/monitor-1.0.2/public.txt [-]
        renderscriptFolder            : <GRADLE>/caches/<GRADLE_VERSION>/transforms/xxxxxxxxxxxxxxxxxxxxxxxxxxxxxxxx/transformed/monitor-1.0.2/rs [-]
        resFolder                     : <GRADLE>/caches/<GRADLE_VERSION>/transforms/xxxxxxxxxxxxxxxxxxxxxxxxxxxxxxxx/transformed/monitor-1.0.2/res [-]
        resStaticLibrary              : <GRADLE>/caches/<GRADLE_VERSION>/transforms/xxxxxxxxxxxxxxxxxxxxxxxxxxxxxxxx/transformed/monitor-1.0.2/res.apk [-]
        - runtimeJarFiles             : <GRADLE>/caches/<GRADLE_VERSION>/transforms/xxxxxxxxxxxxxxxxxxxxxxxxxxxxxxxx/transformed/monitor-1.0.2/jars/classes.jar
        symbolFile                    : <GRADLE>/caches/<GRADLE_VERSION>/transforms/xxxxxxxxxxxxxxxxxxxxxxxxxxxxxxxx/transformed/monitor-1.0.2/R.txt
    - library                     : com.android.support.test:runner:1.0.2@aar (IdeAndroidLibraryImpl)
        aidlFolder                    : <GRADLE>/caches/<GRADLE_VERSION>/transforms/xxxxxxxxxxxxxxxxxxxxxxxxxxxxxxxx/transformed/runner-1.0.2/aidl [-]
        artifact                      : <M2>/com/android/support/test/runner/1.0.2/runner-1.0.2.aar
        artifactAddress               : com.android.support.test:runner:1.0.2@aar
        assetsFolder                  : <GRADLE>/caches/<GRADLE_VERSION>/transforms/xxxxxxxxxxxxxxxxxxxxxxxxxxxxxxxx/transformed/runner-1.0.2/assets [-]
        - compileJarFiles             : <GRADLE>/caches/<GRADLE_VERSION>/transforms/xxxxxxxxxxxxxxxxxxxxxxxxxxxxxxxx/transformed/runner-1.0.2/jars/classes.jar
        component                     : com.android.support.test:runner:1.0.2
        externalAnnotations           : <GRADLE>/caches/<GRADLE_VERSION>/transforms/xxxxxxxxxxxxxxxxxxxxxxxxxxxxxxxx/transformed/runner-1.0.2/annotations.zip [-]
        folder                        : <GRADLE>/caches/<GRADLE_VERSION>/transforms/xxxxxxxxxxxxxxxxxxxxxxxxxxxxxxxx/transformed/runner-1.0.2
        jniFolder                     : <GRADLE>/caches/<GRADLE_VERSION>/transforms/xxxxxxxxxxxxxxxxxxxxxxxxxxxxxxxx/transformed/runner-1.0.2/jni [-]
        manifest                      : <GRADLE>/caches/<GRADLE_VERSION>/transforms/xxxxxxxxxxxxxxxxxxxxxxxxxxxxxxxx/transformed/runner-1.0.2/AndroidManifest.xml
        proguardRules                 : <GRADLE>/caches/<GRADLE_VERSION>/transforms/xxxxxxxxxxxxxxxxxxxxxxxxxxxxxxxx/transformed/runner-1.0.2/proguard.txt
        publicResources               : <GRADLE>/caches/<GRADLE_VERSION>/transforms/xxxxxxxxxxxxxxxxxxxxxxxxxxxxxxxx/transformed/runner-1.0.2/public.txt [-]
        renderscriptFolder            : <GRADLE>/caches/<GRADLE_VERSION>/transforms/xxxxxxxxxxxxxxxxxxxxxxxxxxxxxxxx/transformed/runner-1.0.2/rs [-]
        resFolder                     : <GRADLE>/caches/<GRADLE_VERSION>/transforms/xxxxxxxxxxxxxxxxxxxxxxxxxxxxxxxx/transformed/runner-1.0.2/res [-]
        resStaticLibrary              : <GRADLE>/caches/<GRADLE_VERSION>/transforms/xxxxxxxxxxxxxxxxxxxxxxxxxxxxxxxx/transformed/runner-1.0.2/res.apk [-]
        - runtimeJarFiles             : <GRADLE>/caches/<GRADLE_VERSION>/transforms/xxxxxxxxxxxxxxxxxxxxxxxxxxxxxxxx/transformed/runner-1.0.2/jars/classes.jar
        symbolFile                    : <GRADLE>/caches/<GRADLE_VERSION>/transforms/xxxxxxxxxxxxxxxxxxxxxxxxxxxxxxxx/transformed/runner-1.0.2/R.txt
    - library                     : com.android.support:animated-vector-drawable:28.0.0@aar (IdeAndroidLibraryImpl)
        aidlFolder                    : <GRADLE>/caches/<GRADLE_VERSION>/transforms/xxxxxxxxxxxxxxxxxxxxxxxxxxxxxxxx/transformed/animated-vector-drawable-28.0.0/aidl [-]
        artifact                      : <M2>/com/android/support/animated-vector-drawable/28.0.0/animated-vector-drawable-28.0.0.aar
        artifactAddress               : com.android.support:animated-vector-drawable:28.0.0@aar
        assetsFolder                  : <GRADLE>/caches/<GRADLE_VERSION>/transforms/xxxxxxxxxxxxxxxxxxxxxxxxxxxxxxxx/transformed/animated-vector-drawable-28.0.0/assets [-]
        - compileJarFiles             : <GRADLE>/caches/<GRADLE_VERSION>/transforms/xxxxxxxxxxxxxxxxxxxxxxxxxxxxxxxx/transformed/animated-vector-drawable-28.0.0/jars/classes.jar
        component                     : com.android.support:animated-vector-drawable:28.0.0
        externalAnnotations           : <GRADLE>/caches/<GRADLE_VERSION>/transforms/xxxxxxxxxxxxxxxxxxxxxxxxxxxxxxxx/transformed/animated-vector-drawable-28.0.0/annotations.zip [-]
        folder                        : <GRADLE>/caches/<GRADLE_VERSION>/transforms/xxxxxxxxxxxxxxxxxxxxxxxxxxxxxxxx/transformed/animated-vector-drawable-28.0.0
        jniFolder                     : <GRADLE>/caches/<GRADLE_VERSION>/transforms/xxxxxxxxxxxxxxxxxxxxxxxxxxxxxxxx/transformed/animated-vector-drawable-28.0.0/jni [-]
        manifest                      : <GRADLE>/caches/<GRADLE_VERSION>/transforms/xxxxxxxxxxxxxxxxxxxxxxxxxxxxxxxx/transformed/animated-vector-drawable-28.0.0/AndroidManifest.xml
        proguardRules                 : <GRADLE>/caches/<GRADLE_VERSION>/transforms/xxxxxxxxxxxxxxxxxxxxxxxxxxxxxxxx/transformed/animated-vector-drawable-28.0.0/proguard.txt
        publicResources               : <GRADLE>/caches/<GRADLE_VERSION>/transforms/xxxxxxxxxxxxxxxxxxxxxxxxxxxxxxxx/transformed/animated-vector-drawable-28.0.0/public.txt [-]
        renderscriptFolder            : <GRADLE>/caches/<GRADLE_VERSION>/transforms/xxxxxxxxxxxxxxxxxxxxxxxxxxxxxxxx/transformed/animated-vector-drawable-28.0.0/rs [-]
        resFolder                     : <GRADLE>/caches/<GRADLE_VERSION>/transforms/xxxxxxxxxxxxxxxxxxxxxxxxxxxxxxxx/transformed/animated-vector-drawable-28.0.0/res [-]
        resStaticLibrary              : <GRADLE>/caches/<GRADLE_VERSION>/transforms/xxxxxxxxxxxxxxxxxxxxxxxxxxxxxxxx/transformed/animated-vector-drawable-28.0.0/res.apk [-]
        - runtimeJarFiles             : <GRADLE>/caches/<GRADLE_VERSION>/transforms/xxxxxxxxxxxxxxxxxxxxxxxxxxxxxxxx/transformed/animated-vector-drawable-28.0.0/jars/classes.jar
        symbolFile                    : <GRADLE>/caches/<GRADLE_VERSION>/transforms/xxxxxxxxxxxxxxxxxxxxxxxxxxxxxxxx/transformed/animated-vector-drawable-28.0.0/R.txt
    - library                     : com.android.support:appcompat-v7:28.0.0@aar (IdeAndroidLibraryImpl)
        aidlFolder                    : <GRADLE>/caches/<GRADLE_VERSION>/transforms/xxxxxxxxxxxxxxxxxxxxxxxxxxxxxxxx/transformed/appcompat-v7-28.0.0/aidl [-]
        artifact                      : <M2>/com/android/support/appcompat-v7/28.0.0/appcompat-v7-28.0.0.aar
        artifactAddress               : com.android.support:appcompat-v7:28.0.0@aar
        assetsFolder                  : <GRADLE>/caches/<GRADLE_VERSION>/transforms/xxxxxxxxxxxxxxxxxxxxxxxxxxxxxxxx/transformed/appcompat-v7-28.0.0/assets [-]
        - compileJarFiles             : <GRADLE>/caches/<GRADLE_VERSION>/transforms/xxxxxxxxxxxxxxxxxxxxxxxxxxxxxxxx/transformed/appcompat-v7-28.0.0/jars/classes.jar
        component                     : com.android.support:appcompat-v7:28.0.0
        externalAnnotations           : <GRADLE>/caches/<GRADLE_VERSION>/transforms/xxxxxxxxxxxxxxxxxxxxxxxxxxxxxxxx/transformed/appcompat-v7-28.0.0/annotations.zip
        folder                        : <GRADLE>/caches/<GRADLE_VERSION>/transforms/xxxxxxxxxxxxxxxxxxxxxxxxxxxxxxxx/transformed/appcompat-v7-28.0.0
        jniFolder                     : <GRADLE>/caches/<GRADLE_VERSION>/transforms/xxxxxxxxxxxxxxxxxxxxxxxxxxxxxxxx/transformed/appcompat-v7-28.0.0/jni [-]
        manifest                      : <GRADLE>/caches/<GRADLE_VERSION>/transforms/xxxxxxxxxxxxxxxxxxxxxxxxxxxxxxxx/transformed/appcompat-v7-28.0.0/AndroidManifest.xml
        proguardRules                 : <GRADLE>/caches/<GRADLE_VERSION>/transforms/xxxxxxxxxxxxxxxxxxxxxxxxxxxxxxxx/transformed/appcompat-v7-28.0.0/proguard.txt
        publicResources               : <GRADLE>/caches/<GRADLE_VERSION>/transforms/xxxxxxxxxxxxxxxxxxxxxxxxxxxxxxxx/transformed/appcompat-v7-28.0.0/public.txt
        renderscriptFolder            : <GRADLE>/caches/<GRADLE_VERSION>/transforms/xxxxxxxxxxxxxxxxxxxxxxxxxxxxxxxx/transformed/appcompat-v7-28.0.0/rs [-]
        resFolder                     : <GRADLE>/caches/<GRADLE_VERSION>/transforms/xxxxxxxxxxxxxxxxxxxxxxxxxxxxxxxx/transformed/appcompat-v7-28.0.0/res
        resStaticLibrary              : <GRADLE>/caches/<GRADLE_VERSION>/transforms/xxxxxxxxxxxxxxxxxxxxxxxxxxxxxxxx/transformed/appcompat-v7-28.0.0/res.apk [-]
        - runtimeJarFiles             : <GRADLE>/caches/<GRADLE_VERSION>/transforms/xxxxxxxxxxxxxxxxxxxxxxxxxxxxxxxx/transformed/appcompat-v7-28.0.0/jars/classes.jar
        symbolFile                    : <GRADLE>/caches/<GRADLE_VERSION>/transforms/xxxxxxxxxxxxxxxxxxxxxxxxxxxxxxxx/transformed/appcompat-v7-28.0.0/R.txt
    - library                     : com.android.support:asynclayoutinflater:28.0.0@aar (IdeAndroidLibraryImpl)
        aidlFolder                    : <GRADLE>/caches/<GRADLE_VERSION>/transforms/xxxxxxxxxxxxxxxxxxxxxxxxxxxxxxxx/transformed/asynclayoutinflater-28.0.0/aidl [-]
        artifact                      : <M2>/com/android/support/asynclayoutinflater/28.0.0/asynclayoutinflater-28.0.0.aar
        artifactAddress               : com.android.support:asynclayoutinflater:28.0.0@aar
        assetsFolder                  : <GRADLE>/caches/<GRADLE_VERSION>/transforms/xxxxxxxxxxxxxxxxxxxxxxxxxxxxxxxx/transformed/asynclayoutinflater-28.0.0/assets [-]
        - compileJarFiles             : <GRADLE>/caches/<GRADLE_VERSION>/transforms/xxxxxxxxxxxxxxxxxxxxxxxxxxxxxxxx/transformed/asynclayoutinflater-28.0.0/jars/classes.jar
        component                     : com.android.support:asynclayoutinflater:28.0.0
        externalAnnotations           : <GRADLE>/caches/<GRADLE_VERSION>/transforms/xxxxxxxxxxxxxxxxxxxxxxxxxxxxxxxx/transformed/asynclayoutinflater-28.0.0/annotations.zip [-]
        folder                        : <GRADLE>/caches/<GRADLE_VERSION>/transforms/xxxxxxxxxxxxxxxxxxxxxxxxxxxxxxxx/transformed/asynclayoutinflater-28.0.0
        jniFolder                     : <GRADLE>/caches/<GRADLE_VERSION>/transforms/xxxxxxxxxxxxxxxxxxxxxxxxxxxxxxxx/transformed/asynclayoutinflater-28.0.0/jni [-]
        manifest                      : <GRADLE>/caches/<GRADLE_VERSION>/transforms/xxxxxxxxxxxxxxxxxxxxxxxxxxxxxxxx/transformed/asynclayoutinflater-28.0.0/AndroidManifest.xml
        proguardRules                 : <GRADLE>/caches/<GRADLE_VERSION>/transforms/xxxxxxxxxxxxxxxxxxxxxxxxxxxxxxxx/transformed/asynclayoutinflater-28.0.0/proguard.txt [-]
        publicResources               : <GRADLE>/caches/<GRADLE_VERSION>/transforms/xxxxxxxxxxxxxxxxxxxxxxxxxxxxxxxx/transformed/asynclayoutinflater-28.0.0/public.txt [-]
        renderscriptFolder            : <GRADLE>/caches/<GRADLE_VERSION>/transforms/xxxxxxxxxxxxxxxxxxxxxxxxxxxxxxxx/transformed/asynclayoutinflater-28.0.0/rs [-]
        resFolder                     : <GRADLE>/caches/<GRADLE_VERSION>/transforms/xxxxxxxxxxxxxxxxxxxxxxxxxxxxxxxx/transformed/asynclayoutinflater-28.0.0/res [-]
        resStaticLibrary              : <GRADLE>/caches/<GRADLE_VERSION>/transforms/xxxxxxxxxxxxxxxxxxxxxxxxxxxxxxxx/transformed/asynclayoutinflater-28.0.0/res.apk [-]
        - runtimeJarFiles             : <GRADLE>/caches/<GRADLE_VERSION>/transforms/xxxxxxxxxxxxxxxxxxxxxxxxxxxxxxxx/transformed/asynclayoutinflater-28.0.0/jars/classes.jar
        symbolFile                    : <GRADLE>/caches/<GRADLE_VERSION>/transforms/xxxxxxxxxxxxxxxxxxxxxxxxxxxxxxxx/transformed/asynclayoutinflater-28.0.0/R.txt
    - library                     : com.android.support:coordinatorlayout:28.0.0@aar (IdeAndroidLibraryImpl)
        aidlFolder                    : <GRADLE>/caches/<GRADLE_VERSION>/transforms/xxxxxxxxxxxxxxxxxxxxxxxxxxxxxxxx/transformed/coordinatorlayout-28.0.0/aidl [-]
        artifact                      : <M2>/com/android/support/coordinatorlayout/28.0.0/coordinatorlayout-28.0.0.aar
        artifactAddress               : com.android.support:coordinatorlayout:28.0.0@aar
        assetsFolder                  : <GRADLE>/caches/<GRADLE_VERSION>/transforms/xxxxxxxxxxxxxxxxxxxxxxxxxxxxxxxx/transformed/coordinatorlayout-28.0.0/assets [-]
        - compileJarFiles             : <GRADLE>/caches/<GRADLE_VERSION>/transforms/xxxxxxxxxxxxxxxxxxxxxxxxxxxxxxxx/transformed/coordinatorlayout-28.0.0/jars/classes.jar
        component                     : com.android.support:coordinatorlayout:28.0.0
        externalAnnotations           : <GRADLE>/caches/<GRADLE_VERSION>/transforms/xxxxxxxxxxxxxxxxxxxxxxxxxxxxxxxx/transformed/coordinatorlayout-28.0.0/annotations.zip
        folder                        : <GRADLE>/caches/<GRADLE_VERSION>/transforms/xxxxxxxxxxxxxxxxxxxxxxxxxxxxxxxx/transformed/coordinatorlayout-28.0.0
        jniFolder                     : <GRADLE>/caches/<GRADLE_VERSION>/transforms/xxxxxxxxxxxxxxxxxxxxxxxxxxxxxxxx/transformed/coordinatorlayout-28.0.0/jni [-]
        manifest                      : <GRADLE>/caches/<GRADLE_VERSION>/transforms/xxxxxxxxxxxxxxxxxxxxxxxxxxxxxxxx/transformed/coordinatorlayout-28.0.0/AndroidManifest.xml
        proguardRules                 : <GRADLE>/caches/<GRADLE_VERSION>/transforms/xxxxxxxxxxxxxxxxxxxxxxxxxxxxxxxx/transformed/coordinatorlayout-28.0.0/proguard.txt
        publicResources               : <GRADLE>/caches/<GRADLE_VERSION>/transforms/xxxxxxxxxxxxxxxxxxxxxxxxxxxxxxxx/transformed/coordinatorlayout-28.0.0/public.txt
        renderscriptFolder            : <GRADLE>/caches/<GRADLE_VERSION>/transforms/xxxxxxxxxxxxxxxxxxxxxxxxxxxxxxxx/transformed/coordinatorlayout-28.0.0/rs [-]
        resFolder                     : <GRADLE>/caches/<GRADLE_VERSION>/transforms/xxxxxxxxxxxxxxxxxxxxxxxxxxxxxxxx/transformed/coordinatorlayout-28.0.0/res
        resStaticLibrary              : <GRADLE>/caches/<GRADLE_VERSION>/transforms/xxxxxxxxxxxxxxxxxxxxxxxxxxxxxxxx/transformed/coordinatorlayout-28.0.0/res.apk [-]
        - runtimeJarFiles             : <GRADLE>/caches/<GRADLE_VERSION>/transforms/xxxxxxxxxxxxxxxxxxxxxxxxxxxxxxxx/transformed/coordinatorlayout-28.0.0/jars/classes.jar
        symbolFile                    : <GRADLE>/caches/<GRADLE_VERSION>/transforms/xxxxxxxxxxxxxxxxxxxxxxxxxxxxxxxx/transformed/coordinatorlayout-28.0.0/R.txt
    - library                     : com.android.support:cursoradapter:28.0.0@aar (IdeAndroidLibraryImpl)
        aidlFolder                    : <GRADLE>/caches/<GRADLE_VERSION>/transforms/xxxxxxxxxxxxxxxxxxxxxxxxxxxxxxxx/transformed/cursoradapter-28.0.0/aidl [-]
        artifact                      : <M2>/com/android/support/cursoradapter/28.0.0/cursoradapter-28.0.0.aar
        artifactAddress               : com.android.support:cursoradapter:28.0.0@aar
        assetsFolder                  : <GRADLE>/caches/<GRADLE_VERSION>/transforms/xxxxxxxxxxxxxxxxxxxxxxxxxxxxxxxx/transformed/cursoradapter-28.0.0/assets [-]
        - compileJarFiles             : <GRADLE>/caches/<GRADLE_VERSION>/transforms/xxxxxxxxxxxxxxxxxxxxxxxxxxxxxxxx/transformed/cursoradapter-28.0.0/jars/classes.jar
        component                     : com.android.support:cursoradapter:28.0.0
        externalAnnotations           : <GRADLE>/caches/<GRADLE_VERSION>/transforms/xxxxxxxxxxxxxxxxxxxxxxxxxxxxxxxx/transformed/cursoradapter-28.0.0/annotations.zip [-]
        folder                        : <GRADLE>/caches/<GRADLE_VERSION>/transforms/xxxxxxxxxxxxxxxxxxxxxxxxxxxxxxxx/transformed/cursoradapter-28.0.0
        jniFolder                     : <GRADLE>/caches/<GRADLE_VERSION>/transforms/xxxxxxxxxxxxxxxxxxxxxxxxxxxxxxxx/transformed/cursoradapter-28.0.0/jni [-]
        manifest                      : <GRADLE>/caches/<GRADLE_VERSION>/transforms/xxxxxxxxxxxxxxxxxxxxxxxxxxxxxxxx/transformed/cursoradapter-28.0.0/AndroidManifest.xml
        proguardRules                 : <GRADLE>/caches/<GRADLE_VERSION>/transforms/xxxxxxxxxxxxxxxxxxxxxxxxxxxxxxxx/transformed/cursoradapter-28.0.0/proguard.txt [-]
        publicResources               : <GRADLE>/caches/<GRADLE_VERSION>/transforms/xxxxxxxxxxxxxxxxxxxxxxxxxxxxxxxx/transformed/cursoradapter-28.0.0/public.txt [-]
        renderscriptFolder            : <GRADLE>/caches/<GRADLE_VERSION>/transforms/xxxxxxxxxxxxxxxxxxxxxxxxxxxxxxxx/transformed/cursoradapter-28.0.0/rs [-]
        resFolder                     : <GRADLE>/caches/<GRADLE_VERSION>/transforms/xxxxxxxxxxxxxxxxxxxxxxxxxxxxxxxx/transformed/cursoradapter-28.0.0/res [-]
        resStaticLibrary              : <GRADLE>/caches/<GRADLE_VERSION>/transforms/xxxxxxxxxxxxxxxxxxxxxxxxxxxxxxxx/transformed/cursoradapter-28.0.0/res.apk [-]
        - runtimeJarFiles             : <GRADLE>/caches/<GRADLE_VERSION>/transforms/xxxxxxxxxxxxxxxxxxxxxxxxxxxxxxxx/transformed/cursoradapter-28.0.0/jars/classes.jar
        symbolFile                    : <GRADLE>/caches/<GRADLE_VERSION>/transforms/xxxxxxxxxxxxxxxxxxxxxxxxxxxxxxxx/transformed/cursoradapter-28.0.0/R.txt
    - library                     : com.android.support:customview:28.0.0@aar (IdeAndroidLibraryImpl)
        aidlFolder                    : <GRADLE>/caches/<GRADLE_VERSION>/transforms/xxxxxxxxxxxxxxxxxxxxxxxxxxxxxxxx/transformed/customview-28.0.0/aidl [-]
        artifact                      : <M2>/com/android/support/customview/28.0.0/customview-28.0.0.aar
        artifactAddress               : com.android.support:customview:28.0.0@aar
        assetsFolder                  : <GRADLE>/caches/<GRADLE_VERSION>/transforms/xxxxxxxxxxxxxxxxxxxxxxxxxxxxxxxx/transformed/customview-28.0.0/assets [-]
        - compileJarFiles             : <GRADLE>/caches/<GRADLE_VERSION>/transforms/xxxxxxxxxxxxxxxxxxxxxxxxxxxxxxxx/transformed/customview-28.0.0/jars/classes.jar
        component                     : com.android.support:customview:28.0.0
        externalAnnotations           : <GRADLE>/caches/<GRADLE_VERSION>/transforms/xxxxxxxxxxxxxxxxxxxxxxxxxxxxxxxx/transformed/customview-28.0.0/annotations.zip [-]
        folder                        : <GRADLE>/caches/<GRADLE_VERSION>/transforms/xxxxxxxxxxxxxxxxxxxxxxxxxxxxxxxx/transformed/customview-28.0.0
        jniFolder                     : <GRADLE>/caches/<GRADLE_VERSION>/transforms/xxxxxxxxxxxxxxxxxxxxxxxxxxxxxxxx/transformed/customview-28.0.0/jni [-]
        manifest                      : <GRADLE>/caches/<GRADLE_VERSION>/transforms/xxxxxxxxxxxxxxxxxxxxxxxxxxxxxxxx/transformed/customview-28.0.0/AndroidManifest.xml
        proguardRules                 : <GRADLE>/caches/<GRADLE_VERSION>/transforms/xxxxxxxxxxxxxxxxxxxxxxxxxxxxxxxx/transformed/customview-28.0.0/proguard.txt [-]
        publicResources               : <GRADLE>/caches/<GRADLE_VERSION>/transforms/xxxxxxxxxxxxxxxxxxxxxxxxxxxxxxxx/transformed/customview-28.0.0/public.txt [-]
        renderscriptFolder            : <GRADLE>/caches/<GRADLE_VERSION>/transforms/xxxxxxxxxxxxxxxxxxxxxxxxxxxxxxxx/transformed/customview-28.0.0/rs [-]
        resFolder                     : <GRADLE>/caches/<GRADLE_VERSION>/transforms/xxxxxxxxxxxxxxxxxxxxxxxxxxxxxxxx/transformed/customview-28.0.0/res [-]
        resStaticLibrary              : <GRADLE>/caches/<GRADLE_VERSION>/transforms/xxxxxxxxxxxxxxxxxxxxxxxxxxxxxxxx/transformed/customview-28.0.0/res.apk [-]
        - runtimeJarFiles             : <GRADLE>/caches/<GRADLE_VERSION>/transforms/xxxxxxxxxxxxxxxxxxxxxxxxxxxxxxxx/transformed/customview-28.0.0/jars/classes.jar
        symbolFile                    : <GRADLE>/caches/<GRADLE_VERSION>/transforms/xxxxxxxxxxxxxxxxxxxxxxxxxxxxxxxx/transformed/customview-28.0.0/R.txt
    - library                     : com.android.support:documentfile:28.0.0@aar (IdeAndroidLibraryImpl)
        aidlFolder                    : <GRADLE>/caches/<GRADLE_VERSION>/transforms/xxxxxxxxxxxxxxxxxxxxxxxxxxxxxxxx/transformed/documentfile-28.0.0/aidl [-]
        artifact                      : <M2>/com/android/support/documentfile/28.0.0/documentfile-28.0.0.aar
        artifactAddress               : com.android.support:documentfile:28.0.0@aar
        assetsFolder                  : <GRADLE>/caches/<GRADLE_VERSION>/transforms/xxxxxxxxxxxxxxxxxxxxxxxxxxxxxxxx/transformed/documentfile-28.0.0/assets [-]
        - compileJarFiles             : <GRADLE>/caches/<GRADLE_VERSION>/transforms/xxxxxxxxxxxxxxxxxxxxxxxxxxxxxxxx/transformed/documentfile-28.0.0/jars/classes.jar
        component                     : com.android.support:documentfile:28.0.0
        externalAnnotations           : <GRADLE>/caches/<GRADLE_VERSION>/transforms/xxxxxxxxxxxxxxxxxxxxxxxxxxxxxxxx/transformed/documentfile-28.0.0/annotations.zip [-]
        folder                        : <GRADLE>/caches/<GRADLE_VERSION>/transforms/xxxxxxxxxxxxxxxxxxxxxxxxxxxxxxxx/transformed/documentfile-28.0.0
        jniFolder                     : <GRADLE>/caches/<GRADLE_VERSION>/transforms/xxxxxxxxxxxxxxxxxxxxxxxxxxxxxxxx/transformed/documentfile-28.0.0/jni [-]
        manifest                      : <GRADLE>/caches/<GRADLE_VERSION>/transforms/xxxxxxxxxxxxxxxxxxxxxxxxxxxxxxxx/transformed/documentfile-28.0.0/AndroidManifest.xml
        proguardRules                 : <GRADLE>/caches/<GRADLE_VERSION>/transforms/xxxxxxxxxxxxxxxxxxxxxxxxxxxxxxxx/transformed/documentfile-28.0.0/proguard.txt [-]
        publicResources               : <GRADLE>/caches/<GRADLE_VERSION>/transforms/xxxxxxxxxxxxxxxxxxxxxxxxxxxxxxxx/transformed/documentfile-28.0.0/public.txt [-]
        renderscriptFolder            : <GRADLE>/caches/<GRADLE_VERSION>/transforms/xxxxxxxxxxxxxxxxxxxxxxxxxxxxxxxx/transformed/documentfile-28.0.0/rs [-]
        resFolder                     : <GRADLE>/caches/<GRADLE_VERSION>/transforms/xxxxxxxxxxxxxxxxxxxxxxxxxxxxxxxx/transformed/documentfile-28.0.0/res [-]
        resStaticLibrary              : <GRADLE>/caches/<GRADLE_VERSION>/transforms/xxxxxxxxxxxxxxxxxxxxxxxxxxxxxxxx/transformed/documentfile-28.0.0/res.apk [-]
        - runtimeJarFiles             : <GRADLE>/caches/<GRADLE_VERSION>/transforms/xxxxxxxxxxxxxxxxxxxxxxxxxxxxxxxx/transformed/documentfile-28.0.0/jars/classes.jar
        symbolFile                    : <GRADLE>/caches/<GRADLE_VERSION>/transforms/xxxxxxxxxxxxxxxxxxxxxxxxxxxxxxxx/transformed/documentfile-28.0.0/R.txt
    - library                     : com.android.support:drawerlayout:28.0.0@aar (IdeAndroidLibraryImpl)
        aidlFolder                    : <GRADLE>/caches/<GRADLE_VERSION>/transforms/xxxxxxxxxxxxxxxxxxxxxxxxxxxxxxxx/transformed/drawerlayout-28.0.0/aidl [-]
        artifact                      : <M2>/com/android/support/drawerlayout/28.0.0/drawerlayout-28.0.0.aar
        artifactAddress               : com.android.support:drawerlayout:28.0.0@aar
        assetsFolder                  : <GRADLE>/caches/<GRADLE_VERSION>/transforms/xxxxxxxxxxxxxxxxxxxxxxxxxxxxxxxx/transformed/drawerlayout-28.0.0/assets [-]
        - compileJarFiles             : <GRADLE>/caches/<GRADLE_VERSION>/transforms/xxxxxxxxxxxxxxxxxxxxxxxxxxxxxxxx/transformed/drawerlayout-28.0.0/jars/classes.jar
        component                     : com.android.support:drawerlayout:28.0.0
        externalAnnotations           : <GRADLE>/caches/<GRADLE_VERSION>/transforms/xxxxxxxxxxxxxxxxxxxxxxxxxxxxxxxx/transformed/drawerlayout-28.0.0/annotations.zip
        folder                        : <GRADLE>/caches/<GRADLE_VERSION>/transforms/xxxxxxxxxxxxxxxxxxxxxxxxxxxxxxxx/transformed/drawerlayout-28.0.0
        jniFolder                     : <GRADLE>/caches/<GRADLE_VERSION>/transforms/xxxxxxxxxxxxxxxxxxxxxxxxxxxxxxxx/transformed/drawerlayout-28.0.0/jni [-]
        manifest                      : <GRADLE>/caches/<GRADLE_VERSION>/transforms/xxxxxxxxxxxxxxxxxxxxxxxxxxxxxxxx/transformed/drawerlayout-28.0.0/AndroidManifest.xml
        proguardRules                 : <GRADLE>/caches/<GRADLE_VERSION>/transforms/xxxxxxxxxxxxxxxxxxxxxxxxxxxxxxxx/transformed/drawerlayout-28.0.0/proguard.txt [-]
        publicResources               : <GRADLE>/caches/<GRADLE_VERSION>/transforms/xxxxxxxxxxxxxxxxxxxxxxxxxxxxxxxx/transformed/drawerlayout-28.0.0/public.txt [-]
        renderscriptFolder            : <GRADLE>/caches/<GRADLE_VERSION>/transforms/xxxxxxxxxxxxxxxxxxxxxxxxxxxxxxxx/transformed/drawerlayout-28.0.0/rs [-]
        resFolder                     : <GRADLE>/caches/<GRADLE_VERSION>/transforms/xxxxxxxxxxxxxxxxxxxxxxxxxxxxxxxx/transformed/drawerlayout-28.0.0/res [-]
        resStaticLibrary              : <GRADLE>/caches/<GRADLE_VERSION>/transforms/xxxxxxxxxxxxxxxxxxxxxxxxxxxxxxxx/transformed/drawerlayout-28.0.0/res.apk [-]
        - runtimeJarFiles             : <GRADLE>/caches/<GRADLE_VERSION>/transforms/xxxxxxxxxxxxxxxxxxxxxxxxxxxxxxxx/transformed/drawerlayout-28.0.0/jars/classes.jar
        symbolFile                    : <GRADLE>/caches/<GRADLE_VERSION>/transforms/xxxxxxxxxxxxxxxxxxxxxxxxxxxxxxxx/transformed/drawerlayout-28.0.0/R.txt
    - library                     : com.android.support:interpolator:28.0.0@aar (IdeAndroidLibraryImpl)
        aidlFolder                    : <GRADLE>/caches/<GRADLE_VERSION>/transforms/xxxxxxxxxxxxxxxxxxxxxxxxxxxxxxxx/transformed/interpolator-28.0.0/aidl [-]
        artifact                      : <M2>/com/android/support/interpolator/28.0.0/interpolator-28.0.0.aar
        artifactAddress               : com.android.support:interpolator:28.0.0@aar
        assetsFolder                  : <GRADLE>/caches/<GRADLE_VERSION>/transforms/xxxxxxxxxxxxxxxxxxxxxxxxxxxxxxxx/transformed/interpolator-28.0.0/assets [-]
        - compileJarFiles             : <GRADLE>/caches/<GRADLE_VERSION>/transforms/xxxxxxxxxxxxxxxxxxxxxxxxxxxxxxxx/transformed/interpolator-28.0.0/jars/classes.jar
        component                     : com.android.support:interpolator:28.0.0
        externalAnnotations           : <GRADLE>/caches/<GRADLE_VERSION>/transforms/xxxxxxxxxxxxxxxxxxxxxxxxxxxxxxxx/transformed/interpolator-28.0.0/annotations.zip [-]
        folder                        : <GRADLE>/caches/<GRADLE_VERSION>/transforms/xxxxxxxxxxxxxxxxxxxxxxxxxxxxxxxx/transformed/interpolator-28.0.0
        jniFolder                     : <GRADLE>/caches/<GRADLE_VERSION>/transforms/xxxxxxxxxxxxxxxxxxxxxxxxxxxxxxxx/transformed/interpolator-28.0.0/jni [-]
        manifest                      : <GRADLE>/caches/<GRADLE_VERSION>/transforms/xxxxxxxxxxxxxxxxxxxxxxxxxxxxxxxx/transformed/interpolator-28.0.0/AndroidManifest.xml
        proguardRules                 : <GRADLE>/caches/<GRADLE_VERSION>/transforms/xxxxxxxxxxxxxxxxxxxxxxxxxxxxxxxx/transformed/interpolator-28.0.0/proguard.txt [-]
        publicResources               : <GRADLE>/caches/<GRADLE_VERSION>/transforms/xxxxxxxxxxxxxxxxxxxxxxxxxxxxxxxx/transformed/interpolator-28.0.0/public.txt [-]
        renderscriptFolder            : <GRADLE>/caches/<GRADLE_VERSION>/transforms/xxxxxxxxxxxxxxxxxxxxxxxxxxxxxxxx/transformed/interpolator-28.0.0/rs [-]
        resFolder                     : <GRADLE>/caches/<GRADLE_VERSION>/transforms/xxxxxxxxxxxxxxxxxxxxxxxxxxxxxxxx/transformed/interpolator-28.0.0/res [-]
        resStaticLibrary              : <GRADLE>/caches/<GRADLE_VERSION>/transforms/xxxxxxxxxxxxxxxxxxxxxxxxxxxxxxxx/transformed/interpolator-28.0.0/res.apk [-]
        - runtimeJarFiles             : <GRADLE>/caches/<GRADLE_VERSION>/transforms/xxxxxxxxxxxxxxxxxxxxxxxxxxxxxxxx/transformed/interpolator-28.0.0/jars/classes.jar
        symbolFile                    : <GRADLE>/caches/<GRADLE_VERSION>/transforms/xxxxxxxxxxxxxxxxxxxxxxxxxxxxxxxx/transformed/interpolator-28.0.0/R.txt
    - library                     : com.android.support:loader:28.0.0@aar (IdeAndroidLibraryImpl)
        aidlFolder                    : <GRADLE>/caches/<GRADLE_VERSION>/transforms/xxxxxxxxxxxxxxxxxxxxxxxxxxxxxxxx/transformed/loader-28.0.0/aidl [-]
        artifact                      : <M2>/com/android/support/loader/28.0.0/loader-28.0.0.aar
        artifactAddress               : com.android.support:loader:28.0.0@aar
        assetsFolder                  : <GRADLE>/caches/<GRADLE_VERSION>/transforms/xxxxxxxxxxxxxxxxxxxxxxxxxxxxxxxx/transformed/loader-28.0.0/assets [-]
        - compileJarFiles             : <GRADLE>/caches/<GRADLE_VERSION>/transforms/xxxxxxxxxxxxxxxxxxxxxxxxxxxxxxxx/transformed/loader-28.0.0/jars/classes.jar
        component                     : com.android.support:loader:28.0.0
        externalAnnotations           : <GRADLE>/caches/<GRADLE_VERSION>/transforms/xxxxxxxxxxxxxxxxxxxxxxxxxxxxxxxx/transformed/loader-28.0.0/annotations.zip [-]
        folder                        : <GRADLE>/caches/<GRADLE_VERSION>/transforms/xxxxxxxxxxxxxxxxxxxxxxxxxxxxxxxx/transformed/loader-28.0.0
        jniFolder                     : <GRADLE>/caches/<GRADLE_VERSION>/transforms/xxxxxxxxxxxxxxxxxxxxxxxxxxxxxxxx/transformed/loader-28.0.0/jni [-]
        manifest                      : <GRADLE>/caches/<GRADLE_VERSION>/transforms/xxxxxxxxxxxxxxxxxxxxxxxxxxxxxxxx/transformed/loader-28.0.0/AndroidManifest.xml
        proguardRules                 : <GRADLE>/caches/<GRADLE_VERSION>/transforms/xxxxxxxxxxxxxxxxxxxxxxxxxxxxxxxx/transformed/loader-28.0.0/proguard.txt [-]
        publicResources               : <GRADLE>/caches/<GRADLE_VERSION>/transforms/xxxxxxxxxxxxxxxxxxxxxxxxxxxxxxxx/transformed/loader-28.0.0/public.txt [-]
        renderscriptFolder            : <GRADLE>/caches/<GRADLE_VERSION>/transforms/xxxxxxxxxxxxxxxxxxxxxxxxxxxxxxxx/transformed/loader-28.0.0/rs [-]
        resFolder                     : <GRADLE>/caches/<GRADLE_VERSION>/transforms/xxxxxxxxxxxxxxxxxxxxxxxxxxxxxxxx/transformed/loader-28.0.0/res [-]
        resStaticLibrary              : <GRADLE>/caches/<GRADLE_VERSION>/transforms/xxxxxxxxxxxxxxxxxxxxxxxxxxxxxxxx/transformed/loader-28.0.0/res.apk [-]
        - runtimeJarFiles             : <GRADLE>/caches/<GRADLE_VERSION>/transforms/xxxxxxxxxxxxxxxxxxxxxxxxxxxxxxxx/transformed/loader-28.0.0/jars/classes.jar
        symbolFile                    : <GRADLE>/caches/<GRADLE_VERSION>/transforms/xxxxxxxxxxxxxxxxxxxxxxxxxxxxxxxx/transformed/loader-28.0.0/R.txt
    - library                     : com.android.support:localbroadcastmanager:28.0.0@aar (IdeAndroidLibraryImpl)
        aidlFolder                    : <GRADLE>/caches/<GRADLE_VERSION>/transforms/xxxxxxxxxxxxxxxxxxxxxxxxxxxxxxxx/transformed/localbroadcastmanager-28.0.0/aidl [-]
        artifact                      : <M2>/com/android/support/localbroadcastmanager/28.0.0/localbroadcastmanager-28.0.0.aar
        artifactAddress               : com.android.support:localbroadcastmanager:28.0.0@aar
        assetsFolder                  : <GRADLE>/caches/<GRADLE_VERSION>/transforms/xxxxxxxxxxxxxxxxxxxxxxxxxxxxxxxx/transformed/localbroadcastmanager-28.0.0/assets [-]
        - compileJarFiles             : <GRADLE>/caches/<GRADLE_VERSION>/transforms/xxxxxxxxxxxxxxxxxxxxxxxxxxxxxxxx/transformed/localbroadcastmanager-28.0.0/jars/classes.jar
        component                     : com.android.support:localbroadcastmanager:28.0.0
        externalAnnotations           : <GRADLE>/caches/<GRADLE_VERSION>/transforms/xxxxxxxxxxxxxxxxxxxxxxxxxxxxxxxx/transformed/localbroadcastmanager-28.0.0/annotations.zip [-]
        folder                        : <GRADLE>/caches/<GRADLE_VERSION>/transforms/xxxxxxxxxxxxxxxxxxxxxxxxxxxxxxxx/transformed/localbroadcastmanager-28.0.0
        jniFolder                     : <GRADLE>/caches/<GRADLE_VERSION>/transforms/xxxxxxxxxxxxxxxxxxxxxxxxxxxxxxxx/transformed/localbroadcastmanager-28.0.0/jni [-]
        manifest                      : <GRADLE>/caches/<GRADLE_VERSION>/transforms/xxxxxxxxxxxxxxxxxxxxxxxxxxxxxxxx/transformed/localbroadcastmanager-28.0.0/AndroidManifest.xml
        proguardRules                 : <GRADLE>/caches/<GRADLE_VERSION>/transforms/xxxxxxxxxxxxxxxxxxxxxxxxxxxxxxxx/transformed/localbroadcastmanager-28.0.0/proguard.txt [-]
        publicResources               : <GRADLE>/caches/<GRADLE_VERSION>/transforms/xxxxxxxxxxxxxxxxxxxxxxxxxxxxxxxx/transformed/localbroadcastmanager-28.0.0/public.txt [-]
        renderscriptFolder            : <GRADLE>/caches/<GRADLE_VERSION>/transforms/xxxxxxxxxxxxxxxxxxxxxxxxxxxxxxxx/transformed/localbroadcastmanager-28.0.0/rs [-]
        resFolder                     : <GRADLE>/caches/<GRADLE_VERSION>/transforms/xxxxxxxxxxxxxxxxxxxxxxxxxxxxxxxx/transformed/localbroadcastmanager-28.0.0/res [-]
        resStaticLibrary              : <GRADLE>/caches/<GRADLE_VERSION>/transforms/xxxxxxxxxxxxxxxxxxxxxxxxxxxxxxxx/transformed/localbroadcastmanager-28.0.0/res.apk [-]
        - runtimeJarFiles             : <GRADLE>/caches/<GRADLE_VERSION>/transforms/xxxxxxxxxxxxxxxxxxxxxxxxxxxxxxxx/transformed/localbroadcastmanager-28.0.0/jars/classes.jar
        symbolFile                    : <GRADLE>/caches/<GRADLE_VERSION>/transforms/xxxxxxxxxxxxxxxxxxxxxxxxxxxxxxxx/transformed/localbroadcastmanager-28.0.0/R.txt
    - library                     : com.android.support:print:28.0.0@aar (IdeAndroidLibraryImpl)
        aidlFolder                    : <GRADLE>/caches/<GRADLE_VERSION>/transforms/xxxxxxxxxxxxxxxxxxxxxxxxxxxxxxxx/transformed/print-28.0.0/aidl [-]
        artifact                      : <M2>/com/android/support/print/28.0.0/print-28.0.0.aar
        artifactAddress               : com.android.support:print:28.0.0@aar
        assetsFolder                  : <GRADLE>/caches/<GRADLE_VERSION>/transforms/xxxxxxxxxxxxxxxxxxxxxxxxxxxxxxxx/transformed/print-28.0.0/assets [-]
        - compileJarFiles             : <GRADLE>/caches/<GRADLE_VERSION>/transforms/xxxxxxxxxxxxxxxxxxxxxxxxxxxxxxxx/transformed/print-28.0.0/jars/classes.jar
        component                     : com.android.support:print:28.0.0
        externalAnnotations           : <GRADLE>/caches/<GRADLE_VERSION>/transforms/xxxxxxxxxxxxxxxxxxxxxxxxxxxxxxxx/transformed/print-28.0.0/annotations.zip
        folder                        : <GRADLE>/caches/<GRADLE_VERSION>/transforms/xxxxxxxxxxxxxxxxxxxxxxxxxxxxxxxx/transformed/print-28.0.0
        jniFolder                     : <GRADLE>/caches/<GRADLE_VERSION>/transforms/xxxxxxxxxxxxxxxxxxxxxxxxxxxxxxxx/transformed/print-28.0.0/jni [-]
        manifest                      : <GRADLE>/caches/<GRADLE_VERSION>/transforms/xxxxxxxxxxxxxxxxxxxxxxxxxxxxxxxx/transformed/print-28.0.0/AndroidManifest.xml
        proguardRules                 : <GRADLE>/caches/<GRADLE_VERSION>/transforms/xxxxxxxxxxxxxxxxxxxxxxxxxxxxxxxx/transformed/print-28.0.0/proguard.txt [-]
        publicResources               : <GRADLE>/caches/<GRADLE_VERSION>/transforms/xxxxxxxxxxxxxxxxxxxxxxxxxxxxxxxx/transformed/print-28.0.0/public.txt [-]
        renderscriptFolder            : <GRADLE>/caches/<GRADLE_VERSION>/transforms/xxxxxxxxxxxxxxxxxxxxxxxxxxxxxxxx/transformed/print-28.0.0/rs [-]
        resFolder                     : <GRADLE>/caches/<GRADLE_VERSION>/transforms/xxxxxxxxxxxxxxxxxxxxxxxxxxxxxxxx/transformed/print-28.0.0/res [-]
        resStaticLibrary              : <GRADLE>/caches/<GRADLE_VERSION>/transforms/xxxxxxxxxxxxxxxxxxxxxxxxxxxxxxxx/transformed/print-28.0.0/res.apk [-]
        - runtimeJarFiles             : <GRADLE>/caches/<GRADLE_VERSION>/transforms/xxxxxxxxxxxxxxxxxxxxxxxxxxxxxxxx/transformed/print-28.0.0/jars/classes.jar
        symbolFile                    : <GRADLE>/caches/<GRADLE_VERSION>/transforms/xxxxxxxxxxxxxxxxxxxxxxxxxxxxxxxx/transformed/print-28.0.0/R.txt
    - library                     : com.android.support:slidingpanelayout:28.0.0@aar (IdeAndroidLibraryImpl)
        aidlFolder                    : <GRADLE>/caches/<GRADLE_VERSION>/transforms/xxxxxxxxxxxxxxxxxxxxxxxxxxxxxxxx/transformed/slidingpanelayout-28.0.0/aidl [-]
        artifact                      : <M2>/com/android/support/slidingpanelayout/28.0.0/slidingpanelayout-28.0.0.aar
        artifactAddress               : com.android.support:slidingpanelayout:28.0.0@aar
        assetsFolder                  : <GRADLE>/caches/<GRADLE_VERSION>/transforms/xxxxxxxxxxxxxxxxxxxxxxxxxxxxxxxx/transformed/slidingpanelayout-28.0.0/assets [-]
        - compileJarFiles             : <GRADLE>/caches/<GRADLE_VERSION>/transforms/xxxxxxxxxxxxxxxxxxxxxxxxxxxxxxxx/transformed/slidingpanelayout-28.0.0/jars/classes.jar
        component                     : com.android.support:slidingpanelayout:28.0.0
        externalAnnotations           : <GRADLE>/caches/<GRADLE_VERSION>/transforms/xxxxxxxxxxxxxxxxxxxxxxxxxxxxxxxx/transformed/slidingpanelayout-28.0.0/annotations.zip [-]
        folder                        : <GRADLE>/caches/<GRADLE_VERSION>/transforms/xxxxxxxxxxxxxxxxxxxxxxxxxxxxxxxx/transformed/slidingpanelayout-28.0.0
        jniFolder                     : <GRADLE>/caches/<GRADLE_VERSION>/transforms/xxxxxxxxxxxxxxxxxxxxxxxxxxxxxxxx/transformed/slidingpanelayout-28.0.0/jni [-]
        manifest                      : <GRADLE>/caches/<GRADLE_VERSION>/transforms/xxxxxxxxxxxxxxxxxxxxxxxxxxxxxxxx/transformed/slidingpanelayout-28.0.0/AndroidManifest.xml
        proguardRules                 : <GRADLE>/caches/<GRADLE_VERSION>/transforms/xxxxxxxxxxxxxxxxxxxxxxxxxxxxxxxx/transformed/slidingpanelayout-28.0.0/proguard.txt [-]
        publicResources               : <GRADLE>/caches/<GRADLE_VERSION>/transforms/xxxxxxxxxxxxxxxxxxxxxxxxxxxxxxxx/transformed/slidingpanelayout-28.0.0/public.txt [-]
        renderscriptFolder            : <GRADLE>/caches/<GRADLE_VERSION>/transforms/xxxxxxxxxxxxxxxxxxxxxxxxxxxxxxxx/transformed/slidingpanelayout-28.0.0/rs [-]
        resFolder                     : <GRADLE>/caches/<GRADLE_VERSION>/transforms/xxxxxxxxxxxxxxxxxxxxxxxxxxxxxxxx/transformed/slidingpanelayout-28.0.0/res [-]
        resStaticLibrary              : <GRADLE>/caches/<GRADLE_VERSION>/transforms/xxxxxxxxxxxxxxxxxxxxxxxxxxxxxxxx/transformed/slidingpanelayout-28.0.0/res.apk [-]
        - runtimeJarFiles             : <GRADLE>/caches/<GRADLE_VERSION>/transforms/xxxxxxxxxxxxxxxxxxxxxxxxxxxxxxxx/transformed/slidingpanelayout-28.0.0/jars/classes.jar
        symbolFile                    : <GRADLE>/caches/<GRADLE_VERSION>/transforms/xxxxxxxxxxxxxxxxxxxxxxxxxxxxxxxx/transformed/slidingpanelayout-28.0.0/R.txt
    - library                     : com.android.support:support-compat:28.0.0@aar (IdeAndroidLibraryImpl)
        aidlFolder                    : <GRADLE>/caches/<GRADLE_VERSION>/transforms/xxxxxxxxxxxxxxxxxxxxxxxxxxxxxxxx/transformed/support-compat-28.0.0/aidl
        artifact                      : <M2>/com/android/support/support-compat/28.0.0/support-compat-28.0.0.aar
        artifactAddress               : com.android.support:support-compat:28.0.0@aar
        assetsFolder                  : <GRADLE>/caches/<GRADLE_VERSION>/transforms/xxxxxxxxxxxxxxxxxxxxxxxxxxxxxxxx/transformed/support-compat-28.0.0/assets [-]
        - compileJarFiles             : <GRADLE>/caches/<GRADLE_VERSION>/transforms/xxxxxxxxxxxxxxxxxxxxxxxxxxxxxxxx/transformed/support-compat-28.0.0/jars/classes.jar
        component                     : com.android.support:support-compat:28.0.0
        externalAnnotations           : <GRADLE>/caches/<GRADLE_VERSION>/transforms/xxxxxxxxxxxxxxxxxxxxxxxxxxxxxxxx/transformed/support-compat-28.0.0/annotations.zip
        folder                        : <GRADLE>/caches/<GRADLE_VERSION>/transforms/xxxxxxxxxxxxxxxxxxxxxxxxxxxxxxxx/transformed/support-compat-28.0.0
        jniFolder                     : <GRADLE>/caches/<GRADLE_VERSION>/transforms/xxxxxxxxxxxxxxxxxxxxxxxxxxxxxxxx/transformed/support-compat-28.0.0/jni [-]
        manifest                      : <GRADLE>/caches/<GRADLE_VERSION>/transforms/xxxxxxxxxxxxxxxxxxxxxxxxxxxxxxxx/transformed/support-compat-28.0.0/AndroidManifest.xml
        proguardRules                 : <GRADLE>/caches/<GRADLE_VERSION>/transforms/xxxxxxxxxxxxxxxxxxxxxxxxxxxxxxxx/transformed/support-compat-28.0.0/proguard.txt
        publicResources               : <GRADLE>/caches/<GRADLE_VERSION>/transforms/xxxxxxxxxxxxxxxxxxxxxxxxxxxxxxxx/transformed/support-compat-28.0.0/public.txt
        renderscriptFolder            : <GRADLE>/caches/<GRADLE_VERSION>/transforms/xxxxxxxxxxxxxxxxxxxxxxxxxxxxxxxx/transformed/support-compat-28.0.0/rs [-]
        resFolder                     : <GRADLE>/caches/<GRADLE_VERSION>/transforms/xxxxxxxxxxxxxxxxxxxxxxxxxxxxxxxx/transformed/support-compat-28.0.0/res
        resStaticLibrary              : <GRADLE>/caches/<GRADLE_VERSION>/transforms/xxxxxxxxxxxxxxxxxxxxxxxxxxxxxxxx/transformed/support-compat-28.0.0/res.apk [-]
        - runtimeJarFiles             : <GRADLE>/caches/<GRADLE_VERSION>/transforms/xxxxxxxxxxxxxxxxxxxxxxxxxxxxxxxx/transformed/support-compat-28.0.0/jars/classes.jar
        symbolFile                    : <GRADLE>/caches/<GRADLE_VERSION>/transforms/xxxxxxxxxxxxxxxxxxxxxxxxxxxxxxxx/transformed/support-compat-28.0.0/R.txt
    - library                     : com.android.support:support-core-ui:28.0.0@aar (IdeAndroidLibraryImpl)
        aidlFolder                    : <GRADLE>/caches/<GRADLE_VERSION>/transforms/xxxxxxxxxxxxxxxxxxxxxxxxxxxxxxxx/transformed/support-core-ui-28.0.0/aidl [-]
        artifact                      : <M2>/com/android/support/support-core-ui/28.0.0/support-core-ui-28.0.0.aar
        artifactAddress               : com.android.support:support-core-ui:28.0.0@aar
        assetsFolder                  : <GRADLE>/caches/<GRADLE_VERSION>/transforms/xxxxxxxxxxxxxxxxxxxxxxxxxxxxxxxx/transformed/support-core-ui-28.0.0/assets [-]
        - compileJarFiles             : <GRADLE>/caches/<GRADLE_VERSION>/transforms/xxxxxxxxxxxxxxxxxxxxxxxxxxxxxxxx/transformed/support-core-ui-28.0.0/jars/classes.jar
        component                     : com.android.support:support-core-ui:28.0.0
        externalAnnotations           : <GRADLE>/caches/<GRADLE_VERSION>/transforms/xxxxxxxxxxxxxxxxxxxxxxxxxxxxxxxx/transformed/support-core-ui-28.0.0/annotations.zip [-]
        folder                        : <GRADLE>/caches/<GRADLE_VERSION>/transforms/xxxxxxxxxxxxxxxxxxxxxxxxxxxxxxxx/transformed/support-core-ui-28.0.0
        jniFolder                     : <GRADLE>/caches/<GRADLE_VERSION>/transforms/xxxxxxxxxxxxxxxxxxxxxxxxxxxxxxxx/transformed/support-core-ui-28.0.0/jni [-]
        manifest                      : <GRADLE>/caches/<GRADLE_VERSION>/transforms/xxxxxxxxxxxxxxxxxxxxxxxxxxxxxxxx/transformed/support-core-ui-28.0.0/AndroidManifest.xml
        proguardRules                 : <GRADLE>/caches/<GRADLE_VERSION>/transforms/xxxxxxxxxxxxxxxxxxxxxxxxxxxxxxxx/transformed/support-core-ui-28.0.0/proguard.txt [-]
        publicResources               : <GRADLE>/caches/<GRADLE_VERSION>/transforms/xxxxxxxxxxxxxxxxxxxxxxxxxxxxxxxx/transformed/support-core-ui-28.0.0/public.txt [-]
        renderscriptFolder            : <GRADLE>/caches/<GRADLE_VERSION>/transforms/xxxxxxxxxxxxxxxxxxxxxxxxxxxxxxxx/transformed/support-core-ui-28.0.0/rs [-]
        resFolder                     : <GRADLE>/caches/<GRADLE_VERSION>/transforms/xxxxxxxxxxxxxxxxxxxxxxxxxxxxxxxx/transformed/support-core-ui-28.0.0/res [-]
        resStaticLibrary              : <GRADLE>/caches/<GRADLE_VERSION>/transforms/xxxxxxxxxxxxxxxxxxxxxxxxxxxxxxxx/transformed/support-core-ui-28.0.0/res.apk [-]
        - runtimeJarFiles             : <GRADLE>/caches/<GRADLE_VERSION>/transforms/xxxxxxxxxxxxxxxxxxxxxxxxxxxxxxxx/transformed/support-core-ui-28.0.0/jars/classes.jar
        symbolFile                    : <GRADLE>/caches/<GRADLE_VERSION>/transforms/xxxxxxxxxxxxxxxxxxxxxxxxxxxxxxxx/transformed/support-core-ui-28.0.0/R.txt
    - library                     : com.android.support:support-core-utils:28.0.0@aar (IdeAndroidLibraryImpl)
        aidlFolder                    : <GRADLE>/caches/<GRADLE_VERSION>/transforms/xxxxxxxxxxxxxxxxxxxxxxxxxxxxxxxx/transformed/support-core-utils-28.0.0/aidl [-]
        artifact                      : <M2>/com/android/support/support-core-utils/28.0.0/support-core-utils-28.0.0.aar
        artifactAddress               : com.android.support:support-core-utils:28.0.0@aar
        assetsFolder                  : <GRADLE>/caches/<GRADLE_VERSION>/transforms/xxxxxxxxxxxxxxxxxxxxxxxxxxxxxxxx/transformed/support-core-utils-28.0.0/assets [-]
        - compileJarFiles             : <GRADLE>/caches/<GRADLE_VERSION>/transforms/xxxxxxxxxxxxxxxxxxxxxxxxxxxxxxxx/transformed/support-core-utils-28.0.0/jars/classes.jar
        component                     : com.android.support:support-core-utils:28.0.0
        externalAnnotations           : <GRADLE>/caches/<GRADLE_VERSION>/transforms/xxxxxxxxxxxxxxxxxxxxxxxxxxxxxxxx/transformed/support-core-utils-28.0.0/annotations.zip [-]
        folder                        : <GRADLE>/caches/<GRADLE_VERSION>/transforms/xxxxxxxxxxxxxxxxxxxxxxxxxxxxxxxx/transformed/support-core-utils-28.0.0
        jniFolder                     : <GRADLE>/caches/<GRADLE_VERSION>/transforms/xxxxxxxxxxxxxxxxxxxxxxxxxxxxxxxx/transformed/support-core-utils-28.0.0/jni [-]
        manifest                      : <GRADLE>/caches/<GRADLE_VERSION>/transforms/xxxxxxxxxxxxxxxxxxxxxxxxxxxxxxxx/transformed/support-core-utils-28.0.0/AndroidManifest.xml
        proguardRules                 : <GRADLE>/caches/<GRADLE_VERSION>/transforms/xxxxxxxxxxxxxxxxxxxxxxxxxxxxxxxx/transformed/support-core-utils-28.0.0/proguard.txt [-]
        publicResources               : <GRADLE>/caches/<GRADLE_VERSION>/transforms/xxxxxxxxxxxxxxxxxxxxxxxxxxxxxxxx/transformed/support-core-utils-28.0.0/public.txt [-]
        renderscriptFolder            : <GRADLE>/caches/<GRADLE_VERSION>/transforms/xxxxxxxxxxxxxxxxxxxxxxxxxxxxxxxx/transformed/support-core-utils-28.0.0/rs [-]
        resFolder                     : <GRADLE>/caches/<GRADLE_VERSION>/transforms/xxxxxxxxxxxxxxxxxxxxxxxxxxxxxxxx/transformed/support-core-utils-28.0.0/res [-]
        resStaticLibrary              : <GRADLE>/caches/<GRADLE_VERSION>/transforms/xxxxxxxxxxxxxxxxxxxxxxxxxxxxxxxx/transformed/support-core-utils-28.0.0/res.apk [-]
        - runtimeJarFiles             : <GRADLE>/caches/<GRADLE_VERSION>/transforms/xxxxxxxxxxxxxxxxxxxxxxxxxxxxxxxx/transformed/support-core-utils-28.0.0/jars/classes.jar
        symbolFile                    : <GRADLE>/caches/<GRADLE_VERSION>/transforms/xxxxxxxxxxxxxxxxxxxxxxxxxxxxxxxx/transformed/support-core-utils-28.0.0/R.txt
    - library                     : com.android.support:support-fragment:28.0.0@aar (IdeAndroidLibraryImpl)
        aidlFolder                    : <GRADLE>/caches/<GRADLE_VERSION>/transforms/xxxxxxxxxxxxxxxxxxxxxxxxxxxxxxxx/transformed/support-fragment-28.0.0/aidl [-]
        artifact                      : <M2>/com/android/support/support-fragment/28.0.0/support-fragment-28.0.0.aar
        artifactAddress               : com.android.support:support-fragment:28.0.0@aar
        assetsFolder                  : <GRADLE>/caches/<GRADLE_VERSION>/transforms/xxxxxxxxxxxxxxxxxxxxxxxxxxxxxxxx/transformed/support-fragment-28.0.0/assets [-]
        - compileJarFiles             : <GRADLE>/caches/<GRADLE_VERSION>/transforms/xxxxxxxxxxxxxxxxxxxxxxxxxxxxxxxx/transformed/support-fragment-28.0.0/jars/classes.jar
        component                     : com.android.support:support-fragment:28.0.0
        externalAnnotations           : <GRADLE>/caches/<GRADLE_VERSION>/transforms/xxxxxxxxxxxxxxxxxxxxxxxxxxxxxxxx/transformed/support-fragment-28.0.0/annotations.zip
        folder                        : <GRADLE>/caches/<GRADLE_VERSION>/transforms/xxxxxxxxxxxxxxxxxxxxxxxxxxxxxxxx/transformed/support-fragment-28.0.0
        jniFolder                     : <GRADLE>/caches/<GRADLE_VERSION>/transforms/xxxxxxxxxxxxxxxxxxxxxxxxxxxxxxxx/transformed/support-fragment-28.0.0/jni [-]
        manifest                      : <GRADLE>/caches/<GRADLE_VERSION>/transforms/xxxxxxxxxxxxxxxxxxxxxxxxxxxxxxxx/transformed/support-fragment-28.0.0/AndroidManifest.xml
        proguardRules                 : <GRADLE>/caches/<GRADLE_VERSION>/transforms/xxxxxxxxxxxxxxxxxxxxxxxxxxxxxxxx/transformed/support-fragment-28.0.0/proguard.txt [-]
        publicResources               : <GRADLE>/caches/<GRADLE_VERSION>/transforms/xxxxxxxxxxxxxxxxxxxxxxxxxxxxxxxx/transformed/support-fragment-28.0.0/public.txt [-]
        renderscriptFolder            : <GRADLE>/caches/<GRADLE_VERSION>/transforms/xxxxxxxxxxxxxxxxxxxxxxxxxxxxxxxx/transformed/support-fragment-28.0.0/rs [-]
        resFolder                     : <GRADLE>/caches/<GRADLE_VERSION>/transforms/xxxxxxxxxxxxxxxxxxxxxxxxxxxxxxxx/transformed/support-fragment-28.0.0/res [-]
        resStaticLibrary              : <GRADLE>/caches/<GRADLE_VERSION>/transforms/xxxxxxxxxxxxxxxxxxxxxxxxxxxxxxxx/transformed/support-fragment-28.0.0/res.apk [-]
        - runtimeJarFiles             : <GRADLE>/caches/<GRADLE_VERSION>/transforms/xxxxxxxxxxxxxxxxxxxxxxxxxxxxxxxx/transformed/support-fragment-28.0.0/jars/classes.jar
        symbolFile                    : <GRADLE>/caches/<GRADLE_VERSION>/transforms/xxxxxxxxxxxxxxxxxxxxxxxxxxxxxxxx/transformed/support-fragment-28.0.0/R.txt
    - library                     : com.android.support:support-vector-drawable:28.0.0@aar (IdeAndroidLibraryImpl)
        aidlFolder                    : <GRADLE>/caches/<GRADLE_VERSION>/transforms/xxxxxxxxxxxxxxxxxxxxxxxxxxxxxxxx/transformed/support-vector-drawable-28.0.0/aidl [-]
        artifact                      : <M2>/com/android/support/support-vector-drawable/28.0.0/support-vector-drawable-28.0.0.aar
        artifactAddress               : com.android.support:support-vector-drawable:28.0.0@aar
        assetsFolder                  : <GRADLE>/caches/<GRADLE_VERSION>/transforms/xxxxxxxxxxxxxxxxxxxxxxxxxxxxxxxx/transformed/support-vector-drawable-28.0.0/assets [-]
        - compileJarFiles             : <GRADLE>/caches/<GRADLE_VERSION>/transforms/xxxxxxxxxxxxxxxxxxxxxxxxxxxxxxxx/transformed/support-vector-drawable-28.0.0/jars/classes.jar
        component                     : com.android.support:support-vector-drawable:28.0.0
        externalAnnotations           : <GRADLE>/caches/<GRADLE_VERSION>/transforms/xxxxxxxxxxxxxxxxxxxxxxxxxxxxxxxx/transformed/support-vector-drawable-28.0.0/annotations.zip [-]
        folder                        : <GRADLE>/caches/<GRADLE_VERSION>/transforms/xxxxxxxxxxxxxxxxxxxxxxxxxxxxxxxx/transformed/support-vector-drawable-28.0.0
        jniFolder                     : <GRADLE>/caches/<GRADLE_VERSION>/transforms/xxxxxxxxxxxxxxxxxxxxxxxxxxxxxxxx/transformed/support-vector-drawable-28.0.0/jni [-]
        manifest                      : <GRADLE>/caches/<GRADLE_VERSION>/transforms/xxxxxxxxxxxxxxxxxxxxxxxxxxxxxxxx/transformed/support-vector-drawable-28.0.0/AndroidManifest.xml
        proguardRules                 : <GRADLE>/caches/<GRADLE_VERSION>/transforms/xxxxxxxxxxxxxxxxxxxxxxxxxxxxxxxx/transformed/support-vector-drawable-28.0.0/proguard.txt [-]
        publicResources               : <GRADLE>/caches/<GRADLE_VERSION>/transforms/xxxxxxxxxxxxxxxxxxxxxxxxxxxxxxxx/transformed/support-vector-drawable-28.0.0/public.txt [-]
        renderscriptFolder            : <GRADLE>/caches/<GRADLE_VERSION>/transforms/xxxxxxxxxxxxxxxxxxxxxxxxxxxxxxxx/transformed/support-vector-drawable-28.0.0/rs [-]
        resFolder                     : <GRADLE>/caches/<GRADLE_VERSION>/transforms/xxxxxxxxxxxxxxxxxxxxxxxxxxxxxxxx/transformed/support-vector-drawable-28.0.0/res [-]
        resStaticLibrary              : <GRADLE>/caches/<GRADLE_VERSION>/transforms/xxxxxxxxxxxxxxxxxxxxxxxxxxxxxxxx/transformed/support-vector-drawable-28.0.0/res.apk [-]
        - runtimeJarFiles             : <GRADLE>/caches/<GRADLE_VERSION>/transforms/xxxxxxxxxxxxxxxxxxxxxxxxxxxxxxxx/transformed/support-vector-drawable-28.0.0/jars/classes.jar
        symbolFile                    : <GRADLE>/caches/<GRADLE_VERSION>/transforms/xxxxxxxxxxxxxxxxxxxxxxxxxxxxxxxx/transformed/support-vector-drawable-28.0.0/R.txt
    - library                     : com.android.support:swiperefreshlayout:28.0.0@aar (IdeAndroidLibraryImpl)
        aidlFolder                    : <GRADLE>/caches/<GRADLE_VERSION>/transforms/xxxxxxxxxxxxxxxxxxxxxxxxxxxxxxxx/transformed/swiperefreshlayout-28.0.0/aidl [-]
        artifact                      : <M2>/com/android/support/swiperefreshlayout/28.0.0/swiperefreshlayout-28.0.0.aar
        artifactAddress               : com.android.support:swiperefreshlayout:28.0.0@aar
        assetsFolder                  : <GRADLE>/caches/<GRADLE_VERSION>/transforms/xxxxxxxxxxxxxxxxxxxxxxxxxxxxxxxx/transformed/swiperefreshlayout-28.0.0/assets [-]
        - compileJarFiles             : <GRADLE>/caches/<GRADLE_VERSION>/transforms/xxxxxxxxxxxxxxxxxxxxxxxxxxxxxxxx/transformed/swiperefreshlayout-28.0.0/jars/classes.jar
        component                     : com.android.support:swiperefreshlayout:28.0.0
        externalAnnotations           : <GRADLE>/caches/<GRADLE_VERSION>/transforms/xxxxxxxxxxxxxxxxxxxxxxxxxxxxxxxx/transformed/swiperefreshlayout-28.0.0/annotations.zip
        folder                        : <GRADLE>/caches/<GRADLE_VERSION>/transforms/xxxxxxxxxxxxxxxxxxxxxxxxxxxxxxxx/transformed/swiperefreshlayout-28.0.0
        jniFolder                     : <GRADLE>/caches/<GRADLE_VERSION>/transforms/xxxxxxxxxxxxxxxxxxxxxxxxxxxxxxxx/transformed/swiperefreshlayout-28.0.0/jni [-]
        manifest                      : <GRADLE>/caches/<GRADLE_VERSION>/transforms/xxxxxxxxxxxxxxxxxxxxxxxxxxxxxxxx/transformed/swiperefreshlayout-28.0.0/AndroidManifest.xml
        proguardRules                 : <GRADLE>/caches/<GRADLE_VERSION>/transforms/xxxxxxxxxxxxxxxxxxxxxxxxxxxxxxxx/transformed/swiperefreshlayout-28.0.0/proguard.txt [-]
        publicResources               : <GRADLE>/caches/<GRADLE_VERSION>/transforms/xxxxxxxxxxxxxxxxxxxxxxxxxxxxxxxx/transformed/swiperefreshlayout-28.0.0/public.txt [-]
        renderscriptFolder            : <GRADLE>/caches/<GRADLE_VERSION>/transforms/xxxxxxxxxxxxxxxxxxxxxxxxxxxxxxxx/transformed/swiperefreshlayout-28.0.0/rs [-]
        resFolder                     : <GRADLE>/caches/<GRADLE_VERSION>/transforms/xxxxxxxxxxxxxxxxxxxxxxxxxxxxxxxx/transformed/swiperefreshlayout-28.0.0/res [-]
        resStaticLibrary              : <GRADLE>/caches/<GRADLE_VERSION>/transforms/xxxxxxxxxxxxxxxxxxxxxxxxxxxxxxxx/transformed/swiperefreshlayout-28.0.0/res.apk [-]
        - runtimeJarFiles             : <GRADLE>/caches/<GRADLE_VERSION>/transforms/xxxxxxxxxxxxxxxxxxxxxxxxxxxxxxxx/transformed/swiperefreshlayout-28.0.0/jars/classes.jar
        symbolFile                    : <GRADLE>/caches/<GRADLE_VERSION>/transforms/xxxxxxxxxxxxxxxxxxxxxxxxxxxxxxxx/transformed/swiperefreshlayout-28.0.0/R.txt
    - library                     : com.android.support:versionedparcelable:28.0.0@aar (IdeAndroidLibraryImpl)
        aidlFolder                    : <GRADLE>/caches/<GRADLE_VERSION>/transforms/xxxxxxxxxxxxxxxxxxxxxxxxxxxxxxxx/transformed/versionedparcelable-28.0.0/aidl
        artifact                      : <M2>/com/android/support/versionedparcelable/28.0.0/versionedparcelable-28.0.0.aar
        artifactAddress               : com.android.support:versionedparcelable:28.0.0@aar
        assetsFolder                  : <GRADLE>/caches/<GRADLE_VERSION>/transforms/xxxxxxxxxxxxxxxxxxxxxxxxxxxxxxxx/transformed/versionedparcelable-28.0.0/assets [-]
        - compileJarFiles             : <GRADLE>/caches/<GRADLE_VERSION>/transforms/xxxxxxxxxxxxxxxxxxxxxxxxxxxxxxxx/transformed/versionedparcelable-28.0.0/jars/classes.jar
        component                     : com.android.support:versionedparcelable:28.0.0
        externalAnnotations           : <GRADLE>/caches/<GRADLE_VERSION>/transforms/xxxxxxxxxxxxxxxxxxxxxxxxxxxxxxxx/transformed/versionedparcelable-28.0.0/annotations.zip [-]
        folder                        : <GRADLE>/caches/<GRADLE_VERSION>/transforms/xxxxxxxxxxxxxxxxxxxxxxxxxxxxxxxx/transformed/versionedparcelable-28.0.0
        jniFolder                     : <GRADLE>/caches/<GRADLE_VERSION>/transforms/xxxxxxxxxxxxxxxxxxxxxxxxxxxxxxxx/transformed/versionedparcelable-28.0.0/jni [-]
        manifest                      : <GRADLE>/caches/<GRADLE_VERSION>/transforms/xxxxxxxxxxxxxxxxxxxxxxxxxxxxxxxx/transformed/versionedparcelable-28.0.0/AndroidManifest.xml
        proguardRules                 : <GRADLE>/caches/<GRADLE_VERSION>/transforms/xxxxxxxxxxxxxxxxxxxxxxxxxxxxxxxx/transformed/versionedparcelable-28.0.0/proguard.txt
        publicResources               : <GRADLE>/caches/<GRADLE_VERSION>/transforms/xxxxxxxxxxxxxxxxxxxxxxxxxxxxxxxx/transformed/versionedparcelable-28.0.0/public.txt [-]
        renderscriptFolder            : <GRADLE>/caches/<GRADLE_VERSION>/transforms/xxxxxxxxxxxxxxxxxxxxxxxxxxxxxxxx/transformed/versionedparcelable-28.0.0/rs [-]
        resFolder                     : <GRADLE>/caches/<GRADLE_VERSION>/transforms/xxxxxxxxxxxxxxxxxxxxxxxxxxxxxxxx/transformed/versionedparcelable-28.0.0/res [-]
        resStaticLibrary              : <GRADLE>/caches/<GRADLE_VERSION>/transforms/xxxxxxxxxxxxxxxxxxxxxxxxxxxxxxxx/transformed/versionedparcelable-28.0.0/res.apk [-]
        - runtimeJarFiles             : <GRADLE>/caches/<GRADLE_VERSION>/transforms/xxxxxxxxxxxxxxxxxxxxxxxxxxxxxxxx/transformed/versionedparcelable-28.0.0/jars/classes.jar
        symbolFile                    : <GRADLE>/caches/<GRADLE_VERSION>/transforms/xxxxxxxxxxxxxxxxxxxxxxxxxxxxxxxx/transformed/versionedparcelable-28.0.0/R.txt
    - library                     : com.android.support:viewpager:28.0.0@aar (IdeAndroidLibraryImpl)
        aidlFolder                    : <GRADLE>/caches/<GRADLE_VERSION>/transforms/xxxxxxxxxxxxxxxxxxxxxxxxxxxxxxxx/transformed/viewpager-28.0.0/aidl [-]
        artifact                      : <M2>/com/android/support/viewpager/28.0.0/viewpager-28.0.0.aar
        artifactAddress               : com.android.support:viewpager:28.0.0@aar
        assetsFolder                  : <GRADLE>/caches/<GRADLE_VERSION>/transforms/xxxxxxxxxxxxxxxxxxxxxxxxxxxxxxxx/transformed/viewpager-28.0.0/assets [-]
        - compileJarFiles             : <GRADLE>/caches/<GRADLE_VERSION>/transforms/xxxxxxxxxxxxxxxxxxxxxxxxxxxxxxxx/transformed/viewpager-28.0.0/jars/classes.jar
        component                     : com.android.support:viewpager:28.0.0
        externalAnnotations           : <GRADLE>/caches/<GRADLE_VERSION>/transforms/xxxxxxxxxxxxxxxxxxxxxxxxxxxxxxxx/transformed/viewpager-28.0.0/annotations.zip [-]
        folder                        : <GRADLE>/caches/<GRADLE_VERSION>/transforms/xxxxxxxxxxxxxxxxxxxxxxxxxxxxxxxx/transformed/viewpager-28.0.0
        jniFolder                     : <GRADLE>/caches/<GRADLE_VERSION>/transforms/xxxxxxxxxxxxxxxxxxxxxxxxxxxxxxxx/transformed/viewpager-28.0.0/jni [-]
        manifest                      : <GRADLE>/caches/<GRADLE_VERSION>/transforms/xxxxxxxxxxxxxxxxxxxxxxxxxxxxxxxx/transformed/viewpager-28.0.0/AndroidManifest.xml
        proguardRules                 : <GRADLE>/caches/<GRADLE_VERSION>/transforms/xxxxxxxxxxxxxxxxxxxxxxxxxxxxxxxx/transformed/viewpager-28.0.0/proguard.txt [-]
        publicResources               : <GRADLE>/caches/<GRADLE_VERSION>/transforms/xxxxxxxxxxxxxxxxxxxxxxxxxxxxxxxx/transformed/viewpager-28.0.0/public.txt [-]
        renderscriptFolder            : <GRADLE>/caches/<GRADLE_VERSION>/transforms/xxxxxxxxxxxxxxxxxxxxxxxxxxxxxxxx/transformed/viewpager-28.0.0/rs [-]
        resFolder                     : <GRADLE>/caches/<GRADLE_VERSION>/transforms/xxxxxxxxxxxxxxxxxxxxxxxxxxxxxxxx/transformed/viewpager-28.0.0/res [-]
        resStaticLibrary              : <GRADLE>/caches/<GRADLE_VERSION>/transforms/xxxxxxxxxxxxxxxxxxxxxxxxxxxxxxxx/transformed/viewpager-28.0.0/res.apk [-]
        - runtimeJarFiles             : <GRADLE>/caches/<GRADLE_VERSION>/transforms/xxxxxxxxxxxxxxxxxxxxxxxxxxxxxxxx/transformed/viewpager-28.0.0/jars/classes.jar
        symbolFile                    : <GRADLE>/caches/<GRADLE_VERSION>/transforms/xxxxxxxxxxxxxxxxxxxxxxxxxxxxxxxx/transformed/viewpager-28.0.0/R.txt
    - library                     : android.arch.core:common:1.1.1 (IdeJavaLibraryImpl)
        artifact                      : <M2>/android/arch/core/common/1.1.1/common-1.1.1.jar
        artifactAddress               : android.arch.core:common:1.1.1@jar
        component                     : android.arch.core:common:1.1.1
    - library                     : android.arch.lifecycle:common:1.1.1 (IdeJavaLibraryImpl)
        artifact                      : <M2>/android/arch/lifecycle/common/1.1.1/common-1.1.1.jar
        artifactAddress               : android.arch.lifecycle:common:1.1.1@jar
        component                     : android.arch.lifecycle:common:1.1.1
    - library                     : com.android.support.constraint:constraint-layout-solver:1.0.2 (IdeJavaLibraryImpl)
        artifact                      : <M2>/com/android/support/constraint/constraint-layout-solver/<VERSION>/constraint-layout-solver-<VERSION>.jar
        artifactAddress               : com.android.support.constraint:constraint-layout-solver:1.0.2@jar
        component                     : com.android.support.constraint:constraint-layout-solver:1.0.2
    - library                     : com.android.support:collections:28.0.0 (IdeJavaLibraryImpl)
        artifact                      : <M2>/com/android/support/collections/<VERSION>/collections-<VERSION>.jar
        artifactAddress               : com.android.support:collections:28.0.0@jar
        component                     : com.android.support:collections:28.0.0
    - library                     : com.android.support:support-annotations:28.0.0 (IdeJavaLibraryImpl)
        artifact                      : <M2>/com/android/support/support-annotations/<VERSION>/support-annotations-<VERSION>.jar
        artifactAddress               : com.android.support:support-annotations:28.0.0@jar
        component                     : com.android.support:support-annotations:28.0.0
    - library                     : com.google.code.findbugs:jsr305:2.0.1 (IdeJavaLibraryImpl)
        artifact                      : <M2>/com/google/code/findbugs/jsr305/2.0.1/jsr305-2.0.1.jar
        artifactAddress               : com.google.code.findbugs:jsr305:2.0.1@jar
        component                     : com.google.code.findbugs:jsr305:2.0.1
    - library                     : com.google.guava:guava:19.0 (IdeJavaLibraryImpl)
        artifact                      : <M2>/com/google/guava/guava/19.0/guava-19.0.jar
        artifactAddress               : com.google.guava:guava:19.0@jar
        component                     : com.google.guava:guava:19.0
    - library                     : com.squareup:javawriter:2.1.1 (IdeJavaLibraryImpl)
        artifact                      : <M2>/com/squareup/javawriter/2.1.1/javawriter-2.1.1.jar
        artifactAddress               : com.squareup:javawriter:2.1.1@jar
        component                     : com.squareup:javawriter:2.1.1
    - library                     : javax.inject:javax.inject:1 (IdeJavaLibraryImpl)
        artifact                      : <M2>/javax/inject/javax.inject/1/javax.inject-1.jar
        artifactAddress               : javax.inject:javax.inject:1@jar
        component                     : javax.inject:javax.inject:1
    - library                     : junit:junit:4.12 (IdeJavaLibraryImpl)
        artifact                      : <M2>/junit/junit/4.12/junit-4.12.jar
        artifactAddress               : junit:junit:4.12@jar
        component                     : junit:junit:4.12
    - library                     : net.sf.kxml:kxml2:2.3.0 (IdeJavaLibraryImpl)
        artifact                      : <M2>/net/sf/kxml/kxml2/2.3.0/kxml2-2.3.0.jar
        artifactAddress               : net.sf.kxml:kxml2:2.3.0@jar
        component                     : net.sf.kxml:kxml2:2.3.0
    - library                     : org.hamcrest:hamcrest-core:1.3 (IdeJavaLibraryImpl)
        artifact                      : <M2>/org/hamcrest/hamcrest-core/1.3/hamcrest-core-1.3.jar
        artifactAddress               : org.hamcrest:hamcrest-core:1.3@jar
        component                     : org.hamcrest:hamcrest-core:1.3
    - library                     : org.hamcrest:hamcrest-integration:1.3 (IdeJavaLibraryImpl)
        artifact                      : <M2>/org/hamcrest/hamcrest-integration/1.3/hamcrest-integration-1.3.jar
        artifactAddress               : org.hamcrest:hamcrest-integration:1.3@jar
        component                     : org.hamcrest:hamcrest-integration:1.3
    - library                     : org.hamcrest:hamcrest-library:1.3 (IdeJavaLibraryImpl)
        artifact                      : <M2>/org/hamcrest/hamcrest-library/1.3/hamcrest-library-1.3.jar
        artifactAddress               : org.hamcrest:hamcrest-library:1.3@jar
        component                     : org.hamcrest:hamcrest-library:1.3
    - library                     : org.jetbrains.kotlin:kotlin-stdlib-jdk7:<KOTLIN_VERSION> (IdeJavaLibraryImpl)
        artifact                      : <M2>/org/jetbrains/kotlin/kotlin-stdlib-jdk7/<KOTLIN_VERSION>/kotlin-stdlib-jdk7-<KOTLIN_VERSION>.jar
        artifactAddress               : org.jetbrains.kotlin:kotlin-stdlib-jdk7:<KOTLIN_VERSION>@jar
        component                     : org.jetbrains.kotlin:kotlin-stdlib-jdk7:<KOTLIN_VERSION>
    - library                     : org.jetbrains.kotlin:kotlin-stdlib-jdk8:<KOTLIN_VERSION> (IdeJavaLibraryImpl)
        artifact                      : <M2>/org/jetbrains/kotlin/kotlin-stdlib-jdk8/<KOTLIN_VERSION>/kotlin-stdlib-jdk8-<KOTLIN_VERSION>.jar
        artifactAddress               : org.jetbrains.kotlin:kotlin-stdlib-jdk8:<KOTLIN_VERSION>@jar
        component                     : org.jetbrains.kotlin:kotlin-stdlib-jdk8:<KOTLIN_VERSION>
    - library                     : org.jetbrains.kotlin:kotlin-stdlib:<KOTLIN_VERSION> (IdeJavaLibraryImpl)
        artifact                      : <M2>/org/jetbrains/kotlin/kotlin-stdlib/<KOTLIN_VERSION>/kotlin-stdlib-<KOTLIN_VERSION>.jar
        artifactAddress               : org.jetbrains.kotlin:kotlin-stdlib:<KOTLIN_VERSION>@jar
        component                     : org.jetbrains.kotlin:kotlin-stdlib:<KOTLIN_VERSION>
    - library                     : org.jetbrains:annotations:13.0 (IdeJavaLibraryImpl)
        artifact                      : <M2>/org/jetbrains/annotations/13.0/annotations-13.0.jar
        artifactAddress               : org.jetbrains:annotations:13.0@jar
        component                     : org.jetbrains:annotations:13.0
    - library                     : <ROOT>::app@debug (IdeModuleLibraryImpl)
        buildId                       : <ROOT>
        projectPath                   : :app
        sourceSet                     : MAIN
        variant                       : debug
MODULE                        : project
    externalProject               : project (DefaultExternalProject)
        path                          : : [-]
        identityPath                  : : [-]
        name                          : project
        qName                         : project
        version                       : unspecified
        projectDir                    : <ROOT>
        buildDir                      : <ROOT>/build [-]
        buildFile                     : <ROOT>/build.gradle
        externalSystemId              : GRADLE
        childProjects
            app                           : :app (DefaultExternalProject)
                path                          : :app [-]
                identityPath                  : :app [-]
                name                          : app
                qName                         : :app
                group                         : project
                version                       : unspecified
                projectDir                    : <ROOT>/app
                buildDir                      : <ROOT>/app/build [-]
                buildFile                     : <ROOT>/app/build.gradle
                externalSystemId              : GRADLE
                sourceSetModel                : DefaultGradleSourceSetModel
                    sourceCompatibility           : <PROJECT_JDK_FEATURE_LEVEL>
                    targetCompatibility           : <PROJECT_JDK_FEATURE_LEVEL>
                    configurationArtifacts
                        _internal-unified-test-platform-android-device-provider-ddmlib        : <empty>
                        _internal-unified-test-platform-android-device-provider-gradle        : <empty>
                        _internal-unified-test-platform-android-driver-instrumentation        : <empty>
                        _internal-unified-test-platform-android-test-plugin         : <empty>
                        _internal-unified-test-platform-android-test-plugin-host-additional-test-output : <empty>
                        _internal-unified-test-platform-android-test-plugin-host-apk-installer          : <empty>
                        _internal-unified-test-platform-android-test-plugin-host-coverage     : <empty>
                        _internal-unified-test-platform-android-test-plugin-host-device-info  : <empty>
                        _internal-unified-test-platform-android-test-plugin-host-emulator-control       : <empty>
                        _internal-unified-test-platform-android-test-plugin-host-logcat       : <empty>
                        _internal-unified-test-platform-android-test-plugin-result-listener-gradle      : <empty>
                        _internal-unified-test-platform-core    : <empty>
                        _internal-unified-test-platform-launcher          : <empty>
                        androidApis                   : <empty>
                        androidJdkImage               : <empty>
                        androidTestAnnotationProcessor          : <empty>
                        androidTestCompileOnly        : <empty>
                        androidTestDebugAnnotationProcessor     : <empty>
                        androidTestDebugCompileOnly   : <empty>
                        androidTestDebugImplementation          : <empty>
                        androidTestDebugRuntimeOnly   : <empty>
                        androidTestDebugWearApp       : <empty>
                        androidTestImplementation     : <empty>
                        androidTestReleaseAnnotationProcessor   : <empty>
                        androidTestReleaseCompileOnly : <empty>
                        androidTestReleaseImplementation        : <empty>
                        androidTestReleaseRuntimeOnly : <empty>
                        androidTestReleaseWearApp     : <empty>
                        androidTestRuntimeOnly        : <empty>
                        androidTestUtil               : <empty>
                        androidTestWearApp            : <empty>
                        annotationProcessor           : <empty>
                        api                           : <empty>
                        archives                      : <empty>
                        compileOnly                   : <empty>
                        compileOnlyApi                : <empty>
                        coreLibraryDesugaring         : <empty>
                        debugAndroidTestAnnotationProcessorClasspath      : <empty>
                        debugAndroidTestCompileClasspath        : <empty>
                        debugAndroidTestRuntimeClasspath        : <empty>
                        debugAnnotationProcessor      : <empty>
                        debugAnnotationProcessorClasspath       : <empty>
                        debugApi                      : <empty>
                        debugApiElements              : <empty>
                        debugCompileClasspath         : <empty>
                        debugCompileOnly              : <empty>
                        debugCompileOnlyApi           : <empty>
                        debugImplementation           : <empty>
                        debugReverseMetadataValues    : <empty>
                        debugRuntimeClasspath         : <empty>
                        debugRuntimeElements          : <empty>
                        debugRuntimeOnly              : <empty>
                        debugScreenshotTestAnnotationProcessorClasspath   : <empty>
                        debugScreenshotTestCompileClasspath     : <empty>
                        debugScreenshotTestRuntimeClasspath     : <empty>
                        debugUnitTestAnnotationProcessorClasspath         : <empty>
                        debugUnitTestCompileClasspath : <empty>
                        debugUnitTestRuntimeClasspath : <empty>
                        debugWearApp                  : <empty>
                        debugWearBundling             : <empty>
                        default                       : <empty>
                        implementation                : <empty>
                        kotlinBuildToolsApiClasspath  : <empty>
                        kotlinCompilerClasspath       : <empty>
                        kotlinCompilerPluginClasspath : <empty>
                        lintChecks                    : <empty>
                        lintPublish                   : <empty>
                        releaseAnnotationProcessor    : <empty>
                        releaseAnnotationProcessorClasspath     : <empty>
                        releaseApi                    : <empty>
                        releaseApiElements            : <empty>
                        releaseCompileClasspath       : <empty>
                        releaseCompileOnly            : <empty>
                        releaseCompileOnlyApi         : <empty>
                        releaseImplementation         : <empty>
                        releaseReverseMetadataValues  : <empty>
                        releaseRuntimeClasspath       : <empty>
                        releaseRuntimeElements        : <empty>
                        releaseRuntimeOnly            : <empty>
                        releaseScreenshotTestAnnotationProcessorClasspath : <empty>
                        releaseScreenshotTestCompileClasspath   : <empty>
                        releaseScreenshotTestRuntimeClasspath   : <empty>
                        releaseUnitTestAnnotationProcessorClasspath       : <empty>
                        releaseUnitTestCompileClasspath         : <empty>
                        releaseUnitTestRuntimeClasspath         : <empty>
                        releaseWearApp                : <empty>
                        releaseWearBundling           : <empty>
                        runtimeOnly                   : <empty>
                        screenshotTestAnnotationProcessor       : <empty>
                        screenshotTestCompileOnly     : <empty>
                        screenshotTestDebugAnnotationProcessor  : <empty>
                        screenshotTestDebugCompileOnly          : <empty>
                        screenshotTestDebugImplementation       : <empty>
                        screenshotTestDebugRuntimeOnly          : <empty>
                        screenshotTestDebugWearApp    : <empty>
                        screenshotTestImplementation  : <empty>
                        screenshotTestReleaseAnnotationProcessor          : <empty>
                        screenshotTestReleaseCompileOnly        : <empty>
                        screenshotTestReleaseImplementation     : <empty>
                        screenshotTestReleaseRuntimeOnly        : <empty>
                        screenshotTestReleaseWearApp  : <empty>
                        screenshotTestRuntimeOnly     : <empty>
                        screenshotTestWearApp         : <empty>
                        testAnnotationProcessor       : <empty>
                        testCompileOnly               : <empty>
                        testDebugAnnotationProcessor  : <empty>
                        testDebugCompileOnly          : <empty>
                        testDebugImplementation       : <empty>
                        testDebugRuntimeOnly          : <empty>
                        testDebugWearApp              : <empty>
                        testFixturesAnnotationProcessor         : <empty>
                        testFixturesApi               : <empty>
                        testFixturesCompileOnly       : <empty>
                        testFixturesCompileOnlyApi    : <empty>
                        testFixturesDebugAnnotationProcessor    : <empty>
                        testFixturesDebugApi          : <empty>
                        testFixturesDebugCompileOnly  : <empty>
                        testFixturesDebugCompileOnlyApi         : <empty>
                        testFixturesDebugImplementation         : <empty>
                        testFixturesDebugRuntimeOnly  : <empty>
                        testFixturesDebugWearApp      : <empty>
                        testFixturesImplementation    : <empty>
                        testFixturesReleaseAnnotationProcessor  : <empty>
                        testFixturesReleaseApi        : <empty>
                        testFixturesReleaseCompileOnly          : <empty>
                        testFixturesReleaseCompileOnlyApi       : <empty>
                        testFixturesReleaseImplementation       : <empty>
                        testFixturesReleaseRuntimeOnly          : <empty>
                        testFixturesReleaseWearApp    : <empty>
                        testFixturesRuntimeOnly       : <empty>
                        testFixturesWearApp           : <empty>
                        testImplementation            : <empty>
                        testReleaseAnnotationProcessor          : <empty>
                        testReleaseCompileOnly        : <empty>
                        testReleaseImplementation     : <empty>
                        testReleaseRuntimeOnly        : <empty>
                        testReleaseWearApp            : <empty>
                        testRuntimeOnly               : <empty>
                        testWearApp                   : <empty>
                        wearApp                       : <empty>
                taskModel                     : DefaultGradleTaskModel
                    tasks
                        testDebugScreenshotTest       : testDebugScreenshotTest (DefaultExternalTask)
                            qName                         : :app:testDebugScreenshotTest
                        testDebugUnitTest             : testDebugUnitTest (DefaultExternalTask)
                            qName                         : :app:testDebugUnitTest
                        testReleaseScreenshotTest     : testReleaseScreenshotTest (DefaultExternalTask)
                            qName                         : :app:testReleaseScreenshotTest
                        testReleaseUnitTest           : testReleaseUnitTest (DefaultExternalTask)
                            qName                         : :app:testReleaseUnitTest
        sourceSetModel                : DefaultGradleSourceSetModel
        taskModel                     : DefaultGradleTaskModel
<<<<<<< HEAD
=======
            tasks
                testDebugScreenshotTest       : testDebugScreenshotTest (DefaultExternalTask)
                    qName                         : :app:testDebugScreenshotTest
                testDebugUnitTest             : testDebugUnitTest (DefaultExternalTask)
                    qName                         : :app:testDebugUnitTest
                testReleaseScreenshotTest     : testReleaseScreenshotTest (DefaultExternalTask)
                    qName                         : :app:testReleaseScreenshotTest
                testReleaseUnitTest           : testReleaseUnitTest (DefaultExternalTask)
                    qName                         : :app:testReleaseUnitTest
>>>>>>> 8b7d83e8
MODULE                        : project.app
    GradleModuleModel
        agpVersion                    : <AGP_VERSION>
        gradlePath                    : :app
        gradleVersion                 : <GRADLE_VERSION>
        buildFile                     : <ROOT>/app/build.gradle
        buildFilePath                 : <ROOT>/app/build.gradle
        rootFolderPath                : <ROOT>
        hasSafeArgsJava               : false
        hasSafeArgsKotlin             : false
    CurrentVariantReportedVersions
        minSdk
            ApiLevel                      : 19
            ApiString                     : 19
        runtimeMinSdk
            ApiLevel                      : 19
            ApiString                     : 19
        targetSdk
            ApiLevel                      : 34
            ApiString                     : 34
    RootBuildId                   : <ROOT>
    BuildId                       : <ROOT>
    ProjectPath                   : :app
    ModelVersion                  : <AGP_VERSION>
    ProjectType                   : PROJECT_TYPE_APP
    CompileTarget                 : android-34
    BuildFolder                   : <ROOT>/app/build [-]
    buildToolsVersion             : <CURRENT_BUILD_TOOLS_VERSION>
    IsBaseSplit                   : true
    GroupId                       : project
    Namespace                     : google.simpleapplication
    TestNamespace                 : google.simpleapplication.test
    AaptOptions
        NameSpacing                   : DISABLED
    LintOptions
        IsCheckTestSources            : false
        IsCheckDependencies           : false
        IsAbortOnError                : false
        IsAbsolutePaths               : true
        IsNoLines                     : false
        IsQuiet                       : false
        IsCheckAllWarnings            : false
        IsIgnoreWarnings              : false
        IsWarningsAsErrors            : false
        IsIgnoreTestSources           : false
        IsIgnoreTestFixturesSources   : false
        IsCheckGeneratedSources       : false
        IsCheckReleaseBuilds          : true
        IsExplainIssues               : true
        IsShowAll                     : false
        TextReport                    : false
        HtmlReport                    : true
        XmlReport                     : true
        SarifReport                   : false
    JavaCompileOptions
        Encoding                      : UTF-8
        SourceCompatibility           : 1.8
        TargetCompatibility           : 1.8
        IsCoreLibraryDesugaringEnabled          : false
    AgpFlags
        ApplicationRClassConstantIds  : false
        AestRClassConstantIds         : false
        TransitiveRClasses            : false
        UseAndroidX                   : false
        UsesCompose                   : false
        MlModelBindingEnabled         : false
        AndroidResourcesEnabled       : true
        DataBindingEnabled            : false
<<<<<<< HEAD
=======
        GenerateManifestClass         : false
>>>>>>> 8b7d83e8
    - basicVariant:               : debug
        applicationId                 : google.simpleapplication
        testApplicationId             : google.simpleapplication.test
        buildType                     : debug
    - basicVariant:               : release
        applicationId                 : google.simpleapplication
        buildType                     : release
    BootClassPath                 : <ANDROID_SDK>/platforms/android-34/android.jar
    ViewBindingOptions
        Enabled                       : false
    DependenciesInfo
        IncludeInApk                  : true
        IncludeInBundle               : true
    DefaultConfig
        ProductFlavor
            Name                          : main
            ApplicationId                 : google.simpleapplication
            VersionCode                   : 1
            VersionName                   : 1.0
            MinSdkVersion
                ApiLevel                      : 19
                ApiString                     : 19
            TargetSdkVersion
                ApiLevel                      : 34
                ApiString                     : 34
            VectorDrawables
                UseSupportLibrary             : false
        SourceProvider
            Name                          : main
            Manifest                      : <ROOT>/app/src/main/AndroidManifest.xml
            JavaDirectories               : <ROOT>/app/src/main/java
            KotlinDirectories             : <ROOT>/app/src/main/java
            KotlinDirectories             : <ROOT>/app/src/main/kotlin [-]
            ResourcesDirectories          : <ROOT>/app/src/main/resources [-]
            ResDirectories                : <ROOT>/app/src/main/res
            AssetsDirectories             : <ROOT>/app/src/main/assets [-]
            JniLibsDirectories            : <ROOT>/app/src/main/jniLibs [-]
            ShadersDirectories            : <ROOT>/app/src/main/shaders [-]
            BaselineProfileDirectories    : <ROOT>/app/src/main/baselineProfiles [-]
        ExtraSourceProviders
            ExtraSourceProvider
                ArtifactName                  : _android_test_
                SourceProvider
                    Name                          : androidTest
                    Manifest                      : <ROOT>/app/src/androidTest/AndroidManifest.xml [-]
                    JavaDirectories               : <ROOT>/app/src/androidTest/java
                    KotlinDirectories             : <ROOT>/app/src/androidTest/java
                    KotlinDirectories             : <ROOT>/app/src/androidTest/kotlin [-]
                    ResourcesDirectories          : <ROOT>/app/src/androidTest/resources [-]
                    ResDirectories                : <ROOT>/app/src/androidTest/res [-]
                    AssetsDirectories             : <ROOT>/app/src/androidTest/assets [-]
                    JniLibsDirectories            : <ROOT>/app/src/androidTest/jniLibs [-]
                    ShadersDirectories            : <ROOT>/app/src/androidTest/shaders [-]
                    BaselineProfileDirectories    : <ROOT>/app/src/androidTest/baselineProfiles [-]
            ExtraSourceProvider
                ArtifactName                  : _unit_test_
                SourceProvider
                    Name                          : test
                    Manifest                      : <ROOT>/app/src/test/AndroidManifest.xml [-]
                    JavaDirectories               : <ROOT>/app/src/test/java
                    KotlinDirectories             : <ROOT>/app/src/test/java
                    KotlinDirectories             : <ROOT>/app/src/test/kotlin [-]
                    ResourcesDirectories          : <ROOT>/app/src/test/resources [-]
                    ResDirectories                : <ROOT>/app/src/test/res [-]
                    AssetsDirectories             : <ROOT>/app/src/test/assets [-]
                    JniLibsDirectories            : <ROOT>/app/src/test/jniLibs [-]
                    ShadersDirectories            : <ROOT>/app/src/test/shaders [-]
                    BaselineProfileDirectories    : <ROOT>/app/src/test/baselineProfiles [-]
            ExtraSourceProvider
                ArtifactName                  : _screenshot_test_
                SourceProvider
                    Name                          : screenshotTest
                    Manifest                      : <ROOT>/app/src/screenshotTest/AndroidManifest.xml [-]
                    JavaDirectories               : <ROOT>/app/src/screenshotTest/java [-]
                    KotlinDirectories             : <ROOT>/app/src/screenshotTest/java [-]
                    KotlinDirectories             : <ROOT>/app/src/screenshotTest/kotlin [-]
                    ResourcesDirectories          : <ROOT>/app/src/screenshotTest/resources [-]
                    ResDirectories                : <ROOT>/app/src/screenshotTest/res [-]
                    AssetsDirectories             : <ROOT>/app/src/screenshotTest/assets [-]
                    JniLibsDirectories            : <ROOT>/app/src/screenshotTest/jniLibs [-]
                    ShadersDirectories            : <ROOT>/app/src/screenshotTest/shaders [-]
                    BaselineProfileDirectories    : <ROOT>/app/src/screenshotTest/baselineProfiles [-]
    BuildTypes
        BuildType
            Name                          : debug
            IsDebuggable                  : true
            IsJniDebuggable               : false
            IsPseudoLocalesEnabled        : false
            IsRenderscriptDebuggable      : false
            RenderscriptOptimLevel        : 3
            IsMinifyEnabled               : false
            IsZipAlignEnabled             : true
        SourceProvider
            Name                          : debug
            Manifest                      : <ROOT>/app/src/debug/AndroidManifest.xml [-]
            JavaDirectories               : <ROOT>/app/src/debug/java [-]
            KotlinDirectories             : <ROOT>/app/src/debug/java [-]
            KotlinDirectories             : <ROOT>/app/src/debug/kotlin [-]
            ResourcesDirectories          : <ROOT>/app/src/debug/resources [-]
            ResDirectories                : <ROOT>/app/src/debug/res [-]
            AssetsDirectories             : <ROOT>/app/src/debug/assets [-]
            JniLibsDirectories            : <ROOT>/app/src/debug/jniLibs [-]
            ShadersDirectories            : <ROOT>/app/src/debug/shaders [-]
            BaselineProfileDirectories    : <ROOT>/app/src/debug/baselineProfiles [-]
        ExtraSourceProviders
            ExtraSourceProvider
                ArtifactName                  : _android_test_
                SourceProvider
                    Name                          : androidTestDebug
                    Manifest                      : <ROOT>/app/src/androidTestDebug/AndroidManifest.xml [-]
                    JavaDirectories               : <ROOT>/app/src/androidTestDebug/java [-]
                    KotlinDirectories             : <ROOT>/app/src/androidTestDebug/java [-]
                    KotlinDirectories             : <ROOT>/app/src/androidTestDebug/kotlin [-]
                    ResourcesDirectories          : <ROOT>/app/src/androidTestDebug/resources [-]
                    ResDirectories                : <ROOT>/app/src/androidTestDebug/res [-]
                    AssetsDirectories             : <ROOT>/app/src/androidTestDebug/assets [-]
                    JniLibsDirectories            : <ROOT>/app/src/androidTestDebug/jniLibs [-]
                    ShadersDirectories            : <ROOT>/app/src/androidTestDebug/shaders [-]
                    BaselineProfileDirectories    : <ROOT>/app/src/androidTestDebug/baselineProfiles [-]
        ExtraSourceProviders
            ExtraSourceProvider
                ArtifactName                  : _unit_test_
                SourceProvider
                    Name                          : testDebug
                    Manifest                      : <ROOT>/app/src/testDebug/AndroidManifest.xml [-]
                    JavaDirectories               : <ROOT>/app/src/testDebug/java [-]
                    KotlinDirectories             : <ROOT>/app/src/testDebug/java [-]
                    KotlinDirectories             : <ROOT>/app/src/testDebug/kotlin [-]
                    ResourcesDirectories          : <ROOT>/app/src/testDebug/resources [-]
                    ResDirectories                : <ROOT>/app/src/testDebug/res [-]
                    AssetsDirectories             : <ROOT>/app/src/testDebug/assets [-]
                    JniLibsDirectories            : <ROOT>/app/src/testDebug/jniLibs [-]
                    ShadersDirectories            : <ROOT>/app/src/testDebug/shaders [-]
                    BaselineProfileDirectories    : <ROOT>/app/src/testDebug/baselineProfiles [-]
        ExtraSourceProviders
            ExtraSourceProvider
                ArtifactName                  : _screenshot_test_
                SourceProvider
                    Name                          : screenshotTestDebug
                    Manifest                      : <ROOT>/app/src/screenshotTestDebug/AndroidManifest.xml [-]
                    JavaDirectories               : <ROOT>/app/src/screenshotTestDebug/java [-]
                    KotlinDirectories             : <ROOT>/app/src/screenshotTestDebug/java [-]
                    KotlinDirectories             : <ROOT>/app/src/screenshotTestDebug/kotlin [-]
                    ResourcesDirectories          : <ROOT>/app/src/screenshotTestDebug/resources [-]
                    ResDirectories                : <ROOT>/app/src/screenshotTestDebug/res [-]
                    AssetsDirectories             : <ROOT>/app/src/screenshotTestDebug/assets [-]
                    JniLibsDirectories            : <ROOT>/app/src/screenshotTestDebug/jniLibs [-]
                    ShadersDirectories            : <ROOT>/app/src/screenshotTestDebug/shaders [-]
                    BaselineProfileDirectories    : <ROOT>/app/src/screenshotTestDebug/baselineProfiles [-]
        BuildType
            Name                          : release
            ProguardFiles                 : <ROOT>/app/build/intermediates/default_proguard_files/global/proguard-android.txt-<AGP_VERSION> [-]
            ProguardFiles                 : <ROOT>/app/proguard-rules.pro
            IsDebuggable                  : false
            IsJniDebuggable               : false
            IsPseudoLocalesEnabled        : false
            IsRenderscriptDebuggable      : false
            RenderscriptOptimLevel        : 3
            IsMinifyEnabled               : false
            IsZipAlignEnabled             : true
        SourceProvider
            Name                          : release
            Manifest                      : <ROOT>/app/src/release/AndroidManifest.xml [-]
            JavaDirectories               : <ROOT>/app/src/release/java [-]
            KotlinDirectories             : <ROOT>/app/src/release/java [-]
            KotlinDirectories             : <ROOT>/app/src/release/kotlin [-]
            ResourcesDirectories          : <ROOT>/app/src/release/resources [-]
            ResDirectories                : <ROOT>/app/src/release/res [-]
            AssetsDirectories             : <ROOT>/app/src/release/assets [-]
            JniLibsDirectories            : <ROOT>/app/src/release/jniLibs [-]
            ShadersDirectories            : <ROOT>/app/src/release/shaders [-]
            BaselineProfileDirectories    : <ROOT>/app/src/release/baselineProfiles [-]
        ExtraSourceProviders
            ExtraSourceProvider
                ArtifactName                  : _unit_test_
                SourceProvider
                    Name                          : testRelease
                    Manifest                      : <ROOT>/app/src/testRelease/AndroidManifest.xml [-]
                    JavaDirectories               : <ROOT>/app/src/testRelease/java [-]
                    KotlinDirectories             : <ROOT>/app/src/testRelease/java [-]
                    KotlinDirectories             : <ROOT>/app/src/testRelease/kotlin [-]
                    ResourcesDirectories          : <ROOT>/app/src/testRelease/resources [-]
                    ResDirectories                : <ROOT>/app/src/testRelease/res [-]
                    AssetsDirectories             : <ROOT>/app/src/testRelease/assets [-]
                    JniLibsDirectories            : <ROOT>/app/src/testRelease/jniLibs [-]
                    ShadersDirectories            : <ROOT>/app/src/testRelease/shaders [-]
                    BaselineProfileDirectories    : <ROOT>/app/src/testRelease/baselineProfiles [-]
        ExtraSourceProviders
            ExtraSourceProvider
                ArtifactName                  : _screenshot_test_
                SourceProvider
                    Name                          : screenshotTestRelease
                    Manifest                      : <ROOT>/app/src/screenshotTestRelease/AndroidManifest.xml [-]
                    JavaDirectories               : <ROOT>/app/src/screenshotTestRelease/java [-]
                    KotlinDirectories             : <ROOT>/app/src/screenshotTestRelease/java [-]
                    KotlinDirectories             : <ROOT>/app/src/screenshotTestRelease/kotlin [-]
                    ResourcesDirectories          : <ROOT>/app/src/screenshotTestRelease/resources [-]
                    ResDirectories                : <ROOT>/app/src/screenshotTestRelease/res [-]
                    AssetsDirectories             : <ROOT>/app/src/screenshotTestRelease/assets [-]
                    JniLibsDirectories            : <ROOT>/app/src/screenshotTestRelease/jniLibs [-]
                    ShadersDirectories            : <ROOT>/app/src/screenshotTestRelease/shaders [-]
                    BaselineProfileDirectories    : <ROOT>/app/src/screenshotTestRelease/baselineProfiles [-]
    SigningConfigs
        SigningConfig
            Name                          : debug
            StoreFile                     : debug.keystore
            StorePassword                 : android
            KeyAlias                      : AndroidDebugKey
    VariantBuildInformation
        VariantBuildInformation
            VariantName                   : debug
            BuildTasksAndOutputInformation
                AssembleTaskName              : assembleDebug
                AssembleTaskOutputListingFile : <ROOT>/app/build/intermediates/apk_ide_redirect_file/debug/createDebugApkListingFileRedirect/redirect.txt [-]
                BundleTaskName                : bundleDebug
                BundleTaskOutputListingFile   : <ROOT>/app/build/intermediates/bundle_ide_redirect_file/debug/createDebugBundleListingFileRedirect/redirect.txt [-]
                ApkFromBundleTaskName         : extractApksForDebug
                ApkFromBundleTaskOutputListingFile      : <ROOT>/app/build/intermediates/apk_from_bundle_ide_redirect_file/debug/createDebugApksFromBundleListingFileRedirect/redirect.txt [-]
        VariantBuildInformation
            VariantName                   : release
            BuildTasksAndOutputInformation
                AssembleTaskName              : assembleRelease
                AssembleTaskOutputListingFile : <ROOT>/app/build/intermediates/apk_ide_redirect_file/release/createReleaseApkListingFileRedirect/redirect.txt [-]
                BundleTaskName                : bundleRelease
                BundleTaskOutputListingFile   : <ROOT>/app/build/intermediates/bundle_ide_redirect_file/release/createReleaseBundleListingFileRedirect/redirect.txt [-]
                ApkFromBundleTaskName         : extractApksForRelease
                ApkFromBundleTaskOutputListingFile      : <ROOT>/app/build/intermediates/apk_from_bundle_ide_redirect_file/release/createReleaseApksFromBundleListingFileRedirect/redirect.txt [-]
    IdeVariants
        IdeVariant
            Name                          : debug
            BuildType                     : debug
            DisplayName                   : debug
            InstantAppCompatible          : false
            MinSdkVersion
                ApiLevel                      : 19
                ApiString                     : 19
            TargetSdkVersion
                ApiLevel                      : 34
                ApiString                     : 34
            VersionCode                   : 1
            VersionNameWithSuffix         : 1.0
            MainArtifact
                Name                          : MAIN
                CompileTaskName               : compileDebugSources
                AssembleTaskName              : assembleDebug
                IsTestArtifact                : false
                IdeSetupTaskNames             : generateDebugSources
                GeneratedSourceFolders        : <ROOT>/app/build/generated/ap_generated_sources/debug/out [-]
                ClassesFolder                 : <ROOT>/app/build/intermediates/compile_and_runtime_not_namespaced_r_class_jar/debug/processDebugResources/R.jar [-]
                ClassesFolder                 : <ROOT>/app/build/intermediates/javac/debug/compileDebugJavaWithJavac/classes [-]
                Dependencies
                    compileClasspath
                        androidLibrary                : com.android.support:appcompat-v7:28.0.0@aar
                            javaLibrary                   : com.android.support:support-annotations:28.0.0@jar
                            androidLibrary                : com.android.support:support-compat:28.0.0@aar
                            javaLibrary                   : com.android.support:collections:28.0.0@jar
                            androidLibrary                : com.android.support:cursoradapter:28.0.0@aar
                            androidLibrary                : com.android.support:support-core-utils:28.0.0@aar
                            androidLibrary                : com.android.support:support-fragment:28.0.0@aar
                            androidLibrary                : com.android.support:support-vector-drawable:28.0.0@aar
                            androidLibrary                : com.android.support:animated-vector-drawable:28.0.0@aar
                        androidLibrary                : com.android.support:support-compat:28.0.0@aar
                            javaLibrary                   : com.android.support:support-annotations:28.0.0@jar
                            javaLibrary                   : com.android.support:collections:28.0.0@jar
                            androidLibrary                : android.arch.lifecycle:runtime:1.1.1@aar
                            androidLibrary                : com.android.support:versionedparcelable:28.0.0@aar
                        androidLibrary                : android.arch.lifecycle:runtime:1.1.1@aar
                            javaLibrary                   : android.arch.lifecycle:common:1.1.1@jar
                            javaLibrary                   : android.arch.core:common:1.1.1@jar
                            javaLibrary                   : com.android.support:support-annotations:28.0.0@jar
                        androidLibrary                : com.android.support:versionedparcelable:28.0.0@aar
                            javaLibrary                   : com.android.support:support-annotations:28.0.0@jar
                            javaLibrary                   : com.android.support:collections:28.0.0@jar
                        androidLibrary                : com.android.support:cursoradapter:28.0.0@aar
                            javaLibrary                   : com.android.support:support-annotations:28.0.0@jar
                        androidLibrary                : com.android.support:support-core-utils:28.0.0@aar
                            javaLibrary                   : com.android.support:support-annotations:28.0.0@jar
                            androidLibrary                : com.android.support:support-compat:28.0.0@aar
                            androidLibrary                : com.android.support:documentfile:28.0.0@aar
                            androidLibrary                : com.android.support:loader:28.0.0@aar
                            androidLibrary                : com.android.support:localbroadcastmanager:28.0.0@aar
                            androidLibrary                : com.android.support:print:28.0.0@aar
                        androidLibrary                : com.android.support:documentfile:28.0.0@aar
                            javaLibrary                   : com.android.support:support-annotations:28.0.0@jar
                        androidLibrary                : com.android.support:loader:28.0.0@aar
                            javaLibrary                   : com.android.support:support-annotations:28.0.0@jar
                            androidLibrary                : com.android.support:support-compat:28.0.0@aar
                            androidLibrary                : android.arch.lifecycle:livedata:1.1.1@aar
                            androidLibrary                : android.arch.lifecycle:viewmodel:1.1.1@aar
                        androidLibrary                : android.arch.lifecycle:livedata:1.1.1@aar
                            androidLibrary                : android.arch.core:runtime:1.1.1@aar
                            androidLibrary                : android.arch.lifecycle:livedata-core:1.1.1@aar
                            javaLibrary                   : android.arch.core:common:1.1.1@jar
                        androidLibrary                : android.arch.core:runtime:1.1.1@aar
                            javaLibrary                   : com.android.support:support-annotations:28.0.0@jar
                            javaLibrary                   : android.arch.core:common:1.1.1@jar
                        androidLibrary                : android.arch.lifecycle:livedata-core:1.1.1@aar
                            javaLibrary                   : android.arch.lifecycle:common:1.1.1@jar
                            javaLibrary                   : android.arch.core:common:1.1.1@jar
                            androidLibrary                : android.arch.core:runtime:1.1.1@aar
                        androidLibrary                : android.arch.lifecycle:viewmodel:1.1.1@aar
                            javaLibrary                   : com.android.support:support-annotations:28.0.0@jar
                        androidLibrary                : com.android.support:localbroadcastmanager:28.0.0@aar
                            javaLibrary                   : com.android.support:support-annotations:28.0.0@jar
                        androidLibrary                : com.android.support:print:28.0.0@aar
                            javaLibrary                   : com.android.support:support-annotations:28.0.0@jar
                        androidLibrary                : com.android.support:support-fragment:28.0.0@aar
                            androidLibrary                : com.android.support:support-compat:28.0.0@aar
                            androidLibrary                : com.android.support:support-core-ui:28.0.0@aar
                            androidLibrary                : com.android.support:support-core-utils:28.0.0@aar
                            javaLibrary                   : com.android.support:support-annotations:28.0.0@jar
                            androidLibrary                : com.android.support:loader:28.0.0@aar
                            androidLibrary                : android.arch.lifecycle:viewmodel:1.1.1@aar
                        androidLibrary                : com.android.support:support-core-ui:28.0.0@aar
                            javaLibrary                   : com.android.support:support-annotations:28.0.0@jar
                            androidLibrary                : com.android.support:support-compat:28.0.0@aar
                            androidLibrary                : com.android.support:support-core-utils:28.0.0@aar
                            androidLibrary                : com.android.support:customview:28.0.0@aar
                            androidLibrary                : com.android.support:viewpager:28.0.0@aar
                            androidLibrary                : com.android.support:coordinatorlayout:28.0.0@aar
                            androidLibrary                : com.android.support:drawerlayout:28.0.0@aar
                            androidLibrary                : com.android.support:slidingpanelayout:28.0.0@aar
                            androidLibrary                : com.android.support:interpolator:28.0.0@aar
                            androidLibrary                : com.android.support:swiperefreshlayout:28.0.0@aar
                            androidLibrary                : com.android.support:asynclayoutinflater:28.0.0@aar
                            androidLibrary                : com.android.support:cursoradapter:28.0.0@aar
                        androidLibrary                : com.android.support:customview:28.0.0@aar
                            javaLibrary                   : com.android.support:support-annotations:28.0.0@jar
                            androidLibrary                : com.android.support:support-compat:28.0.0@aar
                        androidLibrary                : com.android.support:viewpager:28.0.0@aar
                            javaLibrary                   : com.android.support:support-annotations:28.0.0@jar
                            androidLibrary                : com.android.support:support-compat:28.0.0@aar
                            androidLibrary                : com.android.support:customview:28.0.0@aar
                        androidLibrary                : com.android.support:coordinatorlayout:28.0.0@aar
                            javaLibrary                   : com.android.support:support-annotations:28.0.0@jar
                            androidLibrary                : com.android.support:support-compat:28.0.0@aar
                            androidLibrary                : com.android.support:customview:28.0.0@aar
                        androidLibrary                : com.android.support:drawerlayout:28.0.0@aar
                            javaLibrary                   : com.android.support:support-annotations:28.0.0@jar
                            androidLibrary                : com.android.support:support-compat:28.0.0@aar
                            androidLibrary                : com.android.support:customview:28.0.0@aar
                        androidLibrary                : com.android.support:slidingpanelayout:28.0.0@aar
                            javaLibrary                   : com.android.support:support-annotations:28.0.0@jar
                            androidLibrary                : com.android.support:support-compat:28.0.0@aar
                            androidLibrary                : com.android.support:customview:28.0.0@aar
                        androidLibrary                : com.android.support:interpolator:28.0.0@aar
                            javaLibrary                   : com.android.support:support-annotations:28.0.0@jar
                        androidLibrary                : com.android.support:swiperefreshlayout:28.0.0@aar
                            javaLibrary                   : com.android.support:support-annotations:28.0.0@jar
                            androidLibrary                : com.android.support:support-compat:28.0.0@aar
                            androidLibrary                : com.android.support:interpolator:28.0.0@aar
                        androidLibrary                : com.android.support:asynclayoutinflater:28.0.0@aar
                            javaLibrary                   : com.android.support:support-annotations:28.0.0@jar
                            androidLibrary                : com.android.support:support-compat:28.0.0@aar
                        androidLibrary                : com.android.support:support-vector-drawable:28.0.0@aar
                            javaLibrary                   : com.android.support:support-annotations:28.0.0@jar
                            androidLibrary                : com.android.support:support-compat:28.0.0@aar
                        androidLibrary                : com.android.support:animated-vector-drawable:28.0.0@aar
                            androidLibrary                : com.android.support:support-vector-drawable:28.0.0@aar
                            androidLibrary                : com.android.support:support-core-ui:28.0.0@aar
                        androidLibrary                : com.android.support.constraint:constraint-layout:1.0.2@aar
                            javaLibrary                   : com.android.support.constraint:constraint-layout-solver:1.0.2@jar
                        javaLibrary                   : com.android.support:support-annotations:28.0.0@jar
                        javaLibrary                   : com.android.support:collections:28.0.0@jar
                            javaLibrary                   : com.android.support:support-annotations:28.0.0@jar
                        javaLibrary                   : android.arch.lifecycle:common:1.1.1@jar
                            javaLibrary                   : com.android.support:support-annotations:28.0.0@jar
                        javaLibrary                   : android.arch.core:common:1.1.1@jar
                            javaLibrary                   : com.android.support:support-annotations:28.0.0@jar
                        javaLibrary                   : com.google.guava:guava:19.0@jar
                        javaLibrary                   : com.android.support.constraint:constraint-layout-solver:1.0.2@jar
                        javaLibrary                   : org.jetbrains.kotlin:kotlin-stdlib-jdk8:<KOTLIN_VERSION>@jar
                            javaLibrary                   : org.jetbrains.kotlin:kotlin-stdlib:<KOTLIN_VERSION>@jar
                            javaLibrary                   : org.jetbrains.kotlin:kotlin-stdlib-jdk7:<KOTLIN_VERSION>@jar
                        javaLibrary                   : org.jetbrains.kotlin:kotlin-stdlib:<KOTLIN_VERSION>@jar
                            javaLibrary                   : org.jetbrains:annotations:13.0@jar
                        javaLibrary                   : org.jetbrains:annotations:13.0@jar
                        javaLibrary                   : org.jetbrains.kotlin:kotlin-stdlib-jdk7:<KOTLIN_VERSION>@jar
                            javaLibrary                   : org.jetbrains.kotlin:kotlin-stdlib:<KOTLIN_VERSION>@jar
                    runtimeClasspath
                        androidLibrary                : com.android.support:appcompat-v7:28.0.0@aar
                            javaLibrary                   : com.android.support:support-annotations:28.0.0@jar
                            androidLibrary                : com.android.support:support-compat:28.0.0@aar
                            javaLibrary                   : com.android.support:collections:28.0.0@jar
                            androidLibrary                : com.android.support:cursoradapter:28.0.0@aar
                            androidLibrary                : com.android.support:support-core-utils:28.0.0@aar
                            androidLibrary                : com.android.support:support-fragment:28.0.0@aar
                            androidLibrary                : com.android.support:support-vector-drawable:28.0.0@aar
                            androidLibrary                : com.android.support:animated-vector-drawable:28.0.0@aar
                        androidLibrary                : com.android.support:support-compat:28.0.0@aar
                            javaLibrary                   : com.android.support:support-annotations:28.0.0@jar
                            javaLibrary                   : com.android.support:collections:28.0.0@jar
                            androidLibrary                : android.arch.lifecycle:runtime:1.1.1@aar
                            androidLibrary                : com.android.support:versionedparcelable:28.0.0@aar
                        androidLibrary                : android.arch.lifecycle:runtime:1.1.1@aar
                            javaLibrary                   : android.arch.lifecycle:common:1.1.1@jar
                            javaLibrary                   : android.arch.core:common:1.1.1@jar
                            javaLibrary                   : com.android.support:support-annotations:28.0.0@jar
                        androidLibrary                : com.android.support:versionedparcelable:28.0.0@aar
                            javaLibrary                   : com.android.support:support-annotations:28.0.0@jar
                            javaLibrary                   : com.android.support:collections:28.0.0@jar
                        androidLibrary                : com.android.support:cursoradapter:28.0.0@aar
                            javaLibrary                   : com.android.support:support-annotations:28.0.0@jar
                        androidLibrary                : com.android.support:support-core-utils:28.0.0@aar
                            javaLibrary                   : com.android.support:support-annotations:28.0.0@jar
                            androidLibrary                : com.android.support:support-compat:28.0.0@aar
                            androidLibrary                : com.android.support:documentfile:28.0.0@aar
                            androidLibrary                : com.android.support:loader:28.0.0@aar
                            androidLibrary                : com.android.support:localbroadcastmanager:28.0.0@aar
                            androidLibrary                : com.android.support:print:28.0.0@aar
                        androidLibrary                : com.android.support:documentfile:28.0.0@aar
                            javaLibrary                   : com.android.support:support-annotations:28.0.0@jar
                        androidLibrary                : com.android.support:loader:28.0.0@aar
                            javaLibrary                   : com.android.support:support-annotations:28.0.0@jar
                            androidLibrary                : com.android.support:support-compat:28.0.0@aar
                            androidLibrary                : android.arch.lifecycle:livedata:1.1.1@aar
                            androidLibrary                : android.arch.lifecycle:viewmodel:1.1.1@aar
                        androidLibrary                : android.arch.lifecycle:livedata:1.1.1@aar
                            androidLibrary                : android.arch.core:runtime:1.1.1@aar
                            androidLibrary                : android.arch.lifecycle:livedata-core:1.1.1@aar
                            javaLibrary                   : android.arch.core:common:1.1.1@jar
                        androidLibrary                : android.arch.core:runtime:1.1.1@aar
                            javaLibrary                   : com.android.support:support-annotations:28.0.0@jar
                            javaLibrary                   : android.arch.core:common:1.1.1@jar
                        androidLibrary                : android.arch.lifecycle:livedata-core:1.1.1@aar
                            javaLibrary                   : android.arch.lifecycle:common:1.1.1@jar
                            javaLibrary                   : android.arch.core:common:1.1.1@jar
                            androidLibrary                : android.arch.core:runtime:1.1.1@aar
                        androidLibrary                : android.arch.lifecycle:viewmodel:1.1.1@aar
                            javaLibrary                   : com.android.support:support-annotations:28.0.0@jar
                        androidLibrary                : com.android.support:localbroadcastmanager:28.0.0@aar
                            javaLibrary                   : com.android.support:support-annotations:28.0.0@jar
                        androidLibrary                : com.android.support:print:28.0.0@aar
                            javaLibrary                   : com.android.support:support-annotations:28.0.0@jar
                        androidLibrary                : com.android.support:support-fragment:28.0.0@aar
                            androidLibrary                : com.android.support:support-compat:28.0.0@aar
                            androidLibrary                : com.android.support:support-core-ui:28.0.0@aar
                            androidLibrary                : com.android.support:support-core-utils:28.0.0@aar
                            javaLibrary                   : com.android.support:support-annotations:28.0.0@jar
                            androidLibrary                : com.android.support:loader:28.0.0@aar
                            androidLibrary                : android.arch.lifecycle:viewmodel:1.1.1@aar
                        androidLibrary                : com.android.support:support-core-ui:28.0.0@aar
                            javaLibrary                   : com.android.support:support-annotations:28.0.0@jar
                            androidLibrary                : com.android.support:support-compat:28.0.0@aar
                            androidLibrary                : com.android.support:support-core-utils:28.0.0@aar
                            androidLibrary                : com.android.support:customview:28.0.0@aar
                            androidLibrary                : com.android.support:viewpager:28.0.0@aar
                            androidLibrary                : com.android.support:coordinatorlayout:28.0.0@aar
                            androidLibrary                : com.android.support:drawerlayout:28.0.0@aar
                            androidLibrary                : com.android.support:slidingpanelayout:28.0.0@aar
                            androidLibrary                : com.android.support:interpolator:28.0.0@aar
                            androidLibrary                : com.android.support:swiperefreshlayout:28.0.0@aar
                            androidLibrary                : com.android.support:asynclayoutinflater:28.0.0@aar
                            androidLibrary                : com.android.support:cursoradapter:28.0.0@aar
                        androidLibrary                : com.android.support:customview:28.0.0@aar
                            javaLibrary                   : com.android.support:support-annotations:28.0.0@jar
                            androidLibrary                : com.android.support:support-compat:28.0.0@aar
                        androidLibrary                : com.android.support:viewpager:28.0.0@aar
                            javaLibrary                   : com.android.support:support-annotations:28.0.0@jar
                            androidLibrary                : com.android.support:support-compat:28.0.0@aar
                            androidLibrary                : com.android.support:customview:28.0.0@aar
                        androidLibrary                : com.android.support:coordinatorlayout:28.0.0@aar
                            javaLibrary                   : com.android.support:support-annotations:28.0.0@jar
                            androidLibrary                : com.android.support:support-compat:28.0.0@aar
                            androidLibrary                : com.android.support:customview:28.0.0@aar
                        androidLibrary                : com.android.support:drawerlayout:28.0.0@aar
                            javaLibrary                   : com.android.support:support-annotations:28.0.0@jar
                            androidLibrary                : com.android.support:support-compat:28.0.0@aar
                            androidLibrary                : com.android.support:customview:28.0.0@aar
                        androidLibrary                : com.android.support:slidingpanelayout:28.0.0@aar
                            javaLibrary                   : com.android.support:support-annotations:28.0.0@jar
                            androidLibrary                : com.android.support:support-compat:28.0.0@aar
                            androidLibrary                : com.android.support:customview:28.0.0@aar
                        androidLibrary                : com.android.support:interpolator:28.0.0@aar
                            javaLibrary                   : com.android.support:support-annotations:28.0.0@jar
                        androidLibrary                : com.android.support:swiperefreshlayout:28.0.0@aar
                            javaLibrary                   : com.android.support:support-annotations:28.0.0@jar
                            androidLibrary                : com.android.support:support-compat:28.0.0@aar
                            androidLibrary                : com.android.support:interpolator:28.0.0@aar
                        androidLibrary                : com.android.support:asynclayoutinflater:28.0.0@aar
                            javaLibrary                   : com.android.support:support-annotations:28.0.0@jar
                            androidLibrary                : com.android.support:support-compat:28.0.0@aar
                        androidLibrary                : com.android.support:support-vector-drawable:28.0.0@aar
                            javaLibrary                   : com.android.support:support-annotations:28.0.0@jar
                            androidLibrary                : com.android.support:support-compat:28.0.0@aar
                        androidLibrary                : com.android.support:animated-vector-drawable:28.0.0@aar
                            androidLibrary                : com.android.support:support-vector-drawable:28.0.0@aar
                            androidLibrary                : com.android.support:support-core-ui:28.0.0@aar
                        androidLibrary                : com.android.support.constraint:constraint-layout:1.0.2@aar
                            javaLibrary                   : com.android.support.constraint:constraint-layout-solver:1.0.2@jar
                        javaLibrary                   : com.android.support:support-annotations:28.0.0@jar
                        javaLibrary                   : com.android.support:collections:28.0.0@jar
                            javaLibrary                   : com.android.support:support-annotations:28.0.0@jar
                        javaLibrary                   : android.arch.lifecycle:common:1.1.1@jar
                            javaLibrary                   : com.android.support:support-annotations:28.0.0@jar
                        javaLibrary                   : android.arch.core:common:1.1.1@jar
                            javaLibrary                   : com.android.support:support-annotations:28.0.0@jar
                        javaLibrary                   : com.google.guava:guava:19.0@jar
                        javaLibrary                   : com.android.support.constraint:constraint-layout-solver:1.0.2@jar
                        javaLibrary                   : org.jetbrains.kotlin:kotlin-stdlib-jdk8:<KOTLIN_VERSION>@jar
                            javaLibrary                   : org.jetbrains.kotlin:kotlin-stdlib:<KOTLIN_VERSION>@jar
                            javaLibrary                   : org.jetbrains.kotlin:kotlin-stdlib-jdk7:<KOTLIN_VERSION>@jar
                        javaLibrary                   : org.jetbrains.kotlin:kotlin-stdlib:<KOTLIN_VERSION>@jar
                            javaLibrary                   : org.jetbrains:annotations:13.0@jar
                        javaLibrary                   : org.jetbrains:annotations:13.0@jar
                        javaLibrary                   : org.jetbrains.kotlin:kotlin-stdlib-jdk7:<KOTLIN_VERSION>@jar
                            javaLibrary                   : org.jetbrains.kotlin:kotlin-stdlib:<KOTLIN_VERSION>@jar
                ApplicationId                 : google.simpleapplication
                SigningConfigName             : debug
                IsSigned                      : true
                CodeShrinker                  : null
                BuildTasksAndOutputInformation
                    AssembleTaskName              : assembleDebug
                    AssembleTaskOutputListingFile : <ROOT>/app/build/intermediates/apk_ide_redirect_file/debug/createDebugApkListingFileRedirect/redirect.txt [-]
                    BundleTaskName                : bundleDebug
                    BundleTaskOutputListingFile   : <ROOT>/app/build/intermediates/bundle_ide_redirect_file/debug/createDebugBundleListingFileRedirect/redirect.txt [-]
                    ApkFromBundleTaskName         : extractApksForDebug
                    ApkFromBundleTaskOutputListingFile      : <ROOT>/app/build/intermediates/apk_from_bundle_ide_redirect_file/debug/createDebugApksFromBundleListingFileRedirect/redirect.txt [-]
                GeneratedResourceFolders      : <ROOT>/app/build/generated/res/resValues/debug [-]
                DesugaredMethodFiles          : <GRADLE>/caches/<GRADLE_VERSION>/transforms/xxxxxxxxxxxxxxxxxxxxxxxxxxxxxxxx/transformed/D8BackportedDesugaredMethods.txt
            AndroidTestArtifact
                Name                          : ANDROID_TEST
                CompileTaskName               : compileDebugAndroidTestSources
                AssembleTaskName              : assembleDebugAndroidTest
                IsTestArtifact                : true
                IdeSetupTaskNames             : generateDebugAndroidTestSources
                GeneratedSourceFolders        : <ROOT>/app/build/generated/ap_generated_sources/debugAndroidTest/out [-]
                ClassesFolder                 : <ROOT>/app/build/intermediates/compile_and_runtime_not_namespaced_r_class_jar/debugAndroidTest/processDebugAndroidTestResources/R.jar [-]
                ClassesFolder                 : <ROOT>/app/build/intermediates/javac/debugAndroidTest/compileDebugAndroidTestJavaWithJavac/classes [-]
                Dependencies
                    compileClasspath
                        androidLibrary                : com.android.support.test:runner:1.0.2@aar
                            javaLibrary                   : com.android.support:support-annotations:28.0.0@jar
                            androidLibrary                : com.android.support.test:monitor:1.0.2@aar
                            javaLibrary                   : junit:junit:4.12@jar
                            javaLibrary                   : net.sf.kxml:kxml2:2.3.0@jar
                        androidLibrary                : com.android.support.test:monitor:1.0.2@aar
                            javaLibrary                   : com.android.support:support-annotations:28.0.0@jar
                        androidLibrary                : com.android.support.test.espresso:espresso-core:3.0.2@aar
                            androidLibrary                : com.android.support.test:runner:1.0.2@aar
                            androidLibrary                : com.android.support.test.espresso:espresso-idling-resource:3.0.2@aar
                            javaLibrary                   : com.squareup:javawriter:2.1.1@jar
                            javaLibrary                   : javax.inject:javax.inject:1@jar
                            javaLibrary                   : org.hamcrest:hamcrest-library:1.3@jar
                            javaLibrary                   : org.hamcrest:hamcrest-integration:1.3@jar
                            javaLibrary                   : com.google.code.findbugs:jsr305:2.0.1@jar
                        androidLibrary                : com.android.support.test.espresso:espresso-idling-resource:3.0.2@aar
                        androidLibrary                : com.android.support:appcompat-v7:28.0.0@aar
                            javaLibrary                   : com.android.support:support-annotations:28.0.0@jar
                            androidLibrary                : com.android.support:support-compat:28.0.0@aar
                            javaLibrary                   : com.android.support:collections:28.0.0@jar
                            androidLibrary                : com.android.support:cursoradapter:28.0.0@aar
                            androidLibrary                : com.android.support:support-core-utils:28.0.0@aar
                            androidLibrary                : com.android.support:support-fragment:28.0.0@aar
                            androidLibrary                : com.android.support:support-vector-drawable:28.0.0@aar
                            androidLibrary                : com.android.support:animated-vector-drawable:28.0.0@aar
                        androidLibrary                : com.android.support:support-compat:28.0.0@aar
                            javaLibrary                   : com.android.support:support-annotations:28.0.0@jar
                            javaLibrary                   : com.android.support:collections:28.0.0@jar
                            androidLibrary                : android.arch.lifecycle:runtime:1.1.1@aar
                            androidLibrary                : com.android.support:versionedparcelable:28.0.0@aar
                        androidLibrary                : android.arch.lifecycle:runtime:1.1.1@aar
                            javaLibrary                   : android.arch.lifecycle:common:1.1.1@jar
                            javaLibrary                   : android.arch.core:common:1.1.1@jar
                            javaLibrary                   : com.android.support:support-annotations:28.0.0@jar
                        androidLibrary                : com.android.support:versionedparcelable:28.0.0@aar
                            javaLibrary                   : com.android.support:support-annotations:28.0.0@jar
                            javaLibrary                   : com.android.support:collections:28.0.0@jar
                        androidLibrary                : com.android.support:cursoradapter:28.0.0@aar
                            javaLibrary                   : com.android.support:support-annotations:28.0.0@jar
                        androidLibrary                : com.android.support:support-core-utils:28.0.0@aar
                            javaLibrary                   : com.android.support:support-annotations:28.0.0@jar
                            androidLibrary                : com.android.support:support-compat:28.0.0@aar
                            androidLibrary                : com.android.support:documentfile:28.0.0@aar
                            androidLibrary                : com.android.support:loader:28.0.0@aar
                            androidLibrary                : com.android.support:localbroadcastmanager:28.0.0@aar
                            androidLibrary                : com.android.support:print:28.0.0@aar
                        androidLibrary                : com.android.support:documentfile:28.0.0@aar
                            javaLibrary                   : com.android.support:support-annotations:28.0.0@jar
                        androidLibrary                : com.android.support:loader:28.0.0@aar
                            javaLibrary                   : com.android.support:support-annotations:28.0.0@jar
                            androidLibrary                : com.android.support:support-compat:28.0.0@aar
                            androidLibrary                : android.arch.lifecycle:livedata:1.1.1@aar
                            androidLibrary                : android.arch.lifecycle:viewmodel:1.1.1@aar
                        androidLibrary                : android.arch.lifecycle:livedata:1.1.1@aar
                            androidLibrary                : android.arch.core:runtime:1.1.1@aar
                            androidLibrary                : android.arch.lifecycle:livedata-core:1.1.1@aar
                            javaLibrary                   : android.arch.core:common:1.1.1@jar
                        androidLibrary                : android.arch.core:runtime:1.1.1@aar
                            javaLibrary                   : com.android.support:support-annotations:28.0.0@jar
                            javaLibrary                   : android.arch.core:common:1.1.1@jar
                        androidLibrary                : android.arch.lifecycle:livedata-core:1.1.1@aar
                            javaLibrary                   : android.arch.lifecycle:common:1.1.1@jar
                            javaLibrary                   : android.arch.core:common:1.1.1@jar
                            androidLibrary                : android.arch.core:runtime:1.1.1@aar
                        androidLibrary                : android.arch.lifecycle:viewmodel:1.1.1@aar
                            javaLibrary                   : com.android.support:support-annotations:28.0.0@jar
                        androidLibrary                : com.android.support:localbroadcastmanager:28.0.0@aar
                            javaLibrary                   : com.android.support:support-annotations:28.0.0@jar
                        androidLibrary                : com.android.support:print:28.0.0@aar
                            javaLibrary                   : com.android.support:support-annotations:28.0.0@jar
                        androidLibrary                : com.android.support:support-fragment:28.0.0@aar
                            androidLibrary                : com.android.support:support-compat:28.0.0@aar
                            androidLibrary                : com.android.support:support-core-ui:28.0.0@aar
                            androidLibrary                : com.android.support:support-core-utils:28.0.0@aar
                            javaLibrary                   : com.android.support:support-annotations:28.0.0@jar
                            androidLibrary                : com.android.support:loader:28.0.0@aar
                            androidLibrary                : android.arch.lifecycle:viewmodel:1.1.1@aar
                        androidLibrary                : com.android.support:support-core-ui:28.0.0@aar
                            javaLibrary                   : com.android.support:support-annotations:28.0.0@jar
                            androidLibrary                : com.android.support:support-compat:28.0.0@aar
                            androidLibrary                : com.android.support:support-core-utils:28.0.0@aar
                            androidLibrary                : com.android.support:customview:28.0.0@aar
                            androidLibrary                : com.android.support:viewpager:28.0.0@aar
                            androidLibrary                : com.android.support:coordinatorlayout:28.0.0@aar
                            androidLibrary                : com.android.support:drawerlayout:28.0.0@aar
                            androidLibrary                : com.android.support:slidingpanelayout:28.0.0@aar
                            androidLibrary                : com.android.support:interpolator:28.0.0@aar
                            androidLibrary                : com.android.support:swiperefreshlayout:28.0.0@aar
                            androidLibrary                : com.android.support:asynclayoutinflater:28.0.0@aar
                            androidLibrary                : com.android.support:cursoradapter:28.0.0@aar
                        androidLibrary                : com.android.support:customview:28.0.0@aar
                            javaLibrary                   : com.android.support:support-annotations:28.0.0@jar
                            androidLibrary                : com.android.support:support-compat:28.0.0@aar
                        androidLibrary                : com.android.support:viewpager:28.0.0@aar
                            javaLibrary                   : com.android.support:support-annotations:28.0.0@jar
                            androidLibrary                : com.android.support:support-compat:28.0.0@aar
                            androidLibrary                : com.android.support:customview:28.0.0@aar
                        androidLibrary                : com.android.support:coordinatorlayout:28.0.0@aar
                            javaLibrary                   : com.android.support:support-annotations:28.0.0@jar
                            androidLibrary                : com.android.support:support-compat:28.0.0@aar
                            androidLibrary                : com.android.support:customview:28.0.0@aar
                        androidLibrary                : com.android.support:drawerlayout:28.0.0@aar
                            javaLibrary                   : com.android.support:support-annotations:28.0.0@jar
                            androidLibrary                : com.android.support:support-compat:28.0.0@aar
                            androidLibrary                : com.android.support:customview:28.0.0@aar
                        androidLibrary                : com.android.support:slidingpanelayout:28.0.0@aar
                            javaLibrary                   : com.android.support:support-annotations:28.0.0@jar
                            androidLibrary                : com.android.support:support-compat:28.0.0@aar
                            androidLibrary                : com.android.support:customview:28.0.0@aar
                        androidLibrary                : com.android.support:interpolator:28.0.0@aar
                            javaLibrary                   : com.android.support:support-annotations:28.0.0@jar
                        androidLibrary                : com.android.support:swiperefreshlayout:28.0.0@aar
                            javaLibrary                   : com.android.support:support-annotations:28.0.0@jar
                            androidLibrary                : com.android.support:support-compat:28.0.0@aar
                            androidLibrary                : com.android.support:interpolator:28.0.0@aar
                        androidLibrary                : com.android.support:asynclayoutinflater:28.0.0@aar
                            javaLibrary                   : com.android.support:support-annotations:28.0.0@jar
                            androidLibrary                : com.android.support:support-compat:28.0.0@aar
                        androidLibrary                : com.android.support:support-vector-drawable:28.0.0@aar
                            javaLibrary                   : com.android.support:support-annotations:28.0.0@jar
                            androidLibrary                : com.android.support:support-compat:28.0.0@aar
                        androidLibrary                : com.android.support:animated-vector-drawable:28.0.0@aar
                            androidLibrary                : com.android.support:support-vector-drawable:28.0.0@aar
                            androidLibrary                : com.android.support:support-core-ui:28.0.0@aar
                        androidLibrary                : com.android.support.constraint:constraint-layout:1.0.2@aar
                            javaLibrary                   : com.android.support.constraint:constraint-layout-solver:1.0.2@jar
                        javaLibrary                   : com.android.support:support-annotations:28.0.0@jar
                        javaLibrary                   : junit:junit:4.12@jar
                            javaLibrary                   : org.hamcrest:hamcrest-core:1.3@jar
                        javaLibrary                   : org.hamcrest:hamcrest-core:1.3@jar
                        javaLibrary                   : net.sf.kxml:kxml2:2.3.0@jar
                        javaLibrary                   : com.squareup:javawriter:2.1.1@jar
                        javaLibrary                   : javax.inject:javax.inject:1@jar
                        javaLibrary                   : org.hamcrest:hamcrest-library:1.3@jar
                            javaLibrary                   : org.hamcrest:hamcrest-core:1.3@jar
                        javaLibrary                   : org.hamcrest:hamcrest-integration:1.3@jar
                            javaLibrary                   : org.hamcrest:hamcrest-library:1.3@jar
                        javaLibrary                   : com.google.code.findbugs:jsr305:2.0.1@jar
                        javaLibrary                   : com.android.support:collections:28.0.0@jar
                            javaLibrary                   : com.android.support:support-annotations:28.0.0@jar
                        javaLibrary                   : android.arch.lifecycle:common:1.1.1@jar
                            javaLibrary                   : com.android.support:support-annotations:28.0.0@jar
                        javaLibrary                   : android.arch.core:common:1.1.1@jar
                            javaLibrary                   : com.android.support:support-annotations:28.0.0@jar
                        javaLibrary                   : com.google.guava:guava:19.0@jar
                        javaLibrary                   : com.android.support.constraint:constraint-layout-solver:1.0.2@jar
                        javaLibrary                   : org.jetbrains.kotlin:kotlin-stdlib-jdk8:<KOTLIN_VERSION>@jar
                            javaLibrary                   : org.jetbrains.kotlin:kotlin-stdlib:<KOTLIN_VERSION>@jar
                            javaLibrary                   : org.jetbrains.kotlin:kotlin-stdlib-jdk7:<KOTLIN_VERSION>@jar
                        javaLibrary                   : org.jetbrains.kotlin:kotlin-stdlib:<KOTLIN_VERSION>@jar
                            javaLibrary                   : org.jetbrains:annotations:13.0@jar
                        javaLibrary                   : org.jetbrains:annotations:13.0@jar
                        javaLibrary                   : org.jetbrains.kotlin:kotlin-stdlib-jdk7:<KOTLIN_VERSION>@jar
                            javaLibrary                   : org.jetbrains.kotlin:kotlin-stdlib:<KOTLIN_VERSION>@jar
                        module                        : <ROOT>-:app-MAIN
                            androidLibrary                : com.android.support:appcompat-v7:28.0.0@aar
                            javaLibrary                   : com.google.guava:guava:19.0@jar
                            androidLibrary                : com.android.support.constraint:constraint-layout:1.0.2@aar
                    runtimeClasspath
                        androidLibrary                : com.android.support.test:runner:1.0.2@aar
                            javaLibrary                   : com.android.support:support-annotations:28.0.0@jar
                            androidLibrary                : com.android.support.test:monitor:1.0.2@aar
                            javaLibrary                   : junit:junit:4.12@jar
                            javaLibrary                   : net.sf.kxml:kxml2:2.3.0@jar
                        androidLibrary                : com.android.support.test:monitor:1.0.2@aar
                            javaLibrary                   : com.android.support:support-annotations:28.0.0@jar
                        androidLibrary                : com.android.support.test.espresso:espresso-core:3.0.2@aar
                            androidLibrary                : com.android.support.test:runner:1.0.2@aar
                            androidLibrary                : com.android.support.test.espresso:espresso-idling-resource:3.0.2@aar
                            javaLibrary                   : com.squareup:javawriter:2.1.1@jar
                            javaLibrary                   : javax.inject:javax.inject:1@jar
                            javaLibrary                   : org.hamcrest:hamcrest-library:1.3@jar
                            javaLibrary                   : org.hamcrest:hamcrest-integration:1.3@jar
                            javaLibrary                   : com.google.code.findbugs:jsr305:2.0.1@jar
                        androidLibrary                : com.android.support.test.espresso:espresso-idling-resource:3.0.2@aar
                        javaLibrary                   : com.android.support:support-annotations:28.0.0@jar
                        javaLibrary                   : junit:junit:4.12@jar
                            javaLibrary                   : org.hamcrest:hamcrest-core:1.3@jar
                        javaLibrary                   : org.hamcrest:hamcrest-core:1.3@jar
                        javaLibrary                   : net.sf.kxml:kxml2:2.3.0@jar
                        javaLibrary                   : com.squareup:javawriter:2.1.1@jar
                        javaLibrary                   : javax.inject:javax.inject:1@jar
                        javaLibrary                   : org.hamcrest:hamcrest-library:1.3@jar
                            javaLibrary                   : org.hamcrest:hamcrest-core:1.3@jar
                        javaLibrary                   : org.hamcrest:hamcrest-integration:1.3@jar
                            javaLibrary                   : org.hamcrest:hamcrest-library:1.3@jar
                        javaLibrary                   : com.google.code.findbugs:jsr305:2.0.1@jar
                ProvidedDependencies
                    - provided                    : android.arch.core:common:1.1.1
                    - provided                    : android.arch.core:runtime:1.1.1@aar
                    - provided                    : android.arch.lifecycle:common:1.1.1
                    - provided                    : android.arch.lifecycle:livedata-core:1.1.1@aar
                    - provided                    : android.arch.lifecycle:livedata:1.1.1@aar
                    - provided                    : android.arch.lifecycle:runtime:1.1.1@aar
                    - provided                    : android.arch.lifecycle:viewmodel:1.1.1@aar
                    - provided                    : com.android.support.constraint:constraint-layout-solver:1.0.2
                    - provided                    : com.android.support.constraint:constraint-layout:1.0.2@aar
                    - provided                    : com.android.support:animated-vector-drawable:28.0.0@aar
                    - provided                    : com.android.support:appcompat-v7:28.0.0@aar
                    - provided                    : com.android.support:asynclayoutinflater:28.0.0@aar
                    - provided                    : com.android.support:collections:28.0.0
                    - provided                    : com.android.support:coordinatorlayout:28.0.0@aar
                    - provided                    : com.android.support:cursoradapter:28.0.0@aar
                    - provided                    : com.android.support:customview:28.0.0@aar
                    - provided                    : com.android.support:documentfile:28.0.0@aar
                    - provided                    : com.android.support:drawerlayout:28.0.0@aar
                    - provided                    : com.android.support:interpolator:28.0.0@aar
                    - provided                    : com.android.support:loader:28.0.0@aar
                    - provided                    : com.android.support:localbroadcastmanager:28.0.0@aar
                    - provided                    : com.android.support:print:28.0.0@aar
                    - provided                    : com.android.support:slidingpanelayout:28.0.0@aar
                    - provided                    : com.android.support:support-compat:28.0.0@aar
                    - provided                    : com.android.support:support-core-ui:28.0.0@aar
                    - provided                    : com.android.support:support-core-utils:28.0.0@aar
                    - provided                    : com.android.support:support-fragment:28.0.0@aar
                    - provided                    : com.android.support:support-vector-drawable:28.0.0@aar
                    - provided                    : com.android.support:swiperefreshlayout:28.0.0@aar
                    - provided                    : com.android.support:versionedparcelable:28.0.0@aar
                    - provided                    : com.android.support:viewpager:28.0.0@aar
                    - provided                    : com.google.guava:guava:19.0
                    - provided                    : org.jetbrains.kotlin:kotlin-stdlib-jdk7:<KOTLIN_VERSION>
                    - provided                    : org.jetbrains.kotlin:kotlin-stdlib-jdk8:<KOTLIN_VERSION>
                    - provided                    : org.jetbrains.kotlin:kotlin-stdlib:<KOTLIN_VERSION>
                    - provided                    : org.jetbrains:annotations:13.0
                ApplicationId                 : google.simpleapplication.test
                SigningConfigName             : debug
                IsSigned                      : true
                CodeShrinker                  : null
                BuildTasksAndOutputInformation
                    AssembleTaskName              : assembleDebugAndroidTest
                    AssembleTaskOutputListingFile : <ROOT>/app/build/intermediates/apk_ide_redirect_file/debugAndroidTest/createDebugAndroidTestApkListingFileRedirect/redirect.txt [-]
                GeneratedResourceFolders      : <ROOT>/app/build/generated/res/resValues/androidTest/debug [-]
                DesugaredMethodFiles          : <GRADLE>/caches/<GRADLE_VERSION>/transforms/xxxxxxxxxxxxxxxxxxxxxxxxxxxxxxxx/transformed/D8BackportedDesugaredMethods.txt
                TestOptions
                    AnimationsDisabled            : false
                    Execution                     : HOST
                    InstrumentedTestTaskName      : connectedDebugAndroidTest
            UnitTestArtifact
                Name                          : UNIT_TEST
                CompileTaskName               : compileDebugUnitTestSources
                AssembleTaskName              : assembleDebugUnitTest
                IsTestArtifact                : true
                IdeSetupTaskNames             : createMockableJar
                GeneratedSourceFolders        : <ROOT>/app/build/generated/ap_generated_sources/debugUnitTest/out [-]
                ClassesFolder                 : <ROOT>/app/build/intermediates/compile_and_runtime_not_namespaced_r_class_jar/debug/processDebugResources/R.jar [-]
                ClassesFolder                 : <ROOT>/app/build/intermediates/javac/debugUnitTest/compileDebugUnitTestJavaWithJavac/classes [-]
                Dependencies
                    compileClasspath
                        androidLibrary                : com.android.support:appcompat-v7:28.0.0@aar
                            javaLibrary                   : com.android.support:support-annotations:28.0.0@jar
                            androidLibrary                : com.android.support:support-compat:28.0.0@aar
                            javaLibrary                   : com.android.support:collections:28.0.0@jar
                            androidLibrary                : com.android.support:cursoradapter:28.0.0@aar
                            androidLibrary                : com.android.support:support-core-utils:28.0.0@aar
                            androidLibrary                : com.android.support:support-fragment:28.0.0@aar
                            androidLibrary                : com.android.support:support-vector-drawable:28.0.0@aar
                            androidLibrary                : com.android.support:animated-vector-drawable:28.0.0@aar
                        androidLibrary                : com.android.support:support-compat:28.0.0@aar
                            javaLibrary                   : com.android.support:support-annotations:28.0.0@jar
                            javaLibrary                   : com.android.support:collections:28.0.0@jar
                            androidLibrary                : android.arch.lifecycle:runtime:1.1.1@aar
                            androidLibrary                : com.android.support:versionedparcelable:28.0.0@aar
                        androidLibrary                : android.arch.lifecycle:runtime:1.1.1@aar
                            javaLibrary                   : android.arch.lifecycle:common:1.1.1@jar
                            javaLibrary                   : android.arch.core:common:1.1.1@jar
                            javaLibrary                   : com.android.support:support-annotations:28.0.0@jar
                        androidLibrary                : com.android.support:versionedparcelable:28.0.0@aar
                            javaLibrary                   : com.android.support:support-annotations:28.0.0@jar
                            javaLibrary                   : com.android.support:collections:28.0.0@jar
                        androidLibrary                : com.android.support:cursoradapter:28.0.0@aar
                            javaLibrary                   : com.android.support:support-annotations:28.0.0@jar
                        androidLibrary                : com.android.support:support-core-utils:28.0.0@aar
                            javaLibrary                   : com.android.support:support-annotations:28.0.0@jar
                            androidLibrary                : com.android.support:support-compat:28.0.0@aar
                            androidLibrary                : com.android.support:documentfile:28.0.0@aar
                            androidLibrary                : com.android.support:loader:28.0.0@aar
                            androidLibrary                : com.android.support:localbroadcastmanager:28.0.0@aar
                            androidLibrary                : com.android.support:print:28.0.0@aar
                        androidLibrary                : com.android.support:documentfile:28.0.0@aar
                            javaLibrary                   : com.android.support:support-annotations:28.0.0@jar
                        androidLibrary                : com.android.support:loader:28.0.0@aar
                            javaLibrary                   : com.android.support:support-annotations:28.0.0@jar
                            androidLibrary                : com.android.support:support-compat:28.0.0@aar
                            androidLibrary                : android.arch.lifecycle:livedata:1.1.1@aar
                            androidLibrary                : android.arch.lifecycle:viewmodel:1.1.1@aar
                        androidLibrary                : android.arch.lifecycle:livedata:1.1.1@aar
                            androidLibrary                : android.arch.core:runtime:1.1.1@aar
                            androidLibrary                : android.arch.lifecycle:livedata-core:1.1.1@aar
                            javaLibrary                   : android.arch.core:common:1.1.1@jar
                        androidLibrary                : android.arch.core:runtime:1.1.1@aar
                            javaLibrary                   : com.android.support:support-annotations:28.0.0@jar
                            javaLibrary                   : android.arch.core:common:1.1.1@jar
                        androidLibrary                : android.arch.lifecycle:livedata-core:1.1.1@aar
                            javaLibrary                   : android.arch.lifecycle:common:1.1.1@jar
                            javaLibrary                   : android.arch.core:common:1.1.1@jar
                            androidLibrary                : android.arch.core:runtime:1.1.1@aar
                        androidLibrary                : android.arch.lifecycle:viewmodel:1.1.1@aar
                            javaLibrary                   : com.android.support:support-annotations:28.0.0@jar
                        androidLibrary                : com.android.support:localbroadcastmanager:28.0.0@aar
                            javaLibrary                   : com.android.support:support-annotations:28.0.0@jar
                        androidLibrary                : com.android.support:print:28.0.0@aar
                            javaLibrary                   : com.android.support:support-annotations:28.0.0@jar
                        androidLibrary                : com.android.support:support-fragment:28.0.0@aar
                            androidLibrary                : com.android.support:support-compat:28.0.0@aar
                            androidLibrary                : com.android.support:support-core-ui:28.0.0@aar
                            androidLibrary                : com.android.support:support-core-utils:28.0.0@aar
                            javaLibrary                   : com.android.support:support-annotations:28.0.0@jar
                            androidLibrary                : com.android.support:loader:28.0.0@aar
                            androidLibrary                : android.arch.lifecycle:viewmodel:1.1.1@aar
                        androidLibrary                : com.android.support:support-core-ui:28.0.0@aar
                            javaLibrary                   : com.android.support:support-annotations:28.0.0@jar
                            androidLibrary                : com.android.support:support-compat:28.0.0@aar
                            androidLibrary                : com.android.support:support-core-utils:28.0.0@aar
                            androidLibrary                : com.android.support:customview:28.0.0@aar
                            androidLibrary                : com.android.support:viewpager:28.0.0@aar
                            androidLibrary                : com.android.support:coordinatorlayout:28.0.0@aar
                            androidLibrary                : com.android.support:drawerlayout:28.0.0@aar
                            androidLibrary                : com.android.support:slidingpanelayout:28.0.0@aar
                            androidLibrary                : com.android.support:interpolator:28.0.0@aar
                            androidLibrary                : com.android.support:swiperefreshlayout:28.0.0@aar
                            androidLibrary                : com.android.support:asynclayoutinflater:28.0.0@aar
                            androidLibrary                : com.android.support:cursoradapter:28.0.0@aar
                        androidLibrary                : com.android.support:customview:28.0.0@aar
                            javaLibrary                   : com.android.support:support-annotations:28.0.0@jar
                            androidLibrary                : com.android.support:support-compat:28.0.0@aar
                        androidLibrary                : com.android.support:viewpager:28.0.0@aar
                            javaLibrary                   : com.android.support:support-annotations:28.0.0@jar
                            androidLibrary                : com.android.support:support-compat:28.0.0@aar
                            androidLibrary                : com.android.support:customview:28.0.0@aar
                        androidLibrary                : com.android.support:coordinatorlayout:28.0.0@aar
                            javaLibrary                   : com.android.support:support-annotations:28.0.0@jar
                            androidLibrary                : com.android.support:support-compat:28.0.0@aar
                            androidLibrary                : com.android.support:customview:28.0.0@aar
                        androidLibrary                : com.android.support:drawerlayout:28.0.0@aar
                            javaLibrary                   : com.android.support:support-annotations:28.0.0@jar
                            androidLibrary                : com.android.support:support-compat:28.0.0@aar
                            androidLibrary                : com.android.support:customview:28.0.0@aar
                        androidLibrary                : com.android.support:slidingpanelayout:28.0.0@aar
                            javaLibrary                   : com.android.support:support-annotations:28.0.0@jar
                            androidLibrary                : com.android.support:support-compat:28.0.0@aar
                            androidLibrary                : com.android.support:customview:28.0.0@aar
                        androidLibrary                : com.android.support:interpolator:28.0.0@aar
                            javaLibrary                   : com.android.support:support-annotations:28.0.0@jar
                        androidLibrary                : com.android.support:swiperefreshlayout:28.0.0@aar
                            javaLibrary                   : com.android.support:support-annotations:28.0.0@jar
                            androidLibrary                : com.android.support:support-compat:28.0.0@aar
                            androidLibrary                : com.android.support:interpolator:28.0.0@aar
                        androidLibrary                : com.android.support:asynclayoutinflater:28.0.0@aar
                            javaLibrary                   : com.android.support:support-annotations:28.0.0@jar
                            androidLibrary                : com.android.support:support-compat:28.0.0@aar
                        androidLibrary                : com.android.support:support-vector-drawable:28.0.0@aar
                            javaLibrary                   : com.android.support:support-annotations:28.0.0@jar
                            androidLibrary                : com.android.support:support-compat:28.0.0@aar
                        androidLibrary                : com.android.support:animated-vector-drawable:28.0.0@aar
                            androidLibrary                : com.android.support:support-vector-drawable:28.0.0@aar
                            androidLibrary                : com.android.support:support-core-ui:28.0.0@aar
                        androidLibrary                : com.android.support.constraint:constraint-layout:1.0.2@aar
                            javaLibrary                   : com.android.support.constraint:constraint-layout-solver:1.0.2@jar
                        javaLibrary                   : com.android.support:support-annotations:28.0.0@jar
                        javaLibrary                   : com.android.support:collections:28.0.0@jar
                            javaLibrary                   : com.android.support:support-annotations:28.0.0@jar
                        javaLibrary                   : android.arch.lifecycle:common:1.1.1@jar
                            javaLibrary                   : com.android.support:support-annotations:28.0.0@jar
                        javaLibrary                   : android.arch.core:common:1.1.1@jar
                            javaLibrary                   : com.android.support:support-annotations:28.0.0@jar
                        javaLibrary                   : com.google.guava:guava:19.0@jar
                        javaLibrary                   : com.android.support.constraint:constraint-layout-solver:1.0.2@jar
                        javaLibrary                   : org.jetbrains.kotlin:kotlin-stdlib-jdk8:<KOTLIN_VERSION>@jar
                            javaLibrary                   : org.jetbrains.kotlin:kotlin-stdlib:<KOTLIN_VERSION>@jar
                            javaLibrary                   : org.jetbrains.kotlin:kotlin-stdlib-jdk7:<KOTLIN_VERSION>@jar
                        javaLibrary                   : org.jetbrains.kotlin:kotlin-stdlib:<KOTLIN_VERSION>@jar
                            javaLibrary                   : org.jetbrains:annotations:13.0@jar
                        javaLibrary                   : org.jetbrains:annotations:13.0@jar
                        javaLibrary                   : org.jetbrains.kotlin:kotlin-stdlib-jdk7:<KOTLIN_VERSION>@jar
                            javaLibrary                   : org.jetbrains.kotlin:kotlin-stdlib:<KOTLIN_VERSION>@jar
                        javaLibrary                   : junit:junit:4.12@jar
                            javaLibrary                   : org.hamcrest:hamcrest-core:1.3@jar
                        javaLibrary                   : org.hamcrest:hamcrest-core:1.3@jar
                        module                        : <ROOT>-:app-MAIN
                            androidLibrary                : com.android.support:appcompat-v7:28.0.0@aar
                            javaLibrary                   : com.google.guava:guava:19.0@jar
                            androidLibrary                : com.android.support.constraint:constraint-layout:1.0.2@aar
                    runtimeClasspath
                        androidLibrary                : com.android.support:appcompat-v7:28.0.0@aar
                            javaLibrary                   : com.android.support:support-annotations:28.0.0@jar
                            androidLibrary                : com.android.support:support-compat:28.0.0@aar
                            javaLibrary                   : com.android.support:collections:28.0.0@jar
                            androidLibrary                : com.android.support:cursoradapter:28.0.0@aar
                            androidLibrary                : com.android.support:support-core-utils:28.0.0@aar
                            androidLibrary                : com.android.support:support-fragment:28.0.0@aar
                            androidLibrary                : com.android.support:support-vector-drawable:28.0.0@aar
                            androidLibrary                : com.android.support:animated-vector-drawable:28.0.0@aar
                        androidLibrary                : com.android.support:support-compat:28.0.0@aar
                            javaLibrary                   : com.android.support:support-annotations:28.0.0@jar
                            javaLibrary                   : com.android.support:collections:28.0.0@jar
                            androidLibrary                : android.arch.lifecycle:runtime:1.1.1@aar
                            androidLibrary                : com.android.support:versionedparcelable:28.0.0@aar
                        androidLibrary                : android.arch.lifecycle:runtime:1.1.1@aar
                            javaLibrary                   : android.arch.lifecycle:common:1.1.1@jar
                            javaLibrary                   : android.arch.core:common:1.1.1@jar
                            javaLibrary                   : com.android.support:support-annotations:28.0.0@jar
                        androidLibrary                : com.android.support:versionedparcelable:28.0.0@aar
                            javaLibrary                   : com.android.support:support-annotations:28.0.0@jar
                            javaLibrary                   : com.android.support:collections:28.0.0@jar
                        androidLibrary                : com.android.support:cursoradapter:28.0.0@aar
                            javaLibrary                   : com.android.support:support-annotations:28.0.0@jar
                        androidLibrary                : com.android.support:support-core-utils:28.0.0@aar
                            javaLibrary                   : com.android.support:support-annotations:28.0.0@jar
                            androidLibrary                : com.android.support:support-compat:28.0.0@aar
                            androidLibrary                : com.android.support:documentfile:28.0.0@aar
                            androidLibrary                : com.android.support:loader:28.0.0@aar
                            androidLibrary                : com.android.support:localbroadcastmanager:28.0.0@aar
                            androidLibrary                : com.android.support:print:28.0.0@aar
                        androidLibrary                : com.android.support:documentfile:28.0.0@aar
                            javaLibrary                   : com.android.support:support-annotations:28.0.0@jar
                        androidLibrary                : com.android.support:loader:28.0.0@aar
                            javaLibrary                   : com.android.support:support-annotations:28.0.0@jar
                            androidLibrary                : com.android.support:support-compat:28.0.0@aar
                            androidLibrary                : android.arch.lifecycle:livedata:1.1.1@aar
                            androidLibrary                : android.arch.lifecycle:viewmodel:1.1.1@aar
                        androidLibrary                : android.arch.lifecycle:livedata:1.1.1@aar
                            androidLibrary                : android.arch.core:runtime:1.1.1@aar
                            androidLibrary                : android.arch.lifecycle:livedata-core:1.1.1@aar
                            javaLibrary                   : android.arch.core:common:1.1.1@jar
                        androidLibrary                : android.arch.core:runtime:1.1.1@aar
                            javaLibrary                   : com.android.support:support-annotations:28.0.0@jar
                            javaLibrary                   : android.arch.core:common:1.1.1@jar
                        androidLibrary                : android.arch.lifecycle:livedata-core:1.1.1@aar
                            javaLibrary                   : android.arch.lifecycle:common:1.1.1@jar
                            javaLibrary                   : android.arch.core:common:1.1.1@jar
                            androidLibrary                : android.arch.core:runtime:1.1.1@aar
                        androidLibrary                : android.arch.lifecycle:viewmodel:1.1.1@aar
                            javaLibrary                   : com.android.support:support-annotations:28.0.0@jar
                        androidLibrary                : com.android.support:localbroadcastmanager:28.0.0@aar
                            javaLibrary                   : com.android.support:support-annotations:28.0.0@jar
                        androidLibrary                : com.android.support:print:28.0.0@aar
                            javaLibrary                   : com.android.support:support-annotations:28.0.0@jar
                        androidLibrary                : com.android.support:support-fragment:28.0.0@aar
                            androidLibrary                : com.android.support:support-compat:28.0.0@aar
                            androidLibrary                : com.android.support:support-core-ui:28.0.0@aar
                            androidLibrary                : com.android.support:support-core-utils:28.0.0@aar
                            javaLibrary                   : com.android.support:support-annotations:28.0.0@jar
                            androidLibrary                : com.android.support:loader:28.0.0@aar
                            androidLibrary                : android.arch.lifecycle:viewmodel:1.1.1@aar
                        androidLibrary                : com.android.support:support-core-ui:28.0.0@aar
                            javaLibrary                   : com.android.support:support-annotations:28.0.0@jar
                            androidLibrary                : com.android.support:support-compat:28.0.0@aar
                            androidLibrary                : com.android.support:support-core-utils:28.0.0@aar
                            androidLibrary                : com.android.support:customview:28.0.0@aar
                            androidLibrary                : com.android.support:viewpager:28.0.0@aar
                            androidLibrary                : com.android.support:coordinatorlayout:28.0.0@aar
                            androidLibrary                : com.android.support:drawerlayout:28.0.0@aar
                            androidLibrary                : com.android.support:slidingpanelayout:28.0.0@aar
                            androidLibrary                : com.android.support:interpolator:28.0.0@aar
                            androidLibrary                : com.android.support:swiperefreshlayout:28.0.0@aar
                            androidLibrary                : com.android.support:asynclayoutinflater:28.0.0@aar
                            androidLibrary                : com.android.support:cursoradapter:28.0.0@aar
                        androidLibrary                : com.android.support:customview:28.0.0@aar
                            javaLibrary                   : com.android.support:support-annotations:28.0.0@jar
                            androidLibrary                : com.android.support:support-compat:28.0.0@aar
                        androidLibrary                : com.android.support:viewpager:28.0.0@aar
                            javaLibrary                   : com.android.support:support-annotations:28.0.0@jar
                            androidLibrary                : com.android.support:support-compat:28.0.0@aar
                            androidLibrary                : com.android.support:customview:28.0.0@aar
                        androidLibrary                : com.android.support:coordinatorlayout:28.0.0@aar
                            javaLibrary                   : com.android.support:support-annotations:28.0.0@jar
                            androidLibrary                : com.android.support:support-compat:28.0.0@aar
                            androidLibrary                : com.android.support:customview:28.0.0@aar
                        androidLibrary                : com.android.support:drawerlayout:28.0.0@aar
                            javaLibrary                   : com.android.support:support-annotations:28.0.0@jar
                            androidLibrary                : com.android.support:support-compat:28.0.0@aar
                            androidLibrary                : com.android.support:customview:28.0.0@aar
                        androidLibrary                : com.android.support:slidingpanelayout:28.0.0@aar
                            javaLibrary                   : com.android.support:support-annotations:28.0.0@jar
                            androidLibrary                : com.android.support:support-compat:28.0.0@aar
                            androidLibrary                : com.android.support:customview:28.0.0@aar
                        androidLibrary                : com.android.support:interpolator:28.0.0@aar
                            javaLibrary                   : com.android.support:support-annotations:28.0.0@jar
                        androidLibrary                : com.android.support:swiperefreshlayout:28.0.0@aar
                            javaLibrary                   : com.android.support:support-annotations:28.0.0@jar
                            androidLibrary                : com.android.support:support-compat:28.0.0@aar
                            androidLibrary                : com.android.support:interpolator:28.0.0@aar
                        androidLibrary                : com.android.support:asynclayoutinflater:28.0.0@aar
                            javaLibrary                   : com.android.support:support-annotations:28.0.0@jar
                            androidLibrary                : com.android.support:support-compat:28.0.0@aar
                        androidLibrary                : com.android.support:support-vector-drawable:28.0.0@aar
                            javaLibrary                   : com.android.support:support-annotations:28.0.0@jar
                            androidLibrary                : com.android.support:support-compat:28.0.0@aar
                        androidLibrary                : com.android.support:animated-vector-drawable:28.0.0@aar
                            androidLibrary                : com.android.support:support-vector-drawable:28.0.0@aar
                            androidLibrary                : com.android.support:support-core-ui:28.0.0@aar
                        androidLibrary                : com.android.support.constraint:constraint-layout:1.0.2@aar
                            javaLibrary                   : com.android.support.constraint:constraint-layout-solver:1.0.2@jar
                        javaLibrary                   : com.android.support:support-annotations:28.0.0@jar
                        javaLibrary                   : com.android.support:collections:28.0.0@jar
                            javaLibrary                   : com.android.support:support-annotations:28.0.0@jar
                        javaLibrary                   : android.arch.lifecycle:common:1.1.1@jar
                            javaLibrary                   : com.android.support:support-annotations:28.0.0@jar
                        javaLibrary                   : android.arch.core:common:1.1.1@jar
                            javaLibrary                   : com.android.support:support-annotations:28.0.0@jar
                        javaLibrary                   : com.google.guava:guava:19.0@jar
                        javaLibrary                   : com.android.support.constraint:constraint-layout-solver:1.0.2@jar
                        javaLibrary                   : org.jetbrains.kotlin:kotlin-stdlib-jdk8:<KOTLIN_VERSION>@jar
                            javaLibrary                   : org.jetbrains.kotlin:kotlin-stdlib:<KOTLIN_VERSION>@jar
                            javaLibrary                   : org.jetbrains.kotlin:kotlin-stdlib-jdk7:<KOTLIN_VERSION>@jar
                        javaLibrary                   : org.jetbrains.kotlin:kotlin-stdlib:<KOTLIN_VERSION>@jar
                            javaLibrary                   : org.jetbrains:annotations:13.0@jar
                        javaLibrary                   : org.jetbrains:annotations:13.0@jar
                        javaLibrary                   : org.jetbrains.kotlin:kotlin-stdlib-jdk7:<KOTLIN_VERSION>@jar
                            javaLibrary                   : org.jetbrains.kotlin:kotlin-stdlib:<KOTLIN_VERSION>@jar
                        javaLibrary                   : junit:junit:4.12@jar
                            javaLibrary                   : org.hamcrest:hamcrest-core:1.3@jar
                        javaLibrary                   : org.hamcrest:hamcrest-core:1.3@jar
                        module                        : <ROOT>-:app-MAIN
                            androidLibrary                : com.android.support:appcompat-v7:28.0.0@aar
                            javaLibrary                   : com.google.guava:guava:19.0@jar
                            androidLibrary                : com.android.support.constraint:constraint-layout:1.0.2@aar
                            javaLibrary                   : org.jetbrains.kotlin:kotlin-stdlib-jdk8:<KOTLIN_VERSION>@jar
                MockablePlatformJar           : <GRADLE>/caches/<GRADLE_VERSION>/transforms/xxxxxxxxxxxxxxxxxxxxxxxxxxxxxxxx/transformed/android.jar
            ScreenshotTestArtifact
                Name                          : SCREENSHOT_TEST
                CompileTaskName               : compileDebugScreenshotTestSources
                AssembleTaskName              : assembleDebugScreenshotTest
                IsTestArtifact                : true
                IdeSetupTaskNames             : createMockableJar
                GeneratedSourceFolders        : <ROOT>/app/build/generated/ap_generated_sources/debugScreenshotTest/out [-]
                ClassesFolder                 : <ROOT>/app/build/intermediates/built_in_kotlinc/debugScreenshotTest/compileDebugScreenshotTestKotlin/classes [-]
                ClassesFolder                 : <ROOT>/app/build/intermediates/compile_and_runtime_not_namespaced_r_class_jar/debug/processDebugResources/R.jar [-]
                ClassesFolder                 : <ROOT>/app/build/intermediates/javac/debugScreenshotTest/compileDebugScreenshotTestJavaWithJavac/classes [-]
                ClassesFolder                 : <ROOT>/app/build/intermediates/unit_test_config_directory/debugScreenshotTest/generateDebugScreenshotTestConfig/out [-]
                Dependencies
                    compileClasspath
                        androidLibrary                : com.android.support:appcompat-v7:28.0.0@aar
                            javaLibrary                   : com.android.support:support-annotations:28.0.0@jar
                            androidLibrary                : com.android.support:support-compat:28.0.0@aar
                            javaLibrary                   : com.android.support:collections:28.0.0@jar
                            androidLibrary                : com.android.support:cursoradapter:28.0.0@aar
                            androidLibrary                : com.android.support:support-core-utils:28.0.0@aar
                            androidLibrary                : com.android.support:support-fragment:28.0.0@aar
                            androidLibrary                : com.android.support:support-vector-drawable:28.0.0@aar
                            androidLibrary                : com.android.support:animated-vector-drawable:28.0.0@aar
                        androidLibrary                : com.android.support:support-compat:28.0.0@aar
                            javaLibrary                   : com.android.support:support-annotations:28.0.0@jar
                            javaLibrary                   : com.android.support:collections:28.0.0@jar
                            androidLibrary                : android.arch.lifecycle:runtime:1.1.1@aar
                            androidLibrary                : com.android.support:versionedparcelable:28.0.0@aar
                        androidLibrary                : android.arch.lifecycle:runtime:1.1.1@aar
                            javaLibrary                   : android.arch.lifecycle:common:1.1.1@jar
                            javaLibrary                   : android.arch.core:common:1.1.1@jar
                            javaLibrary                   : com.android.support:support-annotations:28.0.0@jar
                        androidLibrary                : com.android.support:versionedparcelable:28.0.0@aar
                            javaLibrary                   : com.android.support:support-annotations:28.0.0@jar
                            javaLibrary                   : com.android.support:collections:28.0.0@jar
                        androidLibrary                : com.android.support:cursoradapter:28.0.0@aar
                            javaLibrary                   : com.android.support:support-annotations:28.0.0@jar
                        androidLibrary                : com.android.support:support-core-utils:28.0.0@aar
                            javaLibrary                   : com.android.support:support-annotations:28.0.0@jar
                            androidLibrary                : com.android.support:support-compat:28.0.0@aar
                            androidLibrary                : com.android.support:documentfile:28.0.0@aar
                            androidLibrary                : com.android.support:loader:28.0.0@aar
                            androidLibrary                : com.android.support:localbroadcastmanager:28.0.0@aar
                            androidLibrary                : com.android.support:print:28.0.0@aar
                        androidLibrary                : com.android.support:documentfile:28.0.0@aar
                            javaLibrary                   : com.android.support:support-annotations:28.0.0@jar
                        androidLibrary                : com.android.support:loader:28.0.0@aar
                            javaLibrary                   : com.android.support:support-annotations:28.0.0@jar
                            androidLibrary                : com.android.support:support-compat:28.0.0@aar
                            androidLibrary                : android.arch.lifecycle:livedata:1.1.1@aar
                            androidLibrary                : android.arch.lifecycle:viewmodel:1.1.1@aar
                        androidLibrary                : android.arch.lifecycle:livedata:1.1.1@aar
                            androidLibrary                : android.arch.core:runtime:1.1.1@aar
                            androidLibrary                : android.arch.lifecycle:livedata-core:1.1.1@aar
                            javaLibrary                   : android.arch.core:common:1.1.1@jar
                        androidLibrary                : android.arch.core:runtime:1.1.1@aar
                            javaLibrary                   : com.android.support:support-annotations:28.0.0@jar
                            javaLibrary                   : android.arch.core:common:1.1.1@jar
                        androidLibrary                : android.arch.lifecycle:livedata-core:1.1.1@aar
                            javaLibrary                   : android.arch.lifecycle:common:1.1.1@jar
                            javaLibrary                   : android.arch.core:common:1.1.1@jar
                            androidLibrary                : android.arch.core:runtime:1.1.1@aar
                        androidLibrary                : android.arch.lifecycle:viewmodel:1.1.1@aar
                            javaLibrary                   : com.android.support:support-annotations:28.0.0@jar
                        androidLibrary                : com.android.support:localbroadcastmanager:28.0.0@aar
                            javaLibrary                   : com.android.support:support-annotations:28.0.0@jar
                        androidLibrary                : com.android.support:print:28.0.0@aar
                            javaLibrary                   : com.android.support:support-annotations:28.0.0@jar
                        androidLibrary                : com.android.support:support-fragment:28.0.0@aar
                            androidLibrary                : com.android.support:support-compat:28.0.0@aar
                            androidLibrary                : com.android.support:support-core-ui:28.0.0@aar
                            androidLibrary                : com.android.support:support-core-utils:28.0.0@aar
                            javaLibrary                   : com.android.support:support-annotations:28.0.0@jar
                            androidLibrary                : com.android.support:loader:28.0.0@aar
                            androidLibrary                : android.arch.lifecycle:viewmodel:1.1.1@aar
                        androidLibrary                : com.android.support:support-core-ui:28.0.0@aar
                            javaLibrary                   : com.android.support:support-annotations:28.0.0@jar
                            androidLibrary                : com.android.support:support-compat:28.0.0@aar
                            androidLibrary                : com.android.support:support-core-utils:28.0.0@aar
                            androidLibrary                : com.android.support:customview:28.0.0@aar
                            androidLibrary                : com.android.support:viewpager:28.0.0@aar
                            androidLibrary                : com.android.support:coordinatorlayout:28.0.0@aar
                            androidLibrary                : com.android.support:drawerlayout:28.0.0@aar
                            androidLibrary                : com.android.support:slidingpanelayout:28.0.0@aar
                            androidLibrary                : com.android.support:interpolator:28.0.0@aar
                            androidLibrary                : com.android.support:swiperefreshlayout:28.0.0@aar
                            androidLibrary                : com.android.support:asynclayoutinflater:28.0.0@aar
                            androidLibrary                : com.android.support:cursoradapter:28.0.0@aar
                        androidLibrary                : com.android.support:customview:28.0.0@aar
                            javaLibrary                   : com.android.support:support-annotations:28.0.0@jar
                            androidLibrary                : com.android.support:support-compat:28.0.0@aar
                        androidLibrary                : com.android.support:viewpager:28.0.0@aar
                            javaLibrary                   : com.android.support:support-annotations:28.0.0@jar
                            androidLibrary                : com.android.support:support-compat:28.0.0@aar
                            androidLibrary                : com.android.support:customview:28.0.0@aar
                        androidLibrary                : com.android.support:coordinatorlayout:28.0.0@aar
                            javaLibrary                   : com.android.support:support-annotations:28.0.0@jar
                            androidLibrary                : com.android.support:support-compat:28.0.0@aar
                            androidLibrary                : com.android.support:customview:28.0.0@aar
                        androidLibrary                : com.android.support:drawerlayout:28.0.0@aar
                            javaLibrary                   : com.android.support:support-annotations:28.0.0@jar
                            androidLibrary                : com.android.support:support-compat:28.0.0@aar
                            androidLibrary                : com.android.support:customview:28.0.0@aar
                        androidLibrary                : com.android.support:slidingpanelayout:28.0.0@aar
                            javaLibrary                   : com.android.support:support-annotations:28.0.0@jar
                            androidLibrary                : com.android.support:support-compat:28.0.0@aar
                            androidLibrary                : com.android.support:customview:28.0.0@aar
                        androidLibrary                : com.android.support:interpolator:28.0.0@aar
                            javaLibrary                   : com.android.support:support-annotations:28.0.0@jar
                        androidLibrary                : com.android.support:swiperefreshlayout:28.0.0@aar
                            javaLibrary                   : com.android.support:support-annotations:28.0.0@jar
                            androidLibrary                : com.android.support:support-compat:28.0.0@aar
                            androidLibrary                : com.android.support:interpolator:28.0.0@aar
                        androidLibrary                : com.android.support:asynclayoutinflater:28.0.0@aar
                            javaLibrary                   : com.android.support:support-annotations:28.0.0@jar
                            androidLibrary                : com.android.support:support-compat:28.0.0@aar
                        androidLibrary                : com.android.support:support-vector-drawable:28.0.0@aar
                            javaLibrary                   : com.android.support:support-annotations:28.0.0@jar
                            androidLibrary                : com.android.support:support-compat:28.0.0@aar
                        androidLibrary                : com.android.support:animated-vector-drawable:28.0.0@aar
                            androidLibrary                : com.android.support:support-vector-drawable:28.0.0@aar
                            androidLibrary                : com.android.support:support-core-ui:28.0.0@aar
                        androidLibrary                : com.android.support.constraint:constraint-layout:1.0.2@aar
                            javaLibrary                   : com.android.support.constraint:constraint-layout-solver:1.0.2@jar
                        javaLibrary                   : com.android.support:support-annotations:28.0.0@jar
                        javaLibrary                   : com.android.support:collections:28.0.0@jar
                            javaLibrary                   : com.android.support:support-annotations:28.0.0@jar
                        javaLibrary                   : android.arch.lifecycle:common:1.1.1@jar
                            javaLibrary                   : com.android.support:support-annotations:28.0.0@jar
                        javaLibrary                   : android.arch.core:common:1.1.1@jar
                            javaLibrary                   : com.android.support:support-annotations:28.0.0@jar
                        javaLibrary                   : com.google.guava:guava:19.0@jar
                        javaLibrary                   : com.android.support.constraint:constraint-layout-solver:1.0.2@jar
                        javaLibrary                   : org.jetbrains.kotlin:kotlin-stdlib-jdk8:<KOTLIN_VERSION>@jar
                            javaLibrary                   : org.jetbrains.kotlin:kotlin-stdlib:<KOTLIN_VERSION>@jar
                            javaLibrary                   : org.jetbrains.kotlin:kotlin-stdlib-jdk7:<KOTLIN_VERSION>@jar
                        javaLibrary                   : org.jetbrains.kotlin:kotlin-stdlib:<KOTLIN_VERSION>@jar
                            javaLibrary                   : org.jetbrains:annotations:13.0@jar
                        javaLibrary                   : org.jetbrains:annotations:13.0@jar
                        javaLibrary                   : org.jetbrains.kotlin:kotlin-stdlib-jdk7:<KOTLIN_VERSION>@jar
                            javaLibrary                   : org.jetbrains.kotlin:kotlin-stdlib:<KOTLIN_VERSION>@jar
                        module                        : <ROOT>-:app-MAIN
                            androidLibrary                : com.android.support:appcompat-v7:28.0.0@aar
                            javaLibrary                   : com.google.guava:guava:19.0@jar
                            androidLibrary                : com.android.support.constraint:constraint-layout:1.0.2@aar
                    runtimeClasspath
                        androidLibrary                : com.android.support:appcompat-v7:28.0.0@aar
                            javaLibrary                   : com.android.support:support-annotations:28.0.0@jar
                            androidLibrary                : com.android.support:support-compat:28.0.0@aar
                            javaLibrary                   : com.android.support:collections:28.0.0@jar
                            androidLibrary                : com.android.support:cursoradapter:28.0.0@aar
                            androidLibrary                : com.android.support:support-core-utils:28.0.0@aar
                            androidLibrary                : com.android.support:support-fragment:28.0.0@aar
                            androidLibrary                : com.android.support:support-vector-drawable:28.0.0@aar
                            androidLibrary                : com.android.support:animated-vector-drawable:28.0.0@aar
                        androidLibrary                : com.android.support:support-compat:28.0.0@aar
                            javaLibrary                   : com.android.support:support-annotations:28.0.0@jar
                            javaLibrary                   : com.android.support:collections:28.0.0@jar
                            androidLibrary                : android.arch.lifecycle:runtime:1.1.1@aar
                            androidLibrary                : com.android.support:versionedparcelable:28.0.0@aar
                        androidLibrary                : android.arch.lifecycle:runtime:1.1.1@aar
                            javaLibrary                   : android.arch.lifecycle:common:1.1.1@jar
                            javaLibrary                   : android.arch.core:common:1.1.1@jar
                            javaLibrary                   : com.android.support:support-annotations:28.0.0@jar
                        androidLibrary                : com.android.support:versionedparcelable:28.0.0@aar
                            javaLibrary                   : com.android.support:support-annotations:28.0.0@jar
                            javaLibrary                   : com.android.support:collections:28.0.0@jar
                        androidLibrary                : com.android.support:cursoradapter:28.0.0@aar
                            javaLibrary                   : com.android.support:support-annotations:28.0.0@jar
                        androidLibrary                : com.android.support:support-core-utils:28.0.0@aar
                            javaLibrary                   : com.android.support:support-annotations:28.0.0@jar
                            androidLibrary                : com.android.support:support-compat:28.0.0@aar
                            androidLibrary                : com.android.support:documentfile:28.0.0@aar
                            androidLibrary                : com.android.support:loader:28.0.0@aar
                            androidLibrary                : com.android.support:localbroadcastmanager:28.0.0@aar
                            androidLibrary                : com.android.support:print:28.0.0@aar
                        androidLibrary                : com.android.support:documentfile:28.0.0@aar
                            javaLibrary                   : com.android.support:support-annotations:28.0.0@jar
                        androidLibrary                : com.android.support:loader:28.0.0@aar
                            javaLibrary                   : com.android.support:support-annotations:28.0.0@jar
                            androidLibrary                : com.android.support:support-compat:28.0.0@aar
                            androidLibrary                : android.arch.lifecycle:livedata:1.1.1@aar
                            androidLibrary                : android.arch.lifecycle:viewmodel:1.1.1@aar
                        androidLibrary                : android.arch.lifecycle:livedata:1.1.1@aar
                            androidLibrary                : android.arch.core:runtime:1.1.1@aar
                            androidLibrary                : android.arch.lifecycle:livedata-core:1.1.1@aar
                            javaLibrary                   : android.arch.core:common:1.1.1@jar
                        androidLibrary                : android.arch.core:runtime:1.1.1@aar
                            javaLibrary                   : com.android.support:support-annotations:28.0.0@jar
                            javaLibrary                   : android.arch.core:common:1.1.1@jar
                        androidLibrary                : android.arch.lifecycle:livedata-core:1.1.1@aar
                            javaLibrary                   : android.arch.lifecycle:common:1.1.1@jar
                            javaLibrary                   : android.arch.core:common:1.1.1@jar
                            androidLibrary                : android.arch.core:runtime:1.1.1@aar
                        androidLibrary                : android.arch.lifecycle:viewmodel:1.1.1@aar
                            javaLibrary                   : com.android.support:support-annotations:28.0.0@jar
                        androidLibrary                : com.android.support:localbroadcastmanager:28.0.0@aar
                            javaLibrary                   : com.android.support:support-annotations:28.0.0@jar
                        androidLibrary                : com.android.support:print:28.0.0@aar
                            javaLibrary                   : com.android.support:support-annotations:28.0.0@jar
                        androidLibrary                : com.android.support:support-fragment:28.0.0@aar
                            androidLibrary                : com.android.support:support-compat:28.0.0@aar
                            androidLibrary                : com.android.support:support-core-ui:28.0.0@aar
                            androidLibrary                : com.android.support:support-core-utils:28.0.0@aar
                            javaLibrary                   : com.android.support:support-annotations:28.0.0@jar
                            androidLibrary                : com.android.support:loader:28.0.0@aar
                            androidLibrary                : android.arch.lifecycle:viewmodel:1.1.1@aar
                        androidLibrary                : com.android.support:support-core-ui:28.0.0@aar
                            javaLibrary                   : com.android.support:support-annotations:28.0.0@jar
                            androidLibrary                : com.android.support:support-compat:28.0.0@aar
                            androidLibrary                : com.android.support:support-core-utils:28.0.0@aar
                            androidLibrary                : com.android.support:customview:28.0.0@aar
                            androidLibrary                : com.android.support:viewpager:28.0.0@aar
                            androidLibrary                : com.android.support:coordinatorlayout:28.0.0@aar
                            androidLibrary                : com.android.support:drawerlayout:28.0.0@aar
                            androidLibrary                : com.android.support:slidingpanelayout:28.0.0@aar
                            androidLibrary                : com.android.support:interpolator:28.0.0@aar
                            androidLibrary                : com.android.support:swiperefreshlayout:28.0.0@aar
                            androidLibrary                : com.android.support:asynclayoutinflater:28.0.0@aar
                            androidLibrary                : com.android.support:cursoradapter:28.0.0@aar
                        androidLibrary                : com.android.support:customview:28.0.0@aar
                            javaLibrary                   : com.android.support:support-annotations:28.0.0@jar
                            androidLibrary                : com.android.support:support-compat:28.0.0@aar
                        androidLibrary                : com.android.support:viewpager:28.0.0@aar
                            javaLibrary                   : com.android.support:support-annotations:28.0.0@jar
                            androidLibrary                : com.android.support:support-compat:28.0.0@aar
                            androidLibrary                : com.android.support:customview:28.0.0@aar
                        androidLibrary                : com.android.support:coordinatorlayout:28.0.0@aar
                            javaLibrary                   : com.android.support:support-annotations:28.0.0@jar
                            androidLibrary                : com.android.support:support-compat:28.0.0@aar
                            androidLibrary                : com.android.support:customview:28.0.0@aar
                        androidLibrary                : com.android.support:drawerlayout:28.0.0@aar
                            javaLibrary                   : com.android.support:support-annotations:28.0.0@jar
                            androidLibrary                : com.android.support:support-compat:28.0.0@aar
                            androidLibrary                : com.android.support:customview:28.0.0@aar
                        androidLibrary                : com.android.support:slidingpanelayout:28.0.0@aar
                            javaLibrary                   : com.android.support:support-annotations:28.0.0@jar
                            androidLibrary                : com.android.support:support-compat:28.0.0@aar
                            androidLibrary                : com.android.support:customview:28.0.0@aar
                        androidLibrary                : com.android.support:interpolator:28.0.0@aar
                            javaLibrary                   : com.android.support:support-annotations:28.0.0@jar
                        androidLibrary                : com.android.support:swiperefreshlayout:28.0.0@aar
                            javaLibrary                   : com.android.support:support-annotations:28.0.0@jar
                            androidLibrary                : com.android.support:support-compat:28.0.0@aar
                            androidLibrary                : com.android.support:interpolator:28.0.0@aar
                        androidLibrary                : com.android.support:asynclayoutinflater:28.0.0@aar
                            javaLibrary                   : com.android.support:support-annotations:28.0.0@jar
                            androidLibrary                : com.android.support:support-compat:28.0.0@aar
                        androidLibrary                : com.android.support:support-vector-drawable:28.0.0@aar
                            javaLibrary                   : com.android.support:support-annotations:28.0.0@jar
                            androidLibrary                : com.android.support:support-compat:28.0.0@aar
                        androidLibrary                : com.android.support:animated-vector-drawable:28.0.0@aar
                            androidLibrary                : com.android.support:support-vector-drawable:28.0.0@aar
                            androidLibrary                : com.android.support:support-core-ui:28.0.0@aar
                        androidLibrary                : com.android.support.constraint:constraint-layout:1.0.2@aar
                            javaLibrary                   : com.android.support.constraint:constraint-layout-solver:1.0.2@jar
                        javaLibrary                   : com.android.support:support-annotations:28.0.0@jar
                        javaLibrary                   : com.android.support:collections:28.0.0@jar
                            javaLibrary                   : com.android.support:support-annotations:28.0.0@jar
                        javaLibrary                   : android.arch.lifecycle:common:1.1.1@jar
                            javaLibrary                   : com.android.support:support-annotations:28.0.0@jar
                        javaLibrary                   : android.arch.core:common:1.1.1@jar
                            javaLibrary                   : com.android.support:support-annotations:28.0.0@jar
                        javaLibrary                   : com.google.guava:guava:19.0@jar
                        javaLibrary                   : com.android.support.constraint:constraint-layout-solver:1.0.2@jar
                        javaLibrary                   : org.jetbrains.kotlin:kotlin-stdlib-jdk8:<KOTLIN_VERSION>@jar
                            javaLibrary                   : org.jetbrains.kotlin:kotlin-stdlib:<KOTLIN_VERSION>@jar
                            javaLibrary                   : org.jetbrains.kotlin:kotlin-stdlib-jdk7:<KOTLIN_VERSION>@jar
                        javaLibrary                   : org.jetbrains.kotlin:kotlin-stdlib:<KOTLIN_VERSION>@jar
                            javaLibrary                   : org.jetbrains:annotations:13.0@jar
                        javaLibrary                   : org.jetbrains:annotations:13.0@jar
                        javaLibrary                   : org.jetbrains.kotlin:kotlin-stdlib-jdk7:<KOTLIN_VERSION>@jar
                            javaLibrary                   : org.jetbrains.kotlin:kotlin-stdlib:<KOTLIN_VERSION>@jar
                        module                        : <ROOT>-:app-MAIN
                            androidLibrary                : com.android.support:appcompat-v7:28.0.0@aar
                            javaLibrary                   : com.google.guava:guava:19.0@jar
                            androidLibrary                : com.android.support.constraint:constraint-layout:1.0.2@aar
                            javaLibrary                   : org.jetbrains.kotlin:kotlin-stdlib-jdk8:<KOTLIN_VERSION>@jar
                MockablePlatformJar           : <GRADLE>/caches/<GRADLE_VERSION>/transforms/xxxxxxxxxxxxxxxxxxxxxxxxxxxxxxxx/transformed/android.jar
    externalProject               : :app (DefaultExternalProject) (*seen*)
MODULE                        : project.app.androidTest
MODULE                        : project.app.main
MODULE                        : project.app.screenshotTest
MODULE                        : project.app.unitTest<|MERGE_RESOLUTION|>--- conflicted
+++ resolved
@@ -833,8 +833,6 @@
                             qName                         : :app:testReleaseUnitTest
         sourceSetModel                : DefaultGradleSourceSetModel
         taskModel                     : DefaultGradleTaskModel
-<<<<<<< HEAD
-=======
             tasks
                 testDebugScreenshotTest       : testDebugScreenshotTest (DefaultExternalTask)
                     qName                         : :app:testDebugScreenshotTest
@@ -844,7 +842,6 @@
                     qName                         : :app:testReleaseScreenshotTest
                 testReleaseUnitTest           : testReleaseUnitTest (DefaultExternalTask)
                     qName                         : :app:testReleaseUnitTest
->>>>>>> 8b7d83e8
 MODULE                        : project.app
     GradleModuleModel
         agpVersion                    : <AGP_VERSION>
@@ -913,10 +910,7 @@
         MlModelBindingEnabled         : false
         AndroidResourcesEnabled       : true
         DataBindingEnabled            : false
-<<<<<<< HEAD
-=======
         GenerateManifestClass         : false
->>>>>>> 8b7d83e8
     - basicVariant:               : debug
         applicationId                 : google.simpleapplication
         testApplicationId             : google.simpleapplication.test
