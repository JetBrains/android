--- conflicted
+++ resolved
@@ -809,14 +809,11 @@
                             qName                         : :app:testReleaseUnitTest
         sourceSetModel                : DefaultGradleSourceSetModel
         taskModel                     : DefaultGradleTaskModel
-<<<<<<< HEAD
-=======
             tasks
                 testDebugUnitTest             : testDebugUnitTest (DefaultExternalTask)
                     qName                         : :app:testDebugUnitTest
                 testReleaseUnitTest           : testReleaseUnitTest (DefaultExternalTask)
                     qName                         : :app:testReleaseUnitTest
->>>>>>> 8b7d83e8
 MODULE                        : application.app
     GradleModuleModel
         agpVersion                    : 7.1.0
@@ -885,10 +882,7 @@
         MlModelBindingEnabled         : false
         AndroidResourcesEnabled       : true
         DataBindingEnabled            : false
-<<<<<<< HEAD
-=======
         GenerateManifestClass         : false
->>>>>>> 8b7d83e8
     - basicVariant:               : debug
         applicationId                 : google.simpleapplication
         testApplicationId             : google.simpleapplication.test
