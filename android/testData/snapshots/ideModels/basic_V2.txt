--- conflicted
+++ resolved
@@ -78,57 +78,13 @@
             BUNDLE                        : :bundleDebug
             APK_FROM_BUNDLE               : :extractApksForDebug
 LIBRARY_TABLE
-<<<<<<< HEAD
-    - library                     : com.android.support:support-v4:28.0.0@aar (IdeAndroidLibraryImpl)
-        aidlFolder                    : <GRADLE>/caches/transforms-3/xxxxxxxxxxxxxxxxxxxxxxxxxxxxxxxx/transformed/support-v4-28.0.0/aidl [-]
-        artifact                      : <M2>/com/android/support/support-v4/28.0.0/support-v4-28.0.0.aar
-        artifactAddress               : com.android.support:support-v4:28.0.0@aar
-        assetsFolder                  : <GRADLE>/caches/transforms-3/xxxxxxxxxxxxxxxxxxxxxxxxxxxxxxxx/transformed/support-v4-28.0.0/assets [-]
-        - compileJarFiles             : <GRADLE>/caches/transforms-3/xxxxxxxxxxxxxxxxxxxxxxxxxxxxxxxx/transformed/support-v4-28.0.0/jars/classes.jar
-        component                     : com.android.support:support-v4:28.0.0
-        externalAnnotations           : <GRADLE>/caches/transforms-3/xxxxxxxxxxxxxxxxxxxxxxxxxxxxxxxx/transformed/support-v4-28.0.0/annotations.zip [-]
-        folder                        : <GRADLE>/caches/transforms-3/xxxxxxxxxxxxxxxxxxxxxxxxxxxxxxxx/transformed/support-v4-28.0.0
-        jniFolder                     : <GRADLE>/caches/transforms-3/xxxxxxxxxxxxxxxxxxxxxxxxxxxxxxxx/transformed/support-v4-28.0.0/jni [-]
-        manifest                      : <GRADLE>/caches/transforms-3/xxxxxxxxxxxxxxxxxxxxxxxxxxxxxxxx/transformed/support-v4-28.0.0/AndroidManifest.xml
-        proguardRules                 : <GRADLE>/caches/transforms-3/xxxxxxxxxxxxxxxxxxxxxxxxxxxxxxxx/transformed/support-v4-28.0.0/proguard.txt [-]
-        publicResources               : <GRADLE>/caches/transforms-3/xxxxxxxxxxxxxxxxxxxxxxxxxxxxxxxx/transformed/support-v4-28.0.0/public.txt [-]
-        renderscriptFolder            : <GRADLE>/caches/transforms-3/xxxxxxxxxxxxxxxxxxxxxxxxxxxxxxxx/transformed/support-v4-28.0.0/rs [-]
-        resFolder                     : <GRADLE>/caches/transforms-3/xxxxxxxxxxxxxxxxxxxxxxxxxxxxxxxx/transformed/support-v4-28.0.0/res [-]
-        resStaticLibrary              : <GRADLE>/caches/transforms-3/xxxxxxxxxxxxxxxxxxxxxxxxxxxxxxxx/transformed/support-v4-28.0.0/res.apk [-]
-        - runtimeJarFiles             : <GRADLE>/caches/transforms-3/xxxxxxxxxxxxxxxxxxxxxxxxxxxxxxxx/transformed/support-v4-28.0.0/jars/classes.jar
-        symbolFile                    : <GRADLE>/caches/transforms-3/xxxxxxxxxxxxxxxxxxxxxxxxxxxxxxxx/transformed/support-v4-28.0.0/R.txt
-    - library                     : com.android.support:support-compat:28.0.0@aar (IdeAndroidLibraryImpl)
-        aidlFolder                    : <GRADLE>/caches/transforms-3/xxxxxxxxxxxxxxxxxxxxxxxxxxxxxxxx/transformed/support-compat-28.0.0/aidl
-        artifact                      : <M2>/com/android/support/support-compat/28.0.0/support-compat-28.0.0.aar
-        artifactAddress               : com.android.support:support-compat:28.0.0@aar
-        assetsFolder                  : <GRADLE>/caches/transforms-3/xxxxxxxxxxxxxxxxxxxxxxxxxxxxxxxx/transformed/support-compat-28.0.0/assets [-]
-        - compileJarFiles             : <GRADLE>/caches/transforms-3/xxxxxxxxxxxxxxxxxxxxxxxxxxxxxxxx/transformed/support-compat-28.0.0/jars/classes.jar
-        component                     : com.android.support:support-compat:28.0.0
-        externalAnnotations           : <GRADLE>/caches/transforms-3/xxxxxxxxxxxxxxxxxxxxxxxxxxxxxxxx/transformed/support-compat-28.0.0/annotations.zip
-        folder                        : <GRADLE>/caches/transforms-3/xxxxxxxxxxxxxxxxxxxxxxxxxxxxxxxx/transformed/support-compat-28.0.0
-        jniFolder                     : <GRADLE>/caches/transforms-3/xxxxxxxxxxxxxxxxxxxxxxxxxxxxxxxx/transformed/support-compat-28.0.0/jni [-]
-        manifest                      : <GRADLE>/caches/transforms-3/xxxxxxxxxxxxxxxxxxxxxxxxxxxxxxxx/transformed/support-compat-28.0.0/AndroidManifest.xml
-        proguardRules                 : <GRADLE>/caches/transforms-3/xxxxxxxxxxxxxxxxxxxxxxxxxxxxxxxx/transformed/support-compat-28.0.0/proguard.txt
-        publicResources               : <GRADLE>/caches/transforms-3/xxxxxxxxxxxxxxxxxxxxxxxxxxxxxxxx/transformed/support-compat-28.0.0/public.txt
-        renderscriptFolder            : <GRADLE>/caches/transforms-3/xxxxxxxxxxxxxxxxxxxxxxxxxxxxxxxx/transformed/support-compat-28.0.0/rs [-]
-        resFolder                     : <GRADLE>/caches/transforms-3/xxxxxxxxxxxxxxxxxxxxxxxxxxxxxxxx/transformed/support-compat-28.0.0/res
-        resStaticLibrary              : <GRADLE>/caches/transforms-3/xxxxxxxxxxxxxxxxxxxxxxxxxxxxxxxx/transformed/support-compat-28.0.0/res.apk [-]
-        - runtimeJarFiles             : <GRADLE>/caches/transforms-3/xxxxxxxxxxxxxxxxxxxxxxxxxxxxxxxx/transformed/support-compat-28.0.0/jars/classes.jar
-        symbolFile                    : <GRADLE>/caches/transforms-3/xxxxxxxxxxxxxxxxxxxxxxxxxxxxxxxx/transformed/support-compat-28.0.0/R.txt
-    - library                     : android.arch.lifecycle:runtime:1.1.1@aar (IdeAndroidLibraryImpl)
-=======
     - library                     : android.arch.core:runtime:1.1.1@aar (IdeAndroidLibraryImpl)
->>>>>>> 574fcae1
         aidlFolder                    : <GRADLE>/caches/transforms-3/xxxxxxxxxxxxxxxxxxxxxxxxxxxxxxxx/transformed/runtime-1.1.1/aidl [-]
         artifact                      : <M2>/android/arch/core/runtime/1.1.1/runtime-1.1.1.aar
         artifactAddress               : android.arch.core:runtime:1.1.1@aar
         assetsFolder                  : <GRADLE>/caches/transforms-3/xxxxxxxxxxxxxxxxxxxxxxxxxxxxxxxx/transformed/runtime-1.1.1/assets [-]
         - compileJarFiles             : <GRADLE>/caches/transforms-3/xxxxxxxxxxxxxxxxxxxxxxxxxxxxxxxx/transformed/runtime-1.1.1/jars/classes.jar
-<<<<<<< HEAD
-        component                     : android.arch.lifecycle:runtime:1.1.1
-=======
         component                     : android.arch.core:runtime:1.1.1
->>>>>>> 574fcae1
         externalAnnotations           : <GRADLE>/caches/transforms-3/xxxxxxxxxxxxxxxxxxxxxxxxxxxxxxxx/transformed/runtime-1.1.1/annotations.zip [-]
         folder                        : <GRADLE>/caches/transforms-3/xxxxxxxxxxxxxxxxxxxxxxxxxxxxxxxx/transformed/runtime-1.1.1
         jniFolder                     : <GRADLE>/caches/transforms-3/xxxxxxxxxxxxxxxxxxxxxxxxxxxxxxxx/transformed/runtime-1.1.1/jni [-]
@@ -140,98 +96,6 @@
         resStaticLibrary              : <GRADLE>/caches/transforms-3/xxxxxxxxxxxxxxxxxxxxxxxxxxxxxxxx/transformed/runtime-1.1.1/res.apk [-]
         - runtimeJarFiles             : <GRADLE>/caches/transforms-3/xxxxxxxxxxxxxxxxxxxxxxxxxxxxxxxx/transformed/runtime-1.1.1/jars/classes.jar
         symbolFile                    : <GRADLE>/caches/transforms-3/xxxxxxxxxxxxxxxxxxxxxxxxxxxxxxxx/transformed/runtime-1.1.1/R.txt
-<<<<<<< HEAD
-    - library                     : com.android.support:versionedparcelable:28.0.0@aar (IdeAndroidLibraryImpl)
-        aidlFolder                    : <GRADLE>/caches/transforms-3/xxxxxxxxxxxxxxxxxxxxxxxxxxxxxxxx/transformed/versionedparcelable-28.0.0/aidl
-        artifact                      : <M2>/com/android/support/versionedparcelable/28.0.0/versionedparcelable-28.0.0.aar
-        artifactAddress               : com.android.support:versionedparcelable:28.0.0@aar
-        assetsFolder                  : <GRADLE>/caches/transforms-3/xxxxxxxxxxxxxxxxxxxxxxxxxxxxxxxx/transformed/versionedparcelable-28.0.0/assets [-]
-        - compileJarFiles             : <GRADLE>/caches/transforms-3/xxxxxxxxxxxxxxxxxxxxxxxxxxxxxxxx/transformed/versionedparcelable-28.0.0/jars/classes.jar
-        component                     : com.android.support:versionedparcelable:28.0.0
-        externalAnnotations           : <GRADLE>/caches/transforms-3/xxxxxxxxxxxxxxxxxxxxxxxxxxxxxxxx/transformed/versionedparcelable-28.0.0/annotations.zip [-]
-        folder                        : <GRADLE>/caches/transforms-3/xxxxxxxxxxxxxxxxxxxxxxxxxxxxxxxx/transformed/versionedparcelable-28.0.0
-        jniFolder                     : <GRADLE>/caches/transforms-3/xxxxxxxxxxxxxxxxxxxxxxxxxxxxxxxx/transformed/versionedparcelable-28.0.0/jni [-]
-        manifest                      : <GRADLE>/caches/transforms-3/xxxxxxxxxxxxxxxxxxxxxxxxxxxxxxxx/transformed/versionedparcelable-28.0.0/AndroidManifest.xml
-        proguardRules                 : <GRADLE>/caches/transforms-3/xxxxxxxxxxxxxxxxxxxxxxxxxxxxxxxx/transformed/versionedparcelable-28.0.0/proguard.txt
-        publicResources               : <GRADLE>/caches/transforms-3/xxxxxxxxxxxxxxxxxxxxxxxxxxxxxxxx/transformed/versionedparcelable-28.0.0/public.txt [-]
-        renderscriptFolder            : <GRADLE>/caches/transforms-3/xxxxxxxxxxxxxxxxxxxxxxxxxxxxxxxx/transformed/versionedparcelable-28.0.0/rs [-]
-        resFolder                     : <GRADLE>/caches/transforms-3/xxxxxxxxxxxxxxxxxxxxxxxxxxxxxxxx/transformed/versionedparcelable-28.0.0/res [-]
-        resStaticLibrary              : <GRADLE>/caches/transforms-3/xxxxxxxxxxxxxxxxxxxxxxxxxxxxxxxx/transformed/versionedparcelable-28.0.0/res.apk [-]
-        - runtimeJarFiles             : <GRADLE>/caches/transforms-3/xxxxxxxxxxxxxxxxxxxxxxxxxxxxxxxx/transformed/versionedparcelable-28.0.0/jars/classes.jar
-        symbolFile                    : <GRADLE>/caches/transforms-3/xxxxxxxxxxxxxxxxxxxxxxxxxxxxxxxx/transformed/versionedparcelable-28.0.0/R.txt
-    - library                     : com.android.support:support-media-compat:28.0.0@aar (IdeAndroidLibraryImpl)
-        aidlFolder                    : <GRADLE>/caches/transforms-3/xxxxxxxxxxxxxxxxxxxxxxxxxxxxxxxx/transformed/support-media-compat-28.0.0/aidl
-        artifact                      : <M2>/com/android/support/support-media-compat/28.0.0/support-media-compat-28.0.0.aar
-        artifactAddress               : com.android.support:support-media-compat:28.0.0@aar
-        assetsFolder                  : <GRADLE>/caches/transforms-3/xxxxxxxxxxxxxxxxxxxxxxxxxxxxxxxx/transformed/support-media-compat-28.0.0/assets [-]
-        - compileJarFiles             : <GRADLE>/caches/transforms-3/xxxxxxxxxxxxxxxxxxxxxxxxxxxxxxxx/transformed/support-media-compat-28.0.0/jars/classes.jar
-        component                     : com.android.support:support-media-compat:28.0.0
-        externalAnnotations           : <GRADLE>/caches/transforms-3/xxxxxxxxxxxxxxxxxxxxxxxxxxxxxxxx/transformed/support-media-compat-28.0.0/annotations.zip
-        folder                        : <GRADLE>/caches/transforms-3/xxxxxxxxxxxxxxxxxxxxxxxxxxxxxxxx/transformed/support-media-compat-28.0.0
-        jniFolder                     : <GRADLE>/caches/transforms-3/xxxxxxxxxxxxxxxxxxxxxxxxxxxxxxxx/transformed/support-media-compat-28.0.0/jni [-]
-        manifest                      : <GRADLE>/caches/transforms-3/xxxxxxxxxxxxxxxxxxxxxxxxxxxxxxxx/transformed/support-media-compat-28.0.0/AndroidManifest.xml
-        proguardRules                 : <GRADLE>/caches/transforms-3/xxxxxxxxxxxxxxxxxxxxxxxxxxxxxxxx/transformed/support-media-compat-28.0.0/proguard.txt
-        publicResources               : <GRADLE>/caches/transforms-3/xxxxxxxxxxxxxxxxxxxxxxxxxxxxxxxx/transformed/support-media-compat-28.0.0/public.txt
-        renderscriptFolder            : <GRADLE>/caches/transforms-3/xxxxxxxxxxxxxxxxxxxxxxxxxxxxxxxx/transformed/support-media-compat-28.0.0/rs [-]
-        resFolder                     : <GRADLE>/caches/transforms-3/xxxxxxxxxxxxxxxxxxxxxxxxxxxxxxxx/transformed/support-media-compat-28.0.0/res
-        resStaticLibrary              : <GRADLE>/caches/transforms-3/xxxxxxxxxxxxxxxxxxxxxxxxxxxxxxxx/transformed/support-media-compat-28.0.0/res.apk [-]
-        - runtimeJarFiles             : <GRADLE>/caches/transforms-3/xxxxxxxxxxxxxxxxxxxxxxxxxxxxxxxx/transformed/support-media-compat-28.0.0/jars/classes.jar
-        symbolFile                    : <GRADLE>/caches/transforms-3/xxxxxxxxxxxxxxxxxxxxxxxxxxxxxxxx/transformed/support-media-compat-28.0.0/R.txt
-    - library                     : com.android.support:support-core-utils:28.0.0@aar (IdeAndroidLibraryImpl)
-        aidlFolder                    : <GRADLE>/caches/transforms-3/xxxxxxxxxxxxxxxxxxxxxxxxxxxxxxxx/transformed/support-core-utils-28.0.0/aidl [-]
-        artifact                      : <M2>/com/android/support/support-core-utils/28.0.0/support-core-utils-28.0.0.aar
-        artifactAddress               : com.android.support:support-core-utils:28.0.0@aar
-        assetsFolder                  : <GRADLE>/caches/transforms-3/xxxxxxxxxxxxxxxxxxxxxxxxxxxxxxxx/transformed/support-core-utils-28.0.0/assets [-]
-        - compileJarFiles             : <GRADLE>/caches/transforms-3/xxxxxxxxxxxxxxxxxxxxxxxxxxxxxxxx/transformed/support-core-utils-28.0.0/jars/classes.jar
-        component                     : com.android.support:support-core-utils:28.0.0
-        externalAnnotations           : <GRADLE>/caches/transforms-3/xxxxxxxxxxxxxxxxxxxxxxxxxxxxxxxx/transformed/support-core-utils-28.0.0/annotations.zip [-]
-        folder                        : <GRADLE>/caches/transforms-3/xxxxxxxxxxxxxxxxxxxxxxxxxxxxxxxx/transformed/support-core-utils-28.0.0
-        jniFolder                     : <GRADLE>/caches/transforms-3/xxxxxxxxxxxxxxxxxxxxxxxxxxxxxxxx/transformed/support-core-utils-28.0.0/jni [-]
-        manifest                      : <GRADLE>/caches/transforms-3/xxxxxxxxxxxxxxxxxxxxxxxxxxxxxxxx/transformed/support-core-utils-28.0.0/AndroidManifest.xml
-        proguardRules                 : <GRADLE>/caches/transforms-3/xxxxxxxxxxxxxxxxxxxxxxxxxxxxxxxx/transformed/support-core-utils-28.0.0/proguard.txt [-]
-        publicResources               : <GRADLE>/caches/transforms-3/xxxxxxxxxxxxxxxxxxxxxxxxxxxxxxxx/transformed/support-core-utils-28.0.0/public.txt [-]
-        renderscriptFolder            : <GRADLE>/caches/transforms-3/xxxxxxxxxxxxxxxxxxxxxxxxxxxxxxxx/transformed/support-core-utils-28.0.0/rs [-]
-        resFolder                     : <GRADLE>/caches/transforms-3/xxxxxxxxxxxxxxxxxxxxxxxxxxxxxxxx/transformed/support-core-utils-28.0.0/res [-]
-        resStaticLibrary              : <GRADLE>/caches/transforms-3/xxxxxxxxxxxxxxxxxxxxxxxxxxxxxxxx/transformed/support-core-utils-28.0.0/res.apk [-]
-        - runtimeJarFiles             : <GRADLE>/caches/transforms-3/xxxxxxxxxxxxxxxxxxxxxxxxxxxxxxxx/transformed/support-core-utils-28.0.0/jars/classes.jar
-        symbolFile                    : <GRADLE>/caches/transforms-3/xxxxxxxxxxxxxxxxxxxxxxxxxxxxxxxx/transformed/support-core-utils-28.0.0/R.txt
-    - library                     : com.android.support:documentfile:28.0.0@aar (IdeAndroidLibraryImpl)
-        aidlFolder                    : <GRADLE>/caches/transforms-3/xxxxxxxxxxxxxxxxxxxxxxxxxxxxxxxx/transformed/documentfile-28.0.0/aidl [-]
-        artifact                      : <M2>/com/android/support/documentfile/28.0.0/documentfile-28.0.0.aar
-        artifactAddress               : com.android.support:documentfile:28.0.0@aar
-        assetsFolder                  : <GRADLE>/caches/transforms-3/xxxxxxxxxxxxxxxxxxxxxxxxxxxxxxxx/transformed/documentfile-28.0.0/assets [-]
-        - compileJarFiles             : <GRADLE>/caches/transforms-3/xxxxxxxxxxxxxxxxxxxxxxxxxxxxxxxx/transformed/documentfile-28.0.0/jars/classes.jar
-        component                     : com.android.support:documentfile:28.0.0
-        externalAnnotations           : <GRADLE>/caches/transforms-3/xxxxxxxxxxxxxxxxxxxxxxxxxxxxxxxx/transformed/documentfile-28.0.0/annotations.zip [-]
-        folder                        : <GRADLE>/caches/transforms-3/xxxxxxxxxxxxxxxxxxxxxxxxxxxxxxxx/transformed/documentfile-28.0.0
-        jniFolder                     : <GRADLE>/caches/transforms-3/xxxxxxxxxxxxxxxxxxxxxxxxxxxxxxxx/transformed/documentfile-28.0.0/jni [-]
-        manifest                      : <GRADLE>/caches/transforms-3/xxxxxxxxxxxxxxxxxxxxxxxxxxxxxxxx/transformed/documentfile-28.0.0/AndroidManifest.xml
-        proguardRules                 : <GRADLE>/caches/transforms-3/xxxxxxxxxxxxxxxxxxxxxxxxxxxxxxxx/transformed/documentfile-28.0.0/proguard.txt [-]
-        publicResources               : <GRADLE>/caches/transforms-3/xxxxxxxxxxxxxxxxxxxxxxxxxxxxxxxx/transformed/documentfile-28.0.0/public.txt [-]
-        renderscriptFolder            : <GRADLE>/caches/transforms-3/xxxxxxxxxxxxxxxxxxxxxxxxxxxxxxxx/transformed/documentfile-28.0.0/rs [-]
-        resFolder                     : <GRADLE>/caches/transforms-3/xxxxxxxxxxxxxxxxxxxxxxxxxxxxxxxx/transformed/documentfile-28.0.0/res [-]
-        resStaticLibrary              : <GRADLE>/caches/transforms-3/xxxxxxxxxxxxxxxxxxxxxxxxxxxxxxxx/transformed/documentfile-28.0.0/res.apk [-]
-        - runtimeJarFiles             : <GRADLE>/caches/transforms-3/xxxxxxxxxxxxxxxxxxxxxxxxxxxxxxxx/transformed/documentfile-28.0.0/jars/classes.jar
-        symbolFile                    : <GRADLE>/caches/transforms-3/xxxxxxxxxxxxxxxxxxxxxxxxxxxxxxxx/transformed/documentfile-28.0.0/R.txt
-    - library                     : com.android.support:loader:28.0.0@aar (IdeAndroidLibraryImpl)
-        aidlFolder                    : <GRADLE>/caches/transforms-3/xxxxxxxxxxxxxxxxxxxxxxxxxxxxxxxx/transformed/loader-28.0.0/aidl [-]
-        artifact                      : <M2>/com/android/support/loader/28.0.0/loader-28.0.0.aar
-        artifactAddress               : com.android.support:loader:28.0.0@aar
-        assetsFolder                  : <GRADLE>/caches/transforms-3/xxxxxxxxxxxxxxxxxxxxxxxxxxxxxxxx/transformed/loader-28.0.0/assets [-]
-        - compileJarFiles             : <GRADLE>/caches/transforms-3/xxxxxxxxxxxxxxxxxxxxxxxxxxxxxxxx/transformed/loader-28.0.0/jars/classes.jar
-        component                     : com.android.support:loader:28.0.0
-        externalAnnotations           : <GRADLE>/caches/transforms-3/xxxxxxxxxxxxxxxxxxxxxxxxxxxxxxxx/transformed/loader-28.0.0/annotations.zip [-]
-        folder                        : <GRADLE>/caches/transforms-3/xxxxxxxxxxxxxxxxxxxxxxxxxxxxxxxx/transformed/loader-28.0.0
-        jniFolder                     : <GRADLE>/caches/transforms-3/xxxxxxxxxxxxxxxxxxxxxxxxxxxxxxxx/transformed/loader-28.0.0/jni [-]
-        manifest                      : <GRADLE>/caches/transforms-3/xxxxxxxxxxxxxxxxxxxxxxxxxxxxxxxx/transformed/loader-28.0.0/AndroidManifest.xml
-        proguardRules                 : <GRADLE>/caches/transforms-3/xxxxxxxxxxxxxxxxxxxxxxxxxxxxxxxx/transformed/loader-28.0.0/proguard.txt [-]
-        publicResources               : <GRADLE>/caches/transforms-3/xxxxxxxxxxxxxxxxxxxxxxxxxxxxxxxx/transformed/loader-28.0.0/public.txt [-]
-        renderscriptFolder            : <GRADLE>/caches/transforms-3/xxxxxxxxxxxxxxxxxxxxxxxxxxxxxxxx/transformed/loader-28.0.0/rs [-]
-        resFolder                     : <GRADLE>/caches/transforms-3/xxxxxxxxxxxxxxxxxxxxxxxxxxxxxxxx/transformed/loader-28.0.0/res [-]
-        resStaticLibrary              : <GRADLE>/caches/transforms-3/xxxxxxxxxxxxxxxxxxxxxxxxxxxxxxxx/transformed/loader-28.0.0/res.apk [-]
-        - runtimeJarFiles             : <GRADLE>/caches/transforms-3/xxxxxxxxxxxxxxxxxxxxxxxxxxxxxxxx/transformed/loader-28.0.0/jars/classes.jar
-        symbolFile                    : <GRADLE>/caches/transforms-3/xxxxxxxxxxxxxxxxxxxxxxxxxxxxxxxx/transformed/loader-28.0.0/R.txt
-=======
     - library                     : android.arch.lifecycle:livedata-core:1.1.1@aar (IdeAndroidLibraryImpl)
         aidlFolder                    : <GRADLE>/caches/transforms-3/xxxxxxxxxxxxxxxxxxxxxxxxxxxxxxxx/transformed/livedata-core-1.1.1/aidl [-]
         artifact                      : <M2>/android/arch/lifecycle/livedata-core/1.1.1/livedata-core-1.1.1.aar
@@ -250,7 +114,6 @@
         resStaticLibrary              : <GRADLE>/caches/transforms-3/xxxxxxxxxxxxxxxxxxxxxxxxxxxxxxxx/transformed/livedata-core-1.1.1/res.apk [-]
         - runtimeJarFiles             : <GRADLE>/caches/transforms-3/xxxxxxxxxxxxxxxxxxxxxxxxxxxxxxxx/transformed/livedata-core-1.1.1/jars/classes.jar
         symbolFile                    : <GRADLE>/caches/transforms-3/xxxxxxxxxxxxxxxxxxxxxxxxxxxxxxxx/transformed/livedata-core-1.1.1/R.txt
->>>>>>> 574fcae1
     - library                     : android.arch.lifecycle:livedata:1.1.1@aar (IdeAndroidLibraryImpl)
         aidlFolder                    : <GRADLE>/caches/transforms-3/xxxxxxxxxxxxxxxxxxxxxxxxxxxxxxxx/transformed/livedata-1.1.1/aidl [-]
         artifact                      : <M2>/android/arch/lifecycle/livedata/1.1.1/livedata-1.1.1.aar
@@ -275,11 +138,7 @@
         artifactAddress               : android.arch.lifecycle:runtime:1.1.1@aar
         assetsFolder                  : <GRADLE>/caches/transforms-3/xxxxxxxxxxxxxxxxxxxxxxxxxxxxxxxx/transformed/runtime-1.1.1/assets [-]
         - compileJarFiles             : <GRADLE>/caches/transforms-3/xxxxxxxxxxxxxxxxxxxxxxxxxxxxxxxx/transformed/runtime-1.1.1/jars/classes.jar
-<<<<<<< HEAD
-        component                     : android.arch.core:runtime:1.1.1
-=======
         component                     : android.arch.lifecycle:runtime:1.1.1
->>>>>>> 574fcae1
         externalAnnotations           : <GRADLE>/caches/transforms-3/xxxxxxxxxxxxxxxxxxxxxxxxxxxxxxxx/transformed/runtime-1.1.1/annotations.zip [-]
         folder                        : <GRADLE>/caches/transforms-3/xxxxxxxxxxxxxxxxxxxxxxxxxxxxxxxx/transformed/runtime-1.1.1
         jniFolder                     : <GRADLE>/caches/transforms-3/xxxxxxxxxxxxxxxxxxxxxxxxxxxxxxxx/transformed/runtime-1.1.1/jni [-]
@@ -291,27 +150,6 @@
         resStaticLibrary              : <GRADLE>/caches/transforms-3/xxxxxxxxxxxxxxxxxxxxxxxxxxxxxxxx/transformed/runtime-1.1.1/res.apk [-]
         - runtimeJarFiles             : <GRADLE>/caches/transforms-3/xxxxxxxxxxxxxxxxxxxxxxxxxxxxxxxx/transformed/runtime-1.1.1/jars/classes.jar
         symbolFile                    : <GRADLE>/caches/transforms-3/xxxxxxxxxxxxxxxxxxxxxxxxxxxxxxxx/transformed/runtime-1.1.1/R.txt
-<<<<<<< HEAD
-    - library                     : android.arch.lifecycle:livedata-core:1.1.1@aar (IdeAndroidLibraryImpl)
-        aidlFolder                    : <GRADLE>/caches/transforms-3/xxxxxxxxxxxxxxxxxxxxxxxxxxxxxxxx/transformed/livedata-core-1.1.1/aidl [-]
-        artifact                      : <M2>/android/arch/lifecycle/livedata-core/1.1.1/livedata-core-1.1.1.aar
-        artifactAddress               : android.arch.lifecycle:livedata-core:1.1.1@aar
-        assetsFolder                  : <GRADLE>/caches/transforms-3/xxxxxxxxxxxxxxxxxxxxxxxxxxxxxxxx/transformed/livedata-core-1.1.1/assets [-]
-        - compileJarFiles             : <GRADLE>/caches/transforms-3/xxxxxxxxxxxxxxxxxxxxxxxxxxxxxxxx/transformed/livedata-core-1.1.1/jars/classes.jar
-        component                     : android.arch.lifecycle:livedata-core:1.1.1
-        externalAnnotations           : <GRADLE>/caches/transforms-3/xxxxxxxxxxxxxxxxxxxxxxxxxxxxxxxx/transformed/livedata-core-1.1.1/annotations.zip [-]
-        folder                        : <GRADLE>/caches/transforms-3/xxxxxxxxxxxxxxxxxxxxxxxxxxxxxxxx/transformed/livedata-core-1.1.1
-        jniFolder                     : <GRADLE>/caches/transforms-3/xxxxxxxxxxxxxxxxxxxxxxxxxxxxxxxx/transformed/livedata-core-1.1.1/jni [-]
-        manifest                      : <GRADLE>/caches/transforms-3/xxxxxxxxxxxxxxxxxxxxxxxxxxxxxxxx/transformed/livedata-core-1.1.1/AndroidManifest.xml
-        proguardRules                 : <GRADLE>/caches/transforms-3/xxxxxxxxxxxxxxxxxxxxxxxxxxxxxxxx/transformed/livedata-core-1.1.1/proguard.txt [-]
-        publicResources               : <GRADLE>/caches/transforms-3/xxxxxxxxxxxxxxxxxxxxxxxxxxxxxxxx/transformed/livedata-core-1.1.1/public.txt [-]
-        renderscriptFolder            : <GRADLE>/caches/transforms-3/xxxxxxxxxxxxxxxxxxxxxxxxxxxxxxxx/transformed/livedata-core-1.1.1/rs [-]
-        resFolder                     : <GRADLE>/caches/transforms-3/xxxxxxxxxxxxxxxxxxxxxxxxxxxxxxxx/transformed/livedata-core-1.1.1/res [-]
-        resStaticLibrary              : <GRADLE>/caches/transforms-3/xxxxxxxxxxxxxxxxxxxxxxxxxxxxxxxx/transformed/livedata-core-1.1.1/res.apk [-]
-        - runtimeJarFiles             : <GRADLE>/caches/transforms-3/xxxxxxxxxxxxxxxxxxxxxxxxxxxxxxxx/transformed/livedata-core-1.1.1/jars/classes.jar
-        symbolFile                    : <GRADLE>/caches/transforms-3/xxxxxxxxxxxxxxxxxxxxxxxxxxxxxxxx/transformed/livedata-core-1.1.1/R.txt
-=======
->>>>>>> 574fcae1
     - library                     : android.arch.lifecycle:viewmodel:1.1.1@aar (IdeAndroidLibraryImpl)
         aidlFolder                    : <GRADLE>/caches/transforms-3/xxxxxxxxxxxxxxxxxxxxxxxxxxxxxxxx/transformed/viewmodel-1.1.1/aidl [-]
         artifact                      : <M2>/android/arch/lifecycle/viewmodel/1.1.1/viewmodel-1.1.1.aar
@@ -330,98 +168,6 @@
         resStaticLibrary              : <GRADLE>/caches/transforms-3/xxxxxxxxxxxxxxxxxxxxxxxxxxxxxxxx/transformed/viewmodel-1.1.1/res.apk [-]
         - runtimeJarFiles             : <GRADLE>/caches/transforms-3/xxxxxxxxxxxxxxxxxxxxxxxxxxxxxxxx/transformed/viewmodel-1.1.1/jars/classes.jar
         symbolFile                    : <GRADLE>/caches/transforms-3/xxxxxxxxxxxxxxxxxxxxxxxxxxxxxxxx/transformed/viewmodel-1.1.1/R.txt
-<<<<<<< HEAD
-    - library                     : com.android.support:localbroadcastmanager:28.0.0@aar (IdeAndroidLibraryImpl)
-        aidlFolder                    : <GRADLE>/caches/transforms-3/xxxxxxxxxxxxxxxxxxxxxxxxxxxxxxxx/transformed/localbroadcastmanager-28.0.0/aidl [-]
-        artifact                      : <M2>/com/android/support/localbroadcastmanager/28.0.0/localbroadcastmanager-28.0.0.aar
-        artifactAddress               : com.android.support:localbroadcastmanager:28.0.0@aar
-        assetsFolder                  : <GRADLE>/caches/transforms-3/xxxxxxxxxxxxxxxxxxxxxxxxxxxxxxxx/transformed/localbroadcastmanager-28.0.0/assets [-]
-        - compileJarFiles             : <GRADLE>/caches/transforms-3/xxxxxxxxxxxxxxxxxxxxxxxxxxxxxxxx/transformed/localbroadcastmanager-28.0.0/jars/classes.jar
-        component                     : com.android.support:localbroadcastmanager:28.0.0
-        externalAnnotations           : <GRADLE>/caches/transforms-3/xxxxxxxxxxxxxxxxxxxxxxxxxxxxxxxx/transformed/localbroadcastmanager-28.0.0/annotations.zip [-]
-        folder                        : <GRADLE>/caches/transforms-3/xxxxxxxxxxxxxxxxxxxxxxxxxxxxxxxx/transformed/localbroadcastmanager-28.0.0
-        jniFolder                     : <GRADLE>/caches/transforms-3/xxxxxxxxxxxxxxxxxxxxxxxxxxxxxxxx/transformed/localbroadcastmanager-28.0.0/jni [-]
-        manifest                      : <GRADLE>/caches/transforms-3/xxxxxxxxxxxxxxxxxxxxxxxxxxxxxxxx/transformed/localbroadcastmanager-28.0.0/AndroidManifest.xml
-        proguardRules                 : <GRADLE>/caches/transforms-3/xxxxxxxxxxxxxxxxxxxxxxxxxxxxxxxx/transformed/localbroadcastmanager-28.0.0/proguard.txt [-]
-        publicResources               : <GRADLE>/caches/transforms-3/xxxxxxxxxxxxxxxxxxxxxxxxxxxxxxxx/transformed/localbroadcastmanager-28.0.0/public.txt [-]
-        renderscriptFolder            : <GRADLE>/caches/transforms-3/xxxxxxxxxxxxxxxxxxxxxxxxxxxxxxxx/transformed/localbroadcastmanager-28.0.0/rs [-]
-        resFolder                     : <GRADLE>/caches/transforms-3/xxxxxxxxxxxxxxxxxxxxxxxxxxxxxxxx/transformed/localbroadcastmanager-28.0.0/res [-]
-        resStaticLibrary              : <GRADLE>/caches/transforms-3/xxxxxxxxxxxxxxxxxxxxxxxxxxxxxxxx/transformed/localbroadcastmanager-28.0.0/res.apk [-]
-        - runtimeJarFiles             : <GRADLE>/caches/transforms-3/xxxxxxxxxxxxxxxxxxxxxxxxxxxxxxxx/transformed/localbroadcastmanager-28.0.0/jars/classes.jar
-        symbolFile                    : <GRADLE>/caches/transforms-3/xxxxxxxxxxxxxxxxxxxxxxxxxxxxxxxx/transformed/localbroadcastmanager-28.0.0/R.txt
-    - library                     : com.android.support:print:28.0.0@aar (IdeAndroidLibraryImpl)
-        aidlFolder                    : <GRADLE>/caches/transforms-3/xxxxxxxxxxxxxxxxxxxxxxxxxxxxxxxx/transformed/print-28.0.0/aidl [-]
-        artifact                      : <M2>/com/android/support/print/28.0.0/print-28.0.0.aar
-        artifactAddress               : com.android.support:print:28.0.0@aar
-        assetsFolder                  : <GRADLE>/caches/transforms-3/xxxxxxxxxxxxxxxxxxxxxxxxxxxxxxxx/transformed/print-28.0.0/assets [-]
-        - compileJarFiles             : <GRADLE>/caches/transforms-3/xxxxxxxxxxxxxxxxxxxxxxxxxxxxxxxx/transformed/print-28.0.0/jars/classes.jar
-        component                     : com.android.support:print:28.0.0
-        externalAnnotations           : <GRADLE>/caches/transforms-3/xxxxxxxxxxxxxxxxxxxxxxxxxxxxxxxx/transformed/print-28.0.0/annotations.zip
-        folder                        : <GRADLE>/caches/transforms-3/xxxxxxxxxxxxxxxxxxxxxxxxxxxxxxxx/transformed/print-28.0.0
-        jniFolder                     : <GRADLE>/caches/transforms-3/xxxxxxxxxxxxxxxxxxxxxxxxxxxxxxxx/transformed/print-28.0.0/jni [-]
-        manifest                      : <GRADLE>/caches/transforms-3/xxxxxxxxxxxxxxxxxxxxxxxxxxxxxxxx/transformed/print-28.0.0/AndroidManifest.xml
-        proguardRules                 : <GRADLE>/caches/transforms-3/xxxxxxxxxxxxxxxxxxxxxxxxxxxxxxxx/transformed/print-28.0.0/proguard.txt [-]
-        publicResources               : <GRADLE>/caches/transforms-3/xxxxxxxxxxxxxxxxxxxxxxxxxxxxxxxx/transformed/print-28.0.0/public.txt [-]
-        renderscriptFolder            : <GRADLE>/caches/transforms-3/xxxxxxxxxxxxxxxxxxxxxxxxxxxxxxxx/transformed/print-28.0.0/rs [-]
-        resFolder                     : <GRADLE>/caches/transforms-3/xxxxxxxxxxxxxxxxxxxxxxxxxxxxxxxx/transformed/print-28.0.0/res [-]
-        resStaticLibrary              : <GRADLE>/caches/transforms-3/xxxxxxxxxxxxxxxxxxxxxxxxxxxxxxxx/transformed/print-28.0.0/res.apk [-]
-        - runtimeJarFiles             : <GRADLE>/caches/transforms-3/xxxxxxxxxxxxxxxxxxxxxxxxxxxxxxxx/transformed/print-28.0.0/jars/classes.jar
-        symbolFile                    : <GRADLE>/caches/transforms-3/xxxxxxxxxxxxxxxxxxxxxxxxxxxxxxxx/transformed/print-28.0.0/R.txt
-    - library                     : com.android.support:support-core-ui:28.0.0@aar (IdeAndroidLibraryImpl)
-        aidlFolder                    : <GRADLE>/caches/transforms-3/xxxxxxxxxxxxxxxxxxxxxxxxxxxxxxxx/transformed/support-core-ui-28.0.0/aidl [-]
-        artifact                      : <M2>/com/android/support/support-core-ui/28.0.0/support-core-ui-28.0.0.aar
-        artifactAddress               : com.android.support:support-core-ui:28.0.0@aar
-        assetsFolder                  : <GRADLE>/caches/transforms-3/xxxxxxxxxxxxxxxxxxxxxxxxxxxxxxxx/transformed/support-core-ui-28.0.0/assets [-]
-        - compileJarFiles             : <GRADLE>/caches/transforms-3/xxxxxxxxxxxxxxxxxxxxxxxxxxxxxxxx/transformed/support-core-ui-28.0.0/jars/classes.jar
-        component                     : com.android.support:support-core-ui:28.0.0
-        externalAnnotations           : <GRADLE>/caches/transforms-3/xxxxxxxxxxxxxxxxxxxxxxxxxxxxxxxx/transformed/support-core-ui-28.0.0/annotations.zip [-]
-        folder                        : <GRADLE>/caches/transforms-3/xxxxxxxxxxxxxxxxxxxxxxxxxxxxxxxx/transformed/support-core-ui-28.0.0
-        jniFolder                     : <GRADLE>/caches/transforms-3/xxxxxxxxxxxxxxxxxxxxxxxxxxxxxxxx/transformed/support-core-ui-28.0.0/jni [-]
-        manifest                      : <GRADLE>/caches/transforms-3/xxxxxxxxxxxxxxxxxxxxxxxxxxxxxxxx/transformed/support-core-ui-28.0.0/AndroidManifest.xml
-        proguardRules                 : <GRADLE>/caches/transforms-3/xxxxxxxxxxxxxxxxxxxxxxxxxxxxxxxx/transformed/support-core-ui-28.0.0/proguard.txt [-]
-        publicResources               : <GRADLE>/caches/transforms-3/xxxxxxxxxxxxxxxxxxxxxxxxxxxxxxxx/transformed/support-core-ui-28.0.0/public.txt [-]
-        renderscriptFolder            : <GRADLE>/caches/transforms-3/xxxxxxxxxxxxxxxxxxxxxxxxxxxxxxxx/transformed/support-core-ui-28.0.0/rs [-]
-        resFolder                     : <GRADLE>/caches/transforms-3/xxxxxxxxxxxxxxxxxxxxxxxxxxxxxxxx/transformed/support-core-ui-28.0.0/res [-]
-        resStaticLibrary              : <GRADLE>/caches/transforms-3/xxxxxxxxxxxxxxxxxxxxxxxxxxxxxxxx/transformed/support-core-ui-28.0.0/res.apk [-]
-        - runtimeJarFiles             : <GRADLE>/caches/transforms-3/xxxxxxxxxxxxxxxxxxxxxxxxxxxxxxxx/transformed/support-core-ui-28.0.0/jars/classes.jar
-        symbolFile                    : <GRADLE>/caches/transforms-3/xxxxxxxxxxxxxxxxxxxxxxxxxxxxxxxx/transformed/support-core-ui-28.0.0/R.txt
-    - library                     : com.android.support:customview:28.0.0@aar (IdeAndroidLibraryImpl)
-        aidlFolder                    : <GRADLE>/caches/transforms-3/xxxxxxxxxxxxxxxxxxxxxxxxxxxxxxxx/transformed/customview-28.0.0/aidl [-]
-        artifact                      : <M2>/com/android/support/customview/28.0.0/customview-28.0.0.aar
-        artifactAddress               : com.android.support:customview:28.0.0@aar
-        assetsFolder                  : <GRADLE>/caches/transforms-3/xxxxxxxxxxxxxxxxxxxxxxxxxxxxxxxx/transformed/customview-28.0.0/assets [-]
-        - compileJarFiles             : <GRADLE>/caches/transforms-3/xxxxxxxxxxxxxxxxxxxxxxxxxxxxxxxx/transformed/customview-28.0.0/jars/classes.jar
-        component                     : com.android.support:customview:28.0.0
-        externalAnnotations           : <GRADLE>/caches/transforms-3/xxxxxxxxxxxxxxxxxxxxxxxxxxxxxxxx/transformed/customview-28.0.0/annotations.zip [-]
-        folder                        : <GRADLE>/caches/transforms-3/xxxxxxxxxxxxxxxxxxxxxxxxxxxxxxxx/transformed/customview-28.0.0
-        jniFolder                     : <GRADLE>/caches/transforms-3/xxxxxxxxxxxxxxxxxxxxxxxxxxxxxxxx/transformed/customview-28.0.0/jni [-]
-        manifest                      : <GRADLE>/caches/transforms-3/xxxxxxxxxxxxxxxxxxxxxxxxxxxxxxxx/transformed/customview-28.0.0/AndroidManifest.xml
-        proguardRules                 : <GRADLE>/caches/transforms-3/xxxxxxxxxxxxxxxxxxxxxxxxxxxxxxxx/transformed/customview-28.0.0/proguard.txt [-]
-        publicResources               : <GRADLE>/caches/transforms-3/xxxxxxxxxxxxxxxxxxxxxxxxxxxxxxxx/transformed/customview-28.0.0/public.txt [-]
-        renderscriptFolder            : <GRADLE>/caches/transforms-3/xxxxxxxxxxxxxxxxxxxxxxxxxxxxxxxx/transformed/customview-28.0.0/rs [-]
-        resFolder                     : <GRADLE>/caches/transforms-3/xxxxxxxxxxxxxxxxxxxxxxxxxxxxxxxx/transformed/customview-28.0.0/res [-]
-        resStaticLibrary              : <GRADLE>/caches/transforms-3/xxxxxxxxxxxxxxxxxxxxxxxxxxxxxxxx/transformed/customview-28.0.0/res.apk [-]
-        - runtimeJarFiles             : <GRADLE>/caches/transforms-3/xxxxxxxxxxxxxxxxxxxxxxxxxxxxxxxx/transformed/customview-28.0.0/jars/classes.jar
-        symbolFile                    : <GRADLE>/caches/transforms-3/xxxxxxxxxxxxxxxxxxxxxxxxxxxxxxxx/transformed/customview-28.0.0/R.txt
-    - library                     : com.android.support:viewpager:28.0.0@aar (IdeAndroidLibraryImpl)
-        aidlFolder                    : <GRADLE>/caches/transforms-3/xxxxxxxxxxxxxxxxxxxxxxxxxxxxxxxx/transformed/viewpager-28.0.0/aidl [-]
-        artifact                      : <M2>/com/android/support/viewpager/28.0.0/viewpager-28.0.0.aar
-        artifactAddress               : com.android.support:viewpager:28.0.0@aar
-        assetsFolder                  : <GRADLE>/caches/transforms-3/xxxxxxxxxxxxxxxxxxxxxxxxxxxxxxxx/transformed/viewpager-28.0.0/assets [-]
-        - compileJarFiles             : <GRADLE>/caches/transforms-3/xxxxxxxxxxxxxxxxxxxxxxxxxxxxxxxx/transformed/viewpager-28.0.0/jars/classes.jar
-        component                     : com.android.support:viewpager:28.0.0
-        externalAnnotations           : <GRADLE>/caches/transforms-3/xxxxxxxxxxxxxxxxxxxxxxxxxxxxxxxx/transformed/viewpager-28.0.0/annotations.zip [-]
-        folder                        : <GRADLE>/caches/transforms-3/xxxxxxxxxxxxxxxxxxxxxxxxxxxxxxxx/transformed/viewpager-28.0.0
-        jniFolder                     : <GRADLE>/caches/transforms-3/xxxxxxxxxxxxxxxxxxxxxxxxxxxxxxxx/transformed/viewpager-28.0.0/jni [-]
-        manifest                      : <GRADLE>/caches/transforms-3/xxxxxxxxxxxxxxxxxxxxxxxxxxxxxxxx/transformed/viewpager-28.0.0/AndroidManifest.xml
-        proguardRules                 : <GRADLE>/caches/transforms-3/xxxxxxxxxxxxxxxxxxxxxxxxxxxxxxxx/transformed/viewpager-28.0.0/proguard.txt [-]
-        publicResources               : <GRADLE>/caches/transforms-3/xxxxxxxxxxxxxxxxxxxxxxxxxxxxxxxx/transformed/viewpager-28.0.0/public.txt [-]
-        renderscriptFolder            : <GRADLE>/caches/transforms-3/xxxxxxxxxxxxxxxxxxxxxxxxxxxxxxxx/transformed/viewpager-28.0.0/rs [-]
-        resFolder                     : <GRADLE>/caches/transforms-3/xxxxxxxxxxxxxxxxxxxxxxxxxxxxxxxx/transformed/viewpager-28.0.0/res [-]
-        resStaticLibrary              : <GRADLE>/caches/transforms-3/xxxxxxxxxxxxxxxxxxxxxxxxxxxxxxxx/transformed/viewpager-28.0.0/res.apk [-]
-        - runtimeJarFiles             : <GRADLE>/caches/transforms-3/xxxxxxxxxxxxxxxxxxxxxxxxxxxxxxxx/transformed/viewpager-28.0.0/jars/classes.jar
-        symbolFile                    : <GRADLE>/caches/transforms-3/xxxxxxxxxxxxxxxxxxxxxxxxxxxxxxxx/transformed/viewpager-28.0.0/R.txt
-=======
     - library                     : com.android.support:asynclayoutinflater:28.0.0@aar (IdeAndroidLibraryImpl)
         aidlFolder                    : <GRADLE>/caches/transforms-3/xxxxxxxxxxxxxxxxxxxxxxxxxxxxxxxx/transformed/asynclayoutinflater-28.0.0/aidl [-]
         artifact                      : <M2>/com/android/support/asynclayoutinflater/28.0.0/asynclayoutinflater-28.0.0.aar
@@ -440,7 +186,6 @@
         resStaticLibrary              : <GRADLE>/caches/transforms-3/xxxxxxxxxxxxxxxxxxxxxxxxxxxxxxxx/transformed/asynclayoutinflater-28.0.0/res.apk [-]
         - runtimeJarFiles             : <GRADLE>/caches/transforms-3/xxxxxxxxxxxxxxxxxxxxxxxxxxxxxxxx/transformed/asynclayoutinflater-28.0.0/jars/classes.jar
         symbolFile                    : <GRADLE>/caches/transforms-3/xxxxxxxxxxxxxxxxxxxxxxxxxxxxxxxx/transformed/asynclayoutinflater-28.0.0/R.txt
->>>>>>> 574fcae1
     - library                     : com.android.support:coordinatorlayout:28.0.0@aar (IdeAndroidLibraryImpl)
         aidlFolder                    : <GRADLE>/caches/transforms-3/xxxxxxxxxxxxxxxxxxxxxxxxxxxxxxxx/transformed/coordinatorlayout-28.0.0/aidl [-]
         artifact                      : <M2>/com/android/support/coordinatorlayout/28.0.0/coordinatorlayout-28.0.0.aar
@@ -531,27 +276,6 @@
         resStaticLibrary              : <GRADLE>/caches/transforms-3/xxxxxxxxxxxxxxxxxxxxxxxxxxxxxxxx/transformed/drawerlayout-28.0.0/res.apk [-]
         - runtimeJarFiles             : <GRADLE>/caches/transforms-3/xxxxxxxxxxxxxxxxxxxxxxxxxxxxxxxx/transformed/drawerlayout-28.0.0/jars/classes.jar
         symbolFile                    : <GRADLE>/caches/transforms-3/xxxxxxxxxxxxxxxxxxxxxxxxxxxxxxxx/transformed/drawerlayout-28.0.0/R.txt
-<<<<<<< HEAD
-    - library                     : com.android.support:slidingpanelayout:28.0.0@aar (IdeAndroidLibraryImpl)
-        aidlFolder                    : <GRADLE>/caches/transforms-3/xxxxxxxxxxxxxxxxxxxxxxxxxxxxxxxx/transformed/slidingpanelayout-28.0.0/aidl [-]
-        artifact                      : <M2>/com/android/support/slidingpanelayout/28.0.0/slidingpanelayout-28.0.0.aar
-        artifactAddress               : com.android.support:slidingpanelayout:28.0.0@aar
-        assetsFolder                  : <GRADLE>/caches/transforms-3/xxxxxxxxxxxxxxxxxxxxxxxxxxxxxxxx/transformed/slidingpanelayout-28.0.0/assets [-]
-        - compileJarFiles             : <GRADLE>/caches/transforms-3/xxxxxxxxxxxxxxxxxxxxxxxxxxxxxxxx/transformed/slidingpanelayout-28.0.0/jars/classes.jar
-        component                     : com.android.support:slidingpanelayout:28.0.0
-        externalAnnotations           : <GRADLE>/caches/transforms-3/xxxxxxxxxxxxxxxxxxxxxxxxxxxxxxxx/transformed/slidingpanelayout-28.0.0/annotations.zip [-]
-        folder                        : <GRADLE>/caches/transforms-3/xxxxxxxxxxxxxxxxxxxxxxxxxxxxxxxx/transformed/slidingpanelayout-28.0.0
-        jniFolder                     : <GRADLE>/caches/transforms-3/xxxxxxxxxxxxxxxxxxxxxxxxxxxxxxxx/transformed/slidingpanelayout-28.0.0/jni [-]
-        manifest                      : <GRADLE>/caches/transforms-3/xxxxxxxxxxxxxxxxxxxxxxxxxxxxxxxx/transformed/slidingpanelayout-28.0.0/AndroidManifest.xml
-        proguardRules                 : <GRADLE>/caches/transforms-3/xxxxxxxxxxxxxxxxxxxxxxxxxxxxxxxx/transformed/slidingpanelayout-28.0.0/proguard.txt [-]
-        publicResources               : <GRADLE>/caches/transforms-3/xxxxxxxxxxxxxxxxxxxxxxxxxxxxxxxx/transformed/slidingpanelayout-28.0.0/public.txt [-]
-        renderscriptFolder            : <GRADLE>/caches/transforms-3/xxxxxxxxxxxxxxxxxxxxxxxxxxxxxxxx/transformed/slidingpanelayout-28.0.0/rs [-]
-        resFolder                     : <GRADLE>/caches/transforms-3/xxxxxxxxxxxxxxxxxxxxxxxxxxxxxxxx/transformed/slidingpanelayout-28.0.0/res [-]
-        resStaticLibrary              : <GRADLE>/caches/transforms-3/xxxxxxxxxxxxxxxxxxxxxxxxxxxxxxxx/transformed/slidingpanelayout-28.0.0/res.apk [-]
-        - runtimeJarFiles             : <GRADLE>/caches/transforms-3/xxxxxxxxxxxxxxxxxxxxxxxxxxxxxxxx/transformed/slidingpanelayout-28.0.0/jars/classes.jar
-        symbolFile                    : <GRADLE>/caches/transforms-3/xxxxxxxxxxxxxxxxxxxxxxxxxxxxxxxx/transformed/slidingpanelayout-28.0.0/R.txt
-=======
->>>>>>> 574fcae1
     - library                     : com.android.support:interpolator:28.0.0@aar (IdeAndroidLibraryImpl)
         aidlFolder                    : <GRADLE>/caches/transforms-3/xxxxxxxxxxxxxxxxxxxxxxxxxxxxxxxx/transformed/interpolator-28.0.0/aidl [-]
         artifact                      : <M2>/com/android/support/interpolator/28.0.0/interpolator-28.0.0.aar
@@ -570,62 +294,6 @@
         resStaticLibrary              : <GRADLE>/caches/transforms-3/xxxxxxxxxxxxxxxxxxxxxxxxxxxxxxxx/transformed/interpolator-28.0.0/res.apk [-]
         - runtimeJarFiles             : <GRADLE>/caches/transforms-3/xxxxxxxxxxxxxxxxxxxxxxxxxxxxxxxx/transformed/interpolator-28.0.0/jars/classes.jar
         symbolFile                    : <GRADLE>/caches/transforms-3/xxxxxxxxxxxxxxxxxxxxxxxxxxxxxxxx/transformed/interpolator-28.0.0/R.txt
-<<<<<<< HEAD
-    - library                     : com.android.support:swiperefreshlayout:28.0.0@aar (IdeAndroidLibraryImpl)
-        aidlFolder                    : <GRADLE>/caches/transforms-3/xxxxxxxxxxxxxxxxxxxxxxxxxxxxxxxx/transformed/swiperefreshlayout-28.0.0/aidl [-]
-        artifact                      : <M2>/com/android/support/swiperefreshlayout/28.0.0/swiperefreshlayout-28.0.0.aar
-        artifactAddress               : com.android.support:swiperefreshlayout:28.0.0@aar
-        assetsFolder                  : <GRADLE>/caches/transforms-3/xxxxxxxxxxxxxxxxxxxxxxxxxxxxxxxx/transformed/swiperefreshlayout-28.0.0/assets [-]
-        - compileJarFiles             : <GRADLE>/caches/transforms-3/xxxxxxxxxxxxxxxxxxxxxxxxxxxxxxxx/transformed/swiperefreshlayout-28.0.0/jars/classes.jar
-        component                     : com.android.support:swiperefreshlayout:28.0.0
-        externalAnnotations           : <GRADLE>/caches/transforms-3/xxxxxxxxxxxxxxxxxxxxxxxxxxxxxxxx/transformed/swiperefreshlayout-28.0.0/annotations.zip
-        folder                        : <GRADLE>/caches/transforms-3/xxxxxxxxxxxxxxxxxxxxxxxxxxxxxxxx/transformed/swiperefreshlayout-28.0.0
-        jniFolder                     : <GRADLE>/caches/transforms-3/xxxxxxxxxxxxxxxxxxxxxxxxxxxxxxxx/transformed/swiperefreshlayout-28.0.0/jni [-]
-        manifest                      : <GRADLE>/caches/transforms-3/xxxxxxxxxxxxxxxxxxxxxxxxxxxxxxxx/transformed/swiperefreshlayout-28.0.0/AndroidManifest.xml
-        proguardRules                 : <GRADLE>/caches/transforms-3/xxxxxxxxxxxxxxxxxxxxxxxxxxxxxxxx/transformed/swiperefreshlayout-28.0.0/proguard.txt [-]
-        publicResources               : <GRADLE>/caches/transforms-3/xxxxxxxxxxxxxxxxxxxxxxxxxxxxxxxx/transformed/swiperefreshlayout-28.0.0/public.txt [-]
-        renderscriptFolder            : <GRADLE>/caches/transforms-3/xxxxxxxxxxxxxxxxxxxxxxxxxxxxxxxx/transformed/swiperefreshlayout-28.0.0/rs [-]
-        resFolder                     : <GRADLE>/caches/transforms-3/xxxxxxxxxxxxxxxxxxxxxxxxxxxxxxxx/transformed/swiperefreshlayout-28.0.0/res [-]
-        resStaticLibrary              : <GRADLE>/caches/transforms-3/xxxxxxxxxxxxxxxxxxxxxxxxxxxxxxxx/transformed/swiperefreshlayout-28.0.0/res.apk [-]
-        - runtimeJarFiles             : <GRADLE>/caches/transforms-3/xxxxxxxxxxxxxxxxxxxxxxxxxxxxxxxx/transformed/swiperefreshlayout-28.0.0/jars/classes.jar
-        symbolFile                    : <GRADLE>/caches/transforms-3/xxxxxxxxxxxxxxxxxxxxxxxxxxxxxxxx/transformed/swiperefreshlayout-28.0.0/R.txt
-    - library                     : com.android.support:asynclayoutinflater:28.0.0@aar (IdeAndroidLibraryImpl)
-        aidlFolder                    : <GRADLE>/caches/transforms-3/xxxxxxxxxxxxxxxxxxxxxxxxxxxxxxxx/transformed/asynclayoutinflater-28.0.0/aidl [-]
-        artifact                      : <M2>/com/android/support/asynclayoutinflater/28.0.0/asynclayoutinflater-28.0.0.aar
-        artifactAddress               : com.android.support:asynclayoutinflater:28.0.0@aar
-        assetsFolder                  : <GRADLE>/caches/transforms-3/xxxxxxxxxxxxxxxxxxxxxxxxxxxxxxxx/transformed/asynclayoutinflater-28.0.0/assets [-]
-        - compileJarFiles             : <GRADLE>/caches/transforms-3/xxxxxxxxxxxxxxxxxxxxxxxxxxxxxxxx/transformed/asynclayoutinflater-28.0.0/jars/classes.jar
-        component                     : com.android.support:asynclayoutinflater:28.0.0
-        externalAnnotations           : <GRADLE>/caches/transforms-3/xxxxxxxxxxxxxxxxxxxxxxxxxxxxxxxx/transformed/asynclayoutinflater-28.0.0/annotations.zip [-]
-        folder                        : <GRADLE>/caches/transforms-3/xxxxxxxxxxxxxxxxxxxxxxxxxxxxxxxx/transformed/asynclayoutinflater-28.0.0
-        jniFolder                     : <GRADLE>/caches/transforms-3/xxxxxxxxxxxxxxxxxxxxxxxxxxxxxxxx/transformed/asynclayoutinflater-28.0.0/jni [-]
-        manifest                      : <GRADLE>/caches/transforms-3/xxxxxxxxxxxxxxxxxxxxxxxxxxxxxxxx/transformed/asynclayoutinflater-28.0.0/AndroidManifest.xml
-        proguardRules                 : <GRADLE>/caches/transforms-3/xxxxxxxxxxxxxxxxxxxxxxxxxxxxxxxx/transformed/asynclayoutinflater-28.0.0/proguard.txt [-]
-        publicResources               : <GRADLE>/caches/transforms-3/xxxxxxxxxxxxxxxxxxxxxxxxxxxxxxxx/transformed/asynclayoutinflater-28.0.0/public.txt [-]
-        renderscriptFolder            : <GRADLE>/caches/transforms-3/xxxxxxxxxxxxxxxxxxxxxxxxxxxxxxxx/transformed/asynclayoutinflater-28.0.0/rs [-]
-        resFolder                     : <GRADLE>/caches/transforms-3/xxxxxxxxxxxxxxxxxxxxxxxxxxxxxxxx/transformed/asynclayoutinflater-28.0.0/res [-]
-        resStaticLibrary              : <GRADLE>/caches/transforms-3/xxxxxxxxxxxxxxxxxxxxxxxxxxxxxxxx/transformed/asynclayoutinflater-28.0.0/res.apk [-]
-        - runtimeJarFiles             : <GRADLE>/caches/transforms-3/xxxxxxxxxxxxxxxxxxxxxxxxxxxxxxxx/transformed/asynclayoutinflater-28.0.0/jars/classes.jar
-        symbolFile                    : <GRADLE>/caches/transforms-3/xxxxxxxxxxxxxxxxxxxxxxxxxxxxxxxx/transformed/asynclayoutinflater-28.0.0/R.txt
-    - library                     : com.android.support:cursoradapter:28.0.0@aar (IdeAndroidLibraryImpl)
-        aidlFolder                    : <GRADLE>/caches/transforms-3/xxxxxxxxxxxxxxxxxxxxxxxxxxxxxxxx/transformed/cursoradapter-28.0.0/aidl [-]
-        artifact                      : <M2>/com/android/support/cursoradapter/28.0.0/cursoradapter-28.0.0.aar
-        artifactAddress               : com.android.support:cursoradapter:28.0.0@aar
-        assetsFolder                  : <GRADLE>/caches/transforms-3/xxxxxxxxxxxxxxxxxxxxxxxxxxxxxxxx/transformed/cursoradapter-28.0.0/assets [-]
-        - compileJarFiles             : <GRADLE>/caches/transforms-3/xxxxxxxxxxxxxxxxxxxxxxxxxxxxxxxx/transformed/cursoradapter-28.0.0/jars/classes.jar
-        component                     : com.android.support:cursoradapter:28.0.0
-        externalAnnotations           : <GRADLE>/caches/transforms-3/xxxxxxxxxxxxxxxxxxxxxxxxxxxxxxxx/transformed/cursoradapter-28.0.0/annotations.zip [-]
-        folder                        : <GRADLE>/caches/transforms-3/xxxxxxxxxxxxxxxxxxxxxxxxxxxxxxxx/transformed/cursoradapter-28.0.0
-        jniFolder                     : <GRADLE>/caches/transforms-3/xxxxxxxxxxxxxxxxxxxxxxxxxxxxxxxx/transformed/cursoradapter-28.0.0/jni [-]
-        manifest                      : <GRADLE>/caches/transforms-3/xxxxxxxxxxxxxxxxxxxxxxxxxxxxxxxx/transformed/cursoradapter-28.0.0/AndroidManifest.xml
-        proguardRules                 : <GRADLE>/caches/transforms-3/xxxxxxxxxxxxxxxxxxxxxxxxxxxxxxxx/transformed/cursoradapter-28.0.0/proguard.txt [-]
-        publicResources               : <GRADLE>/caches/transforms-3/xxxxxxxxxxxxxxxxxxxxxxxxxxxxxxxx/transformed/cursoradapter-28.0.0/public.txt [-]
-        renderscriptFolder            : <GRADLE>/caches/transforms-3/xxxxxxxxxxxxxxxxxxxxxxxxxxxxxxxx/transformed/cursoradapter-28.0.0/rs [-]
-        resFolder                     : <GRADLE>/caches/transforms-3/xxxxxxxxxxxxxxxxxxxxxxxxxxxxxxxx/transformed/cursoradapter-28.0.0/res [-]
-        resStaticLibrary              : <GRADLE>/caches/transforms-3/xxxxxxxxxxxxxxxxxxxxxxxxxxxxxxxx/transformed/cursoradapter-28.0.0/res.apk [-]
-        - runtimeJarFiles             : <GRADLE>/caches/transforms-3/xxxxxxxxxxxxxxxxxxxxxxxxxxxxxxxx/transformed/cursoradapter-28.0.0/jars/classes.jar
-        symbolFile                    : <GRADLE>/caches/transforms-3/xxxxxxxxxxxxxxxxxxxxxxxxxxxxxxxx/transformed/cursoradapter-28.0.0/R.txt
-=======
     - library                     : com.android.support:loader:28.0.0@aar (IdeAndroidLibraryImpl)
         aidlFolder                    : <GRADLE>/caches/transforms-3/xxxxxxxxxxxxxxxxxxxxxxxxxxxxxxxx/transformed/loader-28.0.0/aidl [-]
         artifact                      : <M2>/com/android/support/loader/28.0.0/loader-28.0.0.aar
@@ -752,7 +420,6 @@
         resStaticLibrary              : <GRADLE>/caches/transforms-3/xxxxxxxxxxxxxxxxxxxxxxxxxxxxxxxx/transformed/support-core-utils-28.0.0/res.apk [-]
         - runtimeJarFiles             : <GRADLE>/caches/transforms-3/xxxxxxxxxxxxxxxxxxxxxxxxxxxxxxxx/transformed/support-core-utils-28.0.0/jars/classes.jar
         symbolFile                    : <GRADLE>/caches/transforms-3/xxxxxxxxxxxxxxxxxxxxxxxxxxxxxxxx/transformed/support-core-utils-28.0.0/R.txt
->>>>>>> 574fcae1
     - library                     : com.android.support:support-fragment:28.0.0@aar (IdeAndroidLibraryImpl)
         aidlFolder                    : <GRADLE>/caches/transforms-3/xxxxxxxxxxxxxxxxxxxxxxxxxxxxxxxx/transformed/support-fragment-28.0.0/aidl [-]
         artifact                      : <M2>/com/android/support/support-fragment/28.0.0/support-fragment-28.0.0.aar
@@ -807,20 +474,6 @@
         resStaticLibrary              : <GRADLE>/caches/transforms-3/xxxxxxxxxxxxxxxxxxxxxxxxxxxxxxxx/transformed/support-v13-28.0.0/res.apk [-]
         - runtimeJarFiles             : <GRADLE>/caches/transforms-3/xxxxxxxxxxxxxxxxxxxxxxxxxxxxxxxx/transformed/support-v13-28.0.0/jars/classes.jar
         symbolFile                    : <GRADLE>/caches/transforms-3/xxxxxxxxxxxxxxxxxxxxxxxxxxxxxxxx/transformed/support-v13-28.0.0/R.txt
-<<<<<<< HEAD
-    - library                     : com.android.support:support-annotations:28.0.0 (IdeJavaLibraryImpl)
-        artifact                      : <M2>/com/android/support/support-annotations/<VERSION>/support-annotations-<VERSION>.jar
-        artifactAddress               : com.android.support:support-annotations:28.0.0@jar
-        component                     : com.android.support:support-annotations:28.0.0
-    - library                     : com.android.support:collections:28.0.0 (IdeJavaLibraryImpl)
-        artifact                      : <M2>/com/android/support/collections/<VERSION>/collections-<VERSION>.jar
-        artifactAddress               : com.android.support:collections:28.0.0@jar
-        component                     : com.android.support:collections:28.0.0
-    - library                     : android.arch.lifecycle:common:1.1.1 (IdeJavaLibraryImpl)
-        artifact                      : <M2>/android/arch/lifecycle/common/1.1.1/common-1.1.1.jar
-        artifactAddress               : android.arch.lifecycle:common:1.1.1@jar
-        component                     : android.arch.lifecycle:common:1.1.1
-=======
     - library                     : com.android.support:support-v4:28.0.0@aar (IdeAndroidLibraryImpl)
         aidlFolder                    : <GRADLE>/caches/transforms-3/xxxxxxxxxxxxxxxxxxxxxxxxxxxxxxxx/transformed/support-v4-28.0.0/aidl [-]
         artifact                      : <M2>/com/android/support/support-v4/28.0.0/support-v4-28.0.0.aar
@@ -893,13 +546,10 @@
         resStaticLibrary              : <GRADLE>/caches/transforms-3/xxxxxxxxxxxxxxxxxxxxxxxxxxxxxxxx/transformed/viewpager-28.0.0/res.apk [-]
         - runtimeJarFiles             : <GRADLE>/caches/transforms-3/xxxxxxxxxxxxxxxxxxxxxxxxxxxxxxxx/transformed/viewpager-28.0.0/jars/classes.jar
         symbolFile                    : <GRADLE>/caches/transforms-3/xxxxxxxxxxxxxxxxxxxxxxxxxxxxxxxx/transformed/viewpager-28.0.0/R.txt
->>>>>>> 574fcae1
     - library                     : android.arch.core:common:1.1.1 (IdeJavaLibraryImpl)
         artifact                      : <M2>/android/arch/core/common/1.1.1/common-1.1.1.jar
         artifactAddress               : android.arch.core:common:1.1.1@jar
         component                     : android.arch.core:common:1.1.1
-<<<<<<< HEAD
-=======
     - library                     : android.arch.lifecycle:common:1.1.1 (IdeJavaLibraryImpl)
         artifact                      : <M2>/android/arch/lifecycle/common/1.1.1/common-1.1.1.jar
         artifactAddress               : android.arch.lifecycle:common:1.1.1@jar
@@ -912,7 +562,6 @@
         artifact                      : <M2>/com/android/support/support-annotations/<VERSION>/support-annotations-<VERSION>.jar
         artifactAddress               : com.android.support:support-annotations:28.0.0@jar
         component                     : com.android.support:support-annotations:28.0.0
->>>>>>> 574fcae1
     - library                     : org.jacoco:org.jacoco.agent:0.8.8 (IdeJavaLibraryImpl)
         artifact                      : <M2>/org/jacoco/org.jacoco.agent/0.8.8/org.jacoco.agent-0.8.8-runtime.jar
         artifactAddress               : org.jacoco:org.jacoco.agent:0.8.8@jar
@@ -1005,7 +654,6 @@
         UseAndroidX                   : false
         UsesCompose                   : false
         MlModelBindingEnabled         : false
-        EnableVcsInfo                 : false
     - basicVariant:               : debug
         applicationId                 : com.android.tests.basic.debug
         testApplicationId             : com.android.tests.basic.debug.test
