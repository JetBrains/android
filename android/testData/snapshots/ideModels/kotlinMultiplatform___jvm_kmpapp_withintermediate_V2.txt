MODULE                        : kotlinMultiPlatform
    ExternalModuleGroup           :
    ExternalModuleVersion         : unspecified
    LinkedProjectId               : kotlinMultiPlatform
    LinkedProjectPath             : <ROOT>
    RootProjectPath               : <ROOT>
    COMPILER_MODULE_EXTENSION
        compilerSourceOutputPath      : file://<ROOT>/build/classes/production/kotlinMultiPlatform [-]
        compilerTestOutputPath        : file://<ROOT>/build/classes/test/kotlinMultiPlatform [-]
        isCompilerPathInherited       : true
        isExcludeOutput               : true
    ModuleFile                    : <ROOT>/.idea/modules/kotlinMultiPlatform.iml [-]
    ModuleTypeName                : JAVA_MODULE
    CONENT_ENTRY                  : file://<ROOT>
        EXCLUDE_FOLDER                : file://<ROOT>/.gradle
        EXCLUDE_FOLDER                : file://<ROOT>/build [-]
    JDK                           : <NAME_CUT> JavaSDK
    *isInherited                  : true
    ORDER_ENTRY                   : <Module source>
    BUILD_TASKS
LIBRARY_TABLE
    - library                     : android.arch.core:runtime:1.1.1@aar (IdeAndroidLibraryImpl)
        aidlFolder                    : <GRADLE>/caches/<GRADLE_VERSION>/transforms/xxxxxxxxxxxxxxxxxxxxxxxxxxxxxxxx/transformed/runtime-1.1.1/aidl [-]
        artifact                      : <M2>/android/arch/core/runtime/1.1.1/runtime-1.1.1.aar
        artifactAddress               : android.arch.core:runtime:1.1.1@aar
        assetsFolder                  : <GRADLE>/caches/<GRADLE_VERSION>/transforms/xxxxxxxxxxxxxxxxxxxxxxxxxxxxxxxx/transformed/runtime-1.1.1/assets [-]
        - compileJarFiles             : <GRADLE>/caches/<GRADLE_VERSION>/transforms/xxxxxxxxxxxxxxxxxxxxxxxxxxxxxxxx/transformed/runtime-1.1.1/jars/classes.jar
        component                     : android.arch.core:runtime:1.1.1
        externalAnnotations           : <GRADLE>/caches/<GRADLE_VERSION>/transforms/xxxxxxxxxxxxxxxxxxxxxxxxxxxxxxxx/transformed/runtime-1.1.1/annotations.zip [-]
        folder                        : <GRADLE>/caches/<GRADLE_VERSION>/transforms/xxxxxxxxxxxxxxxxxxxxxxxxxxxxxxxx/transformed/runtime-1.1.1
        jniFolder                     : <GRADLE>/caches/<GRADLE_VERSION>/transforms/xxxxxxxxxxxxxxxxxxxxxxxxxxxxxxxx/transformed/runtime-1.1.1/jni [-]
        manifest                      : <GRADLE>/caches/<GRADLE_VERSION>/transforms/xxxxxxxxxxxxxxxxxxxxxxxxxxxxxxxx/transformed/runtime-1.1.1/AndroidManifest.xml
        proguardRules                 : <GRADLE>/caches/<GRADLE_VERSION>/transforms/xxxxxxxxxxxxxxxxxxxxxxxxxxxxxxxx/transformed/runtime-1.1.1/proguard.txt [-]
        publicResources               : <GRADLE>/caches/<GRADLE_VERSION>/transforms/xxxxxxxxxxxxxxxxxxxxxxxxxxxxxxxx/transformed/runtime-1.1.1/public.txt [-]
        renderscriptFolder            : <GRADLE>/caches/<GRADLE_VERSION>/transforms/xxxxxxxxxxxxxxxxxxxxxxxxxxxxxxxx/transformed/runtime-1.1.1/rs [-]
        resFolder                     : <GRADLE>/caches/<GRADLE_VERSION>/transforms/xxxxxxxxxxxxxxxxxxxxxxxxxxxxxxxx/transformed/runtime-1.1.1/res [-]
        resStaticLibrary              : <GRADLE>/caches/<GRADLE_VERSION>/transforms/xxxxxxxxxxxxxxxxxxxxxxxxxxxxxxxx/transformed/runtime-1.1.1/res.apk [-]
        - runtimeJarFiles             : <GRADLE>/caches/<GRADLE_VERSION>/transforms/xxxxxxxxxxxxxxxxxxxxxxxxxxxxxxxx/transformed/runtime-1.1.1/jars/classes.jar
        symbolFile                    : <GRADLE>/caches/<GRADLE_VERSION>/transforms/xxxxxxxxxxxxxxxxxxxxxxxxxxxxxxxx/transformed/runtime-1.1.1/R.txt
    - library                     : android.arch.lifecycle:livedata-core:1.1.1@aar (IdeAndroidLibraryImpl)
        aidlFolder                    : <GRADLE>/caches/<GRADLE_VERSION>/transforms/xxxxxxxxxxxxxxxxxxxxxxxxxxxxxxxx/transformed/livedata-core-1.1.1/aidl [-]
        artifact                      : <M2>/android/arch/lifecycle/livedata-core/1.1.1/livedata-core-1.1.1.aar
        artifactAddress               : android.arch.lifecycle:livedata-core:1.1.1@aar
        assetsFolder                  : <GRADLE>/caches/<GRADLE_VERSION>/transforms/xxxxxxxxxxxxxxxxxxxxxxxxxxxxxxxx/transformed/livedata-core-1.1.1/assets [-]
        - compileJarFiles             : <GRADLE>/caches/<GRADLE_VERSION>/transforms/xxxxxxxxxxxxxxxxxxxxxxxxxxxxxxxx/transformed/livedata-core-1.1.1/jars/classes.jar
        component                     : android.arch.lifecycle:livedata-core:1.1.1
        externalAnnotations           : <GRADLE>/caches/<GRADLE_VERSION>/transforms/xxxxxxxxxxxxxxxxxxxxxxxxxxxxxxxx/transformed/livedata-core-1.1.1/annotations.zip [-]
        folder                        : <GRADLE>/caches/<GRADLE_VERSION>/transforms/xxxxxxxxxxxxxxxxxxxxxxxxxxxxxxxx/transformed/livedata-core-1.1.1
        jniFolder                     : <GRADLE>/caches/<GRADLE_VERSION>/transforms/xxxxxxxxxxxxxxxxxxxxxxxxxxxxxxxx/transformed/livedata-core-1.1.1/jni [-]
        manifest                      : <GRADLE>/caches/<GRADLE_VERSION>/transforms/xxxxxxxxxxxxxxxxxxxxxxxxxxxxxxxx/transformed/livedata-core-1.1.1/AndroidManifest.xml
        proguardRules                 : <GRADLE>/caches/<GRADLE_VERSION>/transforms/xxxxxxxxxxxxxxxxxxxxxxxxxxxxxxxx/transformed/livedata-core-1.1.1/proguard.txt [-]
        publicResources               : <GRADLE>/caches/<GRADLE_VERSION>/transforms/xxxxxxxxxxxxxxxxxxxxxxxxxxxxxxxx/transformed/livedata-core-1.1.1/public.txt [-]
        renderscriptFolder            : <GRADLE>/caches/<GRADLE_VERSION>/transforms/xxxxxxxxxxxxxxxxxxxxxxxxxxxxxxxx/transformed/livedata-core-1.1.1/rs [-]
        resFolder                     : <GRADLE>/caches/<GRADLE_VERSION>/transforms/xxxxxxxxxxxxxxxxxxxxxxxxxxxxxxxx/transformed/livedata-core-1.1.1/res [-]
        resStaticLibrary              : <GRADLE>/caches/<GRADLE_VERSION>/transforms/xxxxxxxxxxxxxxxxxxxxxxxxxxxxxxxx/transformed/livedata-core-1.1.1/res.apk [-]
        - runtimeJarFiles             : <GRADLE>/caches/<GRADLE_VERSION>/transforms/xxxxxxxxxxxxxxxxxxxxxxxxxxxxxxxx/transformed/livedata-core-1.1.1/jars/classes.jar
        symbolFile                    : <GRADLE>/caches/<GRADLE_VERSION>/transforms/xxxxxxxxxxxxxxxxxxxxxxxxxxxxxxxx/transformed/livedata-core-1.1.1/R.txt
    - library                     : android.arch.lifecycle:livedata:1.1.1@aar (IdeAndroidLibraryImpl)
        aidlFolder                    : <GRADLE>/caches/<GRADLE_VERSION>/transforms/xxxxxxxxxxxxxxxxxxxxxxxxxxxxxxxx/transformed/livedata-1.1.1/aidl [-]
        artifact                      : <M2>/android/arch/lifecycle/livedata/1.1.1/livedata-1.1.1.aar
        artifactAddress               : android.arch.lifecycle:livedata:1.1.1@aar
        assetsFolder                  : <GRADLE>/caches/<GRADLE_VERSION>/transforms/xxxxxxxxxxxxxxxxxxxxxxxxxxxxxxxx/transformed/livedata-1.1.1/assets [-]
        - compileJarFiles             : <GRADLE>/caches/<GRADLE_VERSION>/transforms/xxxxxxxxxxxxxxxxxxxxxxxxxxxxxxxx/transformed/livedata-1.1.1/jars/classes.jar
        component                     : android.arch.lifecycle:livedata:1.1.1
        externalAnnotations           : <GRADLE>/caches/<GRADLE_VERSION>/transforms/xxxxxxxxxxxxxxxxxxxxxxxxxxxxxxxx/transformed/livedata-1.1.1/annotations.zip [-]
        folder                        : <GRADLE>/caches/<GRADLE_VERSION>/transforms/xxxxxxxxxxxxxxxxxxxxxxxxxxxxxxxx/transformed/livedata-1.1.1
        jniFolder                     : <GRADLE>/caches/<GRADLE_VERSION>/transforms/xxxxxxxxxxxxxxxxxxxxxxxxxxxxxxxx/transformed/livedata-1.1.1/jni [-]
        manifest                      : <GRADLE>/caches/<GRADLE_VERSION>/transforms/xxxxxxxxxxxxxxxxxxxxxxxxxxxxxxxx/transformed/livedata-1.1.1/AndroidManifest.xml
        proguardRules                 : <GRADLE>/caches/<GRADLE_VERSION>/transforms/xxxxxxxxxxxxxxxxxxxxxxxxxxxxxxxx/transformed/livedata-1.1.1/proguard.txt [-]
        publicResources               : <GRADLE>/caches/<GRADLE_VERSION>/transforms/xxxxxxxxxxxxxxxxxxxxxxxxxxxxxxxx/transformed/livedata-1.1.1/public.txt [-]
        renderscriptFolder            : <GRADLE>/caches/<GRADLE_VERSION>/transforms/xxxxxxxxxxxxxxxxxxxxxxxxxxxxxxxx/transformed/livedata-1.1.1/rs [-]
        resFolder                     : <GRADLE>/caches/<GRADLE_VERSION>/transforms/xxxxxxxxxxxxxxxxxxxxxxxxxxxxxxxx/transformed/livedata-1.1.1/res [-]
        resStaticLibrary              : <GRADLE>/caches/<GRADLE_VERSION>/transforms/xxxxxxxxxxxxxxxxxxxxxxxxxxxxxxxx/transformed/livedata-1.1.1/res.apk [-]
        - runtimeJarFiles             : <GRADLE>/caches/<GRADLE_VERSION>/transforms/xxxxxxxxxxxxxxxxxxxxxxxxxxxxxxxx/transformed/livedata-1.1.1/jars/classes.jar
        symbolFile                    : <GRADLE>/caches/<GRADLE_VERSION>/transforms/xxxxxxxxxxxxxxxxxxxxxxxxxxxxxxxx/transformed/livedata-1.1.1/R.txt
    - library                     : android.arch.lifecycle:runtime:1.1.1@aar (IdeAndroidLibraryImpl)
        aidlFolder                    : <GRADLE>/caches/<GRADLE_VERSION>/transforms/xxxxxxxxxxxxxxxxxxxxxxxxxxxxxxxx/transformed/runtime-1.1.1/aidl [-]
        artifact                      : <M2>/android/arch/lifecycle/runtime/1.1.1/runtime-1.1.1.aar
        artifactAddress               : android.arch.lifecycle:runtime:1.1.1@aar
        assetsFolder                  : <GRADLE>/caches/<GRADLE_VERSION>/transforms/xxxxxxxxxxxxxxxxxxxxxxxxxxxxxxxx/transformed/runtime-1.1.1/assets [-]
        - compileJarFiles             : <GRADLE>/caches/<GRADLE_VERSION>/transforms/xxxxxxxxxxxxxxxxxxxxxxxxxxxxxxxx/transformed/runtime-1.1.1/jars/classes.jar
        component                     : android.arch.lifecycle:runtime:1.1.1
        externalAnnotations           : <GRADLE>/caches/<GRADLE_VERSION>/transforms/xxxxxxxxxxxxxxxxxxxxxxxxxxxxxxxx/transformed/runtime-1.1.1/annotations.zip [-]
        folder                        : <GRADLE>/caches/<GRADLE_VERSION>/transforms/xxxxxxxxxxxxxxxxxxxxxxxxxxxxxxxx/transformed/runtime-1.1.1
        jniFolder                     : <GRADLE>/caches/<GRADLE_VERSION>/transforms/xxxxxxxxxxxxxxxxxxxxxxxxxxxxxxxx/transformed/runtime-1.1.1/jni [-]
        manifest                      : <GRADLE>/caches/<GRADLE_VERSION>/transforms/xxxxxxxxxxxxxxxxxxxxxxxxxxxxxxxx/transformed/runtime-1.1.1/AndroidManifest.xml
        proguardRules                 : <GRADLE>/caches/<GRADLE_VERSION>/transforms/xxxxxxxxxxxxxxxxxxxxxxxxxxxxxxxx/transformed/runtime-1.1.1/proguard.txt
        publicResources               : <GRADLE>/caches/<GRADLE_VERSION>/transforms/xxxxxxxxxxxxxxxxxxxxxxxxxxxxxxxx/transformed/runtime-1.1.1/public.txt [-]
        renderscriptFolder            : <GRADLE>/caches/<GRADLE_VERSION>/transforms/xxxxxxxxxxxxxxxxxxxxxxxxxxxxxxxx/transformed/runtime-1.1.1/rs [-]
        resFolder                     : <GRADLE>/caches/<GRADLE_VERSION>/transforms/xxxxxxxxxxxxxxxxxxxxxxxxxxxxxxxx/transformed/runtime-1.1.1/res [-]
        resStaticLibrary              : <GRADLE>/caches/<GRADLE_VERSION>/transforms/xxxxxxxxxxxxxxxxxxxxxxxxxxxxxxxx/transformed/runtime-1.1.1/res.apk [-]
        - runtimeJarFiles             : <GRADLE>/caches/<GRADLE_VERSION>/transforms/xxxxxxxxxxxxxxxxxxxxxxxxxxxxxxxx/transformed/runtime-1.1.1/jars/classes.jar
        symbolFile                    : <GRADLE>/caches/<GRADLE_VERSION>/transforms/xxxxxxxxxxxxxxxxxxxxxxxxxxxxxxxx/transformed/runtime-1.1.1/R.txt
    - library                     : android.arch.lifecycle:viewmodel:1.1.1@aar (IdeAndroidLibraryImpl)
        aidlFolder                    : <GRADLE>/caches/<GRADLE_VERSION>/transforms/xxxxxxxxxxxxxxxxxxxxxxxxxxxxxxxx/transformed/viewmodel-1.1.1/aidl [-]
        artifact                      : <M2>/android/arch/lifecycle/viewmodel/1.1.1/viewmodel-1.1.1.aar
        artifactAddress               : android.arch.lifecycle:viewmodel:1.1.1@aar
        assetsFolder                  : <GRADLE>/caches/<GRADLE_VERSION>/transforms/xxxxxxxxxxxxxxxxxxxxxxxxxxxxxxxx/transformed/viewmodel-1.1.1/assets [-]
        - compileJarFiles             : <GRADLE>/caches/<GRADLE_VERSION>/transforms/xxxxxxxxxxxxxxxxxxxxxxxxxxxxxxxx/transformed/viewmodel-1.1.1/jars/classes.jar
        component                     : android.arch.lifecycle:viewmodel:1.1.1
        externalAnnotations           : <GRADLE>/caches/<GRADLE_VERSION>/transforms/xxxxxxxxxxxxxxxxxxxxxxxxxxxxxxxx/transformed/viewmodel-1.1.1/annotations.zip [-]
        folder                        : <GRADLE>/caches/<GRADLE_VERSION>/transforms/xxxxxxxxxxxxxxxxxxxxxxxxxxxxxxxx/transformed/viewmodel-1.1.1
        jniFolder                     : <GRADLE>/caches/<GRADLE_VERSION>/transforms/xxxxxxxxxxxxxxxxxxxxxxxxxxxxxxxx/transformed/viewmodel-1.1.1/jni [-]
        manifest                      : <GRADLE>/caches/<GRADLE_VERSION>/transforms/xxxxxxxxxxxxxxxxxxxxxxxxxxxxxxxx/transformed/viewmodel-1.1.1/AndroidManifest.xml
        proguardRules                 : <GRADLE>/caches/<GRADLE_VERSION>/transforms/xxxxxxxxxxxxxxxxxxxxxxxxxxxxxxxx/transformed/viewmodel-1.1.1/proguard.txt
        publicResources               : <GRADLE>/caches/<GRADLE_VERSION>/transforms/xxxxxxxxxxxxxxxxxxxxxxxxxxxxxxxx/transformed/viewmodel-1.1.1/public.txt [-]
        renderscriptFolder            : <GRADLE>/caches/<GRADLE_VERSION>/transforms/xxxxxxxxxxxxxxxxxxxxxxxxxxxxxxxx/transformed/viewmodel-1.1.1/rs [-]
        resFolder                     : <GRADLE>/caches/<GRADLE_VERSION>/transforms/xxxxxxxxxxxxxxxxxxxxxxxxxxxxxxxx/transformed/viewmodel-1.1.1/res [-]
        resStaticLibrary              : <GRADLE>/caches/<GRADLE_VERSION>/transforms/xxxxxxxxxxxxxxxxxxxxxxxxxxxxxxxx/transformed/viewmodel-1.1.1/res.apk [-]
        - runtimeJarFiles             : <GRADLE>/caches/<GRADLE_VERSION>/transforms/xxxxxxxxxxxxxxxxxxxxxxxxxxxxxxxx/transformed/viewmodel-1.1.1/jars/classes.jar
        symbolFile                    : <GRADLE>/caches/<GRADLE_VERSION>/transforms/xxxxxxxxxxxxxxxxxxxxxxxxxxxxxxxx/transformed/viewmodel-1.1.1/R.txt
    - library                     : com.android.support.test:monitor:1.0.2@aar (IdeAndroidLibraryImpl)
        aidlFolder                    : <GRADLE>/caches/<GRADLE_VERSION>/transforms/xxxxxxxxxxxxxxxxxxxxxxxxxxxxxxxx/transformed/monitor-1.0.2/aidl [-]
        artifact                      : <M2>/com/android/support/test/monitor/1.0.2/monitor-1.0.2.aar
        artifactAddress               : com.android.support.test:monitor:1.0.2@aar
        assetsFolder                  : <GRADLE>/caches/<GRADLE_VERSION>/transforms/xxxxxxxxxxxxxxxxxxxxxxxxxxxxxxxx/transformed/monitor-1.0.2/assets [-]
        - compileJarFiles             : <GRADLE>/caches/<GRADLE_VERSION>/transforms/xxxxxxxxxxxxxxxxxxxxxxxxxxxxxxxx/transformed/monitor-1.0.2/jars/classes.jar
        component                     : com.android.support.test:monitor:1.0.2
        externalAnnotations           : <GRADLE>/caches/<GRADLE_VERSION>/transforms/xxxxxxxxxxxxxxxxxxxxxxxxxxxxxxxx/transformed/monitor-1.0.2/annotations.zip [-]
        folder                        : <GRADLE>/caches/<GRADLE_VERSION>/transforms/xxxxxxxxxxxxxxxxxxxxxxxxxxxxxxxx/transformed/monitor-1.0.2
        jniFolder                     : <GRADLE>/caches/<GRADLE_VERSION>/transforms/xxxxxxxxxxxxxxxxxxxxxxxxxxxxxxxx/transformed/monitor-1.0.2/jni [-]
        manifest                      : <GRADLE>/caches/<GRADLE_VERSION>/transforms/xxxxxxxxxxxxxxxxxxxxxxxxxxxxxxxx/transformed/monitor-1.0.2/AndroidManifest.xml
        proguardRules                 : <GRADLE>/caches/<GRADLE_VERSION>/transforms/xxxxxxxxxxxxxxxxxxxxxxxxxxxxxxxx/transformed/monitor-1.0.2/proguard.txt
        publicResources               : <GRADLE>/caches/<GRADLE_VERSION>/transforms/xxxxxxxxxxxxxxxxxxxxxxxxxxxxxxxx/transformed/monitor-1.0.2/public.txt [-]
        renderscriptFolder            : <GRADLE>/caches/<GRADLE_VERSION>/transforms/xxxxxxxxxxxxxxxxxxxxxxxxxxxxxxxx/transformed/monitor-1.0.2/rs [-]
        resFolder                     : <GRADLE>/caches/<GRADLE_VERSION>/transforms/xxxxxxxxxxxxxxxxxxxxxxxxxxxxxxxx/transformed/monitor-1.0.2/res [-]
        resStaticLibrary              : <GRADLE>/caches/<GRADLE_VERSION>/transforms/xxxxxxxxxxxxxxxxxxxxxxxxxxxxxxxx/transformed/monitor-1.0.2/res.apk [-]
        - runtimeJarFiles             : <GRADLE>/caches/<GRADLE_VERSION>/transforms/xxxxxxxxxxxxxxxxxxxxxxxxxxxxxxxx/transformed/monitor-1.0.2/jars/classes.jar
        symbolFile                    : <GRADLE>/caches/<GRADLE_VERSION>/transforms/xxxxxxxxxxxxxxxxxxxxxxxxxxxxxxxx/transformed/monitor-1.0.2/R.txt
    - library                     : com.android.support.test:runner:1.0.2@aar (IdeAndroidLibraryImpl)
        aidlFolder                    : <GRADLE>/caches/<GRADLE_VERSION>/transforms/xxxxxxxxxxxxxxxxxxxxxxxxxxxxxxxx/transformed/runner-1.0.2/aidl [-]
        artifact                      : <M2>/com/android/support/test/runner/1.0.2/runner-1.0.2.aar
        artifactAddress               : com.android.support.test:runner:1.0.2@aar
        assetsFolder                  : <GRADLE>/caches/<GRADLE_VERSION>/transforms/xxxxxxxxxxxxxxxxxxxxxxxxxxxxxxxx/transformed/runner-1.0.2/assets [-]
        - compileJarFiles             : <GRADLE>/caches/<GRADLE_VERSION>/transforms/xxxxxxxxxxxxxxxxxxxxxxxxxxxxxxxx/transformed/runner-1.0.2/jars/classes.jar
        component                     : com.android.support.test:runner:1.0.2
        externalAnnotations           : <GRADLE>/caches/<GRADLE_VERSION>/transforms/xxxxxxxxxxxxxxxxxxxxxxxxxxxxxxxx/transformed/runner-1.0.2/annotations.zip [-]
        folder                        : <GRADLE>/caches/<GRADLE_VERSION>/transforms/xxxxxxxxxxxxxxxxxxxxxxxxxxxxxxxx/transformed/runner-1.0.2
        jniFolder                     : <GRADLE>/caches/<GRADLE_VERSION>/transforms/xxxxxxxxxxxxxxxxxxxxxxxxxxxxxxxx/transformed/runner-1.0.2/jni [-]
        manifest                      : <GRADLE>/caches/<GRADLE_VERSION>/transforms/xxxxxxxxxxxxxxxxxxxxxxxxxxxxxxxx/transformed/runner-1.0.2/AndroidManifest.xml
        proguardRules                 : <GRADLE>/caches/<GRADLE_VERSION>/transforms/xxxxxxxxxxxxxxxxxxxxxxxxxxxxxxxx/transformed/runner-1.0.2/proguard.txt
        publicResources               : <GRADLE>/caches/<GRADLE_VERSION>/transforms/xxxxxxxxxxxxxxxxxxxxxxxxxxxxxxxx/transformed/runner-1.0.2/public.txt [-]
        renderscriptFolder            : <GRADLE>/caches/<GRADLE_VERSION>/transforms/xxxxxxxxxxxxxxxxxxxxxxxxxxxxxxxx/transformed/runner-1.0.2/rs [-]
        resFolder                     : <GRADLE>/caches/<GRADLE_VERSION>/transforms/xxxxxxxxxxxxxxxxxxxxxxxxxxxxxxxx/transformed/runner-1.0.2/res [-]
        resStaticLibrary              : <GRADLE>/caches/<GRADLE_VERSION>/transforms/xxxxxxxxxxxxxxxxxxxxxxxxxxxxxxxx/transformed/runner-1.0.2/res.apk [-]
        - runtimeJarFiles             : <GRADLE>/caches/<GRADLE_VERSION>/transforms/xxxxxxxxxxxxxxxxxxxxxxxxxxxxxxxx/transformed/runner-1.0.2/jars/classes.jar
        symbolFile                    : <GRADLE>/caches/<GRADLE_VERSION>/transforms/xxxxxxxxxxxxxxxxxxxxxxxxxxxxxxxx/transformed/runner-1.0.2/R.txt
    - library                     : com.android.support:animated-vector-drawable:28.0.0@aar (IdeAndroidLibraryImpl)
        aidlFolder                    : <GRADLE>/caches/<GRADLE_VERSION>/transforms/xxxxxxxxxxxxxxxxxxxxxxxxxxxxxxxx/transformed/animated-vector-drawable-28.0.0/aidl [-]
        artifact                      : <M2>/com/android/support/animated-vector-drawable/28.0.0/animated-vector-drawable-28.0.0.aar
        artifactAddress               : com.android.support:animated-vector-drawable:28.0.0@aar
        assetsFolder                  : <GRADLE>/caches/<GRADLE_VERSION>/transforms/xxxxxxxxxxxxxxxxxxxxxxxxxxxxxxxx/transformed/animated-vector-drawable-28.0.0/assets [-]
        - compileJarFiles             : <GRADLE>/caches/<GRADLE_VERSION>/transforms/xxxxxxxxxxxxxxxxxxxxxxxxxxxxxxxx/transformed/animated-vector-drawable-28.0.0/jars/classes.jar
        component                     : com.android.support:animated-vector-drawable:28.0.0
        externalAnnotations           : <GRADLE>/caches/<GRADLE_VERSION>/transforms/xxxxxxxxxxxxxxxxxxxxxxxxxxxxxxxx/transformed/animated-vector-drawable-28.0.0/annotations.zip [-]
        folder                        : <GRADLE>/caches/<GRADLE_VERSION>/transforms/xxxxxxxxxxxxxxxxxxxxxxxxxxxxxxxx/transformed/animated-vector-drawable-28.0.0
        jniFolder                     : <GRADLE>/caches/<GRADLE_VERSION>/transforms/xxxxxxxxxxxxxxxxxxxxxxxxxxxxxxxx/transformed/animated-vector-drawable-28.0.0/jni [-]
        manifest                      : <GRADLE>/caches/<GRADLE_VERSION>/transforms/xxxxxxxxxxxxxxxxxxxxxxxxxxxxxxxx/transformed/animated-vector-drawable-28.0.0/AndroidManifest.xml
        proguardRules                 : <GRADLE>/caches/<GRADLE_VERSION>/transforms/xxxxxxxxxxxxxxxxxxxxxxxxxxxxxxxx/transformed/animated-vector-drawable-28.0.0/proguard.txt
        publicResources               : <GRADLE>/caches/<GRADLE_VERSION>/transforms/xxxxxxxxxxxxxxxxxxxxxxxxxxxxxxxx/transformed/animated-vector-drawable-28.0.0/public.txt [-]
        renderscriptFolder            : <GRADLE>/caches/<GRADLE_VERSION>/transforms/xxxxxxxxxxxxxxxxxxxxxxxxxxxxxxxx/transformed/animated-vector-drawable-28.0.0/rs [-]
        resFolder                     : <GRADLE>/caches/<GRADLE_VERSION>/transforms/xxxxxxxxxxxxxxxxxxxxxxxxxxxxxxxx/transformed/animated-vector-drawable-28.0.0/res [-]
        resStaticLibrary              : <GRADLE>/caches/<GRADLE_VERSION>/transforms/xxxxxxxxxxxxxxxxxxxxxxxxxxxxxxxx/transformed/animated-vector-drawable-28.0.0/res.apk [-]
        - runtimeJarFiles             : <GRADLE>/caches/<GRADLE_VERSION>/transforms/xxxxxxxxxxxxxxxxxxxxxxxxxxxxxxxx/transformed/animated-vector-drawable-28.0.0/jars/classes.jar
        symbolFile                    : <GRADLE>/caches/<GRADLE_VERSION>/transforms/xxxxxxxxxxxxxxxxxxxxxxxxxxxxxxxx/transformed/animated-vector-drawable-28.0.0/R.txt
    - library                     : com.android.support:appcompat-v7:28.0.0@aar (IdeAndroidLibraryImpl)
        aidlFolder                    : <GRADLE>/caches/<GRADLE_VERSION>/transforms/xxxxxxxxxxxxxxxxxxxxxxxxxxxxxxxx/transformed/appcompat-v7-28.0.0/aidl [-]
        artifact                      : <M2>/com/android/support/appcompat-v7/28.0.0/appcompat-v7-28.0.0.aar
        artifactAddress               : com.android.support:appcompat-v7:28.0.0@aar
        assetsFolder                  : <GRADLE>/caches/<GRADLE_VERSION>/transforms/xxxxxxxxxxxxxxxxxxxxxxxxxxxxxxxx/transformed/appcompat-v7-28.0.0/assets [-]
        - compileJarFiles             : <GRADLE>/caches/<GRADLE_VERSION>/transforms/xxxxxxxxxxxxxxxxxxxxxxxxxxxxxxxx/transformed/appcompat-v7-28.0.0/jars/classes.jar
        component                     : com.android.support:appcompat-v7:28.0.0
        externalAnnotations           : <GRADLE>/caches/<GRADLE_VERSION>/transforms/xxxxxxxxxxxxxxxxxxxxxxxxxxxxxxxx/transformed/appcompat-v7-28.0.0/annotations.zip
        folder                        : <GRADLE>/caches/<GRADLE_VERSION>/transforms/xxxxxxxxxxxxxxxxxxxxxxxxxxxxxxxx/transformed/appcompat-v7-28.0.0
        jniFolder                     : <GRADLE>/caches/<GRADLE_VERSION>/transforms/xxxxxxxxxxxxxxxxxxxxxxxxxxxxxxxx/transformed/appcompat-v7-28.0.0/jni [-]
        manifest                      : <GRADLE>/caches/<GRADLE_VERSION>/transforms/xxxxxxxxxxxxxxxxxxxxxxxxxxxxxxxx/transformed/appcompat-v7-28.0.0/AndroidManifest.xml
        proguardRules                 : <GRADLE>/caches/<GRADLE_VERSION>/transforms/xxxxxxxxxxxxxxxxxxxxxxxxxxxxxxxx/transformed/appcompat-v7-28.0.0/proguard.txt
        publicResources               : <GRADLE>/caches/<GRADLE_VERSION>/transforms/xxxxxxxxxxxxxxxxxxxxxxxxxxxxxxxx/transformed/appcompat-v7-28.0.0/public.txt
        renderscriptFolder            : <GRADLE>/caches/<GRADLE_VERSION>/transforms/xxxxxxxxxxxxxxxxxxxxxxxxxxxxxxxx/transformed/appcompat-v7-28.0.0/rs [-]
        resFolder                     : <GRADLE>/caches/<GRADLE_VERSION>/transforms/xxxxxxxxxxxxxxxxxxxxxxxxxxxxxxxx/transformed/appcompat-v7-28.0.0/res
        resStaticLibrary              : <GRADLE>/caches/<GRADLE_VERSION>/transforms/xxxxxxxxxxxxxxxxxxxxxxxxxxxxxxxx/transformed/appcompat-v7-28.0.0/res.apk [-]
        - runtimeJarFiles             : <GRADLE>/caches/<GRADLE_VERSION>/transforms/xxxxxxxxxxxxxxxxxxxxxxxxxxxxxxxx/transformed/appcompat-v7-28.0.0/jars/classes.jar
        symbolFile                    : <GRADLE>/caches/<GRADLE_VERSION>/transforms/xxxxxxxxxxxxxxxxxxxxxxxxxxxxxxxx/transformed/appcompat-v7-28.0.0/R.txt
    - library                     : com.android.support:asynclayoutinflater:28.0.0@aar (IdeAndroidLibraryImpl)
        aidlFolder                    : <GRADLE>/caches/<GRADLE_VERSION>/transforms/xxxxxxxxxxxxxxxxxxxxxxxxxxxxxxxx/transformed/asynclayoutinflater-28.0.0/aidl [-]
        artifact                      : <M2>/com/android/support/asynclayoutinflater/28.0.0/asynclayoutinflater-28.0.0.aar
        artifactAddress               : com.android.support:asynclayoutinflater:28.0.0@aar
        assetsFolder                  : <GRADLE>/caches/<GRADLE_VERSION>/transforms/xxxxxxxxxxxxxxxxxxxxxxxxxxxxxxxx/transformed/asynclayoutinflater-28.0.0/assets [-]
        - compileJarFiles             : <GRADLE>/caches/<GRADLE_VERSION>/transforms/xxxxxxxxxxxxxxxxxxxxxxxxxxxxxxxx/transformed/asynclayoutinflater-28.0.0/jars/classes.jar
        component                     : com.android.support:asynclayoutinflater:28.0.0
        externalAnnotations           : <GRADLE>/caches/<GRADLE_VERSION>/transforms/xxxxxxxxxxxxxxxxxxxxxxxxxxxxxxxx/transformed/asynclayoutinflater-28.0.0/annotations.zip [-]
        folder                        : <GRADLE>/caches/<GRADLE_VERSION>/transforms/xxxxxxxxxxxxxxxxxxxxxxxxxxxxxxxx/transformed/asynclayoutinflater-28.0.0
        jniFolder                     : <GRADLE>/caches/<GRADLE_VERSION>/transforms/xxxxxxxxxxxxxxxxxxxxxxxxxxxxxxxx/transformed/asynclayoutinflater-28.0.0/jni [-]
        manifest                      : <GRADLE>/caches/<GRADLE_VERSION>/transforms/xxxxxxxxxxxxxxxxxxxxxxxxxxxxxxxx/transformed/asynclayoutinflater-28.0.0/AndroidManifest.xml
        proguardRules                 : <GRADLE>/caches/<GRADLE_VERSION>/transforms/xxxxxxxxxxxxxxxxxxxxxxxxxxxxxxxx/transformed/asynclayoutinflater-28.0.0/proguard.txt [-]
        publicResources               : <GRADLE>/caches/<GRADLE_VERSION>/transforms/xxxxxxxxxxxxxxxxxxxxxxxxxxxxxxxx/transformed/asynclayoutinflater-28.0.0/public.txt [-]
        renderscriptFolder            : <GRADLE>/caches/<GRADLE_VERSION>/transforms/xxxxxxxxxxxxxxxxxxxxxxxxxxxxxxxx/transformed/asynclayoutinflater-28.0.0/rs [-]
        resFolder                     : <GRADLE>/caches/<GRADLE_VERSION>/transforms/xxxxxxxxxxxxxxxxxxxxxxxxxxxxxxxx/transformed/asynclayoutinflater-28.0.0/res [-]
        resStaticLibrary              : <GRADLE>/caches/<GRADLE_VERSION>/transforms/xxxxxxxxxxxxxxxxxxxxxxxxxxxxxxxx/transformed/asynclayoutinflater-28.0.0/res.apk [-]
        - runtimeJarFiles             : <GRADLE>/caches/<GRADLE_VERSION>/transforms/xxxxxxxxxxxxxxxxxxxxxxxxxxxxxxxx/transformed/asynclayoutinflater-28.0.0/jars/classes.jar
        symbolFile                    : <GRADLE>/caches/<GRADLE_VERSION>/transforms/xxxxxxxxxxxxxxxxxxxxxxxxxxxxxxxx/transformed/asynclayoutinflater-28.0.0/R.txt
    - library                     : com.android.support:coordinatorlayout:28.0.0@aar (IdeAndroidLibraryImpl)
        aidlFolder                    : <GRADLE>/caches/<GRADLE_VERSION>/transforms/xxxxxxxxxxxxxxxxxxxxxxxxxxxxxxxx/transformed/coordinatorlayout-28.0.0/aidl [-]
        artifact                      : <M2>/com/android/support/coordinatorlayout/28.0.0/coordinatorlayout-28.0.0.aar
        artifactAddress               : com.android.support:coordinatorlayout:28.0.0@aar
        assetsFolder                  : <GRADLE>/caches/<GRADLE_VERSION>/transforms/xxxxxxxxxxxxxxxxxxxxxxxxxxxxxxxx/transformed/coordinatorlayout-28.0.0/assets [-]
        - compileJarFiles             : <GRADLE>/caches/<GRADLE_VERSION>/transforms/xxxxxxxxxxxxxxxxxxxxxxxxxxxxxxxx/transformed/coordinatorlayout-28.0.0/jars/classes.jar
        component                     : com.android.support:coordinatorlayout:28.0.0
        externalAnnotations           : <GRADLE>/caches/<GRADLE_VERSION>/transforms/xxxxxxxxxxxxxxxxxxxxxxxxxxxxxxxx/transformed/coordinatorlayout-28.0.0/annotations.zip
        folder                        : <GRADLE>/caches/<GRADLE_VERSION>/transforms/xxxxxxxxxxxxxxxxxxxxxxxxxxxxxxxx/transformed/coordinatorlayout-28.0.0
        jniFolder                     : <GRADLE>/caches/<GRADLE_VERSION>/transforms/xxxxxxxxxxxxxxxxxxxxxxxxxxxxxxxx/transformed/coordinatorlayout-28.0.0/jni [-]
        manifest                      : <GRADLE>/caches/<GRADLE_VERSION>/transforms/xxxxxxxxxxxxxxxxxxxxxxxxxxxxxxxx/transformed/coordinatorlayout-28.0.0/AndroidManifest.xml
        proguardRules                 : <GRADLE>/caches/<GRADLE_VERSION>/transforms/xxxxxxxxxxxxxxxxxxxxxxxxxxxxxxxx/transformed/coordinatorlayout-28.0.0/proguard.txt
        publicResources               : <GRADLE>/caches/<GRADLE_VERSION>/transforms/xxxxxxxxxxxxxxxxxxxxxxxxxxxxxxxx/transformed/coordinatorlayout-28.0.0/public.txt
        renderscriptFolder            : <GRADLE>/caches/<GRADLE_VERSION>/transforms/xxxxxxxxxxxxxxxxxxxxxxxxxxxxxxxx/transformed/coordinatorlayout-28.0.0/rs [-]
        resFolder                     : <GRADLE>/caches/<GRADLE_VERSION>/transforms/xxxxxxxxxxxxxxxxxxxxxxxxxxxxxxxx/transformed/coordinatorlayout-28.0.0/res
        resStaticLibrary              : <GRADLE>/caches/<GRADLE_VERSION>/transforms/xxxxxxxxxxxxxxxxxxxxxxxxxxxxxxxx/transformed/coordinatorlayout-28.0.0/res.apk [-]
        - runtimeJarFiles             : <GRADLE>/caches/<GRADLE_VERSION>/transforms/xxxxxxxxxxxxxxxxxxxxxxxxxxxxxxxx/transformed/coordinatorlayout-28.0.0/jars/classes.jar
        symbolFile                    : <GRADLE>/caches/<GRADLE_VERSION>/transforms/xxxxxxxxxxxxxxxxxxxxxxxxxxxxxxxx/transformed/coordinatorlayout-28.0.0/R.txt
    - library                     : com.android.support:cursoradapter:28.0.0@aar (IdeAndroidLibraryImpl)
        aidlFolder                    : <GRADLE>/caches/<GRADLE_VERSION>/transforms/xxxxxxxxxxxxxxxxxxxxxxxxxxxxxxxx/transformed/cursoradapter-28.0.0/aidl [-]
        artifact                      : <M2>/com/android/support/cursoradapter/28.0.0/cursoradapter-28.0.0.aar
        artifactAddress               : com.android.support:cursoradapter:28.0.0@aar
        assetsFolder                  : <GRADLE>/caches/<GRADLE_VERSION>/transforms/xxxxxxxxxxxxxxxxxxxxxxxxxxxxxxxx/transformed/cursoradapter-28.0.0/assets [-]
        - compileJarFiles             : <GRADLE>/caches/<GRADLE_VERSION>/transforms/xxxxxxxxxxxxxxxxxxxxxxxxxxxxxxxx/transformed/cursoradapter-28.0.0/jars/classes.jar
        component                     : com.android.support:cursoradapter:28.0.0
        externalAnnotations           : <GRADLE>/caches/<GRADLE_VERSION>/transforms/xxxxxxxxxxxxxxxxxxxxxxxxxxxxxxxx/transformed/cursoradapter-28.0.0/annotations.zip [-]
        folder                        : <GRADLE>/caches/<GRADLE_VERSION>/transforms/xxxxxxxxxxxxxxxxxxxxxxxxxxxxxxxx/transformed/cursoradapter-28.0.0
        jniFolder                     : <GRADLE>/caches/<GRADLE_VERSION>/transforms/xxxxxxxxxxxxxxxxxxxxxxxxxxxxxxxx/transformed/cursoradapter-28.0.0/jni [-]
        manifest                      : <GRADLE>/caches/<GRADLE_VERSION>/transforms/xxxxxxxxxxxxxxxxxxxxxxxxxxxxxxxx/transformed/cursoradapter-28.0.0/AndroidManifest.xml
        proguardRules                 : <GRADLE>/caches/<GRADLE_VERSION>/transforms/xxxxxxxxxxxxxxxxxxxxxxxxxxxxxxxx/transformed/cursoradapter-28.0.0/proguard.txt [-]
        publicResources               : <GRADLE>/caches/<GRADLE_VERSION>/transforms/xxxxxxxxxxxxxxxxxxxxxxxxxxxxxxxx/transformed/cursoradapter-28.0.0/public.txt [-]
        renderscriptFolder            : <GRADLE>/caches/<GRADLE_VERSION>/transforms/xxxxxxxxxxxxxxxxxxxxxxxxxxxxxxxx/transformed/cursoradapter-28.0.0/rs [-]
        resFolder                     : <GRADLE>/caches/<GRADLE_VERSION>/transforms/xxxxxxxxxxxxxxxxxxxxxxxxxxxxxxxx/transformed/cursoradapter-28.0.0/res [-]
        resStaticLibrary              : <GRADLE>/caches/<GRADLE_VERSION>/transforms/xxxxxxxxxxxxxxxxxxxxxxxxxxxxxxxx/transformed/cursoradapter-28.0.0/res.apk [-]
        - runtimeJarFiles             : <GRADLE>/caches/<GRADLE_VERSION>/transforms/xxxxxxxxxxxxxxxxxxxxxxxxxxxxxxxx/transformed/cursoradapter-28.0.0/jars/classes.jar
        symbolFile                    : <GRADLE>/caches/<GRADLE_VERSION>/transforms/xxxxxxxxxxxxxxxxxxxxxxxxxxxxxxxx/transformed/cursoradapter-28.0.0/R.txt
    - library                     : com.android.support:customview:28.0.0@aar (IdeAndroidLibraryImpl)
        aidlFolder                    : <GRADLE>/caches/<GRADLE_VERSION>/transforms/xxxxxxxxxxxxxxxxxxxxxxxxxxxxxxxx/transformed/customview-28.0.0/aidl [-]
        artifact                      : <M2>/com/android/support/customview/28.0.0/customview-28.0.0.aar
        artifactAddress               : com.android.support:customview:28.0.0@aar
        assetsFolder                  : <GRADLE>/caches/<GRADLE_VERSION>/transforms/xxxxxxxxxxxxxxxxxxxxxxxxxxxxxxxx/transformed/customview-28.0.0/assets [-]
        - compileJarFiles             : <GRADLE>/caches/<GRADLE_VERSION>/transforms/xxxxxxxxxxxxxxxxxxxxxxxxxxxxxxxx/transformed/customview-28.0.0/jars/classes.jar
        component                     : com.android.support:customview:28.0.0
        externalAnnotations           : <GRADLE>/caches/<GRADLE_VERSION>/transforms/xxxxxxxxxxxxxxxxxxxxxxxxxxxxxxxx/transformed/customview-28.0.0/annotations.zip [-]
        folder                        : <GRADLE>/caches/<GRADLE_VERSION>/transforms/xxxxxxxxxxxxxxxxxxxxxxxxxxxxxxxx/transformed/customview-28.0.0
        jniFolder                     : <GRADLE>/caches/<GRADLE_VERSION>/transforms/xxxxxxxxxxxxxxxxxxxxxxxxxxxxxxxx/transformed/customview-28.0.0/jni [-]
        manifest                      : <GRADLE>/caches/<GRADLE_VERSION>/transforms/xxxxxxxxxxxxxxxxxxxxxxxxxxxxxxxx/transformed/customview-28.0.0/AndroidManifest.xml
        proguardRules                 : <GRADLE>/caches/<GRADLE_VERSION>/transforms/xxxxxxxxxxxxxxxxxxxxxxxxxxxxxxxx/transformed/customview-28.0.0/proguard.txt [-]
        publicResources               : <GRADLE>/caches/<GRADLE_VERSION>/transforms/xxxxxxxxxxxxxxxxxxxxxxxxxxxxxxxx/transformed/customview-28.0.0/public.txt [-]
        renderscriptFolder            : <GRADLE>/caches/<GRADLE_VERSION>/transforms/xxxxxxxxxxxxxxxxxxxxxxxxxxxxxxxx/transformed/customview-28.0.0/rs [-]
        resFolder                     : <GRADLE>/caches/<GRADLE_VERSION>/transforms/xxxxxxxxxxxxxxxxxxxxxxxxxxxxxxxx/transformed/customview-28.0.0/res [-]
        resStaticLibrary              : <GRADLE>/caches/<GRADLE_VERSION>/transforms/xxxxxxxxxxxxxxxxxxxxxxxxxxxxxxxx/transformed/customview-28.0.0/res.apk [-]
        - runtimeJarFiles             : <GRADLE>/caches/<GRADLE_VERSION>/transforms/xxxxxxxxxxxxxxxxxxxxxxxxxxxxxxxx/transformed/customview-28.0.0/jars/classes.jar
        symbolFile                    : <GRADLE>/caches/<GRADLE_VERSION>/transforms/xxxxxxxxxxxxxxxxxxxxxxxxxxxxxxxx/transformed/customview-28.0.0/R.txt
    - library                     : com.android.support:documentfile:28.0.0@aar (IdeAndroidLibraryImpl)
        aidlFolder                    : <GRADLE>/caches/<GRADLE_VERSION>/transforms/xxxxxxxxxxxxxxxxxxxxxxxxxxxxxxxx/transformed/documentfile-28.0.0/aidl [-]
        artifact                      : <M2>/com/android/support/documentfile/28.0.0/documentfile-28.0.0.aar
        artifactAddress               : com.android.support:documentfile:28.0.0@aar
        assetsFolder                  : <GRADLE>/caches/<GRADLE_VERSION>/transforms/xxxxxxxxxxxxxxxxxxxxxxxxxxxxxxxx/transformed/documentfile-28.0.0/assets [-]
        - compileJarFiles             : <GRADLE>/caches/<GRADLE_VERSION>/transforms/xxxxxxxxxxxxxxxxxxxxxxxxxxxxxxxx/transformed/documentfile-28.0.0/jars/classes.jar
        component                     : com.android.support:documentfile:28.0.0
        externalAnnotations           : <GRADLE>/caches/<GRADLE_VERSION>/transforms/xxxxxxxxxxxxxxxxxxxxxxxxxxxxxxxx/transformed/documentfile-28.0.0/annotations.zip [-]
        folder                        : <GRADLE>/caches/<GRADLE_VERSION>/transforms/xxxxxxxxxxxxxxxxxxxxxxxxxxxxxxxx/transformed/documentfile-28.0.0
        jniFolder                     : <GRADLE>/caches/<GRADLE_VERSION>/transforms/xxxxxxxxxxxxxxxxxxxxxxxxxxxxxxxx/transformed/documentfile-28.0.0/jni [-]
        manifest                      : <GRADLE>/caches/<GRADLE_VERSION>/transforms/xxxxxxxxxxxxxxxxxxxxxxxxxxxxxxxx/transformed/documentfile-28.0.0/AndroidManifest.xml
        proguardRules                 : <GRADLE>/caches/<GRADLE_VERSION>/transforms/xxxxxxxxxxxxxxxxxxxxxxxxxxxxxxxx/transformed/documentfile-28.0.0/proguard.txt [-]
        publicResources               : <GRADLE>/caches/<GRADLE_VERSION>/transforms/xxxxxxxxxxxxxxxxxxxxxxxxxxxxxxxx/transformed/documentfile-28.0.0/public.txt [-]
        renderscriptFolder            : <GRADLE>/caches/<GRADLE_VERSION>/transforms/xxxxxxxxxxxxxxxxxxxxxxxxxxxxxxxx/transformed/documentfile-28.0.0/rs [-]
        resFolder                     : <GRADLE>/caches/<GRADLE_VERSION>/transforms/xxxxxxxxxxxxxxxxxxxxxxxxxxxxxxxx/transformed/documentfile-28.0.0/res [-]
        resStaticLibrary              : <GRADLE>/caches/<GRADLE_VERSION>/transforms/xxxxxxxxxxxxxxxxxxxxxxxxxxxxxxxx/transformed/documentfile-28.0.0/res.apk [-]
        - runtimeJarFiles             : <GRADLE>/caches/<GRADLE_VERSION>/transforms/xxxxxxxxxxxxxxxxxxxxxxxxxxxxxxxx/transformed/documentfile-28.0.0/jars/classes.jar
        symbolFile                    : <GRADLE>/caches/<GRADLE_VERSION>/transforms/xxxxxxxxxxxxxxxxxxxxxxxxxxxxxxxx/transformed/documentfile-28.0.0/R.txt
    - library                     : com.android.support:drawerlayout:28.0.0@aar (IdeAndroidLibraryImpl)
        aidlFolder                    : <GRADLE>/caches/<GRADLE_VERSION>/transforms/xxxxxxxxxxxxxxxxxxxxxxxxxxxxxxxx/transformed/drawerlayout-28.0.0/aidl [-]
        artifact                      : <M2>/com/android/support/drawerlayout/28.0.0/drawerlayout-28.0.0.aar
        artifactAddress               : com.android.support:drawerlayout:28.0.0@aar
        assetsFolder                  : <GRADLE>/caches/<GRADLE_VERSION>/transforms/xxxxxxxxxxxxxxxxxxxxxxxxxxxxxxxx/transformed/drawerlayout-28.0.0/assets [-]
        - compileJarFiles             : <GRADLE>/caches/<GRADLE_VERSION>/transforms/xxxxxxxxxxxxxxxxxxxxxxxxxxxxxxxx/transformed/drawerlayout-28.0.0/jars/classes.jar
        component                     : com.android.support:drawerlayout:28.0.0
        externalAnnotations           : <GRADLE>/caches/<GRADLE_VERSION>/transforms/xxxxxxxxxxxxxxxxxxxxxxxxxxxxxxxx/transformed/drawerlayout-28.0.0/annotations.zip
        folder                        : <GRADLE>/caches/<GRADLE_VERSION>/transforms/xxxxxxxxxxxxxxxxxxxxxxxxxxxxxxxx/transformed/drawerlayout-28.0.0
        jniFolder                     : <GRADLE>/caches/<GRADLE_VERSION>/transforms/xxxxxxxxxxxxxxxxxxxxxxxxxxxxxxxx/transformed/drawerlayout-28.0.0/jni [-]
        manifest                      : <GRADLE>/caches/<GRADLE_VERSION>/transforms/xxxxxxxxxxxxxxxxxxxxxxxxxxxxxxxx/transformed/drawerlayout-28.0.0/AndroidManifest.xml
        proguardRules                 : <GRADLE>/caches/<GRADLE_VERSION>/transforms/xxxxxxxxxxxxxxxxxxxxxxxxxxxxxxxx/transformed/drawerlayout-28.0.0/proguard.txt [-]
        publicResources               : <GRADLE>/caches/<GRADLE_VERSION>/transforms/xxxxxxxxxxxxxxxxxxxxxxxxxxxxxxxx/transformed/drawerlayout-28.0.0/public.txt [-]
        renderscriptFolder            : <GRADLE>/caches/<GRADLE_VERSION>/transforms/xxxxxxxxxxxxxxxxxxxxxxxxxxxxxxxx/transformed/drawerlayout-28.0.0/rs [-]
        resFolder                     : <GRADLE>/caches/<GRADLE_VERSION>/transforms/xxxxxxxxxxxxxxxxxxxxxxxxxxxxxxxx/transformed/drawerlayout-28.0.0/res [-]
        resStaticLibrary              : <GRADLE>/caches/<GRADLE_VERSION>/transforms/xxxxxxxxxxxxxxxxxxxxxxxxxxxxxxxx/transformed/drawerlayout-28.0.0/res.apk [-]
        - runtimeJarFiles             : <GRADLE>/caches/<GRADLE_VERSION>/transforms/xxxxxxxxxxxxxxxxxxxxxxxxxxxxxxxx/transformed/drawerlayout-28.0.0/jars/classes.jar
        symbolFile                    : <GRADLE>/caches/<GRADLE_VERSION>/transforms/xxxxxxxxxxxxxxxxxxxxxxxxxxxxxxxx/transformed/drawerlayout-28.0.0/R.txt
    - library                     : com.android.support:interpolator:28.0.0@aar (IdeAndroidLibraryImpl)
        aidlFolder                    : <GRADLE>/caches/<GRADLE_VERSION>/transforms/xxxxxxxxxxxxxxxxxxxxxxxxxxxxxxxx/transformed/interpolator-28.0.0/aidl [-]
        artifact                      : <M2>/com/android/support/interpolator/28.0.0/interpolator-28.0.0.aar
        artifactAddress               : com.android.support:interpolator:28.0.0@aar
        assetsFolder                  : <GRADLE>/caches/<GRADLE_VERSION>/transforms/xxxxxxxxxxxxxxxxxxxxxxxxxxxxxxxx/transformed/interpolator-28.0.0/assets [-]
        - compileJarFiles             : <GRADLE>/caches/<GRADLE_VERSION>/transforms/xxxxxxxxxxxxxxxxxxxxxxxxxxxxxxxx/transformed/interpolator-28.0.0/jars/classes.jar
        component                     : com.android.support:interpolator:28.0.0
        externalAnnotations           : <GRADLE>/caches/<GRADLE_VERSION>/transforms/xxxxxxxxxxxxxxxxxxxxxxxxxxxxxxxx/transformed/interpolator-28.0.0/annotations.zip [-]
        folder                        : <GRADLE>/caches/<GRADLE_VERSION>/transforms/xxxxxxxxxxxxxxxxxxxxxxxxxxxxxxxx/transformed/interpolator-28.0.0
        jniFolder                     : <GRADLE>/caches/<GRADLE_VERSION>/transforms/xxxxxxxxxxxxxxxxxxxxxxxxxxxxxxxx/transformed/interpolator-28.0.0/jni [-]
        manifest                      : <GRADLE>/caches/<GRADLE_VERSION>/transforms/xxxxxxxxxxxxxxxxxxxxxxxxxxxxxxxx/transformed/interpolator-28.0.0/AndroidManifest.xml
        proguardRules                 : <GRADLE>/caches/<GRADLE_VERSION>/transforms/xxxxxxxxxxxxxxxxxxxxxxxxxxxxxxxx/transformed/interpolator-28.0.0/proguard.txt [-]
        publicResources               : <GRADLE>/caches/<GRADLE_VERSION>/transforms/xxxxxxxxxxxxxxxxxxxxxxxxxxxxxxxx/transformed/interpolator-28.0.0/public.txt [-]
        renderscriptFolder            : <GRADLE>/caches/<GRADLE_VERSION>/transforms/xxxxxxxxxxxxxxxxxxxxxxxxxxxxxxxx/transformed/interpolator-28.0.0/rs [-]
        resFolder                     : <GRADLE>/caches/<GRADLE_VERSION>/transforms/xxxxxxxxxxxxxxxxxxxxxxxxxxxxxxxx/transformed/interpolator-28.0.0/res [-]
        resStaticLibrary              : <GRADLE>/caches/<GRADLE_VERSION>/transforms/xxxxxxxxxxxxxxxxxxxxxxxxxxxxxxxx/transformed/interpolator-28.0.0/res.apk [-]
        - runtimeJarFiles             : <GRADLE>/caches/<GRADLE_VERSION>/transforms/xxxxxxxxxxxxxxxxxxxxxxxxxxxxxxxx/transformed/interpolator-28.0.0/jars/classes.jar
        symbolFile                    : <GRADLE>/caches/<GRADLE_VERSION>/transforms/xxxxxxxxxxxxxxxxxxxxxxxxxxxxxxxx/transformed/interpolator-28.0.0/R.txt
    - library                     : com.android.support:loader:28.0.0@aar (IdeAndroidLibraryImpl)
        aidlFolder                    : <GRADLE>/caches/<GRADLE_VERSION>/transforms/xxxxxxxxxxxxxxxxxxxxxxxxxxxxxxxx/transformed/loader-28.0.0/aidl [-]
        artifact                      : <M2>/com/android/support/loader/28.0.0/loader-28.0.0.aar
        artifactAddress               : com.android.support:loader:28.0.0@aar
        assetsFolder                  : <GRADLE>/caches/<GRADLE_VERSION>/transforms/xxxxxxxxxxxxxxxxxxxxxxxxxxxxxxxx/transformed/loader-28.0.0/assets [-]
        - compileJarFiles             : <GRADLE>/caches/<GRADLE_VERSION>/transforms/xxxxxxxxxxxxxxxxxxxxxxxxxxxxxxxx/transformed/loader-28.0.0/jars/classes.jar
        component                     : com.android.support:loader:28.0.0
        externalAnnotations           : <GRADLE>/caches/<GRADLE_VERSION>/transforms/xxxxxxxxxxxxxxxxxxxxxxxxxxxxxxxx/transformed/loader-28.0.0/annotations.zip [-]
        folder                        : <GRADLE>/caches/<GRADLE_VERSION>/transforms/xxxxxxxxxxxxxxxxxxxxxxxxxxxxxxxx/transformed/loader-28.0.0
        jniFolder                     : <GRADLE>/caches/<GRADLE_VERSION>/transforms/xxxxxxxxxxxxxxxxxxxxxxxxxxxxxxxx/transformed/loader-28.0.0/jni [-]
        manifest                      : <GRADLE>/caches/<GRADLE_VERSION>/transforms/xxxxxxxxxxxxxxxxxxxxxxxxxxxxxxxx/transformed/loader-28.0.0/AndroidManifest.xml
        proguardRules                 : <GRADLE>/caches/<GRADLE_VERSION>/transforms/xxxxxxxxxxxxxxxxxxxxxxxxxxxxxxxx/transformed/loader-28.0.0/proguard.txt [-]
        publicResources               : <GRADLE>/caches/<GRADLE_VERSION>/transforms/xxxxxxxxxxxxxxxxxxxxxxxxxxxxxxxx/transformed/loader-28.0.0/public.txt [-]
        renderscriptFolder            : <GRADLE>/caches/<GRADLE_VERSION>/transforms/xxxxxxxxxxxxxxxxxxxxxxxxxxxxxxxx/transformed/loader-28.0.0/rs [-]
        resFolder                     : <GRADLE>/caches/<GRADLE_VERSION>/transforms/xxxxxxxxxxxxxxxxxxxxxxxxxxxxxxxx/transformed/loader-28.0.0/res [-]
        resStaticLibrary              : <GRADLE>/caches/<GRADLE_VERSION>/transforms/xxxxxxxxxxxxxxxxxxxxxxxxxxxxxxxx/transformed/loader-28.0.0/res.apk [-]
        - runtimeJarFiles             : <GRADLE>/caches/<GRADLE_VERSION>/transforms/xxxxxxxxxxxxxxxxxxxxxxxxxxxxxxxx/transformed/loader-28.0.0/jars/classes.jar
        symbolFile                    : <GRADLE>/caches/<GRADLE_VERSION>/transforms/xxxxxxxxxxxxxxxxxxxxxxxxxxxxxxxx/transformed/loader-28.0.0/R.txt
    - library                     : com.android.support:localbroadcastmanager:28.0.0@aar (IdeAndroidLibraryImpl)
        aidlFolder                    : <GRADLE>/caches/<GRADLE_VERSION>/transforms/xxxxxxxxxxxxxxxxxxxxxxxxxxxxxxxx/transformed/localbroadcastmanager-28.0.0/aidl [-]
        artifact                      : <M2>/com/android/support/localbroadcastmanager/28.0.0/localbroadcastmanager-28.0.0.aar
        artifactAddress               : com.android.support:localbroadcastmanager:28.0.0@aar
        assetsFolder                  : <GRADLE>/caches/<GRADLE_VERSION>/transforms/xxxxxxxxxxxxxxxxxxxxxxxxxxxxxxxx/transformed/localbroadcastmanager-28.0.0/assets [-]
        - compileJarFiles             : <GRADLE>/caches/<GRADLE_VERSION>/transforms/xxxxxxxxxxxxxxxxxxxxxxxxxxxxxxxx/transformed/localbroadcastmanager-28.0.0/jars/classes.jar
        component                     : com.android.support:localbroadcastmanager:28.0.0
        externalAnnotations           : <GRADLE>/caches/<GRADLE_VERSION>/transforms/xxxxxxxxxxxxxxxxxxxxxxxxxxxxxxxx/transformed/localbroadcastmanager-28.0.0/annotations.zip [-]
        folder                        : <GRADLE>/caches/<GRADLE_VERSION>/transforms/xxxxxxxxxxxxxxxxxxxxxxxxxxxxxxxx/transformed/localbroadcastmanager-28.0.0
        jniFolder                     : <GRADLE>/caches/<GRADLE_VERSION>/transforms/xxxxxxxxxxxxxxxxxxxxxxxxxxxxxxxx/transformed/localbroadcastmanager-28.0.0/jni [-]
        manifest                      : <GRADLE>/caches/<GRADLE_VERSION>/transforms/xxxxxxxxxxxxxxxxxxxxxxxxxxxxxxxx/transformed/localbroadcastmanager-28.0.0/AndroidManifest.xml
        proguardRules                 : <GRADLE>/caches/<GRADLE_VERSION>/transforms/xxxxxxxxxxxxxxxxxxxxxxxxxxxxxxxx/transformed/localbroadcastmanager-28.0.0/proguard.txt [-]
        publicResources               : <GRADLE>/caches/<GRADLE_VERSION>/transforms/xxxxxxxxxxxxxxxxxxxxxxxxxxxxxxxx/transformed/localbroadcastmanager-28.0.0/public.txt [-]
        renderscriptFolder            : <GRADLE>/caches/<GRADLE_VERSION>/transforms/xxxxxxxxxxxxxxxxxxxxxxxxxxxxxxxx/transformed/localbroadcastmanager-28.0.0/rs [-]
        resFolder                     : <GRADLE>/caches/<GRADLE_VERSION>/transforms/xxxxxxxxxxxxxxxxxxxxxxxxxxxxxxxx/transformed/localbroadcastmanager-28.0.0/res [-]
        resStaticLibrary              : <GRADLE>/caches/<GRADLE_VERSION>/transforms/xxxxxxxxxxxxxxxxxxxxxxxxxxxxxxxx/transformed/localbroadcastmanager-28.0.0/res.apk [-]
        - runtimeJarFiles             : <GRADLE>/caches/<GRADLE_VERSION>/transforms/xxxxxxxxxxxxxxxxxxxxxxxxxxxxxxxx/transformed/localbroadcastmanager-28.0.0/jars/classes.jar
        symbolFile                    : <GRADLE>/caches/<GRADLE_VERSION>/transforms/xxxxxxxxxxxxxxxxxxxxxxxxxxxxxxxx/transformed/localbroadcastmanager-28.0.0/R.txt
    - library                     : com.android.support:print:28.0.0@aar (IdeAndroidLibraryImpl)
        aidlFolder                    : <GRADLE>/caches/<GRADLE_VERSION>/transforms/xxxxxxxxxxxxxxxxxxxxxxxxxxxxxxxx/transformed/print-28.0.0/aidl [-]
        artifact                      : <M2>/com/android/support/print/28.0.0/print-28.0.0.aar
        artifactAddress               : com.android.support:print:28.0.0@aar
        assetsFolder                  : <GRADLE>/caches/<GRADLE_VERSION>/transforms/xxxxxxxxxxxxxxxxxxxxxxxxxxxxxxxx/transformed/print-28.0.0/assets [-]
        - compileJarFiles             : <GRADLE>/caches/<GRADLE_VERSION>/transforms/xxxxxxxxxxxxxxxxxxxxxxxxxxxxxxxx/transformed/print-28.0.0/jars/classes.jar
        component                     : com.android.support:print:28.0.0
        externalAnnotations           : <GRADLE>/caches/<GRADLE_VERSION>/transforms/xxxxxxxxxxxxxxxxxxxxxxxxxxxxxxxx/transformed/print-28.0.0/annotations.zip
        folder                        : <GRADLE>/caches/<GRADLE_VERSION>/transforms/xxxxxxxxxxxxxxxxxxxxxxxxxxxxxxxx/transformed/print-28.0.0
        jniFolder                     : <GRADLE>/caches/<GRADLE_VERSION>/transforms/xxxxxxxxxxxxxxxxxxxxxxxxxxxxxxxx/transformed/print-28.0.0/jni [-]
        manifest                      : <GRADLE>/caches/<GRADLE_VERSION>/transforms/xxxxxxxxxxxxxxxxxxxxxxxxxxxxxxxx/transformed/print-28.0.0/AndroidManifest.xml
        proguardRules                 : <GRADLE>/caches/<GRADLE_VERSION>/transforms/xxxxxxxxxxxxxxxxxxxxxxxxxxxxxxxx/transformed/print-28.0.0/proguard.txt [-]
        publicResources               : <GRADLE>/caches/<GRADLE_VERSION>/transforms/xxxxxxxxxxxxxxxxxxxxxxxxxxxxxxxx/transformed/print-28.0.0/public.txt [-]
        renderscriptFolder            : <GRADLE>/caches/<GRADLE_VERSION>/transforms/xxxxxxxxxxxxxxxxxxxxxxxxxxxxxxxx/transformed/print-28.0.0/rs [-]
        resFolder                     : <GRADLE>/caches/<GRADLE_VERSION>/transforms/xxxxxxxxxxxxxxxxxxxxxxxxxxxxxxxx/transformed/print-28.0.0/res [-]
        resStaticLibrary              : <GRADLE>/caches/<GRADLE_VERSION>/transforms/xxxxxxxxxxxxxxxxxxxxxxxxxxxxxxxx/transformed/print-28.0.0/res.apk [-]
        - runtimeJarFiles             : <GRADLE>/caches/<GRADLE_VERSION>/transforms/xxxxxxxxxxxxxxxxxxxxxxxxxxxxxxxx/transformed/print-28.0.0/jars/classes.jar
        symbolFile                    : <GRADLE>/caches/<GRADLE_VERSION>/transforms/xxxxxxxxxxxxxxxxxxxxxxxxxxxxxxxx/transformed/print-28.0.0/R.txt
    - library                     : com.android.support:slidingpanelayout:28.0.0@aar (IdeAndroidLibraryImpl)
        aidlFolder                    : <GRADLE>/caches/<GRADLE_VERSION>/transforms/xxxxxxxxxxxxxxxxxxxxxxxxxxxxxxxx/transformed/slidingpanelayout-28.0.0/aidl [-]
        artifact                      : <M2>/com/android/support/slidingpanelayout/28.0.0/slidingpanelayout-28.0.0.aar
        artifactAddress               : com.android.support:slidingpanelayout:28.0.0@aar
        assetsFolder                  : <GRADLE>/caches/<GRADLE_VERSION>/transforms/xxxxxxxxxxxxxxxxxxxxxxxxxxxxxxxx/transformed/slidingpanelayout-28.0.0/assets [-]
        - compileJarFiles             : <GRADLE>/caches/<GRADLE_VERSION>/transforms/xxxxxxxxxxxxxxxxxxxxxxxxxxxxxxxx/transformed/slidingpanelayout-28.0.0/jars/classes.jar
        component                     : com.android.support:slidingpanelayout:28.0.0
        externalAnnotations           : <GRADLE>/caches/<GRADLE_VERSION>/transforms/xxxxxxxxxxxxxxxxxxxxxxxxxxxxxxxx/transformed/slidingpanelayout-28.0.0/annotations.zip [-]
        folder                        : <GRADLE>/caches/<GRADLE_VERSION>/transforms/xxxxxxxxxxxxxxxxxxxxxxxxxxxxxxxx/transformed/slidingpanelayout-28.0.0
        jniFolder                     : <GRADLE>/caches/<GRADLE_VERSION>/transforms/xxxxxxxxxxxxxxxxxxxxxxxxxxxxxxxx/transformed/slidingpanelayout-28.0.0/jni [-]
        manifest                      : <GRADLE>/caches/<GRADLE_VERSION>/transforms/xxxxxxxxxxxxxxxxxxxxxxxxxxxxxxxx/transformed/slidingpanelayout-28.0.0/AndroidManifest.xml
        proguardRules                 : <GRADLE>/caches/<GRADLE_VERSION>/transforms/xxxxxxxxxxxxxxxxxxxxxxxxxxxxxxxx/transformed/slidingpanelayout-28.0.0/proguard.txt [-]
        publicResources               : <GRADLE>/caches/<GRADLE_VERSION>/transforms/xxxxxxxxxxxxxxxxxxxxxxxxxxxxxxxx/transformed/slidingpanelayout-28.0.0/public.txt [-]
        renderscriptFolder            : <GRADLE>/caches/<GRADLE_VERSION>/transforms/xxxxxxxxxxxxxxxxxxxxxxxxxxxxxxxx/transformed/slidingpanelayout-28.0.0/rs [-]
        resFolder                     : <GRADLE>/caches/<GRADLE_VERSION>/transforms/xxxxxxxxxxxxxxxxxxxxxxxxxxxxxxxx/transformed/slidingpanelayout-28.0.0/res [-]
        resStaticLibrary              : <GRADLE>/caches/<GRADLE_VERSION>/transforms/xxxxxxxxxxxxxxxxxxxxxxxxxxxxxxxx/transformed/slidingpanelayout-28.0.0/res.apk [-]
        - runtimeJarFiles             : <GRADLE>/caches/<GRADLE_VERSION>/transforms/xxxxxxxxxxxxxxxxxxxxxxxxxxxxxxxx/transformed/slidingpanelayout-28.0.0/jars/classes.jar
        symbolFile                    : <GRADLE>/caches/<GRADLE_VERSION>/transforms/xxxxxxxxxxxxxxxxxxxxxxxxxxxxxxxx/transformed/slidingpanelayout-28.0.0/R.txt
    - library                     : com.android.support:support-compat:28.0.0@aar (IdeAndroidLibraryImpl)
        aidlFolder                    : <GRADLE>/caches/<GRADLE_VERSION>/transforms/xxxxxxxxxxxxxxxxxxxxxxxxxxxxxxxx/transformed/support-compat-28.0.0/aidl
        artifact                      : <M2>/com/android/support/support-compat/28.0.0/support-compat-28.0.0.aar
        artifactAddress               : com.android.support:support-compat:28.0.0@aar
        assetsFolder                  : <GRADLE>/caches/<GRADLE_VERSION>/transforms/xxxxxxxxxxxxxxxxxxxxxxxxxxxxxxxx/transformed/support-compat-28.0.0/assets [-]
        - compileJarFiles             : <GRADLE>/caches/<GRADLE_VERSION>/transforms/xxxxxxxxxxxxxxxxxxxxxxxxxxxxxxxx/transformed/support-compat-28.0.0/jars/classes.jar
        component                     : com.android.support:support-compat:28.0.0
        externalAnnotations           : <GRADLE>/caches/<GRADLE_VERSION>/transforms/xxxxxxxxxxxxxxxxxxxxxxxxxxxxxxxx/transformed/support-compat-28.0.0/annotations.zip
        folder                        : <GRADLE>/caches/<GRADLE_VERSION>/transforms/xxxxxxxxxxxxxxxxxxxxxxxxxxxxxxxx/transformed/support-compat-28.0.0
        jniFolder                     : <GRADLE>/caches/<GRADLE_VERSION>/transforms/xxxxxxxxxxxxxxxxxxxxxxxxxxxxxxxx/transformed/support-compat-28.0.0/jni [-]
        manifest                      : <GRADLE>/caches/<GRADLE_VERSION>/transforms/xxxxxxxxxxxxxxxxxxxxxxxxxxxxxxxx/transformed/support-compat-28.0.0/AndroidManifest.xml
        proguardRules                 : <GRADLE>/caches/<GRADLE_VERSION>/transforms/xxxxxxxxxxxxxxxxxxxxxxxxxxxxxxxx/transformed/support-compat-28.0.0/proguard.txt
        publicResources               : <GRADLE>/caches/<GRADLE_VERSION>/transforms/xxxxxxxxxxxxxxxxxxxxxxxxxxxxxxxx/transformed/support-compat-28.0.0/public.txt
        renderscriptFolder            : <GRADLE>/caches/<GRADLE_VERSION>/transforms/xxxxxxxxxxxxxxxxxxxxxxxxxxxxxxxx/transformed/support-compat-28.0.0/rs [-]
        resFolder                     : <GRADLE>/caches/<GRADLE_VERSION>/transforms/xxxxxxxxxxxxxxxxxxxxxxxxxxxxxxxx/transformed/support-compat-28.0.0/res
        resStaticLibrary              : <GRADLE>/caches/<GRADLE_VERSION>/transforms/xxxxxxxxxxxxxxxxxxxxxxxxxxxxxxxx/transformed/support-compat-28.0.0/res.apk [-]
        - runtimeJarFiles             : <GRADLE>/caches/<GRADLE_VERSION>/transforms/xxxxxxxxxxxxxxxxxxxxxxxxxxxxxxxx/transformed/support-compat-28.0.0/jars/classes.jar
        symbolFile                    : <GRADLE>/caches/<GRADLE_VERSION>/transforms/xxxxxxxxxxxxxxxxxxxxxxxxxxxxxxxx/transformed/support-compat-28.0.0/R.txt
    - library                     : com.android.support:support-core-ui:28.0.0@aar (IdeAndroidLibraryImpl)
        aidlFolder                    : <GRADLE>/caches/<GRADLE_VERSION>/transforms/xxxxxxxxxxxxxxxxxxxxxxxxxxxxxxxx/transformed/support-core-ui-28.0.0/aidl [-]
        artifact                      : <M2>/com/android/support/support-core-ui/28.0.0/support-core-ui-28.0.0.aar
        artifactAddress               : com.android.support:support-core-ui:28.0.0@aar
        assetsFolder                  : <GRADLE>/caches/<GRADLE_VERSION>/transforms/xxxxxxxxxxxxxxxxxxxxxxxxxxxxxxxx/transformed/support-core-ui-28.0.0/assets [-]
        - compileJarFiles             : <GRADLE>/caches/<GRADLE_VERSION>/transforms/xxxxxxxxxxxxxxxxxxxxxxxxxxxxxxxx/transformed/support-core-ui-28.0.0/jars/classes.jar
        component                     : com.android.support:support-core-ui:28.0.0
        externalAnnotations           : <GRADLE>/caches/<GRADLE_VERSION>/transforms/xxxxxxxxxxxxxxxxxxxxxxxxxxxxxxxx/transformed/support-core-ui-28.0.0/annotations.zip [-]
        folder                        : <GRADLE>/caches/<GRADLE_VERSION>/transforms/xxxxxxxxxxxxxxxxxxxxxxxxxxxxxxxx/transformed/support-core-ui-28.0.0
        jniFolder                     : <GRADLE>/caches/<GRADLE_VERSION>/transforms/xxxxxxxxxxxxxxxxxxxxxxxxxxxxxxxx/transformed/support-core-ui-28.0.0/jni [-]
        manifest                      : <GRADLE>/caches/<GRADLE_VERSION>/transforms/xxxxxxxxxxxxxxxxxxxxxxxxxxxxxxxx/transformed/support-core-ui-28.0.0/AndroidManifest.xml
        proguardRules                 : <GRADLE>/caches/<GRADLE_VERSION>/transforms/xxxxxxxxxxxxxxxxxxxxxxxxxxxxxxxx/transformed/support-core-ui-28.0.0/proguard.txt [-]
        publicResources               : <GRADLE>/caches/<GRADLE_VERSION>/transforms/xxxxxxxxxxxxxxxxxxxxxxxxxxxxxxxx/transformed/support-core-ui-28.0.0/public.txt [-]
        renderscriptFolder            : <GRADLE>/caches/<GRADLE_VERSION>/transforms/xxxxxxxxxxxxxxxxxxxxxxxxxxxxxxxx/transformed/support-core-ui-28.0.0/rs [-]
        resFolder                     : <GRADLE>/caches/<GRADLE_VERSION>/transforms/xxxxxxxxxxxxxxxxxxxxxxxxxxxxxxxx/transformed/support-core-ui-28.0.0/res [-]
        resStaticLibrary              : <GRADLE>/caches/<GRADLE_VERSION>/transforms/xxxxxxxxxxxxxxxxxxxxxxxxxxxxxxxx/transformed/support-core-ui-28.0.0/res.apk [-]
        - runtimeJarFiles             : <GRADLE>/caches/<GRADLE_VERSION>/transforms/xxxxxxxxxxxxxxxxxxxxxxxxxxxxxxxx/transformed/support-core-ui-28.0.0/jars/classes.jar
        symbolFile                    : <GRADLE>/caches/<GRADLE_VERSION>/transforms/xxxxxxxxxxxxxxxxxxxxxxxxxxxxxxxx/transformed/support-core-ui-28.0.0/R.txt
    - library                     : com.android.support:support-core-utils:28.0.0@aar (IdeAndroidLibraryImpl)
        aidlFolder                    : <GRADLE>/caches/<GRADLE_VERSION>/transforms/xxxxxxxxxxxxxxxxxxxxxxxxxxxxxxxx/transformed/support-core-utils-28.0.0/aidl [-]
        artifact                      : <M2>/com/android/support/support-core-utils/28.0.0/support-core-utils-28.0.0.aar
        artifactAddress               : com.android.support:support-core-utils:28.0.0@aar
        assetsFolder                  : <GRADLE>/caches/<GRADLE_VERSION>/transforms/xxxxxxxxxxxxxxxxxxxxxxxxxxxxxxxx/transformed/support-core-utils-28.0.0/assets [-]
        - compileJarFiles             : <GRADLE>/caches/<GRADLE_VERSION>/transforms/xxxxxxxxxxxxxxxxxxxxxxxxxxxxxxxx/transformed/support-core-utils-28.0.0/jars/classes.jar
        component                     : com.android.support:support-core-utils:28.0.0
        externalAnnotations           : <GRADLE>/caches/<GRADLE_VERSION>/transforms/xxxxxxxxxxxxxxxxxxxxxxxxxxxxxxxx/transformed/support-core-utils-28.0.0/annotations.zip [-]
        folder                        : <GRADLE>/caches/<GRADLE_VERSION>/transforms/xxxxxxxxxxxxxxxxxxxxxxxxxxxxxxxx/transformed/support-core-utils-28.0.0
        jniFolder                     : <GRADLE>/caches/<GRADLE_VERSION>/transforms/xxxxxxxxxxxxxxxxxxxxxxxxxxxxxxxx/transformed/support-core-utils-28.0.0/jni [-]
        manifest                      : <GRADLE>/caches/<GRADLE_VERSION>/transforms/xxxxxxxxxxxxxxxxxxxxxxxxxxxxxxxx/transformed/support-core-utils-28.0.0/AndroidManifest.xml
        proguardRules                 : <GRADLE>/caches/<GRADLE_VERSION>/transforms/xxxxxxxxxxxxxxxxxxxxxxxxxxxxxxxx/transformed/support-core-utils-28.0.0/proguard.txt [-]
        publicResources               : <GRADLE>/caches/<GRADLE_VERSION>/transforms/xxxxxxxxxxxxxxxxxxxxxxxxxxxxxxxx/transformed/support-core-utils-28.0.0/public.txt [-]
        renderscriptFolder            : <GRADLE>/caches/<GRADLE_VERSION>/transforms/xxxxxxxxxxxxxxxxxxxxxxxxxxxxxxxx/transformed/support-core-utils-28.0.0/rs [-]
        resFolder                     : <GRADLE>/caches/<GRADLE_VERSION>/transforms/xxxxxxxxxxxxxxxxxxxxxxxxxxxxxxxx/transformed/support-core-utils-28.0.0/res [-]
        resStaticLibrary              : <GRADLE>/caches/<GRADLE_VERSION>/transforms/xxxxxxxxxxxxxxxxxxxxxxxxxxxxxxxx/transformed/support-core-utils-28.0.0/res.apk [-]
        - runtimeJarFiles             : <GRADLE>/caches/<GRADLE_VERSION>/transforms/xxxxxxxxxxxxxxxxxxxxxxxxxxxxxxxx/transformed/support-core-utils-28.0.0/jars/classes.jar
        symbolFile                    : <GRADLE>/caches/<GRADLE_VERSION>/transforms/xxxxxxxxxxxxxxxxxxxxxxxxxxxxxxxx/transformed/support-core-utils-28.0.0/R.txt
    - library                     : com.android.support:support-fragment:28.0.0@aar (IdeAndroidLibraryImpl)
        aidlFolder                    : <GRADLE>/caches/<GRADLE_VERSION>/transforms/xxxxxxxxxxxxxxxxxxxxxxxxxxxxxxxx/transformed/support-fragment-28.0.0/aidl [-]
        artifact                      : <M2>/com/android/support/support-fragment/28.0.0/support-fragment-28.0.0.aar
        artifactAddress               : com.android.support:support-fragment:28.0.0@aar
        assetsFolder                  : <GRADLE>/caches/<GRADLE_VERSION>/transforms/xxxxxxxxxxxxxxxxxxxxxxxxxxxxxxxx/transformed/support-fragment-28.0.0/assets [-]
        - compileJarFiles             : <GRADLE>/caches/<GRADLE_VERSION>/transforms/xxxxxxxxxxxxxxxxxxxxxxxxxxxxxxxx/transformed/support-fragment-28.0.0/jars/classes.jar
        component                     : com.android.support:support-fragment:28.0.0
        externalAnnotations           : <GRADLE>/caches/<GRADLE_VERSION>/transforms/xxxxxxxxxxxxxxxxxxxxxxxxxxxxxxxx/transformed/support-fragment-28.0.0/annotations.zip
        folder                        : <GRADLE>/caches/<GRADLE_VERSION>/transforms/xxxxxxxxxxxxxxxxxxxxxxxxxxxxxxxx/transformed/support-fragment-28.0.0
        jniFolder                     : <GRADLE>/caches/<GRADLE_VERSION>/transforms/xxxxxxxxxxxxxxxxxxxxxxxxxxxxxxxx/transformed/support-fragment-28.0.0/jni [-]
        manifest                      : <GRADLE>/caches/<GRADLE_VERSION>/transforms/xxxxxxxxxxxxxxxxxxxxxxxxxxxxxxxx/transformed/support-fragment-28.0.0/AndroidManifest.xml
        proguardRules                 : <GRADLE>/caches/<GRADLE_VERSION>/transforms/xxxxxxxxxxxxxxxxxxxxxxxxxxxxxxxx/transformed/support-fragment-28.0.0/proguard.txt [-]
        publicResources               : <GRADLE>/caches/<GRADLE_VERSION>/transforms/xxxxxxxxxxxxxxxxxxxxxxxxxxxxxxxx/transformed/support-fragment-28.0.0/public.txt [-]
        renderscriptFolder            : <GRADLE>/caches/<GRADLE_VERSION>/transforms/xxxxxxxxxxxxxxxxxxxxxxxxxxxxxxxx/transformed/support-fragment-28.0.0/rs [-]
        resFolder                     : <GRADLE>/caches/<GRADLE_VERSION>/transforms/xxxxxxxxxxxxxxxxxxxxxxxxxxxxxxxx/transformed/support-fragment-28.0.0/res [-]
        resStaticLibrary              : <GRADLE>/caches/<GRADLE_VERSION>/transforms/xxxxxxxxxxxxxxxxxxxxxxxxxxxxxxxx/transformed/support-fragment-28.0.0/res.apk [-]
        - runtimeJarFiles             : <GRADLE>/caches/<GRADLE_VERSION>/transforms/xxxxxxxxxxxxxxxxxxxxxxxxxxxxxxxx/transformed/support-fragment-28.0.0/jars/classes.jar
        symbolFile                    : <GRADLE>/caches/<GRADLE_VERSION>/transforms/xxxxxxxxxxxxxxxxxxxxxxxxxxxxxxxx/transformed/support-fragment-28.0.0/R.txt
    - library                     : com.android.support:support-vector-drawable:28.0.0@aar (IdeAndroidLibraryImpl)
        aidlFolder                    : <GRADLE>/caches/<GRADLE_VERSION>/transforms/xxxxxxxxxxxxxxxxxxxxxxxxxxxxxxxx/transformed/support-vector-drawable-28.0.0/aidl [-]
        artifact                      : <M2>/com/android/support/support-vector-drawable/28.0.0/support-vector-drawable-28.0.0.aar
        artifactAddress               : com.android.support:support-vector-drawable:28.0.0@aar
        assetsFolder                  : <GRADLE>/caches/<GRADLE_VERSION>/transforms/xxxxxxxxxxxxxxxxxxxxxxxxxxxxxxxx/transformed/support-vector-drawable-28.0.0/assets [-]
        - compileJarFiles             : <GRADLE>/caches/<GRADLE_VERSION>/transforms/xxxxxxxxxxxxxxxxxxxxxxxxxxxxxxxx/transformed/support-vector-drawable-28.0.0/jars/classes.jar
        component                     : com.android.support:support-vector-drawable:28.0.0
        externalAnnotations           : <GRADLE>/caches/<GRADLE_VERSION>/transforms/xxxxxxxxxxxxxxxxxxxxxxxxxxxxxxxx/transformed/support-vector-drawable-28.0.0/annotations.zip [-]
        folder                        : <GRADLE>/caches/<GRADLE_VERSION>/transforms/xxxxxxxxxxxxxxxxxxxxxxxxxxxxxxxx/transformed/support-vector-drawable-28.0.0
        jniFolder                     : <GRADLE>/caches/<GRADLE_VERSION>/transforms/xxxxxxxxxxxxxxxxxxxxxxxxxxxxxxxx/transformed/support-vector-drawable-28.0.0/jni [-]
        manifest                      : <GRADLE>/caches/<GRADLE_VERSION>/transforms/xxxxxxxxxxxxxxxxxxxxxxxxxxxxxxxx/transformed/support-vector-drawable-28.0.0/AndroidManifest.xml
        proguardRules                 : <GRADLE>/caches/<GRADLE_VERSION>/transforms/xxxxxxxxxxxxxxxxxxxxxxxxxxxxxxxx/transformed/support-vector-drawable-28.0.0/proguard.txt [-]
        publicResources               : <GRADLE>/caches/<GRADLE_VERSION>/transforms/xxxxxxxxxxxxxxxxxxxxxxxxxxxxxxxx/transformed/support-vector-drawable-28.0.0/public.txt [-]
        renderscriptFolder            : <GRADLE>/caches/<GRADLE_VERSION>/transforms/xxxxxxxxxxxxxxxxxxxxxxxxxxxxxxxx/transformed/support-vector-drawable-28.0.0/rs [-]
        resFolder                     : <GRADLE>/caches/<GRADLE_VERSION>/transforms/xxxxxxxxxxxxxxxxxxxxxxxxxxxxxxxx/transformed/support-vector-drawable-28.0.0/res [-]
        resStaticLibrary              : <GRADLE>/caches/<GRADLE_VERSION>/transforms/xxxxxxxxxxxxxxxxxxxxxxxxxxxxxxxx/transformed/support-vector-drawable-28.0.0/res.apk [-]
        - runtimeJarFiles             : <GRADLE>/caches/<GRADLE_VERSION>/transforms/xxxxxxxxxxxxxxxxxxxxxxxxxxxxxxxx/transformed/support-vector-drawable-28.0.0/jars/classes.jar
        symbolFile                    : <GRADLE>/caches/<GRADLE_VERSION>/transforms/xxxxxxxxxxxxxxxxxxxxxxxxxxxxxxxx/transformed/support-vector-drawable-28.0.0/R.txt
    - library                     : com.android.support:swiperefreshlayout:28.0.0@aar (IdeAndroidLibraryImpl)
        aidlFolder                    : <GRADLE>/caches/<GRADLE_VERSION>/transforms/xxxxxxxxxxxxxxxxxxxxxxxxxxxxxxxx/transformed/swiperefreshlayout-28.0.0/aidl [-]
        artifact                      : <M2>/com/android/support/swiperefreshlayout/28.0.0/swiperefreshlayout-28.0.0.aar
        artifactAddress               : com.android.support:swiperefreshlayout:28.0.0@aar
        assetsFolder                  : <GRADLE>/caches/<GRADLE_VERSION>/transforms/xxxxxxxxxxxxxxxxxxxxxxxxxxxxxxxx/transformed/swiperefreshlayout-28.0.0/assets [-]
        - compileJarFiles             : <GRADLE>/caches/<GRADLE_VERSION>/transforms/xxxxxxxxxxxxxxxxxxxxxxxxxxxxxxxx/transformed/swiperefreshlayout-28.0.0/jars/classes.jar
        component                     : com.android.support:swiperefreshlayout:28.0.0
        externalAnnotations           : <GRADLE>/caches/<GRADLE_VERSION>/transforms/xxxxxxxxxxxxxxxxxxxxxxxxxxxxxxxx/transformed/swiperefreshlayout-28.0.0/annotations.zip
        folder                        : <GRADLE>/caches/<GRADLE_VERSION>/transforms/xxxxxxxxxxxxxxxxxxxxxxxxxxxxxxxx/transformed/swiperefreshlayout-28.0.0
        jniFolder                     : <GRADLE>/caches/<GRADLE_VERSION>/transforms/xxxxxxxxxxxxxxxxxxxxxxxxxxxxxxxx/transformed/swiperefreshlayout-28.0.0/jni [-]
        manifest                      : <GRADLE>/caches/<GRADLE_VERSION>/transforms/xxxxxxxxxxxxxxxxxxxxxxxxxxxxxxxx/transformed/swiperefreshlayout-28.0.0/AndroidManifest.xml
        proguardRules                 : <GRADLE>/caches/<GRADLE_VERSION>/transforms/xxxxxxxxxxxxxxxxxxxxxxxxxxxxxxxx/transformed/swiperefreshlayout-28.0.0/proguard.txt [-]
        publicResources               : <GRADLE>/caches/<GRADLE_VERSION>/transforms/xxxxxxxxxxxxxxxxxxxxxxxxxxxxxxxx/transformed/swiperefreshlayout-28.0.0/public.txt [-]
        renderscriptFolder            : <GRADLE>/caches/<GRADLE_VERSION>/transforms/xxxxxxxxxxxxxxxxxxxxxxxxxxxxxxxx/transformed/swiperefreshlayout-28.0.0/rs [-]
        resFolder                     : <GRADLE>/caches/<GRADLE_VERSION>/transforms/xxxxxxxxxxxxxxxxxxxxxxxxxxxxxxxx/transformed/swiperefreshlayout-28.0.0/res [-]
        resStaticLibrary              : <GRADLE>/caches/<GRADLE_VERSION>/transforms/xxxxxxxxxxxxxxxxxxxxxxxxxxxxxxxx/transformed/swiperefreshlayout-28.0.0/res.apk [-]
        - runtimeJarFiles             : <GRADLE>/caches/<GRADLE_VERSION>/transforms/xxxxxxxxxxxxxxxxxxxxxxxxxxxxxxxx/transformed/swiperefreshlayout-28.0.0/jars/classes.jar
        symbolFile                    : <GRADLE>/caches/<GRADLE_VERSION>/transforms/xxxxxxxxxxxxxxxxxxxxxxxxxxxxxxxx/transformed/swiperefreshlayout-28.0.0/R.txt
    - library                     : com.android.support:versionedparcelable:28.0.0@aar (IdeAndroidLibraryImpl)
        aidlFolder                    : <GRADLE>/caches/<GRADLE_VERSION>/transforms/xxxxxxxxxxxxxxxxxxxxxxxxxxxxxxxx/transformed/versionedparcelable-28.0.0/aidl
        artifact                      : <M2>/com/android/support/versionedparcelable/28.0.0/versionedparcelable-28.0.0.aar
        artifactAddress               : com.android.support:versionedparcelable:28.0.0@aar
        assetsFolder                  : <GRADLE>/caches/<GRADLE_VERSION>/transforms/xxxxxxxxxxxxxxxxxxxxxxxxxxxxxxxx/transformed/versionedparcelable-28.0.0/assets [-]
        - compileJarFiles             : <GRADLE>/caches/<GRADLE_VERSION>/transforms/xxxxxxxxxxxxxxxxxxxxxxxxxxxxxxxx/transformed/versionedparcelable-28.0.0/jars/classes.jar
        component                     : com.android.support:versionedparcelable:28.0.0
        externalAnnotations           : <GRADLE>/caches/<GRADLE_VERSION>/transforms/xxxxxxxxxxxxxxxxxxxxxxxxxxxxxxxx/transformed/versionedparcelable-28.0.0/annotations.zip [-]
        folder                        : <GRADLE>/caches/<GRADLE_VERSION>/transforms/xxxxxxxxxxxxxxxxxxxxxxxxxxxxxxxx/transformed/versionedparcelable-28.0.0
        jniFolder                     : <GRADLE>/caches/<GRADLE_VERSION>/transforms/xxxxxxxxxxxxxxxxxxxxxxxxxxxxxxxx/transformed/versionedparcelable-28.0.0/jni [-]
        manifest                      : <GRADLE>/caches/<GRADLE_VERSION>/transforms/xxxxxxxxxxxxxxxxxxxxxxxxxxxxxxxx/transformed/versionedparcelable-28.0.0/AndroidManifest.xml
        proguardRules                 : <GRADLE>/caches/<GRADLE_VERSION>/transforms/xxxxxxxxxxxxxxxxxxxxxxxxxxxxxxxx/transformed/versionedparcelable-28.0.0/proguard.txt
        publicResources               : <GRADLE>/caches/<GRADLE_VERSION>/transforms/xxxxxxxxxxxxxxxxxxxxxxxxxxxxxxxx/transformed/versionedparcelable-28.0.0/public.txt [-]
        renderscriptFolder            : <GRADLE>/caches/<GRADLE_VERSION>/transforms/xxxxxxxxxxxxxxxxxxxxxxxxxxxxxxxx/transformed/versionedparcelable-28.0.0/rs [-]
        resFolder                     : <GRADLE>/caches/<GRADLE_VERSION>/transforms/xxxxxxxxxxxxxxxxxxxxxxxxxxxxxxxx/transformed/versionedparcelable-28.0.0/res [-]
        resStaticLibrary              : <GRADLE>/caches/<GRADLE_VERSION>/transforms/xxxxxxxxxxxxxxxxxxxxxxxxxxxxxxxx/transformed/versionedparcelable-28.0.0/res.apk [-]
        - runtimeJarFiles             : <GRADLE>/caches/<GRADLE_VERSION>/transforms/xxxxxxxxxxxxxxxxxxxxxxxxxxxxxxxx/transformed/versionedparcelable-28.0.0/jars/classes.jar
        symbolFile                    : <GRADLE>/caches/<GRADLE_VERSION>/transforms/xxxxxxxxxxxxxxxxxxxxxxxxxxxxxxxx/transformed/versionedparcelable-28.0.0/R.txt
    - library                     : com.android.support:viewpager:28.0.0@aar (IdeAndroidLibraryImpl)
        aidlFolder                    : <GRADLE>/caches/<GRADLE_VERSION>/transforms/xxxxxxxxxxxxxxxxxxxxxxxxxxxxxxxx/transformed/viewpager-28.0.0/aidl [-]
        artifact                      : <M2>/com/android/support/viewpager/28.0.0/viewpager-28.0.0.aar
        artifactAddress               : com.android.support:viewpager:28.0.0@aar
        assetsFolder                  : <GRADLE>/caches/<GRADLE_VERSION>/transforms/xxxxxxxxxxxxxxxxxxxxxxxxxxxxxxxx/transformed/viewpager-28.0.0/assets [-]
        - compileJarFiles             : <GRADLE>/caches/<GRADLE_VERSION>/transforms/xxxxxxxxxxxxxxxxxxxxxxxxxxxxxxxx/transformed/viewpager-28.0.0/jars/classes.jar
        component                     : com.android.support:viewpager:28.0.0
        externalAnnotations           : <GRADLE>/caches/<GRADLE_VERSION>/transforms/xxxxxxxxxxxxxxxxxxxxxxxxxxxxxxxx/transformed/viewpager-28.0.0/annotations.zip [-]
        folder                        : <GRADLE>/caches/<GRADLE_VERSION>/transforms/xxxxxxxxxxxxxxxxxxxxxxxxxxxxxxxx/transformed/viewpager-28.0.0
        jniFolder                     : <GRADLE>/caches/<GRADLE_VERSION>/transforms/xxxxxxxxxxxxxxxxxxxxxxxxxxxxxxxx/transformed/viewpager-28.0.0/jni [-]
        manifest                      : <GRADLE>/caches/<GRADLE_VERSION>/transforms/xxxxxxxxxxxxxxxxxxxxxxxxxxxxxxxx/transformed/viewpager-28.0.0/AndroidManifest.xml
        proguardRules                 : <GRADLE>/caches/<GRADLE_VERSION>/transforms/xxxxxxxxxxxxxxxxxxxxxxxxxxxxxxxx/transformed/viewpager-28.0.0/proguard.txt [-]
        publicResources               : <GRADLE>/caches/<GRADLE_VERSION>/transforms/xxxxxxxxxxxxxxxxxxxxxxxxxxxxxxxx/transformed/viewpager-28.0.0/public.txt [-]
        renderscriptFolder            : <GRADLE>/caches/<GRADLE_VERSION>/transforms/xxxxxxxxxxxxxxxxxxxxxxxxxxxxxxxx/transformed/viewpager-28.0.0/rs [-]
        resFolder                     : <GRADLE>/caches/<GRADLE_VERSION>/transforms/xxxxxxxxxxxxxxxxxxxxxxxxxxxxxxxx/transformed/viewpager-28.0.0/res [-]
        resStaticLibrary              : <GRADLE>/caches/<GRADLE_VERSION>/transforms/xxxxxxxxxxxxxxxxxxxxxxxxxxxxxxxx/transformed/viewpager-28.0.0/res.apk [-]
        - runtimeJarFiles             : <GRADLE>/caches/<GRADLE_VERSION>/transforms/xxxxxxxxxxxxxxxxxxxxxxxxxxxxxxxx/transformed/viewpager-28.0.0/jars/classes.jar
        symbolFile                    : <GRADLE>/caches/<GRADLE_VERSION>/transforms/xxxxxxxxxxxxxxxxxxxxxxxxxxxxxxxx/transformed/viewpager-28.0.0/R.txt
    - library                     : android.arch.core:common:1.1.1 (IdeJavaLibraryImpl)
        artifact                      : <M2>/android/arch/core/common/1.1.1/common-1.1.1.jar
        artifactAddress               : android.arch.core:common:1.1.1@jar
        component                     : android.arch.core:common:1.1.1
    - library                     : android.arch.lifecycle:common:1.1.1 (IdeJavaLibraryImpl)
        artifact                      : <M2>/android/arch/lifecycle/common/1.1.1/common-1.1.1.jar
        artifactAddress               : android.arch.lifecycle:common:1.1.1@jar
        component                     : android.arch.lifecycle:common:1.1.1
    - library                     : com.android.support:collections:28.0.0 (IdeJavaLibraryImpl)
        artifact                      : <M2>/com/android/support/collections/<VERSION>/collections-<VERSION>.jar
        artifactAddress               : com.android.support:collections:28.0.0@jar
        component                     : com.android.support:collections:28.0.0
    - library                     : com.android.support:support-annotations:27.1.1 (IdeJavaLibraryImpl)
        artifact                      : <M2>/com/android/support/support-annotations/<VERSION>/support-annotations-<VERSION>.jar
        artifactAddress               : com.android.support:support-annotations:27.1.1@jar
        component                     : com.android.support:support-annotations:27.1.1
    - library                     : com.android.support:support-annotations:28.0.0 (IdeJavaLibraryImpl)
        artifact                      : <M2>/com/android/support/support-annotations/<VERSION>/support-annotations-<VERSION>.jar
        artifactAddress               : com.android.support:support-annotations:28.0.0@jar
        component                     : com.android.support:support-annotations:28.0.0
    - library                     : junit:junit:4.12 (IdeJavaLibraryImpl)
        artifact                      : <M2>/junit/junit/4.12/junit-4.12.jar
        artifactAddress               : junit:junit:4.12@jar
        component                     : junit:junit:4.12
    - library                     : net.sf.kxml:kxml2:2.3.0 (IdeJavaLibraryImpl)
        artifact                      : <M2>/net/sf/kxml/kxml2/2.3.0/kxml2-2.3.0.jar
        artifactAddress               : net.sf.kxml:kxml2:2.3.0@jar
        component                     : net.sf.kxml:kxml2:2.3.0
    - library                     : org.hamcrest:hamcrest-core:1.3 (IdeJavaLibraryImpl)
        artifact                      : <M2>/org/hamcrest/hamcrest-core/1.3/hamcrest-core-1.3.jar
        artifactAddress               : org.hamcrest:hamcrest-core:1.3@jar
        component                     : org.hamcrest:hamcrest-core:1.3
    - library                     : org.jetbrains.kotlin:kotlin-stdlib-jdk7:<KOTLIN_VERSION> (IdeJavaLibraryImpl)
        artifact                      : <M2>/org/jetbrains/kotlin/kotlin-stdlib-jdk7/<KOTLIN_VERSION>/kotlin-stdlib-jdk7-<KOTLIN_VERSION>.jar
        artifactAddress               : org.jetbrains.kotlin:kotlin-stdlib-jdk7:<KOTLIN_VERSION>@jar
        component                     : org.jetbrains.kotlin:kotlin-stdlib-jdk7:<KOTLIN_VERSION>
    - library                     : org.jetbrains.kotlin:kotlin-stdlib:<KOTLIN_VERSION> (IdeJavaLibraryImpl)
        artifact                      : <M2>/org/jetbrains/kotlin/kotlin-stdlib/<KOTLIN_VERSION>/kotlin-stdlib-<KOTLIN_VERSION>.jar
        artifactAddress               : org.jetbrains.kotlin:kotlin-stdlib:<KOTLIN_VERSION>@jar
        component                     : org.jetbrains.kotlin:kotlin-stdlib:<KOTLIN_VERSION>
    - library                     : org.jetbrains:annotations:13.0 (IdeJavaLibraryImpl)
        artifact                      : <M2>/org/jetbrains/annotations/13.0/annotations-13.0.jar
        artifactAddress               : org.jetbrains:annotations:13.0@jar
        component                     : org.jetbrains:annotations:13.0
    - library                     : <ROOT>::app@debug (IdeModuleLibraryImpl)
        buildId                       : <ROOT>
        projectPath                   : :app
        sourceSet                     : MAIN
        variant                       : debug
    - library                     : <ROOT>::app@debug/commonMain (IdeModuleLibraryImpl)
        buildId                       : <ROOT>
        projectPath                   : :app
        sourceSet                     : commonMain (IdeModuleSourceSetImpl)
            canBeConsumed                 : true
        variant                       : debug
    - library                     : <ROOT>::module2@debug (IdeModuleLibraryImpl)
        buildId                       : <ROOT>
        projectPath                   : :module2
        sourceSet                     : MAIN
        variant                       : debug
    - library                     : <ROOT>::module2@debug/commonMain (IdeModuleLibraryImpl)
        buildId                       : <ROOT>
        projectPath                   : :module2
        sourceSet                     : commonMain (IdeModuleSourceSetImpl)
            canBeConsumed                 : true
        variant                       : debug
    - library                     : <ROOT>::module2@debug/jvmAndAndroid (IdeModuleLibraryImpl)
        buildId                       : <ROOT>
        projectPath                   : :module2
        sourceSet                     : jvmAndAndroid (IdeModuleSourceSetImpl)
            canBeConsumed                 : true
        variant                       : debug
MODULE                        : kotlinMultiPlatform
    externalProject               : kotlinMultiPlatform (DefaultExternalProject)
        path                          : : [-]
        identityPath                  : : [-]
        name                          : kotlinMultiPlatform
        qName                         : kotlinMultiPlatform
        version                       : unspecified
        projectDir                    : <ROOT>
        buildDir                      : <ROOT>/build [-]
        buildFile                     : <ROOT>/build.gradle
        externalSystemId              : GRADLE
        childProjects
            app                           : :app (DefaultExternalProject)
                path                          : :app [-]
                identityPath                  : :app [-]
                name                          : app
                qName                         : :app
                group                         : kotlinMultiPlatform
                version                       : unspecified
                projectDir                    : <ROOT>/app
                buildDir                      : <ROOT>/app/build
                buildFile                     : <ROOT>/app/build.gradle
                externalSystemId              : GRADLE
                sourceSetModel                : DefaultGradleSourceSetModel
                    sourceCompatibility           : <PROJECT_JDK_FEATURE_LEVEL>
                    targetCompatibility           : <PROJECT_JDK_FEATURE_LEVEL>
                    - taskArtifacts               : <ROOT>/app/build/libs/app-metadata.jar [-]
                    - taskArtifacts               : <ROOT>/app/build/libs/app-jvm.jar [-]
                    configurationArtifacts
                        _internal-unified-test-platform-android-device-provider-ddmlib        : <empty>
                        _internal-unified-test-platform-android-device-provider-gradle        : <empty>
                        _internal-unified-test-platform-android-driver-instrumentation        : <empty>
                        _internal-unified-test-platform-android-test-plugin         : <empty>
                        _internal-unified-test-platform-android-test-plugin-host-additional-test-output : <empty>
                        _internal-unified-test-platform-android-test-plugin-host-apk-installer          : <empty>
                        _internal-unified-test-platform-android-test-plugin-host-coverage     : <empty>
                        _internal-unified-test-platform-android-test-plugin-host-device-info  : <empty>
                        _internal-unified-test-platform-android-test-plugin-host-emulator-control       : <empty>
                        _internal-unified-test-platform-android-test-plugin-host-logcat       : <empty>
                        _internal-unified-test-platform-android-test-plugin-result-listener-gradle      : <empty>
                        _internal-unified-test-platform-core    : <empty>
                        _internal-unified-test-platform-launcher          : <empty>
                        allInstrumentedTestSourceSetsCompileDependenciesMetadata    : <empty>
                        allSourceSetsCompileDependenciesMetadata          : <empty>
                        allTestSourceSetsCompileDependenciesMetadata      : <empty>
                        androidApis                   : <empty>
                        androidDebugAndroidTestCompilationApi   : <empty>
                        androidDebugAndroidTestCompilationCompileOnly     : <empty>
                        androidDebugAndroidTestCompilationImplementation  : <empty>
                        androidDebugAndroidTestCompilationRuntimeOnly     : <empty>
                        androidDebugAndroidTestCompileClasspath : <empty>
                        androidDebugAndroidTestRuntimeClasspath : <empty>
                        androidDebugApi               : <empty>
                        androidDebugApiDependenciesMetadata     : <empty>
                        androidDebugCompilationApi    : <empty>
                        androidDebugCompilationCompileOnly      : <empty>
                        androidDebugCompilationImplementation   : <empty>
                        androidDebugCompilationRuntimeOnly      : <empty>
                        androidDebugCompileClasspath  : <empty>
                        androidDebugCompileOnly       : <empty>
                        androidDebugCompileOnlyDependenciesMetadata       : <empty>
                        androidDebugImplementation    : <empty>
                        androidDebugImplementationDependenciesMetadata    : <empty>
                        androidDebugIntransitiveDependenciesMetadata      : <empty>
                        androidDebugResolvableDependenciesMetadata        : <empty>
                        androidDebugRuntimeClasspath  : <empty>
                        androidDebugRuntimeOnly       : <empty>
                        androidDebugUnitTestCompilationApi      : <empty>
                        androidDebugUnitTestCompilationCompileOnly        : <empty>
                        androidDebugUnitTestCompilationImplementation     : <empty>
                        androidDebugUnitTestCompilationRuntimeOnly        : <empty>
                        androidDebugUnitTestCompileClasspath    : <empty>
                        androidDebugUnitTestRuntimeClasspath    : <empty>
                        androidInstrumentedTestApi    : <empty>
                        androidInstrumentedTestApiDependenciesMetadata    : <empty>
                        androidInstrumentedTestCompileOnly      : <empty>
                        androidInstrumentedTestCompileOnlyDependenciesMetadata      : <empty>
                        androidInstrumentedTestDebugApi         : <empty>
                        androidInstrumentedTestDebugApiDependenciesMetadata         : <empty>
                        androidInstrumentedTestDebugCompileOnly : <empty>
                        androidInstrumentedTestDebugCompileOnlyDependenciesMetadata : <empty>
                        androidInstrumentedTestDebugImplementation        : <empty>
                        androidInstrumentedTestDebugImplementationDependenciesMetadata        : <empty>
                        androidInstrumentedTestDebugIntransitiveDependenciesMetadata          : <empty>
                        androidInstrumentedTestDebugResolvableDependenciesMetadata  : <empty>
                        androidInstrumentedTestDebugRuntimeOnly : <empty>
                        androidInstrumentedTestImplementation   : <empty>
                        androidInstrumentedTestImplementationDependenciesMetadata   : <empty>
                        androidInstrumentedTestIntransitiveDependenciesMetadata     : <empty>
                        androidInstrumentedTestResolvableDependenciesMetadata       : <empty>
                        androidInstrumentedTestRuntimeOnly      : <empty>
                        androidJdkImage               : <empty>
                        androidMainApi                : <empty>
                        androidMainApiDependenciesMetadata      : <empty>
                        androidMainCompileOnly        : <empty>
                        androidMainCompileOnlyDependenciesMetadata        : <empty>
                        androidMainImplementation     : <empty>
                        androidMainImplementationDependenciesMetadata     : <empty>
                        androidMainIntransitiveDependenciesMetadata       : <empty>
                        androidMainResolvableDependenciesMetadata         : <empty>
                        androidMainRuntimeOnly        : <empty>
                        androidReleaseApi             : <empty>
                        androidReleaseApiDependenciesMetadata   : <empty>
                        androidReleaseCompilationApi  : <empty>
                        androidReleaseCompilationCompileOnly    : <empty>
                        androidReleaseCompilationImplementation : <empty>
                        androidReleaseCompilationRuntimeOnly    : <empty>
                        androidReleaseCompileClasspath          : <empty>
                        androidReleaseCompileOnly     : <empty>
                        androidReleaseCompileOnlyDependenciesMetadata     : <empty>
                        androidReleaseImplementation  : <empty>
                        androidReleaseImplementationDependenciesMetadata  : <empty>
                        androidReleaseIntransitiveDependenciesMetadata    : <empty>
                        androidReleaseResolvableDependenciesMetadata      : <empty>
                        androidReleaseRuntimeClasspath          : <empty>
                        androidReleaseRuntimeOnly     : <empty>
                        androidReleaseUnitTestCompilationApi    : <empty>
                        androidReleaseUnitTestCompilationCompileOnly      : <empty>
                        androidReleaseUnitTestCompilationImplementation   : <empty>
                        androidReleaseUnitTestCompilationRuntimeOnly      : <empty>
                        androidReleaseUnitTestCompileClasspath  : <empty>
                        androidReleaseUnitTestRuntimeClasspath  : <empty>
                        androidTestAnnotationProcessor          : <empty>
                        androidTestCompileOnly        : <empty>
                        androidTestDebugAnnotationProcessor     : <empty>
                        androidTestDebugCompileOnly   : <empty>
                        androidTestDebugImplementation          : <empty>
                        androidTestDebugRuntimeOnly   : <empty>
                        androidTestDebugWearApp       : <empty>
                        androidTestImplementation     : <empty>
                        androidTestReleaseAnnotationProcessor   : <empty>
                        androidTestReleaseCompileOnly : <empty>
                        androidTestReleaseImplementation        : <empty>
                        androidTestReleaseRuntimeOnly : <empty>
                        androidTestReleaseWearApp     : <empty>
                        androidTestRuntimeOnly        : <empty>
                        androidTestUtil               : <empty>
                        androidTestWearApp            : <empty>
                        androidUnitTestApi            : <empty>
                        androidUnitTestApiDependenciesMetadata  : <empty>
                        androidUnitTestCompileOnly    : <empty>
                        androidUnitTestCompileOnlyDependenciesMetadata    : <empty>
                        androidUnitTestDebugApi       : <empty>
                        androidUnitTestDebugApiDependenciesMetadata       : <empty>
                        androidUnitTestDebugCompileOnly         : <empty>
                        androidUnitTestDebugCompileOnlyDependenciesMetadata         : <empty>
                        androidUnitTestDebugImplementation      : <empty>
                        androidUnitTestDebugImplementationDependenciesMetadata      : <empty>
                        androidUnitTestDebugIntransitiveDependenciesMetadata        : <empty>
                        androidUnitTestDebugResolvableDependenciesMetadata          : <empty>
                        androidUnitTestDebugRuntimeOnly         : <empty>
                        androidUnitTestImplementation : <empty>
                        androidUnitTestImplementationDependenciesMetadata : <empty>
                        androidUnitTestIntransitiveDependenciesMetadata   : <empty>
                        androidUnitTestReleaseApi     : <empty>
                        androidUnitTestReleaseApiDependenciesMetadata     : <empty>
                        androidUnitTestReleaseCompileOnly       : <empty>
                        androidUnitTestReleaseCompileOnlyDependenciesMetadata       : <empty>
                        androidUnitTestReleaseImplementation    : <empty>
                        androidUnitTestReleaseImplementationDependenciesMetadata    : <empty>
                        androidUnitTestReleaseIntransitiveDependenciesMetadata      : <empty>
                        androidUnitTestReleaseResolvableDependenciesMetadata        : <empty>
                        androidUnitTestReleaseRuntimeOnly       : <empty>
                        androidUnitTestResolvableDependenciesMetadata     : <empty>
                        androidUnitTestRuntimeOnly    : <empty>
                        annotationProcessor           : <empty>
                        api                           : <empty>
                        - archives                    : <ROOT>/app/build/libs/app-jvm.jar [-]
                        - archives                    : <ROOT>/app/build/libs/app-metadata.jar [-]
                        commonMainApi                 : <empty>
                        commonMainApiDependenciesMetadata       : <empty>
                        commonMainCompileOnly         : <empty>
                        commonMainCompileOnlyDependenciesMetadata         : <empty>
                        commonMainImplementation      : <empty>
                        commonMainImplementationDependenciesMetadata      : <empty>
                        commonMainIntransitiveDependenciesMetadata        : <empty>
                        commonMainResolvableDependenciesMetadata          : <empty>
                        commonMainRuntimeOnly         : <empty>
                        commonTestApi                 : <empty>
                        commonTestApiDependenciesMetadata       : <empty>
                        commonTestCompileOnly         : <empty>
                        commonTestCompileOnlyDependenciesMetadata         : <empty>
                        commonTestImplementation      : <empty>
                        commonTestImplementationDependenciesMetadata      : <empty>
                        commonTestIntransitiveDependenciesMetadata        : <empty>
                        commonTestResolvableDependenciesMetadata          : <empty>
                        commonTestRuntimeOnly         : <empty>
                        compileOnly                   : <empty>
                        compileOnlyApi                : <empty>
                        coreLibraryDesugaring         : <empty>
                        debugAndroidTestAnnotationProcessorClasspath      : <empty>
                        debugAndroidTestCompileClasspath        : <empty>
                        debugAndroidTestRuntimeClasspath        : <empty>
                        debugAnnotationProcessor      : <empty>
                        debugAnnotationProcessorClasspath       : <empty>
                        debugApi                      : <empty>
                        debugApiElements              : <empty>
                        debugCompileClasspath         : <empty>
                        debugCompileOnly              : <empty>
                        debugCompileOnlyApi           : <empty>
                        debugImplementation           : <empty>
                        debugReverseMetadataValues    : <empty>
                        debugRuntimeClasspath         : <empty>
                        debugRuntimeElements          : <empty>
                        debugRuntimeOnly              : <empty>
                        debugUnitTestAnnotationProcessorClasspath         : <empty>
                        debugUnitTestCompileClasspath : <empty>
                        debugUnitTestRuntimeClasspath : <empty>
                        debugWearApp                  : <empty>
                        debugWearBundling             : <empty>
                        default                       : <empty>
                        implementation                : <empty>
                        - jvmApiElements              : <ROOT>/app/build/libs/app-jvm.jar [-]
                        - jvmApiElements-published    : <ROOT>/app/build/libs/app-jvm.jar [-]
                        jvmCompilationApi             : <empty>
                        jvmCompilationCompileOnly     : <empty>
                        jvmCompilationImplementation  : <empty>
                        jvmCompilationRuntimeOnly     : <empty>
                        jvmCompileClasspath           : <empty>
                        jvmMainApi                    : <empty>
                        jvmMainApiDependenciesMetadata          : <empty>
                        jvmMainCompileOnly            : <empty>
                        jvmMainCompileOnlyDependenciesMetadata  : <empty>
                        jvmMainImplementation         : <empty>
                        jvmMainImplementationDependenciesMetadata         : <empty>
                        jvmMainIntransitiveDependenciesMetadata : <empty>
                        jvmMainResolvableDependenciesMetadata   : <empty>
                        jvmMainRuntimeOnly            : <empty>
                        jvmRuntimeClasspath           : <empty>
                        - jvmRuntimeElements          : <ROOT>/app/build/libs/app-jvm.jar [-]
                        - jvmRuntimeElements-published          : <ROOT>/app/build/libs/app-jvm.jar [-]
                        - jvmSourcesElements          : <ROOT>/app/build/libs/app-jvm-sources.jar [-]
                        - jvmSourcesElements-published          : <ROOT>/app/build/libs/app-jvm-sources.jar [-]
                        jvmTestApi                    : <empty>
                        jvmTestApiDependenciesMetadata          : <empty>
                        jvmTestCompilationApi         : <empty>
                        jvmTestCompilationCompileOnly : <empty>
                        jvmTestCompilationImplementation        : <empty>
                        jvmTestCompilationRuntimeOnly : <empty>
                        jvmTestCompileClasspath       : <empty>
                        jvmTestCompileOnly            : <empty>
                        jvmTestCompileOnlyDependenciesMetadata  : <empty>
                        jvmTestImplementation         : <empty>
                        jvmTestImplementationDependenciesMetadata         : <empty>
                        jvmTestIntransitiveDependenciesMetadata : <empty>
                        jvmTestResolvableDependenciesMetadata   : <empty>
                        jvmTestRuntimeClasspath       : <empty>
                        jvmTestRuntimeOnly            : <empty>
                        kotlinBuildToolsApiClasspath  : <empty>
                        kotlinCompilerClasspath       : <empty>
                        kotlinCompilerPluginClasspath : <empty>
                        kotlinCompilerPluginClasspathAndroidDebug         : <empty>
                        kotlinCompilerPluginClasspathAndroidDebugAndroidTest        : <empty>
                        kotlinCompilerPluginClasspathAndroidDebugUnitTest : <empty>
                        kotlinCompilerPluginClasspathAndroidRelease       : <empty>
                        kotlinCompilerPluginClasspathAndroidReleaseUnitTest         : <empty>
                        kotlinCompilerPluginClasspathJvmMain    : <empty>
                        kotlinCompilerPluginClasspathJvmTest    : <empty>
                        kotlinCompilerPluginClasspathMetadataCommonMain   : <empty>
                        kotlinCompilerPluginClasspathMetadataMain         : <empty>
                        kotlinKlibCommonizerClasspath : <empty>
                        kotlinNativeCompilerPluginClasspath     : <empty>
                        kotlinScriptDef               : <empty>
                        kotlinScriptDefExtensions     : <empty>
                        lintChecks                    : <empty>
                        lintPublish                   : <empty>
                        - metadataApiElements         : <ROOT>/app/build/libs/app-metadata.jar [-]
                        metadataCommonMainCompilationApi        : <empty>
                        metadataCommonMainCompilationCompileOnly          : <empty>
                        metadataCommonMainCompilationImplementation       : <empty>
                        metadataCommonMainCompilationRuntimeOnly          : <empty>
                        metadataCommonMainCompileClasspath      : <empty>
                        metadataCompilationApi        : <empty>
                        metadataCompilationCompileOnly          : <empty>
                        metadataCompilationImplementation       : <empty>
                        metadataCompilationRuntimeOnly          : <empty>
                        metadataCompileClasspath      : <empty>
                        - metadataSourcesElements     : <ROOT>/app/build/libs/app-kotlin-sources.jar [-]
                        releaseAnnotationProcessor    : <empty>
                        releaseAnnotationProcessorClasspath     : <empty>
                        releaseApi                    : <empty>
                        releaseApiElements            : <empty>
                        releaseCompileClasspath       : <empty>
                        releaseCompileOnly            : <empty>
                        releaseCompileOnlyApi         : <empty>
                        releaseImplementation         : <empty>
                        releaseReverseMetadataValues  : <empty>
                        releaseRuntimeClasspath       : <empty>
                        releaseRuntimeElements        : <empty>
                        releaseRuntimeOnly            : <empty>
                        releaseUnitTestAnnotationProcessorClasspath       : <empty>
                        releaseUnitTestCompileClasspath         : <empty>
                        releaseUnitTestRuntimeClasspath         : <empty>
                        releaseWearApp                : <empty>
                        releaseWearBundling           : <empty>
                        runtimeOnly                   : <empty>
                        testAnnotationProcessor       : <empty>
                        testCompileOnly               : <empty>
                        testDebugAnnotationProcessor  : <empty>
                        testDebugCompileOnly          : <empty>
                        testDebugImplementation       : <empty>
                        testDebugRuntimeOnly          : <empty>
                        testDebugWearApp              : <empty>
                        testFixturesAnnotationProcessor         : <empty>
                        testFixturesApi               : <empty>
                        testFixturesCompileOnly       : <empty>
                        testFixturesCompileOnlyApi    : <empty>
                        testFixturesDebugAnnotationProcessor    : <empty>
                        testFixturesDebugApi          : <empty>
                        testFixturesDebugCompileOnly  : <empty>
                        testFixturesDebugCompileOnlyApi         : <empty>
                        testFixturesDebugImplementation         : <empty>
                        testFixturesDebugRuntimeOnly  : <empty>
                        testFixturesDebugWearApp      : <empty>
                        testFixturesImplementation    : <empty>
                        testFixturesReleaseAnnotationProcessor  : <empty>
                        testFixturesReleaseApi        : <empty>
                        testFixturesReleaseCompileOnly          : <empty>
                        testFixturesReleaseCompileOnlyApi       : <empty>
                        testFixturesReleaseImplementation       : <empty>
                        testFixturesReleaseRuntimeOnly          : <empty>
                        testFixturesReleaseWearApp    : <empty>
                        testFixturesRuntimeOnly       : <empty>
                        testFixturesWearApp           : <empty>
                        testImplementation            : <empty>
                        testKotlinScriptDef           : <empty>
                        testKotlinScriptDefExtensions : <empty>
                        testReleaseAnnotationProcessor          : <empty>
                        testReleaseCompileOnly        : <empty>
                        testReleaseImplementation     : <empty>
                        testReleaseRuntimeOnly        : <empty>
                        testReleaseWearApp            : <empty>
                        testRuntimeOnly               : <empty>
                        testWearApp                   : <empty>
                        wearApp                       : <empty>
                    - additionalArtifacts         : <ROOT>/app/build/libs/app-metadata.jar [-]
                    - additionalArtifacts         : <ROOT>/app/build/libs/app-jvm.jar [-]
                taskModel                     : DefaultGradleTaskModel
                    tasks
                        jvmTest                       : jvmTest (DefaultExternalTask)
                            qName                         : :app:jvmTest
                        testDebugUnitTest             : testDebugUnitTest (DefaultExternalTask)
                            qName                         : :app:testDebugUnitTest
                        testReleaseUnitTest           : testReleaseUnitTest (DefaultExternalTask)
                            qName                         : :app:testReleaseUnitTest
            module2                       : :module2 (DefaultExternalProject)
                path                          : :module2 [-]
                identityPath                  : :module2 [-]
                name                          : module2
                qName                         : :module2
                group                         : kotlinMultiPlatform
                version                       : unspecified
                projectDir                    : <ROOT>/module2
                buildDir                      : <ROOT>/module2/build [-]
                buildFile                     : <ROOT>/module2/build.gradle
                externalSystemId              : GRADLE
                sourceSetModel                : DefaultGradleSourceSetModel
                    sourceCompatibility           : <PROJECT_JDK_FEATURE_LEVEL>
                    targetCompatibility           : <PROJECT_JDK_FEATURE_LEVEL>
                    - taskArtifacts               : <ROOT>/module2/build/libs/module2-metadata.jar [-]
                    - taskArtifacts               : <ROOT>/module2/build/libs/module2-jvm.jar [-]
                    configurationArtifacts
                        _internal-unified-test-platform-android-device-provider-ddmlib        : <empty>
                        _internal-unified-test-platform-android-device-provider-gradle        : <empty>
                        _internal-unified-test-platform-android-driver-instrumentation        : <empty>
                        _internal-unified-test-platform-android-test-plugin         : <empty>
                        _internal-unified-test-platform-android-test-plugin-host-additional-test-output : <empty>
                        _internal-unified-test-platform-android-test-plugin-host-apk-installer          : <empty>
                        _internal-unified-test-platform-android-test-plugin-host-coverage     : <empty>
                        _internal-unified-test-platform-android-test-plugin-host-device-info  : <empty>
                        _internal-unified-test-platform-android-test-plugin-host-emulator-control       : <empty>
                        _internal-unified-test-platform-android-test-plugin-host-logcat       : <empty>
                        _internal-unified-test-platform-android-test-plugin-result-listener-gradle      : <empty>
                        _internal-unified-test-platform-core    : <empty>
                        _internal-unified-test-platform-launcher          : <empty>
                        allInstrumentedTestSourceSetsCompileDependenciesMetadata    : <empty>
                        allSourceSetsCompileDependenciesMetadata          : <empty>
                        allTestSourceSetsCompileDependenciesMetadata      : <empty>
                        androidApis                   : <empty>
                        androidDebugAndroidTestCompilationApi   : <empty>
                        androidDebugAndroidTestCompilationCompileOnly     : <empty>
                        androidDebugAndroidTestCompilationImplementation  : <empty>
                        androidDebugAndroidTestCompilationRuntimeOnly     : <empty>
                        androidDebugAndroidTestCompileClasspath : <empty>
                        androidDebugAndroidTestRuntimeClasspath : <empty>
                        androidDebugApi               : <empty>
                        androidDebugApiDependenciesMetadata     : <empty>
                        - androidDebugArchives        : <ROOT>/module2/build/outputs/aar/module2-debug.aar [-]
                        androidDebugCompilationApi    : <empty>
                        androidDebugCompilationCompileOnly      : <empty>
                        androidDebugCompilationImplementation   : <empty>
                        androidDebugCompilationRuntimeOnly      : <empty>
                        androidDebugCompileClasspath  : <empty>
                        androidDebugCompileOnly       : <empty>
                        androidDebugCompileOnlyDependenciesMetadata       : <empty>
                        androidDebugImplementation    : <empty>
                        androidDebugImplementationDependenciesMetadata    : <empty>
                        androidDebugIntransitiveDependenciesMetadata      : <empty>
                        androidDebugResolvableDependenciesMetadata        : <empty>
                        androidDebugRuntimeClasspath  : <empty>
                        androidDebugRuntimeOnly       : <empty>
                        androidDebugUnitTestCompilationApi      : <empty>
                        androidDebugUnitTestCompilationCompileOnly        : <empty>
                        androidDebugUnitTestCompilationImplementation     : <empty>
                        androidDebugUnitTestCompilationRuntimeOnly        : <empty>
                        androidDebugUnitTestCompileClasspath    : <empty>
                        androidDebugUnitTestRuntimeClasspath    : <empty>
                        androidInstrumentedTestApi    : <empty>
                        androidInstrumentedTestApiDependenciesMetadata    : <empty>
                        androidInstrumentedTestCompileOnly      : <empty>
                        androidInstrumentedTestCompileOnlyDependenciesMetadata      : <empty>
                        androidInstrumentedTestDebugApi         : <empty>
                        androidInstrumentedTestDebugApiDependenciesMetadata         : <empty>
                        androidInstrumentedTestDebugCompileOnly : <empty>
                        androidInstrumentedTestDebugCompileOnlyDependenciesMetadata : <empty>
                        androidInstrumentedTestDebugImplementation        : <empty>
                        androidInstrumentedTestDebugImplementationDependenciesMetadata        : <empty>
                        androidInstrumentedTestDebugIntransitiveDependenciesMetadata          : <empty>
                        androidInstrumentedTestDebugResolvableDependenciesMetadata  : <empty>
                        androidInstrumentedTestDebugRuntimeOnly : <empty>
                        androidInstrumentedTestImplementation   : <empty>
                        androidInstrumentedTestImplementationDependenciesMetadata   : <empty>
                        androidInstrumentedTestIntransitiveDependenciesMetadata     : <empty>
                        androidInstrumentedTestResolvableDependenciesMetadata       : <empty>
                        androidInstrumentedTestRuntimeOnly      : <empty>
                        androidJdkImage               : <empty>
                        androidMainApi                : <empty>
                        androidMainApiDependenciesMetadata      : <empty>
                        androidMainCompileOnly        : <empty>
                        androidMainCompileOnlyDependenciesMetadata        : <empty>
                        androidMainImplementation     : <empty>
                        androidMainImplementationDependenciesMetadata     : <empty>
                        androidMainIntransitiveDependenciesMetadata       : <empty>
                        androidMainResolvableDependenciesMetadata         : <empty>
                        androidMainRuntimeOnly        : <empty>
                        androidReleaseApi             : <empty>
                        androidReleaseApiDependenciesMetadata   : <empty>
                        - androidReleaseArchives      : <ROOT>/module2/build/outputs/aar/module2-release.aar [-]
                        androidReleaseCompilationApi  : <empty>
                        androidReleaseCompilationCompileOnly    : <empty>
                        androidReleaseCompilationImplementation : <empty>
                        androidReleaseCompilationRuntimeOnly    : <empty>
                        androidReleaseCompileClasspath          : <empty>
                        androidReleaseCompileOnly     : <empty>
                        androidReleaseCompileOnlyDependenciesMetadata     : <empty>
                        androidReleaseImplementation  : <empty>
                        androidReleaseImplementationDependenciesMetadata  : <empty>
                        androidReleaseIntransitiveDependenciesMetadata    : <empty>
                        androidReleaseResolvableDependenciesMetadata      : <empty>
                        androidReleaseRuntimeClasspath          : <empty>
                        androidReleaseRuntimeOnly     : <empty>
                        androidReleaseUnitTestCompilationApi    : <empty>
                        androidReleaseUnitTestCompilationCompileOnly      : <empty>
                        androidReleaseUnitTestCompilationImplementation   : <empty>
                        androidReleaseUnitTestCompilationRuntimeOnly      : <empty>
                        androidReleaseUnitTestCompileClasspath  : <empty>
                        androidReleaseUnitTestRuntimeClasspath  : <empty>
                        androidTestAnnotationProcessor          : <empty>
                        androidTestCompileOnly        : <empty>
                        androidTestDebugAnnotationProcessor     : <empty>
                        androidTestDebugCompileOnly   : <empty>
                        androidTestDebugImplementation          : <empty>
                        androidTestDebugRuntimeOnly   : <empty>
                        androidTestDebugWearApp       : <empty>
                        androidTestImplementation     : <empty>
                        androidTestReleaseAnnotationProcessor   : <empty>
                        androidTestReleaseCompileOnly : <empty>
                        androidTestReleaseImplementation        : <empty>
                        androidTestReleaseRuntimeOnly : <empty>
                        androidTestReleaseWearApp     : <empty>
                        androidTestRuntimeOnly        : <empty>
                        androidTestUtil               : <empty>
                        androidTestWearApp            : <empty>
                        androidUnitTestApi            : <empty>
                        androidUnitTestApiDependenciesMetadata  : <empty>
                        androidUnitTestCompileOnly    : <empty>
                        androidUnitTestCompileOnlyDependenciesMetadata    : <empty>
                        androidUnitTestDebugApi       : <empty>
                        androidUnitTestDebugApiDependenciesMetadata       : <empty>
                        androidUnitTestDebugCompileOnly         : <empty>
                        androidUnitTestDebugCompileOnlyDependenciesMetadata         : <empty>
                        androidUnitTestDebugImplementation      : <empty>
                        androidUnitTestDebugImplementationDependenciesMetadata      : <empty>
                        androidUnitTestDebugIntransitiveDependenciesMetadata        : <empty>
                        androidUnitTestDebugResolvableDependenciesMetadata          : <empty>
                        androidUnitTestDebugRuntimeOnly         : <empty>
                        androidUnitTestImplementation : <empty>
                        androidUnitTestImplementationDependenciesMetadata : <empty>
                        androidUnitTestIntransitiveDependenciesMetadata   : <empty>
                        androidUnitTestReleaseApi     : <empty>
                        androidUnitTestReleaseApiDependenciesMetadata     : <empty>
                        androidUnitTestReleaseCompileOnly       : <empty>
                        androidUnitTestReleaseCompileOnlyDependenciesMetadata       : <empty>
                        androidUnitTestReleaseImplementation    : <empty>
                        androidUnitTestReleaseImplementationDependenciesMetadata    : <empty>
                        androidUnitTestReleaseIntransitiveDependenciesMetadata      : <empty>
                        androidUnitTestReleaseResolvableDependenciesMetadata        : <empty>
                        androidUnitTestReleaseRuntimeOnly       : <empty>
                        androidUnitTestResolvableDependenciesMetadata     : <empty>
                        androidUnitTestRuntimeOnly    : <empty>
                        annotationProcessor           : <empty>
                        api                           : <empty>
                        - archives                    : <ROOT>/module2/build/libs/module2-jvm.jar [-]
                        - archives                    : <ROOT>/module2/build/libs/module2-metadata.jar [-]
                        commonMainApi                 : <empty>
                        commonMainApiDependenciesMetadata       : <empty>
                        commonMainCompileOnly         : <empty>
                        commonMainCompileOnlyDependenciesMetadata         : <empty>
                        commonMainImplementation      : <empty>
                        commonMainImplementationDependenciesMetadata      : <empty>
                        commonMainIntransitiveDependenciesMetadata        : <empty>
                        commonMainResolvableDependenciesMetadata          : <empty>
                        commonMainRuntimeOnly         : <empty>
                        commonTestApi                 : <empty>
                        commonTestApiDependenciesMetadata       : <empty>
                        commonTestCompileOnly         : <empty>
                        commonTestCompileOnlyDependenciesMetadata         : <empty>
                        commonTestImplementation      : <empty>
                        commonTestImplementationDependenciesMetadata      : <empty>
                        commonTestIntransitiveDependenciesMetadata        : <empty>
                        commonTestResolvableDependenciesMetadata          : <empty>
                        commonTestRuntimeOnly         : <empty>
                        compileOnly                   : <empty>
                        compileOnlyApi                : <empty>
                        coreLibraryDesugaring         : <empty>
                        debugAndroidTestAnnotationProcessorClasspath      : <empty>
                        debugAndroidTestCompileClasspath        : <empty>
                        debugAndroidTestRuntimeClasspath        : <empty>
                        debugAnnotationProcessor      : <empty>
                        debugAnnotationProcessorClasspath       : <empty>
                        debugApi                      : <empty>
                        debugApiElements              : <empty>
                        - debugApiElements-published  : <ROOT>/module2/build/outputs/aar/module2-debug.aar [-]
                        debugCompileClasspath         : <empty>
                        debugCompileOnly              : <empty>
                        debugCompileOnlyApi           : <empty>
                        debugImplementation           : <empty>
                        debugRuntimeClasspath         : <empty>
                        debugRuntimeElements          : <empty>
                        - debugRuntimeElements-published        : <ROOT>/module2/build/outputs/aar/module2-debug.aar [-]
                        debugRuntimeOnly              : <empty>
                        - debugSourcesElements        : <ROOT>/module2/build/libs/module2-android-debug-sources.jar [-]
                        - debugSourcesElements-published        : <ROOT>/module2/build/libs/module2-android-debug-sources.jar [-]
                        debugUnitTestAnnotationProcessorClasspath         : <empty>
                        debugUnitTestCompileClasspath : <empty>
                        debugUnitTestRuntimeClasspath : <empty>
                        debugWearApp                  : <empty>
                        default                       : <empty>
                        implementation                : <empty>
                        jvmAndAndroidApi              : <empty>
                        jvmAndAndroidApiDependenciesMetadata    : <empty>
                        jvmAndAndroidCompileOnly      : <empty>
                        jvmAndAndroidCompileOnlyDependenciesMetadata      : <empty>
                        jvmAndAndroidImplementation   : <empty>
                        jvmAndAndroidImplementationDependenciesMetadata   : <empty>
                        jvmAndAndroidIntransitiveDependenciesMetadata     : <empty>
                        jvmAndAndroidResolvableDependenciesMetadata       : <empty>
                        jvmAndAndroidRuntimeOnly      : <empty>
                        - jvmApiElements              : <ROOT>/module2/build/libs/module2-jvm.jar [-]
                        - jvmApiElements-published    : <ROOT>/module2/build/libs/module2-jvm.jar [-]
                        jvmCompilationApi             : <empty>
                        jvmCompilationCompileOnly     : <empty>
                        jvmCompilationImplementation  : <empty>
                        jvmCompilationRuntimeOnly     : <empty>
                        jvmCompileClasspath           : <empty>
                        jvmMainApi                    : <empty>
                        jvmMainApiDependenciesMetadata          : <empty>
                        jvmMainCompileOnly            : <empty>
                        jvmMainCompileOnlyDependenciesMetadata  : <empty>
                        jvmMainImplementation         : <empty>
                        jvmMainImplementationDependenciesMetadata         : <empty>
                        jvmMainIntransitiveDependenciesMetadata : <empty>
                        jvmMainResolvableDependenciesMetadata   : <empty>
                        jvmMainRuntimeOnly            : <empty>
                        jvmRuntimeClasspath           : <empty>
                        - jvmRuntimeElements          : <ROOT>/module2/build/libs/module2-jvm.jar [-]
                        - jvmRuntimeElements-published          : <ROOT>/module2/build/libs/module2-jvm.jar [-]
                        - jvmSourcesElements          : <ROOT>/module2/build/libs/module2-jvm-sources.jar [-]
                        - jvmSourcesElements-published          : <ROOT>/module2/build/libs/module2-jvm-sources.jar [-]
                        jvmTestApi                    : <empty>
                        jvmTestApiDependenciesMetadata          : <empty>
                        jvmTestCompilationApi         : <empty>
                        jvmTestCompilationCompileOnly : <empty>
                        jvmTestCompilationImplementation        : <empty>
                        jvmTestCompilationRuntimeOnly : <empty>
                        jvmTestCompileClasspath       : <empty>
                        jvmTestCompileOnly            : <empty>
                        jvmTestCompileOnlyDependenciesMetadata  : <empty>
                        jvmTestImplementation         : <empty>
                        jvmTestImplementationDependenciesMetadata         : <empty>
                        jvmTestIntransitiveDependenciesMetadata : <empty>
                        jvmTestResolvableDependenciesMetadata   : <empty>
                        jvmTestRuntimeClasspath       : <empty>
                        jvmTestRuntimeOnly            : <empty>
                        kotlinBuildToolsApiClasspath  : <empty>
                        kotlinCompilerClasspath       : <empty>
                        kotlinCompilerPluginClasspath : <empty>
                        kotlinCompilerPluginClasspathAndroidDebug         : <empty>
                        kotlinCompilerPluginClasspathAndroidDebugAndroidTest        : <empty>
                        kotlinCompilerPluginClasspathAndroidDebugUnitTest : <empty>
                        kotlinCompilerPluginClasspathAndroidRelease       : <empty>
                        kotlinCompilerPluginClasspathAndroidReleaseUnitTest         : <empty>
                        kotlinCompilerPluginClasspathJvmMain    : <empty>
                        kotlinCompilerPluginClasspathJvmTest    : <empty>
                        kotlinCompilerPluginClasspathMetadataCommonMain   : <empty>
                        kotlinCompilerPluginClasspathMetadataJvmAndAndroid          : <empty>
                        kotlinCompilerPluginClasspathMetadataMain         : <empty>
                        kotlinKlibCommonizerClasspath : <empty>
                        kotlinNativeCompilerPluginClasspath     : <empty>
                        kotlinScriptDef               : <empty>
                        kotlinScriptDefExtensions     : <empty>
                        lintChecks                    : <empty>
                        lintPublish                   : <empty>
                        - metadataApiElements         : <ROOT>/module2/build/libs/module2-metadata.jar [-]
                        metadataCommonMainCompilationApi        : <empty>
                        metadataCommonMainCompilationCompileOnly          : <empty>
                        metadataCommonMainCompilationImplementation       : <empty>
                        metadataCommonMainCompilationRuntimeOnly          : <empty>
                        metadataCommonMainCompileClasspath      : <empty>
                        metadataCompilationApi        : <empty>
                        metadataCompilationCompileOnly          : <empty>
                        metadataCompilationImplementation       : <empty>
                        metadataCompilationRuntimeOnly          : <empty>
                        metadataCompileClasspath      : <empty>
                        metadataJvmAndAndroidCompilationApi     : <empty>
                        metadataJvmAndAndroidCompilationCompileOnly       : <empty>
                        metadataJvmAndAndroidCompilationImplementation    : <empty>
                        metadataJvmAndAndroidCompilationRuntimeOnly       : <empty>
                        metadataJvmAndAndroidCompileClasspath   : <empty>
                        - metadataSourcesElements     : <ROOT>/module2/build/libs/module2-kotlin-sources.jar [-]
                        releaseAnnotationProcessor    : <empty>
                        releaseAnnotationProcessorClasspath     : <empty>
                        releaseApi                    : <empty>
                        releaseApiElements            : <empty>
                        - releaseApiElements-published          : <ROOT>/module2/build/outputs/aar/module2-release.aar [-]
                        releaseCompileClasspath       : <empty>
                        releaseCompileOnly            : <empty>
                        releaseCompileOnlyApi         : <empty>
                        releaseImplementation         : <empty>
                        releaseRuntimeClasspath       : <empty>
                        releaseRuntimeElements        : <empty>
                        - releaseRuntimeElements-published      : <ROOT>/module2/build/outputs/aar/module2-release.aar [-]
                        releaseRuntimeOnly            : <empty>
                        - releaseSourcesElements      : <ROOT>/module2/build/libs/module2-android-sources.jar [-]
                        - releaseSourcesElements-published      : <ROOT>/module2/build/libs/module2-android-sources.jar [-]
                        releaseUnitTestAnnotationProcessorClasspath       : <empty>
                        releaseUnitTestCompileClasspath         : <empty>
                        releaseUnitTestRuntimeClasspath         : <empty>
                        releaseWearApp                : <empty>
                        runtimeOnly                   : <empty>
                        testAnnotationProcessor       : <empty>
                        testCompileOnly               : <empty>
                        testDebugAnnotationProcessor  : <empty>
                        testDebugCompileOnly          : <empty>
                        testDebugImplementation       : <empty>
                        testDebugRuntimeOnly          : <empty>
                        testDebugWearApp              : <empty>
                        testFixturesAnnotationProcessor         : <empty>
                        testFixturesApi               : <empty>
                        testFixturesCompileOnly       : <empty>
                        testFixturesCompileOnlyApi    : <empty>
                        testFixturesDebugAnnotationProcessor    : <empty>
                        testFixturesDebugApi          : <empty>
                        testFixturesDebugCompileOnly  : <empty>
                        testFixturesDebugCompileOnlyApi         : <empty>
                        testFixturesDebugImplementation         : <empty>
                        testFixturesDebugRuntimeOnly  : <empty>
                        testFixturesDebugWearApp      : <empty>
                        testFixturesImplementation    : <empty>
                        testFixturesReleaseAnnotationProcessor  : <empty>
                        testFixturesReleaseApi        : <empty>
                        testFixturesReleaseCompileOnly          : <empty>
                        testFixturesReleaseCompileOnlyApi       : <empty>
                        testFixturesReleaseImplementation       : <empty>
                        testFixturesReleaseRuntimeOnly          : <empty>
                        testFixturesReleaseWearApp    : <empty>
                        testFixturesRuntimeOnly       : <empty>
                        testFixturesWearApp           : <empty>
                        testImplementation            : <empty>
                        testKotlinScriptDef           : <empty>
                        testKotlinScriptDefExtensions : <empty>
                        testReleaseAnnotationProcessor          : <empty>
                        testReleaseCompileOnly        : <empty>
                        testReleaseImplementation     : <empty>
                        testReleaseRuntimeOnly        : <empty>
                        testReleaseWearApp            : <empty>
                        testRuntimeOnly               : <empty>
                        testWearApp                   : <empty>
                        wearApp                       : <empty>
                    - additionalArtifacts         : <ROOT>/module2/build/libs/module2-metadata.jar [-]
                    - additionalArtifacts         : <ROOT>/module2/build/libs/module2-jvm.jar [-]
                taskModel                     : DefaultGradleTaskModel
                    tasks
                        jvmTest                       : jvmTest (DefaultExternalTask)
                            qName                         : :module2:jvmTest
                        testDebugUnitTest             : testDebugUnitTest (DefaultExternalTask)
                            qName                         : :module2:testDebugUnitTest
                        testReleaseUnitTest           : testReleaseUnitTest (DefaultExternalTask)
                            qName                         : :module2:testReleaseUnitTest
        sourceSetModel                : DefaultGradleSourceSetModel
        taskModel                     : DefaultGradleTaskModel
<<<<<<< HEAD
=======
            tasks
                jvmTest                       : jvmTest (DefaultExternalTask)
                    qName                         : :app:jvmTest
                testDebugUnitTest             : testDebugUnitTest (DefaultExternalTask)
                    qName                         : :app:testDebugUnitTest
                testReleaseUnitTest           : testReleaseUnitTest (DefaultExternalTask)
                    qName                         : :app:testReleaseUnitTest
>>>>>>> 8b7d83e8
MODULE                        : kotlinMultiPlatform.app
    GradleModuleModel
        agpVersion                    : <AGP_VERSION>
        gradlePath                    : :app
        gradleVersion                 : <GRADLE_VERSION>
        buildFile                     : <ROOT>/app/build.gradle
        buildFilePath                 : <ROOT>/app/build.gradle
        rootFolderPath                : <ROOT>
        hasSafeArgsJava               : false
        hasSafeArgsKotlin             : false
    CurrentVariantReportedVersions
        minSdk
            ApiLevel                      : 16
            ApiString                     : 16
        runtimeMinSdk
            ApiLevel                      : 16
            ApiString                     : 16
        targetSdk
            ApiLevel                      : 34
            ApiString                     : 34
    RootBuildId                   : <ROOT>
    BuildId                       : <ROOT>
    ProjectPath                   : :app
    ModelVersion                  : <AGP_VERSION>
    ProjectType                   : PROJECT_TYPE_APP
    CompileTarget                 : android-34
    BuildFolder                   : <ROOT>/app/build
    buildToolsVersion             : <CURRENT_BUILD_TOOLS_VERSION>
    IsBaseSplit                   : true
    GroupId                       : kotlinMultiPlatform
    Namespace                     : com.example.android.kotlin
    TestNamespace                 : com.example.android.kotlin.test
    AaptOptions
        NameSpacing                   : DISABLED
    LintOptions
        IsCheckTestSources            : false
        IsCheckDependencies           : false
        IsAbortOnError                : true
        IsAbsolutePaths               : true
        IsNoLines                     : false
        IsQuiet                       : false
        IsCheckAllWarnings            : false
        IsIgnoreWarnings              : false
        IsWarningsAsErrors            : false
        IsIgnoreTestSources           : false
        IsIgnoreTestFixturesSources   : false
        IsCheckGeneratedSources       : false
        IsCheckReleaseBuilds          : true
        IsExplainIssues               : true
        IsShowAll                     : false
        TextReport                    : false
        HtmlReport                    : true
        XmlReport                     : true
        SarifReport                   : false
    JavaCompileOptions
        Encoding                      : UTF-8
        SourceCompatibility           : 1.8
        TargetCompatibility           : 1.8
        IsCoreLibraryDesugaringEnabled          : false
    AgpFlags
        ApplicationRClassConstantIds  : false
        AestRClassConstantIds         : false
        TransitiveRClasses            : false
        UseAndroidX                   : false
        UsesCompose                   : false
        MlModelBindingEnabled         : false
        AndroidResourcesEnabled       : true
        DataBindingEnabled            : false
<<<<<<< HEAD
=======
        GenerateManifestClass         : false
>>>>>>> 8b7d83e8
    - basicVariant:               : debug
        applicationId                 : com.example.android.kotlin
        testApplicationId             : com.example.android.kotlin.test
        buildType                     : debug
    - basicVariant:               : release
        applicationId                 : com.example.android.kotlin
        buildType                     : release
    BootClassPath                 : <ANDROID_SDK>/platforms/android-34/android.jar
    ViewBindingOptions
        Enabled                       : false
    DependenciesInfo
        IncludeInApk                  : true
        IncludeInBundle               : true
    DefaultConfig
        ProductFlavor
            Name                          : main
            ApplicationId                 : com.example.android.kotlin
            VersionCode                   : 1
            VersionName                   : 1.0
            TestInstrumentationRunner     : android.support.test.runner.AndroidJUnitRunner
            MinSdkVersion
                ApiLevel                      : 16
                ApiString                     : 16
            TargetSdkVersion
                ApiLevel                      : 34
                ApiString                     : 34
            VectorDrawables
                UseSupportLibrary             : false
        SourceProvider
            Name                          : main
            Manifest                      : <ROOT>/app/src/androidMain/AndroidManifest.xml [-]
            JavaDirectories               : <ROOT>/app/src/main/java
            KotlinDirectories             : <ROOT>/app/src/androidMain/kotlin [-]
            KotlinDirectories             : <ROOT>/app/src/main/java
            KotlinDirectories             : <ROOT>/app/src/main/kotlin [-]
            ResourcesDirectories          : <ROOT>/app/src/main/resources [-]
            ResourcesDirectories          : <ROOT>/app/src/androidMain/resources [-]
            ResDirectories                : <ROOT>/app/src/main/res [-]
            ResDirectories                : <ROOT>/app/src/androidMain/res [-]
            AssetsDirectories             : <ROOT>/app/src/main/assets [-]
            AssetsDirectories             : <ROOT>/app/src/androidMain/assets [-]
            JniLibsDirectories            : <ROOT>/app/src/main/jniLibs [-]
            JniLibsDirectories            : <ROOT>/app/src/androidMain/jniLibs [-]
            ShadersDirectories            : <ROOT>/app/src/main/shaders [-]
            ShadersDirectories            : <ROOT>/app/src/androidMain/shaders [-]
            BaselineProfileDirectories    : <ROOT>/app/src/main/baselineProfiles [-]
        ExtraSourceProviders
            ExtraSourceProvider
                ArtifactName                  : _android_test_
                SourceProvider
                    Name                          : androidTest
                    Manifest                      : <ROOT>/app/src/androidInstrumentedTest/AndroidManifest.xml [-]
                    JavaDirectories               : <ROOT>/app/src/androidTest/java
                    KotlinDirectories             : <ROOT>/app/src/androidInstrumentedTest/kotlin [-]
                    KotlinDirectories             : <ROOT>/app/src/androidTest/java
                    KotlinDirectories             : <ROOT>/app/src/androidTest/kotlin [-]
                    ResourcesDirectories          : <ROOT>/app/src/androidTest/resources [-]
                    ResourcesDirectories          : <ROOT>/app/src/androidInstrumentedTest/resources [-]
                    ResDirectories                : <ROOT>/app/src/androidTest/res [-]
                    ResDirectories                : <ROOT>/app/src/androidInstrumentedTest/res [-]
                    AssetsDirectories             : <ROOT>/app/src/androidTest/assets [-]
                    AssetsDirectories             : <ROOT>/app/src/androidInstrumentedTest/assets [-]
                    JniLibsDirectories            : <ROOT>/app/src/androidTest/jniLibs [-]
                    JniLibsDirectories            : <ROOT>/app/src/androidInstrumentedTest/jniLibs [-]
                    ShadersDirectories            : <ROOT>/app/src/androidTest/shaders [-]
                    ShadersDirectories            : <ROOT>/app/src/androidInstrumentedTest/shaders [-]
                    BaselineProfileDirectories    : <ROOT>/app/src/androidTest/baselineProfiles [-]
            ExtraSourceProvider
                ArtifactName                  : _unit_test_
                SourceProvider
                    Name                          : test
                    Manifest                      : <ROOT>/app/src/androidUnitTest/AndroidManifest.xml [-]
                    JavaDirectories               : <ROOT>/app/src/test/java
                    KotlinDirectories             : <ROOT>/app/src/androidUnitTest/kotlin [-]
                    KotlinDirectories             : <ROOT>/app/src/test/java
                    KotlinDirectories             : <ROOT>/app/src/test/kotlin [-]
                    ResourcesDirectories          : <ROOT>/app/src/test/resources [-]
                    ResourcesDirectories          : <ROOT>/app/src/androidUnitTest/resources [-]
                    ResDirectories                : <ROOT>/app/src/test/res [-]
                    ResDirectories                : <ROOT>/app/src/androidUnitTest/res [-]
                    AssetsDirectories             : <ROOT>/app/src/test/assets [-]
                    AssetsDirectories             : <ROOT>/app/src/androidUnitTest/assets [-]
                    JniLibsDirectories            : <ROOT>/app/src/test/jniLibs [-]
                    JniLibsDirectories            : <ROOT>/app/src/androidUnitTest/jniLibs [-]
                    ShadersDirectories            : <ROOT>/app/src/test/shaders [-]
                    ShadersDirectories            : <ROOT>/app/src/androidUnitTest/shaders [-]
                    BaselineProfileDirectories    : <ROOT>/app/src/test/baselineProfiles [-]
    BuildTypes
        BuildType
            Name                          : debug
            IsDebuggable                  : true
            IsJniDebuggable               : false
            IsPseudoLocalesEnabled        : false
            IsRenderscriptDebuggable      : false
            RenderscriptOptimLevel        : 3
            IsMinifyEnabled               : false
            IsZipAlignEnabled             : true
        SourceProvider
            Name                          : debug
            Manifest                      : <ROOT>/app/src/androidDebug/AndroidManifest.xml [-]
            JavaDirectories               : <ROOT>/app/src/debug/java [-]
            KotlinDirectories             : <ROOT>/app/src/androidDebug/kotlin [-]
            KotlinDirectories             : <ROOT>/app/src/debug/java [-]
            KotlinDirectories             : <ROOT>/app/src/debug/kotlin [-]
            ResourcesDirectories          : <ROOT>/app/src/debug/resources [-]
            ResourcesDirectories          : <ROOT>/app/src/androidDebug/resources [-]
            ResDirectories                : <ROOT>/app/src/debug/res [-]
            ResDirectories                : <ROOT>/app/src/androidDebug/res [-]
            AssetsDirectories             : <ROOT>/app/src/debug/assets [-]
            AssetsDirectories             : <ROOT>/app/src/androidDebug/assets [-]
            JniLibsDirectories            : <ROOT>/app/src/debug/jniLibs [-]
            JniLibsDirectories            : <ROOT>/app/src/androidDebug/jniLibs [-]
            ShadersDirectories            : <ROOT>/app/src/debug/shaders [-]
            ShadersDirectories            : <ROOT>/app/src/androidDebug/shaders [-]
            BaselineProfileDirectories    : <ROOT>/app/src/debug/baselineProfiles [-]
        ExtraSourceProviders
            ExtraSourceProvider
                ArtifactName                  : _android_test_
                SourceProvider
                    Name                          : androidTestDebug
                    Manifest                      : <ROOT>/app/src/androidInstrumentedTestDebug/AndroidManifest.xml [-]
                    JavaDirectories               : <ROOT>/app/src/androidTestDebug/java [-]
                    KotlinDirectories             : <ROOT>/app/src/androidInstrumentedTestDebug/kotlin [-]
                    KotlinDirectories             : <ROOT>/app/src/androidTestDebug/java [-]
                    KotlinDirectories             : <ROOT>/app/src/androidTestDebug/kotlin [-]
                    ResourcesDirectories          : <ROOT>/app/src/androidTestDebug/resources [-]
                    ResourcesDirectories          : <ROOT>/app/src/androidInstrumentedTestDebug/resources [-]
                    ResDirectories                : <ROOT>/app/src/androidTestDebug/res [-]
                    ResDirectories                : <ROOT>/app/src/androidInstrumentedTestDebug/res [-]
                    AssetsDirectories             : <ROOT>/app/src/androidTestDebug/assets [-]
                    AssetsDirectories             : <ROOT>/app/src/androidInstrumentedTestDebug/assets [-]
                    JniLibsDirectories            : <ROOT>/app/src/androidTestDebug/jniLibs [-]
                    JniLibsDirectories            : <ROOT>/app/src/androidInstrumentedTestDebug/jniLibs [-]
                    ShadersDirectories            : <ROOT>/app/src/androidTestDebug/shaders [-]
                    ShadersDirectories            : <ROOT>/app/src/androidInstrumentedTestDebug/shaders [-]
                    BaselineProfileDirectories    : <ROOT>/app/src/androidTestDebug/baselineProfiles [-]
        ExtraSourceProviders
            ExtraSourceProvider
                ArtifactName                  : _unit_test_
                SourceProvider
                    Name                          : testDebug
                    Manifest                      : <ROOT>/app/src/androidUnitTestDebug/AndroidManifest.xml [-]
                    JavaDirectories               : <ROOT>/app/src/testDebug/java [-]
                    KotlinDirectories             : <ROOT>/app/src/androidUnitTestDebug/kotlin [-]
                    KotlinDirectories             : <ROOT>/app/src/testDebug/java [-]
                    KotlinDirectories             : <ROOT>/app/src/testDebug/kotlin [-]
                    ResourcesDirectories          : <ROOT>/app/src/testDebug/resources [-]
                    ResourcesDirectories          : <ROOT>/app/src/androidUnitTestDebug/resources [-]
                    ResDirectories                : <ROOT>/app/src/testDebug/res [-]
                    ResDirectories                : <ROOT>/app/src/androidUnitTestDebug/res [-]
                    AssetsDirectories             : <ROOT>/app/src/testDebug/assets [-]
                    AssetsDirectories             : <ROOT>/app/src/androidUnitTestDebug/assets [-]
                    JniLibsDirectories            : <ROOT>/app/src/testDebug/jniLibs [-]
                    JniLibsDirectories            : <ROOT>/app/src/androidUnitTestDebug/jniLibs [-]
                    ShadersDirectories            : <ROOT>/app/src/testDebug/shaders [-]
                    ShadersDirectories            : <ROOT>/app/src/androidUnitTestDebug/shaders [-]
                    BaselineProfileDirectories    : <ROOT>/app/src/testDebug/baselineProfiles [-]
        BuildType
            Name                          : release
            IsDebuggable                  : false
            IsJniDebuggable               : false
            IsPseudoLocalesEnabled        : false
            IsRenderscriptDebuggable      : false
            RenderscriptOptimLevel        : 3
            IsMinifyEnabled               : false
            IsZipAlignEnabled             : true
        SourceProvider
            Name                          : release
            Manifest                      : <ROOT>/app/src/androidRelease/AndroidManifest.xml [-]
            JavaDirectories               : <ROOT>/app/src/release/java [-]
            KotlinDirectories             : <ROOT>/app/src/androidRelease/kotlin [-]
            KotlinDirectories             : <ROOT>/app/src/release/java [-]
            KotlinDirectories             : <ROOT>/app/src/release/kotlin [-]
            ResourcesDirectories          : <ROOT>/app/src/release/resources [-]
            ResourcesDirectories          : <ROOT>/app/src/androidRelease/resources [-]
            ResDirectories                : <ROOT>/app/src/release/res [-]
            ResDirectories                : <ROOT>/app/src/androidRelease/res [-]
            AssetsDirectories             : <ROOT>/app/src/release/assets [-]
            AssetsDirectories             : <ROOT>/app/src/androidRelease/assets [-]
            JniLibsDirectories            : <ROOT>/app/src/release/jniLibs [-]
            JniLibsDirectories            : <ROOT>/app/src/androidRelease/jniLibs [-]
            ShadersDirectories            : <ROOT>/app/src/release/shaders [-]
            ShadersDirectories            : <ROOT>/app/src/androidRelease/shaders [-]
            BaselineProfileDirectories    : <ROOT>/app/src/release/baselineProfiles [-]
        ExtraSourceProviders
            ExtraSourceProvider
                ArtifactName                  : _unit_test_
                SourceProvider
                    Name                          : testRelease
                    Manifest                      : <ROOT>/app/src/androidUnitTestRelease/AndroidManifest.xml [-]
                    JavaDirectories               : <ROOT>/app/src/testRelease/java [-]
                    KotlinDirectories             : <ROOT>/app/src/androidUnitTestRelease/kotlin [-]
                    KotlinDirectories             : <ROOT>/app/src/testRelease/java [-]
                    KotlinDirectories             : <ROOT>/app/src/testRelease/kotlin [-]
                    ResourcesDirectories          : <ROOT>/app/src/testRelease/resources [-]
                    ResourcesDirectories          : <ROOT>/app/src/androidUnitTestRelease/resources [-]
                    ResDirectories                : <ROOT>/app/src/testRelease/res [-]
                    ResDirectories                : <ROOT>/app/src/androidUnitTestRelease/res [-]
                    AssetsDirectories             : <ROOT>/app/src/testRelease/assets [-]
                    AssetsDirectories             : <ROOT>/app/src/androidUnitTestRelease/assets [-]
                    JniLibsDirectories            : <ROOT>/app/src/testRelease/jniLibs [-]
                    JniLibsDirectories            : <ROOT>/app/src/androidUnitTestRelease/jniLibs [-]
                    ShadersDirectories            : <ROOT>/app/src/testRelease/shaders [-]
                    ShadersDirectories            : <ROOT>/app/src/androidUnitTestRelease/shaders [-]
                    BaselineProfileDirectories    : <ROOT>/app/src/testRelease/baselineProfiles [-]
    SigningConfigs
        SigningConfig
            Name                          : debug
            StoreFile                     : debug.keystore
            StorePassword                 : android
            KeyAlias                      : AndroidDebugKey
    VariantBuildInformation
        VariantBuildInformation
            VariantName                   : debug
            BuildTasksAndOutputInformation
                AssembleTaskName              : assembleDebug
                AssembleTaskOutputListingFile : <ROOT>/app/build/intermediates/apk_ide_redirect_file/debug/createDebugApkListingFileRedirect/redirect.txt [-]
                BundleTaskName                : bundleDebug
                BundleTaskOutputListingFile   : <ROOT>/app/build/intermediates/bundle_ide_redirect_file/debug/createDebugBundleListingFileRedirect/redirect.txt [-]
                ApkFromBundleTaskName         : extractApksForDebug
                ApkFromBundleTaskOutputListingFile      : <ROOT>/app/build/intermediates/apk_from_bundle_ide_redirect_file/debug/createDebugApksFromBundleListingFileRedirect/redirect.txt [-]
        VariantBuildInformation
            VariantName                   : release
            BuildTasksAndOutputInformation
                AssembleTaskName              : assembleRelease
                AssembleTaskOutputListingFile : <ROOT>/app/build/intermediates/apk_ide_redirect_file/release/createReleaseApkListingFileRedirect/redirect.txt [-]
                BundleTaskName                : bundleRelease
                BundleTaskOutputListingFile   : <ROOT>/app/build/intermediates/bundle_ide_redirect_file/release/createReleaseBundleListingFileRedirect/redirect.txt [-]
                ApkFromBundleTaskName         : extractApksForRelease
                ApkFromBundleTaskOutputListingFile      : <ROOT>/app/build/intermediates/apk_from_bundle_ide_redirect_file/release/createReleaseApksFromBundleListingFileRedirect/redirect.txt [-]
    IdeVariants
        IdeVariant
            Name                          : debug
            BuildType                     : debug
            DisplayName                   : debug
            InstantAppCompatible          : false
            MinSdkVersion
                ApiLevel                      : 16
                ApiString                     : 16
            TargetSdkVersion
                ApiLevel                      : 34
                ApiString                     : 34
            VersionCode                   : 1
            VersionNameWithSuffix         : 1.0
            TestInstrumentationRunner     : android.support.test.runner.AndroidJUnitRunner
            MainArtifact
                Name                          : MAIN
                CompileTaskName               : compileDebugSources
                AssembleTaskName              : assembleDebug
                IsTestArtifact                : false
                IdeSetupTaskNames             : generateDebugSources
                GeneratedSourceFolders        : <ROOT>/app/build/generated/ap_generated_sources/debug/out [-]
                ClassesFolder                 : <ROOT>/app/build/intermediates/compile_and_runtime_not_namespaced_r_class_jar/debug/processDebugResources/R.jar [-]
                ClassesFolder                 : <ROOT>/app/build/intermediates/javac/debug/compileDebugJavaWithJavac/classes [-]
                ClassesFolder                 : <ROOT>/app/build/tmp/kotlin-classes/debug [-]
                Dependencies
                    compileClasspath
                        androidLibrary                : com.android.support:appcompat-v7:28.0.0@aar
                            javaLibrary                   : com.android.support:support-annotations:28.0.0@jar
                            androidLibrary                : com.android.support:support-compat:28.0.0@aar
                            javaLibrary                   : com.android.support:collections:28.0.0@jar
                            androidLibrary                : com.android.support:cursoradapter:28.0.0@aar
                            androidLibrary                : com.android.support:support-core-utils:28.0.0@aar
                            androidLibrary                : com.android.support:support-fragment:28.0.0@aar
                            androidLibrary                : com.android.support:support-vector-drawable:28.0.0@aar
                            androidLibrary                : com.android.support:animated-vector-drawable:28.0.0@aar
                        androidLibrary                : com.android.support:support-compat:28.0.0@aar
                            javaLibrary                   : com.android.support:support-annotations:28.0.0@jar
                            javaLibrary                   : com.android.support:collections:28.0.0@jar
                            androidLibrary                : android.arch.lifecycle:runtime:1.1.1@aar
                            androidLibrary                : com.android.support:versionedparcelable:28.0.0@aar
                        androidLibrary                : android.arch.lifecycle:runtime:1.1.1@aar
                            javaLibrary                   : android.arch.lifecycle:common:1.1.1@jar
                            javaLibrary                   : android.arch.core:common:1.1.1@jar
                            javaLibrary                   : com.android.support:support-annotations:28.0.0@jar
                        androidLibrary                : com.android.support:versionedparcelable:28.0.0@aar
                            javaLibrary                   : com.android.support:support-annotations:28.0.0@jar
                            javaLibrary                   : com.android.support:collections:28.0.0@jar
                        androidLibrary                : com.android.support:cursoradapter:28.0.0@aar
                            javaLibrary                   : com.android.support:support-annotations:28.0.0@jar
                        androidLibrary                : com.android.support:support-core-utils:28.0.0@aar
                            javaLibrary                   : com.android.support:support-annotations:28.0.0@jar
                            androidLibrary                : com.android.support:support-compat:28.0.0@aar
                            androidLibrary                : com.android.support:documentfile:28.0.0@aar
                            androidLibrary                : com.android.support:loader:28.0.0@aar
                            androidLibrary                : com.android.support:localbroadcastmanager:28.0.0@aar
                            androidLibrary                : com.android.support:print:28.0.0@aar
                        androidLibrary                : com.android.support:documentfile:28.0.0@aar
                            javaLibrary                   : com.android.support:support-annotations:28.0.0@jar
                        androidLibrary                : com.android.support:loader:28.0.0@aar
                            javaLibrary                   : com.android.support:support-annotations:28.0.0@jar
                            androidLibrary                : com.android.support:support-compat:28.0.0@aar
                            androidLibrary                : android.arch.lifecycle:livedata:1.1.1@aar
                            androidLibrary                : android.arch.lifecycle:viewmodel:1.1.1@aar
                        androidLibrary                : android.arch.lifecycle:livedata:1.1.1@aar
                            androidLibrary                : android.arch.core:runtime:1.1.1@aar
                            androidLibrary                : android.arch.lifecycle:livedata-core:1.1.1@aar
                            javaLibrary                   : android.arch.core:common:1.1.1@jar
                        androidLibrary                : android.arch.core:runtime:1.1.1@aar
                            javaLibrary                   : com.android.support:support-annotations:28.0.0@jar
                            javaLibrary                   : android.arch.core:common:1.1.1@jar
                        androidLibrary                : android.arch.lifecycle:livedata-core:1.1.1@aar
                            javaLibrary                   : android.arch.lifecycle:common:1.1.1@jar
                            javaLibrary                   : android.arch.core:common:1.1.1@jar
                            androidLibrary                : android.arch.core:runtime:1.1.1@aar
                        androidLibrary                : android.arch.lifecycle:viewmodel:1.1.1@aar
                            javaLibrary                   : com.android.support:support-annotations:28.0.0@jar
                        androidLibrary                : com.android.support:localbroadcastmanager:28.0.0@aar
                            javaLibrary                   : com.android.support:support-annotations:28.0.0@jar
                        androidLibrary                : com.android.support:print:28.0.0@aar
                            javaLibrary                   : com.android.support:support-annotations:28.0.0@jar
                        androidLibrary                : com.android.support:support-fragment:28.0.0@aar
                            androidLibrary                : com.android.support:support-compat:28.0.0@aar
                            androidLibrary                : com.android.support:support-core-ui:28.0.0@aar
                            androidLibrary                : com.android.support:support-core-utils:28.0.0@aar
                            javaLibrary                   : com.android.support:support-annotations:28.0.0@jar
                            androidLibrary                : com.android.support:loader:28.0.0@aar
                            androidLibrary                : android.arch.lifecycle:viewmodel:1.1.1@aar
                        androidLibrary                : com.android.support:support-core-ui:28.0.0@aar
                            javaLibrary                   : com.android.support:support-annotations:28.0.0@jar
                            androidLibrary                : com.android.support:support-compat:28.0.0@aar
                            androidLibrary                : com.android.support:support-core-utils:28.0.0@aar
                            androidLibrary                : com.android.support:customview:28.0.0@aar
                            androidLibrary                : com.android.support:viewpager:28.0.0@aar
                            androidLibrary                : com.android.support:coordinatorlayout:28.0.0@aar
                            androidLibrary                : com.android.support:drawerlayout:28.0.0@aar
                            androidLibrary                : com.android.support:slidingpanelayout:28.0.0@aar
                            androidLibrary                : com.android.support:interpolator:28.0.0@aar
                            androidLibrary                : com.android.support:swiperefreshlayout:28.0.0@aar
                            androidLibrary                : com.android.support:asynclayoutinflater:28.0.0@aar
                            androidLibrary                : com.android.support:cursoradapter:28.0.0@aar
                        androidLibrary                : com.android.support:customview:28.0.0@aar
                            javaLibrary                   : com.android.support:support-annotations:28.0.0@jar
                            androidLibrary                : com.android.support:support-compat:28.0.0@aar
                        androidLibrary                : com.android.support:viewpager:28.0.0@aar
                            javaLibrary                   : com.android.support:support-annotations:28.0.0@jar
                            androidLibrary                : com.android.support:support-compat:28.0.0@aar
                            androidLibrary                : com.android.support:customview:28.0.0@aar
                        androidLibrary                : com.android.support:coordinatorlayout:28.0.0@aar
                            javaLibrary                   : com.android.support:support-annotations:28.0.0@jar
                            androidLibrary                : com.android.support:support-compat:28.0.0@aar
                            androidLibrary                : com.android.support:customview:28.0.0@aar
                        androidLibrary                : com.android.support:drawerlayout:28.0.0@aar
                            javaLibrary                   : com.android.support:support-annotations:28.0.0@jar
                            androidLibrary                : com.android.support:support-compat:28.0.0@aar
                            androidLibrary                : com.android.support:customview:28.0.0@aar
                        androidLibrary                : com.android.support:slidingpanelayout:28.0.0@aar
                            javaLibrary                   : com.android.support:support-annotations:28.0.0@jar
                            androidLibrary                : com.android.support:support-compat:28.0.0@aar
                            androidLibrary                : com.android.support:customview:28.0.0@aar
                        androidLibrary                : com.android.support:interpolator:28.0.0@aar
                            javaLibrary                   : com.android.support:support-annotations:28.0.0@jar
                        androidLibrary                : com.android.support:swiperefreshlayout:28.0.0@aar
                            javaLibrary                   : com.android.support:support-annotations:28.0.0@jar
                            androidLibrary                : com.android.support:support-compat:28.0.0@aar
                            androidLibrary                : com.android.support:interpolator:28.0.0@aar
                        androidLibrary                : com.android.support:asynclayoutinflater:28.0.0@aar
                            javaLibrary                   : com.android.support:support-annotations:28.0.0@jar
                            androidLibrary                : com.android.support:support-compat:28.0.0@aar
                        androidLibrary                : com.android.support:support-vector-drawable:28.0.0@aar
                            javaLibrary                   : com.android.support:support-annotations:28.0.0@jar
                            androidLibrary                : com.android.support:support-compat:28.0.0@aar
                        androidLibrary                : com.android.support:animated-vector-drawable:28.0.0@aar
                            androidLibrary                : com.android.support:support-vector-drawable:28.0.0@aar
                            androidLibrary                : com.android.support:support-core-ui:28.0.0@aar
                        javaLibrary                   : org.jetbrains.kotlin:kotlin-stdlib:<KOTLIN_VERSION>@jar
                            javaLibrary                   : org.jetbrains:annotations:13.0@jar
                        javaLibrary                   : org.jetbrains:annotations:13.0@jar
                        javaLibrary                   : org.jetbrains.kotlin:kotlin-stdlib-jdk7:<KOTLIN_VERSION>@jar
                            javaLibrary                   : org.jetbrains.kotlin:kotlin-stdlib:<KOTLIN_VERSION>@jar
                        javaLibrary                   : com.android.support:support-annotations:28.0.0@jar
                        javaLibrary                   : com.android.support:collections:28.0.0@jar
                            javaLibrary                   : com.android.support:support-annotations:28.0.0@jar
                        javaLibrary                   : android.arch.lifecycle:common:1.1.1@jar
                            javaLibrary                   : com.android.support:support-annotations:28.0.0@jar
                        javaLibrary                   : android.arch.core:common:1.1.1@jar
                            javaLibrary                   : com.android.support:support-annotations:28.0.0@jar
                        module                        : <ROOT>-:module2-MAIN
                        module                        : <ROOT>-:module2-jvmAndAndroid
                        module                        : <ROOT>-:module2-commonMain
                            javaLibrary                   : org.jetbrains.kotlin:kotlin-stdlib:<KOTLIN_VERSION>@jar
                    runtimeClasspath
                        androidLibrary                : com.android.support:appcompat-v7:28.0.0@aar
                            javaLibrary                   : com.android.support:support-annotations:28.0.0@jar
                            androidLibrary                : com.android.support:support-compat:28.0.0@aar
                            javaLibrary                   : com.android.support:collections:28.0.0@jar
                            androidLibrary                : com.android.support:cursoradapter:28.0.0@aar
                            androidLibrary                : com.android.support:support-core-utils:28.0.0@aar
                            androidLibrary                : com.android.support:support-fragment:28.0.0@aar
                            androidLibrary                : com.android.support:support-vector-drawable:28.0.0@aar
                            androidLibrary                : com.android.support:animated-vector-drawable:28.0.0@aar
                        androidLibrary                : com.android.support:support-compat:28.0.0@aar
                            javaLibrary                   : com.android.support:support-annotations:28.0.0@jar
                            javaLibrary                   : com.android.support:collections:28.0.0@jar
                            androidLibrary                : android.arch.lifecycle:runtime:1.1.1@aar
                            androidLibrary                : com.android.support:versionedparcelable:28.0.0@aar
                        androidLibrary                : android.arch.lifecycle:runtime:1.1.1@aar
                            javaLibrary                   : android.arch.lifecycle:common:1.1.1@jar
                            javaLibrary                   : android.arch.core:common:1.1.1@jar
                            javaLibrary                   : com.android.support:support-annotations:28.0.0@jar
                        androidLibrary                : com.android.support:versionedparcelable:28.0.0@aar
                            javaLibrary                   : com.android.support:support-annotations:28.0.0@jar
                            javaLibrary                   : com.android.support:collections:28.0.0@jar
                        androidLibrary                : com.android.support:cursoradapter:28.0.0@aar
                            javaLibrary                   : com.android.support:support-annotations:28.0.0@jar
                        androidLibrary                : com.android.support:support-core-utils:28.0.0@aar
                            javaLibrary                   : com.android.support:support-annotations:28.0.0@jar
                            androidLibrary                : com.android.support:support-compat:28.0.0@aar
                            androidLibrary                : com.android.support:documentfile:28.0.0@aar
                            androidLibrary                : com.android.support:loader:28.0.0@aar
                            androidLibrary                : com.android.support:localbroadcastmanager:28.0.0@aar
                            androidLibrary                : com.android.support:print:28.0.0@aar
                        androidLibrary                : com.android.support:documentfile:28.0.0@aar
                            javaLibrary                   : com.android.support:support-annotations:28.0.0@jar
                        androidLibrary                : com.android.support:loader:28.0.0@aar
                            javaLibrary                   : com.android.support:support-annotations:28.0.0@jar
                            androidLibrary                : com.android.support:support-compat:28.0.0@aar
                            androidLibrary                : android.arch.lifecycle:livedata:1.1.1@aar
                            androidLibrary                : android.arch.lifecycle:viewmodel:1.1.1@aar
                        androidLibrary                : android.arch.lifecycle:livedata:1.1.1@aar
                            androidLibrary                : android.arch.core:runtime:1.1.1@aar
                            androidLibrary                : android.arch.lifecycle:livedata-core:1.1.1@aar
                            javaLibrary                   : android.arch.core:common:1.1.1@jar
                        androidLibrary                : android.arch.core:runtime:1.1.1@aar
                            javaLibrary                   : com.android.support:support-annotations:28.0.0@jar
                            javaLibrary                   : android.arch.core:common:1.1.1@jar
                        androidLibrary                : android.arch.lifecycle:livedata-core:1.1.1@aar
                            javaLibrary                   : android.arch.lifecycle:common:1.1.1@jar
                            javaLibrary                   : android.arch.core:common:1.1.1@jar
                            androidLibrary                : android.arch.core:runtime:1.1.1@aar
                        androidLibrary                : android.arch.lifecycle:viewmodel:1.1.1@aar
                            javaLibrary                   : com.android.support:support-annotations:28.0.0@jar
                        androidLibrary                : com.android.support:localbroadcastmanager:28.0.0@aar
                            javaLibrary                   : com.android.support:support-annotations:28.0.0@jar
                        androidLibrary                : com.android.support:print:28.0.0@aar
                            javaLibrary                   : com.android.support:support-annotations:28.0.0@jar
                        androidLibrary                : com.android.support:support-fragment:28.0.0@aar
                            androidLibrary                : com.android.support:support-compat:28.0.0@aar
                            androidLibrary                : com.android.support:support-core-ui:28.0.0@aar
                            androidLibrary                : com.android.support:support-core-utils:28.0.0@aar
                            javaLibrary                   : com.android.support:support-annotations:28.0.0@jar
                            androidLibrary                : com.android.support:loader:28.0.0@aar
                            androidLibrary                : android.arch.lifecycle:viewmodel:1.1.1@aar
                        androidLibrary                : com.android.support:support-core-ui:28.0.0@aar
                            javaLibrary                   : com.android.support:support-annotations:28.0.0@jar
                            androidLibrary                : com.android.support:support-compat:28.0.0@aar
                            androidLibrary                : com.android.support:support-core-utils:28.0.0@aar
                            androidLibrary                : com.android.support:customview:28.0.0@aar
                            androidLibrary                : com.android.support:viewpager:28.0.0@aar
                            androidLibrary                : com.android.support:coordinatorlayout:28.0.0@aar
                            androidLibrary                : com.android.support:drawerlayout:28.0.0@aar
                            androidLibrary                : com.android.support:slidingpanelayout:28.0.0@aar
                            androidLibrary                : com.android.support:interpolator:28.0.0@aar
                            androidLibrary                : com.android.support:swiperefreshlayout:28.0.0@aar
                            androidLibrary                : com.android.support:asynclayoutinflater:28.0.0@aar
                            androidLibrary                : com.android.support:cursoradapter:28.0.0@aar
                        androidLibrary                : com.android.support:customview:28.0.0@aar
                            javaLibrary                   : com.android.support:support-annotations:28.0.0@jar
                            androidLibrary                : com.android.support:support-compat:28.0.0@aar
                        androidLibrary                : com.android.support:viewpager:28.0.0@aar
                            javaLibrary                   : com.android.support:support-annotations:28.0.0@jar
                            androidLibrary                : com.android.support:support-compat:28.0.0@aar
                            androidLibrary                : com.android.support:customview:28.0.0@aar
                        androidLibrary                : com.android.support:coordinatorlayout:28.0.0@aar
                            javaLibrary                   : com.android.support:support-annotations:28.0.0@jar
                            androidLibrary                : com.android.support:support-compat:28.0.0@aar
                            androidLibrary                : com.android.support:customview:28.0.0@aar
                        androidLibrary                : com.android.support:drawerlayout:28.0.0@aar
                            javaLibrary                   : com.android.support:support-annotations:28.0.0@jar
                            androidLibrary                : com.android.support:support-compat:28.0.0@aar
                            androidLibrary                : com.android.support:customview:28.0.0@aar
                        androidLibrary                : com.android.support:slidingpanelayout:28.0.0@aar
                            javaLibrary                   : com.android.support:support-annotations:28.0.0@jar
                            androidLibrary                : com.android.support:support-compat:28.0.0@aar
                            androidLibrary                : com.android.support:customview:28.0.0@aar
                        androidLibrary                : com.android.support:interpolator:28.0.0@aar
                            javaLibrary                   : com.android.support:support-annotations:28.0.0@jar
                        androidLibrary                : com.android.support:swiperefreshlayout:28.0.0@aar
                            javaLibrary                   : com.android.support:support-annotations:28.0.0@jar
                            androidLibrary                : com.android.support:support-compat:28.0.0@aar
                            androidLibrary                : com.android.support:interpolator:28.0.0@aar
                        androidLibrary                : com.android.support:asynclayoutinflater:28.0.0@aar
                            javaLibrary                   : com.android.support:support-annotations:28.0.0@jar
                            androidLibrary                : com.android.support:support-compat:28.0.0@aar
                        androidLibrary                : com.android.support:support-vector-drawable:28.0.0@aar
                            javaLibrary                   : com.android.support:support-annotations:28.0.0@jar
                            androidLibrary                : com.android.support:support-compat:28.0.0@aar
                        androidLibrary                : com.android.support:animated-vector-drawable:28.0.0@aar
                            androidLibrary                : com.android.support:support-vector-drawable:28.0.0@aar
                            androidLibrary                : com.android.support:support-core-ui:28.0.0@aar
                        javaLibrary                   : org.jetbrains.kotlin:kotlin-stdlib:<KOTLIN_VERSION>@jar
                            javaLibrary                   : org.jetbrains:annotations:13.0@jar
                        javaLibrary                   : org.jetbrains:annotations:13.0@jar
                        javaLibrary                   : org.jetbrains.kotlin:kotlin-stdlib-jdk7:<KOTLIN_VERSION>@jar
                            javaLibrary                   : org.jetbrains.kotlin:kotlin-stdlib:<KOTLIN_VERSION>@jar
                        javaLibrary                   : com.android.support:support-annotations:28.0.0@jar
                        javaLibrary                   : com.android.support:collections:28.0.0@jar
                            javaLibrary                   : com.android.support:support-annotations:28.0.0@jar
                        javaLibrary                   : android.arch.lifecycle:common:1.1.1@jar
                            javaLibrary                   : com.android.support:support-annotations:28.0.0@jar
                        javaLibrary                   : android.arch.core:common:1.1.1@jar
                            javaLibrary                   : com.android.support:support-annotations:28.0.0@jar
                        module                        : <ROOT>-:module2-MAIN
                        module                        : <ROOT>-:module2-jvmAndAndroid
                        module                        : <ROOT>-:module2-commonMain
                            javaLibrary                   : org.jetbrains.kotlin:kotlin-stdlib:<KOTLIN_VERSION>@jar
                ApplicationId                 : com.example.android.kotlin
                SigningConfigName             : debug
                IsSigned                      : true
                CodeShrinker                  : null
                BuildTasksAndOutputInformation
                    AssembleTaskName              : assembleDebug
                    AssembleTaskOutputListingFile : <ROOT>/app/build/intermediates/apk_ide_redirect_file/debug/createDebugApkListingFileRedirect/redirect.txt [-]
                    BundleTaskName                : bundleDebug
                    BundleTaskOutputListingFile   : <ROOT>/app/build/intermediates/bundle_ide_redirect_file/debug/createDebugBundleListingFileRedirect/redirect.txt [-]
                    ApkFromBundleTaskName         : extractApksForDebug
                    ApkFromBundleTaskOutputListingFile      : <ROOT>/app/build/intermediates/apk_from_bundle_ide_redirect_file/debug/createDebugApksFromBundleListingFileRedirect/redirect.txt [-]
                GeneratedResourceFolders      : <ROOT>/app/build/generated/res/resValues/debug [-]
                GeneratedAssetFolders         : <ROOT>/app/build/generated/assets/debugAssetsCopyForAGP [-]
                DesugaredMethodFiles          : <GRADLE>/caches/<GRADLE_VERSION>/transforms/xxxxxxxxxxxxxxxxxxxxxxxxxxxxxxxx/transformed/D8BackportedDesugaredMethods.txt
            AndroidTestArtifact
                Name                          : ANDROID_TEST
                CompileTaskName               : compileDebugAndroidTestSources
                AssembleTaskName              : assembleDebugAndroidTest
                IsTestArtifact                : true
                IdeSetupTaskNames             : generateDebugAndroidTestSources
                GeneratedSourceFolders        : <ROOT>/app/build/generated/ap_generated_sources/debugAndroidTest/out [-]
                ClassesFolder                 : <ROOT>/app/build/intermediates/compile_and_runtime_not_namespaced_r_class_jar/debugAndroidTest/processDebugAndroidTestResources/R.jar [-]
                ClassesFolder                 : <ROOT>/app/build/intermediates/javac/debugAndroidTest/compileDebugAndroidTestJavaWithJavac/classes [-]
                ClassesFolder                 : <ROOT>/app/build/tmp/kotlin-classes/debugAndroidTest [-]
                Dependencies
                    compileClasspath
                        androidLibrary                : com.android.support.test:runner:1.0.2@aar
                            javaLibrary                   : com.android.support:support-annotations:28.0.0@jar
                            androidLibrary                : com.android.support.test:monitor:1.0.2@aar
                            javaLibrary                   : junit:junit:4.12@jar
                            javaLibrary                   : net.sf.kxml:kxml2:2.3.0@jar
                        androidLibrary                : com.android.support.test:monitor:1.0.2@aar
                            javaLibrary                   : com.android.support:support-annotations:28.0.0@jar
                        androidLibrary                : com.android.support:appcompat-v7:28.0.0@aar
                            javaLibrary                   : com.android.support:support-annotations:28.0.0@jar
                            androidLibrary                : com.android.support:support-compat:28.0.0@aar
                            javaLibrary                   : com.android.support:collections:28.0.0@jar
                            androidLibrary                : com.android.support:cursoradapter:28.0.0@aar
                            androidLibrary                : com.android.support:support-core-utils:28.0.0@aar
                            androidLibrary                : com.android.support:support-fragment:28.0.0@aar
                            androidLibrary                : com.android.support:support-vector-drawable:28.0.0@aar
                            androidLibrary                : com.android.support:animated-vector-drawable:28.0.0@aar
                        androidLibrary                : com.android.support:support-compat:28.0.0@aar
                            javaLibrary                   : com.android.support:support-annotations:28.0.0@jar
                            javaLibrary                   : com.android.support:collections:28.0.0@jar
                            androidLibrary                : android.arch.lifecycle:runtime:1.1.1@aar
                            androidLibrary                : com.android.support:versionedparcelable:28.0.0@aar
                        androidLibrary                : android.arch.lifecycle:runtime:1.1.1@aar
                            javaLibrary                   : android.arch.lifecycle:common:1.1.1@jar
                            javaLibrary                   : android.arch.core:common:1.1.1@jar
                            javaLibrary                   : com.android.support:support-annotations:28.0.0@jar
                        androidLibrary                : com.android.support:versionedparcelable:28.0.0@aar
                            javaLibrary                   : com.android.support:support-annotations:28.0.0@jar
                            javaLibrary                   : com.android.support:collections:28.0.0@jar
                        androidLibrary                : com.android.support:cursoradapter:28.0.0@aar
                            javaLibrary                   : com.android.support:support-annotations:28.0.0@jar
                        androidLibrary                : com.android.support:support-core-utils:28.0.0@aar
                            javaLibrary                   : com.android.support:support-annotations:28.0.0@jar
                            androidLibrary                : com.android.support:support-compat:28.0.0@aar
                            androidLibrary                : com.android.support:documentfile:28.0.0@aar
                            androidLibrary                : com.android.support:loader:28.0.0@aar
                            androidLibrary                : com.android.support:localbroadcastmanager:28.0.0@aar
                            androidLibrary                : com.android.support:print:28.0.0@aar
                        androidLibrary                : com.android.support:documentfile:28.0.0@aar
                            javaLibrary                   : com.android.support:support-annotations:28.0.0@jar
                        androidLibrary                : com.android.support:loader:28.0.0@aar
                            javaLibrary                   : com.android.support:support-annotations:28.0.0@jar
                            androidLibrary                : com.android.support:support-compat:28.0.0@aar
                            androidLibrary                : android.arch.lifecycle:livedata:1.1.1@aar
                            androidLibrary                : android.arch.lifecycle:viewmodel:1.1.1@aar
                        androidLibrary                : android.arch.lifecycle:livedata:1.1.1@aar
                            androidLibrary                : android.arch.core:runtime:1.1.1@aar
                            androidLibrary                : android.arch.lifecycle:livedata-core:1.1.1@aar
                            javaLibrary                   : android.arch.core:common:1.1.1@jar
                        androidLibrary                : android.arch.core:runtime:1.1.1@aar
                            javaLibrary                   : com.android.support:support-annotations:28.0.0@jar
                            javaLibrary                   : android.arch.core:common:1.1.1@jar
                        androidLibrary                : android.arch.lifecycle:livedata-core:1.1.1@aar
                            javaLibrary                   : android.arch.lifecycle:common:1.1.1@jar
                            javaLibrary                   : android.arch.core:common:1.1.1@jar
                            androidLibrary                : android.arch.core:runtime:1.1.1@aar
                        androidLibrary                : android.arch.lifecycle:viewmodel:1.1.1@aar
                            javaLibrary                   : com.android.support:support-annotations:28.0.0@jar
                        androidLibrary                : com.android.support:localbroadcastmanager:28.0.0@aar
                            javaLibrary                   : com.android.support:support-annotations:28.0.0@jar
                        androidLibrary                : com.android.support:print:28.0.0@aar
                            javaLibrary                   : com.android.support:support-annotations:28.0.0@jar
                        androidLibrary                : com.android.support:support-fragment:28.0.0@aar
                            androidLibrary                : com.android.support:support-compat:28.0.0@aar
                            androidLibrary                : com.android.support:support-core-ui:28.0.0@aar
                            androidLibrary                : com.android.support:support-core-utils:28.0.0@aar
                            javaLibrary                   : com.android.support:support-annotations:28.0.0@jar
                            androidLibrary                : com.android.support:loader:28.0.0@aar
                            androidLibrary                : android.arch.lifecycle:viewmodel:1.1.1@aar
                        androidLibrary                : com.android.support:support-core-ui:28.0.0@aar
                            javaLibrary                   : com.android.support:support-annotations:28.0.0@jar
                            androidLibrary                : com.android.support:support-compat:28.0.0@aar
                            androidLibrary                : com.android.support:support-core-utils:28.0.0@aar
                            androidLibrary                : com.android.support:customview:28.0.0@aar
                            androidLibrary                : com.android.support:viewpager:28.0.0@aar
                            androidLibrary                : com.android.support:coordinatorlayout:28.0.0@aar
                            androidLibrary                : com.android.support:drawerlayout:28.0.0@aar
                            androidLibrary                : com.android.support:slidingpanelayout:28.0.0@aar
                            androidLibrary                : com.android.support:interpolator:28.0.0@aar
                            androidLibrary                : com.android.support:swiperefreshlayout:28.0.0@aar
                            androidLibrary                : com.android.support:asynclayoutinflater:28.0.0@aar
                            androidLibrary                : com.android.support:cursoradapter:28.0.0@aar
                        androidLibrary                : com.android.support:customview:28.0.0@aar
                            javaLibrary                   : com.android.support:support-annotations:28.0.0@jar
                            androidLibrary                : com.android.support:support-compat:28.0.0@aar
                        androidLibrary                : com.android.support:viewpager:28.0.0@aar
                            javaLibrary                   : com.android.support:support-annotations:28.0.0@jar
                            androidLibrary                : com.android.support:support-compat:28.0.0@aar
                            androidLibrary                : com.android.support:customview:28.0.0@aar
                        androidLibrary                : com.android.support:coordinatorlayout:28.0.0@aar
                            javaLibrary                   : com.android.support:support-annotations:28.0.0@jar
                            androidLibrary                : com.android.support:support-compat:28.0.0@aar
                            androidLibrary                : com.android.support:customview:28.0.0@aar
                        androidLibrary                : com.android.support:drawerlayout:28.0.0@aar
                            javaLibrary                   : com.android.support:support-annotations:28.0.0@jar
                            androidLibrary                : com.android.support:support-compat:28.0.0@aar
                            androidLibrary                : com.android.support:customview:28.0.0@aar
                        androidLibrary                : com.android.support:slidingpanelayout:28.0.0@aar
                            javaLibrary                   : com.android.support:support-annotations:28.0.0@jar
                            androidLibrary                : com.android.support:support-compat:28.0.0@aar
                            androidLibrary                : com.android.support:customview:28.0.0@aar
                        androidLibrary                : com.android.support:interpolator:28.0.0@aar
                            javaLibrary                   : com.android.support:support-annotations:28.0.0@jar
                        androidLibrary                : com.android.support:swiperefreshlayout:28.0.0@aar
                            javaLibrary                   : com.android.support:support-annotations:28.0.0@jar
                            androidLibrary                : com.android.support:support-compat:28.0.0@aar
                            androidLibrary                : com.android.support:interpolator:28.0.0@aar
                        androidLibrary                : com.android.support:asynclayoutinflater:28.0.0@aar
                            javaLibrary                   : com.android.support:support-annotations:28.0.0@jar
                            androidLibrary                : com.android.support:support-compat:28.0.0@aar
                        androidLibrary                : com.android.support:support-vector-drawable:28.0.0@aar
                            javaLibrary                   : com.android.support:support-annotations:28.0.0@jar
                            androidLibrary                : com.android.support:support-compat:28.0.0@aar
                        androidLibrary                : com.android.support:animated-vector-drawable:28.0.0@aar
                            androidLibrary                : com.android.support:support-vector-drawable:28.0.0@aar
                            androidLibrary                : com.android.support:support-core-ui:28.0.0@aar
                        javaLibrary                   : org.jetbrains.kotlin:kotlin-stdlib:<KOTLIN_VERSION>@jar
                            javaLibrary                   : org.jetbrains:annotations:13.0@jar
                        javaLibrary                   : org.jetbrains:annotations:13.0@jar
                        javaLibrary                   : com.android.support:support-annotations:28.0.0@jar
                        javaLibrary                   : junit:junit:4.12@jar
                            javaLibrary                   : org.hamcrest:hamcrest-core:1.3@jar
                        javaLibrary                   : org.hamcrest:hamcrest-core:1.3@jar
                        javaLibrary                   : net.sf.kxml:kxml2:2.3.0@jar
                        javaLibrary                   : org.jetbrains.kotlin:kotlin-stdlib-jdk7:<KOTLIN_VERSION>@jar
                            javaLibrary                   : org.jetbrains.kotlin:kotlin-stdlib:<KOTLIN_VERSION>@jar
                        javaLibrary                   : com.android.support:collections:28.0.0@jar
                            javaLibrary                   : com.android.support:support-annotations:28.0.0@jar
                        javaLibrary                   : android.arch.lifecycle:common:1.1.1@jar
                            javaLibrary                   : com.android.support:support-annotations:28.0.0@jar
                        javaLibrary                   : android.arch.core:common:1.1.1@jar
                            javaLibrary                   : com.android.support:support-annotations:28.0.0@jar
                        module                        : <ROOT>-:app-MAIN
                        module                        : <ROOT>-:app-commonMain
                            javaLibrary                   : org.jetbrains.kotlin:kotlin-stdlib:<KOTLIN_VERSION>@jar
                        module                        : <ROOT>-:module2-MAIN
                        module                        : <ROOT>-:module2-jvmAndAndroid
                        module                        : <ROOT>-:module2-commonMain
                            javaLibrary                   : org.jetbrains.kotlin:kotlin-stdlib:<KOTLIN_VERSION>@jar
                    runtimeClasspath
                        androidLibrary                : com.android.support.test:runner:1.0.2@aar
                            javaLibrary                   : com.android.support:support-annotations:28.0.0@jar
                            androidLibrary                : com.android.support.test:monitor:1.0.2@aar
                            javaLibrary                   : junit:junit:4.12@jar
                            javaLibrary                   : net.sf.kxml:kxml2:2.3.0@jar
                        androidLibrary                : com.android.support.test:monitor:1.0.2@aar
                            javaLibrary                   : com.android.support:support-annotations:28.0.0@jar
                        javaLibrary                   : com.android.support:support-annotations:28.0.0@jar
                        javaLibrary                   : junit:junit:4.12@jar
                            javaLibrary                   : org.hamcrest:hamcrest-core:1.3@jar
                        javaLibrary                   : org.hamcrest:hamcrest-core:1.3@jar
                        javaLibrary                   : net.sf.kxml:kxml2:2.3.0@jar
                ProvidedDependencies
                    - provided                    : android.arch.core:common:1.1.1
                    - provided                    : android.arch.core:runtime:1.1.1@aar
                    - provided                    : android.arch.lifecycle:common:1.1.1
                    - provided                    : android.arch.lifecycle:livedata-core:1.1.1@aar
                    - provided                    : android.arch.lifecycle:livedata:1.1.1@aar
                    - provided                    : android.arch.lifecycle:runtime:1.1.1@aar
                    - provided                    : android.arch.lifecycle:viewmodel:1.1.1@aar
                    - provided                    : com.android.support:animated-vector-drawable:28.0.0@aar
                    - provided                    : com.android.support:appcompat-v7:28.0.0@aar
                    - provided                    : com.android.support:asynclayoutinflater:28.0.0@aar
                    - provided                    : com.android.support:collections:28.0.0
                    - provided                    : com.android.support:coordinatorlayout:28.0.0@aar
                    - provided                    : com.android.support:cursoradapter:28.0.0@aar
                    - provided                    : com.android.support:customview:28.0.0@aar
                    - provided                    : com.android.support:documentfile:28.0.0@aar
                    - provided                    : com.android.support:drawerlayout:28.0.0@aar
                    - provided                    : com.android.support:interpolator:28.0.0@aar
                    - provided                    : com.android.support:loader:28.0.0@aar
                    - provided                    : com.android.support:localbroadcastmanager:28.0.0@aar
                    - provided                    : com.android.support:print:28.0.0@aar
                    - provided                    : com.android.support:slidingpanelayout:28.0.0@aar
                    - provided                    : com.android.support:support-compat:28.0.0@aar
                    - provided                    : com.android.support:support-core-ui:28.0.0@aar
                    - provided                    : com.android.support:support-core-utils:28.0.0@aar
                    - provided                    : com.android.support:support-fragment:28.0.0@aar
                    - provided                    : com.android.support:support-vector-drawable:28.0.0@aar
                    - provided                    : com.android.support:swiperefreshlayout:28.0.0@aar
                    - provided                    : com.android.support:versionedparcelable:28.0.0@aar
                    - provided                    : com.android.support:viewpager:28.0.0@aar
                    - provided                    : org.jetbrains.kotlin:kotlin-stdlib-jdk7:<KOTLIN_VERSION>
                    - provided                    : org.jetbrains.kotlin:kotlin-stdlib:<KOTLIN_VERSION>
                    - provided                    : org.jetbrains:annotations:13.0
                ApplicationId                 : com.example.android.kotlin.test
                SigningConfigName             : debug
                IsSigned                      : true
                CodeShrinker                  : null
                BuildTasksAndOutputInformation
                    AssembleTaskName              : assembleDebugAndroidTest
                    AssembleTaskOutputListingFile : <ROOT>/app/build/intermediates/apk_ide_redirect_file/debugAndroidTest/createDebugAndroidTestApkListingFileRedirect/redirect.txt [-]
                GeneratedResourceFolders      : <ROOT>/app/build/generated/res/resValues/androidTest/debug [-]
                DesugaredMethodFiles          : <GRADLE>/caches/<GRADLE_VERSION>/transforms/xxxxxxxxxxxxxxxxxxxxxxxxxxxxxxxx/transformed/D8BackportedDesugaredMethods.txt
                TestOptions
                    AnimationsDisabled            : false
                    Execution                     : HOST
                    InstrumentedTestTaskName      : connectedDebugAndroidTest
            UnitTestArtifact
                Name                          : UNIT_TEST
                CompileTaskName               : compileDebugUnitTestSources
                AssembleTaskName              : assembleDebugUnitTest
                IsTestArtifact                : true
                IdeSetupTaskNames             : createMockableJar
                GeneratedSourceFolders        : <ROOT>/app/build/generated/ap_generated_sources/debugUnitTest/out [-]
                ClassesFolder                 : <ROOT>/app/build/intermediates/compile_and_runtime_not_namespaced_r_class_jar/debug/processDebugResources/R.jar [-]
                ClassesFolder                 : <ROOT>/app/build/intermediates/javac/debugUnitTest/compileDebugUnitTestJavaWithJavac/classes [-]
                ClassesFolder                 : <ROOT>/app/build/tmp/kotlin-classes/debugUnitTest [-]
                Dependencies
                    compileClasspath
                        androidLibrary                : com.android.support:appcompat-v7:28.0.0@aar
                            javaLibrary                   : com.android.support:support-annotations:28.0.0@jar
                            androidLibrary                : com.android.support:support-compat:28.0.0@aar
                            javaLibrary                   : com.android.support:collections:28.0.0@jar
                            androidLibrary                : com.android.support:cursoradapter:28.0.0@aar
                            androidLibrary                : com.android.support:support-core-utils:28.0.0@aar
                            androidLibrary                : com.android.support:support-fragment:28.0.0@aar
                            androidLibrary                : com.android.support:support-vector-drawable:28.0.0@aar
                            androidLibrary                : com.android.support:animated-vector-drawable:28.0.0@aar
                        androidLibrary                : com.android.support:support-compat:28.0.0@aar
                            javaLibrary                   : com.android.support:support-annotations:28.0.0@jar
                            javaLibrary                   : com.android.support:collections:28.0.0@jar
                            androidLibrary                : android.arch.lifecycle:runtime:1.1.1@aar
                            androidLibrary                : com.android.support:versionedparcelable:28.0.0@aar
                        androidLibrary                : android.arch.lifecycle:runtime:1.1.1@aar
                            javaLibrary                   : android.arch.lifecycle:common:1.1.1@jar
                            javaLibrary                   : android.arch.core:common:1.1.1@jar
                            javaLibrary                   : com.android.support:support-annotations:28.0.0@jar
                        androidLibrary                : com.android.support:versionedparcelable:28.0.0@aar
                            javaLibrary                   : com.android.support:support-annotations:28.0.0@jar
                            javaLibrary                   : com.android.support:collections:28.0.0@jar
                        androidLibrary                : com.android.support:cursoradapter:28.0.0@aar
                            javaLibrary                   : com.android.support:support-annotations:28.0.0@jar
                        androidLibrary                : com.android.support:support-core-utils:28.0.0@aar
                            javaLibrary                   : com.android.support:support-annotations:28.0.0@jar
                            androidLibrary                : com.android.support:support-compat:28.0.0@aar
                            androidLibrary                : com.android.support:documentfile:28.0.0@aar
                            androidLibrary                : com.android.support:loader:28.0.0@aar
                            androidLibrary                : com.android.support:localbroadcastmanager:28.0.0@aar
                            androidLibrary                : com.android.support:print:28.0.0@aar
                        androidLibrary                : com.android.support:documentfile:28.0.0@aar
                            javaLibrary                   : com.android.support:support-annotations:28.0.0@jar
                        androidLibrary                : com.android.support:loader:28.0.0@aar
                            javaLibrary                   : com.android.support:support-annotations:28.0.0@jar
                            androidLibrary                : com.android.support:support-compat:28.0.0@aar
                            androidLibrary                : android.arch.lifecycle:livedata:1.1.1@aar
                            androidLibrary                : android.arch.lifecycle:viewmodel:1.1.1@aar
                        androidLibrary                : android.arch.lifecycle:livedata:1.1.1@aar
                            androidLibrary                : android.arch.core:runtime:1.1.1@aar
                            androidLibrary                : android.arch.lifecycle:livedata-core:1.1.1@aar
                            javaLibrary                   : android.arch.core:common:1.1.1@jar
                        androidLibrary                : android.arch.core:runtime:1.1.1@aar
                            javaLibrary                   : com.android.support:support-annotations:28.0.0@jar
                            javaLibrary                   : android.arch.core:common:1.1.1@jar
                        androidLibrary                : android.arch.lifecycle:livedata-core:1.1.1@aar
                            javaLibrary                   : android.arch.lifecycle:common:1.1.1@jar
                            javaLibrary                   : android.arch.core:common:1.1.1@jar
                            androidLibrary                : android.arch.core:runtime:1.1.1@aar
                        androidLibrary                : android.arch.lifecycle:viewmodel:1.1.1@aar
                            javaLibrary                   : com.android.support:support-annotations:28.0.0@jar
                        androidLibrary                : com.android.support:localbroadcastmanager:28.0.0@aar
                            javaLibrary                   : com.android.support:support-annotations:28.0.0@jar
                        androidLibrary                : com.android.support:print:28.0.0@aar
                            javaLibrary                   : com.android.support:support-annotations:28.0.0@jar
                        androidLibrary                : com.android.support:support-fragment:28.0.0@aar
                            androidLibrary                : com.android.support:support-compat:28.0.0@aar
                            androidLibrary                : com.android.support:support-core-ui:28.0.0@aar
                            androidLibrary                : com.android.support:support-core-utils:28.0.0@aar
                            javaLibrary                   : com.android.support:support-annotations:28.0.0@jar
                            androidLibrary                : com.android.support:loader:28.0.0@aar
                            androidLibrary                : android.arch.lifecycle:viewmodel:1.1.1@aar
                        androidLibrary                : com.android.support:support-core-ui:28.0.0@aar
                            javaLibrary                   : com.android.support:support-annotations:28.0.0@jar
                            androidLibrary                : com.android.support:support-compat:28.0.0@aar
                            androidLibrary                : com.android.support:support-core-utils:28.0.0@aar
                            androidLibrary                : com.android.support:customview:28.0.0@aar
                            androidLibrary                : com.android.support:viewpager:28.0.0@aar
                            androidLibrary                : com.android.support:coordinatorlayout:28.0.0@aar
                            androidLibrary                : com.android.support:drawerlayout:28.0.0@aar
                            androidLibrary                : com.android.support:slidingpanelayout:28.0.0@aar
                            androidLibrary                : com.android.support:interpolator:28.0.0@aar
                            androidLibrary                : com.android.support:swiperefreshlayout:28.0.0@aar
                            androidLibrary                : com.android.support:asynclayoutinflater:28.0.0@aar
                            androidLibrary                : com.android.support:cursoradapter:28.0.0@aar
                        androidLibrary                : com.android.support:customview:28.0.0@aar
                            javaLibrary                   : com.android.support:support-annotations:28.0.0@jar
                            androidLibrary                : com.android.support:support-compat:28.0.0@aar
                        androidLibrary                : com.android.support:viewpager:28.0.0@aar
                            javaLibrary                   : com.android.support:support-annotations:28.0.0@jar
                            androidLibrary                : com.android.support:support-compat:28.0.0@aar
                            androidLibrary                : com.android.support:customview:28.0.0@aar
                        androidLibrary                : com.android.support:coordinatorlayout:28.0.0@aar
                            javaLibrary                   : com.android.support:support-annotations:28.0.0@jar
                            androidLibrary                : com.android.support:support-compat:28.0.0@aar
                            androidLibrary                : com.android.support:customview:28.0.0@aar
                        androidLibrary                : com.android.support:drawerlayout:28.0.0@aar
                            javaLibrary                   : com.android.support:support-annotations:28.0.0@jar
                            androidLibrary                : com.android.support:support-compat:28.0.0@aar
                            androidLibrary                : com.android.support:customview:28.0.0@aar
                        androidLibrary                : com.android.support:slidingpanelayout:28.0.0@aar
                            javaLibrary                   : com.android.support:support-annotations:28.0.0@jar
                            androidLibrary                : com.android.support:support-compat:28.0.0@aar
                            androidLibrary                : com.android.support:customview:28.0.0@aar
                        androidLibrary                : com.android.support:interpolator:28.0.0@aar
                            javaLibrary                   : com.android.support:support-annotations:28.0.0@jar
                        androidLibrary                : com.android.support:swiperefreshlayout:28.0.0@aar
                            javaLibrary                   : com.android.support:support-annotations:28.0.0@jar
                            androidLibrary                : com.android.support:support-compat:28.0.0@aar
                            androidLibrary                : com.android.support:interpolator:28.0.0@aar
                        androidLibrary                : com.android.support:asynclayoutinflater:28.0.0@aar
                            javaLibrary                   : com.android.support:support-annotations:28.0.0@jar
                            androidLibrary                : com.android.support:support-compat:28.0.0@aar
                        androidLibrary                : com.android.support:support-vector-drawable:28.0.0@aar
                            javaLibrary                   : com.android.support:support-annotations:28.0.0@jar
                            androidLibrary                : com.android.support:support-compat:28.0.0@aar
                        androidLibrary                : com.android.support:animated-vector-drawable:28.0.0@aar
                            androidLibrary                : com.android.support:support-vector-drawable:28.0.0@aar
                            androidLibrary                : com.android.support:support-core-ui:28.0.0@aar
                        javaLibrary                   : org.jetbrains.kotlin:kotlin-stdlib:<KOTLIN_VERSION>@jar
                            javaLibrary                   : org.jetbrains:annotations:13.0@jar
                        javaLibrary                   : org.jetbrains:annotations:13.0@jar
                        javaLibrary                   : org.jetbrains.kotlin:kotlin-stdlib-jdk7:<KOTLIN_VERSION>@jar
                            javaLibrary                   : org.jetbrains.kotlin:kotlin-stdlib:<KOTLIN_VERSION>@jar
                        javaLibrary                   : com.android.support:support-annotations:28.0.0@jar
                        javaLibrary                   : com.android.support:collections:28.0.0@jar
                            javaLibrary                   : com.android.support:support-annotations:28.0.0@jar
                        javaLibrary                   : android.arch.lifecycle:common:1.1.1@jar
                            javaLibrary                   : com.android.support:support-annotations:28.0.0@jar
                        javaLibrary                   : android.arch.core:common:1.1.1@jar
                            javaLibrary                   : com.android.support:support-annotations:28.0.0@jar
                        javaLibrary                   : junit:junit:4.12@jar
                            javaLibrary                   : org.hamcrest:hamcrest-core:1.3@jar
                        javaLibrary                   : org.hamcrest:hamcrest-core:1.3@jar
                        module                        : <ROOT>-:app-MAIN
                        module                        : <ROOT>-:app-commonMain
                            javaLibrary                   : org.jetbrains.kotlin:kotlin-stdlib:<KOTLIN_VERSION>@jar
                        module                        : <ROOT>-:module2-MAIN
                        module                        : <ROOT>-:module2-jvmAndAndroid
                        module                        : <ROOT>-:module2-commonMain
                            javaLibrary                   : org.jetbrains.kotlin:kotlin-stdlib:<KOTLIN_VERSION>@jar
                    runtimeClasspath
                        androidLibrary                : com.android.support:appcompat-v7:28.0.0@aar
                            javaLibrary                   : com.android.support:support-annotations:28.0.0@jar
                            androidLibrary                : com.android.support:support-compat:28.0.0@aar
                            javaLibrary                   : com.android.support:collections:28.0.0@jar
                            androidLibrary                : com.android.support:cursoradapter:28.0.0@aar
                            androidLibrary                : com.android.support:support-core-utils:28.0.0@aar
                            androidLibrary                : com.android.support:support-fragment:28.0.0@aar
                            androidLibrary                : com.android.support:support-vector-drawable:28.0.0@aar
                            androidLibrary                : com.android.support:animated-vector-drawable:28.0.0@aar
                        androidLibrary                : com.android.support:support-compat:28.0.0@aar
                            javaLibrary                   : com.android.support:support-annotations:28.0.0@jar
                            javaLibrary                   : com.android.support:collections:28.0.0@jar
                            androidLibrary                : android.arch.lifecycle:runtime:1.1.1@aar
                            androidLibrary                : com.android.support:versionedparcelable:28.0.0@aar
                        androidLibrary                : android.arch.lifecycle:runtime:1.1.1@aar
                            javaLibrary                   : android.arch.lifecycle:common:1.1.1@jar
                            javaLibrary                   : android.arch.core:common:1.1.1@jar
                            javaLibrary                   : com.android.support:support-annotations:28.0.0@jar
                        androidLibrary                : com.android.support:versionedparcelable:28.0.0@aar
                            javaLibrary                   : com.android.support:support-annotations:28.0.0@jar
                            javaLibrary                   : com.android.support:collections:28.0.0@jar
                        androidLibrary                : com.android.support:cursoradapter:28.0.0@aar
                            javaLibrary                   : com.android.support:support-annotations:28.0.0@jar
                        androidLibrary                : com.android.support:support-core-utils:28.0.0@aar
                            javaLibrary                   : com.android.support:support-annotations:28.0.0@jar
                            androidLibrary                : com.android.support:support-compat:28.0.0@aar
                            androidLibrary                : com.android.support:documentfile:28.0.0@aar
                            androidLibrary                : com.android.support:loader:28.0.0@aar
                            androidLibrary                : com.android.support:localbroadcastmanager:28.0.0@aar
                            androidLibrary                : com.android.support:print:28.0.0@aar
                        androidLibrary                : com.android.support:documentfile:28.0.0@aar
                            javaLibrary                   : com.android.support:support-annotations:28.0.0@jar
                        androidLibrary                : com.android.support:loader:28.0.0@aar
                            javaLibrary                   : com.android.support:support-annotations:28.0.0@jar
                            androidLibrary                : com.android.support:support-compat:28.0.0@aar
                            androidLibrary                : android.arch.lifecycle:livedata:1.1.1@aar
                            androidLibrary                : android.arch.lifecycle:viewmodel:1.1.1@aar
                        androidLibrary                : android.arch.lifecycle:livedata:1.1.1@aar
                            androidLibrary                : android.arch.core:runtime:1.1.1@aar
                            androidLibrary                : android.arch.lifecycle:livedata-core:1.1.1@aar
                            javaLibrary                   : android.arch.core:common:1.1.1@jar
                        androidLibrary                : android.arch.core:runtime:1.1.1@aar
                            javaLibrary                   : com.android.support:support-annotations:28.0.0@jar
                            javaLibrary                   : android.arch.core:common:1.1.1@jar
                        androidLibrary                : android.arch.lifecycle:livedata-core:1.1.1@aar
                            javaLibrary                   : android.arch.lifecycle:common:1.1.1@jar
                            javaLibrary                   : android.arch.core:common:1.1.1@jar
                            androidLibrary                : android.arch.core:runtime:1.1.1@aar
                        androidLibrary                : android.arch.lifecycle:viewmodel:1.1.1@aar
                            javaLibrary                   : com.android.support:support-annotations:28.0.0@jar
                        androidLibrary                : com.android.support:localbroadcastmanager:28.0.0@aar
                            javaLibrary                   : com.android.support:support-annotations:28.0.0@jar
                        androidLibrary                : com.android.support:print:28.0.0@aar
                            javaLibrary                   : com.android.support:support-annotations:28.0.0@jar
                        androidLibrary                : com.android.support:support-fragment:28.0.0@aar
                            androidLibrary                : com.android.support:support-compat:28.0.0@aar
                            androidLibrary                : com.android.support:support-core-ui:28.0.0@aar
                            androidLibrary                : com.android.support:support-core-utils:28.0.0@aar
                            javaLibrary                   : com.android.support:support-annotations:28.0.0@jar
                            androidLibrary                : com.android.support:loader:28.0.0@aar
                            androidLibrary                : android.arch.lifecycle:viewmodel:1.1.1@aar
                        androidLibrary                : com.android.support:support-core-ui:28.0.0@aar
                            javaLibrary                   : com.android.support:support-annotations:28.0.0@jar
                            androidLibrary                : com.android.support:support-compat:28.0.0@aar
                            androidLibrary                : com.android.support:support-core-utils:28.0.0@aar
                            androidLibrary                : com.android.support:customview:28.0.0@aar
                            androidLibrary                : com.android.support:viewpager:28.0.0@aar
                            androidLibrary                : com.android.support:coordinatorlayout:28.0.0@aar
                            androidLibrary                : com.android.support:drawerlayout:28.0.0@aar
                            androidLibrary                : com.android.support:slidingpanelayout:28.0.0@aar
                            androidLibrary                : com.android.support:interpolator:28.0.0@aar
                            androidLibrary                : com.android.support:swiperefreshlayout:28.0.0@aar
                            androidLibrary                : com.android.support:asynclayoutinflater:28.0.0@aar
                            androidLibrary                : com.android.support:cursoradapter:28.0.0@aar
                        androidLibrary                : com.android.support:customview:28.0.0@aar
                            javaLibrary                   : com.android.support:support-annotations:28.0.0@jar
                            androidLibrary                : com.android.support:support-compat:28.0.0@aar
                        androidLibrary                : com.android.support:viewpager:28.0.0@aar
                            javaLibrary                   : com.android.support:support-annotations:28.0.0@jar
                            androidLibrary                : com.android.support:support-compat:28.0.0@aar
                            androidLibrary                : com.android.support:customview:28.0.0@aar
                        androidLibrary                : com.android.support:coordinatorlayout:28.0.0@aar
                            javaLibrary                   : com.android.support:support-annotations:28.0.0@jar
                            androidLibrary                : com.android.support:support-compat:28.0.0@aar
                            androidLibrary                : com.android.support:customview:28.0.0@aar
                        androidLibrary                : com.android.support:drawerlayout:28.0.0@aar
                            javaLibrary                   : com.android.support:support-annotations:28.0.0@jar
                            androidLibrary                : com.android.support:support-compat:28.0.0@aar
                            androidLibrary                : com.android.support:customview:28.0.0@aar
                        androidLibrary                : com.android.support:slidingpanelayout:28.0.0@aar
                            javaLibrary                   : com.android.support:support-annotations:28.0.0@jar
                            androidLibrary                : com.android.support:support-compat:28.0.0@aar
                            androidLibrary                : com.android.support:customview:28.0.0@aar
                        androidLibrary                : com.android.support:interpolator:28.0.0@aar
                            javaLibrary                   : com.android.support:support-annotations:28.0.0@jar
                        androidLibrary                : com.android.support:swiperefreshlayout:28.0.0@aar
                            javaLibrary                   : com.android.support:support-annotations:28.0.0@jar
                            androidLibrary                : com.android.support:support-compat:28.0.0@aar
                            androidLibrary                : com.android.support:interpolator:28.0.0@aar
                        androidLibrary                : com.android.support:asynclayoutinflater:28.0.0@aar
                            javaLibrary                   : com.android.support:support-annotations:28.0.0@jar
                            androidLibrary                : com.android.support:support-compat:28.0.0@aar
                        androidLibrary                : com.android.support:support-vector-drawable:28.0.0@aar
                            javaLibrary                   : com.android.support:support-annotations:28.0.0@jar
                            androidLibrary                : com.android.support:support-compat:28.0.0@aar
                        androidLibrary                : com.android.support:animated-vector-drawable:28.0.0@aar
                            androidLibrary                : com.android.support:support-vector-drawable:28.0.0@aar
                            androidLibrary                : com.android.support:support-core-ui:28.0.0@aar
                        javaLibrary                   : org.jetbrains.kotlin:kotlin-stdlib:<KOTLIN_VERSION>@jar
                            javaLibrary                   : org.jetbrains:annotations:13.0@jar
                        javaLibrary                   : org.jetbrains:annotations:13.0@jar
                        javaLibrary                   : org.jetbrains.kotlin:kotlin-stdlib-jdk7:<KOTLIN_VERSION>@jar
                            javaLibrary                   : org.jetbrains.kotlin:kotlin-stdlib:<KOTLIN_VERSION>@jar
                        javaLibrary                   : com.android.support:support-annotations:28.0.0@jar
                        javaLibrary                   : com.android.support:collections:28.0.0@jar
                            javaLibrary                   : com.android.support:support-annotations:28.0.0@jar
                        javaLibrary                   : android.arch.lifecycle:common:1.1.1@jar
                            javaLibrary                   : com.android.support:support-annotations:28.0.0@jar
                        javaLibrary                   : android.arch.core:common:1.1.1@jar
                            javaLibrary                   : com.android.support:support-annotations:28.0.0@jar
                        javaLibrary                   : junit:junit:4.12@jar
                            javaLibrary                   : org.hamcrest:hamcrest-core:1.3@jar
                        javaLibrary                   : org.hamcrest:hamcrest-core:1.3@jar
                        module                        : <ROOT>-:app-MAIN
                        module                        : <ROOT>-:app-commonMain
                            javaLibrary                   : org.jetbrains.kotlin:kotlin-stdlib:<KOTLIN_VERSION>@jar
                            module                        : <ROOT>-:module2-MAIN
                            module                        : <ROOT>-:module2-jvmAndAndroid
                            module                        : <ROOT>-:module2-commonMain
                            javaLibrary                   : org.jetbrains.kotlin:kotlin-stdlib-jdk7:<KOTLIN_VERSION>@jar
                            androidLibrary                : com.android.support:appcompat-v7:28.0.0@aar
                        module                        : <ROOT>-:module2-MAIN
                        module                        : <ROOT>-:module2-jvmAndAndroid
                        module                        : <ROOT>-:module2-commonMain
                            javaLibrary                   : org.jetbrains.kotlin:kotlin-stdlib:<KOTLIN_VERSION>@jar
                MockablePlatformJar           : <GRADLE>/caches/<GRADLE_VERSION>/transforms/xxxxxxxxxxxxxxxxxxxxxxxxxxxxxxxx/transformed/android.jar
    kotlinMppGradleModel          : {androidInstrumentedTest=androidInstrumentedTest, androidMain=androidMain, androidUnitTest=androidUnitTest, commonMain=commonMain, commonTest=commonTest, jvmMain=jvmMain, jvmTest=jvmTest} (KotlinMPPGradleModelImpl)
        dependencies
            androidInstrumentedTest
                - dependency                  : :app::app/androidDebug
                - dependency                  : :app::app/androidMain
                - dependency                  : :app::app/commonMain
            androidMain
                - dependency                  : :app::app/commonMain
            androidUnitTest
                - dependency                  : :app::app/androidMain
                - dependency                  : :app::app/commonMain
                - dependency                  : :app::app/commonTest
            commonMain
                - dependency                  : org.jetbrains.kotlin:kotlin-stdlib:<KOTLIN_VERSION>
                - dependency                  : org.jetbrains:annotations:13.0
            commonTest
                - dependency                  : :app::app/commonMain
                - dependency                  : org.jetbrains.kotlin:kotlin-stdlib:<KOTLIN_VERSION>
                - dependency                  : org.jetbrains:annotations:13.0
            jvmMain
                - dependency                  : :app::app/commonMain
                - dependency                  : org.jetbrains.kotlin:kotlin-stdlib:<KOTLIN_VERSION>
                - dependency                  : org.jetbrains:annotations:13.0
            jvmTest
                - dependency                  : :app::app/commonMain
                - dependency                  : :app::app/commonTest
                - dependency                  : :app::app/jvmMain
                - dependency                  : org.jetbrains.kotlin:kotlin-stdlib:<KOTLIN_VERSION>
                - dependency                  : org.jetbrains:annotations:13.0
        extraFeatures                 : ExtraFeaturesImpl
            isHMPPEnabled                 : true
        kotlinGradlePluginVersion
            versionString                 : <KOTLIN_VERSION_FOR_TESTS>
        - targets                     : android (KotlinTargetImpl)
            - compilations                : debug (KotlinCompilationImpl)
                - allSourceSets               : commonMain (KotlinSourceSetImpl)
                    actualPlatforms               : KotlinPlatformContainerImpl
                        arePlatformsInitialized       : true
                        - platforms                   : ANDROID
                        - platforms                   : JVM
                    languageSettings              : KotlinLanguageSettingsImpl
                        - compilerPluginClasspath     : <M2>/org/jetbrains/kotlin/kotlin-scripting-compiler-embeddable/<KOTLIN_VERSION>/kotlin-scripting-compiler-embeddable-<KOTLIN_VERSION>.jar
                        - compilerPluginClasspath     : <M2>/org/jetbrains/kotlin/kotlin-scripting-compiler-impl-embeddable/<KOTLIN_VERSION>/kotlin-scripting-compiler-impl-embeddable-<KOTLIN_VERSION>.jar
                        - compilerPluginClasspath     : <M2>/org/jetbrains/kotlin/kotlin-scripting-jvm/<KOTLIN_VERSION>/kotlin-scripting-jvm-<KOTLIN_VERSION>.jar
                        - compilerPluginClasspath     : <M2>/org/jetbrains/kotlin/kotlin-scripting-common/<KOTLIN_VERSION>/kotlin-scripting-common-<KOTLIN_VERSION>.jar
                        - compilerPluginClasspath     : <M2>/org/jetbrains/kotlin/kotlin-stdlib/<KOTLIN_VERSION>/kotlin-stdlib-<KOTLIN_VERSION>.jar
                        - compilerPluginClasspath     : <M2>/org/jetbrains/annotations/13.0/annotations-13.0.jar
                        - compilerPluginClasspath     : <M2>/org/jetbrains/kotlin/kotlin-script-runtime/<KOTLIN_VERSION>/kotlin-script-runtime-<KOTLIN_VERSION>.jar
                    - resourceDirs                : <ROOT>/app/src/commonMain/resources [-]
                    - sourceDirs                  : <ROOT>/app/src/commonMain/kotlin [-]
                    platform                      : COMMON
                - allSourceSets               : androidMain (KotlinSourceSetImpl)
                    actualPlatforms               : KotlinPlatformContainerImpl
                        arePlatformsInitialized       : true
                        - platforms                   : ANDROID
                    - allDependsOnSourceSets      : commonMain
                    androidSourceSetInfo          : KotlinAndroidSourceSetInfoImpl
                        androidSourceSetName          : main
                        - androidVariantNames         : debug
                        - androidVariantNames         : release
                        kotlinSourceSetName           : androidMain
                    - declaredDependsOnSourceSets : commonMain
                    languageSettings              : KotlinLanguageSettingsImpl
                        - compilerPluginClasspath     : <M2>/org/jetbrains/kotlin/kotlin-scripting-compiler-embeddable/<KOTLIN_VERSION>/kotlin-scripting-compiler-embeddable-<KOTLIN_VERSION>.jar
                        - compilerPluginClasspath     : <M2>/org/jetbrains/kotlin/kotlin-scripting-compiler-impl-embeddable/<KOTLIN_VERSION>/kotlin-scripting-compiler-impl-embeddable-<KOTLIN_VERSION>.jar
                        - compilerPluginClasspath     : <M2>/org/jetbrains/kotlin/kotlin-scripting-jvm/<KOTLIN_VERSION>/kotlin-scripting-jvm-<KOTLIN_VERSION>.jar
                        - compilerPluginClasspath     : <M2>/org/jetbrains/kotlin/kotlin-scripting-common/<KOTLIN_VERSION>/kotlin-scripting-common-<KOTLIN_VERSION>.jar
                        - compilerPluginClasspath     : <M2>/org/jetbrains/kotlin/kotlin-stdlib/<KOTLIN_VERSION>/kotlin-stdlib-<KOTLIN_VERSION>.jar
                        - compilerPluginClasspath     : <M2>/org/jetbrains/annotations/13.0/annotations-13.0.jar
                        - compilerPluginClasspath     : <M2>/org/jetbrains/kotlin/kotlin-script-runtime/<KOTLIN_VERSION>/kotlin-script-runtime-<KOTLIN_VERSION>.jar
                    - resourceDirs                : <ROOT>/app/src/androidMain/resources [-]
                    - resourceDirs                : <ROOT>/app/src/main/resources [-]
                    - resourceDirs                : <ROOT>/app/src/androidDebug/resources [-]
                    - resourceDirs                : <ROOT>/app/src/debug/resources [-]
                    - sourceDirs                  : <ROOT>/app/src/androidMain/kotlin [-]
                    - sourceDirs                  : <ROOT>/app/src/main/java
                    - sourceDirs                  : <ROOT>/app/src/main/kotlin [-]
                    - sourceDirs                  : <ROOT>/app/src/androidDebug/kotlin [-]
                    - sourceDirs                  : <ROOT>/app/src/debug/java [-]
                    - sourceDirs                  : <ROOT>/app/src/debug/kotlin [-]
                    platform                      : ANDROID
                compilerArguments             : K2JVMCompilerArguments
                    allowNoSourceFiles            : true
                    assertionsMode                : legacy
                    backendThreads                : 1
                    destination                   : <ROOT>/app/build/tmp/kotlin-classes/debug
                    jvmDefault                    : disable
                    jvmTarget                     : 21
                    moduleName                    : app_debug
                    noReflect                     : true
                    noStdlib                      : true
                    serializeIr                   : none
                    autoAdvanceApiVersion         : true
                    autoAdvanceLanguageVersion    : true
                    explicitApi                   : disable
                    explicitReturnTypes           : disable
                    - fragmentRefines             : androidDebug:commonMain
                    - fragments                   : androidDebug
                    - fragments                   : commonMain
                    multiPlatform                 : true
                    - pluginClasspaths            : <M2>/org/jetbrains/kotlin/kotlin-scripting-compiler-embeddable/<KOTLIN_VERSION>/kotlin-scripting-compiler-embeddable-<KOTLIN_VERSION>.jar
                    - pluginClasspaths            : <M2>/org/jetbrains/kotlin/kotlin-scripting-compiler-impl-embeddable/<KOTLIN_VERSION>/kotlin-scripting-compiler-impl-embeddable-<KOTLIN_VERSION>.jar
                    - pluginClasspaths            : <M2>/org/jetbrains/kotlin/kotlin-scripting-jvm/<KOTLIN_VERSION>/kotlin-scripting-jvm-<KOTLIN_VERSION>.jar
                    - pluginClasspaths            : <M2>/org/jetbrains/kotlin/kotlin-scripting-common/<KOTLIN_VERSION>/kotlin-scripting-common-<KOTLIN_VERSION>.jar
                    - pluginClasspaths            : <M2>/org/jetbrains/kotlin/kotlin-stdlib/<KOTLIN_VERSION>/kotlin-stdlib-<KOTLIN_VERSION>.jar
                    - pluginClasspaths            : <M2>/org/jetbrains/annotations/13.0/annotations-13.0.jar
                    - pluginClasspaths            : <M2>/org/jetbrains/kotlin/kotlin-script-runtime/<KOTLIN_VERSION>/kotlin-script-runtime-<KOTLIN_VERSION>.jar
                    useFirLT                      : true
                - declaredSourceSets          : androidMain (KotlinSourceSetImpl) (*seen*)
                disambiguationClassifier      : android
                kotlinTaskProperties          : KotlinTaskPropertiesImpl
                    incremental                   : true
                    pluginVersion                 : <CUT>
                output                        : KotlinCompilationOutputImpl
                    - classesDirs                 : <ROOT>/app/build/tmp/kotlin-classes/debug [-]
                    - classesDirs                 : <ROOT>/app/build/intermediates/javac/debug/compileDebugJavaWithJavac/classes [-]
                    effectiveClassesDir           : <ROOT>/app/build/tmp/kotlin-classes/debug [-]
                    resourcesDir                  : <ROOT>/app/build/processedResources/android/debug [-]
                platform                      : ANDROID
            - compilations                : debugAndroidTest (KotlinCompilationImpl)
                - allSourceSets               : androidInstrumentedTest (KotlinSourceSetImpl)
                    actualPlatforms               : KotlinPlatformContainerImpl
                        arePlatformsInitialized       : true
                        - platforms                   : ANDROID
                    - additionalVisibleSourceSets : androidMain
                    - additionalVisibleSourceSets : commonMain
                    androidSourceSetInfo          : KotlinAndroidSourceSetInfoImpl
                        androidSourceSetName          : androidTest
                        - androidVariantNames         : debugAndroidTest
                        kotlinSourceSetName           : androidInstrumentedTest
                    isTestComponent               : true
                    languageSettings              : KotlinLanguageSettingsImpl
                        - compilerPluginClasspath     : <M2>/org/jetbrains/kotlin/kotlin-scripting-compiler-embeddable/<KOTLIN_VERSION>/kotlin-scripting-compiler-embeddable-<KOTLIN_VERSION>.jar
                        - compilerPluginClasspath     : <M2>/org/jetbrains/kotlin/kotlin-scripting-compiler-impl-embeddable/<KOTLIN_VERSION>/kotlin-scripting-compiler-impl-embeddable-<KOTLIN_VERSION>.jar
                        - compilerPluginClasspath     : <M2>/org/jetbrains/kotlin/kotlin-scripting-jvm/<KOTLIN_VERSION>/kotlin-scripting-jvm-<KOTLIN_VERSION>.jar
                        - compilerPluginClasspath     : <M2>/org/jetbrains/kotlin/kotlin-scripting-common/<KOTLIN_VERSION>/kotlin-scripting-common-<KOTLIN_VERSION>.jar
                        - compilerPluginClasspath     : <M2>/org/jetbrains/kotlin/kotlin-stdlib/<KOTLIN_VERSION>/kotlin-stdlib-<KOTLIN_VERSION>.jar
                        - compilerPluginClasspath     : <M2>/org/jetbrains/annotations/13.0/annotations-13.0.jar
                        - compilerPluginClasspath     : <M2>/org/jetbrains/kotlin/kotlin-script-runtime/<KOTLIN_VERSION>/kotlin-script-runtime-<KOTLIN_VERSION>.jar
                    - resourceDirs                : <ROOT>/app/src/androidInstrumentedTest/resources [-]
                    - resourceDirs                : <ROOT>/app/src/androidTest/resources [-]
                    - resourceDirs                : <ROOT>/app/src/androidInstrumentedTestDebug/resources [-]
                    - resourceDirs                : <ROOT>/app/src/androidTestDebug/resources [-]
                    - sourceDirs                  : <ROOT>/app/src/androidInstrumentedTest/kotlin [-]
                    - sourceDirs                  : <ROOT>/app/src/androidTest/java
                    - sourceDirs                  : <ROOT>/app/src/androidTest/kotlin [-]
                    - sourceDirs                  : <ROOT>/app/src/androidInstrumentedTestDebug/kotlin [-]
                    - sourceDirs                  : <ROOT>/app/src/androidTestDebug/java [-]
                    - sourceDirs                  : <ROOT>/app/src/androidTestDebug/kotlin [-]
                    platform                      : ANDROID
                - associateCompilations       : KotlinCompilationCoordinatesImpl
                    compilationName               : debug
                    targetName                    : android
                compilerArguments             : K2JVMCompilerArguments
                    allowNoSourceFiles            : true
                    assertionsMode                : legacy
                    backendThreads                : 1
                    destination                   : <ROOT>/app/build/tmp/kotlin-classes/debugAndroidTest
                    jvmDefault                    : disable
                    jvmTarget                     : 21
                    moduleName                    : app_debugAndroidTest
                    noReflect                     : true
                    noStdlib                      : true
                    serializeIr                   : none
                    autoAdvanceApiVersion         : true
                    autoAdvanceLanguageVersion    : true
                    explicitApi                   : disable
                    explicitReturnTypes           : disable
                    - fragments                   : androidInstrumentedTestDebug
                    multiPlatform                 : true
                    - pluginClasspaths            : <M2>/org/jetbrains/kotlin/kotlin-scripting-compiler-embeddable/<KOTLIN_VERSION>/kotlin-scripting-compiler-embeddable-<KOTLIN_VERSION>.jar
                    - pluginClasspaths            : <M2>/org/jetbrains/kotlin/kotlin-scripting-compiler-impl-embeddable/<KOTLIN_VERSION>/kotlin-scripting-compiler-impl-embeddable-<KOTLIN_VERSION>.jar
                    - pluginClasspaths            : <M2>/org/jetbrains/kotlin/kotlin-scripting-jvm/<KOTLIN_VERSION>/kotlin-scripting-jvm-<KOTLIN_VERSION>.jar
                    - pluginClasspaths            : <M2>/org/jetbrains/kotlin/kotlin-scripting-common/<KOTLIN_VERSION>/kotlin-scripting-common-<KOTLIN_VERSION>.jar
                    - pluginClasspaths            : <M2>/org/jetbrains/kotlin/kotlin-stdlib/<KOTLIN_VERSION>/kotlin-stdlib-<KOTLIN_VERSION>.jar
                    - pluginClasspaths            : <M2>/org/jetbrains/annotations/13.0/annotations-13.0.jar
                    - pluginClasspaths            : <M2>/org/jetbrains/kotlin/kotlin-script-runtime/<KOTLIN_VERSION>/kotlin-script-runtime-<KOTLIN_VERSION>.jar
                    useFirLT                      : true
                - declaredSourceSets          : androidInstrumentedTest (KotlinSourceSetImpl) (*seen*)
                disambiguationClassifier      : android
                isTestComponent               : true
                kotlinTaskProperties          : KotlinTaskPropertiesImpl
                    incremental                   : true
                    pluginVersion                 : <CUT>
                output                        : KotlinCompilationOutputImpl
                    - classesDirs                 : <ROOT>/app/build/tmp/kotlin-classes/debugAndroidTest [-]
                    - classesDirs                 : <ROOT>/app/build/intermediates/javac/debugAndroidTest/compileDebugAndroidTestJavaWithJavac/classes [-]
                    effectiveClassesDir           : <ROOT>/app/build/tmp/kotlin-classes/debugAndroidTest [-]
                    resourcesDir                  : <ROOT>/app/build/processedResources/android/debugAndroidTest [-]
                platform                      : ANDROID
            - compilations                : debugUnitTest (KotlinCompilationImpl)
                - allSourceSets               : commonTest (KotlinSourceSetImpl)
                    actualPlatforms               : KotlinPlatformContainerImpl
                        arePlatformsInitialized       : true
                        - platforms                   : ANDROID
                        - platforms                   : JVM
                    - additionalVisibleSourceSets : commonMain
                    isTestComponent               : true
                    languageSettings              : KotlinLanguageSettingsImpl
                        - compilerPluginClasspath     : <M2>/org/jetbrains/kotlin/kotlin-scripting-compiler-embeddable/<KOTLIN_VERSION>/kotlin-scripting-compiler-embeddable-<KOTLIN_VERSION>.jar
                        - compilerPluginClasspath     : <M2>/org/jetbrains/kotlin/kotlin-scripting-compiler-impl-embeddable/<KOTLIN_VERSION>/kotlin-scripting-compiler-impl-embeddable-<KOTLIN_VERSION>.jar
                        - compilerPluginClasspath     : <M2>/org/jetbrains/kotlin/kotlin-scripting-jvm/<KOTLIN_VERSION>/kotlin-scripting-jvm-<KOTLIN_VERSION>.jar
                        - compilerPluginClasspath     : <M2>/org/jetbrains/kotlin/kotlin-scripting-common/<KOTLIN_VERSION>/kotlin-scripting-common-<KOTLIN_VERSION>.jar
                        - compilerPluginClasspath     : <M2>/org/jetbrains/kotlin/kotlin-stdlib/<KOTLIN_VERSION>/kotlin-stdlib-<KOTLIN_VERSION>.jar
                        - compilerPluginClasspath     : <M2>/org/jetbrains/annotations/13.0/annotations-13.0.jar
                        - compilerPluginClasspath     : <M2>/org/jetbrains/kotlin/kotlin-script-runtime/<KOTLIN_VERSION>/kotlin-script-runtime-<KOTLIN_VERSION>.jar
                    - resourceDirs                : <ROOT>/app/src/commonTest/resources [-]
                    - sourceDirs                  : <ROOT>/app/src/commonTest/kotlin [-]
                    platform                      : COMMON
                - allSourceSets               : androidUnitTest (KotlinSourceSetImpl)
                    actualPlatforms               : KotlinPlatformContainerImpl
                        arePlatformsInitialized       : true
                        - platforms                   : ANDROID
                    - additionalVisibleSourceSets : androidMain
                    - additionalVisibleSourceSets : commonMain
                    - allDependsOnSourceSets      : commonTest
                    androidSourceSetInfo          : KotlinAndroidSourceSetInfoImpl
                        androidSourceSetName          : test
                        - androidVariantNames         : debugUnitTest
                        - androidVariantNames         : releaseUnitTest
                        kotlinSourceSetName           : androidUnitTest
                    - declaredDependsOnSourceSets : commonTest
                    isTestComponent               : true
                    languageSettings              : KotlinLanguageSettingsImpl
                        - compilerPluginClasspath     : <M2>/org/jetbrains/kotlin/kotlin-scripting-compiler-embeddable/<KOTLIN_VERSION>/kotlin-scripting-compiler-embeddable-<KOTLIN_VERSION>.jar
                        - compilerPluginClasspath     : <M2>/org/jetbrains/kotlin/kotlin-scripting-compiler-impl-embeddable/<KOTLIN_VERSION>/kotlin-scripting-compiler-impl-embeddable-<KOTLIN_VERSION>.jar
                        - compilerPluginClasspath     : <M2>/org/jetbrains/kotlin/kotlin-scripting-jvm/<KOTLIN_VERSION>/kotlin-scripting-jvm-<KOTLIN_VERSION>.jar
                        - compilerPluginClasspath     : <M2>/org/jetbrains/kotlin/kotlin-scripting-common/<KOTLIN_VERSION>/kotlin-scripting-common-<KOTLIN_VERSION>.jar
                        - compilerPluginClasspath     : <M2>/org/jetbrains/kotlin/kotlin-stdlib/<KOTLIN_VERSION>/kotlin-stdlib-<KOTLIN_VERSION>.jar
                        - compilerPluginClasspath     : <M2>/org/jetbrains/annotations/13.0/annotations-13.0.jar
                        - compilerPluginClasspath     : <M2>/org/jetbrains/kotlin/kotlin-script-runtime/<KOTLIN_VERSION>/kotlin-script-runtime-<KOTLIN_VERSION>.jar
                    - resourceDirs                : <ROOT>/app/src/androidUnitTest/resources [-]
                    - resourceDirs                : <ROOT>/app/src/test/resources [-]
                    - resourceDirs                : <ROOT>/app/src/androidUnitTestDebug/resources [-]
                    - resourceDirs                : <ROOT>/app/src/testDebug/resources [-]
                    - sourceDirs                  : <ROOT>/app/src/androidUnitTest/kotlin [-]
                    - sourceDirs                  : <ROOT>/app/src/test/java
                    - sourceDirs                  : <ROOT>/app/src/test/kotlin [-]
                    - sourceDirs                  : <ROOT>/app/src/androidUnitTestDebug/kotlin [-]
                    - sourceDirs                  : <ROOT>/app/src/testDebug/java [-]
                    - sourceDirs                  : <ROOT>/app/src/testDebug/kotlin [-]
                    platform                      : ANDROID
                - associateCompilations       : KotlinCompilationCoordinatesImpl
                    compilationName               : debug
                    targetName                    : android
                compilerArguments             : K2JVMCompilerArguments
                    allowNoSourceFiles            : true
                    assertionsMode                : legacy
                    backendThreads                : 1
                    destination                   : <ROOT>/app/build/tmp/kotlin-classes/debugUnitTest
                    jvmDefault                    : disable
                    jvmTarget                     : 21
                    moduleName                    : app_debugUnitTest
                    noReflect                     : true
                    noStdlib                      : true
                    serializeIr                   : none
                    autoAdvanceApiVersion         : true
                    autoAdvanceLanguageVersion    : true
                    explicitApi                   : disable
                    explicitReturnTypes           : disable
                    - fragmentRefines             : androidUnitTestDebug:commonTest
                    - fragments                   : androidUnitTestDebug
                    - fragments                   : commonTest
                    multiPlatform                 : true
                    - pluginClasspaths            : <M2>/org/jetbrains/kotlin/kotlin-scripting-compiler-embeddable/<KOTLIN_VERSION>/kotlin-scripting-compiler-embeddable-<KOTLIN_VERSION>.jar
                    - pluginClasspaths            : <M2>/org/jetbrains/kotlin/kotlin-scripting-compiler-impl-embeddable/<KOTLIN_VERSION>/kotlin-scripting-compiler-impl-embeddable-<KOTLIN_VERSION>.jar
                    - pluginClasspaths            : <M2>/org/jetbrains/kotlin/kotlin-scripting-jvm/<KOTLIN_VERSION>/kotlin-scripting-jvm-<KOTLIN_VERSION>.jar
                    - pluginClasspaths            : <M2>/org/jetbrains/kotlin/kotlin-scripting-common/<KOTLIN_VERSION>/kotlin-scripting-common-<KOTLIN_VERSION>.jar
                    - pluginClasspaths            : <M2>/org/jetbrains/kotlin/kotlin-stdlib/<KOTLIN_VERSION>/kotlin-stdlib-<KOTLIN_VERSION>.jar
                    - pluginClasspaths            : <M2>/org/jetbrains/annotations/13.0/annotations-13.0.jar
                    - pluginClasspaths            : <M2>/org/jetbrains/kotlin/kotlin-script-runtime/<KOTLIN_VERSION>/kotlin-script-runtime-<KOTLIN_VERSION>.jar
                    useFirLT                      : true
                - declaredSourceSets          : androidUnitTest (KotlinSourceSetImpl) (*seen*)
                disambiguationClassifier      : android
                isTestComponent               : true
                kotlinTaskProperties          : KotlinTaskPropertiesImpl
                    incremental                   : true
                    pluginVersion                 : <CUT>
                output                        : KotlinCompilationOutputImpl
                    - classesDirs                 : <ROOT>/app/build/tmp/kotlin-classes/debugUnitTest [-]
                    - classesDirs                 : <ROOT>/app/build/intermediates/javac/debugUnitTest/compileDebugUnitTestJavaWithJavac/classes [-]
                    effectiveClassesDir           : <ROOT>/app/build/tmp/kotlin-classes/debugUnitTest [-]
                    resourcesDir                  : <ROOT>/app/build/processedResources/android/debugUnitTest [-]
                platform                      : ANDROID
            disambiguationClassifier      : android
            platform                      : ANDROID
            presetName                    : android
            - testRunTasks                : KotlinTestRunTaskImpl
                compilationName               : test
                taskName                      : testDebugUnitTest
            - testRunTasks                : KotlinTestRunTaskImpl
                compilationName               : test
                taskName                      : testReleaseUnitTest
        - targets                     : jvm (KotlinTargetImpl)
            - compilations                : main (KotlinCompilationImpl)
                - allSourceSets               : commonMain (KotlinSourceSetImpl) (*seen*)
                - allSourceSets               : jvmMain (KotlinSourceSetImpl)
                    actualPlatforms               : KotlinPlatformContainerImpl
                        arePlatformsInitialized       : true
                        - platforms                   : JVM
                    - allDependsOnSourceSets      : commonMain
                    - declaredDependsOnSourceSets : commonMain
                    languageSettings              : KotlinLanguageSettingsImpl
                        - compilerPluginClasspath     : <M2>/org/jetbrains/kotlin/kotlin-scripting-compiler-embeddable/<KOTLIN_VERSION>/kotlin-scripting-compiler-embeddable-<KOTLIN_VERSION>.jar
                        - compilerPluginClasspath     : <M2>/org/jetbrains/kotlin/kotlin-scripting-compiler-impl-embeddable/<KOTLIN_VERSION>/kotlin-scripting-compiler-impl-embeddable-<KOTLIN_VERSION>.jar
                        - compilerPluginClasspath     : <M2>/org/jetbrains/kotlin/kotlin-scripting-jvm/<KOTLIN_VERSION>/kotlin-scripting-jvm-<KOTLIN_VERSION>.jar
                        - compilerPluginClasspath     : <M2>/org/jetbrains/kotlin/kotlin-scripting-common/<KOTLIN_VERSION>/kotlin-scripting-common-<KOTLIN_VERSION>.jar
                        - compilerPluginClasspath     : <M2>/org/jetbrains/kotlin/kotlin-stdlib/<KOTLIN_VERSION>/kotlin-stdlib-<KOTLIN_VERSION>.jar
                        - compilerPluginClasspath     : <M2>/org/jetbrains/annotations/13.0/annotations-13.0.jar
                        - compilerPluginClasspath     : <M2>/org/jetbrains/kotlin/kotlin-script-runtime/<KOTLIN_VERSION>/kotlin-script-runtime-<KOTLIN_VERSION>.jar
                    - resourceDirs                : <ROOT>/app/src/jvmMain/resources [-]
                    - sourceDirs                  : <ROOT>/app/src/jvmMain/kotlin [-]
                    platform                      : JVM
                archiveFile                   : <ROOT>/app/build/libs/app-jvm.jar [-]
                compilerArguments             : K2JVMCompilerArguments
                    allowNoSourceFiles            : true
                    assertionsMode                : legacy
                    backendThreads                : 1
                    destination                   : <ROOT>/app/build/classes/kotlin/jvm/main
                    jvmDefault                    : disable
                    jvmTarget                     : 21
                    moduleName                    : app
                    noReflect                     : true
                    noStdlib                      : true
                    serializeIr                   : none
                    autoAdvanceApiVersion         : true
                    autoAdvanceLanguageVersion    : true
                    explicitApi                   : disable
                    explicitReturnTypes           : disable
                    - fragmentRefines             : jvmMain:commonMain
                    - fragments                   : jvmMain
                    - fragments                   : commonMain
                    multiPlatform                 : true
                    - pluginClasspaths            : <M2>/org/jetbrains/kotlin/kotlin-scripting-compiler-embeddable/<KOTLIN_VERSION>/kotlin-scripting-compiler-embeddable-<KOTLIN_VERSION>.jar
                    - pluginClasspaths            : <M2>/org/jetbrains/kotlin/kotlin-scripting-compiler-impl-embeddable/<KOTLIN_VERSION>/kotlin-scripting-compiler-impl-embeddable-<KOTLIN_VERSION>.jar
                    - pluginClasspaths            : <M2>/org/jetbrains/kotlin/kotlin-scripting-jvm/<KOTLIN_VERSION>/kotlin-scripting-jvm-<KOTLIN_VERSION>.jar
                    - pluginClasspaths            : <M2>/org/jetbrains/kotlin/kotlin-scripting-common/<KOTLIN_VERSION>/kotlin-scripting-common-<KOTLIN_VERSION>.jar
                    - pluginClasspaths            : <M2>/org/jetbrains/kotlin/kotlin-stdlib/<KOTLIN_VERSION>/kotlin-stdlib-<KOTLIN_VERSION>.jar
                    - pluginClasspaths            : <M2>/org/jetbrains/annotations/13.0/annotations-13.0.jar
                    - pluginClasspaths            : <M2>/org/jetbrains/kotlin/kotlin-script-runtime/<KOTLIN_VERSION>/kotlin-script-runtime-<KOTLIN_VERSION>.jar
                    useFirLT                      : true
                - declaredSourceSets          : jvmMain (KotlinSourceSetImpl) (*seen*)
                disambiguationClassifier      : jvm
                kotlinTaskProperties          : KotlinTaskPropertiesImpl
                    incremental                   : true
                    pluginVersion                 : <CUT>
                output                        : KotlinCompilationOutputImpl
                    - classesDirs                 : <ROOT>/app/build/classes/kotlin/jvm/main [-]
                    effectiveClassesDir           : <ROOT>/app/build/classes/kotlin/jvm/main [-]
                    resourcesDir                  : <ROOT>/app/build/processedResources/jvm/main [-]
                platform                      : JVM
            - compilations                : test (KotlinCompilationImpl)
                - allSourceSets               : commonTest (KotlinSourceSetImpl) (*seen*)
                - allSourceSets               : jvmTest (KotlinSourceSetImpl)
                    actualPlatforms               : KotlinPlatformContainerImpl
                        arePlatformsInitialized       : true
                        - platforms                   : JVM
                    - additionalVisibleSourceSets : jvmMain
                    - additionalVisibleSourceSets : commonMain
                    - allDependsOnSourceSets      : commonTest
                    - declaredDependsOnSourceSets : commonTest
                    isTestComponent               : true
                    languageSettings              : KotlinLanguageSettingsImpl
                        - compilerPluginClasspath     : <M2>/org/jetbrains/kotlin/kotlin-scripting-compiler-embeddable/<KOTLIN_VERSION>/kotlin-scripting-compiler-embeddable-<KOTLIN_VERSION>.jar
                        - compilerPluginClasspath     : <M2>/org/jetbrains/kotlin/kotlin-scripting-compiler-impl-embeddable/<KOTLIN_VERSION>/kotlin-scripting-compiler-impl-embeddable-<KOTLIN_VERSION>.jar
                        - compilerPluginClasspath     : <M2>/org/jetbrains/kotlin/kotlin-scripting-jvm/<KOTLIN_VERSION>/kotlin-scripting-jvm-<KOTLIN_VERSION>.jar
                        - compilerPluginClasspath     : <M2>/org/jetbrains/kotlin/kotlin-scripting-common/<KOTLIN_VERSION>/kotlin-scripting-common-<KOTLIN_VERSION>.jar
                        - compilerPluginClasspath     : <M2>/org/jetbrains/kotlin/kotlin-stdlib/<KOTLIN_VERSION>/kotlin-stdlib-<KOTLIN_VERSION>.jar
                        - compilerPluginClasspath     : <M2>/org/jetbrains/annotations/13.0/annotations-13.0.jar
                        - compilerPluginClasspath     : <M2>/org/jetbrains/kotlin/kotlin-script-runtime/<KOTLIN_VERSION>/kotlin-script-runtime-<KOTLIN_VERSION>.jar
                    - resourceDirs                : <ROOT>/app/src/jvmTest/resources [-]
                    - sourceDirs                  : <ROOT>/app/src/jvmTest/kotlin [-]
                    platform                      : JVM
                - associateCompilations       : KotlinCompilationCoordinatesImpl
                    compilationName               : main
                    targetName                    : jvm
                compilerArguments             : K2JVMCompilerArguments
                    allowNoSourceFiles            : true
                    assertionsMode                : legacy
                    backendThreads                : 1
                    destination                   : <ROOT>/app/build/classes/kotlin/jvm/test
                    jvmDefault                    : disable
                    jvmTarget                     : 21
                    moduleName                    : app_test
                    noReflect                     : true
                    noStdlib                      : true
                    serializeIr                   : none
                    autoAdvanceApiVersion         : true
                    autoAdvanceLanguageVersion    : true
                    explicitApi                   : disable
                    explicitReturnTypes           : disable
                    - fragmentRefines             : jvmTest:commonTest
                    - fragments                   : jvmTest
                    - fragments                   : commonTest
                    multiPlatform                 : true
                    - pluginClasspaths            : <M2>/org/jetbrains/kotlin/kotlin-scripting-compiler-embeddable/<KOTLIN_VERSION>/kotlin-scripting-compiler-embeddable-<KOTLIN_VERSION>.jar
                    - pluginClasspaths            : <M2>/org/jetbrains/kotlin/kotlin-scripting-compiler-impl-embeddable/<KOTLIN_VERSION>/kotlin-scripting-compiler-impl-embeddable-<KOTLIN_VERSION>.jar
                    - pluginClasspaths            : <M2>/org/jetbrains/kotlin/kotlin-scripting-jvm/<KOTLIN_VERSION>/kotlin-scripting-jvm-<KOTLIN_VERSION>.jar
                    - pluginClasspaths            : <M2>/org/jetbrains/kotlin/kotlin-scripting-common/<KOTLIN_VERSION>/kotlin-scripting-common-<KOTLIN_VERSION>.jar
                    - pluginClasspaths            : <M2>/org/jetbrains/kotlin/kotlin-stdlib/<KOTLIN_VERSION>/kotlin-stdlib-<KOTLIN_VERSION>.jar
                    - pluginClasspaths            : <M2>/org/jetbrains/annotations/13.0/annotations-13.0.jar
                    - pluginClasspaths            : <M2>/org/jetbrains/kotlin/kotlin-script-runtime/<KOTLIN_VERSION>/kotlin-script-runtime-<KOTLIN_VERSION>.jar
                    useFirLT                      : true
                - declaredSourceSets          : jvmTest (KotlinSourceSetImpl) (*seen*)
                disambiguationClassifier      : jvm
                isTestComponent               : true
                kotlinTaskProperties          : KotlinTaskPropertiesImpl
                    incremental                   : true
                    pluginVersion                 : <CUT>
                output                        : KotlinCompilationOutputImpl
                    - classesDirs                 : <ROOT>/app/build/classes/kotlin/jvm/test [-]
                    effectiveClassesDir           : <ROOT>/app/build/classes/kotlin/jvm/test [-]
                    resourcesDir                  : <ROOT>/app/build/processedResources/jvm/test [-]
                platform                      : JVM
            disambiguationClassifier      : jvm
            jar                           : KotlinTargetJarImpl
                archiveFile                   : <ROOT>/app/build/libs/app-jvm.jar [-]
                - compilations                : main (KotlinCompilationImpl) (*seen*)
            platform                      : JVM
            presetName                    : jvm
            - testRunTasks                : KotlinTestRunTaskImpl
                compilationName               : test
                taskName                      : jvmTest
        sourceSets
            androidInstrumentedTest       : androidInstrumentedTest (KotlinSourceSetImpl) (*seen*)
            androidMain                   : androidMain (KotlinSourceSetImpl) (*seen*)
            androidUnitTest               : androidUnitTest (KotlinSourceSetImpl) (*seen*)
            commonMain                    : commonMain (KotlinSourceSetImpl) (*seen*)
            commonTest                    : commonTest (KotlinSourceSetImpl) (*seen*)
            jvmMain                       : jvmMain (KotlinSourceSetImpl) (*seen*)
            jvmTest                       : jvmTest (KotlinSourceSetImpl) (*seen*)
    externalProject               : :app (DefaultExternalProject) (*seen*)
MODULE                        : kotlinMultiPlatform.app.androidTest
MODULE                        : kotlinMultiPlatform.app.commonMain
MODULE                        : kotlinMultiPlatform.app.commonTest
MODULE                        : kotlinMultiPlatform.app.jvmMain
MODULE                        : kotlinMultiPlatform.app.jvmTest
MODULE                        : kotlinMultiPlatform.app.main
MODULE                        : kotlinMultiPlatform.app.unitTest
MODULE                        : kotlinMultiPlatform.module2
    GradleModuleModel
        agpVersion                    : <AGP_VERSION>
        gradlePath                    : :module2
        gradleVersion                 : <GRADLE_VERSION>
        buildFile                     : <ROOT>/module2/build.gradle
        buildFilePath                 : <ROOT>/module2/build.gradle
        rootFolderPath                : <ROOT>
        hasSafeArgsJava               : false
        hasSafeArgsKotlin             : false
    CurrentVariantReportedVersions
        minSdk
            ApiLevel                      : 16
            ApiString                     : 16
        runtimeMinSdk
            ApiLevel                      : 16
            ApiString                     : 16
        targetSdk
            ApiLevel                      : 34
            ApiString                     : 34
    RootBuildId                   : <ROOT>
    BuildId                       : <ROOT>
    ProjectPath                   : :module2
    ModelVersion                  : <AGP_VERSION>
    ProjectType                   : PROJECT_TYPE_LIBRARY
    CompileTarget                 : android-34
    BuildFolder                   : <ROOT>/module2/build [-]
    buildToolsVersion             : <CURRENT_BUILD_TOOLS_VERSION>
    IsBaseSplit                   : false
    GroupId                       : kotlinMultiPlatform
    Namespace                     : com.example.test.multiproject.module2
    TestNamespace                 : com.example.test.multiproject.module2.test
    AaptOptions
        NameSpacing                   : DISABLED
    LintOptions
        IsCheckTestSources            : false
        IsCheckDependencies           : false
        IsAbortOnError                : true
        IsAbsolutePaths               : true
        IsNoLines                     : false
        IsQuiet                       : false
        IsCheckAllWarnings            : false
        IsIgnoreWarnings              : false
        IsWarningsAsErrors            : false
        IsIgnoreTestSources           : false
        IsIgnoreTestFixturesSources   : false
        IsCheckGeneratedSources       : false
        IsCheckReleaseBuilds          : true
        IsExplainIssues               : true
        IsShowAll                     : false
        TextReport                    : false
        HtmlReport                    : true
        XmlReport                     : true
        SarifReport                   : false
    JavaCompileOptions
        Encoding                      : UTF-8
        SourceCompatibility           : 1.8
        TargetCompatibility           : 1.8
        IsCoreLibraryDesugaringEnabled          : false
    AgpFlags
        ApplicationRClassConstantIds  : false
        AestRClassConstantIds         : false
        TransitiveRClasses            : false
        UseAndroidX                   : false
        UsesCompose                   : false
        MlModelBindingEnabled         : false
        AndroidResourcesEnabled       : true
        DataBindingEnabled            : false
<<<<<<< HEAD
=======
        GenerateManifestClass         : false
>>>>>>> 8b7d83e8
    - basicVariant:               : debug
        testApplicationId             : com.example.test.multiproject.module2.test
        buildType                     : debug
    - basicVariant:               : release
        buildType                     : release
    BootClassPath                 : <ANDROID_SDK>/platforms/android-34/android.jar
    ViewBindingOptions
        Enabled                       : false
    DefaultConfig
        ProductFlavor
            Name                          : main
            MinSdkVersion
                ApiLevel                      : 16
                ApiString                     : 16
            TargetSdkVersion
                ApiLevel                      : 34
                ApiString                     : 34
            VectorDrawables
                UseSupportLibrary             : false
        SourceProvider
            Name                          : main
            Manifest                      : <ROOT>/module2/src/androidMain/AndroidManifest.xml
            JavaDirectories               : <ROOT>/module2/src/main/java [-]
            KotlinDirectories             : <ROOT>/module2/src/androidMain/kotlin
            KotlinDirectories             : <ROOT>/module2/src/main/java [-]
            KotlinDirectories             : <ROOT>/module2/src/main/kotlin [-]
            ResourcesDirectories          : <ROOT>/module2/src/main/resources [-]
            ResourcesDirectories          : <ROOT>/module2/src/androidMain/resources [-]
            ResDirectories                : <ROOT>/module2/src/main/res [-]
            ResDirectories                : <ROOT>/module2/src/androidMain/res [-]
            AssetsDirectories             : <ROOT>/module2/src/main/assets [-]
            AssetsDirectories             : <ROOT>/module2/src/androidMain/assets [-]
            JniLibsDirectories            : <ROOT>/module2/src/main/jniLibs [-]
            JniLibsDirectories            : <ROOT>/module2/src/androidMain/jniLibs [-]
            ShadersDirectories            : <ROOT>/module2/src/main/shaders [-]
            ShadersDirectories            : <ROOT>/module2/src/androidMain/shaders [-]
            BaselineProfileDirectories    : <ROOT>/module2/src/main/baselineProfiles [-]
        ExtraSourceProviders
            ExtraSourceProvider
                ArtifactName                  : _android_test_
                SourceProvider
                    Name                          : androidTest
                    Manifest                      : <ROOT>/module2/src/androidInstrumentedTest/AndroidManifest.xml [-]
                    JavaDirectories               : <ROOT>/module2/src/androidTest/java [-]
                    KotlinDirectories             : <ROOT>/module2/src/androidInstrumentedTest/kotlin [-]
                    KotlinDirectories             : <ROOT>/module2/src/androidTest/java [-]
                    KotlinDirectories             : <ROOT>/module2/src/androidTest/kotlin
                    ResourcesDirectories          : <ROOT>/module2/src/androidTest/resources [-]
                    ResourcesDirectories          : <ROOT>/module2/src/androidInstrumentedTest/resources [-]
                    ResDirectories                : <ROOT>/module2/src/androidTest/res [-]
                    ResDirectories                : <ROOT>/module2/src/androidInstrumentedTest/res [-]
                    AssetsDirectories             : <ROOT>/module2/src/androidTest/assets [-]
                    AssetsDirectories             : <ROOT>/module2/src/androidInstrumentedTest/assets [-]
                    JniLibsDirectories            : <ROOT>/module2/src/androidTest/jniLibs [-]
                    JniLibsDirectories            : <ROOT>/module2/src/androidInstrumentedTest/jniLibs [-]
                    ShadersDirectories            : <ROOT>/module2/src/androidTest/shaders [-]
                    ShadersDirectories            : <ROOT>/module2/src/androidInstrumentedTest/shaders [-]
                    BaselineProfileDirectories    : <ROOT>/module2/src/androidTest/baselineProfiles [-]
            ExtraSourceProvider
                ArtifactName                  : _unit_test_
                SourceProvider
                    Name                          : test
                    Manifest                      : <ROOT>/module2/src/androidUnitTest/AndroidManifest.xml [-]
                    JavaDirectories               : <ROOT>/module2/src/test/java [-]
                    KotlinDirectories             : <ROOT>/module2/src/androidUnitTest/kotlin [-]
                    KotlinDirectories             : <ROOT>/module2/src/test/java [-]
                    KotlinDirectories             : <ROOT>/module2/src/test/kotlin [-]
                    ResourcesDirectories          : <ROOT>/module2/src/test/resources [-]
                    ResourcesDirectories          : <ROOT>/module2/src/androidUnitTest/resources [-]
                    ResDirectories                : <ROOT>/module2/src/test/res [-]
                    ResDirectories                : <ROOT>/module2/src/androidUnitTest/res [-]
                    AssetsDirectories             : <ROOT>/module2/src/test/assets [-]
                    AssetsDirectories             : <ROOT>/module2/src/androidUnitTest/assets [-]
                    JniLibsDirectories            : <ROOT>/module2/src/test/jniLibs [-]
                    JniLibsDirectories            : <ROOT>/module2/src/androidUnitTest/jniLibs [-]
                    ShadersDirectories            : <ROOT>/module2/src/test/shaders [-]
                    ShadersDirectories            : <ROOT>/module2/src/androidUnitTest/shaders [-]
                    BaselineProfileDirectories    : <ROOT>/module2/src/test/baselineProfiles [-]
    BuildTypes
        BuildType
            Name                          : debug
            IsDebuggable                  : true
            IsJniDebuggable               : false
            IsPseudoLocalesEnabled        : false
            IsRenderscriptDebuggable      : false
            RenderscriptOptimLevel        : 3
            IsMinifyEnabled               : false
            IsZipAlignEnabled             : true
        SourceProvider
            Name                          : debug
            Manifest                      : <ROOT>/module2/src/androidDebug/AndroidManifest.xml [-]
            JavaDirectories               : <ROOT>/module2/src/debug/java [-]
            KotlinDirectories             : <ROOT>/module2/src/androidDebug/kotlin [-]
            KotlinDirectories             : <ROOT>/module2/src/debug/java [-]
            KotlinDirectories             : <ROOT>/module2/src/debug/kotlin [-]
            ResourcesDirectories          : <ROOT>/module2/src/debug/resources [-]
            ResourcesDirectories          : <ROOT>/module2/src/androidDebug/resources [-]
            ResDirectories                : <ROOT>/module2/src/debug/res [-]
            ResDirectories                : <ROOT>/module2/src/androidDebug/res [-]
            AssetsDirectories             : <ROOT>/module2/src/debug/assets [-]
            AssetsDirectories             : <ROOT>/module2/src/androidDebug/assets [-]
            JniLibsDirectories            : <ROOT>/module2/src/debug/jniLibs [-]
            JniLibsDirectories            : <ROOT>/module2/src/androidDebug/jniLibs [-]
            ShadersDirectories            : <ROOT>/module2/src/debug/shaders [-]
            ShadersDirectories            : <ROOT>/module2/src/androidDebug/shaders [-]
            BaselineProfileDirectories    : <ROOT>/module2/src/debug/baselineProfiles [-]
        ExtraSourceProviders
            ExtraSourceProvider
                ArtifactName                  : _android_test_
                SourceProvider
                    Name                          : androidTestDebug
                    Manifest                      : <ROOT>/module2/src/androidInstrumentedTestDebug/AndroidManifest.xml [-]
                    JavaDirectories               : <ROOT>/module2/src/androidTestDebug/java [-]
                    KotlinDirectories             : <ROOT>/module2/src/androidInstrumentedTestDebug/kotlin [-]
                    KotlinDirectories             : <ROOT>/module2/src/androidTestDebug/java [-]
                    KotlinDirectories             : <ROOT>/module2/src/androidTestDebug/kotlin [-]
                    ResourcesDirectories          : <ROOT>/module2/src/androidTestDebug/resources [-]
                    ResourcesDirectories          : <ROOT>/module2/src/androidInstrumentedTestDebug/resources [-]
                    ResDirectories                : <ROOT>/module2/src/androidTestDebug/res [-]
                    ResDirectories                : <ROOT>/module2/src/androidInstrumentedTestDebug/res [-]
                    AssetsDirectories             : <ROOT>/module2/src/androidTestDebug/assets [-]
                    AssetsDirectories             : <ROOT>/module2/src/androidInstrumentedTestDebug/assets [-]
                    JniLibsDirectories            : <ROOT>/module2/src/androidTestDebug/jniLibs [-]
                    JniLibsDirectories            : <ROOT>/module2/src/androidInstrumentedTestDebug/jniLibs [-]
                    ShadersDirectories            : <ROOT>/module2/src/androidTestDebug/shaders [-]
                    ShadersDirectories            : <ROOT>/module2/src/androidInstrumentedTestDebug/shaders [-]
                    BaselineProfileDirectories    : <ROOT>/module2/src/androidTestDebug/baselineProfiles [-]
        ExtraSourceProviders
            ExtraSourceProvider
                ArtifactName                  : _unit_test_
                SourceProvider
                    Name                          : testDebug
                    Manifest                      : <ROOT>/module2/src/androidUnitTestDebug/AndroidManifest.xml [-]
                    JavaDirectories               : <ROOT>/module2/src/testDebug/java [-]
                    KotlinDirectories             : <ROOT>/module2/src/androidUnitTestDebug/kotlin [-]
                    KotlinDirectories             : <ROOT>/module2/src/testDebug/java [-]
                    KotlinDirectories             : <ROOT>/module2/src/testDebug/kotlin [-]
                    ResourcesDirectories          : <ROOT>/module2/src/testDebug/resources [-]
                    ResourcesDirectories          : <ROOT>/module2/src/androidUnitTestDebug/resources [-]
                    ResDirectories                : <ROOT>/module2/src/testDebug/res [-]
                    ResDirectories                : <ROOT>/module2/src/androidUnitTestDebug/res [-]
                    AssetsDirectories             : <ROOT>/module2/src/testDebug/assets [-]
                    AssetsDirectories             : <ROOT>/module2/src/androidUnitTestDebug/assets [-]
                    JniLibsDirectories            : <ROOT>/module2/src/testDebug/jniLibs [-]
                    JniLibsDirectories            : <ROOT>/module2/src/androidUnitTestDebug/jniLibs [-]
                    ShadersDirectories            : <ROOT>/module2/src/testDebug/shaders [-]
                    ShadersDirectories            : <ROOT>/module2/src/androidUnitTestDebug/shaders [-]
                    BaselineProfileDirectories    : <ROOT>/module2/src/testDebug/baselineProfiles [-]
        BuildType
            Name                          : release
            IsDebuggable                  : false
            IsJniDebuggable               : false
            IsPseudoLocalesEnabled        : false
            IsRenderscriptDebuggable      : false
            RenderscriptOptimLevel        : 3
            IsMinifyEnabled               : false
            IsZipAlignEnabled             : true
        SourceProvider
            Name                          : release
            Manifest                      : <ROOT>/module2/src/androidRelease/AndroidManifest.xml [-]
            JavaDirectories               : <ROOT>/module2/src/release/java [-]
            KotlinDirectories             : <ROOT>/module2/src/androidRelease/kotlin [-]
            KotlinDirectories             : <ROOT>/module2/src/release/java [-]
            KotlinDirectories             : <ROOT>/module2/src/release/kotlin [-]
            ResourcesDirectories          : <ROOT>/module2/src/release/resources [-]
            ResourcesDirectories          : <ROOT>/module2/src/androidRelease/resources [-]
            ResDirectories                : <ROOT>/module2/src/release/res [-]
            ResDirectories                : <ROOT>/module2/src/androidRelease/res [-]
            AssetsDirectories             : <ROOT>/module2/src/release/assets [-]
            AssetsDirectories             : <ROOT>/module2/src/androidRelease/assets [-]
            JniLibsDirectories            : <ROOT>/module2/src/release/jniLibs [-]
            JniLibsDirectories            : <ROOT>/module2/src/androidRelease/jniLibs [-]
            ShadersDirectories            : <ROOT>/module2/src/release/shaders [-]
            ShadersDirectories            : <ROOT>/module2/src/androidRelease/shaders [-]
            BaselineProfileDirectories    : <ROOT>/module2/src/release/baselineProfiles [-]
        ExtraSourceProviders
            ExtraSourceProvider
                ArtifactName                  : _unit_test_
                SourceProvider
                    Name                          : testRelease
                    Manifest                      : <ROOT>/module2/src/androidUnitTestRelease/AndroidManifest.xml [-]
                    JavaDirectories               : <ROOT>/module2/src/testRelease/java [-]
                    KotlinDirectories             : <ROOT>/module2/src/androidUnitTestRelease/kotlin [-]
                    KotlinDirectories             : <ROOT>/module2/src/testRelease/java [-]
                    KotlinDirectories             : <ROOT>/module2/src/testRelease/kotlin [-]
                    ResourcesDirectories          : <ROOT>/module2/src/testRelease/resources [-]
                    ResourcesDirectories          : <ROOT>/module2/src/androidUnitTestRelease/resources [-]
                    ResDirectories                : <ROOT>/module2/src/testRelease/res [-]
                    ResDirectories                : <ROOT>/module2/src/androidUnitTestRelease/res [-]
                    AssetsDirectories             : <ROOT>/module2/src/testRelease/assets [-]
                    AssetsDirectories             : <ROOT>/module2/src/androidUnitTestRelease/assets [-]
                    JniLibsDirectories            : <ROOT>/module2/src/testRelease/jniLibs [-]
                    JniLibsDirectories            : <ROOT>/module2/src/androidUnitTestRelease/jniLibs [-]
                    ShadersDirectories            : <ROOT>/module2/src/testRelease/shaders [-]
                    ShadersDirectories            : <ROOT>/module2/src/androidUnitTestRelease/shaders [-]
                    BaselineProfileDirectories    : <ROOT>/module2/src/testRelease/baselineProfiles [-]
    SigningConfigs
        SigningConfig
            Name                          : debug
            StoreFile                     : debug.keystore
            StorePassword                 : android
            KeyAlias                      : AndroidDebugKey
    VariantBuildInformation
        VariantBuildInformation
            VariantName                   : debug
            BuildTasksAndOutputInformation
                AssembleTaskName              : assembleDebug
        VariantBuildInformation
            VariantName                   : release
            BuildTasksAndOutputInformation
                AssembleTaskName              : assembleRelease
    IdeVariants
        IdeVariant
            Name                          : debug
            BuildType                     : debug
            DisplayName                   : debug
            InstantAppCompatible          : false
            MinSdkVersion
                ApiLevel                      : 16
                ApiString                     : 16
            TargetSdkVersion
                ApiLevel                      : 34
                ApiString                     : 34
            MainArtifact
                Name                          : MAIN
                CompileTaskName               : compileDebugSources
                AssembleTaskName              : assembleDebug
                IsTestArtifact                : false
                IdeSetupTaskNames             : generateDebugSources
                GeneratedSourceFolders        : <ROOT>/module2/build/generated/ap_generated_sources/debug/out [-]
                ClassesFolder                 : <ROOT>/module2/build/intermediates/compile_r_class_jar/debug/generateDebugRFile/R.jar [-]
                ClassesFolder                 : <ROOT>/module2/build/intermediates/javac/debug/compileDebugJavaWithJavac/classes [-]
                ClassesFolder                 : <ROOT>/module2/build/tmp/kotlin-classes/debug [-]
                Dependencies
                    compileClasspath
                        javaLibrary                   : org.jetbrains.kotlin:kotlin-stdlib:<KOTLIN_VERSION>@jar
                            javaLibrary                   : org.jetbrains:annotations:13.0@jar
                        javaLibrary                   : org.jetbrains:annotations:13.0@jar
                    runtimeClasspath
                        javaLibrary                   : org.jetbrains.kotlin:kotlin-stdlib:<KOTLIN_VERSION>@jar
                            javaLibrary                   : org.jetbrains:annotations:13.0@jar
                        javaLibrary                   : org.jetbrains:annotations:13.0@jar
                IsSigned                      : false
                CodeShrinker                  : null
                BuildTasksAndOutputInformation
                    AssembleTaskName              : assembleDebug
                GeneratedResourceFolders      : <ROOT>/module2/build/generated/res/resValues/debug [-]
                GeneratedAssetFolders         : <ROOT>/module2/build/generated/assets/debugAssetsCopyForAGP [-]
                DesugaredMethodFiles          : <GRADLE>/caches/<GRADLE_VERSION>/transforms/xxxxxxxxxxxxxxxxxxxxxxxxxxxxxxxx/transformed/D8BackportedDesugaredMethods.txt
            AndroidTestArtifact
                Name                          : ANDROID_TEST
                CompileTaskName               : compileDebugAndroidTestSources
                AssembleTaskName              : assembleDebugAndroidTest
                IsTestArtifact                : true
                IdeSetupTaskNames             : generateDebugAndroidTestSources
                GeneratedSourceFolders        : <ROOT>/module2/build/generated/ap_generated_sources/debugAndroidTest/out [-]
                ClassesFolder                 : <ROOT>/module2/build/intermediates/compile_and_runtime_not_namespaced_r_class_jar/debugAndroidTest/processDebugAndroidTestResources/R.jar [-]
                ClassesFolder                 : <ROOT>/module2/build/intermediates/javac/debugAndroidTest/compileDebugAndroidTestJavaWithJavac/classes [-]
                ClassesFolder                 : <ROOT>/module2/build/tmp/kotlin-classes/debugAndroidTest [-]
                Dependencies
                    compileClasspath
                        androidLibrary                : com.android.support.test:runner:1.0.2@aar
                            javaLibrary                   : com.android.support:support-annotations:27.1.1@jar
                            androidLibrary                : com.android.support.test:monitor:1.0.2@aar
                            javaLibrary                   : junit:junit:4.12@jar
                            javaLibrary                   : net.sf.kxml:kxml2:2.3.0@jar
                        androidLibrary                : com.android.support.test:monitor:1.0.2@aar
                            javaLibrary                   : com.android.support:support-annotations:27.1.1@jar
                        javaLibrary                   : org.jetbrains.kotlin:kotlin-stdlib:<KOTLIN_VERSION>@jar
                            javaLibrary                   : org.jetbrains:annotations:13.0@jar
                        javaLibrary                   : org.jetbrains:annotations:13.0@jar
                        javaLibrary                   : com.android.support:support-annotations:27.1.1@jar
                        javaLibrary                   : junit:junit:4.12@jar
                            javaLibrary                   : org.hamcrest:hamcrest-core:1.3@jar
                        javaLibrary                   : org.hamcrest:hamcrest-core:1.3@jar
                        javaLibrary                   : net.sf.kxml:kxml2:2.3.0@jar
                        module                        : <ROOT>-:module2-MAIN
                        module                        : <ROOT>-:module2-jvmAndAndroid
                        module                        : <ROOT>-:module2-commonMain
                            javaLibrary                   : org.jetbrains.kotlin:kotlin-stdlib:<KOTLIN_VERSION>@jar
                    runtimeClasspath
                        androidLibrary                : com.android.support.test:runner:1.0.2@aar
                            javaLibrary                   : com.android.support:support-annotations:27.1.1@jar
                            androidLibrary                : com.android.support.test:monitor:1.0.2@aar
                            javaLibrary                   : junit:junit:4.12@jar
                            javaLibrary                   : net.sf.kxml:kxml2:2.3.0@jar
                        androidLibrary                : com.android.support.test:monitor:1.0.2@aar
                            javaLibrary                   : com.android.support:support-annotations:27.1.1@jar
                        javaLibrary                   : com.android.support:support-annotations:27.1.1@jar
                        javaLibrary                   : junit:junit:4.12@jar
                            javaLibrary                   : org.hamcrest:hamcrest-core:1.3@jar
                        javaLibrary                   : org.hamcrest:hamcrest-core:1.3@jar
                        javaLibrary                   : net.sf.kxml:kxml2:2.3.0@jar
                        javaLibrary                   : org.jetbrains.kotlin:kotlin-stdlib:<KOTLIN_VERSION>@jar
                            javaLibrary                   : org.jetbrains:annotations:13.0@jar
                        javaLibrary                   : org.jetbrains:annotations:13.0@jar
                        module                        : <ROOT>-:module2-MAIN
                        module                        : <ROOT>-:module2-jvmAndAndroid
                        module                        : <ROOT>-:module2-commonMain
                            javaLibrary                   : org.jetbrains.kotlin:kotlin-stdlib:<KOTLIN_VERSION>@jar
                ApplicationId                 : com.example.test.multiproject.module2.test
                SigningConfigName             : debug
                IsSigned                      : true
                CodeShrinker                  : null
                BuildTasksAndOutputInformation
                    AssembleTaskName              : assembleDebugAndroidTest
                    AssembleTaskOutputListingFile : <ROOT>/module2/build/intermediates/apk_ide_redirect_file/debugAndroidTest/createDebugAndroidTestApkListingFileRedirect/redirect.txt [-]
                GeneratedResourceFolders      : <ROOT>/module2/build/generated/res/resValues/androidTest/debug [-]
                DesugaredMethodFiles          : <GRADLE>/caches/<GRADLE_VERSION>/transforms/xxxxxxxxxxxxxxxxxxxxxxxxxxxxxxxx/transformed/D8BackportedDesugaredMethods.txt
                TestOptions
                    AnimationsDisabled            : false
                    Execution                     : HOST
                    InstrumentedTestTaskName      : connectedDebugAndroidTest
            UnitTestArtifact
                Name                          : UNIT_TEST
                CompileTaskName               : compileDebugUnitTestSources
                AssembleTaskName              : assembleDebugUnitTest
                IsTestArtifact                : true
                IdeSetupTaskNames             : createMockableJar
                GeneratedSourceFolders        : <ROOT>/module2/build/generated/ap_generated_sources/debugUnitTest/out [-]
                ClassesFolder                 : <ROOT>/module2/build/intermediates/compile_and_runtime_not_namespaced_r_class_jar/debugUnitTest/generateDebugUnitTestStubRFile/R.jar [-]
                ClassesFolder                 : <ROOT>/module2/build/intermediates/javac/debugUnitTest/compileDebugUnitTestJavaWithJavac/classes [-]
                ClassesFolder                 : <ROOT>/module2/build/tmp/kotlin-classes/debugUnitTest [-]
                Dependencies
                    compileClasspath
                        javaLibrary                   : org.jetbrains.kotlin:kotlin-stdlib:<KOTLIN_VERSION>@jar
                            javaLibrary                   : org.jetbrains:annotations:13.0@jar
                        javaLibrary                   : org.jetbrains:annotations:13.0@jar
                        javaLibrary                   : junit:junit:4.12@jar
                            javaLibrary                   : org.hamcrest:hamcrest-core:1.3@jar
                        javaLibrary                   : org.hamcrest:hamcrest-core:1.3@jar
                        module                        : <ROOT>-:module2-MAIN
                        module                        : <ROOT>-:module2-jvmAndAndroid
                        module                        : <ROOT>-:module2-commonMain
                            javaLibrary                   : org.jetbrains.kotlin:kotlin-stdlib:<KOTLIN_VERSION>@jar
                    runtimeClasspath
                        javaLibrary                   : junit:junit:4.12@jar
                            javaLibrary                   : org.hamcrest:hamcrest-core:1.3@jar
                        javaLibrary                   : org.hamcrest:hamcrest-core:1.3@jar
                        javaLibrary                   : org.jetbrains.kotlin:kotlin-stdlib:<KOTLIN_VERSION>@jar
                            javaLibrary                   : org.jetbrains:annotations:13.0@jar
                        javaLibrary                   : org.jetbrains:annotations:13.0@jar
                        module                        : <ROOT>-:module2-MAIN
                        module                        : <ROOT>-:module2-jvmAndAndroid
                        module                        : <ROOT>-:module2-commonMain
                            javaLibrary                   : org.jetbrains.kotlin:kotlin-stdlib:<KOTLIN_VERSION>@jar
                MockablePlatformJar           : <GRADLE>/caches/<GRADLE_VERSION>/transforms/xxxxxxxxxxxxxxxxxxxxxxxxxxxxxxxx/transformed/android.jar
    kotlinMppGradleModel          : {androidInstrumentedTest=androidInstrumentedTest, androidMain=androidMain, androidUnitTest=androidUnitTest, commonMain=commonMain, commonTest=commonTest, jvmAndAndroid=jvmAndAndroid, jvmMain=jvmMain, jvmTest=jvmTest} (KotlinMPPGradleModelImpl)
        dependencies
            androidInstrumentedTest
                - dependency                  : :module2::module2/androidDebug
                - dependency                  : :module2::module2/androidMain
                - dependency                  : :module2::module2/commonMain
                - dependency                  : :module2::module2/jvmAndAndroid
            androidMain
                - dependency                  : :module2::module2/commonMain
                - dependency                  : :module2::module2/jvmAndAndroid
            androidUnitTest
                - dependency                  : :module2::module2/androidMain
                - dependency                  : :module2::module2/commonMain
                - dependency                  : :module2::module2/commonTest
                - dependency                  : :module2::module2/jvmAndAndroid
            commonMain
                - dependency                  : org.jetbrains.kotlin:kotlin-stdlib:<KOTLIN_VERSION>
                - dependency                  : org.jetbrains:annotations:13.0
            commonTest
                - dependency                  : :module2::module2/commonMain
                - dependency                  : :module2::module2/jvmAndAndroid
                - dependency                  : org.jetbrains.kotlin:kotlin-stdlib:<KOTLIN_VERSION>
                - dependency                  : org.jetbrains:annotations:13.0
            jvmAndAndroid
                - dependency                  : :module2::module2/commonMain
                - dependency                  : org.jetbrains.kotlin:kotlin-stdlib:<KOTLIN_VERSION>
                - dependency                  : org.jetbrains:annotations:13.0
            jvmMain
                - dependency                  : :module2::module2/commonMain
                - dependency                  : :module2::module2/jvmAndAndroid
                - dependency                  : org.jetbrains.kotlin:kotlin-stdlib:<KOTLIN_VERSION>
                - dependency                  : org.jetbrains:annotations:13.0
            jvmTest
                - dependency                  : :module2::module2/commonMain
                - dependency                  : :module2::module2/commonTest
                - dependency                  : :module2::module2/jvmAndAndroid
                - dependency                  : :module2::module2/jvmMain
                - dependency                  : org.jetbrains.kotlin:kotlin-stdlib:<KOTLIN_VERSION>
                - dependency                  : org.jetbrains:annotations:13.0
        extraFeatures                 : ExtraFeaturesImpl
            isHMPPEnabled                 : true
        kotlinGradlePluginVersion
            versionString                 : <KOTLIN_VERSION_FOR_TESTS>
        - targets                     : android (KotlinTargetImpl)
            - compilations                : debug (KotlinCompilationImpl)
                - allSourceSets               : commonMain (KotlinSourceSetImpl)
                    actualPlatforms               : KotlinPlatformContainerImpl
                        arePlatformsInitialized       : true
                        - platforms                   : ANDROID
                        - platforms                   : JVM
                    languageSettings              : KotlinLanguageSettingsImpl
                        - compilerPluginClasspath     : <M2>/org/jetbrains/kotlin/kotlin-scripting-compiler-embeddable/<KOTLIN_VERSION>/kotlin-scripting-compiler-embeddable-<KOTLIN_VERSION>.jar
                        - compilerPluginClasspath     : <M2>/org/jetbrains/kotlin/kotlin-scripting-compiler-impl-embeddable/<KOTLIN_VERSION>/kotlin-scripting-compiler-impl-embeddable-<KOTLIN_VERSION>.jar
                        - compilerPluginClasspath     : <M2>/org/jetbrains/kotlin/kotlin-scripting-jvm/<KOTLIN_VERSION>/kotlin-scripting-jvm-<KOTLIN_VERSION>.jar
                        - compilerPluginClasspath     : <M2>/org/jetbrains/kotlin/kotlin-scripting-common/<KOTLIN_VERSION>/kotlin-scripting-common-<KOTLIN_VERSION>.jar
                        - compilerPluginClasspath     : <M2>/org/jetbrains/kotlin/kotlin-stdlib/<KOTLIN_VERSION>/kotlin-stdlib-<KOTLIN_VERSION>.jar
                        - compilerPluginClasspath     : <M2>/org/jetbrains/annotations/13.0/annotations-13.0.jar
                        - compilerPluginClasspath     : <M2>/org/jetbrains/kotlin/kotlin-script-runtime/<KOTLIN_VERSION>/kotlin-script-runtime-<KOTLIN_VERSION>.jar
                    - resourceDirs                : <ROOT>/module2/src/commonMain/resources [-]
                    - sourceDirs                  : <ROOT>/module2/src/commonMain/kotlin [-]
                    platform                      : COMMON
                - allSourceSets               : jvmAndAndroid (KotlinSourceSetImpl)
                    actualPlatforms               : KotlinPlatformContainerImpl
                        arePlatformsInitialized       : true
                        - platforms                   : ANDROID
                        - platforms                   : JVM
                    - allDependsOnSourceSets      : commonMain
                    - declaredDependsOnSourceSets : commonMain
                    languageSettings              : KotlinLanguageSettingsImpl
                        - compilerPluginClasspath     : <M2>/org/jetbrains/kotlin/kotlin-scripting-compiler-embeddable/<KOTLIN_VERSION>/kotlin-scripting-compiler-embeddable-<KOTLIN_VERSION>.jar
                        - compilerPluginClasspath     : <M2>/org/jetbrains/kotlin/kotlin-scripting-compiler-impl-embeddable/<KOTLIN_VERSION>/kotlin-scripting-compiler-impl-embeddable-<KOTLIN_VERSION>.jar
                        - compilerPluginClasspath     : <M2>/org/jetbrains/kotlin/kotlin-scripting-jvm/<KOTLIN_VERSION>/kotlin-scripting-jvm-<KOTLIN_VERSION>.jar
                        - compilerPluginClasspath     : <M2>/org/jetbrains/kotlin/kotlin-scripting-common/<KOTLIN_VERSION>/kotlin-scripting-common-<KOTLIN_VERSION>.jar
                        - compilerPluginClasspath     : <M2>/org/jetbrains/kotlin/kotlin-stdlib/<KOTLIN_VERSION>/kotlin-stdlib-<KOTLIN_VERSION>.jar
                        - compilerPluginClasspath     : <M2>/org/jetbrains/annotations/13.0/annotations-13.0.jar
                        - compilerPluginClasspath     : <M2>/org/jetbrains/kotlin/kotlin-script-runtime/<KOTLIN_VERSION>/kotlin-script-runtime-<KOTLIN_VERSION>.jar
                    - resourceDirs                : <ROOT>/module2/src/jvmAndAndroid/resources [-]
                    - sourceDirs                  : <ROOT>/module2/src/jvmAndAndroid/kotlin [-]
                    platform                      : COMMON
                - allSourceSets               : androidMain (KotlinSourceSetImpl)
                    actualPlatforms               : KotlinPlatformContainerImpl
                        arePlatformsInitialized       : true
                        - platforms                   : ANDROID
                    - allDependsOnSourceSets      : jvmAndAndroid
                    - allDependsOnSourceSets      : commonMain
                    androidSourceSetInfo          : KotlinAndroidSourceSetInfoImpl
                        androidSourceSetName          : main
                        - androidVariantNames         : debug
                        - androidVariantNames         : release
                        kotlinSourceSetName           : androidMain
                    - declaredDependsOnSourceSets : jvmAndAndroid
                    - declaredDependsOnSourceSets : commonMain
                    languageSettings              : KotlinLanguageSettingsImpl
                        - compilerPluginClasspath     : <M2>/org/jetbrains/kotlin/kotlin-scripting-compiler-embeddable/<KOTLIN_VERSION>/kotlin-scripting-compiler-embeddable-<KOTLIN_VERSION>.jar
                        - compilerPluginClasspath     : <M2>/org/jetbrains/kotlin/kotlin-scripting-compiler-impl-embeddable/<KOTLIN_VERSION>/kotlin-scripting-compiler-impl-embeddable-<KOTLIN_VERSION>.jar
                        - compilerPluginClasspath     : <M2>/org/jetbrains/kotlin/kotlin-scripting-jvm/<KOTLIN_VERSION>/kotlin-scripting-jvm-<KOTLIN_VERSION>.jar
                        - compilerPluginClasspath     : <M2>/org/jetbrains/kotlin/kotlin-scripting-common/<KOTLIN_VERSION>/kotlin-scripting-common-<KOTLIN_VERSION>.jar
                        - compilerPluginClasspath     : <M2>/org/jetbrains/kotlin/kotlin-stdlib/<KOTLIN_VERSION>/kotlin-stdlib-<KOTLIN_VERSION>.jar
                        - compilerPluginClasspath     : <M2>/org/jetbrains/annotations/13.0/annotations-13.0.jar
                        - compilerPluginClasspath     : <M2>/org/jetbrains/kotlin/kotlin-script-runtime/<KOTLIN_VERSION>/kotlin-script-runtime-<KOTLIN_VERSION>.jar
                    - resourceDirs                : <ROOT>/module2/src/androidMain/resources [-]
                    - resourceDirs                : <ROOT>/module2/src/main/resources [-]
                    - resourceDirs                : <ROOT>/module2/src/androidDebug/resources [-]
                    - resourceDirs                : <ROOT>/module2/src/debug/resources [-]
                    - sourceDirs                  : <ROOT>/module2/src/androidMain/kotlin
                    - sourceDirs                  : <ROOT>/module2/src/main/java [-]
                    - sourceDirs                  : <ROOT>/module2/src/main/kotlin [-]
                    - sourceDirs                  : <ROOT>/module2/src/androidDebug/kotlin [-]
                    - sourceDirs                  : <ROOT>/module2/src/debug/java [-]
                    - sourceDirs                  : <ROOT>/module2/src/debug/kotlin [-]
                    platform                      : ANDROID
                compilerArguments             : K2JVMCompilerArguments
                    allowNoSourceFiles            : true
                    assertionsMode                : legacy
                    backendThreads                : 1
                    destination                   : <ROOT>/module2/build/tmp/kotlin-classes/debug
                    jvmDefault                    : disable
                    jvmTarget                     : 21
                    moduleName                    : module2_debug
                    noReflect                     : true
                    noStdlib                      : true
                    serializeIr                   : none
                    autoAdvanceApiVersion         : true
                    autoAdvanceLanguageVersion    : true
                    explicitApi                   : disable
                    explicitReturnTypes           : disable
                    - fragmentRefines             : androidDebug:commonMain
                    - fragmentRefines             : androidDebug:jvmAndAndroid
                    - fragmentRefines             : jvmAndAndroid:commonMain
                    - fragments                   : androidDebug
                    - fragments                   : jvmAndAndroid
                    - fragments                   : commonMain
                    multiPlatform                 : true
                    - pluginClasspaths            : <M2>/org/jetbrains/kotlin/kotlin-scripting-compiler-embeddable/<KOTLIN_VERSION>/kotlin-scripting-compiler-embeddable-<KOTLIN_VERSION>.jar
                    - pluginClasspaths            : <M2>/org/jetbrains/kotlin/kotlin-scripting-compiler-impl-embeddable/<KOTLIN_VERSION>/kotlin-scripting-compiler-impl-embeddable-<KOTLIN_VERSION>.jar
                    - pluginClasspaths            : <M2>/org/jetbrains/kotlin/kotlin-scripting-jvm/<KOTLIN_VERSION>/kotlin-scripting-jvm-<KOTLIN_VERSION>.jar
                    - pluginClasspaths            : <M2>/org/jetbrains/kotlin/kotlin-scripting-common/<KOTLIN_VERSION>/kotlin-scripting-common-<KOTLIN_VERSION>.jar
                    - pluginClasspaths            : <M2>/org/jetbrains/kotlin/kotlin-stdlib/<KOTLIN_VERSION>/kotlin-stdlib-<KOTLIN_VERSION>.jar
                    - pluginClasspaths            : <M2>/org/jetbrains/annotations/13.0/annotations-13.0.jar
                    - pluginClasspaths            : <M2>/org/jetbrains/kotlin/kotlin-script-runtime/<KOTLIN_VERSION>/kotlin-script-runtime-<KOTLIN_VERSION>.jar
                    useFirLT                      : true
                - declaredSourceSets          : androidMain (KotlinSourceSetImpl) (*seen*)
                disambiguationClassifier      : android
                kotlinTaskProperties          : KotlinTaskPropertiesImpl
                    incremental                   : true
                    pluginVersion                 : <CUT>
                output                        : KotlinCompilationOutputImpl
                    - classesDirs                 : <ROOT>/module2/build/tmp/kotlin-classes/debug [-]
                    - classesDirs                 : <ROOT>/module2/build/intermediates/javac/debug/compileDebugJavaWithJavac/classes [-]
                    effectiveClassesDir           : <ROOT>/module2/build/tmp/kotlin-classes/debug [-]
                    resourcesDir                  : <ROOT>/module2/build/processedResources/android/debug [-]
                platform                      : ANDROID
            - compilations                : debugAndroidTest (KotlinCompilationImpl)
                - allSourceSets               : androidInstrumentedTest (KotlinSourceSetImpl)
                    actualPlatforms               : KotlinPlatformContainerImpl
                        arePlatformsInitialized       : true
                        - platforms                   : ANDROID
                    - additionalVisibleSourceSets : androidMain
                    - additionalVisibleSourceSets : jvmAndAndroid
                    - additionalVisibleSourceSets : commonMain
                    androidSourceSetInfo          : KotlinAndroidSourceSetInfoImpl
                        androidSourceSetName          : androidTest
                        - androidVariantNames         : debugAndroidTest
                        kotlinSourceSetName           : androidInstrumentedTest
                    isTestComponent               : true
                    languageSettings              : KotlinLanguageSettingsImpl
                        - compilerPluginClasspath     : <M2>/org/jetbrains/kotlin/kotlin-scripting-compiler-embeddable/<KOTLIN_VERSION>/kotlin-scripting-compiler-embeddable-<KOTLIN_VERSION>.jar
                        - compilerPluginClasspath     : <M2>/org/jetbrains/kotlin/kotlin-scripting-compiler-impl-embeddable/<KOTLIN_VERSION>/kotlin-scripting-compiler-impl-embeddable-<KOTLIN_VERSION>.jar
                        - compilerPluginClasspath     : <M2>/org/jetbrains/kotlin/kotlin-scripting-jvm/<KOTLIN_VERSION>/kotlin-scripting-jvm-<KOTLIN_VERSION>.jar
                        - compilerPluginClasspath     : <M2>/org/jetbrains/kotlin/kotlin-scripting-common/<KOTLIN_VERSION>/kotlin-scripting-common-<KOTLIN_VERSION>.jar
                        - compilerPluginClasspath     : <M2>/org/jetbrains/kotlin/kotlin-stdlib/<KOTLIN_VERSION>/kotlin-stdlib-<KOTLIN_VERSION>.jar
                        - compilerPluginClasspath     : <M2>/org/jetbrains/annotations/13.0/annotations-13.0.jar
                        - compilerPluginClasspath     : <M2>/org/jetbrains/kotlin/kotlin-script-runtime/<KOTLIN_VERSION>/kotlin-script-runtime-<KOTLIN_VERSION>.jar
                    - resourceDirs                : <ROOT>/module2/src/androidInstrumentedTest/resources [-]
                    - resourceDirs                : <ROOT>/module2/src/androidTest/resources [-]
                    - resourceDirs                : <ROOT>/module2/src/androidInstrumentedTestDebug/resources [-]
                    - resourceDirs                : <ROOT>/module2/src/androidTestDebug/resources [-]
                    - sourceDirs                  : <ROOT>/module2/src/androidInstrumentedTest/kotlin [-]
                    - sourceDirs                  : <ROOT>/module2/src/androidTest/java [-]
                    - sourceDirs                  : <ROOT>/module2/src/androidTest/kotlin
                    - sourceDirs                  : <ROOT>/module2/src/androidInstrumentedTestDebug/kotlin [-]
                    - sourceDirs                  : <ROOT>/module2/src/androidTestDebug/java [-]
                    - sourceDirs                  : <ROOT>/module2/src/androidTestDebug/kotlin [-]
                    platform                      : ANDROID
                - associateCompilations       : KotlinCompilationCoordinatesImpl
                    compilationName               : debug
                    targetName                    : android
                compilerArguments             : K2JVMCompilerArguments
                    allowNoSourceFiles            : true
                    assertionsMode                : legacy
                    backendThreads                : 1
                    destination                   : <ROOT>/module2/build/tmp/kotlin-classes/debugAndroidTest
                    jvmDefault                    : disable
                    jvmTarget                     : 21
                    moduleName                    : module2_debugAndroidTest
                    noReflect                     : true
                    noStdlib                      : true
                    serializeIr                   : none
                    autoAdvanceApiVersion         : true
                    autoAdvanceLanguageVersion    : true
                    explicitApi                   : disable
                    explicitReturnTypes           : disable
                    - fragments                   : androidInstrumentedTestDebug
                    multiPlatform                 : true
                    - pluginClasspaths            : <M2>/org/jetbrains/kotlin/kotlin-scripting-compiler-embeddable/<KOTLIN_VERSION>/kotlin-scripting-compiler-embeddable-<KOTLIN_VERSION>.jar
                    - pluginClasspaths            : <M2>/org/jetbrains/kotlin/kotlin-scripting-compiler-impl-embeddable/<KOTLIN_VERSION>/kotlin-scripting-compiler-impl-embeddable-<KOTLIN_VERSION>.jar
                    - pluginClasspaths            : <M2>/org/jetbrains/kotlin/kotlin-scripting-jvm/<KOTLIN_VERSION>/kotlin-scripting-jvm-<KOTLIN_VERSION>.jar
                    - pluginClasspaths            : <M2>/org/jetbrains/kotlin/kotlin-scripting-common/<KOTLIN_VERSION>/kotlin-scripting-common-<KOTLIN_VERSION>.jar
                    - pluginClasspaths            : <M2>/org/jetbrains/kotlin/kotlin-stdlib/<KOTLIN_VERSION>/kotlin-stdlib-<KOTLIN_VERSION>.jar
                    - pluginClasspaths            : <M2>/org/jetbrains/annotations/13.0/annotations-13.0.jar
                    - pluginClasspaths            : <M2>/org/jetbrains/kotlin/kotlin-script-runtime/<KOTLIN_VERSION>/kotlin-script-runtime-<KOTLIN_VERSION>.jar
                    useFirLT                      : true
                - declaredSourceSets          : androidInstrumentedTest (KotlinSourceSetImpl) (*seen*)
                disambiguationClassifier      : android
                isTestComponent               : true
                kotlinTaskProperties          : KotlinTaskPropertiesImpl
                    incremental                   : true
                    pluginVersion                 : <CUT>
                output                        : KotlinCompilationOutputImpl
                    - classesDirs                 : <ROOT>/module2/build/tmp/kotlin-classes/debugAndroidTest [-]
                    - classesDirs                 : <ROOT>/module2/build/intermediates/javac/debugAndroidTest/compileDebugAndroidTestJavaWithJavac/classes [-]
                    effectiveClassesDir           : <ROOT>/module2/build/tmp/kotlin-classes/debugAndroidTest [-]
                    resourcesDir                  : <ROOT>/module2/build/processedResources/android/debugAndroidTest [-]
                platform                      : ANDROID
            - compilations                : debugUnitTest (KotlinCompilationImpl)
                - allSourceSets               : commonTest (KotlinSourceSetImpl)
                    actualPlatforms               : KotlinPlatformContainerImpl
                        arePlatformsInitialized       : true
                        - platforms                   : ANDROID
                        - platforms                   : JVM
                    - additionalVisibleSourceSets : jvmAndAndroid
                    - additionalVisibleSourceSets : commonMain
                    isTestComponent               : true
                    languageSettings              : KotlinLanguageSettingsImpl
                        - compilerPluginClasspath     : <M2>/org/jetbrains/kotlin/kotlin-scripting-compiler-embeddable/<KOTLIN_VERSION>/kotlin-scripting-compiler-embeddable-<KOTLIN_VERSION>.jar
                        - compilerPluginClasspath     : <M2>/org/jetbrains/kotlin/kotlin-scripting-compiler-impl-embeddable/<KOTLIN_VERSION>/kotlin-scripting-compiler-impl-embeddable-<KOTLIN_VERSION>.jar
                        - compilerPluginClasspath     : <M2>/org/jetbrains/kotlin/kotlin-scripting-jvm/<KOTLIN_VERSION>/kotlin-scripting-jvm-<KOTLIN_VERSION>.jar
                        - compilerPluginClasspath     : <M2>/org/jetbrains/kotlin/kotlin-scripting-common/<KOTLIN_VERSION>/kotlin-scripting-common-<KOTLIN_VERSION>.jar
                        - compilerPluginClasspath     : <M2>/org/jetbrains/kotlin/kotlin-stdlib/<KOTLIN_VERSION>/kotlin-stdlib-<KOTLIN_VERSION>.jar
                        - compilerPluginClasspath     : <M2>/org/jetbrains/annotations/13.0/annotations-13.0.jar
                        - compilerPluginClasspath     : <M2>/org/jetbrains/kotlin/kotlin-script-runtime/<KOTLIN_VERSION>/kotlin-script-runtime-<KOTLIN_VERSION>.jar
                    - resourceDirs                : <ROOT>/module2/src/commonTest/resources [-]
                    - sourceDirs                  : <ROOT>/module2/src/commonTest/kotlin [-]
                    platform                      : COMMON
                - allSourceSets               : androidUnitTest (KotlinSourceSetImpl)
                    actualPlatforms               : KotlinPlatformContainerImpl
                        arePlatformsInitialized       : true
                        - platforms                   : ANDROID
                    - additionalVisibleSourceSets : androidMain
                    - additionalVisibleSourceSets : jvmAndAndroid
                    - additionalVisibleSourceSets : commonMain
                    - allDependsOnSourceSets      : commonTest
                    androidSourceSetInfo          : KotlinAndroidSourceSetInfoImpl
                        androidSourceSetName          : test
                        - androidVariantNames         : debugUnitTest
                        - androidVariantNames         : releaseUnitTest
                        kotlinSourceSetName           : androidUnitTest
                    - declaredDependsOnSourceSets : commonTest
                    isTestComponent               : true
                    languageSettings              : KotlinLanguageSettingsImpl
                        - compilerPluginClasspath     : <M2>/org/jetbrains/kotlin/kotlin-scripting-compiler-embeddable/<KOTLIN_VERSION>/kotlin-scripting-compiler-embeddable-<KOTLIN_VERSION>.jar
                        - compilerPluginClasspath     : <M2>/org/jetbrains/kotlin/kotlin-scripting-compiler-impl-embeddable/<KOTLIN_VERSION>/kotlin-scripting-compiler-impl-embeddable-<KOTLIN_VERSION>.jar
                        - compilerPluginClasspath     : <M2>/org/jetbrains/kotlin/kotlin-scripting-jvm/<KOTLIN_VERSION>/kotlin-scripting-jvm-<KOTLIN_VERSION>.jar
                        - compilerPluginClasspath     : <M2>/org/jetbrains/kotlin/kotlin-scripting-common/<KOTLIN_VERSION>/kotlin-scripting-common-<KOTLIN_VERSION>.jar
                        - compilerPluginClasspath     : <M2>/org/jetbrains/kotlin/kotlin-stdlib/<KOTLIN_VERSION>/kotlin-stdlib-<KOTLIN_VERSION>.jar
                        - compilerPluginClasspath     : <M2>/org/jetbrains/annotations/13.0/annotations-13.0.jar
                        - compilerPluginClasspath     : <M2>/org/jetbrains/kotlin/kotlin-script-runtime/<KOTLIN_VERSION>/kotlin-script-runtime-<KOTLIN_VERSION>.jar
                    - resourceDirs                : <ROOT>/module2/src/androidUnitTest/resources [-]
                    - resourceDirs                : <ROOT>/module2/src/test/resources [-]
                    - resourceDirs                : <ROOT>/module2/src/androidUnitTestDebug/resources [-]
                    - resourceDirs                : <ROOT>/module2/src/testDebug/resources [-]
                    - sourceDirs                  : <ROOT>/module2/src/androidUnitTest/kotlin [-]
                    - sourceDirs                  : <ROOT>/module2/src/test/java [-]
                    - sourceDirs                  : <ROOT>/module2/src/test/kotlin [-]
                    - sourceDirs                  : <ROOT>/module2/src/androidUnitTestDebug/kotlin [-]
                    - sourceDirs                  : <ROOT>/module2/src/testDebug/java [-]
                    - sourceDirs                  : <ROOT>/module2/src/testDebug/kotlin [-]
                    platform                      : ANDROID
                - associateCompilations       : KotlinCompilationCoordinatesImpl
                    compilationName               : debug
                    targetName                    : android
                compilerArguments             : K2JVMCompilerArguments
                    allowNoSourceFiles            : true
                    assertionsMode                : legacy
                    backendThreads                : 1
                    destination                   : <ROOT>/module2/build/tmp/kotlin-classes/debugUnitTest
                    jvmDefault                    : disable
                    jvmTarget                     : 21
                    moduleName                    : module2_debugUnitTest
                    noReflect                     : true
                    noStdlib                      : true
                    serializeIr                   : none
                    autoAdvanceApiVersion         : true
                    autoAdvanceLanguageVersion    : true
                    explicitApi                   : disable
                    explicitReturnTypes           : disable
                    - fragmentRefines             : androidUnitTestDebug:commonTest
                    - fragments                   : androidUnitTestDebug
                    - fragments                   : commonTest
                    multiPlatform                 : true
                    - pluginClasspaths            : <M2>/org/jetbrains/kotlin/kotlin-scripting-compiler-embeddable/<KOTLIN_VERSION>/kotlin-scripting-compiler-embeddable-<KOTLIN_VERSION>.jar
                    - pluginClasspaths            : <M2>/org/jetbrains/kotlin/kotlin-scripting-compiler-impl-embeddable/<KOTLIN_VERSION>/kotlin-scripting-compiler-impl-embeddable-<KOTLIN_VERSION>.jar
                    - pluginClasspaths            : <M2>/org/jetbrains/kotlin/kotlin-scripting-jvm/<KOTLIN_VERSION>/kotlin-scripting-jvm-<KOTLIN_VERSION>.jar
                    - pluginClasspaths            : <M2>/org/jetbrains/kotlin/kotlin-scripting-common/<KOTLIN_VERSION>/kotlin-scripting-common-<KOTLIN_VERSION>.jar
                    - pluginClasspaths            : <M2>/org/jetbrains/kotlin/kotlin-stdlib/<KOTLIN_VERSION>/kotlin-stdlib-<KOTLIN_VERSION>.jar
                    - pluginClasspaths            : <M2>/org/jetbrains/annotations/13.0/annotations-13.0.jar
                    - pluginClasspaths            : <M2>/org/jetbrains/kotlin/kotlin-script-runtime/<KOTLIN_VERSION>/kotlin-script-runtime-<KOTLIN_VERSION>.jar
                    useFirLT                      : true
                - declaredSourceSets          : androidUnitTest (KotlinSourceSetImpl) (*seen*)
                disambiguationClassifier      : android
                isTestComponent               : true
                kotlinTaskProperties          : KotlinTaskPropertiesImpl
                    incremental                   : true
                    pluginVersion                 : <CUT>
                output                        : KotlinCompilationOutputImpl
                    - classesDirs                 : <ROOT>/module2/build/tmp/kotlin-classes/debugUnitTest [-]
                    - classesDirs                 : <ROOT>/module2/build/intermediates/javac/debugUnitTest/compileDebugUnitTestJavaWithJavac/classes [-]
                    effectiveClassesDir           : <ROOT>/module2/build/tmp/kotlin-classes/debugUnitTest [-]
                    resourcesDir                  : <ROOT>/module2/build/processedResources/android/debugUnitTest [-]
                platform                      : ANDROID
            disambiguationClassifier      : android
            platform                      : ANDROID
            presetName                    : android
            - testRunTasks                : KotlinTestRunTaskImpl
                compilationName               : test
                taskName                      : testDebugUnitTest
            - testRunTasks                : KotlinTestRunTaskImpl
                compilationName               : test
                taskName                      : testReleaseUnitTest
        - targets                     : jvm (KotlinTargetImpl)
            - compilations                : main (KotlinCompilationImpl)
                - allSourceSets               : jvmAndAndroid (KotlinSourceSetImpl) (*seen*)
                - allSourceSets               : commonMain (KotlinSourceSetImpl) (*seen*)
                - allSourceSets               : jvmMain (KotlinSourceSetImpl)
                    actualPlatforms               : KotlinPlatformContainerImpl
                        arePlatformsInitialized       : true
                        - platforms                   : JVM
                    - allDependsOnSourceSets      : jvmAndAndroid
                    - allDependsOnSourceSets      : commonMain
                    - declaredDependsOnSourceSets : jvmAndAndroid
                    - declaredDependsOnSourceSets : commonMain
                    languageSettings              : KotlinLanguageSettingsImpl
                        - compilerPluginClasspath     : <M2>/org/jetbrains/kotlin/kotlin-scripting-compiler-embeddable/<KOTLIN_VERSION>/kotlin-scripting-compiler-embeddable-<KOTLIN_VERSION>.jar
                        - compilerPluginClasspath     : <M2>/org/jetbrains/kotlin/kotlin-scripting-compiler-impl-embeddable/<KOTLIN_VERSION>/kotlin-scripting-compiler-impl-embeddable-<KOTLIN_VERSION>.jar
                        - compilerPluginClasspath     : <M2>/org/jetbrains/kotlin/kotlin-scripting-jvm/<KOTLIN_VERSION>/kotlin-scripting-jvm-<KOTLIN_VERSION>.jar
                        - compilerPluginClasspath     : <M2>/org/jetbrains/kotlin/kotlin-scripting-common/<KOTLIN_VERSION>/kotlin-scripting-common-<KOTLIN_VERSION>.jar
                        - compilerPluginClasspath     : <M2>/org/jetbrains/kotlin/kotlin-stdlib/<KOTLIN_VERSION>/kotlin-stdlib-<KOTLIN_VERSION>.jar
                        - compilerPluginClasspath     : <M2>/org/jetbrains/annotations/13.0/annotations-13.0.jar
                        - compilerPluginClasspath     : <M2>/org/jetbrains/kotlin/kotlin-script-runtime/<KOTLIN_VERSION>/kotlin-script-runtime-<KOTLIN_VERSION>.jar
                    - resourceDirs                : <ROOT>/module2/src/jvmMain/resources [-]
                    - sourceDirs                  : <ROOT>/module2/src/jvmMain/kotlin [-]
                    platform                      : JVM
                archiveFile                   : <ROOT>/module2/build/libs/module2-jvm.jar [-]
                compilerArguments             : K2JVMCompilerArguments
                    allowNoSourceFiles            : true
                    assertionsMode                : legacy
                    backendThreads                : 1
                    destination                   : <ROOT>/module2/build/classes/kotlin/jvm/main
                    jvmDefault                    : disable
                    jvmTarget                     : 21
                    moduleName                    : module2
                    noReflect                     : true
                    noStdlib                      : true
                    serializeIr                   : none
                    autoAdvanceApiVersion         : true
                    autoAdvanceLanguageVersion    : true
                    explicitApi                   : disable
                    explicitReturnTypes           : disable
                    - fragmentRefines             : jvmMain:jvmAndAndroid
                    - fragmentRefines             : jvmMain:commonMain
                    - fragmentRefines             : jvmAndAndroid:commonMain
                    - fragments                   : jvmMain
                    - fragments                   : jvmAndAndroid
                    - fragments                   : commonMain
                    multiPlatform                 : true
                    - pluginClasspaths            : <M2>/org/jetbrains/kotlin/kotlin-scripting-compiler-embeddable/<KOTLIN_VERSION>/kotlin-scripting-compiler-embeddable-<KOTLIN_VERSION>.jar
                    - pluginClasspaths            : <M2>/org/jetbrains/kotlin/kotlin-scripting-compiler-impl-embeddable/<KOTLIN_VERSION>/kotlin-scripting-compiler-impl-embeddable-<KOTLIN_VERSION>.jar
                    - pluginClasspaths            : <M2>/org/jetbrains/kotlin/kotlin-scripting-jvm/<KOTLIN_VERSION>/kotlin-scripting-jvm-<KOTLIN_VERSION>.jar
                    - pluginClasspaths            : <M2>/org/jetbrains/kotlin/kotlin-scripting-common/<KOTLIN_VERSION>/kotlin-scripting-common-<KOTLIN_VERSION>.jar
                    - pluginClasspaths            : <M2>/org/jetbrains/kotlin/kotlin-stdlib/<KOTLIN_VERSION>/kotlin-stdlib-<KOTLIN_VERSION>.jar
                    - pluginClasspaths            : <M2>/org/jetbrains/annotations/13.0/annotations-13.0.jar
                    - pluginClasspaths            : <M2>/org/jetbrains/kotlin/kotlin-script-runtime/<KOTLIN_VERSION>/kotlin-script-runtime-<KOTLIN_VERSION>.jar
                    useFirLT                      : true
                - declaredSourceSets          : jvmMain (KotlinSourceSetImpl) (*seen*)
                disambiguationClassifier      : jvm
                kotlinTaskProperties          : KotlinTaskPropertiesImpl
                    incremental                   : true
                    pluginVersion                 : <CUT>
                output                        : KotlinCompilationOutputImpl
                    - classesDirs                 : <ROOT>/module2/build/classes/kotlin/jvm/main [-]
                    effectiveClassesDir           : <ROOT>/module2/build/classes/kotlin/jvm/main [-]
                    resourcesDir                  : <ROOT>/module2/build/processedResources/jvm/main [-]
                platform                      : JVM
            - compilations                : test (KotlinCompilationImpl)
                - allSourceSets               : commonTest (KotlinSourceSetImpl) (*seen*)
                - allSourceSets               : jvmTest (KotlinSourceSetImpl)
                    actualPlatforms               : KotlinPlatformContainerImpl
                        arePlatformsInitialized       : true
                        - platforms                   : JVM
                    - additionalVisibleSourceSets : jvmMain
                    - additionalVisibleSourceSets : jvmAndAndroid
                    - additionalVisibleSourceSets : commonMain
                    - allDependsOnSourceSets      : commonTest
                    - declaredDependsOnSourceSets : commonTest
                    isTestComponent               : true
                    languageSettings              : KotlinLanguageSettingsImpl
                        - compilerPluginClasspath     : <M2>/org/jetbrains/kotlin/kotlin-scripting-compiler-embeddable/<KOTLIN_VERSION>/kotlin-scripting-compiler-embeddable-<KOTLIN_VERSION>.jar
                        - compilerPluginClasspath     : <M2>/org/jetbrains/kotlin/kotlin-scripting-compiler-impl-embeddable/<KOTLIN_VERSION>/kotlin-scripting-compiler-impl-embeddable-<KOTLIN_VERSION>.jar
                        - compilerPluginClasspath     : <M2>/org/jetbrains/kotlin/kotlin-scripting-jvm/<KOTLIN_VERSION>/kotlin-scripting-jvm-<KOTLIN_VERSION>.jar
                        - compilerPluginClasspath     : <M2>/org/jetbrains/kotlin/kotlin-scripting-common/<KOTLIN_VERSION>/kotlin-scripting-common-<KOTLIN_VERSION>.jar
                        - compilerPluginClasspath     : <M2>/org/jetbrains/kotlin/kotlin-stdlib/<KOTLIN_VERSION>/kotlin-stdlib-<KOTLIN_VERSION>.jar
                        - compilerPluginClasspath     : <M2>/org/jetbrains/annotations/13.0/annotations-13.0.jar
                        - compilerPluginClasspath     : <M2>/org/jetbrains/kotlin/kotlin-script-runtime/<KOTLIN_VERSION>/kotlin-script-runtime-<KOTLIN_VERSION>.jar
                    - resourceDirs                : <ROOT>/module2/src/jvmTest/resources [-]
                    - sourceDirs                  : <ROOT>/module2/src/jvmTest/kotlin [-]
                    platform                      : JVM
                - associateCompilations       : KotlinCompilationCoordinatesImpl
                    compilationName               : main
                    targetName                    : jvm
                compilerArguments             : K2JVMCompilerArguments
                    allowNoSourceFiles            : true
                    assertionsMode                : legacy
                    backendThreads                : 1
                    destination                   : <ROOT>/module2/build/classes/kotlin/jvm/test
                    jvmDefault                    : disable
                    jvmTarget                     : 21
                    moduleName                    : module2_test
                    noReflect                     : true
                    noStdlib                      : true
                    serializeIr                   : none
                    autoAdvanceApiVersion         : true
                    autoAdvanceLanguageVersion    : true
                    explicitApi                   : disable
                    explicitReturnTypes           : disable
                    - fragmentRefines             : jvmTest:commonTest
                    - fragments                   : jvmTest
                    - fragments                   : commonTest
                    multiPlatform                 : true
                    - pluginClasspaths            : <M2>/org/jetbrains/kotlin/kotlin-scripting-compiler-embeddable/<KOTLIN_VERSION>/kotlin-scripting-compiler-embeddable-<KOTLIN_VERSION>.jar
                    - pluginClasspaths            : <M2>/org/jetbrains/kotlin/kotlin-scripting-compiler-impl-embeddable/<KOTLIN_VERSION>/kotlin-scripting-compiler-impl-embeddable-<KOTLIN_VERSION>.jar
                    - pluginClasspaths            : <M2>/org/jetbrains/kotlin/kotlin-scripting-jvm/<KOTLIN_VERSION>/kotlin-scripting-jvm-<KOTLIN_VERSION>.jar
                    - pluginClasspaths            : <M2>/org/jetbrains/kotlin/kotlin-scripting-common/<KOTLIN_VERSION>/kotlin-scripting-common-<KOTLIN_VERSION>.jar
                    - pluginClasspaths            : <M2>/org/jetbrains/kotlin/kotlin-stdlib/<KOTLIN_VERSION>/kotlin-stdlib-<KOTLIN_VERSION>.jar
                    - pluginClasspaths            : <M2>/org/jetbrains/annotations/13.0/annotations-13.0.jar
                    - pluginClasspaths            : <M2>/org/jetbrains/kotlin/kotlin-script-runtime/<KOTLIN_VERSION>/kotlin-script-runtime-<KOTLIN_VERSION>.jar
                    useFirLT                      : true
                - declaredSourceSets          : jvmTest (KotlinSourceSetImpl) (*seen*)
                disambiguationClassifier      : jvm
                isTestComponent               : true
                kotlinTaskProperties          : KotlinTaskPropertiesImpl
                    incremental                   : true
                    pluginVersion                 : <CUT>
                output                        : KotlinCompilationOutputImpl
                    - classesDirs                 : <ROOT>/module2/build/classes/kotlin/jvm/test [-]
                    effectiveClassesDir           : <ROOT>/module2/build/classes/kotlin/jvm/test [-]
                    resourcesDir                  : <ROOT>/module2/build/processedResources/jvm/test [-]
                platform                      : JVM
            disambiguationClassifier      : jvm
            jar                           : KotlinTargetJarImpl
                archiveFile                   : <ROOT>/module2/build/libs/module2-jvm.jar [-]
                - compilations                : main (KotlinCompilationImpl) (*seen*)
            platform                      : JVM
            presetName                    : jvm
            - testRunTasks                : KotlinTestRunTaskImpl
                compilationName               : test
                taskName                      : jvmTest
        sourceSets
            androidInstrumentedTest       : androidInstrumentedTest (KotlinSourceSetImpl) (*seen*)
            androidMain                   : androidMain (KotlinSourceSetImpl) (*seen*)
            androidUnitTest               : androidUnitTest (KotlinSourceSetImpl) (*seen*)
            commonMain                    : commonMain (KotlinSourceSetImpl) (*seen*)
            commonTest                    : commonTest (KotlinSourceSetImpl) (*seen*)
            jvmAndAndroid                 : jvmAndAndroid (KotlinSourceSetImpl) (*seen*)
            jvmMain                       : jvmMain (KotlinSourceSetImpl) (*seen*)
            jvmTest                       : jvmTest (KotlinSourceSetImpl) (*seen*)
    externalProject               : :module2 (DefaultExternalProject) (*seen*)
MODULE                        : kotlinMultiPlatform.module2.androidTest
MODULE                        : kotlinMultiPlatform.module2.commonMain
MODULE                        : kotlinMultiPlatform.module2.commonTest
MODULE                        : kotlinMultiPlatform.module2.jvmAndAndroid
MODULE                        : kotlinMultiPlatform.module2.jvmMain
MODULE                        : kotlinMultiPlatform.module2.jvmTest
MODULE                        : kotlinMultiPlatform.module2.main
MODULE                        : kotlinMultiPlatform.module2.unitTest<|MERGE_RESOLUTION|>--- conflicted
+++ resolved
@@ -1296,8 +1296,6 @@
                             qName                         : :module2:testReleaseUnitTest
         sourceSetModel                : DefaultGradleSourceSetModel
         taskModel                     : DefaultGradleTaskModel
-<<<<<<< HEAD
-=======
             tasks
                 jvmTest                       : jvmTest (DefaultExternalTask)
                     qName                         : :app:jvmTest
@@ -1305,7 +1303,6 @@
                     qName                         : :app:testDebugUnitTest
                 testReleaseUnitTest           : testReleaseUnitTest (DefaultExternalTask)
                     qName                         : :app:testReleaseUnitTest
->>>>>>> 8b7d83e8
 MODULE                        : kotlinMultiPlatform.app
     GradleModuleModel
         agpVersion                    : <AGP_VERSION>
@@ -1374,10 +1371,7 @@
         MlModelBindingEnabled         : false
         AndroidResourcesEnabled       : true
         DataBindingEnabled            : false
-<<<<<<< HEAD
-=======
         GenerateManifestClass         : false
->>>>>>> 8b7d83e8
     - basicVariant:               : debug
         applicationId                 : com.example.android.kotlin
         testApplicationId             : com.example.android.kotlin.test
@@ -2893,10 +2887,7 @@
         MlModelBindingEnabled         : false
         AndroidResourcesEnabled       : true
         DataBindingEnabled            : false
-<<<<<<< HEAD
-=======
         GenerateManifestClass         : false
->>>>>>> 8b7d83e8
     - basicVariant:               : debug
         testApplicationId             : com.example.test.multiproject.module2.test
         buildType                     : debug
