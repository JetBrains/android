--- conflicted
+++ resolved
@@ -175,14 +175,11 @@
                             qName                         : :app:testReleaseUnitTest
         sourceSetModel                : DefaultGradleSourceSetModel
         taskModel                     : DefaultGradleTaskModel
-<<<<<<< HEAD
-=======
             tasks
                 testDebugUnitTest             : testDebugUnitTest (DefaultExternalTask)
                     qName                         : :app:testDebugUnitTest
                 testReleaseUnitTest           : testReleaseUnitTest (DefaultExternalTask)
                     qName                         : :app:testReleaseUnitTest
->>>>>>> 8b7d83e8
 MODULE                        : project.app
     GradleModuleModel
         agpVersion                    : 4.2.0
@@ -251,10 +248,7 @@
         MlModelBindingEnabled         : false
         AndroidResourcesEnabled       : true
         DataBindingEnabled            : false
-<<<<<<< HEAD
-=======
         GenerateManifestClass         : false
->>>>>>> 8b7d83e8
     - basicVariant:               : debug
         applicationId                 : com.example.basiccmakeapp.whose.name.is.at.least.seventy.characters.long
         testApplicationId             : com.example.basiccmakeapp.whose.name.is.at.least.seventy.characters.long.test
