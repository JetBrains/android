MODULE                        : project
    ExternalModuleGroup           :
    ExternalModuleVersion         : unspecified
    LinkedProjectId               : project
    LinkedProjectPath             : <ROOT>
    RootProjectPath               : <ROOT>
    COMPILER_MODULE_EXTENSION
        compilerSourceOutputPath      : file://<ROOT>/build/classes/production/project [-]
        compilerTestOutputPath        : file://<ROOT>/build/classes/test/project [-]
        isCompilerPathInherited       : true
        isExcludeOutput               : true
    ModuleFile                    : <ROOT>/.idea/modules/project.iml [-]
    ModuleTypeName                : JAVA_MODULE
    CONENT_ENTRY                  : file://<ROOT>
        EXCLUDE_FOLDER                : file://<ROOT>/.gradle
        EXCLUDE_FOLDER                : file://<ROOT>/build [-]
    JDK                           : <NAME_CUT> JavaSDK
    *isInherited                  : true
    ORDER_ENTRY                   : <Module source>
    BUILD_TASKS
LIBRARY_TABLE
    - library                     : <ROOT>::app@debug (IdeModuleLibraryImpl)
        buildId                       : <ROOT>
        projectPath                   : :app
        sourceSet                     : MAIN
        variant                       : debug
    - library                     : <ROOT>::library@debug (IdeModuleLibraryImpl)
        buildId                       : <ROOT>
        lintJar                       : <ROOT>/lintpublish/build/libs/lintpublish.jar [-]
        projectPath                   : :library
        sourceSet                     : MAIN
        variant                       : debug
    - library                     : <ROOT>::library-remote@debug (IdeModuleLibraryImpl)
        buildId                       : <ROOT>
        lintJar                       : <ROOT>/lintpublish-remote/build/libs/lintpublish-remote.jar [-]
        projectPath                   : :library-remote
        sourceSet                     : MAIN
        variant                       : debug
MODULE                        : project
    externalProject               : project (DefaultExternalProject)
        path                          : : [-]
        identityPath                  : : [-]
        name                          : project
        qName                         : project
        version                       : unspecified
        projectDir                    : <ROOT>
        buildDir                      : <ROOT>/build [-]
        buildFile                     : <ROOT>/build.gradle
        externalSystemId              : GRADLE
        childProjects
            app                           : :app (DefaultExternalProject)
                path                          : :app [-]
                identityPath                  : :app [-]
                name                          : app
                qName                         : :app
                group                         : project
                version                       : unspecified
                projectDir                    : <ROOT>/app
                buildDir                      : <ROOT>/app/build [-]
                buildFile                     : <ROOT>/app/build.gradle
                externalSystemId              : GRADLE
                sourceSetModel                : DefaultGradleSourceSetModel
                    sourceCompatibility           : <PROJECT_JDK_FEATURE_LEVEL>
                    targetCompatibility           : <PROJECT_JDK_FEATURE_LEVEL>
                    configurationArtifacts
                        _internal-unified-test-platform-android-device-provider-ddmlib        : <empty>
                        _internal-unified-test-platform-android-device-provider-gradle        : <empty>
                        _internal-unified-test-platform-android-driver-instrumentation        : <empty>
                        _internal-unified-test-platform-android-test-plugin         : <empty>
                        _internal-unified-test-platform-android-test-plugin-host-additional-test-output : <empty>
                        _internal-unified-test-platform-android-test-plugin-host-apk-installer          : <empty>
                        _internal-unified-test-platform-android-test-plugin-host-coverage     : <empty>
                        _internal-unified-test-platform-android-test-plugin-host-device-info  : <empty>
                        _internal-unified-test-platform-android-test-plugin-host-emulator-control       : <empty>
                        _internal-unified-test-platform-android-test-plugin-host-logcat       : <empty>
                        _internal-unified-test-platform-android-test-plugin-host-retention    : <empty>
                        _internal-unified-test-platform-android-test-plugin-result-listener-gradle      : <empty>
                        _internal-unified-test-platform-core    : <empty>
                        _internal-unified-test-platform-launcher          : <empty>
                        androidApis                   : <empty>
                        androidJdkImage               : <empty>
                        androidTestAnnotationProcessor          : <empty>
                        androidTestCompileOnly        : <empty>
                        androidTestDebugAnnotationProcessor     : <empty>
                        androidTestDebugCompileOnly   : <empty>
                        androidTestDebugImplementation          : <empty>
                        androidTestDebugRuntimeOnly   : <empty>
                        androidTestDebugWearApp       : <empty>
                        androidTestImplementation     : <empty>
                        androidTestReleaseAnnotationProcessor   : <empty>
                        androidTestReleaseCompileOnly : <empty>
                        androidTestReleaseImplementation        : <empty>
                        androidTestReleaseRuntimeOnly : <empty>
                        androidTestReleaseWearApp     : <empty>
                        androidTestRuntimeOnly        : <empty>
                        androidTestUtil               : <empty>
                        androidTestWearApp            : <empty>
                        annotationProcessor           : <empty>
                        api                           : <empty>
                        archives                      : <empty>
                        compileOnly                   : <empty>
                        compileOnlyApi                : <empty>
                        coreLibraryDesugaring         : <empty>
                        debugAndroidTestAnnotationProcessorClasspath      : <empty>
                        debugAndroidTestCompileClasspath        : <empty>
                        debugAndroidTestRuntimeClasspath        : <empty>
                        debugAnnotationProcessor      : <empty>
                        debugAnnotationProcessorClasspath       : <empty>
                        debugApi                      : <empty>
                        debugApiElements              : <empty>
                        debugCompileClasspath         : <empty>
                        debugCompileOnly              : <empty>
                        debugCompileOnlyApi           : <empty>
                        debugImplementation           : <empty>
                        debugReverseMetadataValues    : <empty>
                        debugRuntimeClasspath         : <empty>
                        debugRuntimeElements          : <empty>
                        debugRuntimeOnly              : <empty>
                        debugUnitTestAnnotationProcessorClasspath         : <empty>
                        debugUnitTestCompileClasspath : <empty>
                        debugUnitTestRuntimeClasspath : <empty>
                        debugWearApp                  : <empty>
                        debugWearBundling             : <empty>
                        default                       : <empty>
                        implementation                : <empty>
                        lintChecks                    : <empty>
                        lintPublish                   : <empty>
                        releaseAnnotationProcessor    : <empty>
                        releaseAnnotationProcessorClasspath     : <empty>
                        releaseApi                    : <empty>
                        releaseApiElements            : <empty>
                        releaseCompileClasspath       : <empty>
                        releaseCompileOnly            : <empty>
                        releaseCompileOnlyApi         : <empty>
                        releaseImplementation         : <empty>
                        releaseReverseMetadataValues  : <empty>
                        releaseRuntimeClasspath       : <empty>
                        releaseRuntimeElements        : <empty>
                        releaseRuntimeOnly            : <empty>
                        releaseUnitTestAnnotationProcessorClasspath       : <empty>
                        releaseUnitTestCompileClasspath         : <empty>
                        releaseUnitTestRuntimeClasspath         : <empty>
                        releaseWearApp                : <empty>
                        releaseWearBundling           : <empty>
                        runtimeOnly                   : <empty>
                        testAnnotationProcessor       : <empty>
                        testCompileOnly               : <empty>
                        testDebugAnnotationProcessor  : <empty>
                        testDebugCompileOnly          : <empty>
                        testDebugImplementation       : <empty>
                        testDebugRuntimeOnly          : <empty>
                        testDebugWearApp              : <empty>
                        testFixturesAnnotationProcessor         : <empty>
                        testFixturesApi               : <empty>
                        testFixturesCompileOnly       : <empty>
                        testFixturesCompileOnlyApi    : <empty>
                        testFixturesDebugAnnotationProcessor    : <empty>
                        testFixturesDebugApi          : <empty>
                        testFixturesDebugCompileOnly  : <empty>
                        testFixturesDebugCompileOnlyApi         : <empty>
                        testFixturesDebugImplementation         : <empty>
                        testFixturesDebugRuntimeOnly  : <empty>
                        testFixturesDebugWearApp      : <empty>
                        testFixturesImplementation    : <empty>
                        testFixturesReleaseAnnotationProcessor  : <empty>
                        testFixturesReleaseApi        : <empty>
                        testFixturesReleaseCompileOnly          : <empty>
                        testFixturesReleaseCompileOnlyApi       : <empty>
                        testFixturesReleaseImplementation       : <empty>
                        testFixturesReleaseRuntimeOnly          : <empty>
                        testFixturesReleaseWearApp    : <empty>
                        testFixturesRuntimeOnly       : <empty>
                        testFixturesWearApp           : <empty>
                        testImplementation            : <empty>
                        testReleaseAnnotationProcessor          : <empty>
                        testReleaseCompileOnly        : <empty>
                        testReleaseImplementation     : <empty>
                        testReleaseRuntimeOnly        : <empty>
                        testReleaseWearApp            : <empty>
                        testRuntimeOnly               : <empty>
                        testWearApp                   : <empty>
                        wearApp                       : <empty>
                taskModel                     : DefaultGradleTaskModel
                    tasks
                        testDebugUnitTest             : testDebugUnitTest (DefaultExternalTask)
                            qName                         : :app:testDebugUnitTest
                        testReleaseUnitTest           : testReleaseUnitTest (DefaultExternalTask)
                            qName                         : :app:testReleaseUnitTest
            library                       : :library (DefaultExternalProject)
                path                          : :library [-]
                identityPath                  : :library [-]
                name                          : library
                qName                         : :library
                group                         : project
                version                       : unspecified
                projectDir                    : <ROOT>/library
                buildDir                      : <ROOT>/library/build [-]
                buildFile                     : <ROOT>/library/build.gradle
                externalSystemId              : GRADLE
                sourceSetModel                : DefaultGradleSourceSetModel
                    sourceCompatibility           : <PROJECT_JDK_FEATURE_LEVEL>
                    targetCompatibility           : <PROJECT_JDK_FEATURE_LEVEL>
                    configurationArtifacts
                        _internal-unified-test-platform-android-device-provider-ddmlib        : <empty>
                        _internal-unified-test-platform-android-device-provider-gradle        : <empty>
                        _internal-unified-test-platform-android-driver-instrumentation        : <empty>
                        _internal-unified-test-platform-android-test-plugin         : <empty>
                        _internal-unified-test-platform-android-test-plugin-host-additional-test-output : <empty>
                        _internal-unified-test-platform-android-test-plugin-host-apk-installer          : <empty>
                        _internal-unified-test-platform-android-test-plugin-host-coverage     : <empty>
                        _internal-unified-test-platform-android-test-plugin-host-device-info  : <empty>
                        _internal-unified-test-platform-android-test-plugin-host-emulator-control       : <empty>
                        _internal-unified-test-platform-android-test-plugin-host-logcat       : <empty>
                        _internal-unified-test-platform-android-test-plugin-host-retention    : <empty>
                        _internal-unified-test-platform-android-test-plugin-result-listener-gradle      : <empty>
                        _internal-unified-test-platform-core    : <empty>
                        _internal-unified-test-platform-launcher          : <empty>
                        androidApis                   : <empty>
                        androidJdkImage               : <empty>
                        androidTestAnnotationProcessor          : <empty>
                        androidTestCompileOnly        : <empty>
                        androidTestDebugAnnotationProcessor     : <empty>
                        androidTestDebugCompileOnly   : <empty>
                        androidTestDebugImplementation          : <empty>
                        androidTestDebugRuntimeOnly   : <empty>
                        androidTestDebugWearApp       : <empty>
                        androidTestImplementation     : <empty>
                        androidTestReleaseAnnotationProcessor   : <empty>
                        androidTestReleaseCompileOnly : <empty>
                        androidTestReleaseImplementation        : <empty>
                        androidTestReleaseRuntimeOnly : <empty>
                        androidTestReleaseWearApp     : <empty>
                        androidTestRuntimeOnly        : <empty>
                        androidTestUtil               : <empty>
                        androidTestWearApp            : <empty>
                        annotationProcessor           : <empty>
                        api                           : <empty>
                        archives                      : <empty>
                        compileOnly                   : <empty>
                        compileOnlyApi                : <empty>
                        coreLibraryDesugaring         : <empty>
                        debugAndroidTestAnnotationProcessorClasspath      : <empty>
                        debugAndroidTestCompileClasspath        : <empty>
                        debugAndroidTestRuntimeClasspath        : <empty>
                        debugAnnotationProcessor      : <empty>
                        debugAnnotationProcessorClasspath       : <empty>
                        debugApi                      : <empty>
                        debugApiElements              : <empty>
                        debugCompileClasspath         : <empty>
                        debugCompileOnly              : <empty>
                        debugCompileOnlyApi           : <empty>
                        debugImplementation           : <empty>
                        debugRuntimeClasspath         : <empty>
                        debugRuntimeElements          : <empty>
                        debugRuntimeOnly              : <empty>
                        debugUnitTestAnnotationProcessorClasspath         : <empty>
                        debugUnitTestCompileClasspath : <empty>
                        debugUnitTestRuntimeClasspath : <empty>
                        debugWearApp                  : <empty>
                        default                       : <empty>
                        implementation                : <empty>
                        lintChecks                    : <empty>
                        lintPublish                   : <empty>
                        releaseAnnotationProcessor    : <empty>
                        releaseAnnotationProcessorClasspath     : <empty>
                        releaseApi                    : <empty>
                        releaseApiElements            : <empty>
                        releaseCompileClasspath       : <empty>
                        releaseCompileOnly            : <empty>
                        releaseCompileOnlyApi         : <empty>
                        releaseImplementation         : <empty>
                        releaseRuntimeClasspath       : <empty>
                        releaseRuntimeElements        : <empty>
                        releaseRuntimeOnly            : <empty>
                        releaseUnitTestAnnotationProcessorClasspath       : <empty>
                        releaseUnitTestCompileClasspath         : <empty>
                        releaseUnitTestRuntimeClasspath         : <empty>
                        releaseWearApp                : <empty>
                        runtimeOnly                   : <empty>
                        testAnnotationProcessor       : <empty>
                        testCompileOnly               : <empty>
                        testDebugAnnotationProcessor  : <empty>
                        testDebugCompileOnly          : <empty>
                        testDebugImplementation       : <empty>
                        testDebugRuntimeOnly          : <empty>
                        testDebugWearApp              : <empty>
                        testFixturesAnnotationProcessor         : <empty>
                        testFixturesApi               : <empty>
                        testFixturesCompileOnly       : <empty>
                        testFixturesCompileOnlyApi    : <empty>
                        testFixturesDebugAnnotationProcessor    : <empty>
                        testFixturesDebugApi          : <empty>
                        testFixturesDebugCompileOnly  : <empty>
                        testFixturesDebugCompileOnlyApi         : <empty>
                        testFixturesDebugImplementation         : <empty>
                        testFixturesDebugRuntimeOnly  : <empty>
                        testFixturesDebugWearApp      : <empty>
                        testFixturesImplementation    : <empty>
                        testFixturesReleaseAnnotationProcessor  : <empty>
                        testFixturesReleaseApi        : <empty>
                        testFixturesReleaseCompileOnly          : <empty>
                        testFixturesReleaseCompileOnlyApi       : <empty>
                        testFixturesReleaseImplementation       : <empty>
                        testFixturesReleaseRuntimeOnly          : <empty>
                        testFixturesReleaseWearApp    : <empty>
                        testFixturesRuntimeOnly       : <empty>
                        testFixturesWearApp           : <empty>
                        testImplementation            : <empty>
                        testReleaseAnnotationProcessor          : <empty>
                        testReleaseCompileOnly        : <empty>
                        testReleaseImplementation     : <empty>
                        testReleaseRuntimeOnly        : <empty>
                        testReleaseWearApp            : <empty>
                        testRuntimeOnly               : <empty>
                        testWearApp                   : <empty>
                        wearApp                       : <empty>
                taskModel                     : DefaultGradleTaskModel
                    tasks
                        testDebugUnitTest             : testDebugUnitTest (DefaultExternalTask)
                            qName                         : :library:testDebugUnitTest
                        testReleaseUnitTest           : testReleaseUnitTest (DefaultExternalTask)
                            qName                         : :library:testReleaseUnitTest
            library-remote                : :library-remote (DefaultExternalProject)
                path                          : :library-remote [-]
                identityPath                  : :library-remote [-]
                name                          : library-remote
                qName                         : :library-remote
                group                         : com.example.google
                version                       : 1.0
                projectDir                    : <ROOT>/library-remote
                buildDir                      : <ROOT>/library-remote/build [-]
                buildFile                     : <ROOT>/library-remote/build.gradle
                externalSystemId              : GRADLE
                sourceSetModel                : DefaultGradleSourceSetModel
                    sourceCompatibility           : <PROJECT_JDK_FEATURE_LEVEL>
                    targetCompatibility           : <PROJECT_JDK_FEATURE_LEVEL>
                    configurationArtifacts
                        _internal-unified-test-platform-android-device-provider-ddmlib        : <empty>
                        _internal-unified-test-platform-android-device-provider-gradle        : <empty>
                        _internal-unified-test-platform-android-driver-instrumentation        : <empty>
                        _internal-unified-test-platform-android-test-plugin         : <empty>
                        _internal-unified-test-platform-android-test-plugin-host-additional-test-output : <empty>
                        _internal-unified-test-platform-android-test-plugin-host-apk-installer          : <empty>
                        _internal-unified-test-platform-android-test-plugin-host-coverage     : <empty>
                        _internal-unified-test-platform-android-test-plugin-host-device-info  : <empty>
                        _internal-unified-test-platform-android-test-plugin-host-emulator-control       : <empty>
                        _internal-unified-test-platform-android-test-plugin-host-logcat       : <empty>
                        _internal-unified-test-platform-android-test-plugin-host-retention    : <empty>
                        _internal-unified-test-platform-android-test-plugin-result-listener-gradle      : <empty>
                        _internal-unified-test-platform-core    : <empty>
                        _internal-unified-test-platform-launcher          : <empty>
                        androidApis                   : <empty>
                        androidJdkImage               : <empty>
                        androidTestAnnotationProcessor          : <empty>
                        androidTestCompileOnly        : <empty>
                        androidTestDebugAnnotationProcessor     : <empty>
                        androidTestDebugCompileOnly   : <empty>
                        androidTestDebugImplementation          : <empty>
                        androidTestDebugRuntimeOnly   : <empty>
                        androidTestDebugWearApp       : <empty>
                        androidTestImplementation     : <empty>
                        androidTestReleaseAnnotationProcessor   : <empty>
                        androidTestReleaseCompileOnly : <empty>
                        androidTestReleaseImplementation        : <empty>
                        androidTestReleaseRuntimeOnly : <empty>
                        androidTestReleaseWearApp     : <empty>
                        androidTestRuntimeOnly        : <empty>
                        androidTestUtil               : <empty>
                        androidTestWearApp            : <empty>
                        annotationProcessor           : <empty>
                        api                           : <empty>
                        archives                      : <empty>
                        compileOnly                   : <empty>
                        compileOnlyApi                : <empty>
                        coreLibraryDesugaring         : <empty>
                        debugAndroidTestAnnotationProcessorClasspath      : <empty>
                        debugAndroidTestCompileClasspath        : <empty>
                        debugAndroidTestRuntimeClasspath        : <empty>
                        debugAnnotationProcessor      : <empty>
                        debugAnnotationProcessorClasspath       : <empty>
                        debugApi                      : <empty>
                        debugApiElements              : <empty>
                        debugCompileClasspath         : <empty>
                        debugCompileOnly              : <empty>
                        debugCompileOnlyApi           : <empty>
                        debugImplementation           : <empty>
                        debugRuntimeClasspath         : <empty>
                        debugRuntimeElements          : <empty>
                        debugRuntimeOnly              : <empty>
                        debugUnitTestAnnotationProcessorClasspath         : <empty>
                        debugUnitTestCompileClasspath : <empty>
                        debugUnitTestRuntimeClasspath : <empty>
                        debugWearApp                  : <empty>
                        default                       : <empty>
                        implementation                : <empty>
                        lintChecks                    : <empty>
                        lintPublish                   : <empty>
                        releaseAnnotationProcessor    : <empty>
                        releaseAnnotationProcessorClasspath     : <empty>
                        releaseApi                    : <empty>
                        releaseApiElements            : <empty>
                        releaseCompileClasspath       : <empty>
                        releaseCompileOnly            : <empty>
                        releaseCompileOnlyApi         : <empty>
                        releaseImplementation         : <empty>
                        releaseRuntimeClasspath       : <empty>
                        releaseRuntimeElements        : <empty>
                        releaseRuntimeOnly            : <empty>
                        releaseUnitTestAnnotationProcessorClasspath       : <empty>
                        releaseUnitTestCompileClasspath         : <empty>
                        releaseUnitTestRuntimeClasspath         : <empty>
                        - releaseVariantReleaseApiPublication   : <ROOT>/library-remote/build/outputs/aar/library-remote-release.aar [-]
                        - releaseVariantReleaseRuntimePublication         : <ROOT>/library-remote/build/outputs/aar/library-remote-release.aar [-]
                        releaseWearApp                : <empty>
                        runtimeOnly                   : <empty>
                        testAnnotationProcessor       : <empty>
                        testCompileOnly               : <empty>
                        testDebugAnnotationProcessor  : <empty>
                        testDebugCompileOnly          : <empty>
                        testDebugImplementation       : <empty>
                        testDebugRuntimeOnly          : <empty>
                        testDebugWearApp              : <empty>
                        testFixturesAnnotationProcessor         : <empty>
                        testFixturesApi               : <empty>
                        testFixturesCompileOnly       : <empty>
                        testFixturesCompileOnlyApi    : <empty>
                        testFixturesDebugAnnotationProcessor    : <empty>
                        testFixturesDebugApi          : <empty>
                        testFixturesDebugCompileOnly  : <empty>
                        testFixturesDebugCompileOnlyApi         : <empty>
                        testFixturesDebugImplementation         : <empty>
                        testFixturesDebugRuntimeOnly  : <empty>
                        testFixturesDebugWearApp      : <empty>
                        testFixturesImplementation    : <empty>
                        testFixturesReleaseAnnotationProcessor  : <empty>
                        testFixturesReleaseApi        : <empty>
                        testFixturesReleaseCompileOnly          : <empty>
                        testFixturesReleaseCompileOnlyApi       : <empty>
                        testFixturesReleaseImplementation       : <empty>
                        testFixturesReleaseRuntimeOnly          : <empty>
                        testFixturesReleaseWearApp    : <empty>
                        testFixturesRuntimeOnly       : <empty>
                        testFixturesWearApp           : <empty>
                        testImplementation            : <empty>
                        testReleaseAnnotationProcessor          : <empty>
                        testReleaseCompileOnly        : <empty>
                        testReleaseImplementation     : <empty>
                        testReleaseRuntimeOnly        : <empty>
                        testReleaseWearApp            : <empty>
                        testRuntimeOnly               : <empty>
                        testWearApp                   : <empty>
                        wearApp                       : <empty>
                taskModel                     : DefaultGradleTaskModel
                    tasks
                        testDebugUnitTest             : testDebugUnitTest (DefaultExternalTask)
                            qName                         : :library-remote:testDebugUnitTest
                        testReleaseUnitTest           : testReleaseUnitTest (DefaultExternalTask)
                            qName                         : :library-remote:testReleaseUnitTest
            lint                          : :lint (DefaultExternalProject)
                path                          : :lint [-]
                identityPath                  : :lint [-]
                name                          : lint
                qName                         : :lint
                group                         : project
                version                       : unspecified
                projectDir                    : <ROOT>/lint
                buildDir                      : <ROOT>/lint/build [-]
                buildFile                     : <ROOT>/lint/build.gradle
                externalSystemId              : GRADLE
                sourceSetModel                : DefaultGradleSourceSetModel
                    sourceCompatibility           : <PROJECT_JDK_FEATURE_LEVEL>
                    targetCompatibility           : <PROJECT_JDK_FEATURE_LEVEL>
                    - taskArtifacts               : <ROOT>/lint/build/libs/lint.jar [-]
                    configurationArtifacts
                        annotationProcessor           : <empty>
                        api                           : <empty>
                        - apiElements                 : <ROOT>/lint/build/libs/lint.jar [-]
                        - archives                    : <ROOT>/lint/build/libs/lint.jar [-]
                        compileClasspath              : <empty>
                        compileOnly                   : <empty>
                        compileOnlyApi                : <empty>
                        default                       : <empty>
                        implementation                : <empty>
                        - mainSourceElements          : <ROOT>/lint/src/main/resources [-]
                        - mainSourceElements          : <ROOT>/lint/src/main/java
                        runtimeClasspath              : <empty>
                        - runtimeElements             : <ROOT>/lint/build/libs/lint.jar [-]
                        runtimeOnly                   : <empty>
                        testAnnotationProcessor       : <empty>
                        testCompileClasspath          : <empty>
                        testCompileOnly               : <empty>
                        testImplementation            : <empty>
                        - testResultsElementsForTest  : <ROOT>/lint/build/test-results/test/binary [-]
                        testRuntimeClasspath          : <empty>
                        testRuntimeOnly               : <empty>
                    sourceSets
                        main
                            sourceCompatibility           : <PROJECT_JDK_FEATURE_LEVEL>
                            targetCompatibility           : <PROJECT_JDK_FEATURE_LEVEL>
                            - artifacts                   : <ROOT>/lint/build/libs/lint.jar [-]
                            - dependencies                : DefaultExternalLibraryDependency
                                file                          : <M2>/com/android/tools/lint/lint-checks/<ANDROID_TOOLS_BASE_VERSION>/lint-checks-<ANDROID_TOOLS_BASE_VERSION>.jar
                                source                        : <M2>/com/android/tools/lint/lint-checks/<ANDROID_TOOLS_BASE_VERSION>/lint-checks-<ANDROID_TOOLS_BASE_VERSION>-sources.jar
                            - dependencies                : DefaultExternalLibraryDependency
                                file                          : <M2>/com/android/tools/lint/lint-api/<ANDROID_TOOLS_BASE_VERSION>/lint-api-<ANDROID_TOOLS_BASE_VERSION>.jar
                                source                        : <M2>/com/android/tools/lint/lint-api/<ANDROID_TOOLS_BASE_VERSION>/lint-api-<ANDROID_TOOLS_BASE_VERSION>-sources.jar
                            - dependencies                : DefaultExternalLibraryDependency
                                file                          : <M2>/org/jetbrains/kotlin/kotlin-stdlib-jdk8/<KOTLIN_VERSION>/kotlin-stdlib-jdk8-<KOTLIN_VERSION>.jar
                            - dependencies                : DefaultExternalLibraryDependency
                                file                          : <M2>/com/android/tools/lint/lint-model/<ANDROID_TOOLS_BASE_VERSION>/lint-model-<ANDROID_TOOLS_BASE_VERSION>.jar
                                source                        : <M2>/com/android/tools/lint/lint-model/<ANDROID_TOOLS_BASE_VERSION>/lint-model-<ANDROID_TOOLS_BASE_VERSION>-sources.jar
                            - dependencies                : DefaultExternalLibraryDependency
                                file                          : <M2>/com/android/tools/external/com-intellij/intellij-core/<ANDROID_TOOLS_BASE_VERSION>/intellij-core-<ANDROID_TOOLS_BASE_VERSION>.jar
                                source                        : <M2>/com/android/tools/external/com-intellij/intellij-core/<ANDROID_TOOLS_BASE_VERSION>/intellij-core-<ANDROID_TOOLS_BASE_VERSION>-sources.jar
                            - dependencies                : DefaultExternalLibraryDependency
                                file                          : <M2>/com/android/tools/external/com-intellij/kotlin-compiler/<ANDROID_TOOLS_BASE_VERSION>/kotlin-compiler-<ANDROID_TOOLS_BASE_VERSION>.jar
                                source                        : <M2>/com/android/tools/external/com-intellij/kotlin-compiler/<ANDROID_TOOLS_BASE_VERSION>/kotlin-compiler-<ANDROID_TOOLS_BASE_VERSION>-sources.jar
                            - dependencies                : DefaultExternalLibraryDependency
                                file                          : <M2>/com/android/tools/external/org-jetbrains/uast/<ANDROID_TOOLS_BASE_VERSION>/uast-<ANDROID_TOOLS_BASE_VERSION>.jar
                                source                        : <M2>/com/android/tools/external/org-jetbrains/uast/<ANDROID_TOOLS_BASE_VERSION>/uast-<ANDROID_TOOLS_BASE_VERSION>-sources.jar
                            - dependencies                : DefaultExternalLibraryDependency
                                file                          : <M2>/com/android/tools/build/manifest-merger/<ANDROID_TOOLS_BASE_VERSION>/manifest-merger-<ANDROID_TOOLS_BASE_VERSION>.jar
                                source                        : <M2>/com/android/tools/build/manifest-merger/<ANDROID_TOOLS_BASE_VERSION>/manifest-merger-<ANDROID_TOOLS_BASE_VERSION>-sources.jar
                            - dependencies                : DefaultExternalLibraryDependency
                                file                          : <M2>/com/android/tools/common/<ANDROID_TOOLS_BASE_VERSION>/common-<ANDROID_TOOLS_BASE_VERSION>.jar
                                source                        : <M2>/com/android/tools/common/<ANDROID_TOOLS_BASE_VERSION>/common-<ANDROID_TOOLS_BASE_VERSION>-sources.jar
                            - dependencies                : DefaultExternalLibraryDependency
                                file                          : <M2>/com/android/tools/layoutlib/layoutlib-api/<ANDROID_TOOLS_BASE_VERSION>/layoutlib-api-<ANDROID_TOOLS_BASE_VERSION>.jar
                                source                        : <M2>/com/android/tools/layoutlib/layoutlib-api/<ANDROID_TOOLS_BASE_VERSION>/layoutlib-api-<ANDROID_TOOLS_BASE_VERSION>-sources.jar
                            - dependencies                : DefaultExternalLibraryDependency
                                file                          : <M2>/com/android/tools/sdk-common/<ANDROID_TOOLS_BASE_VERSION>/sdk-common-<ANDROID_TOOLS_BASE_VERSION>.jar
                                source                        : <M2>/com/android/tools/sdk-common/<ANDROID_TOOLS_BASE_VERSION>/sdk-common-<ANDROID_TOOLS_BASE_VERSION>-sources.jar
                            - dependencies                : DefaultExternalLibraryDependency
                                file                          : <M2>/com/android/tools/sdklib/<ANDROID_TOOLS_BASE_VERSION>/sdklib-<ANDROID_TOOLS_BASE_VERSION>.jar
                                source                        : <M2>/com/android/tools/sdklib/<ANDROID_TOOLS_BASE_VERSION>/sdklib-<ANDROID_TOOLS_BASE_VERSION>-sources.jar
                            - dependencies                : DefaultExternalLibraryDependency
                                file                          : <M2>/commons-io/commons-io/2.13.0/commons-io-2.13.0.jar
                            - dependencies                : DefaultExternalLibraryDependency
                                file                          : <M2>/net/sf/kxml/kxml2/2.3.0/kxml2-2.3.0.jar
                                source                        : <M2>/net/sf/kxml/kxml2/2.3.0/kxml2-2.3.0-sources.jar
                            - dependencies                : DefaultExternalLibraryDependency
                                file                          : <M2>/org/jetbrains/kotlin/kotlin-reflect/<KOTLIN_VERSION>/kotlin-reflect-<KOTLIN_VERSION>.jar
                            - dependencies                : DefaultExternalLibraryDependency
<<<<<<< HEAD
                                file                          : <M2>/org/ow2/asm/asm-commons/9.6/asm-commons-9.6.jar
                            - dependencies                : DefaultExternalLibraryDependency
                                file                          : <M2>/org/ow2/asm/asm-tree/9.6/asm-tree-9.6.jar
=======
                                file                          : <M2>/org/ow2/asm/asm-commons/9.7/asm-commons-9.7.jar
>>>>>>> 009d25fa
                            - dependencies                : DefaultExternalLibraryDependency
                                file                          : <M2>/org/ow2/asm/asm-tree/9.7/asm-tree-9.7.jar
                            - dependencies                : DefaultExternalLibraryDependency
                                file                          : <M2>/org/ow2/asm/asm/9.7/asm-9.7.jar
                            - dependencies                : DefaultExternalLibraryDependency
                                file                          : <M2>/org/jetbrains/kotlin/kotlin-stdlib-jdk7/<KOTLIN_VERSION>/kotlin-stdlib-jdk7-<KOTLIN_VERSION>.jar
                            - dependencies                : DefaultExternalLibraryDependency
                                file                          : <M2>/org/jetbrains/kotlin/kotlin-stdlib/<KOTLIN_VERSION>/kotlin-stdlib-<KOTLIN_VERSION>.jar
                            - dependencies                : DefaultExternalLibraryDependency
                                file                          : <M2>/com/android/tools/annotations/<ANDROID_TOOLS_BASE_VERSION>/annotations-<ANDROID_TOOLS_BASE_VERSION>.jar
                                source                        : <M2>/com/android/tools/annotations/<ANDROID_TOOLS_BASE_VERSION>/annotations-<ANDROID_TOOLS_BASE_VERSION>-sources.jar
                            - dependencies                : DefaultExternalLibraryDependency
                                file                          : <M2>/com/google/guava/guava/32.0.1-jre/guava-32.0.1-jre.jar
                            - dependencies                : DefaultExternalLibraryDependency
                                file                          : <M2>/com/android/tools/repository/<ANDROID_TOOLS_BASE_VERSION>/repository-<ANDROID_TOOLS_BASE_VERSION>.jar
                                source                        : <M2>/com/android/tools/repository/<ANDROID_TOOLS_BASE_VERSION>/repository-<ANDROID_TOOLS_BASE_VERSION>-sources.jar
                            - dependencies                : DefaultExternalLibraryDependency
                                file                          : <M2>/org/jetbrains/annotations/13.0/annotations-13.0.jar
                                source                        : <M2>/org/jetbrains/annotations/13.0/annotations-13.0-sources.jar
                            - dependencies                : DefaultExternalLibraryDependency
                                file                          : <M2>/com/google/guava/failureaccess/1.0.1/failureaccess-1.0.1.jar
                            - dependencies                : DefaultExternalLibraryDependency
                                file                          : <M2>/com/google/guava/listenablefuture/9999.0-empty-to-avoid-conflict-with-guava/listenablefuture-9999.0-empty-to-avoid-conflict-with-guava.jar
                            - dependencies                : DefaultExternalLibraryDependency
                                file                          : <M2>/com/google/code/findbugs/jsr305/3.0.2/jsr305-3.0.2.jar
                            - dependencies                : DefaultExternalLibraryDependency
                                file                          : <M2>/org/checkerframework/checker-qual/3.33.0/checker-qual-3.33.0.jar
                            - dependencies                : DefaultExternalLibraryDependency
                                file                          : <M2>/com/google/errorprone/error_prone_annotations/2.18.0/error_prone_annotations-2.18.0.jar
                            - dependencies                : DefaultExternalLibraryDependency
                                file                          : <M2>/com/google/j2objc/j2objc-annotations/2.8/j2objc-annotations-2.8.jar
                            - dependencies                : DefaultFileCollectionDependency
                                - files                       : <ROOT>/lint/build/classes/java/main [-]
                                - files                       : <ROOT>/lint/build/resources/main [-]
                            sources
                                SOURCE                        : alljava (DefaultExternalSourceDirectorySet)
                                    - srcDirs                     : <ROOT>/lint/src/main/java
                                    outputDir                     : <ROOT>/lint/out/production/classes [-]
                                    - gradleOutputDirs            : <ROOT>/lint/build/classes/java/main [-]
                                    patterns                      : FilePatternSetImpl
                                RESOURCE                      : resources (DefaultExternalSourceDirectorySet)
                                    - srcDirs                     : <ROOT>/lint/src/main/resources [-]
                                    outputDir                     : <ROOT>/lint/out/production/resources [-]
                                    - gradleOutputDirs            : <ROOT>/lint/build/resources/main [-]
                                    patterns                      : FilePatternSetImpl
                        test
                            sourceCompatibility           : <PROJECT_JDK_FEATURE_LEVEL>
                            targetCompatibility           : <PROJECT_JDK_FEATURE_LEVEL>
                            - dependencies                : DefaultFileCollectionDependency
                                - files                       : <ROOT>/lint/build/classes/java/main [-]
                                - files                       : <ROOT>/lint/build/resources/main [-]
                            - dependencies                : DefaultFileCollectionDependency
                                - files                       : <ROOT>/lint/build/classes/java/test [-]
                                - files                       : <ROOT>/lint/build/resources/test [-]
                            sources
                                TEST                          : alljava (DefaultExternalSourceDirectorySet)
                                    - srcDirs                     : <ROOT>/lint/src/test/java [-]
                                    outputDir                     : <ROOT>/lint/out/test/classes [-]
                                    - gradleOutputDirs            : <ROOT>/lint/build/classes/java/test [-]
                                    patterns                      : FilePatternSetImpl
                                TEST_RESOURCE                 : resources (DefaultExternalSourceDirectorySet)
                                    - srcDirs                     : <ROOT>/lint/src/test/resources [-]
                                    outputDir                     : <ROOT>/lint/out/test/resources [-]
                                    - gradleOutputDirs            : <ROOT>/lint/build/resources/test [-]
                                    patterns                      : FilePatternSetImpl
                taskModel                     : DefaultGradleTaskModel
                    tasks
                        test                          : test (DefaultExternalTask)
                            qName                         : :lint:test
            lintpublish                   : :lintpublish (DefaultExternalProject)
                path                          : :lintpublish [-]
                identityPath                  : :lintpublish [-]
                name                          : lintpublish
                qName                         : :lintpublish
                group                         : project
                version                       : unspecified
                projectDir                    : <ROOT>/lintpublish
                buildDir                      : <ROOT>/lintpublish/build [-]
                buildFile                     : <ROOT>/lintpublish/build.gradle
                externalSystemId              : GRADLE
                sourceSetModel                : DefaultGradleSourceSetModel
                    sourceCompatibility           : <PROJECT_JDK_FEATURE_LEVEL>
                    targetCompatibility           : <PROJECT_JDK_FEATURE_LEVEL>
                    - taskArtifacts               : <ROOT>/lintpublish/build/libs/lintpublish.jar [-]
                    configurationArtifacts
                        annotationProcessor           : <empty>
                        api                           : <empty>
                        - apiElements                 : <ROOT>/lintpublish/build/libs/lintpublish.jar [-]
                        - archives                    : <ROOT>/lintpublish/build/libs/lintpublish.jar [-]
                        compileClasspath              : <empty>
                        compileOnly                   : <empty>
                        compileOnlyApi                : <empty>
                        default                       : <empty>
                        implementation                : <empty>
                        - mainSourceElements          : <ROOT>/lintpublish/src/main/resources [-]
                        - mainSourceElements          : <ROOT>/lintpublish/src/main/java
                        runtimeClasspath              : <empty>
                        - runtimeElements             : <ROOT>/lintpublish/build/libs/lintpublish.jar [-]
                        runtimeOnly                   : <empty>
                        testAnnotationProcessor       : <empty>
                        testCompileClasspath          : <empty>
                        testCompileOnly               : <empty>
                        testImplementation            : <empty>
                        - testResultsElementsForTest  : <ROOT>/lintpublish/build/test-results/test/binary [-]
                        testRuntimeClasspath          : <empty>
                        testRuntimeOnly               : <empty>
                    sourceSets
                        main
                            sourceCompatibility           : <PROJECT_JDK_FEATURE_LEVEL>
                            targetCompatibility           : <PROJECT_JDK_FEATURE_LEVEL>
                            - artifacts                   : <ROOT>/lintpublish/build/libs/lintpublish.jar [-]
                            - dependencies                : DefaultExternalLibraryDependency (*seen*)
                            - dependencies                : DefaultExternalLibraryDependency (*seen*)
                            - dependencies                : DefaultExternalLibraryDependency (*seen*)
                            - dependencies                : DefaultExternalLibraryDependency (*seen*)
                            - dependencies                : DefaultExternalLibraryDependency (*seen*)
                            - dependencies                : DefaultExternalLibraryDependency (*seen*)
                            - dependencies                : DefaultExternalLibraryDependency (*seen*)
                            - dependencies                : DefaultExternalLibraryDependency (*seen*)
                            - dependencies                : DefaultExternalLibraryDependency (*seen*)
                            - dependencies                : DefaultExternalLibraryDependency (*seen*)
                            - dependencies                : DefaultExternalLibraryDependency (*seen*)
                            - dependencies                : DefaultExternalLibraryDependency (*seen*)
                            - dependencies                : DefaultExternalLibraryDependency (*seen*)
                            - dependencies                : DefaultExternalLibraryDependency (*seen*)
                            - dependencies                : DefaultExternalLibraryDependency (*seen*)
                            - dependencies                : DefaultExternalLibraryDependency (*seen*)
                            - dependencies                : DefaultExternalLibraryDependency (*seen*)
                            - dependencies                : DefaultExternalLibraryDependency (*seen*)
                            - dependencies                : DefaultExternalLibraryDependency (*seen*)
                            - dependencies                : DefaultExternalLibraryDependency (*seen*)
                            - dependencies                : DefaultExternalLibraryDependency (*seen*)
                            - dependencies                : DefaultExternalLibraryDependency (*seen*)
                            - dependencies                : DefaultExternalLibraryDependency (*seen*)
                            - dependencies                : DefaultExternalLibraryDependency (*seen*)
                            - dependencies                : DefaultExternalLibraryDependency (*seen*)
                            - dependencies                : DefaultExternalLibraryDependency (*seen*)
                            - dependencies                : DefaultExternalLibraryDependency (*seen*)
                            - dependencies                : DefaultExternalLibraryDependency (*seen*)
                            - dependencies                : DefaultExternalLibraryDependency (*seen*)
                            - dependencies                : DefaultExternalLibraryDependency (*seen*)
                            - dependencies                : DefaultFileCollectionDependency
                                - files                       : <ROOT>/lintpublish/build/classes/java/main [-]
                                - files                       : <ROOT>/lintpublish/build/resources/main [-]
                            sources
                                SOURCE                        : alljava (DefaultExternalSourceDirectorySet)
                                    - srcDirs                     : <ROOT>/lintpublish/src/main/java
                                    outputDir                     : <ROOT>/lintpublish/out/production/classes [-]
                                    - gradleOutputDirs            : <ROOT>/lintpublish/build/classes/java/main [-]
                                    patterns                      : FilePatternSetImpl
                                RESOURCE                      : resources (DefaultExternalSourceDirectorySet)
                                    - srcDirs                     : <ROOT>/lintpublish/src/main/resources [-]
                                    outputDir                     : <ROOT>/lintpublish/out/production/resources [-]
                                    - gradleOutputDirs            : <ROOT>/lintpublish/build/resources/main [-]
                                    patterns                      : FilePatternSetImpl
                        test
                            sourceCompatibility           : <PROJECT_JDK_FEATURE_LEVEL>
                            targetCompatibility           : <PROJECT_JDK_FEATURE_LEVEL>
                            - dependencies                : DefaultFileCollectionDependency
                                - files                       : <ROOT>/lintpublish/build/classes/java/main [-]
                                - files                       : <ROOT>/lintpublish/build/resources/main [-]
                            - dependencies                : DefaultFileCollectionDependency
                                - files                       : <ROOT>/lintpublish/build/classes/java/test [-]
                                - files                       : <ROOT>/lintpublish/build/resources/test [-]
                            sources
                                TEST                          : alljava (DefaultExternalSourceDirectorySet)
                                    - srcDirs                     : <ROOT>/lintpublish/src/test/java [-]
                                    outputDir                     : <ROOT>/lintpublish/out/test/classes [-]
                                    - gradleOutputDirs            : <ROOT>/lintpublish/build/classes/java/test [-]
                                    patterns                      : FilePatternSetImpl
                                TEST_RESOURCE                 : resources (DefaultExternalSourceDirectorySet)
                                    - srcDirs                     : <ROOT>/lintpublish/src/test/resources [-]
                                    outputDir                     : <ROOT>/lintpublish/out/test/resources [-]
                                    - gradleOutputDirs            : <ROOT>/lintpublish/build/resources/test [-]
                                    patterns                      : FilePatternSetImpl
                taskModel                     : DefaultGradleTaskModel
                    tasks
                        test                          : test (DefaultExternalTask)
                            qName                         : :lintpublish:test
            lintpublish-remote            : :lintpublish-remote (DefaultExternalProject)
                path                          : :lintpublish-remote [-]
                identityPath                  : :lintpublish-remote [-]
                name                          : lintpublish-remote
                qName                         : :lintpublish-remote
                group                         : project
                version                       : unspecified
                projectDir                    : <ROOT>/lintpublish-remote
                buildDir                      : <ROOT>/lintpublish-remote/build [-]
                buildFile                     : <ROOT>/lintpublish-remote/build.gradle
                externalSystemId              : GRADLE
                sourceSetModel                : DefaultGradleSourceSetModel
                    sourceCompatibility           : <PROJECT_JDK_FEATURE_LEVEL>
                    targetCompatibility           : <PROJECT_JDK_FEATURE_LEVEL>
                    - taskArtifacts               : <ROOT>/lintpublish-remote/build/libs/lintpublish-remote.jar [-]
                    configurationArtifacts
                        annotationProcessor           : <empty>
                        api                           : <empty>
                        - apiElements                 : <ROOT>/lintpublish-remote/build/libs/lintpublish-remote.jar [-]
                        - archives                    : <ROOT>/lintpublish-remote/build/libs/lintpublish-remote.jar [-]
                        compileClasspath              : <empty>
                        compileOnly                   : <empty>
                        compileOnlyApi                : <empty>
                        default                       : <empty>
                        implementation                : <empty>
                        - mainSourceElements          : <ROOT>/lintpublish-remote/src/main/resources [-]
                        - mainSourceElements          : <ROOT>/lintpublish-remote/src/main/java
                        runtimeClasspath              : <empty>
                        - runtimeElements             : <ROOT>/lintpublish-remote/build/libs/lintpublish-remote.jar [-]
                        runtimeOnly                   : <empty>
                        testAnnotationProcessor       : <empty>
                        testCompileClasspath          : <empty>
                        testCompileOnly               : <empty>
                        testImplementation            : <empty>
                        - testResultsElementsForTest  : <ROOT>/lintpublish-remote/build/test-results/test/binary [-]
                        testRuntimeClasspath          : <empty>
                        testRuntimeOnly               : <empty>
                    sourceSets
                        main
                            sourceCompatibility           : <PROJECT_JDK_FEATURE_LEVEL>
                            targetCompatibility           : <PROJECT_JDK_FEATURE_LEVEL>
                            - artifacts                   : <ROOT>/lintpublish-remote/build/libs/lintpublish-remote.jar [-]
                            - dependencies                : DefaultExternalLibraryDependency (*seen*)
                            - dependencies                : DefaultExternalLibraryDependency (*seen*)
                            - dependencies                : DefaultExternalLibraryDependency (*seen*)
                            - dependencies                : DefaultExternalLibraryDependency (*seen*)
                            - dependencies                : DefaultExternalLibraryDependency (*seen*)
                            - dependencies                : DefaultExternalLibraryDependency (*seen*)
                            - dependencies                : DefaultExternalLibraryDependency (*seen*)
                            - dependencies                : DefaultExternalLibraryDependency (*seen*)
                            - dependencies                : DefaultExternalLibraryDependency (*seen*)
                            - dependencies                : DefaultExternalLibraryDependency (*seen*)
                            - dependencies                : DefaultExternalLibraryDependency (*seen*)
                            - dependencies                : DefaultExternalLibraryDependency (*seen*)
                            - dependencies                : DefaultExternalLibraryDependency (*seen*)
                            - dependencies                : DefaultExternalLibraryDependency (*seen*)
                            - dependencies                : DefaultExternalLibraryDependency (*seen*)
                            - dependencies                : DefaultExternalLibraryDependency (*seen*)
                            - dependencies                : DefaultExternalLibraryDependency (*seen*)
                            - dependencies                : DefaultExternalLibraryDependency (*seen*)
                            - dependencies                : DefaultExternalLibraryDependency (*seen*)
                            - dependencies                : DefaultExternalLibraryDependency (*seen*)
                            - dependencies                : DefaultExternalLibraryDependency (*seen*)
                            - dependencies                : DefaultExternalLibraryDependency (*seen*)
                            - dependencies                : DefaultExternalLibraryDependency (*seen*)
                            - dependencies                : DefaultExternalLibraryDependency (*seen*)
                            - dependencies                : DefaultExternalLibraryDependency (*seen*)
                            - dependencies                : DefaultExternalLibraryDependency (*seen*)
                            - dependencies                : DefaultExternalLibraryDependency (*seen*)
                            - dependencies                : DefaultExternalLibraryDependency (*seen*)
                            - dependencies                : DefaultExternalLibraryDependency (*seen*)
                            - dependencies                : DefaultExternalLibraryDependency (*seen*)
                            - dependencies                : DefaultFileCollectionDependency
                                - files                       : <ROOT>/lintpublish-remote/build/classes/java/main [-]
                                - files                       : <ROOT>/lintpublish-remote/build/resources/main [-]
                            sources
                                SOURCE                        : alljava (DefaultExternalSourceDirectorySet)
                                    - srcDirs                     : <ROOT>/lintpublish-remote/src/main/java
                                    outputDir                     : <ROOT>/lintpublish-remote/out/production/classes [-]
                                    - gradleOutputDirs            : <ROOT>/lintpublish-remote/build/classes/java/main [-]
                                    patterns                      : FilePatternSetImpl
                                RESOURCE                      : resources (DefaultExternalSourceDirectorySet)
                                    - srcDirs                     : <ROOT>/lintpublish-remote/src/main/resources [-]
                                    outputDir                     : <ROOT>/lintpublish-remote/out/production/resources [-]
                                    - gradleOutputDirs            : <ROOT>/lintpublish-remote/build/resources/main [-]
                                    patterns                      : FilePatternSetImpl
                        test
                            sourceCompatibility           : <PROJECT_JDK_FEATURE_LEVEL>
                            targetCompatibility           : <PROJECT_JDK_FEATURE_LEVEL>
                            - dependencies                : DefaultFileCollectionDependency
                                - files                       : <ROOT>/lintpublish-remote/build/classes/java/main [-]
                                - files                       : <ROOT>/lintpublish-remote/build/resources/main [-]
                            - dependencies                : DefaultFileCollectionDependency
                                - files                       : <ROOT>/lintpublish-remote/build/classes/java/test [-]
                                - files                       : <ROOT>/lintpublish-remote/build/resources/test [-]
                            sources
                                TEST                          : alljava (DefaultExternalSourceDirectorySet)
                                    - srcDirs                     : <ROOT>/lintpublish-remote/src/test/java [-]
                                    outputDir                     : <ROOT>/lintpublish-remote/out/test/classes [-]
                                    - gradleOutputDirs            : <ROOT>/lintpublish-remote/build/classes/java/test [-]
                                    patterns                      : FilePatternSetImpl
                                TEST_RESOURCE                 : resources (DefaultExternalSourceDirectorySet)
                                    - srcDirs                     : <ROOT>/lintpublish-remote/src/test/resources [-]
                                    outputDir                     : <ROOT>/lintpublish-remote/out/test/resources [-]
                                    - gradleOutputDirs            : <ROOT>/lintpublish-remote/build/resources/test [-]
                                    patterns                      : FilePatternSetImpl
                taskModel                     : DefaultGradleTaskModel
                    tasks
                        test                          : test (DefaultExternalTask)
                            qName                         : :lintpublish-remote:test
        sourceSetModel                : DefaultGradleSourceSetModel
        taskModel                     : DefaultGradleTaskModel
MODULE                        : project.app
    GradleModuleModel
        agpVersion                    : <AGP_VERSION>
        gradlePath                    : :app
        gradleVersion                 : <GRADLE_VERSION>
        buildFile                     : <ROOT>/app/build.gradle
        buildFilePath                 : <ROOT>/app/build.gradle
        rootFolderPath                : <ROOT>
        hasSafeArgsJava               : false
        hasSafeArgsKotlin             : false
    CurrentVariantReportedVersions
        minSdk
            ApiLevel                      : 16
            ApiString                     : 16
        runtimeMinSdk
            ApiLevel                      : 16
            ApiString                     : 16
        targetSdk
            ApiLevel                      : <SDK_VERSION>
            ApiString                     : <SDK_VERSION>
    RootBuildId                   : <ROOT>
    BuildId                       : <ROOT>
    ProjectPath                   : :app
    ModelVersion                  : <AGP_VERSION>
    ProjectType                   : PROJECT_TYPE_APP
    CompileTarget                 : android-<SDK_VERSION>
    BuildFolder                   : <ROOT>/app/build [-]
    buildToolsVersion             : <CURRENT_BUILD_TOOLS_VERSION>
    IsBaseSplit                   : true
    GroupId                       : project
    Namespace                     : com.example.app
    TestNamespace                 : com.example.app.test
    AaptOptions
        NameSpacing                   : DISABLED
    LintOptions
        IsCheckTestSources            : false
        IsCheckDependencies           : false
        IsAbortOnError                : true
        IsAbsolutePaths               : true
        IsNoLines                     : false
        IsQuiet                       : false
        IsCheckAllWarnings            : false
        IsIgnoreWarnings              : false
        IsWarningsAsErrors            : false
        IsIgnoreTestSources           : false
        IsIgnoreTestFixturesSources   : false
        IsCheckGeneratedSources       : false
        IsCheckReleaseBuilds          : true
        IsExplainIssues               : true
        IsShowAll                     : false
        TextReport                    : false
        HtmlReport                    : true
        XmlReport                     : true
        SarifReport                   : false
    JavaCompileOptions
        Encoding                      : UTF-8
        SourceCompatibility           : 1.8
        TargetCompatibility           : 1.8
        IsCoreLibraryDesugaringEnabled          : false
    AgpFlags
        ApplicationRClassConstantIds  : false
        AestRClassConstantIds         : false
        TransitiveRClasses            : false
        UseAndroidX                   : false
        UsesCompose                   : false
        MlModelBindingEnabled         : false
        AndroidResourcesEnabled       : true
        DataBindingEnabled            : false
    - basicVariant:               : debug
        applicationId                 : com.example.app
        testApplicationId             : com.example.app.test
        buildType                     : debug
    - basicVariant:               : release
        applicationId                 : com.example.app
        buildType                     : release
    BootClassPath                 : <ANDROID_SDK>/platforms/android-<SDK_VERSION>/android.jar
    ViewBindingOptions
        Enabled                       : false
    DependenciesInfo
        IncludeInApk                  : true
        IncludeInBundle               : true
    lintChecksJars                : <ROOT>/lint/build/libs/lint.jar [-]
    DefaultConfig
        ProductFlavor
            Name                          : main
            MinSdkVersion
                ApiLevel                      : 16
                ApiString                     : 16
            TargetSdkVersion
                ApiLevel                      : <SDK_VERSION>
                ApiString                     : <SDK_VERSION>
            VectorDrawables
                UseSupportLibrary             : false
        SourceProvider
            Name                          : main
            Manifest                      : <ROOT>/app/src/main/AndroidManifest.xml
            JavaDirectories               : <ROOT>/app/src/main/java
            KotlinDirectories             : <ROOT>/app/src/main/java
            KotlinDirectories             : <ROOT>/app/src/main/kotlin [-]
            ResourcesDirectories          : <ROOT>/app/src/main/resources [-]
            ResDirectories                : <ROOT>/app/src/main/res [-]
            AssetsDirectories             : <ROOT>/app/src/main/assets [-]
            JniLibsDirectories            : <ROOT>/app/src/main/jniLibs [-]
            ShadersDirectories            : <ROOT>/app/src/main/shaders [-]
            BaselineProfileDirectories    : <ROOT>/app/src/main/baselineProfiles [-]
        ExtraSourceProviders
            ExtraSourceProvider
                ArtifactName                  : _android_test_
                SourceProvider
                    Name                          : androidTest
                    Manifest                      : <ROOT>/app/src/androidTest/AndroidManifest.xml [-]
                    JavaDirectories               : <ROOT>/app/src/androidTest/java [-]
                    KotlinDirectories             : <ROOT>/app/src/androidTest/java [-]
                    KotlinDirectories             : <ROOT>/app/src/androidTest/kotlin [-]
                    ResourcesDirectories          : <ROOT>/app/src/androidTest/resources [-]
                    ResDirectories                : <ROOT>/app/src/androidTest/res [-]
                    AssetsDirectories             : <ROOT>/app/src/androidTest/assets [-]
                    JniLibsDirectories            : <ROOT>/app/src/androidTest/jniLibs [-]
                    ShadersDirectories            : <ROOT>/app/src/androidTest/shaders [-]
                    BaselineProfileDirectories    : <ROOT>/app/src/androidTest/baselineProfiles [-]
            ExtraSourceProvider
                ArtifactName                  : _unit_test_
                SourceProvider
                    Name                          : test
                    Manifest                      : <ROOT>/app/src/test/AndroidManifest.xml [-]
                    JavaDirectories               : <ROOT>/app/src/test/java [-]
                    KotlinDirectories             : <ROOT>/app/src/test/java [-]
                    KotlinDirectories             : <ROOT>/app/src/test/kotlin [-]
                    ResourcesDirectories          : <ROOT>/app/src/test/resources [-]
                    ResDirectories                : <ROOT>/app/src/test/res [-]
                    AssetsDirectories             : <ROOT>/app/src/test/assets [-]
                    JniLibsDirectories            : <ROOT>/app/src/test/jniLibs [-]
                    ShadersDirectories            : <ROOT>/app/src/test/shaders [-]
                    BaselineProfileDirectories    : <ROOT>/app/src/test/baselineProfiles [-]
    BuildTypes
        BuildType
            Name                          : debug
            IsDebuggable                  : true
            IsJniDebuggable               : false
            IsPseudoLocalesEnabled        : false
            IsRenderscriptDebuggable      : false
            RenderscriptOptimLevel        : 3
            IsMinifyEnabled               : false
            IsZipAlignEnabled             : true
        SourceProvider
            Name                          : debug
            Manifest                      : <ROOT>/app/src/debug/AndroidManifest.xml [-]
            JavaDirectories               : <ROOT>/app/src/debug/java [-]
            KotlinDirectories             : <ROOT>/app/src/debug/java [-]
            KotlinDirectories             : <ROOT>/app/src/debug/kotlin [-]
            ResourcesDirectories          : <ROOT>/app/src/debug/resources [-]
            ResDirectories                : <ROOT>/app/src/debug/res [-]
            AssetsDirectories             : <ROOT>/app/src/debug/assets [-]
            JniLibsDirectories            : <ROOT>/app/src/debug/jniLibs [-]
            ShadersDirectories            : <ROOT>/app/src/debug/shaders [-]
            BaselineProfileDirectories    : <ROOT>/app/src/debug/baselineProfiles [-]
        ExtraSourceProviders
            ExtraSourceProvider
                ArtifactName                  : _android_test_
                SourceProvider
                    Name                          : androidTestDebug
                    Manifest                      : <ROOT>/app/src/androidTestDebug/AndroidManifest.xml [-]
                    JavaDirectories               : <ROOT>/app/src/androidTestDebug/java [-]
                    KotlinDirectories             : <ROOT>/app/src/androidTestDebug/java [-]
                    KotlinDirectories             : <ROOT>/app/src/androidTestDebug/kotlin [-]
                    ResourcesDirectories          : <ROOT>/app/src/androidTestDebug/resources [-]
                    ResDirectories                : <ROOT>/app/src/androidTestDebug/res [-]
                    AssetsDirectories             : <ROOT>/app/src/androidTestDebug/assets [-]
                    JniLibsDirectories            : <ROOT>/app/src/androidTestDebug/jniLibs [-]
                    ShadersDirectories            : <ROOT>/app/src/androidTestDebug/shaders [-]
                    BaselineProfileDirectories    : <ROOT>/app/src/androidTestDebug/baselineProfiles [-]
        ExtraSourceProviders
            ExtraSourceProvider
                ArtifactName                  : _unit_test_
                SourceProvider
                    Name                          : testDebug
                    Manifest                      : <ROOT>/app/src/testDebug/AndroidManifest.xml [-]
                    JavaDirectories               : <ROOT>/app/src/testDebug/java [-]
                    KotlinDirectories             : <ROOT>/app/src/testDebug/java [-]
                    KotlinDirectories             : <ROOT>/app/src/testDebug/kotlin [-]
                    ResourcesDirectories          : <ROOT>/app/src/testDebug/resources [-]
                    ResDirectories                : <ROOT>/app/src/testDebug/res [-]
                    AssetsDirectories             : <ROOT>/app/src/testDebug/assets [-]
                    JniLibsDirectories            : <ROOT>/app/src/testDebug/jniLibs [-]
                    ShadersDirectories            : <ROOT>/app/src/testDebug/shaders [-]
                    BaselineProfileDirectories    : <ROOT>/app/src/testDebug/baselineProfiles [-]
        BuildType
            Name                          : release
            IsDebuggable                  : false
            IsJniDebuggable               : false
            IsPseudoLocalesEnabled        : false
            IsRenderscriptDebuggable      : false
            RenderscriptOptimLevel        : 3
            IsMinifyEnabled               : false
            IsZipAlignEnabled             : true
        SourceProvider
            Name                          : release
            Manifest                      : <ROOT>/app/src/release/AndroidManifest.xml [-]
            JavaDirectories               : <ROOT>/app/src/release/java [-]
            KotlinDirectories             : <ROOT>/app/src/release/java [-]
            KotlinDirectories             : <ROOT>/app/src/release/kotlin [-]
            ResourcesDirectories          : <ROOT>/app/src/release/resources [-]
            ResDirectories                : <ROOT>/app/src/release/res [-]
            AssetsDirectories             : <ROOT>/app/src/release/assets [-]
            JniLibsDirectories            : <ROOT>/app/src/release/jniLibs [-]
            ShadersDirectories            : <ROOT>/app/src/release/shaders [-]
            BaselineProfileDirectories    : <ROOT>/app/src/release/baselineProfiles [-]
        ExtraSourceProviders
            ExtraSourceProvider
                ArtifactName                  : _unit_test_
                SourceProvider
                    Name                          : testRelease
                    Manifest                      : <ROOT>/app/src/testRelease/AndroidManifest.xml [-]
                    JavaDirectories               : <ROOT>/app/src/testRelease/java [-]
                    KotlinDirectories             : <ROOT>/app/src/testRelease/java [-]
                    KotlinDirectories             : <ROOT>/app/src/testRelease/kotlin [-]
                    ResourcesDirectories          : <ROOT>/app/src/testRelease/resources [-]
                    ResDirectories                : <ROOT>/app/src/testRelease/res [-]
                    AssetsDirectories             : <ROOT>/app/src/testRelease/assets [-]
                    JniLibsDirectories            : <ROOT>/app/src/testRelease/jniLibs [-]
                    ShadersDirectories            : <ROOT>/app/src/testRelease/shaders [-]
                    BaselineProfileDirectories    : <ROOT>/app/src/testRelease/baselineProfiles [-]
    SigningConfigs
        SigningConfig
            Name                          : debug
            StoreFile                     : debug.keystore
            StorePassword                 : android
            KeyAlias                      : AndroidDebugKey
    VariantBuildInformation
        VariantBuildInformation
            VariantName                   : debug
            BuildTasksAndOutputInformation
                AssembleTaskName              : assembleDebug
                AssembleTaskOutputListingFile : <ROOT>/app/build/intermediates/apk_ide_redirect_file/debug/createDebugApkListingFileRedirect/redirect.txt [-]
                BundleTaskName                : bundleDebug
                BundleTaskOutputListingFile   : <ROOT>/app/build/intermediates/bundle_ide_redirect_file/debug/createDebugBundleListingFileRedirect/redirect.txt [-]
                ApkFromBundleTaskName         : extractApksForDebug
                ApkFromBundleTaskOutputListingFile      : <ROOT>/app/build/intermediates/apk_from_bundle_ide_redirect_file/debug/createDebugApksFromBundleListingFileRedirect/redirect.txt [-]
        VariantBuildInformation
            VariantName                   : release
            BuildTasksAndOutputInformation
                AssembleTaskName              : assembleRelease
                AssembleTaskOutputListingFile : <ROOT>/app/build/intermediates/apk_ide_redirect_file/release/createReleaseApkListingFileRedirect/redirect.txt [-]
                BundleTaskName                : bundleRelease
                BundleTaskOutputListingFile   : <ROOT>/app/build/intermediates/bundle_ide_redirect_file/release/createReleaseBundleListingFileRedirect/redirect.txt [-]
                ApkFromBundleTaskName         : extractApksForRelease
                ApkFromBundleTaskOutputListingFile      : <ROOT>/app/build/intermediates/apk_from_bundle_ide_redirect_file/release/createReleaseApksFromBundleListingFileRedirect/redirect.txt [-]
    IdeVariants
        IdeVariant
            Name                          : debug
            BuildType                     : debug
            DisplayName                   : debug
            InstantAppCompatible          : false
            MinSdkVersion
                ApiLevel                      : 16
                ApiString                     : 16
            TargetSdkVersion
                ApiLevel                      : <SDK_VERSION>
                ApiString                     : <SDK_VERSION>
            MainArtifact
                Name                          : MAIN
                CompileTaskName               : compileDebugSources
                AssembleTaskName              : assembleDebug
                IsTestArtifact                : false
                IdeSetupTaskNames             : generateDebugSources
                GeneratedSourceFolders        : <ROOT>/app/build/generated/ap_generated_sources/debug/out [-]
                ClassesFolder                 : <ROOT>/app/build/intermediates/compile_and_runtime_not_namespaced_r_class_jar/debug/processDebugResources/R.jar [-]
                ClassesFolder                 : <ROOT>/app/build/intermediates/javac/debug/compileDebugJavaWithJavac/classes [-]
                Dependencies
                    compileClasspath
                        module                        : <ROOT>-:library-MAIN
                    runtimeClasspath
                        module                        : <ROOT>-:library-MAIN
                ApplicationId                 : com.example.app
                SigningConfigName             : debug
                IsSigned                      : true
                CodeShrinker                  : null
                BuildTasksAndOutputInformation
                    AssembleTaskName              : assembleDebug
                    AssembleTaskOutputListingFile : <ROOT>/app/build/intermediates/apk_ide_redirect_file/debug/createDebugApkListingFileRedirect/redirect.txt [-]
                    BundleTaskName                : bundleDebug
                    BundleTaskOutputListingFile   : <ROOT>/app/build/intermediates/bundle_ide_redirect_file/debug/createDebugBundleListingFileRedirect/redirect.txt [-]
                    ApkFromBundleTaskName         : extractApksForDebug
                    ApkFromBundleTaskOutputListingFile      : <ROOT>/app/build/intermediates/apk_from_bundle_ide_redirect_file/debug/createDebugApksFromBundleListingFileRedirect/redirect.txt [-]
                GeneratedResourceFolders      : <ROOT>/app/build/generated/res/resValues/debug [-]
                DesugaredMethodFiles          : <GRADLE>/caches/<GRADLE_VERSION>/transforms/xxxxxxxxxxxxxxxxxxxxxxxxxxxxxxxx/transformed/D8BackportedDesugaredMethods.txt
            AndroidTestArtifact
                Name                          : ANDROID_TEST
                CompileTaskName               : compileDebugAndroidTestSources
                AssembleTaskName              : assembleDebugAndroidTest
                IsTestArtifact                : true
                IdeSetupTaskNames             : generateDebugAndroidTestSources
                GeneratedSourceFolders        : <ROOT>/app/build/generated/ap_generated_sources/debugAndroidTest/out [-]
                ClassesFolder                 : <ROOT>/app/build/intermediates/compile_and_runtime_not_namespaced_r_class_jar/debugAndroidTest/processDebugAndroidTestResources/R.jar [-]
                ClassesFolder                 : <ROOT>/app/build/intermediates/javac/debugAndroidTest/compileDebugAndroidTestJavaWithJavac/classes [-]
                Dependencies
                    compileClasspath
                        module                        : <ROOT>-:app-MAIN
                        module                        : <ROOT>-:library-MAIN
                    runtimeClasspath
                ApplicationId                 : com.example.app.test
                SigningConfigName             : debug
                IsSigned                      : true
                CodeShrinker                  : null
                BuildTasksAndOutputInformation
                    AssembleTaskName              : assembleDebugAndroidTest
                    AssembleTaskOutputListingFile : <ROOT>/app/build/intermediates/apk_ide_redirect_file/debugAndroidTest/createDebugAndroidTestApkListingFileRedirect/redirect.txt [-]
                GeneratedResourceFolders      : <ROOT>/app/build/generated/res/resValues/androidTest/debug [-]
                DesugaredMethodFiles          : <GRADLE>/caches/<GRADLE_VERSION>/transforms/xxxxxxxxxxxxxxxxxxxxxxxxxxxxxxxx/transformed/D8BackportedDesugaredMethods.txt
                TestOptions
                    AnimationsDisabled            : false
                    Execution                     : HOST
                    InstrumentedTestTaskName      : connectedDebugAndroidTest
            UnitTestArtifact
                Name                          : UNIT_TEST
                CompileTaskName               : compileDebugUnitTestSources
                AssembleTaskName              : assembleDebugUnitTest
                IsTestArtifact                : true
                IdeSetupTaskNames             : createMockableJar
                GeneratedSourceFolders        : <ROOT>/app/build/generated/ap_generated_sources/debugUnitTest/out [-]
                ClassesFolder                 : <ROOT>/app/build/intermediates/compile_and_runtime_not_namespaced_r_class_jar/debug/processDebugResources/R.jar [-]
                ClassesFolder                 : <ROOT>/app/build/intermediates/javac/debugUnitTest/compileDebugUnitTestJavaWithJavac/classes [-]
                Dependencies
                    compileClasspath
                        module                        : <ROOT>-:app-MAIN
                        module                        : <ROOT>-:library-MAIN
                    runtimeClasspath
                        module                        : <ROOT>-:app-MAIN
                            module                        : <ROOT>-:library-MAIN
                        module                        : <ROOT>-:library-MAIN
                MockablePlatformJar           : <GRADLE>/caches/<GRADLE_VERSION>/transforms/xxxxxxxxxxxxxxxxxxxxxxxxxxxxxxxx/transformed/android.jar
    externalProject               : :app (DefaultExternalProject) (*seen*)
MODULE                        : project.app.androidTest
MODULE                        : project.app.main
MODULE                        : project.app.unitTest
MODULE                        : project.library
    GradleModuleModel
        agpVersion                    : <AGP_VERSION>
        gradlePath                    : :library
        gradleVersion                 : <GRADLE_VERSION>
        buildFile                     : <ROOT>/library/build.gradle
        buildFilePath                 : <ROOT>/library/build.gradle
        rootFolderPath                : <ROOT>
        hasSafeArgsJava               : false
        hasSafeArgsKotlin             : false
    CurrentVariantReportedVersions
        minSdk
            ApiLevel                      : 16
            ApiString                     : 16
        runtimeMinSdk
            ApiLevel                      : 16
            ApiString                     : 16
        targetSdk
            ApiLevel                      : <SDK_VERSION>
            ApiString                     : <SDK_VERSION>
    RootBuildId                   : <ROOT>
    BuildId                       : <ROOT>
    ProjectPath                   : :library
    ModelVersion                  : <AGP_VERSION>
    ProjectType                   : PROJECT_TYPE_LIBRARY
    CompileTarget                 : android-<SDK_VERSION>
    BuildFolder                   : <ROOT>/library/build [-]
    buildToolsVersion             : <CURRENT_BUILD_TOOLS_VERSION>
    IsBaseSplit                   : false
    GroupId                       : project
    Namespace                     : com.example.library
    TestNamespace                 : com.example.library.test
    AaptOptions
        NameSpacing                   : DISABLED
    LintOptions
        IsCheckTestSources            : false
        IsCheckDependencies           : false
        IsAbortOnError                : true
        IsAbsolutePaths               : true
        IsNoLines                     : false
        IsQuiet                       : false
        IsCheckAllWarnings            : false
        IsIgnoreWarnings              : false
        IsWarningsAsErrors            : false
        IsIgnoreTestSources           : false
        IsIgnoreTestFixturesSources   : false
        IsCheckGeneratedSources       : false
        IsCheckReleaseBuilds          : true
        IsExplainIssues               : true
        IsShowAll                     : false
        TextReport                    : false
        HtmlReport                    : true
        XmlReport                     : true
        SarifReport                   : false
    JavaCompileOptions
        Encoding                      : UTF-8
        SourceCompatibility           : 1.8
        TargetCompatibility           : 1.8
        IsCoreLibraryDesugaringEnabled          : false
    AgpFlags
        ApplicationRClassConstantIds  : false
        AestRClassConstantIds         : false
        TransitiveRClasses            : false
        UseAndroidX                   : false
        UsesCompose                   : false
        MlModelBindingEnabled         : false
        AndroidResourcesEnabled       : true
        DataBindingEnabled            : false
    - basicVariant:               : debug
        testApplicationId             : com.example.library.test
        buildType                     : debug
    - basicVariant:               : release
        buildType                     : release
    BootClassPath                 : <ANDROID_SDK>/platforms/android-<SDK_VERSION>/android.jar
    ViewBindingOptions
        Enabled                       : false
    DefaultConfig
        ProductFlavor
            Name                          : main
            MinSdkVersion
                ApiLevel                      : 16
                ApiString                     : 16
            TargetSdkVersion
                ApiLevel                      : <SDK_VERSION>
                ApiString                     : <SDK_VERSION>
            VectorDrawables
                UseSupportLibrary             : false
        SourceProvider
            Name                          : main
            Manifest                      : <ROOT>/library/src/main/AndroidManifest.xml
            JavaDirectories               : <ROOT>/library/src/main/java [-]
            KotlinDirectories             : <ROOT>/library/src/main/java [-]
            KotlinDirectories             : <ROOT>/library/src/main/kotlin [-]
            ResourcesDirectories          : <ROOT>/library/src/main/resources [-]
            ResDirectories                : <ROOT>/library/src/main/res [-]
            AssetsDirectories             : <ROOT>/library/src/main/assets [-]
            JniLibsDirectories            : <ROOT>/library/src/main/jniLibs [-]
            ShadersDirectories            : <ROOT>/library/src/main/shaders [-]
            BaselineProfileDirectories    : <ROOT>/library/src/main/baselineProfiles [-]
        ExtraSourceProviders
            ExtraSourceProvider
                ArtifactName                  : _android_test_
                SourceProvider
                    Name                          : androidTest
                    Manifest                      : <ROOT>/library/src/androidTest/AndroidManifest.xml [-]
                    JavaDirectories               : <ROOT>/library/src/androidTest/java [-]
                    KotlinDirectories             : <ROOT>/library/src/androidTest/java [-]
                    KotlinDirectories             : <ROOT>/library/src/androidTest/kotlin [-]
                    ResourcesDirectories          : <ROOT>/library/src/androidTest/resources [-]
                    ResDirectories                : <ROOT>/library/src/androidTest/res [-]
                    AssetsDirectories             : <ROOT>/library/src/androidTest/assets [-]
                    JniLibsDirectories            : <ROOT>/library/src/androidTest/jniLibs [-]
                    ShadersDirectories            : <ROOT>/library/src/androidTest/shaders [-]
                    BaselineProfileDirectories    : <ROOT>/library/src/androidTest/baselineProfiles [-]
            ExtraSourceProvider
                ArtifactName                  : _unit_test_
                SourceProvider
                    Name                          : test
                    Manifest                      : <ROOT>/library/src/test/AndroidManifest.xml [-]
                    JavaDirectories               : <ROOT>/library/src/test/java [-]
                    KotlinDirectories             : <ROOT>/library/src/test/java [-]
                    KotlinDirectories             : <ROOT>/library/src/test/kotlin [-]
                    ResourcesDirectories          : <ROOT>/library/src/test/resources [-]
                    ResDirectories                : <ROOT>/library/src/test/res [-]
                    AssetsDirectories             : <ROOT>/library/src/test/assets [-]
                    JniLibsDirectories            : <ROOT>/library/src/test/jniLibs [-]
                    ShadersDirectories            : <ROOT>/library/src/test/shaders [-]
                    BaselineProfileDirectories    : <ROOT>/library/src/test/baselineProfiles [-]
    BuildTypes
        BuildType
            Name                          : debug
            IsDebuggable                  : true
            IsJniDebuggable               : false
            IsPseudoLocalesEnabled        : false
            IsRenderscriptDebuggable      : false
            RenderscriptOptimLevel        : 3
            IsMinifyEnabled               : false
            IsZipAlignEnabled             : true
        SourceProvider
            Name                          : debug
            Manifest                      : <ROOT>/library/src/debug/AndroidManifest.xml [-]
            JavaDirectories               : <ROOT>/library/src/debug/java [-]
            KotlinDirectories             : <ROOT>/library/src/debug/java [-]
            KotlinDirectories             : <ROOT>/library/src/debug/kotlin [-]
            ResourcesDirectories          : <ROOT>/library/src/debug/resources [-]
            ResDirectories                : <ROOT>/library/src/debug/res [-]
            AssetsDirectories             : <ROOT>/library/src/debug/assets [-]
            JniLibsDirectories            : <ROOT>/library/src/debug/jniLibs [-]
            ShadersDirectories            : <ROOT>/library/src/debug/shaders [-]
            BaselineProfileDirectories    : <ROOT>/library/src/debug/baselineProfiles [-]
        ExtraSourceProviders
            ExtraSourceProvider
                ArtifactName                  : _android_test_
                SourceProvider
                    Name                          : androidTestDebug
                    Manifest                      : <ROOT>/library/src/androidTestDebug/AndroidManifest.xml [-]
                    JavaDirectories               : <ROOT>/library/src/androidTestDebug/java [-]
                    KotlinDirectories             : <ROOT>/library/src/androidTestDebug/java [-]
                    KotlinDirectories             : <ROOT>/library/src/androidTestDebug/kotlin [-]
                    ResourcesDirectories          : <ROOT>/library/src/androidTestDebug/resources [-]
                    ResDirectories                : <ROOT>/library/src/androidTestDebug/res [-]
                    AssetsDirectories             : <ROOT>/library/src/androidTestDebug/assets [-]
                    JniLibsDirectories            : <ROOT>/library/src/androidTestDebug/jniLibs [-]
                    ShadersDirectories            : <ROOT>/library/src/androidTestDebug/shaders [-]
                    BaselineProfileDirectories    : <ROOT>/library/src/androidTestDebug/baselineProfiles [-]
        ExtraSourceProviders
            ExtraSourceProvider
                ArtifactName                  : _unit_test_
                SourceProvider
                    Name                          : testDebug
                    Manifest                      : <ROOT>/library/src/testDebug/AndroidManifest.xml [-]
                    JavaDirectories               : <ROOT>/library/src/testDebug/java [-]
                    KotlinDirectories             : <ROOT>/library/src/testDebug/java [-]
                    KotlinDirectories             : <ROOT>/library/src/testDebug/kotlin [-]
                    ResourcesDirectories          : <ROOT>/library/src/testDebug/resources [-]
                    ResDirectories                : <ROOT>/library/src/testDebug/res [-]
                    AssetsDirectories             : <ROOT>/library/src/testDebug/assets [-]
                    JniLibsDirectories            : <ROOT>/library/src/testDebug/jniLibs [-]
                    ShadersDirectories            : <ROOT>/library/src/testDebug/shaders [-]
                    BaselineProfileDirectories    : <ROOT>/library/src/testDebug/baselineProfiles [-]
        BuildType
            Name                          : release
            IsDebuggable                  : false
            IsJniDebuggable               : false
            IsPseudoLocalesEnabled        : false
            IsRenderscriptDebuggable      : false
            RenderscriptOptimLevel        : 3
            IsMinifyEnabled               : false
            IsZipAlignEnabled             : true
        SourceProvider
            Name                          : release
            Manifest                      : <ROOT>/library/src/release/AndroidManifest.xml [-]
            JavaDirectories               : <ROOT>/library/src/release/java [-]
            KotlinDirectories             : <ROOT>/library/src/release/java [-]
            KotlinDirectories             : <ROOT>/library/src/release/kotlin [-]
            ResourcesDirectories          : <ROOT>/library/src/release/resources [-]
            ResDirectories                : <ROOT>/library/src/release/res [-]
            AssetsDirectories             : <ROOT>/library/src/release/assets [-]
            JniLibsDirectories            : <ROOT>/library/src/release/jniLibs [-]
            ShadersDirectories            : <ROOT>/library/src/release/shaders [-]
            BaselineProfileDirectories    : <ROOT>/library/src/release/baselineProfiles [-]
        ExtraSourceProviders
            ExtraSourceProvider
                ArtifactName                  : _unit_test_
                SourceProvider
                    Name                          : testRelease
                    Manifest                      : <ROOT>/library/src/testRelease/AndroidManifest.xml [-]
                    JavaDirectories               : <ROOT>/library/src/testRelease/java [-]
                    KotlinDirectories             : <ROOT>/library/src/testRelease/java [-]
                    KotlinDirectories             : <ROOT>/library/src/testRelease/kotlin [-]
                    ResourcesDirectories          : <ROOT>/library/src/testRelease/resources [-]
                    ResDirectories                : <ROOT>/library/src/testRelease/res [-]
                    AssetsDirectories             : <ROOT>/library/src/testRelease/assets [-]
                    JniLibsDirectories            : <ROOT>/library/src/testRelease/jniLibs [-]
                    ShadersDirectories            : <ROOT>/library/src/testRelease/shaders [-]
                    BaselineProfileDirectories    : <ROOT>/library/src/testRelease/baselineProfiles [-]
    SigningConfigs
        SigningConfig
            Name                          : debug
            StoreFile                     : debug.keystore
            StorePassword                 : android
            KeyAlias                      : AndroidDebugKey
    VariantBuildInformation
        VariantBuildInformation
            VariantName                   : debug
            BuildTasksAndOutputInformation
                AssembleTaskName              : assembleDebug
        VariantBuildInformation
            VariantName                   : release
            BuildTasksAndOutputInformation
                AssembleTaskName              : assembleRelease
    IdeVariants
        IdeVariant
            Name                          : debug
            BuildType                     : debug
            DisplayName                   : debug
            InstantAppCompatible          : false
            MinSdkVersion
                ApiLevel                      : 16
                ApiString                     : 16
            TargetSdkVersion
                ApiLevel                      : <SDK_VERSION>
                ApiString                     : <SDK_VERSION>
            MainArtifact
                Name                          : MAIN
                CompileTaskName               : compileDebugSources
                AssembleTaskName              : assembleDebug
                IsTestArtifact                : false
                IdeSetupTaskNames             : generateDebugSources
                GeneratedSourceFolders        : <ROOT>/library/build/generated/ap_generated_sources/debug/out [-]
                ClassesFolder                 : <ROOT>/library/build/intermediates/compile_r_class_jar/debug/generateDebugRFile/R.jar [-]
                ClassesFolder                 : <ROOT>/library/build/intermediates/javac/debug/compileDebugJavaWithJavac/classes [-]
                Dependencies
                    compileClasspath
                    runtimeClasspath
                IsSigned                      : false
                CodeShrinker                  : null
                BuildTasksAndOutputInformation
                    AssembleTaskName              : assembleDebug
                GeneratedResourceFolders      : <ROOT>/library/build/generated/res/resValues/debug [-]
                DesugaredMethodFiles          : <GRADLE>/caches/<GRADLE_VERSION>/transforms/xxxxxxxxxxxxxxxxxxxxxxxxxxxxxxxx/transformed/D8BackportedDesugaredMethods.txt
            AndroidTestArtifact
                Name                          : ANDROID_TEST
                CompileTaskName               : compileDebugAndroidTestSources
                AssembleTaskName              : assembleDebugAndroidTest
                IsTestArtifact                : true
                IdeSetupTaskNames             : generateDebugAndroidTestSources
                GeneratedSourceFolders        : <ROOT>/library/build/generated/ap_generated_sources/debugAndroidTest/out [-]
                ClassesFolder                 : <ROOT>/library/build/intermediates/compile_and_runtime_not_namespaced_r_class_jar/debugAndroidTest/processDebugAndroidTestResources/R.jar [-]
                ClassesFolder                 : <ROOT>/library/build/intermediates/javac/debugAndroidTest/compileDebugAndroidTestJavaWithJavac/classes [-]
                Dependencies
                    compileClasspath
                        module                        : <ROOT>-:library-MAIN
                    runtimeClasspath
                        module                        : <ROOT>-:library-MAIN
                ApplicationId                 : com.example.library.test
                SigningConfigName             : debug
                IsSigned                      : true
                CodeShrinker                  : null
                BuildTasksAndOutputInformation
                    AssembleTaskName              : assembleDebugAndroidTest
                    AssembleTaskOutputListingFile : <ROOT>/library/build/intermediates/apk_ide_redirect_file/debugAndroidTest/createDebugAndroidTestApkListingFileRedirect/redirect.txt [-]
                GeneratedResourceFolders      : <ROOT>/library/build/generated/res/resValues/androidTest/debug [-]
                DesugaredMethodFiles          : <GRADLE>/caches/<GRADLE_VERSION>/transforms/xxxxxxxxxxxxxxxxxxxxxxxxxxxxxxxx/transformed/D8BackportedDesugaredMethods.txt
                TestOptions
                    AnimationsDisabled            : false
                    Execution                     : HOST
                    InstrumentedTestTaskName      : connectedDebugAndroidTest
            UnitTestArtifact
                Name                          : UNIT_TEST
                CompileTaskName               : compileDebugUnitTestSources
                AssembleTaskName              : assembleDebugUnitTest
                IsTestArtifact                : true
                IdeSetupTaskNames             : createMockableJar
                GeneratedSourceFolders        : <ROOT>/library/build/generated/ap_generated_sources/debugUnitTest/out [-]
                ClassesFolder                 : <ROOT>/library/build/intermediates/compile_and_runtime_not_namespaced_r_class_jar/debugUnitTest/generateDebugUnitTestStubRFile/R.jar [-]
                ClassesFolder                 : <ROOT>/library/build/intermediates/javac/debugUnitTest/compileDebugUnitTestJavaWithJavac/classes [-]
                Dependencies
                    compileClasspath
                        module                        : <ROOT>-:library-MAIN
                    runtimeClasspath
                        module                        : <ROOT>-:library-MAIN
                MockablePlatformJar           : <GRADLE>/caches/<GRADLE_VERSION>/transforms/xxxxxxxxxxxxxxxxxxxxxxxxxxxxxxxx/transformed/android.jar
    externalProject               : :library (DefaultExternalProject) (*seen*)
MODULE                        : project.library-remote
    GradleModuleModel
        agpVersion                    : <AGP_VERSION>
        gradlePath                    : :library-remote
        gradleVersion                 : <GRADLE_VERSION>
        buildFile                     : <ROOT>/library-remote/build.gradle
        buildFilePath                 : <ROOT>/library-remote/build.gradle
        rootFolderPath                : <ROOT>
        hasSafeArgsJava               : false
        hasSafeArgsKotlin             : false
    CurrentVariantReportedVersions
        minSdk
            ApiLevel                      : 16
            ApiString                     : 16
        runtimeMinSdk
            ApiLevel                      : 16
            ApiString                     : 16
        targetSdk
            ApiLevel                      : <SDK_VERSION>
            ApiString                     : <SDK_VERSION>
    RootBuildId                   : <ROOT>
    BuildId                       : <ROOT>
    ProjectPath                   : :library-remote
    ModelVersion                  : <AGP_VERSION>
    ProjectType                   : PROJECT_TYPE_LIBRARY
    CompileTarget                 : android-<SDK_VERSION>
    BuildFolder                   : <ROOT>/library-remote/build [-]
    buildToolsVersion             : <CURRENT_BUILD_TOOLS_VERSION>
    IsBaseSplit                   : false
    GroupId                       : com.example.google
    Namespace                     : com.example.library
    TestNamespace                 : com.example.library.test
    AaptOptions
        NameSpacing                   : DISABLED
    LintOptions
        IsCheckTestSources            : false
        IsCheckDependencies           : false
        IsAbortOnError                : true
        IsAbsolutePaths               : true
        IsNoLines                     : false
        IsQuiet                       : false
        IsCheckAllWarnings            : false
        IsIgnoreWarnings              : false
        IsWarningsAsErrors            : false
        IsIgnoreTestSources           : false
        IsIgnoreTestFixturesSources   : false
        IsCheckGeneratedSources       : false
        IsCheckReleaseBuilds          : true
        IsExplainIssues               : true
        IsShowAll                     : false
        TextReport                    : false
        HtmlReport                    : true
        XmlReport                     : true
        SarifReport                   : false
    JavaCompileOptions
        Encoding                      : UTF-8
        SourceCompatibility           : 1.8
        TargetCompatibility           : 1.8
        IsCoreLibraryDesugaringEnabled          : false
    AgpFlags
        ApplicationRClassConstantIds  : false
        AestRClassConstantIds         : false
        TransitiveRClasses            : false
        UseAndroidX                   : false
        UsesCompose                   : false
        MlModelBindingEnabled         : false
        AndroidResourcesEnabled       : true
        DataBindingEnabled            : false
    - basicVariant:               : debug
        testApplicationId             : com.example.library.test
        buildType                     : debug
    - basicVariant:               : release
        buildType                     : release
    BootClassPath                 : <ANDROID_SDK>/platforms/android-<SDK_VERSION>/android.jar
    ViewBindingOptions
        Enabled                       : false
    DefaultConfig
        ProductFlavor
            Name                          : main
            MinSdkVersion
                ApiLevel                      : 16
                ApiString                     : 16
            TargetSdkVersion
                ApiLevel                      : <SDK_VERSION>
                ApiString                     : <SDK_VERSION>
            VectorDrawables
                UseSupportLibrary             : false
        SourceProvider
            Name                          : main
            Manifest                      : <ROOT>/library-remote/src/main/AndroidManifest.xml
            JavaDirectories               : <ROOT>/library-remote/src/main/java [-]
            KotlinDirectories             : <ROOT>/library-remote/src/main/java [-]
            KotlinDirectories             : <ROOT>/library-remote/src/main/kotlin [-]
            ResourcesDirectories          : <ROOT>/library-remote/src/main/resources [-]
            ResDirectories                : <ROOT>/library-remote/src/main/res [-]
            AssetsDirectories             : <ROOT>/library-remote/src/main/assets [-]
            JniLibsDirectories            : <ROOT>/library-remote/src/main/jniLibs [-]
            ShadersDirectories            : <ROOT>/library-remote/src/main/shaders [-]
            BaselineProfileDirectories    : <ROOT>/library-remote/src/main/baselineProfiles [-]
        ExtraSourceProviders
            ExtraSourceProvider
                ArtifactName                  : _android_test_
                SourceProvider
                    Name                          : androidTest
                    Manifest                      : <ROOT>/library-remote/src/androidTest/AndroidManifest.xml [-]
                    JavaDirectories               : <ROOT>/library-remote/src/androidTest/java [-]
                    KotlinDirectories             : <ROOT>/library-remote/src/androidTest/java [-]
                    KotlinDirectories             : <ROOT>/library-remote/src/androidTest/kotlin [-]
                    ResourcesDirectories          : <ROOT>/library-remote/src/androidTest/resources [-]
                    ResDirectories                : <ROOT>/library-remote/src/androidTest/res [-]
                    AssetsDirectories             : <ROOT>/library-remote/src/androidTest/assets [-]
                    JniLibsDirectories            : <ROOT>/library-remote/src/androidTest/jniLibs [-]
                    ShadersDirectories            : <ROOT>/library-remote/src/androidTest/shaders [-]
                    BaselineProfileDirectories    : <ROOT>/library-remote/src/androidTest/baselineProfiles [-]
            ExtraSourceProvider
                ArtifactName                  : _unit_test_
                SourceProvider
                    Name                          : test
                    Manifest                      : <ROOT>/library-remote/src/test/AndroidManifest.xml [-]
                    JavaDirectories               : <ROOT>/library-remote/src/test/java [-]
                    KotlinDirectories             : <ROOT>/library-remote/src/test/java [-]
                    KotlinDirectories             : <ROOT>/library-remote/src/test/kotlin [-]
                    ResourcesDirectories          : <ROOT>/library-remote/src/test/resources [-]
                    ResDirectories                : <ROOT>/library-remote/src/test/res [-]
                    AssetsDirectories             : <ROOT>/library-remote/src/test/assets [-]
                    JniLibsDirectories            : <ROOT>/library-remote/src/test/jniLibs [-]
                    ShadersDirectories            : <ROOT>/library-remote/src/test/shaders [-]
                    BaselineProfileDirectories    : <ROOT>/library-remote/src/test/baselineProfiles [-]
    BuildTypes
        BuildType
            Name                          : debug
            IsDebuggable                  : true
            IsJniDebuggable               : false
            IsPseudoLocalesEnabled        : false
            IsRenderscriptDebuggable      : false
            RenderscriptOptimLevel        : 3
            IsMinifyEnabled               : false
            IsZipAlignEnabled             : true
        SourceProvider
            Name                          : debug
            Manifest                      : <ROOT>/library-remote/src/debug/AndroidManifest.xml [-]
            JavaDirectories               : <ROOT>/library-remote/src/debug/java [-]
            KotlinDirectories             : <ROOT>/library-remote/src/debug/java [-]
            KotlinDirectories             : <ROOT>/library-remote/src/debug/kotlin [-]
            ResourcesDirectories          : <ROOT>/library-remote/src/debug/resources [-]
            ResDirectories                : <ROOT>/library-remote/src/debug/res [-]
            AssetsDirectories             : <ROOT>/library-remote/src/debug/assets [-]
            JniLibsDirectories            : <ROOT>/library-remote/src/debug/jniLibs [-]
            ShadersDirectories            : <ROOT>/library-remote/src/debug/shaders [-]
            BaselineProfileDirectories    : <ROOT>/library-remote/src/debug/baselineProfiles [-]
        ExtraSourceProviders
            ExtraSourceProvider
                ArtifactName                  : _android_test_
                SourceProvider
                    Name                          : androidTestDebug
                    Manifest                      : <ROOT>/library-remote/src/androidTestDebug/AndroidManifest.xml [-]
                    JavaDirectories               : <ROOT>/library-remote/src/androidTestDebug/java [-]
                    KotlinDirectories             : <ROOT>/library-remote/src/androidTestDebug/java [-]
                    KotlinDirectories             : <ROOT>/library-remote/src/androidTestDebug/kotlin [-]
                    ResourcesDirectories          : <ROOT>/library-remote/src/androidTestDebug/resources [-]
                    ResDirectories                : <ROOT>/library-remote/src/androidTestDebug/res [-]
                    AssetsDirectories             : <ROOT>/library-remote/src/androidTestDebug/assets [-]
                    JniLibsDirectories            : <ROOT>/library-remote/src/androidTestDebug/jniLibs [-]
                    ShadersDirectories            : <ROOT>/library-remote/src/androidTestDebug/shaders [-]
                    BaselineProfileDirectories    : <ROOT>/library-remote/src/androidTestDebug/baselineProfiles [-]
        ExtraSourceProviders
            ExtraSourceProvider
                ArtifactName                  : _unit_test_
                SourceProvider
                    Name                          : testDebug
                    Manifest                      : <ROOT>/library-remote/src/testDebug/AndroidManifest.xml [-]
                    JavaDirectories               : <ROOT>/library-remote/src/testDebug/java [-]
                    KotlinDirectories             : <ROOT>/library-remote/src/testDebug/java [-]
                    KotlinDirectories             : <ROOT>/library-remote/src/testDebug/kotlin [-]
                    ResourcesDirectories          : <ROOT>/library-remote/src/testDebug/resources [-]
                    ResDirectories                : <ROOT>/library-remote/src/testDebug/res [-]
                    AssetsDirectories             : <ROOT>/library-remote/src/testDebug/assets [-]
                    JniLibsDirectories            : <ROOT>/library-remote/src/testDebug/jniLibs [-]
                    ShadersDirectories            : <ROOT>/library-remote/src/testDebug/shaders [-]
                    BaselineProfileDirectories    : <ROOT>/library-remote/src/testDebug/baselineProfiles [-]
        BuildType
            Name                          : release
            IsDebuggable                  : false
            IsJniDebuggable               : false
            IsPseudoLocalesEnabled        : false
            IsRenderscriptDebuggable      : false
            RenderscriptOptimLevel        : 3
            IsMinifyEnabled               : false
            IsZipAlignEnabled             : true
        SourceProvider
            Name                          : release
            Manifest                      : <ROOT>/library-remote/src/release/AndroidManifest.xml [-]
            JavaDirectories               : <ROOT>/library-remote/src/release/java [-]
            KotlinDirectories             : <ROOT>/library-remote/src/release/java [-]
            KotlinDirectories             : <ROOT>/library-remote/src/release/kotlin [-]
            ResourcesDirectories          : <ROOT>/library-remote/src/release/resources [-]
            ResDirectories                : <ROOT>/library-remote/src/release/res [-]
            AssetsDirectories             : <ROOT>/library-remote/src/release/assets [-]
            JniLibsDirectories            : <ROOT>/library-remote/src/release/jniLibs [-]
            ShadersDirectories            : <ROOT>/library-remote/src/release/shaders [-]
            BaselineProfileDirectories    : <ROOT>/library-remote/src/release/baselineProfiles [-]
        ExtraSourceProviders
            ExtraSourceProvider
                ArtifactName                  : _unit_test_
                SourceProvider
                    Name                          : testRelease
                    Manifest                      : <ROOT>/library-remote/src/testRelease/AndroidManifest.xml [-]
                    JavaDirectories               : <ROOT>/library-remote/src/testRelease/java [-]
                    KotlinDirectories             : <ROOT>/library-remote/src/testRelease/java [-]
                    KotlinDirectories             : <ROOT>/library-remote/src/testRelease/kotlin [-]
                    ResourcesDirectories          : <ROOT>/library-remote/src/testRelease/resources [-]
                    ResDirectories                : <ROOT>/library-remote/src/testRelease/res [-]
                    AssetsDirectories             : <ROOT>/library-remote/src/testRelease/assets [-]
                    JniLibsDirectories            : <ROOT>/library-remote/src/testRelease/jniLibs [-]
                    ShadersDirectories            : <ROOT>/library-remote/src/testRelease/shaders [-]
                    BaselineProfileDirectories    : <ROOT>/library-remote/src/testRelease/baselineProfiles [-]
    SigningConfigs
        SigningConfig
            Name                          : debug
            StoreFile                     : debug.keystore
            StorePassword                 : android
            KeyAlias                      : AndroidDebugKey
    VariantBuildInformation
        VariantBuildInformation
            VariantName                   : debug
            BuildTasksAndOutputInformation
                AssembleTaskName              : assembleDebug
        VariantBuildInformation
            VariantName                   : release
            BuildTasksAndOutputInformation
                AssembleTaskName              : assembleRelease
    IdeVariants
        IdeVariant
            Name                          : debug
            BuildType                     : debug
            DisplayName                   : debug
            InstantAppCompatible          : false
            MinSdkVersion
                ApiLevel                      : 16
                ApiString                     : 16
            TargetSdkVersion
                ApiLevel                      : <SDK_VERSION>
                ApiString                     : <SDK_VERSION>
            MainArtifact
                Name                          : MAIN
                CompileTaskName               : compileDebugSources
                AssembleTaskName              : assembleDebug
                IsTestArtifact                : false
                IdeSetupTaskNames             : generateDebugSources
                GeneratedSourceFolders        : <ROOT>/library-remote/build/generated/ap_generated_sources/debug/out [-]
                ClassesFolder                 : <ROOT>/library-remote/build/intermediates/compile_r_class_jar/debug/generateDebugRFile/R.jar [-]
                ClassesFolder                 : <ROOT>/library-remote/build/intermediates/javac/debug/compileDebugJavaWithJavac/classes [-]
                Dependencies
                    compileClasspath
                    runtimeClasspath
                IsSigned                      : false
                CodeShrinker                  : null
                BuildTasksAndOutputInformation
                    AssembleTaskName              : assembleDebug
                GeneratedResourceFolders      : <ROOT>/library-remote/build/generated/res/resValues/debug [-]
                DesugaredMethodFiles          : <GRADLE>/caches/<GRADLE_VERSION>/transforms/xxxxxxxxxxxxxxxxxxxxxxxxxxxxxxxx/transformed/D8BackportedDesugaredMethods.txt
            AndroidTestArtifact
                Name                          : ANDROID_TEST
                CompileTaskName               : compileDebugAndroidTestSources
                AssembleTaskName              : assembleDebugAndroidTest
                IsTestArtifact                : true
                IdeSetupTaskNames             : generateDebugAndroidTestSources
                GeneratedSourceFolders        : <ROOT>/library-remote/build/generated/ap_generated_sources/debugAndroidTest/out [-]
                ClassesFolder                 : <ROOT>/library-remote/build/intermediates/compile_and_runtime_not_namespaced_r_class_jar/debugAndroidTest/processDebugAndroidTestResources/R.jar [-]
                ClassesFolder                 : <ROOT>/library-remote/build/intermediates/javac/debugAndroidTest/compileDebugAndroidTestJavaWithJavac/classes [-]
                Dependencies
                    compileClasspath
                        module                        : <ROOT>-:library-remote-MAIN
                    runtimeClasspath
                        module                        : <ROOT>-:library-remote-MAIN
                ApplicationId                 : com.example.library.test
                SigningConfigName             : debug
                IsSigned                      : true
                CodeShrinker                  : null
                BuildTasksAndOutputInformation
                    AssembleTaskName              : assembleDebugAndroidTest
                    AssembleTaskOutputListingFile : <ROOT>/library-remote/build/intermediates/apk_ide_redirect_file/debugAndroidTest/createDebugAndroidTestApkListingFileRedirect/redirect.txt [-]
                GeneratedResourceFolders      : <ROOT>/library-remote/build/generated/res/resValues/androidTest/debug [-]
                DesugaredMethodFiles          : <GRADLE>/caches/<GRADLE_VERSION>/transforms/xxxxxxxxxxxxxxxxxxxxxxxxxxxxxxxx/transformed/D8BackportedDesugaredMethods.txt
                TestOptions
                    AnimationsDisabled            : false
                    Execution                     : HOST
                    InstrumentedTestTaskName      : connectedDebugAndroidTest
            UnitTestArtifact
                Name                          : UNIT_TEST
                CompileTaskName               : compileDebugUnitTestSources
                AssembleTaskName              : assembleDebugUnitTest
                IsTestArtifact                : true
                IdeSetupTaskNames             : createMockableJar
                GeneratedSourceFolders        : <ROOT>/library-remote/build/generated/ap_generated_sources/debugUnitTest/out [-]
                ClassesFolder                 : <ROOT>/library-remote/build/intermediates/compile_and_runtime_not_namespaced_r_class_jar/debugUnitTest/generateDebugUnitTestStubRFile/R.jar [-]
                ClassesFolder                 : <ROOT>/library-remote/build/intermediates/javac/debugUnitTest/compileDebugUnitTestJavaWithJavac/classes [-]
                Dependencies
                    compileClasspath
                        module                        : <ROOT>-:library-remote-MAIN
                    runtimeClasspath
                        module                        : <ROOT>-:library-remote-MAIN
                MockablePlatformJar           : <GRADLE>/caches/<GRADLE_VERSION>/transforms/xxxxxxxxxxxxxxxxxxxxxxxxxxxxxxxx/transformed/android.jar
    externalProject               : :library-remote (DefaultExternalProject) (*seen*)
MODULE                        : project.library-remote.androidTest
MODULE                        : project.library-remote.main
MODULE                        : project.library-remote.unitTest
MODULE                        : project.library.androidTest
MODULE                        : project.library.main
MODULE                        : project.library.unitTest
MODULE                        : project.lint
    GradleModuleModel
        gradlePath                    : :lint
        gradleVersion                 : <GRADLE_VERSION>
        buildFile                     : <ROOT>/lint/build.gradle
        buildFilePath                 : <ROOT>/lint/build.gradle
        rootFolderPath                : <ROOT>
        hasSafeArgsJava               : false
        hasSafeArgsKotlin             : false
    externalProject               : :lint (DefaultExternalProject) (*seen*)
MODULE                        : project.lint.main
MODULE                        : project.lint.test
MODULE                        : project.lintpublish
    GradleModuleModel
        gradlePath                    : :lintpublish
        gradleVersion                 : <GRADLE_VERSION>
        buildFile                     : <ROOT>/lintpublish/build.gradle
        buildFilePath                 : <ROOT>/lintpublish/build.gradle
        rootFolderPath                : <ROOT>
        hasSafeArgsJava               : false
        hasSafeArgsKotlin             : false
    externalProject               : :lintpublish (DefaultExternalProject) (*seen*)
MODULE                        : project.lintpublish-remote
    GradleModuleModel
        gradlePath                    : :lintpublish-remote
        gradleVersion                 : <GRADLE_VERSION>
        buildFile                     : <ROOT>/lintpublish-remote/build.gradle
        buildFilePath                 : <ROOT>/lintpublish-remote/build.gradle
        rootFolderPath                : <ROOT>
        hasSafeArgsJava               : false
        hasSafeArgsKotlin             : false
    externalProject               : :lintpublish-remote (DefaultExternalProject) (*seen*)
MODULE                        : project.lintpublish-remote.main
MODULE                        : project.lintpublish-remote.test
MODULE                        : project.lintpublish.main
MODULE                        : project.lintpublish.test<|MERGE_RESOLUTION|>--- conflicted
+++ resolved
@@ -541,13 +541,7 @@
                             - dependencies                : DefaultExternalLibraryDependency
                                 file                          : <M2>/org/jetbrains/kotlin/kotlin-reflect/<KOTLIN_VERSION>/kotlin-reflect-<KOTLIN_VERSION>.jar
                             - dependencies                : DefaultExternalLibraryDependency
-<<<<<<< HEAD
-                                file                          : <M2>/org/ow2/asm/asm-commons/9.6/asm-commons-9.6.jar
-                            - dependencies                : DefaultExternalLibraryDependency
-                                file                          : <M2>/org/ow2/asm/asm-tree/9.6/asm-tree-9.6.jar
-=======
                                 file                          : <M2>/org/ow2/asm/asm-commons/9.7/asm-commons-9.7.jar
->>>>>>> 009d25fa
                             - dependencies                : DefaultExternalLibraryDependency
                                 file                          : <M2>/org/ow2/asm/asm-tree/9.7/asm-tree-9.7.jar
                             - dependencies                : DefaultExternalLibraryDependency
