MODULE                        : project
    ExternalModuleGroup           :
    ExternalModuleVersion         : unspecified
    LinkedProjectId               : project
    LinkedProjectPath             : <ROOT>
    RootProjectPath               : <ROOT>
    COMPILER_MODULE_EXTENSION
        compilerSourceOutputPath      : file://<ROOT>/build/classes/production/project [-]
        compilerTestOutputPath        : file://<ROOT>/build/classes/test/project [-]
        isCompilerPathInherited       : true
        isExcludeOutput               : true
    ModuleFile                    : <ROOT>/.idea/modules/project.iml [-]
    ModuleTypeName                : JAVA_MODULE
    CONENT_ENTRY                  : file://<ROOT>
        EXCLUDE_FOLDER                : file://<ROOT>/.gradle
        EXCLUDE_FOLDER                : file://<ROOT>/build [-]
    JDK                           : <NAME_CUT> JavaSDK
    *isInherited                  : true
    ORDER_ENTRY                   : <Module source>
    BUILD_TASKS
LIBRARY_TABLE
    - library                     : <ROOT>::app@debug (IdeModuleLibraryImpl)
        buildId                       : <ROOT>
        projectPath                   : :app
        sourceSet                     : MAIN
        variant                       : debug
    - library                     : <ROOT>::library@debug (IdeModuleLibraryImpl)
        buildId                       : <ROOT>
        lintJar                       : <ROOT>/lintpublish/build/libs/lintpublish.jar [-]
        projectPath                   : :library
        sourceSet                     : MAIN
        variant                       : debug
    - library                     : <ROOT>::library-remote@debug (IdeModuleLibraryImpl)
        buildId                       : <ROOT>
        lintJar                       : <ROOT>/lintpublish-remote/build/libs/lintpublish-remote.jar [-]
        projectPath                   : :library-remote
        sourceSet                     : MAIN
        variant                       : debug
MODULE                        : project
    externalProject               : project (DefaultExternalProject)
        path                          : : [-]
        identityPath                  : : [-]
        name                          : project
        qName                         : project
        version                       : unspecified
        projectDir                    : <ROOT>
        buildDir                      : <ROOT>/build [-]
        buildFile                     : <ROOT>/build.gradle
        externalSystemId              : GRADLE
        childProjects
            app                           : :app (DefaultExternalProject)
                path                          : :app [-]
                identityPath                  : :app [-]
                name                          : app
                qName                         : :app
                group                         : project
                version                       : unspecified
                projectDir                    : <ROOT>/app
                buildDir                      : <ROOT>/app/build [-]
                buildFile                     : <ROOT>/app/build.gradle
                externalSystemId              : GRADLE
                sourceSetModel                : DefaultGradleSourceSetModel
                    sourceCompatibility           : <PROJECT_JDK_FEATURE_LEVEL>
                    targetCompatibility           : <PROJECT_JDK_FEATURE_LEVEL>
                    configurationArtifacts
                        _internal-unified-test-platform-android-device-provider-ddmlib        : <empty>
                        _internal-unified-test-platform-android-device-provider-gradle        : <empty>
                        _internal-unified-test-platform-android-driver-instrumentation        : <empty>
                        _internal-unified-test-platform-android-test-plugin         : <empty>
                        _internal-unified-test-platform-android-test-plugin-host-additional-test-output : <empty>
                        _internal-unified-test-platform-android-test-plugin-host-apk-installer          : <empty>
                        _internal-unified-test-platform-android-test-plugin-host-coverage     : <empty>
                        _internal-unified-test-platform-android-test-plugin-host-device-info  : <empty>
                        _internal-unified-test-platform-android-test-plugin-host-emulator-control       : <empty>
                        _internal-unified-test-platform-android-test-plugin-host-logcat       : <empty>
                        _internal-unified-test-platform-android-test-plugin-result-listener-gradle      : <empty>
                        _internal-unified-test-platform-core    : <empty>
                        _internal-unified-test-platform-launcher          : <empty>
                        androidApis                   : <empty>
                        androidJdkImage               : <empty>
                        androidTestAnnotationProcessor          : <empty>
                        androidTestCompileOnly        : <empty>
                        androidTestDebugAnnotationProcessor     : <empty>
                        androidTestDebugCompileOnly   : <empty>
                        androidTestDebugImplementation          : <empty>
                        androidTestDebugRuntimeOnly   : <empty>
                        androidTestDebugWearApp       : <empty>
                        androidTestImplementation     : <empty>
                        androidTestReleaseAnnotationProcessor   : <empty>
                        androidTestReleaseCompileOnly : <empty>
                        androidTestReleaseImplementation        : <empty>
                        androidTestReleaseRuntimeOnly : <empty>
                        androidTestReleaseWearApp     : <empty>
                        androidTestRuntimeOnly        : <empty>
                        androidTestUtil               : <empty>
                        androidTestWearApp            : <empty>
                        annotationProcessor           : <empty>
                        api                           : <empty>
                        archives                      : <empty>
                        compileOnly                   : <empty>
                        compileOnlyApi                : <empty>
                        coreLibraryDesugaring         : <empty>
                        debugAndroidTestAnnotationProcessorClasspath      : <empty>
                        debugAndroidTestCompileClasspath        : <empty>
                        debugAndroidTestRuntimeClasspath        : <empty>
                        debugAnnotationProcessor      : <empty>
                        debugAnnotationProcessorClasspath       : <empty>
                        debugApi                      : <empty>
                        debugApiElements              : <empty>
                        debugCompileClasspath         : <empty>
                        debugCompileOnly              : <empty>
                        debugCompileOnlyApi           : <empty>
                        debugImplementation           : <empty>
                        debugReverseMetadataValues    : <empty>
                        debugRuntimeClasspath         : <empty>
                        debugRuntimeElements          : <empty>
                        debugRuntimeOnly              : <empty>
                        debugUnitTestAnnotationProcessorClasspath         : <empty>
                        debugUnitTestCompileClasspath : <empty>
                        debugUnitTestRuntimeClasspath : <empty>
                        debugWearApp                  : <empty>
                        debugWearBundling             : <empty>
                        default                       : <empty>
                        implementation                : <empty>
                        lintChecks                    : <empty>
                        lintPublish                   : <empty>
                        releaseAnnotationProcessor    : <empty>
                        releaseAnnotationProcessorClasspath     : <empty>
                        releaseApi                    : <empty>
                        releaseApiElements            : <empty>
                        releaseCompileClasspath       : <empty>
                        releaseCompileOnly            : <empty>
                        releaseCompileOnlyApi         : <empty>
                        releaseImplementation         : <empty>
                        releaseReverseMetadataValues  : <empty>
                        releaseRuntimeClasspath       : <empty>
                        releaseRuntimeElements        : <empty>
                        releaseRuntimeOnly            : <empty>
                        releaseUnitTestAnnotationProcessorClasspath       : <empty>
                        releaseUnitTestCompileClasspath         : <empty>
                        releaseUnitTestRuntimeClasspath         : <empty>
                        releaseWearApp                : <empty>
                        releaseWearBundling           : <empty>
                        runtimeOnly                   : <empty>
                        testAnnotationProcessor       : <empty>
                        testCompileOnly               : <empty>
                        testDebugAnnotationProcessor  : <empty>
                        testDebugCompileOnly          : <empty>
                        testDebugImplementation       : <empty>
                        testDebugRuntimeOnly          : <empty>
                        testDebugWearApp              : <empty>
                        testFixturesAnnotationProcessor         : <empty>
                        testFixturesApi               : <empty>
                        testFixturesCompileOnly       : <empty>
                        testFixturesCompileOnlyApi    : <empty>
                        testFixturesDebugAnnotationProcessor    : <empty>
                        testFixturesDebugApi          : <empty>
                        testFixturesDebugCompileOnly  : <empty>
                        testFixturesDebugCompileOnlyApi         : <empty>
                        testFixturesDebugImplementation         : <empty>
                        testFixturesDebugRuntimeOnly  : <empty>
                        testFixturesDebugWearApp      : <empty>
                        testFixturesImplementation    : <empty>
                        testFixturesReleaseAnnotationProcessor  : <empty>
                        testFixturesReleaseApi        : <empty>
                        testFixturesReleaseCompileOnly          : <empty>
                        testFixturesReleaseCompileOnlyApi       : <empty>
                        testFixturesReleaseImplementation       : <empty>
                        testFixturesReleaseRuntimeOnly          : <empty>
                        testFixturesReleaseWearApp    : <empty>
                        testFixturesRuntimeOnly       : <empty>
                        testFixturesWearApp           : <empty>
                        testImplementation            : <empty>
                        testReleaseAnnotationProcessor          : <empty>
                        testReleaseCompileOnly        : <empty>
                        testReleaseImplementation     : <empty>
                        testReleaseRuntimeOnly        : <empty>
                        testReleaseWearApp            : <empty>
                        testRuntimeOnly               : <empty>
                        testWearApp                   : <empty>
                        wearApp                       : <empty>
                taskModel                     : DefaultGradleTaskModel
                    tasks
                        testDebugUnitTest             : testDebugUnitTest (DefaultExternalTask)
                            qName                         : :app:testDebugUnitTest
                        testReleaseUnitTest           : testReleaseUnitTest (DefaultExternalTask)
                            qName                         : :app:testReleaseUnitTest
            library                       : :library (DefaultExternalProject)
                path                          : :library [-]
                identityPath                  : :library [-]
                name                          : library
                qName                         : :library
                group                         : project
                version                       : unspecified
                projectDir                    : <ROOT>/library
                buildDir                      : <ROOT>/library/build [-]
                buildFile                     : <ROOT>/library/build.gradle
                externalSystemId              : GRADLE
                sourceSetModel                : DefaultGradleSourceSetModel
                    sourceCompatibility           : <PROJECT_JDK_FEATURE_LEVEL>
                    targetCompatibility           : <PROJECT_JDK_FEATURE_LEVEL>
                    configurationArtifacts
                        _internal-unified-test-platform-android-device-provider-ddmlib        : <empty>
                        _internal-unified-test-platform-android-device-provider-gradle        : <empty>
                        _internal-unified-test-platform-android-driver-instrumentation        : <empty>
                        _internal-unified-test-platform-android-test-plugin         : <empty>
                        _internal-unified-test-platform-android-test-plugin-host-additional-test-output : <empty>
                        _internal-unified-test-platform-android-test-plugin-host-apk-installer          : <empty>
                        _internal-unified-test-platform-android-test-plugin-host-coverage     : <empty>
                        _internal-unified-test-platform-android-test-plugin-host-device-info  : <empty>
                        _internal-unified-test-platform-android-test-plugin-host-emulator-control       : <empty>
                        _internal-unified-test-platform-android-test-plugin-host-logcat       : <empty>
                        _internal-unified-test-platform-android-test-plugin-result-listener-gradle      : <empty>
                        _internal-unified-test-platform-core    : <empty>
                        _internal-unified-test-platform-launcher          : <empty>
                        androidApis                   : <empty>
                        androidJdkImage               : <empty>
                        androidTestAnnotationProcessor          : <empty>
                        androidTestCompileOnly        : <empty>
                        androidTestDebugAnnotationProcessor     : <empty>
                        androidTestDebugCompileOnly   : <empty>
                        androidTestDebugImplementation          : <empty>
                        androidTestDebugRuntimeOnly   : <empty>
                        androidTestDebugWearApp       : <empty>
                        androidTestImplementation     : <empty>
                        androidTestReleaseAnnotationProcessor   : <empty>
                        androidTestReleaseCompileOnly : <empty>
                        androidTestReleaseImplementation        : <empty>
                        androidTestReleaseRuntimeOnly : <empty>
                        androidTestReleaseWearApp     : <empty>
                        androidTestRuntimeOnly        : <empty>
                        androidTestUtil               : <empty>
                        androidTestWearApp            : <empty>
                        annotationProcessor           : <empty>
                        api                           : <empty>
                        archives                      : <empty>
                        compileOnly                   : <empty>
                        compileOnlyApi                : <empty>
                        coreLibraryDesugaring         : <empty>
                        debugAndroidTestAnnotationProcessorClasspath      : <empty>
                        debugAndroidTestCompileClasspath        : <empty>
                        debugAndroidTestRuntimeClasspath        : <empty>
                        debugAnnotationProcessor      : <empty>
                        debugAnnotationProcessorClasspath       : <empty>
                        debugApi                      : <empty>
                        debugApiElements              : <empty>
                        debugCompileClasspath         : <empty>
                        debugCompileOnly              : <empty>
                        debugCompileOnlyApi           : <empty>
                        debugImplementation           : <empty>
                        debugRuntimeClasspath         : <empty>
                        debugRuntimeElements          : <empty>
                        debugRuntimeOnly              : <empty>
                        debugUnitTestAnnotationProcessorClasspath         : <empty>
                        debugUnitTestCompileClasspath : <empty>
                        debugUnitTestRuntimeClasspath : <empty>
                        debugWearApp                  : <empty>
                        default                       : <empty>
                        implementation                : <empty>
                        lintChecks                    : <empty>
                        lintPublish                   : <empty>
                        releaseAnnotationProcessor    : <empty>
                        releaseAnnotationProcessorClasspath     : <empty>
                        releaseApi                    : <empty>
                        releaseApiElements            : <empty>
                        releaseCompileClasspath       : <empty>
                        releaseCompileOnly            : <empty>
                        releaseCompileOnlyApi         : <empty>
                        releaseImplementation         : <empty>
                        releaseRuntimeClasspath       : <empty>
                        releaseRuntimeElements        : <empty>
                        releaseRuntimeOnly            : <empty>
                        releaseUnitTestAnnotationProcessorClasspath       : <empty>
                        releaseUnitTestCompileClasspath         : <empty>
                        releaseUnitTestRuntimeClasspath         : <empty>
                        releaseWearApp                : <empty>
                        runtimeOnly                   : <empty>
                        testAnnotationProcessor       : <empty>
                        testCompileOnly               : <empty>
                        testDebugAnnotationProcessor  : <empty>
                        testDebugCompileOnly          : <empty>
                        testDebugImplementation       : <empty>
                        testDebugRuntimeOnly          : <empty>
                        testDebugWearApp              : <empty>
                        testFixturesAnnotationProcessor         : <empty>
                        testFixturesApi               : <empty>
                        testFixturesCompileOnly       : <empty>
                        testFixturesCompileOnlyApi    : <empty>
                        testFixturesDebugAnnotationProcessor    : <empty>
                        testFixturesDebugApi          : <empty>
                        testFixturesDebugCompileOnly  : <empty>
                        testFixturesDebugCompileOnlyApi         : <empty>
                        testFixturesDebugImplementation         : <empty>
                        testFixturesDebugRuntimeOnly  : <empty>
                        testFixturesDebugWearApp      : <empty>
                        testFixturesImplementation    : <empty>
                        testFixturesReleaseAnnotationProcessor  : <empty>
                        testFixturesReleaseApi        : <empty>
                        testFixturesReleaseCompileOnly          : <empty>
                        testFixturesReleaseCompileOnlyApi       : <empty>
                        testFixturesReleaseImplementation       : <empty>
                        testFixturesReleaseRuntimeOnly          : <empty>
                        testFixturesReleaseWearApp    : <empty>
                        testFixturesRuntimeOnly       : <empty>
                        testFixturesWearApp           : <empty>
                        testImplementation            : <empty>
                        testReleaseAnnotationProcessor          : <empty>
                        testReleaseCompileOnly        : <empty>
                        testReleaseImplementation     : <empty>
                        testReleaseRuntimeOnly        : <empty>
                        testReleaseWearApp            : <empty>
                        testRuntimeOnly               : <empty>
                        testWearApp                   : <empty>
                        wearApp                       : <empty>
                taskModel                     : DefaultGradleTaskModel
                    tasks
                        testDebugUnitTest             : testDebugUnitTest (DefaultExternalTask)
                            qName                         : :library:testDebugUnitTest
                        testReleaseUnitTest           : testReleaseUnitTest (DefaultExternalTask)
                            qName                         : :library:testReleaseUnitTest
            library-remote                : :library-remote (DefaultExternalProject)
                path                          : :library-remote [-]
                identityPath                  : :library-remote [-]
                name                          : library-remote
                qName                         : :library-remote
                group                         : com.example.google
                version                       : 1.0
                projectDir                    : <ROOT>/library-remote
                buildDir                      : <ROOT>/library-remote/build [-]
                buildFile                     : <ROOT>/library-remote/build.gradle
                externalSystemId              : GRADLE
                sourceSetModel                : DefaultGradleSourceSetModel
                    sourceCompatibility           : <PROJECT_JDK_FEATURE_LEVEL>
                    targetCompatibility           : <PROJECT_JDK_FEATURE_LEVEL>
                    configurationArtifacts
                        _internal-unified-test-platform-android-device-provider-ddmlib        : <empty>
                        _internal-unified-test-platform-android-device-provider-gradle        : <empty>
                        _internal-unified-test-platform-android-driver-instrumentation        : <empty>
                        _internal-unified-test-platform-android-test-plugin         : <empty>
                        _internal-unified-test-platform-android-test-plugin-host-additional-test-output : <empty>
                        _internal-unified-test-platform-android-test-plugin-host-apk-installer          : <empty>
                        _internal-unified-test-platform-android-test-plugin-host-coverage     : <empty>
                        _internal-unified-test-platform-android-test-plugin-host-device-info  : <empty>
                        _internal-unified-test-platform-android-test-plugin-host-emulator-control       : <empty>
                        _internal-unified-test-platform-android-test-plugin-host-logcat       : <empty>
                        _internal-unified-test-platform-android-test-plugin-result-listener-gradle      : <empty>
                        _internal-unified-test-platform-core    : <empty>
                        _internal-unified-test-platform-launcher          : <empty>
                        androidApis                   : <empty>
                        androidJdkImage               : <empty>
                        androidTestAnnotationProcessor          : <empty>
                        androidTestCompileOnly        : <empty>
                        androidTestDebugAnnotationProcessor     : <empty>
                        androidTestDebugCompileOnly   : <empty>
                        androidTestDebugImplementation          : <empty>
                        androidTestDebugRuntimeOnly   : <empty>
                        androidTestDebugWearApp       : <empty>
                        androidTestImplementation     : <empty>
                        androidTestReleaseAnnotationProcessor   : <empty>
                        androidTestReleaseCompileOnly : <empty>
                        androidTestReleaseImplementation        : <empty>
                        androidTestReleaseRuntimeOnly : <empty>
                        androidTestReleaseWearApp     : <empty>
                        androidTestRuntimeOnly        : <empty>
                        androidTestUtil               : <empty>
                        androidTestWearApp            : <empty>
                        annotationProcessor           : <empty>
                        api                           : <empty>
                        archives                      : <empty>
                        compileOnly                   : <empty>
                        compileOnlyApi                : <empty>
                        coreLibraryDesugaring         : <empty>
                        debugAndroidTestAnnotationProcessorClasspath      : <empty>
                        debugAndroidTestCompileClasspath        : <empty>
                        debugAndroidTestRuntimeClasspath        : <empty>
                        debugAnnotationProcessor      : <empty>
                        debugAnnotationProcessorClasspath       : <empty>
                        debugApi                      : <empty>
                        debugApiElements              : <empty>
                        debugCompileClasspath         : <empty>
                        debugCompileOnly              : <empty>
                        debugCompileOnlyApi           : <empty>
                        debugImplementation           : <empty>
                        debugRuntimeClasspath         : <empty>
                        debugRuntimeElements          : <empty>
                        debugRuntimeOnly              : <empty>
                        debugUnitTestAnnotationProcessorClasspath         : <empty>
                        debugUnitTestCompileClasspath : <empty>
                        debugUnitTestRuntimeClasspath : <empty>
                        debugWearApp                  : <empty>
                        default                       : <empty>
                        implementation                : <empty>
                        lintChecks                    : <empty>
                        lintPublish                   : <empty>
                        releaseAnnotationProcessor    : <empty>
                        releaseAnnotationProcessorClasspath     : <empty>
                        releaseApi                    : <empty>
                        releaseApiElements            : <empty>
                        releaseCompileClasspath       : <empty>
                        releaseCompileOnly            : <empty>
                        releaseCompileOnlyApi         : <empty>
                        releaseImplementation         : <empty>
                        releaseRuntimeClasspath       : <empty>
                        releaseRuntimeElements        : <empty>
                        releaseRuntimeOnly            : <empty>
                        releaseUnitTestAnnotationProcessorClasspath       : <empty>
                        releaseUnitTestCompileClasspath         : <empty>
                        releaseUnitTestRuntimeClasspath         : <empty>
                        - releaseVariantReleaseApiPublication   : <ROOT>/library-remote/build/outputs/aar/library-remote-release.aar [-]
                        - releaseVariantReleaseRuntimePublication         : <ROOT>/library-remote/build/outputs/aar/library-remote-release.aar [-]
                        releaseWearApp                : <empty>
                        runtimeOnly                   : <empty>
                        testAnnotationProcessor       : <empty>
                        testCompileOnly               : <empty>
                        testDebugAnnotationProcessor  : <empty>
                        testDebugCompileOnly          : <empty>
                        testDebugImplementation       : <empty>
                        testDebugRuntimeOnly          : <empty>
                        testDebugWearApp              : <empty>
                        testFixturesAnnotationProcessor         : <empty>
                        testFixturesApi               : <empty>
                        testFixturesCompileOnly       : <empty>
                        testFixturesCompileOnlyApi    : <empty>
                        testFixturesDebugAnnotationProcessor    : <empty>
                        testFixturesDebugApi          : <empty>
                        testFixturesDebugCompileOnly  : <empty>
                        testFixturesDebugCompileOnlyApi         : <empty>
                        testFixturesDebugImplementation         : <empty>
                        testFixturesDebugRuntimeOnly  : <empty>
                        testFixturesDebugWearApp      : <empty>
                        testFixturesImplementation    : <empty>
                        testFixturesReleaseAnnotationProcessor  : <empty>
                        testFixturesReleaseApi        : <empty>
                        testFixturesReleaseCompileOnly          : <empty>
                        testFixturesReleaseCompileOnlyApi       : <empty>
                        testFixturesReleaseImplementation       : <empty>
                        testFixturesReleaseRuntimeOnly          : <empty>
                        testFixturesReleaseWearApp    : <empty>
                        testFixturesRuntimeOnly       : <empty>
                        testFixturesWearApp           : <empty>
                        testImplementation            : <empty>
                        testReleaseAnnotationProcessor          : <empty>
                        testReleaseCompileOnly        : <empty>
                        testReleaseImplementation     : <empty>
                        testReleaseRuntimeOnly        : <empty>
                        testReleaseWearApp            : <empty>
                        testRuntimeOnly               : <empty>
                        testWearApp                   : <empty>
                        wearApp                       : <empty>
                taskModel                     : DefaultGradleTaskModel
                    tasks
                        testDebugUnitTest             : testDebugUnitTest (DefaultExternalTask)
                            qName                         : :library-remote:testDebugUnitTest
                        testReleaseUnitTest           : testReleaseUnitTest (DefaultExternalTask)
                            qName                         : :library-remote:testReleaseUnitTest
            lint                          : :lint (DefaultExternalProject)
                path                          : :lint [-]
                identityPath                  : :lint [-]
                name                          : lint
                qName                         : :lint
                group                         : project
                version                       : unspecified
                projectDir                    : <ROOT>/lint
                buildDir                      : <ROOT>/lint/build [-]
                buildFile                     : <ROOT>/lint/build.gradle
                externalSystemId              : GRADLE
                sourceSetModel                : DefaultGradleSourceSetModel
                    sourceCompatibility           : <PROJECT_JDK_FEATURE_LEVEL>
                    targetCompatibility           : <PROJECT_JDK_FEATURE_LEVEL>
                    - taskArtifacts               : <ROOT>/lint/build/libs/lint.jar [-]
                    configurationArtifacts
                        annotationProcessor           : <empty>
                        api                           : <empty>
                        - apiElements                 : <ROOT>/lint/build/libs/lint.jar [-]
                        - archives                    : <ROOT>/lint/build/libs/lint.jar [-]
                        compileClasspath              : <empty>
                        compileOnly                   : <empty>
                        compileOnlyApi                : <empty>
                        default                       : <empty>
                        implementation                : <empty>
                        - mainSourceElements          : <ROOT>/lint/src/main/resources [-]
                        - mainSourceElements          : <ROOT>/lint/src/main/java
                        runtimeClasspath              : <empty>
                        - runtimeElements             : <ROOT>/lint/build/libs/lint.jar [-]
                        runtimeOnly                   : <empty>
                        testAnnotationProcessor       : <empty>
                        testCompileClasspath          : <empty>
                        testCompileOnly               : <empty>
                        testImplementation            : <empty>
                        - testResultsElementsForTest  : <ROOT>/lint/build/test-results/test/binary [-]
                        testRuntimeClasspath          : <empty>
                        testRuntimeOnly               : <empty>
                    sourceSets
                        main
                            sourceCompatibility           : <PROJECT_JDK_FEATURE_LEVEL>
                            targetCompatibility           : <PROJECT_JDK_FEATURE_LEVEL>
                            - artifacts                   : <ROOT>/lint/build/libs/lint.jar [-]
                            - dependencies                : DefaultExternalLibraryDependency
                                file                          : <M2>/com/android/tools/lint/lint-checks/<ANDROID_TOOLS_BASE_VERSION>/lint-checks-<ANDROID_TOOLS_BASE_VERSION>.jar
                                source                        : <M2>/com/android/tools/lint/lint-checks/<ANDROID_TOOLS_BASE_VERSION>/lint-checks-<ANDROID_TOOLS_BASE_VERSION>-sources.jar
                            - dependencies                : DefaultExternalLibraryDependency
                                file                          : <M2>/com/android/tools/lint/lint-api/<ANDROID_TOOLS_BASE_VERSION>/lint-api-<ANDROID_TOOLS_BASE_VERSION>.jar
                                source                        : <M2>/com/android/tools/lint/lint-api/<ANDROID_TOOLS_BASE_VERSION>/lint-api-<ANDROID_TOOLS_BASE_VERSION>-sources.jar
                            - dependencies                : DefaultExternalLibraryDependency
                                file                          : <M2>/org/jetbrains/kotlin/kotlin-stdlib-jdk8/<KOTLIN_VERSION>/kotlin-stdlib-jdk8-<KOTLIN_VERSION>.jar
                            - dependencies                : DefaultExternalLibraryDependency
                                file                          : <M2>/com/android/tools/lint/lint-model/<ANDROID_TOOLS_BASE_VERSION>/lint-model-<ANDROID_TOOLS_BASE_VERSION>.jar
                                source                        : <M2>/com/android/tools/lint/lint-model/<ANDROID_TOOLS_BASE_VERSION>/lint-model-<ANDROID_TOOLS_BASE_VERSION>-sources.jar
                            - dependencies                : DefaultExternalLibraryDependency
                                file                          : <M2>/com/android/tools/external/com-intellij/intellij-core/<ANDROID_TOOLS_BASE_VERSION>/intellij-core-<ANDROID_TOOLS_BASE_VERSION>.jar
                                source                        : <M2>/com/android/tools/external/com-intellij/intellij-core/<ANDROID_TOOLS_BASE_VERSION>/intellij-core-<ANDROID_TOOLS_BASE_VERSION>-sources.jar
                            - dependencies                : DefaultExternalLibraryDependency
                                file                          : <M2>/com/android/tools/external/com-intellij/kotlin-compiler/<ANDROID_TOOLS_BASE_VERSION>/kotlin-compiler-<ANDROID_TOOLS_BASE_VERSION>.jar
                                source                        : <M2>/com/android/tools/external/com-intellij/kotlin-compiler/<ANDROID_TOOLS_BASE_VERSION>/kotlin-compiler-<ANDROID_TOOLS_BASE_VERSION>-sources.jar
                            - dependencies                : DefaultExternalLibraryDependency
                                file                          : <M2>/com/android/tools/external/org-jetbrains/uast/<ANDROID_TOOLS_BASE_VERSION>/uast-<ANDROID_TOOLS_BASE_VERSION>.jar
                                source                        : <M2>/com/android/tools/external/org-jetbrains/uast/<ANDROID_TOOLS_BASE_VERSION>/uast-<ANDROID_TOOLS_BASE_VERSION>-sources.jar
                            - dependencies                : DefaultExternalLibraryDependency
                                file                          : <M2>/com/android/tools/build/manifest-merger/<ANDROID_TOOLS_BASE_VERSION>/manifest-merger-<ANDROID_TOOLS_BASE_VERSION>.jar
                                source                        : <M2>/com/android/tools/build/manifest-merger/<ANDROID_TOOLS_BASE_VERSION>/manifest-merger-<ANDROID_TOOLS_BASE_VERSION>-sources.jar
                            - dependencies                : DefaultExternalLibraryDependency
                                file                          : <M2>/com/android/tools/common/<ANDROID_TOOLS_BASE_VERSION>/common-<ANDROID_TOOLS_BASE_VERSION>.jar
                                source                        : <M2>/com/android/tools/common/<ANDROID_TOOLS_BASE_VERSION>/common-<ANDROID_TOOLS_BASE_VERSION>-sources.jar
                            - dependencies                : DefaultExternalLibraryDependency
                                file                          : <M2>/com/android/tools/layoutlib/layoutlib-api/<ANDROID_TOOLS_BASE_VERSION>/layoutlib-api-<ANDROID_TOOLS_BASE_VERSION>.jar
                                source                        : <M2>/com/android/tools/layoutlib/layoutlib-api/<ANDROID_TOOLS_BASE_VERSION>/layoutlib-api-<ANDROID_TOOLS_BASE_VERSION>-sources.jar
                            - dependencies                : DefaultExternalLibraryDependency
                                file                          : <M2>/com/android/tools/sdk-common/<ANDROID_TOOLS_BASE_VERSION>/sdk-common-<ANDROID_TOOLS_BASE_VERSION>.jar
                                source                        : <M2>/com/android/tools/sdk-common/<ANDROID_TOOLS_BASE_VERSION>/sdk-common-<ANDROID_TOOLS_BASE_VERSION>-sources.jar
                            - dependencies                : DefaultExternalLibraryDependency
                                file                          : <M2>/com/android/tools/sdklib/<ANDROID_TOOLS_BASE_VERSION>/sdklib-<ANDROID_TOOLS_BASE_VERSION>.jar
                                source                        : <M2>/com/android/tools/sdklib/<ANDROID_TOOLS_BASE_VERSION>/sdklib-<ANDROID_TOOLS_BASE_VERSION>-sources.jar
                            - dependencies                : DefaultExternalLibraryDependency
                                file                          : <M2>/commons-io/commons-io/2.16.1/commons-io-2.16.1.jar
                            - dependencies                : DefaultExternalLibraryDependency
                                file                          : <M2>/net/sf/kxml/kxml2/2.3.0/kxml2-2.3.0.jar
                                source                        : <M2>/net/sf/kxml/kxml2/2.3.0/kxml2-2.3.0-sources.jar
                            - dependencies                : DefaultExternalLibraryDependency
                                file                          : <M2>/org/jetbrains/kotlin/kotlin-reflect/<KOTLIN_VERSION>/kotlin-reflect-<KOTLIN_VERSION>.jar
                            - dependencies                : DefaultExternalLibraryDependency
<<<<<<< HEAD
                                file                          : <M2>/org/ow2/asm/asm-commons/9.7/asm-commons-9.7.jar
                            - dependencies                : DefaultExternalLibraryDependency
                                file                          : <M2>/org/ow2/asm/asm-tree/9.7/asm-tree-9.7.jar
                            - dependencies                : DefaultExternalLibraryDependency
                                file                          : <M2>/org/ow2/asm/asm/9.7/asm-9.7.jar
=======
                                file                          : <M2>/org/ow2/asm/asm-commons/9.7.1/asm-commons-9.7.1.jar
                            - dependencies                : DefaultExternalLibraryDependency
                                file                          : <M2>/org/ow2/asm/asm-tree/9.7.1/asm-tree-9.7.1.jar
                            - dependencies                : DefaultExternalLibraryDependency
                                file                          : <M2>/org/ow2/asm/asm/9.7.1/asm-9.7.1.jar
>>>>>>> 8b7d83e8
                            - dependencies                : DefaultExternalLibraryDependency
                                file                          : <M2>/org/jetbrains/kotlin/kotlin-stdlib-jdk7/<KOTLIN_VERSION>/kotlin-stdlib-jdk7-<KOTLIN_VERSION>.jar
                            - dependencies                : DefaultExternalLibraryDependency
                                file                          : <M2>/org/jetbrains/kotlin/kotlin-stdlib/<KOTLIN_VERSION>/kotlin-stdlib-<KOTLIN_VERSION>.jar
                            - dependencies                : DefaultExternalLibraryDependency
                                file                          : <M2>/com/android/tools/annotations/<ANDROID_TOOLS_BASE_VERSION>/annotations-<ANDROID_TOOLS_BASE_VERSION>.jar
                                source                        : <M2>/com/android/tools/annotations/<ANDROID_TOOLS_BASE_VERSION>/annotations-<ANDROID_TOOLS_BASE_VERSION>-sources.jar
                            - dependencies                : DefaultExternalLibraryDependency
                                file                          : <M2>/com/google/guava/guava/33.3.1-jre/guava-33.3.1-jre.jar
                            - dependencies                : DefaultExternalLibraryDependency
                                file                          : <M2>/com/android/tools/repository/<ANDROID_TOOLS_BASE_VERSION>/repository-<ANDROID_TOOLS_BASE_VERSION>.jar
                                source                        : <M2>/com/android/tools/repository/<ANDROID_TOOLS_BASE_VERSION>/repository-<ANDROID_TOOLS_BASE_VERSION>-sources.jar
                            - dependencies                : DefaultExternalLibraryDependency
                                file                          : <M2>/org/jetbrains/annotations/13.0/annotations-13.0.jar
                                source                        : <M2>/org/jetbrains/annotations/13.0/annotations-13.0-sources.jar
                            - dependencies                : DefaultExternalLibraryDependency
                                file                          : <M2>/com/google/guava/failureaccess/1.0.2/failureaccess-1.0.2.jar
                            - dependencies                : DefaultExternalLibraryDependency
                                file                          : <M2>/com/google/guava/listenablefuture/9999.0-empty-to-avoid-conflict-with-guava/listenablefuture-9999.0-empty-to-avoid-conflict-with-guava.jar
                            - dependencies                : DefaultExternalLibraryDependency
                                file                          : <M2>/com/google/code/findbugs/jsr305/3.0.2/jsr305-3.0.2.jar
                            - dependencies                : DefaultExternalLibraryDependency
                                file                          : <M2>/org/checkerframework/checker-qual/3.43.0/checker-qual-3.43.0.jar
                            - dependencies                : DefaultExternalLibraryDependency
                                file                          : <M2>/com/google/errorprone/error_prone_annotations/2.28.0/error_prone_annotations-2.28.0.jar
                            - dependencies                : DefaultExternalLibraryDependency
                                file                          : <M2>/com/google/j2objc/j2objc-annotations/3.0.0/j2objc-annotations-3.0.0.jar
                            - dependencies                : DefaultFileCollectionDependency
                                - files                       : <ROOT>/lint/build/classes/java/main [-]
                                - files                       : <ROOT>/lint/build/resources/main [-]
                            sources
                                SOURCE                        : alljava (DefaultExternalSourceDirectorySet)
                                    - srcDirs                     : <ROOT>/lint/src/main/java
                                    outputDir                     : <ROOT>/lint/out/production/classes [-]
                                    - gradleOutputDirs            : <ROOT>/lint/build/classes/java/main [-]
                                    patterns                      : FilePatternSetImpl
                                RESOURCE                      : resources (DefaultExternalSourceDirectorySet)
                                    - srcDirs                     : <ROOT>/lint/src/main/resources [-]
                                    outputDir                     : <ROOT>/lint/out/production/resources [-]
                                    - gradleOutputDirs            : <ROOT>/lint/build/resources/main [-]
                                    patterns                      : FilePatternSetImpl
                        test
                            sourceCompatibility           : <PROJECT_JDK_FEATURE_LEVEL>
                            targetCompatibility           : <PROJECT_JDK_FEATURE_LEVEL>
                            - dependencies                : DefaultFileCollectionDependency
                                - files                       : <ROOT>/lint/build/classes/java/main [-]
                                - files                       : <ROOT>/lint/build/resources/main [-]
                            - dependencies                : DefaultFileCollectionDependency
                                - files                       : <ROOT>/lint/build/classes/java/test [-]
                                - files                       : <ROOT>/lint/build/resources/test [-]
                            sources
                                TEST                          : alljava (DefaultExternalSourceDirectorySet)
                                    - srcDirs                     : <ROOT>/lint/src/test/java [-]
                                    outputDir                     : <ROOT>/lint/out/test/classes [-]
                                    - gradleOutputDirs            : <ROOT>/lint/build/classes/java/test [-]
                                    patterns                      : FilePatternSetImpl
                                TEST_RESOURCE                 : resources (DefaultExternalSourceDirectorySet)
                                    - srcDirs                     : <ROOT>/lint/src/test/resources [-]
                                    outputDir                     : <ROOT>/lint/out/test/resources [-]
                                    - gradleOutputDirs            : <ROOT>/lint/build/resources/test [-]
                                    patterns                      : FilePatternSetImpl
                taskModel                     : DefaultGradleTaskModel
                    tasks
                        test                          : test (DefaultExternalTask)
                            qName                         : :lint:test
            lintpublish                   : :lintpublish (DefaultExternalProject)
                path                          : :lintpublish [-]
                identityPath                  : :lintpublish [-]
                name                          : lintpublish
                qName                         : :lintpublish
                group                         : project
                version                       : unspecified
                projectDir                    : <ROOT>/lintpublish
                buildDir                      : <ROOT>/lintpublish/build [-]
                buildFile                     : <ROOT>/lintpublish/build.gradle
                externalSystemId              : GRADLE
                sourceSetModel                : DefaultGradleSourceSetModel
                    sourceCompatibility           : <PROJECT_JDK_FEATURE_LEVEL>
                    targetCompatibility           : <PROJECT_JDK_FEATURE_LEVEL>
                    - taskArtifacts               : <ROOT>/lintpublish/build/libs/lintpublish.jar [-]
                    configurationArtifacts
                        annotationProcessor           : <empty>
                        api                           : <empty>
                        - apiElements                 : <ROOT>/lintpublish/build/libs/lintpublish.jar [-]
                        - archives                    : <ROOT>/lintpublish/build/libs/lintpublish.jar [-]
                        compileClasspath              : <empty>
                        compileOnly                   : <empty>
                        compileOnlyApi                : <empty>
                        default                       : <empty>
                        implementation                : <empty>
                        - mainSourceElements          : <ROOT>/lintpublish/src/main/resources [-]
                        - mainSourceElements          : <ROOT>/lintpublish/src/main/java
                        runtimeClasspath              : <empty>
                        - runtimeElements             : <ROOT>/lintpublish/build/libs/lintpublish.jar [-]
                        runtimeOnly                   : <empty>
                        testAnnotationProcessor       : <empty>
                        testCompileClasspath          : <empty>
                        testCompileOnly               : <empty>
                        testImplementation            : <empty>
                        - testResultsElementsForTest  : <ROOT>/lintpublish/build/test-results/test/binary [-]
                        testRuntimeClasspath          : <empty>
                        testRuntimeOnly               : <empty>
                    sourceSets
                        main
                            sourceCompatibility           : <PROJECT_JDK_FEATURE_LEVEL>
                            targetCompatibility           : <PROJECT_JDK_FEATURE_LEVEL>
                            - artifacts                   : <ROOT>/lintpublish/build/libs/lintpublish.jar [-]
                            - dependencies                : DefaultExternalLibraryDependency (*seen*)
                            - dependencies                : DefaultExternalLibraryDependency (*seen*)
                            - dependencies                : DefaultExternalLibraryDependency (*seen*)
                            - dependencies                : DefaultExternalLibraryDependency (*seen*)
                            - dependencies                : DefaultExternalLibraryDependency (*seen*)
                            - dependencies                : DefaultExternalLibraryDependency (*seen*)
                            - dependencies                : DefaultExternalLibraryDependency (*seen*)
                            - dependencies                : DefaultExternalLibraryDependency (*seen*)
                            - dependencies                : DefaultExternalLibraryDependency (*seen*)
                            - dependencies                : DefaultExternalLibraryDependency (*seen*)
                            - dependencies                : DefaultExternalLibraryDependency (*seen*)
                            - dependencies                : DefaultExternalLibraryDependency (*seen*)
                            - dependencies                : DefaultExternalLibraryDependency (*seen*)
                            - dependencies                : DefaultExternalLibraryDependency (*seen*)
                            - dependencies                : DefaultExternalLibraryDependency (*seen*)
                            - dependencies                : DefaultExternalLibraryDependency (*seen*)
                            - dependencies                : DefaultExternalLibraryDependency (*seen*)
                            - dependencies                : DefaultExternalLibraryDependency (*seen*)
                            - dependencies                : DefaultExternalLibraryDependency (*seen*)
                            - dependencies                : DefaultExternalLibraryDependency (*seen*)
                            - dependencies                : DefaultExternalLibraryDependency (*seen*)
                            - dependencies                : DefaultExternalLibraryDependency (*seen*)
                            - dependencies                : DefaultExternalLibraryDependency (*seen*)
                            - dependencies                : DefaultExternalLibraryDependency (*seen*)
                            - dependencies                : DefaultExternalLibraryDependency (*seen*)
                            - dependencies                : DefaultExternalLibraryDependency (*seen*)
                            - dependencies                : DefaultExternalLibraryDependency (*seen*)
                            - dependencies                : DefaultExternalLibraryDependency (*seen*)
                            - dependencies                : DefaultExternalLibraryDependency (*seen*)
                            - dependencies                : DefaultExternalLibraryDependency (*seen*)
                            - dependencies                : DefaultFileCollectionDependency
                                - files                       : <ROOT>/lintpublish/build/classes/java/main [-]
                                - files                       : <ROOT>/lintpublish/build/resources/main [-]
                            sources
                                SOURCE                        : alljava (DefaultExternalSourceDirectorySet)
                                    - srcDirs                     : <ROOT>/lintpublish/src/main/java
                                    outputDir                     : <ROOT>/lintpublish/out/production/classes [-]
                                    - gradleOutputDirs            : <ROOT>/lintpublish/build/classes/java/main [-]
                                    patterns                      : FilePatternSetImpl
                                RESOURCE                      : resources (DefaultExternalSourceDirectorySet)
                                    - srcDirs                     : <ROOT>/lintpublish/src/main/resources [-]
                                    outputDir                     : <ROOT>/lintpublish/out/production/resources [-]
                                    - gradleOutputDirs            : <ROOT>/lintpublish/build/resources/main [-]
                                    patterns                      : FilePatternSetImpl
                        test
                            sourceCompatibility           : <PROJECT_JDK_FEATURE_LEVEL>
                            targetCompatibility           : <PROJECT_JDK_FEATURE_LEVEL>
                            - dependencies                : DefaultFileCollectionDependency
                                - files                       : <ROOT>/lintpublish/build/classes/java/main [-]
                                - files                       : <ROOT>/lintpublish/build/resources/main [-]
                            - dependencies                : DefaultFileCollectionDependency
                                - files                       : <ROOT>/lintpublish/build/classes/java/test [-]
                                - files                       : <ROOT>/lintpublish/build/resources/test [-]
                            sources
                                TEST                          : alljava (DefaultExternalSourceDirectorySet)
                                    - srcDirs                     : <ROOT>/lintpublish/src/test/java [-]
                                    outputDir                     : <ROOT>/lintpublish/out/test/classes [-]
                                    - gradleOutputDirs            : <ROOT>/lintpublish/build/classes/java/test [-]
                                    patterns                      : FilePatternSetImpl
                                TEST_RESOURCE                 : resources (DefaultExternalSourceDirectorySet)
                                    - srcDirs                     : <ROOT>/lintpublish/src/test/resources [-]
                                    outputDir                     : <ROOT>/lintpublish/out/test/resources [-]
                                    - gradleOutputDirs            : <ROOT>/lintpublish/build/resources/test [-]
                                    patterns                      : FilePatternSetImpl
                taskModel                     : DefaultGradleTaskModel
                    tasks
                        test                          : test (DefaultExternalTask)
                            qName                         : :lintpublish:test
            lintpublish-remote            : :lintpublish-remote (DefaultExternalProject)
                path                          : :lintpublish-remote [-]
                identityPath                  : :lintpublish-remote [-]
                name                          : lintpublish-remote
                qName                         : :lintpublish-remote
                group                         : project
                version                       : unspecified
                projectDir                    : <ROOT>/lintpublish-remote
                buildDir                      : <ROOT>/lintpublish-remote/build [-]
                buildFile                     : <ROOT>/lintpublish-remote/build.gradle
                externalSystemId              : GRADLE
                sourceSetModel                : DefaultGradleSourceSetModel
                    sourceCompatibility           : <PROJECT_JDK_FEATURE_LEVEL>
                    targetCompatibility           : <PROJECT_JDK_FEATURE_LEVEL>
                    - taskArtifacts               : <ROOT>/lintpublish-remote/build/libs/lintpublish-remote.jar [-]
                    configurationArtifacts
                        annotationProcessor           : <empty>
                        api                           : <empty>
                        - apiElements                 : <ROOT>/lintpublish-remote/build/libs/lintpublish-remote.jar [-]
                        - archives                    : <ROOT>/lintpublish-remote/build/libs/lintpublish-remote.jar [-]
                        compileClasspath              : <empty>
                        compileOnly                   : <empty>
                        compileOnlyApi                : <empty>
                        default                       : <empty>
                        implementation                : <empty>
                        - mainSourceElements          : <ROOT>/lintpublish-remote/src/main/resources [-]
                        - mainSourceElements          : <ROOT>/lintpublish-remote/src/main/java
                        runtimeClasspath              : <empty>
                        - runtimeElements             : <ROOT>/lintpublish-remote/build/libs/lintpublish-remote.jar [-]
                        runtimeOnly                   : <empty>
                        testAnnotationProcessor       : <empty>
                        testCompileClasspath          : <empty>
                        testCompileOnly               : <empty>
                        testImplementation            : <empty>
                        - testResultsElementsForTest  : <ROOT>/lintpublish-remote/build/test-results/test/binary [-]
                        testRuntimeClasspath          : <empty>
                        testRuntimeOnly               : <empty>
                    sourceSets
                        main
                            sourceCompatibility           : <PROJECT_JDK_FEATURE_LEVEL>
                            targetCompatibility           : <PROJECT_JDK_FEATURE_LEVEL>
                            - artifacts                   : <ROOT>/lintpublish-remote/build/libs/lintpublish-remote.jar [-]
                            - dependencies                : DefaultExternalLibraryDependency (*seen*)
                            - dependencies                : DefaultExternalLibraryDependency (*seen*)
                            - dependencies                : DefaultExternalLibraryDependency (*seen*)
                            - dependencies                : DefaultExternalLibraryDependency (*seen*)
                            - dependencies                : DefaultExternalLibraryDependency (*seen*)
                            - dependencies                : DefaultExternalLibraryDependency (*seen*)
                            - dependencies                : DefaultExternalLibraryDependency (*seen*)
                            - dependencies                : DefaultExternalLibraryDependency (*seen*)
                            - dependencies                : DefaultExternalLibraryDependency (*seen*)
                            - dependencies                : DefaultExternalLibraryDependency (*seen*)
                            - dependencies                : DefaultExternalLibraryDependency (*seen*)
                            - dependencies                : DefaultExternalLibraryDependency (*seen*)
                            - dependencies                : DefaultExternalLibraryDependency (*seen*)
                            - dependencies                : DefaultExternalLibraryDependency (*seen*)
                            - dependencies                : DefaultExternalLibraryDependency (*seen*)
                            - dependencies                : DefaultExternalLibraryDependency (*seen*)
                            - dependencies                : DefaultExternalLibraryDependency (*seen*)
                            - dependencies                : DefaultExternalLibraryDependency (*seen*)
                            - dependencies                : DefaultExternalLibraryDependency (*seen*)
                            - dependencies                : DefaultExternalLibraryDependency (*seen*)
                            - dependencies                : DefaultExternalLibraryDependency (*seen*)
                            - dependencies                : DefaultExternalLibraryDependency (*seen*)
                            - dependencies                : DefaultExternalLibraryDependency (*seen*)
                            - dependencies                : DefaultExternalLibraryDependency (*seen*)
                            - dependencies                : DefaultExternalLibraryDependency (*seen*)
                            - dependencies                : DefaultExternalLibraryDependency (*seen*)
                            - dependencies                : DefaultExternalLibraryDependency (*seen*)
                            - dependencies                : DefaultExternalLibraryDependency (*seen*)
                            - dependencies                : DefaultExternalLibraryDependency (*seen*)
                            - dependencies                : DefaultExternalLibraryDependency (*seen*)
                            - dependencies                : DefaultFileCollectionDependency
                                - files                       : <ROOT>/lintpublish-remote/build/classes/java/main [-]
                                - files                       : <ROOT>/lintpublish-remote/build/resources/main [-]
                            sources
                                SOURCE                        : alljava (DefaultExternalSourceDirectorySet)
                                    - srcDirs                     : <ROOT>/lintpublish-remote/src/main/java
                                    outputDir                     : <ROOT>/lintpublish-remote/out/production/classes [-]
                                    - gradleOutputDirs            : <ROOT>/lintpublish-remote/build/classes/java/main [-]
                                    patterns                      : FilePatternSetImpl
                                RESOURCE                      : resources (DefaultExternalSourceDirectorySet)
                                    - srcDirs                     : <ROOT>/lintpublish-remote/src/main/resources [-]
                                    outputDir                     : <ROOT>/lintpublish-remote/out/production/resources [-]
                                    - gradleOutputDirs            : <ROOT>/lintpublish-remote/build/resources/main [-]
                                    patterns                      : FilePatternSetImpl
                        test
                            sourceCompatibility           : <PROJECT_JDK_FEATURE_LEVEL>
                            targetCompatibility           : <PROJECT_JDK_FEATURE_LEVEL>
                            - dependencies                : DefaultFileCollectionDependency
                                - files                       : <ROOT>/lintpublish-remote/build/classes/java/main [-]
                                - files                       : <ROOT>/lintpublish-remote/build/resources/main [-]
                            - dependencies                : DefaultFileCollectionDependency
                                - files                       : <ROOT>/lintpublish-remote/build/classes/java/test [-]
                                - files                       : <ROOT>/lintpublish-remote/build/resources/test [-]
                            sources
                                TEST                          : alljava (DefaultExternalSourceDirectorySet)
                                    - srcDirs                     : <ROOT>/lintpublish-remote/src/test/java [-]
                                    outputDir                     : <ROOT>/lintpublish-remote/out/test/classes [-]
                                    - gradleOutputDirs            : <ROOT>/lintpublish-remote/build/classes/java/test [-]
                                    patterns                      : FilePatternSetImpl
                                TEST_RESOURCE                 : resources (DefaultExternalSourceDirectorySet)
                                    - srcDirs                     : <ROOT>/lintpublish-remote/src/test/resources [-]
                                    outputDir                     : <ROOT>/lintpublish-remote/out/test/resources [-]
                                    - gradleOutputDirs            : <ROOT>/lintpublish-remote/build/resources/test [-]
                                    patterns                      : FilePatternSetImpl
                taskModel                     : DefaultGradleTaskModel
                    tasks
                        test                          : test (DefaultExternalTask)
                            qName                         : :lintpublish-remote:test
        sourceSetModel                : DefaultGradleSourceSetModel
        taskModel                     : DefaultGradleTaskModel
<<<<<<< HEAD
=======
            tasks
                test                          : test (DefaultExternalTask)
                    qName                         : :lint:test
                testDebugUnitTest             : testDebugUnitTest (DefaultExternalTask)
                    qName                         : :app:testDebugUnitTest
                testReleaseUnitTest           : testReleaseUnitTest (DefaultExternalTask)
                    qName                         : :app:testReleaseUnitTest
>>>>>>> 8b7d83e8
MODULE                        : project.app
    GradleModuleModel
        agpVersion                    : <AGP_VERSION>
        gradlePath                    : :app
        gradleVersion                 : <GRADLE_VERSION>
        buildFile                     : <ROOT>/app/build.gradle
        buildFilePath                 : <ROOT>/app/build.gradle
        rootFolderPath                : <ROOT>
        hasSafeArgsJava               : false
        hasSafeArgsKotlin             : false
    CurrentVariantReportedVersions
        minSdk
            ApiLevel                      : 16
            ApiString                     : 16
        runtimeMinSdk
            ApiLevel                      : 16
            ApiString                     : 16
        targetSdk
            ApiLevel                      : 34
            ApiString                     : 34
    RootBuildId                   : <ROOT>
    BuildId                       : <ROOT>
    ProjectPath                   : :app
    ModelVersion                  : <AGP_VERSION>
    ProjectType                   : PROJECT_TYPE_APP
    CompileTarget                 : android-34
    BuildFolder                   : <ROOT>/app/build [-]
    buildToolsVersion             : <CURRENT_BUILD_TOOLS_VERSION>
    IsBaseSplit                   : true
    GroupId                       : project
    Namespace                     : com.example.app
    TestNamespace                 : com.example.app.test
    AaptOptions
        NameSpacing                   : DISABLED
    LintOptions
        IsCheckTestSources            : false
        IsCheckDependencies           : false
        IsAbortOnError                : true
        IsAbsolutePaths               : true
        IsNoLines                     : false
        IsQuiet                       : false
        IsCheckAllWarnings            : false
        IsIgnoreWarnings              : false
        IsWarningsAsErrors            : false
        IsIgnoreTestSources           : false
        IsIgnoreTestFixturesSources   : false
        IsCheckGeneratedSources       : false
        IsCheckReleaseBuilds          : true
        IsExplainIssues               : true
        IsShowAll                     : false
        TextReport                    : false
        HtmlReport                    : true
        XmlReport                     : true
        SarifReport                   : false
    JavaCompileOptions
        Encoding                      : UTF-8
        SourceCompatibility           : 1.8
        TargetCompatibility           : 1.8
        IsCoreLibraryDesugaringEnabled          : false
    AgpFlags
        ApplicationRClassConstantIds  : false
        AestRClassConstantIds         : false
        TransitiveRClasses            : false
        UseAndroidX                   : false
        UsesCompose                   : false
        MlModelBindingEnabled         : false
        AndroidResourcesEnabled       : true
        DataBindingEnabled            : false
<<<<<<< HEAD
=======
        GenerateManifestClass         : false
>>>>>>> 8b7d83e8
    - basicVariant:               : debug
        applicationId                 : com.example.app
        testApplicationId             : com.example.app.test
        buildType                     : debug
    - basicVariant:               : release
        applicationId                 : com.example.app
        buildType                     : release
    BootClassPath                 : <ANDROID_SDK>/platforms/android-34/android.jar
    ViewBindingOptions
        Enabled                       : false
    DependenciesInfo
        IncludeInApk                  : true
        IncludeInBundle               : true
    lintChecksJars                : <ROOT>/lint/build/libs/lint.jar [-]
    DefaultConfig
        ProductFlavor
            Name                          : main
            MinSdkVersion
                ApiLevel                      : 16
                ApiString                     : 16
            TargetSdkVersion
                ApiLevel                      : 34
                ApiString                     : 34
            VectorDrawables
                UseSupportLibrary             : false
        SourceProvider
            Name                          : main
            Manifest                      : <ROOT>/app/src/main/AndroidManifest.xml
            JavaDirectories               : <ROOT>/app/src/main/java
            KotlinDirectories             : <ROOT>/app/src/main/java
            KotlinDirectories             : <ROOT>/app/src/main/kotlin [-]
            ResourcesDirectories          : <ROOT>/app/src/main/resources [-]
            ResDirectories                : <ROOT>/app/src/main/res [-]
            AssetsDirectories             : <ROOT>/app/src/main/assets [-]
            JniLibsDirectories            : <ROOT>/app/src/main/jniLibs [-]
            ShadersDirectories            : <ROOT>/app/src/main/shaders [-]
            BaselineProfileDirectories    : <ROOT>/app/src/main/baselineProfiles [-]
        ExtraSourceProviders
            ExtraSourceProvider
                ArtifactName                  : _android_test_
                SourceProvider
                    Name                          : androidTest
                    Manifest                      : <ROOT>/app/src/androidTest/AndroidManifest.xml [-]
                    JavaDirectories               : <ROOT>/app/src/androidTest/java [-]
                    KotlinDirectories             : <ROOT>/app/src/androidTest/java [-]
                    KotlinDirectories             : <ROOT>/app/src/androidTest/kotlin [-]
                    ResourcesDirectories          : <ROOT>/app/src/androidTest/resources [-]
                    ResDirectories                : <ROOT>/app/src/androidTest/res [-]
                    AssetsDirectories             : <ROOT>/app/src/androidTest/assets [-]
                    JniLibsDirectories            : <ROOT>/app/src/androidTest/jniLibs [-]
                    ShadersDirectories            : <ROOT>/app/src/androidTest/shaders [-]
                    BaselineProfileDirectories    : <ROOT>/app/src/androidTest/baselineProfiles [-]
            ExtraSourceProvider
                ArtifactName                  : _unit_test_
                SourceProvider
                    Name                          : test
                    Manifest                      : <ROOT>/app/src/test/AndroidManifest.xml [-]
                    JavaDirectories               : <ROOT>/app/src/test/java [-]
                    KotlinDirectories             : <ROOT>/app/src/test/java [-]
                    KotlinDirectories             : <ROOT>/app/src/test/kotlin [-]
                    ResourcesDirectories          : <ROOT>/app/src/test/resources [-]
                    ResDirectories                : <ROOT>/app/src/test/res [-]
                    AssetsDirectories             : <ROOT>/app/src/test/assets [-]
                    JniLibsDirectories            : <ROOT>/app/src/test/jniLibs [-]
                    ShadersDirectories            : <ROOT>/app/src/test/shaders [-]
                    BaselineProfileDirectories    : <ROOT>/app/src/test/baselineProfiles [-]
    BuildTypes
        BuildType
            Name                          : debug
            IsDebuggable                  : true
            IsJniDebuggable               : false
            IsPseudoLocalesEnabled        : false
            IsRenderscriptDebuggable      : false
            RenderscriptOptimLevel        : 3
            IsMinifyEnabled               : false
            IsZipAlignEnabled             : true
        SourceProvider
            Name                          : debug
            Manifest                      : <ROOT>/app/src/debug/AndroidManifest.xml [-]
            JavaDirectories               : <ROOT>/app/src/debug/java [-]
            KotlinDirectories             : <ROOT>/app/src/debug/java [-]
            KotlinDirectories             : <ROOT>/app/src/debug/kotlin [-]
            ResourcesDirectories          : <ROOT>/app/src/debug/resources [-]
            ResDirectories                : <ROOT>/app/src/debug/res [-]
            AssetsDirectories             : <ROOT>/app/src/debug/assets [-]
            JniLibsDirectories            : <ROOT>/app/src/debug/jniLibs [-]
            ShadersDirectories            : <ROOT>/app/src/debug/shaders [-]
            BaselineProfileDirectories    : <ROOT>/app/src/debug/baselineProfiles [-]
        ExtraSourceProviders
            ExtraSourceProvider
                ArtifactName                  : _android_test_
                SourceProvider
                    Name                          : androidTestDebug
                    Manifest                      : <ROOT>/app/src/androidTestDebug/AndroidManifest.xml [-]
                    JavaDirectories               : <ROOT>/app/src/androidTestDebug/java [-]
                    KotlinDirectories             : <ROOT>/app/src/androidTestDebug/java [-]
                    KotlinDirectories             : <ROOT>/app/src/androidTestDebug/kotlin [-]
                    ResourcesDirectories          : <ROOT>/app/src/androidTestDebug/resources [-]
                    ResDirectories                : <ROOT>/app/src/androidTestDebug/res [-]
                    AssetsDirectories             : <ROOT>/app/src/androidTestDebug/assets [-]
                    JniLibsDirectories            : <ROOT>/app/src/androidTestDebug/jniLibs [-]
                    ShadersDirectories            : <ROOT>/app/src/androidTestDebug/shaders [-]
                    BaselineProfileDirectories    : <ROOT>/app/src/androidTestDebug/baselineProfiles [-]
        ExtraSourceProviders
            ExtraSourceProvider
                ArtifactName                  : _unit_test_
                SourceProvider
                    Name                          : testDebug
                    Manifest                      : <ROOT>/app/src/testDebug/AndroidManifest.xml [-]
                    JavaDirectories               : <ROOT>/app/src/testDebug/java [-]
                    KotlinDirectories             : <ROOT>/app/src/testDebug/java [-]
                    KotlinDirectories             : <ROOT>/app/src/testDebug/kotlin [-]
                    ResourcesDirectories          : <ROOT>/app/src/testDebug/resources [-]
                    ResDirectories                : <ROOT>/app/src/testDebug/res [-]
                    AssetsDirectories             : <ROOT>/app/src/testDebug/assets [-]
                    JniLibsDirectories            : <ROOT>/app/src/testDebug/jniLibs [-]
                    ShadersDirectories            : <ROOT>/app/src/testDebug/shaders [-]
                    BaselineProfileDirectories    : <ROOT>/app/src/testDebug/baselineProfiles [-]
        BuildType
            Name                          : release
            IsDebuggable                  : false
            IsJniDebuggable               : false
            IsPseudoLocalesEnabled        : false
            IsRenderscriptDebuggable      : false
            RenderscriptOptimLevel        : 3
            IsMinifyEnabled               : false
            IsZipAlignEnabled             : true
        SourceProvider
            Name                          : release
            Manifest                      : <ROOT>/app/src/release/AndroidManifest.xml [-]
            JavaDirectories               : <ROOT>/app/src/release/java [-]
            KotlinDirectories             : <ROOT>/app/src/release/java [-]
            KotlinDirectories             : <ROOT>/app/src/release/kotlin [-]
            ResourcesDirectories          : <ROOT>/app/src/release/resources [-]
            ResDirectories                : <ROOT>/app/src/release/res [-]
            AssetsDirectories             : <ROOT>/app/src/release/assets [-]
            JniLibsDirectories            : <ROOT>/app/src/release/jniLibs [-]
            ShadersDirectories            : <ROOT>/app/src/release/shaders [-]
            BaselineProfileDirectories    : <ROOT>/app/src/release/baselineProfiles [-]
        ExtraSourceProviders
            ExtraSourceProvider
                ArtifactName                  : _unit_test_
                SourceProvider
                    Name                          : testRelease
                    Manifest                      : <ROOT>/app/src/testRelease/AndroidManifest.xml [-]
                    JavaDirectories               : <ROOT>/app/src/testRelease/java [-]
                    KotlinDirectories             : <ROOT>/app/src/testRelease/java [-]
                    KotlinDirectories             : <ROOT>/app/src/testRelease/kotlin [-]
                    ResourcesDirectories          : <ROOT>/app/src/testRelease/resources [-]
                    ResDirectories                : <ROOT>/app/src/testRelease/res [-]
                    AssetsDirectories             : <ROOT>/app/src/testRelease/assets [-]
                    JniLibsDirectories            : <ROOT>/app/src/testRelease/jniLibs [-]
                    ShadersDirectories            : <ROOT>/app/src/testRelease/shaders [-]
                    BaselineProfileDirectories    : <ROOT>/app/src/testRelease/baselineProfiles [-]
    SigningConfigs
        SigningConfig
            Name                          : debug
            StoreFile                     : debug.keystore
            StorePassword                 : android
            KeyAlias                      : AndroidDebugKey
    VariantBuildInformation
        VariantBuildInformation
            VariantName                   : debug
            BuildTasksAndOutputInformation
                AssembleTaskName              : assembleDebug
                AssembleTaskOutputListingFile : <ROOT>/app/build/intermediates/apk_ide_redirect_file/debug/createDebugApkListingFileRedirect/redirect.txt [-]
                BundleTaskName                : bundleDebug
                BundleTaskOutputListingFile   : <ROOT>/app/build/intermediates/bundle_ide_redirect_file/debug/createDebugBundleListingFileRedirect/redirect.txt [-]
                ApkFromBundleTaskName         : extractApksForDebug
                ApkFromBundleTaskOutputListingFile      : <ROOT>/app/build/intermediates/apk_from_bundle_ide_redirect_file/debug/createDebugApksFromBundleListingFileRedirect/redirect.txt [-]
        VariantBuildInformation
            VariantName                   : release
            BuildTasksAndOutputInformation
                AssembleTaskName              : assembleRelease
                AssembleTaskOutputListingFile : <ROOT>/app/build/intermediates/apk_ide_redirect_file/release/createReleaseApkListingFileRedirect/redirect.txt [-]
                BundleTaskName                : bundleRelease
                BundleTaskOutputListingFile   : <ROOT>/app/build/intermediates/bundle_ide_redirect_file/release/createReleaseBundleListingFileRedirect/redirect.txt [-]
                ApkFromBundleTaskName         : extractApksForRelease
                ApkFromBundleTaskOutputListingFile      : <ROOT>/app/build/intermediates/apk_from_bundle_ide_redirect_file/release/createReleaseApksFromBundleListingFileRedirect/redirect.txt [-]
    IdeVariants
        IdeVariant
            Name                          : debug
            BuildType                     : debug
            DisplayName                   : debug
            InstantAppCompatible          : false
            MinSdkVersion
                ApiLevel                      : 16
                ApiString                     : 16
            TargetSdkVersion
                ApiLevel                      : 34
                ApiString                     : 34
            MainArtifact
                Name                          : MAIN
                CompileTaskName               : compileDebugSources
                AssembleTaskName              : assembleDebug
                IsTestArtifact                : false
                IdeSetupTaskNames             : generateDebugSources
                GeneratedSourceFolders        : <ROOT>/app/build/generated/ap_generated_sources/debug/out [-]
                ClassesFolder                 : <ROOT>/app/build/intermediates/compile_and_runtime_not_namespaced_r_class_jar/debug/processDebugResources/R.jar [-]
                ClassesFolder                 : <ROOT>/app/build/intermediates/javac/debug/compileDebugJavaWithJavac/classes [-]
                Dependencies
                    compileClasspath
                        module                        : <ROOT>-:library-MAIN
                    runtimeClasspath
                        module                        : <ROOT>-:library-MAIN
                ApplicationId                 : com.example.app
                SigningConfigName             : debug
                IsSigned                      : true
                CodeShrinker                  : null
                BuildTasksAndOutputInformation
                    AssembleTaskName              : assembleDebug
                    AssembleTaskOutputListingFile : <ROOT>/app/build/intermediates/apk_ide_redirect_file/debug/createDebugApkListingFileRedirect/redirect.txt [-]
                    BundleTaskName                : bundleDebug
                    BundleTaskOutputListingFile   : <ROOT>/app/build/intermediates/bundle_ide_redirect_file/debug/createDebugBundleListingFileRedirect/redirect.txt [-]
                    ApkFromBundleTaskName         : extractApksForDebug
                    ApkFromBundleTaskOutputListingFile      : <ROOT>/app/build/intermediates/apk_from_bundle_ide_redirect_file/debug/createDebugApksFromBundleListingFileRedirect/redirect.txt [-]
                GeneratedResourceFolders      : <ROOT>/app/build/generated/res/resValues/debug [-]
                DesugaredMethodFiles          : <GRADLE>/caches/<GRADLE_VERSION>/transforms/xxxxxxxxxxxxxxxxxxxxxxxxxxxxxxxx/transformed/D8BackportedDesugaredMethods.txt
            AndroidTestArtifact
                Name                          : ANDROID_TEST
                CompileTaskName               : compileDebugAndroidTestSources
                AssembleTaskName              : assembleDebugAndroidTest
                IsTestArtifact                : true
                IdeSetupTaskNames             : generateDebugAndroidTestSources
                GeneratedSourceFolders        : <ROOT>/app/build/generated/ap_generated_sources/debugAndroidTest/out [-]
                ClassesFolder                 : <ROOT>/app/build/intermediates/compile_and_runtime_not_namespaced_r_class_jar/debugAndroidTest/processDebugAndroidTestResources/R.jar [-]
                ClassesFolder                 : <ROOT>/app/build/intermediates/javac/debugAndroidTest/compileDebugAndroidTestJavaWithJavac/classes [-]
                Dependencies
                    compileClasspath
                        module                        : <ROOT>-:app-MAIN
                        module                        : <ROOT>-:library-MAIN
                    runtimeClasspath
                ApplicationId                 : com.example.app.test
                SigningConfigName             : debug
                IsSigned                      : true
                CodeShrinker                  : null
                BuildTasksAndOutputInformation
                    AssembleTaskName              : assembleDebugAndroidTest
                    AssembleTaskOutputListingFile : <ROOT>/app/build/intermediates/apk_ide_redirect_file/debugAndroidTest/createDebugAndroidTestApkListingFileRedirect/redirect.txt [-]
                GeneratedResourceFolders      : <ROOT>/app/build/generated/res/resValues/androidTest/debug [-]
                DesugaredMethodFiles          : <GRADLE>/caches/<GRADLE_VERSION>/transforms/xxxxxxxxxxxxxxxxxxxxxxxxxxxxxxxx/transformed/D8BackportedDesugaredMethods.txt
                TestOptions
                    AnimationsDisabled            : false
                    Execution                     : HOST
                    InstrumentedTestTaskName      : connectedDebugAndroidTest
            UnitTestArtifact
                Name                          : UNIT_TEST
                CompileTaskName               : compileDebugUnitTestSources
                AssembleTaskName              : assembleDebugUnitTest
                IsTestArtifact                : true
                IdeSetupTaskNames             : createMockableJar
                GeneratedSourceFolders        : <ROOT>/app/build/generated/ap_generated_sources/debugUnitTest/out [-]
                ClassesFolder                 : <ROOT>/app/build/intermediates/compile_and_runtime_not_namespaced_r_class_jar/debug/processDebugResources/R.jar [-]
                ClassesFolder                 : <ROOT>/app/build/intermediates/javac/debugUnitTest/compileDebugUnitTestJavaWithJavac/classes [-]
                Dependencies
                    compileClasspath
                        module                        : <ROOT>-:app-MAIN
                        module                        : <ROOT>-:library-MAIN
                    runtimeClasspath
                        module                        : <ROOT>-:app-MAIN
                            module                        : <ROOT>-:library-MAIN
                        module                        : <ROOT>-:library-MAIN
                MockablePlatformJar           : <GRADLE>/caches/<GRADLE_VERSION>/transforms/xxxxxxxxxxxxxxxxxxxxxxxxxxxxxxxx/transformed/android.jar
    externalProject               : :app (DefaultExternalProject) (*seen*)
MODULE                        : project.app.androidTest
MODULE                        : project.app.main
MODULE                        : project.app.unitTest
MODULE                        : project.library
    GradleModuleModel
        agpVersion                    : <AGP_VERSION>
        gradlePath                    : :library
        gradleVersion                 : <GRADLE_VERSION>
        buildFile                     : <ROOT>/library/build.gradle
        buildFilePath                 : <ROOT>/library/build.gradle
        rootFolderPath                : <ROOT>
        hasSafeArgsJava               : false
        hasSafeArgsKotlin             : false
    CurrentVariantReportedVersions
        minSdk
            ApiLevel                      : 16
            ApiString                     : 16
        runtimeMinSdk
            ApiLevel                      : 16
            ApiString                     : 16
        targetSdk
            ApiLevel                      : 34
            ApiString                     : 34
    RootBuildId                   : <ROOT>
    BuildId                       : <ROOT>
    ProjectPath                   : :library
    ModelVersion                  : <AGP_VERSION>
    ProjectType                   : PROJECT_TYPE_LIBRARY
    CompileTarget                 : android-34
    BuildFolder                   : <ROOT>/library/build [-]
    buildToolsVersion             : <CURRENT_BUILD_TOOLS_VERSION>
    IsBaseSplit                   : false
    GroupId                       : project
    Namespace                     : com.example.library
    TestNamespace                 : com.example.library.test
    AaptOptions
        NameSpacing                   : DISABLED
    LintOptions
        IsCheckTestSources            : false
        IsCheckDependencies           : false
        IsAbortOnError                : true
        IsAbsolutePaths               : true
        IsNoLines                     : false
        IsQuiet                       : false
        IsCheckAllWarnings            : false
        IsIgnoreWarnings              : false
        IsWarningsAsErrors            : false
        IsIgnoreTestSources           : false
        IsIgnoreTestFixturesSources   : false
        IsCheckGeneratedSources       : false
        IsCheckReleaseBuilds          : true
        IsExplainIssues               : true
        IsShowAll                     : false
        TextReport                    : false
        HtmlReport                    : true
        XmlReport                     : true
        SarifReport                   : false
    JavaCompileOptions
        Encoding                      : UTF-8
        SourceCompatibility           : 1.8
        TargetCompatibility           : 1.8
        IsCoreLibraryDesugaringEnabled          : false
    AgpFlags
        ApplicationRClassConstantIds  : false
        AestRClassConstantIds         : false
        TransitiveRClasses            : false
        UseAndroidX                   : false
        UsesCompose                   : false
        MlModelBindingEnabled         : false
        AndroidResourcesEnabled       : true
        DataBindingEnabled            : false
<<<<<<< HEAD
=======
        GenerateManifestClass         : false
>>>>>>> 8b7d83e8
    - basicVariant:               : debug
        testApplicationId             : com.example.library.test
        buildType                     : debug
    - basicVariant:               : release
        buildType                     : release
    BootClassPath                 : <ANDROID_SDK>/platforms/android-34/android.jar
    ViewBindingOptions
        Enabled                       : false
    DefaultConfig
        ProductFlavor
            Name                          : main
            MinSdkVersion
                ApiLevel                      : 16
                ApiString                     : 16
            TargetSdkVersion
                ApiLevel                      : 34
                ApiString                     : 34
            VectorDrawables
                UseSupportLibrary             : false
        SourceProvider
            Name                          : main
            Manifest                      : <ROOT>/library/src/main/AndroidManifest.xml
            JavaDirectories               : <ROOT>/library/src/main/java [-]
            KotlinDirectories             : <ROOT>/library/src/main/java [-]
            KotlinDirectories             : <ROOT>/library/src/main/kotlin [-]
            ResourcesDirectories          : <ROOT>/library/src/main/resources [-]
            ResDirectories                : <ROOT>/library/src/main/res [-]
            AssetsDirectories             : <ROOT>/library/src/main/assets [-]
            JniLibsDirectories            : <ROOT>/library/src/main/jniLibs [-]
            ShadersDirectories            : <ROOT>/library/src/main/shaders [-]
            BaselineProfileDirectories    : <ROOT>/library/src/main/baselineProfiles [-]
        ExtraSourceProviders
            ExtraSourceProvider
                ArtifactName                  : _android_test_
                SourceProvider
                    Name                          : androidTest
                    Manifest                      : <ROOT>/library/src/androidTest/AndroidManifest.xml [-]
                    JavaDirectories               : <ROOT>/library/src/androidTest/java [-]
                    KotlinDirectories             : <ROOT>/library/src/androidTest/java [-]
                    KotlinDirectories             : <ROOT>/library/src/androidTest/kotlin [-]
                    ResourcesDirectories          : <ROOT>/library/src/androidTest/resources [-]
                    ResDirectories                : <ROOT>/library/src/androidTest/res [-]
                    AssetsDirectories             : <ROOT>/library/src/androidTest/assets [-]
                    JniLibsDirectories            : <ROOT>/library/src/androidTest/jniLibs [-]
                    ShadersDirectories            : <ROOT>/library/src/androidTest/shaders [-]
                    BaselineProfileDirectories    : <ROOT>/library/src/androidTest/baselineProfiles [-]
            ExtraSourceProvider
                ArtifactName                  : _unit_test_
                SourceProvider
                    Name                          : test
                    Manifest                      : <ROOT>/library/src/test/AndroidManifest.xml [-]
                    JavaDirectories               : <ROOT>/library/src/test/java [-]
                    KotlinDirectories             : <ROOT>/library/src/test/java [-]
                    KotlinDirectories             : <ROOT>/library/src/test/kotlin [-]
                    ResourcesDirectories          : <ROOT>/library/src/test/resources [-]
                    ResDirectories                : <ROOT>/library/src/test/res [-]
                    AssetsDirectories             : <ROOT>/library/src/test/assets [-]
                    JniLibsDirectories            : <ROOT>/library/src/test/jniLibs [-]
                    ShadersDirectories            : <ROOT>/library/src/test/shaders [-]
                    BaselineProfileDirectories    : <ROOT>/library/src/test/baselineProfiles [-]
    BuildTypes
        BuildType
            Name                          : debug
            IsDebuggable                  : true
            IsJniDebuggable               : false
            IsPseudoLocalesEnabled        : false
            IsRenderscriptDebuggable      : false
            RenderscriptOptimLevel        : 3
            IsMinifyEnabled               : false
            IsZipAlignEnabled             : true
        SourceProvider
            Name                          : debug
            Manifest                      : <ROOT>/library/src/debug/AndroidManifest.xml [-]
            JavaDirectories               : <ROOT>/library/src/debug/java [-]
            KotlinDirectories             : <ROOT>/library/src/debug/java [-]
            KotlinDirectories             : <ROOT>/library/src/debug/kotlin [-]
            ResourcesDirectories          : <ROOT>/library/src/debug/resources [-]
            ResDirectories                : <ROOT>/library/src/debug/res [-]
            AssetsDirectories             : <ROOT>/library/src/debug/assets [-]
            JniLibsDirectories            : <ROOT>/library/src/debug/jniLibs [-]
            ShadersDirectories            : <ROOT>/library/src/debug/shaders [-]
            BaselineProfileDirectories    : <ROOT>/library/src/debug/baselineProfiles [-]
        ExtraSourceProviders
            ExtraSourceProvider
                ArtifactName                  : _android_test_
                SourceProvider
                    Name                          : androidTestDebug
                    Manifest                      : <ROOT>/library/src/androidTestDebug/AndroidManifest.xml [-]
                    JavaDirectories               : <ROOT>/library/src/androidTestDebug/java [-]
                    KotlinDirectories             : <ROOT>/library/src/androidTestDebug/java [-]
                    KotlinDirectories             : <ROOT>/library/src/androidTestDebug/kotlin [-]
                    ResourcesDirectories          : <ROOT>/library/src/androidTestDebug/resources [-]
                    ResDirectories                : <ROOT>/library/src/androidTestDebug/res [-]
                    AssetsDirectories             : <ROOT>/library/src/androidTestDebug/assets [-]
                    JniLibsDirectories            : <ROOT>/library/src/androidTestDebug/jniLibs [-]
                    ShadersDirectories            : <ROOT>/library/src/androidTestDebug/shaders [-]
                    BaselineProfileDirectories    : <ROOT>/library/src/androidTestDebug/baselineProfiles [-]
        ExtraSourceProviders
            ExtraSourceProvider
                ArtifactName                  : _unit_test_
                SourceProvider
                    Name                          : testDebug
                    Manifest                      : <ROOT>/library/src/testDebug/AndroidManifest.xml [-]
                    JavaDirectories               : <ROOT>/library/src/testDebug/java [-]
                    KotlinDirectories             : <ROOT>/library/src/testDebug/java [-]
                    KotlinDirectories             : <ROOT>/library/src/testDebug/kotlin [-]
                    ResourcesDirectories          : <ROOT>/library/src/testDebug/resources [-]
                    ResDirectories                : <ROOT>/library/src/testDebug/res [-]
                    AssetsDirectories             : <ROOT>/library/src/testDebug/assets [-]
                    JniLibsDirectories            : <ROOT>/library/src/testDebug/jniLibs [-]
                    ShadersDirectories            : <ROOT>/library/src/testDebug/shaders [-]
                    BaselineProfileDirectories    : <ROOT>/library/src/testDebug/baselineProfiles [-]
        BuildType
            Name                          : release
            IsDebuggable                  : false
            IsJniDebuggable               : false
            IsPseudoLocalesEnabled        : false
            IsRenderscriptDebuggable      : false
            RenderscriptOptimLevel        : 3
            IsMinifyEnabled               : false
            IsZipAlignEnabled             : true
        SourceProvider
            Name                          : release
            Manifest                      : <ROOT>/library/src/release/AndroidManifest.xml [-]
            JavaDirectories               : <ROOT>/library/src/release/java [-]
            KotlinDirectories             : <ROOT>/library/src/release/java [-]
            KotlinDirectories             : <ROOT>/library/src/release/kotlin [-]
            ResourcesDirectories          : <ROOT>/library/src/release/resources [-]
            ResDirectories                : <ROOT>/library/src/release/res [-]
            AssetsDirectories             : <ROOT>/library/src/release/assets [-]
            JniLibsDirectories            : <ROOT>/library/src/release/jniLibs [-]
            ShadersDirectories            : <ROOT>/library/src/release/shaders [-]
            BaselineProfileDirectories    : <ROOT>/library/src/release/baselineProfiles [-]
        ExtraSourceProviders
            ExtraSourceProvider
                ArtifactName                  : _unit_test_
                SourceProvider
                    Name                          : testRelease
                    Manifest                      : <ROOT>/library/src/testRelease/AndroidManifest.xml [-]
                    JavaDirectories               : <ROOT>/library/src/testRelease/java [-]
                    KotlinDirectories             : <ROOT>/library/src/testRelease/java [-]
                    KotlinDirectories             : <ROOT>/library/src/testRelease/kotlin [-]
                    ResourcesDirectories          : <ROOT>/library/src/testRelease/resources [-]
                    ResDirectories                : <ROOT>/library/src/testRelease/res [-]
                    AssetsDirectories             : <ROOT>/library/src/testRelease/assets [-]
                    JniLibsDirectories            : <ROOT>/library/src/testRelease/jniLibs [-]
                    ShadersDirectories            : <ROOT>/library/src/testRelease/shaders [-]
                    BaselineProfileDirectories    : <ROOT>/library/src/testRelease/baselineProfiles [-]
    SigningConfigs
        SigningConfig
            Name                          : debug
            StoreFile                     : debug.keystore
            StorePassword                 : android
            KeyAlias                      : AndroidDebugKey
    VariantBuildInformation
        VariantBuildInformation
            VariantName                   : debug
            BuildTasksAndOutputInformation
                AssembleTaskName              : assembleDebug
        VariantBuildInformation
            VariantName                   : release
            BuildTasksAndOutputInformation
                AssembleTaskName              : assembleRelease
    IdeVariants
        IdeVariant
            Name                          : debug
            BuildType                     : debug
            DisplayName                   : debug
            InstantAppCompatible          : false
            MinSdkVersion
                ApiLevel                      : 16
                ApiString                     : 16
            TargetSdkVersion
                ApiLevel                      : 34
                ApiString                     : 34
            MainArtifact
                Name                          : MAIN
                CompileTaskName               : compileDebugSources
                AssembleTaskName              : assembleDebug
                IsTestArtifact                : false
                IdeSetupTaskNames             : generateDebugSources
                GeneratedSourceFolders        : <ROOT>/library/build/generated/ap_generated_sources/debug/out [-]
                ClassesFolder                 : <ROOT>/library/build/intermediates/compile_r_class_jar/debug/generateDebugRFile/R.jar [-]
                ClassesFolder                 : <ROOT>/library/build/intermediates/javac/debug/compileDebugJavaWithJavac/classes [-]
                Dependencies
                    compileClasspath
                    runtimeClasspath
                IsSigned                      : false
                CodeShrinker                  : null
                BuildTasksAndOutputInformation
                    AssembleTaskName              : assembleDebug
                GeneratedResourceFolders      : <ROOT>/library/build/generated/res/resValues/debug [-]
                DesugaredMethodFiles          : <GRADLE>/caches/<GRADLE_VERSION>/transforms/xxxxxxxxxxxxxxxxxxxxxxxxxxxxxxxx/transformed/D8BackportedDesugaredMethods.txt
            AndroidTestArtifact
                Name                          : ANDROID_TEST
                CompileTaskName               : compileDebugAndroidTestSources
                AssembleTaskName              : assembleDebugAndroidTest
                IsTestArtifact                : true
                IdeSetupTaskNames             : generateDebugAndroidTestSources
                GeneratedSourceFolders        : <ROOT>/library/build/generated/ap_generated_sources/debugAndroidTest/out [-]
                ClassesFolder                 : <ROOT>/library/build/intermediates/compile_and_runtime_not_namespaced_r_class_jar/debugAndroidTest/processDebugAndroidTestResources/R.jar [-]
                ClassesFolder                 : <ROOT>/library/build/intermediates/javac/debugAndroidTest/compileDebugAndroidTestJavaWithJavac/classes [-]
                Dependencies
                    compileClasspath
                        module                        : <ROOT>-:library-MAIN
                    runtimeClasspath
                        module                        : <ROOT>-:library-MAIN
                ApplicationId                 : com.example.library.test
                SigningConfigName             : debug
                IsSigned                      : true
                CodeShrinker                  : null
                BuildTasksAndOutputInformation
                    AssembleTaskName              : assembleDebugAndroidTest
                    AssembleTaskOutputListingFile : <ROOT>/library/build/intermediates/apk_ide_redirect_file/debugAndroidTest/createDebugAndroidTestApkListingFileRedirect/redirect.txt [-]
                GeneratedResourceFolders      : <ROOT>/library/build/generated/res/resValues/androidTest/debug [-]
                DesugaredMethodFiles          : <GRADLE>/caches/<GRADLE_VERSION>/transforms/xxxxxxxxxxxxxxxxxxxxxxxxxxxxxxxx/transformed/D8BackportedDesugaredMethods.txt
                TestOptions
                    AnimationsDisabled            : false
                    Execution                     : HOST
                    InstrumentedTestTaskName      : connectedDebugAndroidTest
            UnitTestArtifact
                Name                          : UNIT_TEST
                CompileTaskName               : compileDebugUnitTestSources
                AssembleTaskName              : assembleDebugUnitTest
                IsTestArtifact                : true
                IdeSetupTaskNames             : createMockableJar
                GeneratedSourceFolders        : <ROOT>/library/build/generated/ap_generated_sources/debugUnitTest/out [-]
                ClassesFolder                 : <ROOT>/library/build/intermediates/compile_and_runtime_not_namespaced_r_class_jar/debugUnitTest/generateDebugUnitTestStubRFile/R.jar [-]
                ClassesFolder                 : <ROOT>/library/build/intermediates/javac/debugUnitTest/compileDebugUnitTestJavaWithJavac/classes [-]
                Dependencies
                    compileClasspath
                        module                        : <ROOT>-:library-MAIN
                    runtimeClasspath
                        module                        : <ROOT>-:library-MAIN
                MockablePlatformJar           : <GRADLE>/caches/<GRADLE_VERSION>/transforms/xxxxxxxxxxxxxxxxxxxxxxxxxxxxxxxx/transformed/android.jar
    externalProject               : :library (DefaultExternalProject) (*seen*)
MODULE                        : project.library-remote
    GradleModuleModel
        agpVersion                    : <AGP_VERSION>
        gradlePath                    : :library-remote
        gradleVersion                 : <GRADLE_VERSION>
        buildFile                     : <ROOT>/library-remote/build.gradle
        buildFilePath                 : <ROOT>/library-remote/build.gradle
        rootFolderPath                : <ROOT>
        hasSafeArgsJava               : false
        hasSafeArgsKotlin             : false
    CurrentVariantReportedVersions
        minSdk
            ApiLevel                      : 16
            ApiString                     : 16
        runtimeMinSdk
            ApiLevel                      : 16
            ApiString                     : 16
        targetSdk
            ApiLevel                      : 34
            ApiString                     : 34
    RootBuildId                   : <ROOT>
    BuildId                       : <ROOT>
    ProjectPath                   : :library-remote
    ModelVersion                  : <AGP_VERSION>
    ProjectType                   : PROJECT_TYPE_LIBRARY
    CompileTarget                 : android-34
    BuildFolder                   : <ROOT>/library-remote/build [-]
    buildToolsVersion             : <CURRENT_BUILD_TOOLS_VERSION>
    IsBaseSplit                   : false
    GroupId                       : com.example.google
    Namespace                     : com.example.library
    TestNamespace                 : com.example.library.test
    AaptOptions
        NameSpacing                   : DISABLED
    LintOptions
        IsCheckTestSources            : false
        IsCheckDependencies           : false
        IsAbortOnError                : true
        IsAbsolutePaths               : true
        IsNoLines                     : false
        IsQuiet                       : false
        IsCheckAllWarnings            : false
        IsIgnoreWarnings              : false
        IsWarningsAsErrors            : false
        IsIgnoreTestSources           : false
        IsIgnoreTestFixturesSources   : false
        IsCheckGeneratedSources       : false
        IsCheckReleaseBuilds          : true
        IsExplainIssues               : true
        IsShowAll                     : false
        TextReport                    : false
        HtmlReport                    : true
        XmlReport                     : true
        SarifReport                   : false
    JavaCompileOptions
        Encoding                      : UTF-8
        SourceCompatibility           : 1.8
        TargetCompatibility           : 1.8
        IsCoreLibraryDesugaringEnabled          : false
    AgpFlags
        ApplicationRClassConstantIds  : false
        AestRClassConstantIds         : false
        TransitiveRClasses            : false
        UseAndroidX                   : false
        UsesCompose                   : false
        MlModelBindingEnabled         : false
        AndroidResourcesEnabled       : true
        DataBindingEnabled            : false
<<<<<<< HEAD
=======
        GenerateManifestClass         : false
>>>>>>> 8b7d83e8
    - basicVariant:               : debug
        testApplicationId             : com.example.library.test
        buildType                     : debug
    - basicVariant:               : release
        buildType                     : release
    BootClassPath                 : <ANDROID_SDK>/platforms/android-34/android.jar
    ViewBindingOptions
        Enabled                       : false
    DefaultConfig
        ProductFlavor
            Name                          : main
            MinSdkVersion
                ApiLevel                      : 16
                ApiString                     : 16
            TargetSdkVersion
                ApiLevel                      : 34
                ApiString                     : 34
            VectorDrawables
                UseSupportLibrary             : false
        SourceProvider
            Name                          : main
            Manifest                      : <ROOT>/library-remote/src/main/AndroidManifest.xml
            JavaDirectories               : <ROOT>/library-remote/src/main/java [-]
            KotlinDirectories             : <ROOT>/library-remote/src/main/java [-]
            KotlinDirectories             : <ROOT>/library-remote/src/main/kotlin [-]
            ResourcesDirectories          : <ROOT>/library-remote/src/main/resources [-]
            ResDirectories                : <ROOT>/library-remote/src/main/res [-]
            AssetsDirectories             : <ROOT>/library-remote/src/main/assets [-]
            JniLibsDirectories            : <ROOT>/library-remote/src/main/jniLibs [-]
            ShadersDirectories            : <ROOT>/library-remote/src/main/shaders [-]
            BaselineProfileDirectories    : <ROOT>/library-remote/src/main/baselineProfiles [-]
        ExtraSourceProviders
            ExtraSourceProvider
                ArtifactName                  : _android_test_
                SourceProvider
                    Name                          : androidTest
                    Manifest                      : <ROOT>/library-remote/src/androidTest/AndroidManifest.xml [-]
                    JavaDirectories               : <ROOT>/library-remote/src/androidTest/java [-]
                    KotlinDirectories             : <ROOT>/library-remote/src/androidTest/java [-]
                    KotlinDirectories             : <ROOT>/library-remote/src/androidTest/kotlin [-]
                    ResourcesDirectories          : <ROOT>/library-remote/src/androidTest/resources [-]
                    ResDirectories                : <ROOT>/library-remote/src/androidTest/res [-]
                    AssetsDirectories             : <ROOT>/library-remote/src/androidTest/assets [-]
                    JniLibsDirectories            : <ROOT>/library-remote/src/androidTest/jniLibs [-]
                    ShadersDirectories            : <ROOT>/library-remote/src/androidTest/shaders [-]
                    BaselineProfileDirectories    : <ROOT>/library-remote/src/androidTest/baselineProfiles [-]
            ExtraSourceProvider
                ArtifactName                  : _unit_test_
                SourceProvider
                    Name                          : test
                    Manifest                      : <ROOT>/library-remote/src/test/AndroidManifest.xml [-]
                    JavaDirectories               : <ROOT>/library-remote/src/test/java [-]
                    KotlinDirectories             : <ROOT>/library-remote/src/test/java [-]
                    KotlinDirectories             : <ROOT>/library-remote/src/test/kotlin [-]
                    ResourcesDirectories          : <ROOT>/library-remote/src/test/resources [-]
                    ResDirectories                : <ROOT>/library-remote/src/test/res [-]
                    AssetsDirectories             : <ROOT>/library-remote/src/test/assets [-]
                    JniLibsDirectories            : <ROOT>/library-remote/src/test/jniLibs [-]
                    ShadersDirectories            : <ROOT>/library-remote/src/test/shaders [-]
                    BaselineProfileDirectories    : <ROOT>/library-remote/src/test/baselineProfiles [-]
    BuildTypes
        BuildType
            Name                          : debug
            IsDebuggable                  : true
            IsJniDebuggable               : false
            IsPseudoLocalesEnabled        : false
            IsRenderscriptDebuggable      : false
            RenderscriptOptimLevel        : 3
            IsMinifyEnabled               : false
            IsZipAlignEnabled             : true
        SourceProvider
            Name                          : debug
            Manifest                      : <ROOT>/library-remote/src/debug/AndroidManifest.xml [-]
            JavaDirectories               : <ROOT>/library-remote/src/debug/java [-]
            KotlinDirectories             : <ROOT>/library-remote/src/debug/java [-]
            KotlinDirectories             : <ROOT>/library-remote/src/debug/kotlin [-]
            ResourcesDirectories          : <ROOT>/library-remote/src/debug/resources [-]
            ResDirectories                : <ROOT>/library-remote/src/debug/res [-]
            AssetsDirectories             : <ROOT>/library-remote/src/debug/assets [-]
            JniLibsDirectories            : <ROOT>/library-remote/src/debug/jniLibs [-]
            ShadersDirectories            : <ROOT>/library-remote/src/debug/shaders [-]
            BaselineProfileDirectories    : <ROOT>/library-remote/src/debug/baselineProfiles [-]
        ExtraSourceProviders
            ExtraSourceProvider
                ArtifactName                  : _android_test_
                SourceProvider
                    Name                          : androidTestDebug
                    Manifest                      : <ROOT>/library-remote/src/androidTestDebug/AndroidManifest.xml [-]
                    JavaDirectories               : <ROOT>/library-remote/src/androidTestDebug/java [-]
                    KotlinDirectories             : <ROOT>/library-remote/src/androidTestDebug/java [-]
                    KotlinDirectories             : <ROOT>/library-remote/src/androidTestDebug/kotlin [-]
                    ResourcesDirectories          : <ROOT>/library-remote/src/androidTestDebug/resources [-]
                    ResDirectories                : <ROOT>/library-remote/src/androidTestDebug/res [-]
                    AssetsDirectories             : <ROOT>/library-remote/src/androidTestDebug/assets [-]
                    JniLibsDirectories            : <ROOT>/library-remote/src/androidTestDebug/jniLibs [-]
                    ShadersDirectories            : <ROOT>/library-remote/src/androidTestDebug/shaders [-]
                    BaselineProfileDirectories    : <ROOT>/library-remote/src/androidTestDebug/baselineProfiles [-]
        ExtraSourceProviders
            ExtraSourceProvider
                ArtifactName                  : _unit_test_
                SourceProvider
                    Name                          : testDebug
                    Manifest                      : <ROOT>/library-remote/src/testDebug/AndroidManifest.xml [-]
                    JavaDirectories               : <ROOT>/library-remote/src/testDebug/java [-]
                    KotlinDirectories             : <ROOT>/library-remote/src/testDebug/java [-]
                    KotlinDirectories             : <ROOT>/library-remote/src/testDebug/kotlin [-]
                    ResourcesDirectories          : <ROOT>/library-remote/src/testDebug/resources [-]
                    ResDirectories                : <ROOT>/library-remote/src/testDebug/res [-]
                    AssetsDirectories             : <ROOT>/library-remote/src/testDebug/assets [-]
                    JniLibsDirectories            : <ROOT>/library-remote/src/testDebug/jniLibs [-]
                    ShadersDirectories            : <ROOT>/library-remote/src/testDebug/shaders [-]
                    BaselineProfileDirectories    : <ROOT>/library-remote/src/testDebug/baselineProfiles [-]
        BuildType
            Name                          : release
            IsDebuggable                  : false
            IsJniDebuggable               : false
            IsPseudoLocalesEnabled        : false
            IsRenderscriptDebuggable      : false
            RenderscriptOptimLevel        : 3
            IsMinifyEnabled               : false
            IsZipAlignEnabled             : true
        SourceProvider
            Name                          : release
            Manifest                      : <ROOT>/library-remote/src/release/AndroidManifest.xml [-]
            JavaDirectories               : <ROOT>/library-remote/src/release/java [-]
            KotlinDirectories             : <ROOT>/library-remote/src/release/java [-]
            KotlinDirectories             : <ROOT>/library-remote/src/release/kotlin [-]
            ResourcesDirectories          : <ROOT>/library-remote/src/release/resources [-]
            ResDirectories                : <ROOT>/library-remote/src/release/res [-]
            AssetsDirectories             : <ROOT>/library-remote/src/release/assets [-]
            JniLibsDirectories            : <ROOT>/library-remote/src/release/jniLibs [-]
            ShadersDirectories            : <ROOT>/library-remote/src/release/shaders [-]
            BaselineProfileDirectories    : <ROOT>/library-remote/src/release/baselineProfiles [-]
        ExtraSourceProviders
            ExtraSourceProvider
                ArtifactName                  : _unit_test_
                SourceProvider
                    Name                          : testRelease
                    Manifest                      : <ROOT>/library-remote/src/testRelease/AndroidManifest.xml [-]
                    JavaDirectories               : <ROOT>/library-remote/src/testRelease/java [-]
                    KotlinDirectories             : <ROOT>/library-remote/src/testRelease/java [-]
                    KotlinDirectories             : <ROOT>/library-remote/src/testRelease/kotlin [-]
                    ResourcesDirectories          : <ROOT>/library-remote/src/testRelease/resources [-]
                    ResDirectories                : <ROOT>/library-remote/src/testRelease/res [-]
                    AssetsDirectories             : <ROOT>/library-remote/src/testRelease/assets [-]
                    JniLibsDirectories            : <ROOT>/library-remote/src/testRelease/jniLibs [-]
                    ShadersDirectories            : <ROOT>/library-remote/src/testRelease/shaders [-]
                    BaselineProfileDirectories    : <ROOT>/library-remote/src/testRelease/baselineProfiles [-]
    SigningConfigs
        SigningConfig
            Name                          : debug
            StoreFile                     : debug.keystore
            StorePassword                 : android
            KeyAlias                      : AndroidDebugKey
    VariantBuildInformation
        VariantBuildInformation
            VariantName                   : debug
            BuildTasksAndOutputInformation
                AssembleTaskName              : assembleDebug
        VariantBuildInformation
            VariantName                   : release
            BuildTasksAndOutputInformation
                AssembleTaskName              : assembleRelease
    IdeVariants
        IdeVariant
            Name                          : debug
            BuildType                     : debug
            DisplayName                   : debug
            InstantAppCompatible          : false
            MinSdkVersion
                ApiLevel                      : 16
                ApiString                     : 16
            TargetSdkVersion
                ApiLevel                      : 34
                ApiString                     : 34
            MainArtifact
                Name                          : MAIN
                CompileTaskName               : compileDebugSources
                AssembleTaskName              : assembleDebug
                IsTestArtifact                : false
                IdeSetupTaskNames             : generateDebugSources
                GeneratedSourceFolders        : <ROOT>/library-remote/build/generated/ap_generated_sources/debug/out [-]
                ClassesFolder                 : <ROOT>/library-remote/build/intermediates/compile_r_class_jar/debug/generateDebugRFile/R.jar [-]
                ClassesFolder                 : <ROOT>/library-remote/build/intermediates/javac/debug/compileDebugJavaWithJavac/classes [-]
                Dependencies
                    compileClasspath
                    runtimeClasspath
                IsSigned                      : false
                CodeShrinker                  : null
                BuildTasksAndOutputInformation
                    AssembleTaskName              : assembleDebug
                GeneratedResourceFolders      : <ROOT>/library-remote/build/generated/res/resValues/debug [-]
                DesugaredMethodFiles          : <GRADLE>/caches/<GRADLE_VERSION>/transforms/xxxxxxxxxxxxxxxxxxxxxxxxxxxxxxxx/transformed/D8BackportedDesugaredMethods.txt
            AndroidTestArtifact
                Name                          : ANDROID_TEST
                CompileTaskName               : compileDebugAndroidTestSources
                AssembleTaskName              : assembleDebugAndroidTest
                IsTestArtifact                : true
                IdeSetupTaskNames             : generateDebugAndroidTestSources
                GeneratedSourceFolders        : <ROOT>/library-remote/build/generated/ap_generated_sources/debugAndroidTest/out [-]
                ClassesFolder                 : <ROOT>/library-remote/build/intermediates/compile_and_runtime_not_namespaced_r_class_jar/debugAndroidTest/processDebugAndroidTestResources/R.jar [-]
                ClassesFolder                 : <ROOT>/library-remote/build/intermediates/javac/debugAndroidTest/compileDebugAndroidTestJavaWithJavac/classes [-]
                Dependencies
                    compileClasspath
                        module                        : <ROOT>-:library-remote-MAIN
                    runtimeClasspath
                        module                        : <ROOT>-:library-remote-MAIN
                ApplicationId                 : com.example.library.test
                SigningConfigName             : debug
                IsSigned                      : true
                CodeShrinker                  : null
                BuildTasksAndOutputInformation
                    AssembleTaskName              : assembleDebugAndroidTest
                    AssembleTaskOutputListingFile : <ROOT>/library-remote/build/intermediates/apk_ide_redirect_file/debugAndroidTest/createDebugAndroidTestApkListingFileRedirect/redirect.txt [-]
                GeneratedResourceFolders      : <ROOT>/library-remote/build/generated/res/resValues/androidTest/debug [-]
                DesugaredMethodFiles          : <GRADLE>/caches/<GRADLE_VERSION>/transforms/xxxxxxxxxxxxxxxxxxxxxxxxxxxxxxxx/transformed/D8BackportedDesugaredMethods.txt
                TestOptions
                    AnimationsDisabled            : false
                    Execution                     : HOST
                    InstrumentedTestTaskName      : connectedDebugAndroidTest
            UnitTestArtifact
                Name                          : UNIT_TEST
                CompileTaskName               : compileDebugUnitTestSources
                AssembleTaskName              : assembleDebugUnitTest
                IsTestArtifact                : true
                IdeSetupTaskNames             : createMockableJar
                GeneratedSourceFolders        : <ROOT>/library-remote/build/generated/ap_generated_sources/debugUnitTest/out [-]
                ClassesFolder                 : <ROOT>/library-remote/build/intermediates/compile_and_runtime_not_namespaced_r_class_jar/debugUnitTest/generateDebugUnitTestStubRFile/R.jar [-]
                ClassesFolder                 : <ROOT>/library-remote/build/intermediates/javac/debugUnitTest/compileDebugUnitTestJavaWithJavac/classes [-]
                Dependencies
                    compileClasspath
                        module                        : <ROOT>-:library-remote-MAIN
                    runtimeClasspath
                        module                        : <ROOT>-:library-remote-MAIN
                MockablePlatformJar           : <GRADLE>/caches/<GRADLE_VERSION>/transforms/xxxxxxxxxxxxxxxxxxxxxxxxxxxxxxxx/transformed/android.jar
    externalProject               : :library-remote (DefaultExternalProject) (*seen*)
MODULE                        : project.library-remote.androidTest
MODULE                        : project.library-remote.main
MODULE                        : project.library-remote.unitTest
MODULE                        : project.library.androidTest
MODULE                        : project.library.main
MODULE                        : project.library.unitTest
MODULE                        : project.lint
    GradleModuleModel
        gradlePath                    : :lint
        gradleVersion                 : <GRADLE_VERSION>
        buildFile                     : <ROOT>/lint/build.gradle
        buildFilePath                 : <ROOT>/lint/build.gradle
        rootFolderPath                : <ROOT>
        hasSafeArgsJava               : false
        hasSafeArgsKotlin             : false
    externalProject               : :lint (DefaultExternalProject) (*seen*)
MODULE                        : project.lint.main
MODULE                        : project.lint.test
MODULE                        : project.lintpublish
    GradleModuleModel
        gradlePath                    : :lintpublish
        gradleVersion                 : <GRADLE_VERSION>
        buildFile                     : <ROOT>/lintpublish/build.gradle
        buildFilePath                 : <ROOT>/lintpublish/build.gradle
        rootFolderPath                : <ROOT>
        hasSafeArgsJava               : false
        hasSafeArgsKotlin             : false
    externalProject               : :lintpublish (DefaultExternalProject) (*seen*)
MODULE                        : project.lintpublish-remote
    GradleModuleModel
        gradlePath                    : :lintpublish-remote
        gradleVersion                 : <GRADLE_VERSION>
        buildFile                     : <ROOT>/lintpublish-remote/build.gradle
        buildFilePath                 : <ROOT>/lintpublish-remote/build.gradle
        rootFolderPath                : <ROOT>
        hasSafeArgsJava               : false
        hasSafeArgsKotlin             : false
    externalProject               : :lintpublish-remote (DefaultExternalProject) (*seen*)
MODULE                        : project.lintpublish-remote.main
MODULE                        : project.lintpublish-remote.test
MODULE                        : project.lintpublish.main
MODULE                        : project.lintpublish.test<|MERGE_RESOLUTION|>--- conflicted
+++ resolved
@@ -538,19 +538,11 @@
                             - dependencies                : DefaultExternalLibraryDependency
                                 file                          : <M2>/org/jetbrains/kotlin/kotlin-reflect/<KOTLIN_VERSION>/kotlin-reflect-<KOTLIN_VERSION>.jar
                             - dependencies                : DefaultExternalLibraryDependency
-<<<<<<< HEAD
-                                file                          : <M2>/org/ow2/asm/asm-commons/9.7/asm-commons-9.7.jar
-                            - dependencies                : DefaultExternalLibraryDependency
-                                file                          : <M2>/org/ow2/asm/asm-tree/9.7/asm-tree-9.7.jar
-                            - dependencies                : DefaultExternalLibraryDependency
-                                file                          : <M2>/org/ow2/asm/asm/9.7/asm-9.7.jar
-=======
                                 file                          : <M2>/org/ow2/asm/asm-commons/9.7.1/asm-commons-9.7.1.jar
                             - dependencies                : DefaultExternalLibraryDependency
                                 file                          : <M2>/org/ow2/asm/asm-tree/9.7.1/asm-tree-9.7.1.jar
                             - dependencies                : DefaultExternalLibraryDependency
                                 file                          : <M2>/org/ow2/asm/asm/9.7.1/asm-9.7.1.jar
->>>>>>> 8b7d83e8
                             - dependencies                : DefaultExternalLibraryDependency
                                 file                          : <M2>/org/jetbrains/kotlin/kotlin-stdlib-jdk7/<KOTLIN_VERSION>/kotlin-stdlib-jdk7-<KOTLIN_VERSION>.jar
                             - dependencies                : DefaultExternalLibraryDependency
@@ -838,8 +830,6 @@
                             qName                         : :lintpublish-remote:test
         sourceSetModel                : DefaultGradleSourceSetModel
         taskModel                     : DefaultGradleTaskModel
-<<<<<<< HEAD
-=======
             tasks
                 test                          : test (DefaultExternalTask)
                     qName                         : :lint:test
@@ -847,7 +837,6 @@
                     qName                         : :app:testDebugUnitTest
                 testReleaseUnitTest           : testReleaseUnitTest (DefaultExternalTask)
                     qName                         : :app:testReleaseUnitTest
->>>>>>> 8b7d83e8
 MODULE                        : project.app
     GradleModuleModel
         agpVersion                    : <AGP_VERSION>
@@ -916,10 +905,7 @@
         MlModelBindingEnabled         : false
         AndroidResourcesEnabled       : true
         DataBindingEnabled            : false
-<<<<<<< HEAD
-=======
         GenerateManifestClass         : false
->>>>>>> 8b7d83e8
     - basicVariant:               : debug
         applicationId                 : com.example.app
         testApplicationId             : com.example.app.test
@@ -1255,10 +1241,7 @@
         MlModelBindingEnabled         : false
         AndroidResourcesEnabled       : true
         DataBindingEnabled            : false
-<<<<<<< HEAD
-=======
         GenerateManifestClass         : false
->>>>>>> 8b7d83e8
     - basicVariant:               : debug
         testApplicationId             : com.example.library.test
         buildType                     : debug
@@ -1563,10 +1546,7 @@
         MlModelBindingEnabled         : false
         AndroidResourcesEnabled       : true
         DataBindingEnabled            : false
-<<<<<<< HEAD
-=======
         GenerateManifestClass         : false
->>>>>>> 8b7d83e8
     - basicVariant:               : debug
         testApplicationId             : com.example.library.test
         buildType                     : debug
