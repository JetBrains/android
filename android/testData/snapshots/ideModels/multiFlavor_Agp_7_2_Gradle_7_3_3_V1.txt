--- conflicted
+++ resolved
@@ -23,123 +23,6 @@
         TEST_COMPILE_MODE             : Unit tests
         TEST_COMPILE_MODE             : None
 LIBRARY_TABLE
-<<<<<<< HEAD
-    - library                     : androidx.appcompat:appcompat:1.1.0@aar (IdeAndroidLibraryImpl)
-        aidlFolder                    : <GRADLE>/caches/transforms-3/xxxxxxxxxxxxxxxxxxxxxxxxxxxxxxxx/transformed/appcompat-1.1.0/aidl [-]
-        artifact                      : <M2>/androidx/appcompat/appcompat/1.1.0/appcompat-1.1.0.aar
-        artifactAddress               : androidx.appcompat:appcompat:1.1.0@aar
-        assetsFolder                  : <GRADLE>/caches/transforms-3/xxxxxxxxxxxxxxxxxxxxxxxxxxxxxxxx/transformed/appcompat-1.1.0/assets [-]
-        - compileJarFiles             : <GRADLE>/caches/transforms-3/xxxxxxxxxxxxxxxxxxxxxxxxxxxxxxxx/transformed/appcompat-1.1.0/jars/classes.jar
-        component                     : androidx.appcompat:appcompat:1.1.0
-        externalAnnotations           : <GRADLE>/caches/transforms-3/xxxxxxxxxxxxxxxxxxxxxxxxxxxxxxxx/transformed/appcompat-1.1.0/annotations.zip
-        folder                        : <GRADLE>/caches/transforms-3/xxxxxxxxxxxxxxxxxxxxxxxxxxxxxxxx/transformed/appcompat-1.1.0
-        jniFolder                     : <GRADLE>/caches/transforms-3/xxxxxxxxxxxxxxxxxxxxxxxxxxxxxxxx/transformed/appcompat-1.1.0/jni [-]
-        lintJar                       : <GRADLE>/caches/transforms-3/xxxxxxxxxxxxxxxxxxxxxxxxxxxxxxxx/transformed/appcompat-1.1.0/jars/lint.jar [-]
-        manifest                      : <GRADLE>/caches/transforms-3/xxxxxxxxxxxxxxxxxxxxxxxxxxxxxxxx/transformed/appcompat-1.1.0/AndroidManifest.xml
-        proguardRules                 : <GRADLE>/caches/transforms-3/xxxxxxxxxxxxxxxxxxxxxxxxxxxxxxxx/transformed/appcompat-1.1.0/proguard.txt
-        publicResources               : <GRADLE>/caches/transforms-3/xxxxxxxxxxxxxxxxxxxxxxxxxxxxxxxx/transformed/appcompat-1.1.0/public.txt
-        renderscriptFolder            : <GRADLE>/caches/transforms-3/xxxxxxxxxxxxxxxxxxxxxxxxxxxxxxxx/transformed/appcompat-1.1.0/rs [-]
-        resFolder                     : <GRADLE>/caches/transforms-3/xxxxxxxxxxxxxxxxxxxxxxxxxxxxxxxx/transformed/appcompat-1.1.0/res
-        resStaticLibrary              : <GRADLE>/caches/transforms-3/xxxxxxxxxxxxxxxxxxxxxxxxxxxxxxxx/transformed/appcompat-1.1.0/res.apk [-]
-        - runtimeJarFiles             : <GRADLE>/caches/transforms-3/xxxxxxxxxxxxxxxxxxxxxxxxxxxxxxxx/transformed/appcompat-1.1.0/jars/classes.jar
-        symbolFile                    : <GRADLE>/caches/transforms-3/xxxxxxxxxxxxxxxxxxxxxxxxxxxxxxxx/transformed/appcompat-1.1.0/R.txt
-    - library                     : androidx.fragment:fragment:1.1.0@aar (IdeAndroidLibraryImpl)
-        aidlFolder                    : <GRADLE>/caches/transforms-3/xxxxxxxxxxxxxxxxxxxxxxxxxxxxxxxx/transformed/fragment-1.1.0/aidl [-]
-        artifact                      : <M2>/androidx/fragment/fragment/1.1.0/fragment-1.1.0.aar
-        artifactAddress               : androidx.fragment:fragment:1.1.0@aar
-        assetsFolder                  : <GRADLE>/caches/transforms-3/xxxxxxxxxxxxxxxxxxxxxxxxxxxxxxxx/transformed/fragment-1.1.0/assets [-]
-        - compileJarFiles             : <GRADLE>/caches/transforms-3/xxxxxxxxxxxxxxxxxxxxxxxxxxxxxxxx/transformed/fragment-1.1.0/jars/classes.jar
-        component                     : androidx.fragment:fragment:1.1.0
-        externalAnnotations           : <GRADLE>/caches/transforms-3/xxxxxxxxxxxxxxxxxxxxxxxxxxxxxxxx/transformed/fragment-1.1.0/annotations.zip
-        folder                        : <GRADLE>/caches/transforms-3/xxxxxxxxxxxxxxxxxxxxxxxxxxxxxxxx/transformed/fragment-1.1.0
-        jniFolder                     : <GRADLE>/caches/transforms-3/xxxxxxxxxxxxxxxxxxxxxxxxxxxxxxxx/transformed/fragment-1.1.0/jni [-]
-        lintJar                       : <GRADLE>/caches/transforms-3/xxxxxxxxxxxxxxxxxxxxxxxxxxxxxxxx/transformed/fragment-1.1.0/jars/lint.jar [-]
-        manifest                      : <GRADLE>/caches/transforms-3/xxxxxxxxxxxxxxxxxxxxxxxxxxxxxxxx/transformed/fragment-1.1.0/AndroidManifest.xml
-        proguardRules                 : <GRADLE>/caches/transforms-3/xxxxxxxxxxxxxxxxxxxxxxxxxxxxxxxx/transformed/fragment-1.1.0/proguard.txt [-]
-        publicResources               : <GRADLE>/caches/transforms-3/xxxxxxxxxxxxxxxxxxxxxxxxxxxxxxxx/transformed/fragment-1.1.0/public.txt [-]
-        renderscriptFolder            : <GRADLE>/caches/transforms-3/xxxxxxxxxxxxxxxxxxxxxxxxxxxxxxxx/transformed/fragment-1.1.0/rs [-]
-        resFolder                     : <GRADLE>/caches/transforms-3/xxxxxxxxxxxxxxxxxxxxxxxxxxxxxxxx/transformed/fragment-1.1.0/res [-]
-        resStaticLibrary              : <GRADLE>/caches/transforms-3/xxxxxxxxxxxxxxxxxxxxxxxxxxxxxxxx/transformed/fragment-1.1.0/res.apk [-]
-        - runtimeJarFiles             : <GRADLE>/caches/transforms-3/xxxxxxxxxxxxxxxxxxxxxxxxxxxxxxxx/transformed/fragment-1.1.0/jars/classes.jar
-        symbolFile                    : <GRADLE>/caches/transforms-3/xxxxxxxxxxxxxxxxxxxxxxxxxxxxxxxx/transformed/fragment-1.1.0/R.txt
-    - library                     : androidx.appcompat:appcompat-resources:1.1.0@aar (IdeAndroidLibraryImpl)
-        aidlFolder                    : <GRADLE>/caches/transforms-3/xxxxxxxxxxxxxxxxxxxxxxxxxxxxxxxx/transformed/appcompat-resources-1.1.0/aidl [-]
-        artifact                      : <M2>/androidx/appcompat/appcompat-resources/1.1.0/appcompat-resources-1.1.0.aar
-        artifactAddress               : androidx.appcompat:appcompat-resources:1.1.0@aar
-        assetsFolder                  : <GRADLE>/caches/transforms-3/xxxxxxxxxxxxxxxxxxxxxxxxxxxxxxxx/transformed/appcompat-resources-1.1.0/assets [-]
-        - compileJarFiles             : <GRADLE>/caches/transforms-3/xxxxxxxxxxxxxxxxxxxxxxxxxxxxxxxx/transformed/appcompat-resources-1.1.0/jars/classes.jar
-        component                     : androidx.appcompat:appcompat-resources:1.1.0
-        externalAnnotations           : <GRADLE>/caches/transforms-3/xxxxxxxxxxxxxxxxxxxxxxxxxxxxxxxx/transformed/appcompat-resources-1.1.0/annotations.zip [-]
-        folder                        : <GRADLE>/caches/transforms-3/xxxxxxxxxxxxxxxxxxxxxxxxxxxxxxxx/transformed/appcompat-resources-1.1.0
-        jniFolder                     : <GRADLE>/caches/transforms-3/xxxxxxxxxxxxxxxxxxxxxxxxxxxxxxxx/transformed/appcompat-resources-1.1.0/jni [-]
-        lintJar                       : <GRADLE>/caches/transforms-3/xxxxxxxxxxxxxxxxxxxxxxxxxxxxxxxx/transformed/appcompat-resources-1.1.0/jars/lint.jar [-]
-        manifest                      : <GRADLE>/caches/transforms-3/xxxxxxxxxxxxxxxxxxxxxxxxxxxxxxxx/transformed/appcompat-resources-1.1.0/AndroidManifest.xml
-        proguardRules                 : <GRADLE>/caches/transforms-3/xxxxxxxxxxxxxxxxxxxxxxxxxxxxxxxx/transformed/appcompat-resources-1.1.0/proguard.txt [-]
-        publicResources               : <GRADLE>/caches/transforms-3/xxxxxxxxxxxxxxxxxxxxxxxxxxxxxxxx/transformed/appcompat-resources-1.1.0/public.txt [-]
-        renderscriptFolder            : <GRADLE>/caches/transforms-3/xxxxxxxxxxxxxxxxxxxxxxxxxxxxxxxx/transformed/appcompat-resources-1.1.0/rs [-]
-        resFolder                     : <GRADLE>/caches/transforms-3/xxxxxxxxxxxxxxxxxxxxxxxxxxxxxxxx/transformed/appcompat-resources-1.1.0/res
-        resStaticLibrary              : <GRADLE>/caches/transforms-3/xxxxxxxxxxxxxxxxxxxxxxxxxxxxxxxx/transformed/appcompat-resources-1.1.0/res.apk [-]
-        - runtimeJarFiles             : <GRADLE>/caches/transforms-3/xxxxxxxxxxxxxxxxxxxxxxxxxxxxxxxx/transformed/appcompat-resources-1.1.0/jars/classes.jar
-        symbolFile                    : <GRADLE>/caches/transforms-3/xxxxxxxxxxxxxxxxxxxxxxxxxxxxxxxx/transformed/appcompat-resources-1.1.0/R.txt
-    - library                     : androidx.drawerlayout:drawerlayout:1.0.0@aar (IdeAndroidLibraryImpl)
-        aidlFolder                    : <GRADLE>/caches/transforms-3/xxxxxxxxxxxxxxxxxxxxxxxxxxxxxxxx/transformed/drawerlayout-1.0.0/aidl [-]
-        artifact                      : <M2>/androidx/drawerlayout/drawerlayout/1.0.0/drawerlayout-1.0.0.aar
-        artifactAddress               : androidx.drawerlayout:drawerlayout:1.0.0@aar
-        assetsFolder                  : <GRADLE>/caches/transforms-3/xxxxxxxxxxxxxxxxxxxxxxxxxxxxxxxx/transformed/drawerlayout-1.0.0/assets [-]
-        - compileJarFiles             : <GRADLE>/caches/transforms-3/xxxxxxxxxxxxxxxxxxxxxxxxxxxxxxxx/transformed/drawerlayout-1.0.0/jars/classes.jar
-        component                     : androidx.drawerlayout:drawerlayout:1.0.0
-        externalAnnotations           : <GRADLE>/caches/transforms-3/xxxxxxxxxxxxxxxxxxxxxxxxxxxxxxxx/transformed/drawerlayout-1.0.0/annotations.zip
-        folder                        : <GRADLE>/caches/transforms-3/xxxxxxxxxxxxxxxxxxxxxxxxxxxxxxxx/transformed/drawerlayout-1.0.0
-        jniFolder                     : <GRADLE>/caches/transforms-3/xxxxxxxxxxxxxxxxxxxxxxxxxxxxxxxx/transformed/drawerlayout-1.0.0/jni [-]
-        lintJar                       : <GRADLE>/caches/transforms-3/xxxxxxxxxxxxxxxxxxxxxxxxxxxxxxxx/transformed/drawerlayout-1.0.0/jars/lint.jar [-]
-        manifest                      : <GRADLE>/caches/transforms-3/xxxxxxxxxxxxxxxxxxxxxxxxxxxxxxxx/transformed/drawerlayout-1.0.0/AndroidManifest.xml
-        proguardRules                 : <GRADLE>/caches/transforms-3/xxxxxxxxxxxxxxxxxxxxxxxxxxxxxxxx/transformed/drawerlayout-1.0.0/proguard.txt [-]
-        publicResources               : <GRADLE>/caches/transforms-3/xxxxxxxxxxxxxxxxxxxxxxxxxxxxxxxx/transformed/drawerlayout-1.0.0/public.txt [-]
-        renderscriptFolder            : <GRADLE>/caches/transforms-3/xxxxxxxxxxxxxxxxxxxxxxxxxxxxxxxx/transformed/drawerlayout-1.0.0/rs [-]
-        resFolder                     : <GRADLE>/caches/transforms-3/xxxxxxxxxxxxxxxxxxxxxxxxxxxxxxxx/transformed/drawerlayout-1.0.0/res [-]
-        resStaticLibrary              : <GRADLE>/caches/transforms-3/xxxxxxxxxxxxxxxxxxxxxxxxxxxxxxxx/transformed/drawerlayout-1.0.0/res.apk [-]
-        - runtimeJarFiles             : <GRADLE>/caches/transforms-3/xxxxxxxxxxxxxxxxxxxxxxxxxxxxxxxx/transformed/drawerlayout-1.0.0/jars/classes.jar
-        symbolFile                    : <GRADLE>/caches/transforms-3/xxxxxxxxxxxxxxxxxxxxxxxxxxxxxxxx/transformed/drawerlayout-1.0.0/R.txt
-    - library                     : androidx.viewpager:viewpager:1.0.0@aar (IdeAndroidLibraryImpl)
-        aidlFolder                    : <GRADLE>/caches/transforms-3/xxxxxxxxxxxxxxxxxxxxxxxxxxxxxxxx/transformed/viewpager-1.0.0/aidl [-]
-        artifact                      : <M2>/androidx/viewpager/viewpager/1.0.0/viewpager-1.0.0.aar
-        artifactAddress               : androidx.viewpager:viewpager:1.0.0@aar
-        assetsFolder                  : <GRADLE>/caches/transforms-3/xxxxxxxxxxxxxxxxxxxxxxxxxxxxxxxx/transformed/viewpager-1.0.0/assets [-]
-        - compileJarFiles             : <GRADLE>/caches/transforms-3/xxxxxxxxxxxxxxxxxxxxxxxxxxxxxxxx/transformed/viewpager-1.0.0/jars/classes.jar
-        component                     : androidx.viewpager:viewpager:1.0.0
-        externalAnnotations           : <GRADLE>/caches/transforms-3/xxxxxxxxxxxxxxxxxxxxxxxxxxxxxxxx/transformed/viewpager-1.0.0/annotations.zip [-]
-        folder                        : <GRADLE>/caches/transforms-3/xxxxxxxxxxxxxxxxxxxxxxxxxxxxxxxx/transformed/viewpager-1.0.0
-        jniFolder                     : <GRADLE>/caches/transforms-3/xxxxxxxxxxxxxxxxxxxxxxxxxxxxxxxx/transformed/viewpager-1.0.0/jni [-]
-        lintJar                       : <GRADLE>/caches/transforms-3/xxxxxxxxxxxxxxxxxxxxxxxxxxxxxxxx/transformed/viewpager-1.0.0/jars/lint.jar [-]
-        manifest                      : <GRADLE>/caches/transforms-3/xxxxxxxxxxxxxxxxxxxxxxxxxxxxxxxx/transformed/viewpager-1.0.0/AndroidManifest.xml
-        proguardRules                 : <GRADLE>/caches/transforms-3/xxxxxxxxxxxxxxxxxxxxxxxxxxxxxxxx/transformed/viewpager-1.0.0/proguard.txt [-]
-        publicResources               : <GRADLE>/caches/transforms-3/xxxxxxxxxxxxxxxxxxxxxxxxxxxxxxxx/transformed/viewpager-1.0.0/public.txt [-]
-        renderscriptFolder            : <GRADLE>/caches/transforms-3/xxxxxxxxxxxxxxxxxxxxxxxxxxxxxxxx/transformed/viewpager-1.0.0/rs [-]
-        resFolder                     : <GRADLE>/caches/transforms-3/xxxxxxxxxxxxxxxxxxxxxxxxxxxxxxxx/transformed/viewpager-1.0.0/res [-]
-        resStaticLibrary              : <GRADLE>/caches/transforms-3/xxxxxxxxxxxxxxxxxxxxxxxxxxxxxxxx/transformed/viewpager-1.0.0/res.apk [-]
-        - runtimeJarFiles             : <GRADLE>/caches/transforms-3/xxxxxxxxxxxxxxxxxxxxxxxxxxxxxxxx/transformed/viewpager-1.0.0/jars/classes.jar
-        symbolFile                    : <GRADLE>/caches/transforms-3/xxxxxxxxxxxxxxxxxxxxxxxxxxxxxxxx/transformed/viewpager-1.0.0/R.txt
-    - library                     : androidx.loader:loader:1.0.0@aar (IdeAndroidLibraryImpl)
-        aidlFolder                    : <GRADLE>/caches/transforms-3/xxxxxxxxxxxxxxxxxxxxxxxxxxxxxxxx/transformed/loader-1.0.0/aidl [-]
-        artifact                      : <M2>/androidx/loader/loader/1.0.0/loader-1.0.0.aar
-        artifactAddress               : androidx.loader:loader:1.0.0@aar
-        assetsFolder                  : <GRADLE>/caches/transforms-3/xxxxxxxxxxxxxxxxxxxxxxxxxxxxxxxx/transformed/loader-1.0.0/assets [-]
-        - compileJarFiles             : <GRADLE>/caches/transforms-3/xxxxxxxxxxxxxxxxxxxxxxxxxxxxxxxx/transformed/loader-1.0.0/jars/classes.jar
-        component                     : androidx.loader:loader:1.0.0
-        externalAnnotations           : <GRADLE>/caches/transforms-3/xxxxxxxxxxxxxxxxxxxxxxxxxxxxxxxx/transformed/loader-1.0.0/annotations.zip [-]
-        folder                        : <GRADLE>/caches/transforms-3/xxxxxxxxxxxxxxxxxxxxxxxxxxxxxxxx/transformed/loader-1.0.0
-        jniFolder                     : <GRADLE>/caches/transforms-3/xxxxxxxxxxxxxxxxxxxxxxxxxxxxxxxx/transformed/loader-1.0.0/jni [-]
-        lintJar                       : <GRADLE>/caches/transforms-3/xxxxxxxxxxxxxxxxxxxxxxxxxxxxxxxx/transformed/loader-1.0.0/jars/lint.jar [-]
-        manifest                      : <GRADLE>/caches/transforms-3/xxxxxxxxxxxxxxxxxxxxxxxxxxxxxxxx/transformed/loader-1.0.0/AndroidManifest.xml
-        proguardRules                 : <GRADLE>/caches/transforms-3/xxxxxxxxxxxxxxxxxxxxxxxxxxxxxxxx/transformed/loader-1.0.0/proguard.txt [-]
-        publicResources               : <GRADLE>/caches/transforms-3/xxxxxxxxxxxxxxxxxxxxxxxxxxxxxxxx/transformed/loader-1.0.0/public.txt [-]
-        renderscriptFolder            : <GRADLE>/caches/transforms-3/xxxxxxxxxxxxxxxxxxxxxxxxxxxxxxxx/transformed/loader-1.0.0/rs [-]
-        resFolder                     : <GRADLE>/caches/transforms-3/xxxxxxxxxxxxxxxxxxxxxxxxxxxxxxxx/transformed/loader-1.0.0/res [-]
-        resStaticLibrary              : <GRADLE>/caches/transforms-3/xxxxxxxxxxxxxxxxxxxxxxxxxxxxxxxx/transformed/loader-1.0.0/res.apk [-]
-        - runtimeJarFiles             : <GRADLE>/caches/transforms-3/xxxxxxxxxxxxxxxxxxxxxxxxxxxxxxxx/transformed/loader-1.0.0/jars/classes.jar
-        symbolFile                    : <GRADLE>/caches/transforms-3/xxxxxxxxxxxxxxxxxxxxxxxxxxxxxxxx/transformed/loader-1.0.0/R.txt
-=======
->>>>>>> 574fcae1
     - library                     : androidx.activity:activity:1.0.0@aar (IdeAndroidLibraryImpl)
         aidlFolder                    : <GRADLE>/caches/transforms-3/xxxxxxxxxxxxxxxxxxxxxxxxxxxxxxxx/transformed/activity-1.0.0/aidl [-]
         artifact                      : <M2>/androidx/activity/activity/1.0.0/activity-1.0.0.aar
@@ -159,65 +42,6 @@
         resStaticLibrary              : <GRADLE>/caches/transforms-3/xxxxxxxxxxxxxxxxxxxxxxxxxxxxxxxx/transformed/activity-1.0.0/res.apk [-]
         - runtimeJarFiles             : <GRADLE>/caches/transforms-3/xxxxxxxxxxxxxxxxxxxxxxxxxxxxxxxx/transformed/activity-1.0.0/jars/classes.jar
         symbolFile                    : <GRADLE>/caches/transforms-3/xxxxxxxxxxxxxxxxxxxxxxxxxxxxxxxx/transformed/activity-1.0.0/R.txt
-<<<<<<< HEAD
-    - library                     : androidx.vectordrawable:vectordrawable-animated:1.1.0@aar (IdeAndroidLibraryImpl)
-        aidlFolder                    : <GRADLE>/caches/transforms-3/xxxxxxxxxxxxxxxxxxxxxxxxxxxxxxxx/transformed/vectordrawable-animated-1.1.0/aidl [-]
-        artifact                      : <M2>/androidx/vectordrawable/vectordrawable-animated/1.1.0/vectordrawable-animated-1.1.0.aar
-        artifactAddress               : androidx.vectordrawable:vectordrawable-animated:1.1.0@aar
-        assetsFolder                  : <GRADLE>/caches/transforms-3/xxxxxxxxxxxxxxxxxxxxxxxxxxxxxxxx/transformed/vectordrawable-animated-1.1.0/assets [-]
-        - compileJarFiles             : <GRADLE>/caches/transforms-3/xxxxxxxxxxxxxxxxxxxxxxxxxxxxxxxx/transformed/vectordrawable-animated-1.1.0/jars/classes.jar
-        component                     : androidx.vectordrawable:vectordrawable-animated:1.1.0
-        externalAnnotations           : <GRADLE>/caches/transforms-3/xxxxxxxxxxxxxxxxxxxxxxxxxxxxxxxx/transformed/vectordrawable-animated-1.1.0/annotations.zip [-]
-        folder                        : <GRADLE>/caches/transforms-3/xxxxxxxxxxxxxxxxxxxxxxxxxxxxxxxx/transformed/vectordrawable-animated-1.1.0
-        jniFolder                     : <GRADLE>/caches/transforms-3/xxxxxxxxxxxxxxxxxxxxxxxxxxxxxxxx/transformed/vectordrawable-animated-1.1.0/jni [-]
-        lintJar                       : <GRADLE>/caches/transforms-3/xxxxxxxxxxxxxxxxxxxxxxxxxxxxxxxx/transformed/vectordrawable-animated-1.1.0/jars/lint.jar [-]
-        manifest                      : <GRADLE>/caches/transforms-3/xxxxxxxxxxxxxxxxxxxxxxxxxxxxxxxx/transformed/vectordrawable-animated-1.1.0/AndroidManifest.xml
-        proguardRules                 : <GRADLE>/caches/transforms-3/xxxxxxxxxxxxxxxxxxxxxxxxxxxxxxxx/transformed/vectordrawable-animated-1.1.0/proguard.txt
-        publicResources               : <GRADLE>/caches/transforms-3/xxxxxxxxxxxxxxxxxxxxxxxxxxxxxxxx/transformed/vectordrawable-animated-1.1.0/public.txt [-]
-        renderscriptFolder            : <GRADLE>/caches/transforms-3/xxxxxxxxxxxxxxxxxxxxxxxxxxxxxxxx/transformed/vectordrawable-animated-1.1.0/rs [-]
-        resFolder                     : <GRADLE>/caches/transforms-3/xxxxxxxxxxxxxxxxxxxxxxxxxxxxxxxx/transformed/vectordrawable-animated-1.1.0/res [-]
-        resStaticLibrary              : <GRADLE>/caches/transforms-3/xxxxxxxxxxxxxxxxxxxxxxxxxxxxxxxx/transformed/vectordrawable-animated-1.1.0/res.apk [-]
-        - runtimeJarFiles             : <GRADLE>/caches/transforms-3/xxxxxxxxxxxxxxxxxxxxxxxxxxxxxxxx/transformed/vectordrawable-animated-1.1.0/jars/classes.jar
-        symbolFile                    : <GRADLE>/caches/transforms-3/xxxxxxxxxxxxxxxxxxxxxxxxxxxxxxxx/transformed/vectordrawable-animated-1.1.0/R.txt
-    - library                     : androidx.vectordrawable:vectordrawable:1.1.0@aar (IdeAndroidLibraryImpl)
-        aidlFolder                    : <GRADLE>/caches/transforms-3/xxxxxxxxxxxxxxxxxxxxxxxxxxxxxxxx/transformed/vectordrawable-1.1.0/aidl [-]
-        artifact                      : <M2>/androidx/vectordrawable/vectordrawable/1.1.0/vectordrawable-1.1.0.aar
-        artifactAddress               : androidx.vectordrawable:vectordrawable:1.1.0@aar
-        assetsFolder                  : <GRADLE>/caches/transforms-3/xxxxxxxxxxxxxxxxxxxxxxxxxxxxxxxx/transformed/vectordrawable-1.1.0/assets [-]
-        - compileJarFiles             : <GRADLE>/caches/transforms-3/xxxxxxxxxxxxxxxxxxxxxxxxxxxxxxxx/transformed/vectordrawable-1.1.0/jars/classes.jar
-        component                     : androidx.vectordrawable:vectordrawable:1.1.0
-        externalAnnotations           : <GRADLE>/caches/transforms-3/xxxxxxxxxxxxxxxxxxxxxxxxxxxxxxxx/transformed/vectordrawable-1.1.0/annotations.zip [-]
-        folder                        : <GRADLE>/caches/transforms-3/xxxxxxxxxxxxxxxxxxxxxxxxxxxxxxxx/transformed/vectordrawable-1.1.0
-        jniFolder                     : <GRADLE>/caches/transforms-3/xxxxxxxxxxxxxxxxxxxxxxxxxxxxxxxx/transformed/vectordrawable-1.1.0/jni [-]
-        lintJar                       : <GRADLE>/caches/transforms-3/xxxxxxxxxxxxxxxxxxxxxxxxxxxxxxxx/transformed/vectordrawable-1.1.0/jars/lint.jar [-]
-        manifest                      : <GRADLE>/caches/transforms-3/xxxxxxxxxxxxxxxxxxxxxxxxxxxxxxxx/transformed/vectordrawable-1.1.0/AndroidManifest.xml
-        proguardRules                 : <GRADLE>/caches/transforms-3/xxxxxxxxxxxxxxxxxxxxxxxxxxxxxxxx/transformed/vectordrawable-1.1.0/proguard.txt [-]
-        publicResources               : <GRADLE>/caches/transforms-3/xxxxxxxxxxxxxxxxxxxxxxxxxxxxxxxx/transformed/vectordrawable-1.1.0/public.txt [-]
-        renderscriptFolder            : <GRADLE>/caches/transforms-3/xxxxxxxxxxxxxxxxxxxxxxxxxxxxxxxx/transformed/vectordrawable-1.1.0/rs [-]
-        resFolder                     : <GRADLE>/caches/transforms-3/xxxxxxxxxxxxxxxxxxxxxxxxxxxxxxxx/transformed/vectordrawable-1.1.0/res [-]
-        resStaticLibrary              : <GRADLE>/caches/transforms-3/xxxxxxxxxxxxxxxxxxxxxxxxxxxxxxxx/transformed/vectordrawable-1.1.0/res.apk [-]
-        - runtimeJarFiles             : <GRADLE>/caches/transforms-3/xxxxxxxxxxxxxxxxxxxxxxxxxxxxxxxx/transformed/vectordrawable-1.1.0/jars/classes.jar
-        symbolFile                    : <GRADLE>/caches/transforms-3/xxxxxxxxxxxxxxxxxxxxxxxxxxxxxxxx/transformed/vectordrawable-1.1.0/R.txt
-    - library                     : androidx.customview:customview:1.0.0@aar (IdeAndroidLibraryImpl)
-        aidlFolder                    : <GRADLE>/caches/transforms-3/xxxxxxxxxxxxxxxxxxxxxxxxxxxxxxxx/transformed/customview-1.0.0/aidl [-]
-        artifact                      : <M2>/androidx/customview/customview/1.0.0/customview-1.0.0.aar
-        artifactAddress               : androidx.customview:customview:1.0.0@aar
-        assetsFolder                  : <GRADLE>/caches/transforms-3/xxxxxxxxxxxxxxxxxxxxxxxxxxxxxxxx/transformed/customview-1.0.0/assets [-]
-        - compileJarFiles             : <GRADLE>/caches/transforms-3/xxxxxxxxxxxxxxxxxxxxxxxxxxxxxxxx/transformed/customview-1.0.0/jars/classes.jar
-        component                     : androidx.customview:customview:1.0.0
-        externalAnnotations           : <GRADLE>/caches/transforms-3/xxxxxxxxxxxxxxxxxxxxxxxxxxxxxxxx/transformed/customview-1.0.0/annotations.zip [-]
-        folder                        : <GRADLE>/caches/transforms-3/xxxxxxxxxxxxxxxxxxxxxxxxxxxxxxxx/transformed/customview-1.0.0
-        jniFolder                     : <GRADLE>/caches/transforms-3/xxxxxxxxxxxxxxxxxxxxxxxxxxxxxxxx/transformed/customview-1.0.0/jni [-]
-        lintJar                       : <GRADLE>/caches/transforms-3/xxxxxxxxxxxxxxxxxxxxxxxxxxxxxxxx/transformed/customview-1.0.0/jars/lint.jar [-]
-        manifest                      : <GRADLE>/caches/transforms-3/xxxxxxxxxxxxxxxxxxxxxxxxxxxxxxxx/transformed/customview-1.0.0/AndroidManifest.xml
-        proguardRules                 : <GRADLE>/caches/transforms-3/xxxxxxxxxxxxxxxxxxxxxxxxxxxxxxxx/transformed/customview-1.0.0/proguard.txt [-]
-        publicResources               : <GRADLE>/caches/transforms-3/xxxxxxxxxxxxxxxxxxxxxxxxxxxxxxxx/transformed/customview-1.0.0/public.txt [-]
-        renderscriptFolder            : <GRADLE>/caches/transforms-3/xxxxxxxxxxxxxxxxxxxxxxxxxxxxxxxx/transformed/customview-1.0.0/rs [-]
-        resFolder                     : <GRADLE>/caches/transforms-3/xxxxxxxxxxxxxxxxxxxxxxxxxxxxxxxx/transformed/customview-1.0.0/res [-]
-        resStaticLibrary              : <GRADLE>/caches/transforms-3/xxxxxxxxxxxxxxxxxxxxxxxxxxxxxxxx/transformed/customview-1.0.0/res.apk [-]
-        - runtimeJarFiles             : <GRADLE>/caches/transforms-3/xxxxxxxxxxxxxxxxxxxxxxxxxxxxxxxx/transformed/customview-1.0.0/jars/classes.jar
-        symbolFile                    : <GRADLE>/caches/transforms-3/xxxxxxxxxxxxxxxxxxxxxxxxxxxxxxxx/transformed/customview-1.0.0/R.txt
-=======
     - library                     : androidx.appcompat:appcompat-resources:1.1.0@aar (IdeAndroidLibraryImpl)
         aidlFolder                    : <GRADLE>/caches/transforms-3/xxxxxxxxxxxxxxxxxxxxxxxxxxxxxxxx/transformed/appcompat-resources-1.1.0/aidl [-]
         artifact                      : <M2>/androidx/appcompat/appcompat-resources/1.1.0/appcompat-resources-1.1.0.aar
@@ -294,7 +118,6 @@
         resStaticLibrary              : <GRADLE>/caches/transforms-3/xxxxxxxxxxxxxxxxxxxxxxxxxxxxxxxx/transformed/constraintlayout-1.1.3/res.apk [-]
         - runtimeJarFiles             : <GRADLE>/caches/transforms-3/xxxxxxxxxxxxxxxxxxxxxxxxxxxxxxxx/transformed/constraintlayout-1.1.3/jars/classes.jar
         symbolFile                    : <GRADLE>/caches/transforms-3/xxxxxxxxxxxxxxxxxxxxxxxxxxxxxxxx/transformed/constraintlayout-1.1.3/R.txt
->>>>>>> 574fcae1
     - library                     : androidx.core:core:1.1.0@aar (IdeAndroidLibraryImpl)
         aidlFolder                    : <GRADLE>/caches/transforms-3/xxxxxxxxxxxxxxxxxxxxxxxxxxxxxxxx/transformed/core-1.1.0/aidl
         artifact                      : <M2>/androidx/core/core/1.1.0/core-1.1.0.aar
@@ -333,84 +156,6 @@
         resStaticLibrary              : <GRADLE>/caches/transforms-3/xxxxxxxxxxxxxxxxxxxxxxxxxxxxxxxx/transformed/cursoradapter-1.0.0/res.apk [-]
         - runtimeJarFiles             : <GRADLE>/caches/transforms-3/xxxxxxxxxxxxxxxxxxxxxxxxxxxxxxxx/transformed/cursoradapter-1.0.0/jars/classes.jar
         symbolFile                    : <GRADLE>/caches/transforms-3/xxxxxxxxxxxxxxxxxxxxxxxxxxxxxxxx/transformed/cursoradapter-1.0.0/R.txt
-<<<<<<< HEAD
-    - library                     : androidx.versionedparcelable:versionedparcelable:1.1.0@aar (IdeAndroidLibraryImpl)
-        aidlFolder                    : <GRADLE>/caches/transforms-3/xxxxxxxxxxxxxxxxxxxxxxxxxxxxxxxx/transformed/versionedparcelable-1.1.0/aidl
-        artifact                      : <M2>/androidx/versionedparcelable/versionedparcelable/1.1.0/versionedparcelable-1.1.0.aar
-        artifactAddress               : androidx.versionedparcelable:versionedparcelable:1.1.0@aar
-        assetsFolder                  : <GRADLE>/caches/transforms-3/xxxxxxxxxxxxxxxxxxxxxxxxxxxxxxxx/transformed/versionedparcelable-1.1.0/assets [-]
-        - compileJarFiles             : <GRADLE>/caches/transforms-3/xxxxxxxxxxxxxxxxxxxxxxxxxxxxxxxx/transformed/versionedparcelable-1.1.0/jars/classes.jar
-        component                     : androidx.versionedparcelable:versionedparcelable:1.1.0
-        externalAnnotations           : <GRADLE>/caches/transforms-3/xxxxxxxxxxxxxxxxxxxxxxxxxxxxxxxx/transformed/versionedparcelable-1.1.0/annotations.zip [-]
-        folder                        : <GRADLE>/caches/transforms-3/xxxxxxxxxxxxxxxxxxxxxxxxxxxxxxxx/transformed/versionedparcelable-1.1.0
-        jniFolder                     : <GRADLE>/caches/transforms-3/xxxxxxxxxxxxxxxxxxxxxxxxxxxxxxxx/transformed/versionedparcelable-1.1.0/jni [-]
-        lintJar                       : <GRADLE>/caches/transforms-3/xxxxxxxxxxxxxxxxxxxxxxxxxxxxxxxx/transformed/versionedparcelable-1.1.0/jars/lint.jar [-]
-        manifest                      : <GRADLE>/caches/transforms-3/xxxxxxxxxxxxxxxxxxxxxxxxxxxxxxxx/transformed/versionedparcelable-1.1.0/AndroidManifest.xml
-        proguardRules                 : <GRADLE>/caches/transforms-3/xxxxxxxxxxxxxxxxxxxxxxxxxxxxxxxx/transformed/versionedparcelable-1.1.0/proguard.txt
-        publicResources               : <GRADLE>/caches/transforms-3/xxxxxxxxxxxxxxxxxxxxxxxxxxxxxxxx/transformed/versionedparcelable-1.1.0/public.txt [-]
-        renderscriptFolder            : <GRADLE>/caches/transforms-3/xxxxxxxxxxxxxxxxxxxxxxxxxxxxxxxx/transformed/versionedparcelable-1.1.0/rs [-]
-        resFolder                     : <GRADLE>/caches/transforms-3/xxxxxxxxxxxxxxxxxxxxxxxxxxxxxxxx/transformed/versionedparcelable-1.1.0/res [-]
-        resStaticLibrary              : <GRADLE>/caches/transforms-3/xxxxxxxxxxxxxxxxxxxxxxxxxxxxxxxx/transformed/versionedparcelable-1.1.0/res.apk [-]
-        - runtimeJarFiles             : <GRADLE>/caches/transforms-3/xxxxxxxxxxxxxxxxxxxxxxxxxxxxxxxx/transformed/versionedparcelable-1.1.0/jars/classes.jar
-        symbolFile                    : <GRADLE>/caches/transforms-3/xxxxxxxxxxxxxxxxxxxxxxxxxxxxxxxx/transformed/versionedparcelable-1.1.0/R.txt
-    - library                     : androidx.lifecycle:lifecycle-viewmodel:2.1.0@aar (IdeAndroidLibraryImpl)
-        aidlFolder                    : <GRADLE>/caches/transforms-3/xxxxxxxxxxxxxxxxxxxxxxxxxxxxxxxx/transformed/lifecycle-viewmodel-2.1.0/aidl [-]
-        artifact                      : <M2>/androidx/lifecycle/lifecycle-viewmodel/2.1.0/lifecycle-viewmodel-2.1.0.aar
-        artifactAddress               : androidx.lifecycle:lifecycle-viewmodel:2.1.0@aar
-        assetsFolder                  : <GRADLE>/caches/transforms-3/xxxxxxxxxxxxxxxxxxxxxxxxxxxxxxxx/transformed/lifecycle-viewmodel-2.1.0/assets [-]
-        - compileJarFiles             : <GRADLE>/caches/transforms-3/xxxxxxxxxxxxxxxxxxxxxxxxxxxxxxxx/transformed/lifecycle-viewmodel-2.1.0/jars/classes.jar
-        component                     : androidx.lifecycle:lifecycle-viewmodel:2.1.0
-        externalAnnotations           : <GRADLE>/caches/transforms-3/xxxxxxxxxxxxxxxxxxxxxxxxxxxxxxxx/transformed/lifecycle-viewmodel-2.1.0/annotations.zip [-]
-        folder                        : <GRADLE>/caches/transforms-3/xxxxxxxxxxxxxxxxxxxxxxxxxxxxxxxx/transformed/lifecycle-viewmodel-2.1.0
-        jniFolder                     : <GRADLE>/caches/transforms-3/xxxxxxxxxxxxxxxxxxxxxxxxxxxxxxxx/transformed/lifecycle-viewmodel-2.1.0/jni [-]
-        lintJar                       : <GRADLE>/caches/transforms-3/xxxxxxxxxxxxxxxxxxxxxxxxxxxxxxxx/transformed/lifecycle-viewmodel-2.1.0/jars/lint.jar [-]
-        manifest                      : <GRADLE>/caches/transforms-3/xxxxxxxxxxxxxxxxxxxxxxxxxxxxxxxx/transformed/lifecycle-viewmodel-2.1.0/AndroidManifest.xml
-        proguardRules                 : <GRADLE>/caches/transforms-3/xxxxxxxxxxxxxxxxxxxxxxxxxxxxxxxx/transformed/lifecycle-viewmodel-2.1.0/proguard.txt
-        publicResources               : <GRADLE>/caches/transforms-3/xxxxxxxxxxxxxxxxxxxxxxxxxxxxxxxx/transformed/lifecycle-viewmodel-2.1.0/public.txt [-]
-        renderscriptFolder            : <GRADLE>/caches/transforms-3/xxxxxxxxxxxxxxxxxxxxxxxxxxxxxxxx/transformed/lifecycle-viewmodel-2.1.0/rs [-]
-        resFolder                     : <GRADLE>/caches/transforms-3/xxxxxxxxxxxxxxxxxxxxxxxxxxxxxxxx/transformed/lifecycle-viewmodel-2.1.0/res [-]
-        resStaticLibrary              : <GRADLE>/caches/transforms-3/xxxxxxxxxxxxxxxxxxxxxxxxxxxxxxxx/transformed/lifecycle-viewmodel-2.1.0/res.apk [-]
-        - runtimeJarFiles             : <GRADLE>/caches/transforms-3/xxxxxxxxxxxxxxxxxxxxxxxxxxxxxxxx/transformed/lifecycle-viewmodel-2.1.0/jars/classes.jar
-        symbolFile                    : <GRADLE>/caches/transforms-3/xxxxxxxxxxxxxxxxxxxxxxxxxxxxxxxx/transformed/lifecycle-viewmodel-2.1.0/R.txt
-    - library                     : androidx.lifecycle:lifecycle-runtime:2.1.0@aar (IdeAndroidLibraryImpl)
-        aidlFolder                    : <GRADLE>/caches/transforms-3/xxxxxxxxxxxxxxxxxxxxxxxxxxxxxxxx/transformed/lifecycle-runtime-2.1.0/aidl [-]
-        artifact                      : <M2>/androidx/lifecycle/lifecycle-runtime/2.1.0/lifecycle-runtime-2.1.0.aar
-        artifactAddress               : androidx.lifecycle:lifecycle-runtime:2.1.0@aar
-        assetsFolder                  : <GRADLE>/caches/transforms-3/xxxxxxxxxxxxxxxxxxxxxxxxxxxxxxxx/transformed/lifecycle-runtime-2.1.0/assets [-]
-        - compileJarFiles             : <GRADLE>/caches/transforms-3/xxxxxxxxxxxxxxxxxxxxxxxxxxxxxxxx/transformed/lifecycle-runtime-2.1.0/jars/classes.jar
-        component                     : androidx.lifecycle:lifecycle-runtime:2.1.0
-        externalAnnotations           : <GRADLE>/caches/transforms-3/xxxxxxxxxxxxxxxxxxxxxxxxxxxxxxxx/transformed/lifecycle-runtime-2.1.0/annotations.zip [-]
-        folder                        : <GRADLE>/caches/transforms-3/xxxxxxxxxxxxxxxxxxxxxxxxxxxxxxxx/transformed/lifecycle-runtime-2.1.0
-        jniFolder                     : <GRADLE>/caches/transforms-3/xxxxxxxxxxxxxxxxxxxxxxxxxxxxxxxx/transformed/lifecycle-runtime-2.1.0/jni [-]
-        lintJar                       : <GRADLE>/caches/transforms-3/xxxxxxxxxxxxxxxxxxxxxxxxxxxxxxxx/transformed/lifecycle-runtime-2.1.0/jars/lint.jar [-]
-        manifest                      : <GRADLE>/caches/transforms-3/xxxxxxxxxxxxxxxxxxxxxxxxxxxxxxxx/transformed/lifecycle-runtime-2.1.0/AndroidManifest.xml
-        proguardRules                 : <GRADLE>/caches/transforms-3/xxxxxxxxxxxxxxxxxxxxxxxxxxxxxxxx/transformed/lifecycle-runtime-2.1.0/proguard.txt
-        publicResources               : <GRADLE>/caches/transforms-3/xxxxxxxxxxxxxxxxxxxxxxxxxxxxxxxx/transformed/lifecycle-runtime-2.1.0/public.txt [-]
-        renderscriptFolder            : <GRADLE>/caches/transforms-3/xxxxxxxxxxxxxxxxxxxxxxxxxxxxxxxx/transformed/lifecycle-runtime-2.1.0/rs [-]
-        resFolder                     : <GRADLE>/caches/transforms-3/xxxxxxxxxxxxxxxxxxxxxxxxxxxxxxxx/transformed/lifecycle-runtime-2.1.0/res [-]
-        resStaticLibrary              : <GRADLE>/caches/transforms-3/xxxxxxxxxxxxxxxxxxxxxxxxxxxxxxxx/transformed/lifecycle-runtime-2.1.0/res.apk [-]
-        - runtimeJarFiles             : <GRADLE>/caches/transforms-3/xxxxxxxxxxxxxxxxxxxxxxxxxxxxxxxx/transformed/lifecycle-runtime-2.1.0/jars/classes.jar
-        symbolFile                    : <GRADLE>/caches/transforms-3/xxxxxxxxxxxxxxxxxxxxxxxxxxxxxxxx/transformed/lifecycle-runtime-2.1.0/R.txt
-    - library                     : androidx.savedstate:savedstate:1.0.0@aar (IdeAndroidLibraryImpl)
-        aidlFolder                    : <GRADLE>/caches/transforms-3/xxxxxxxxxxxxxxxxxxxxxxxxxxxxxxxx/transformed/savedstate-1.0.0/aidl [-]
-        artifact                      : <M2>/androidx/savedstate/savedstate/1.0.0/savedstate-1.0.0.aar
-        artifactAddress               : androidx.savedstate:savedstate:1.0.0@aar
-        assetsFolder                  : <GRADLE>/caches/transforms-3/xxxxxxxxxxxxxxxxxxxxxxxxxxxxxxxx/transformed/savedstate-1.0.0/assets [-]
-        - compileJarFiles             : <GRADLE>/caches/transforms-3/xxxxxxxxxxxxxxxxxxxxxxxxxxxxxxxx/transformed/savedstate-1.0.0/jars/classes.jar
-        component                     : androidx.savedstate:savedstate:1.0.0
-        externalAnnotations           : <GRADLE>/caches/transforms-3/xxxxxxxxxxxxxxxxxxxxxxxxxxxxxxxx/transformed/savedstate-1.0.0/annotations.zip [-]
-        folder                        : <GRADLE>/caches/transforms-3/xxxxxxxxxxxxxxxxxxxxxxxxxxxxxxxx/transformed/savedstate-1.0.0
-        jniFolder                     : <GRADLE>/caches/transforms-3/xxxxxxxxxxxxxxxxxxxxxxxxxxxxxxxx/transformed/savedstate-1.0.0/jni [-]
-        lintJar                       : <GRADLE>/caches/transforms-3/xxxxxxxxxxxxxxxxxxxxxxxxxxxxxxxx/transformed/savedstate-1.0.0/jars/lint.jar [-]
-        manifest                      : <GRADLE>/caches/transforms-3/xxxxxxxxxxxxxxxxxxxxxxxxxxxxxxxx/transformed/savedstate-1.0.0/AndroidManifest.xml
-        proguardRules                 : <GRADLE>/caches/transforms-3/xxxxxxxxxxxxxxxxxxxxxxxxxxxxxxxx/transformed/savedstate-1.0.0/proguard.txt
-        publicResources               : <GRADLE>/caches/transforms-3/xxxxxxxxxxxxxxxxxxxxxxxxxxxxxxxx/transformed/savedstate-1.0.0/public.txt [-]
-        renderscriptFolder            : <GRADLE>/caches/transforms-3/xxxxxxxxxxxxxxxxxxxxxxxxxxxxxxxx/transformed/savedstate-1.0.0/rs [-]
-        resFolder                     : <GRADLE>/caches/transforms-3/xxxxxxxxxxxxxxxxxxxxxxxxxxxxxxxx/transformed/savedstate-1.0.0/res [-]
-        resStaticLibrary              : <GRADLE>/caches/transforms-3/xxxxxxxxxxxxxxxxxxxxxxxxxxxxxxxx/transformed/savedstate-1.0.0/res.apk [-]
-        - runtimeJarFiles             : <GRADLE>/caches/transforms-3/xxxxxxxxxxxxxxxxxxxxxxxxxxxxxxxx/transformed/savedstate-1.0.0/jars/classes.jar
-        symbolFile                    : <GRADLE>/caches/transforms-3/xxxxxxxxxxxxxxxxxxxxxxxxxxxxxxxx/transformed/savedstate-1.0.0/R.txt
-=======
     - library                     : androidx.customview:customview:1.0.0@aar (IdeAndroidLibraryImpl)
         aidlFolder                    : <GRADLE>/caches/transforms-3/xxxxxxxxxxxxxxxxxxxxxxxxxxxxxxxx/transformed/customview-1.0.0/aidl [-]
         artifact                      : <M2>/androidx/customview/customview/1.0.0/customview-1.0.0.aar
@@ -468,7 +213,6 @@
         resStaticLibrary              : <GRADLE>/caches/transforms-3/xxxxxxxxxxxxxxxxxxxxxxxxxxxxxxxx/transformed/fragment-1.1.0/res.apk [-]
         - runtimeJarFiles             : <GRADLE>/caches/transforms-3/xxxxxxxxxxxxxxxxxxxxxxxxxxxxxxxx/transformed/fragment-1.1.0/jars/classes.jar
         symbolFile                    : <GRADLE>/caches/transforms-3/xxxxxxxxxxxxxxxxxxxxxxxxxxxxxxxx/transformed/fragment-1.1.0/R.txt
->>>>>>> 574fcae1
     - library                     : androidx.interpolator:interpolator:1.0.0@aar (IdeAndroidLibraryImpl)
         aidlFolder                    : <GRADLE>/caches/transforms-3/xxxxxxxxxxxxxxxxxxxxxxxxxxxxxxxx/transformed/interpolator-1.0.0/aidl [-]
         artifact                      : <M2>/androidx/interpolator/interpolator/1.0.0/interpolator-1.0.0.aar
@@ -488,28 +232,6 @@
         resStaticLibrary              : <GRADLE>/caches/transforms-3/xxxxxxxxxxxxxxxxxxxxxxxxxxxxxxxx/transformed/interpolator-1.0.0/res.apk [-]
         - runtimeJarFiles             : <GRADLE>/caches/transforms-3/xxxxxxxxxxxxxxxxxxxxxxxxxxxxxxxx/transformed/interpolator-1.0.0/jars/classes.jar
         symbolFile                    : <GRADLE>/caches/transforms-3/xxxxxxxxxxxxxxxxxxxxxxxxxxxxxxxx/transformed/interpolator-1.0.0/R.txt
-<<<<<<< HEAD
-    - library                     : androidx.lifecycle:lifecycle-livedata:2.0.0@aar (IdeAndroidLibraryImpl)
-        aidlFolder                    : <GRADLE>/caches/transforms-3/xxxxxxxxxxxxxxxxxxxxxxxxxxxxxxxx/transformed/lifecycle-livedata-2.0.0/aidl [-]
-        artifact                      : <M2>/androidx/lifecycle/lifecycle-livedata/2.0.0/lifecycle-livedata-2.0.0.aar
-        artifactAddress               : androidx.lifecycle:lifecycle-livedata:2.0.0@aar
-        assetsFolder                  : <GRADLE>/caches/transforms-3/xxxxxxxxxxxxxxxxxxxxxxxxxxxxxxxx/transformed/lifecycle-livedata-2.0.0/assets [-]
-        - compileJarFiles             : <GRADLE>/caches/transforms-3/xxxxxxxxxxxxxxxxxxxxxxxxxxxxxxxx/transformed/lifecycle-livedata-2.0.0/jars/classes.jar
-        component                     : androidx.lifecycle:lifecycle-livedata:2.0.0
-        externalAnnotations           : <GRADLE>/caches/transforms-3/xxxxxxxxxxxxxxxxxxxxxxxxxxxxxxxx/transformed/lifecycle-livedata-2.0.0/annotations.zip [-]
-        folder                        : <GRADLE>/caches/transforms-3/xxxxxxxxxxxxxxxxxxxxxxxxxxxxxxxx/transformed/lifecycle-livedata-2.0.0
-        jniFolder                     : <GRADLE>/caches/transforms-3/xxxxxxxxxxxxxxxxxxxxxxxxxxxxxxxx/transformed/lifecycle-livedata-2.0.0/jni [-]
-        lintJar                       : <GRADLE>/caches/transforms-3/xxxxxxxxxxxxxxxxxxxxxxxxxxxxxxxx/transformed/lifecycle-livedata-2.0.0/jars/lint.jar [-]
-        manifest                      : <GRADLE>/caches/transforms-3/xxxxxxxxxxxxxxxxxxxxxxxxxxxxxxxx/transformed/lifecycle-livedata-2.0.0/AndroidManifest.xml
-        proguardRules                 : <GRADLE>/caches/transforms-3/xxxxxxxxxxxxxxxxxxxxxxxxxxxxxxxx/transformed/lifecycle-livedata-2.0.0/proguard.txt [-]
-        publicResources               : <GRADLE>/caches/transforms-3/xxxxxxxxxxxxxxxxxxxxxxxxxxxxxxxx/transformed/lifecycle-livedata-2.0.0/public.txt [-]
-        renderscriptFolder            : <GRADLE>/caches/transforms-3/xxxxxxxxxxxxxxxxxxxxxxxxxxxxxxxx/transformed/lifecycle-livedata-2.0.0/rs [-]
-        resFolder                     : <GRADLE>/caches/transforms-3/xxxxxxxxxxxxxxxxxxxxxxxxxxxxxxxx/transformed/lifecycle-livedata-2.0.0/res [-]
-        resStaticLibrary              : <GRADLE>/caches/transforms-3/xxxxxxxxxxxxxxxxxxxxxxxxxxxxxxxx/transformed/lifecycle-livedata-2.0.0/res.apk [-]
-        - runtimeJarFiles             : <GRADLE>/caches/transforms-3/xxxxxxxxxxxxxxxxxxxxxxxxxxxxxxxx/transformed/lifecycle-livedata-2.0.0/jars/classes.jar
-        symbolFile                    : <GRADLE>/caches/transforms-3/xxxxxxxxxxxxxxxxxxxxxxxxxxxxxxxx/transformed/lifecycle-livedata-2.0.0/R.txt
-=======
->>>>>>> 574fcae1
     - library                     : androidx.lifecycle:lifecycle-livedata-core:2.0.0@aar (IdeAndroidLibraryImpl)
         aidlFolder                    : <GRADLE>/caches/transforms-3/xxxxxxxxxxxxxxxxxxxxxxxxxxxxxxxx/transformed/lifecycle-livedata-core-2.0.0/aidl [-]
         artifact                      : <M2>/androidx/lifecycle/lifecycle-livedata-core/2.0.0/lifecycle-livedata-core-2.0.0.aar
@@ -529,98 +251,6 @@
         resStaticLibrary              : <GRADLE>/caches/transforms-3/xxxxxxxxxxxxxxxxxxxxxxxxxxxxxxxx/transformed/lifecycle-livedata-core-2.0.0/res.apk [-]
         - runtimeJarFiles             : <GRADLE>/caches/transforms-3/xxxxxxxxxxxxxxxxxxxxxxxxxxxxxxxx/transformed/lifecycle-livedata-core-2.0.0/jars/classes.jar
         symbolFile                    : <GRADLE>/caches/transforms-3/xxxxxxxxxxxxxxxxxxxxxxxxxxxxxxxx/transformed/lifecycle-livedata-core-2.0.0/R.txt
-<<<<<<< HEAD
-    - library                     : androidx.arch.core:core-runtime:2.0.0@aar (IdeAndroidLibraryImpl)
-        aidlFolder                    : <GRADLE>/caches/transforms-3/xxxxxxxxxxxxxxxxxxxxxxxxxxxxxxxx/transformed/core-runtime-2.0.0/aidl [-]
-        artifact                      : <M2>/androidx/arch/core/core-runtime/2.0.0/core-runtime-2.0.0.aar
-        artifactAddress               : androidx.arch.core:core-runtime:2.0.0@aar
-        assetsFolder                  : <GRADLE>/caches/transforms-3/xxxxxxxxxxxxxxxxxxxxxxxxxxxxxxxx/transformed/core-runtime-2.0.0/assets [-]
-        - compileJarFiles             : <GRADLE>/caches/transforms-3/xxxxxxxxxxxxxxxxxxxxxxxxxxxxxxxx/transformed/core-runtime-2.0.0/jars/classes.jar
-        component                     : androidx.arch.core:core-runtime:2.0.0
-        externalAnnotations           : <GRADLE>/caches/transforms-3/xxxxxxxxxxxxxxxxxxxxxxxxxxxxxxxx/transformed/core-runtime-2.0.0/annotations.zip [-]
-        folder                        : <GRADLE>/caches/transforms-3/xxxxxxxxxxxxxxxxxxxxxxxxxxxxxxxx/transformed/core-runtime-2.0.0
-        jniFolder                     : <GRADLE>/caches/transforms-3/xxxxxxxxxxxxxxxxxxxxxxxxxxxxxxxx/transformed/core-runtime-2.0.0/jni [-]
-        lintJar                       : <GRADLE>/caches/transforms-3/xxxxxxxxxxxxxxxxxxxxxxxxxxxxxxxx/transformed/core-runtime-2.0.0/jars/lint.jar [-]
-        manifest                      : <GRADLE>/caches/transforms-3/xxxxxxxxxxxxxxxxxxxxxxxxxxxxxxxx/transformed/core-runtime-2.0.0/AndroidManifest.xml
-        proguardRules                 : <GRADLE>/caches/transforms-3/xxxxxxxxxxxxxxxxxxxxxxxxxxxxxxxx/transformed/core-runtime-2.0.0/proguard.txt [-]
-        publicResources               : <GRADLE>/caches/transforms-3/xxxxxxxxxxxxxxxxxxxxxxxxxxxxxxxx/transformed/core-runtime-2.0.0/public.txt [-]
-        renderscriptFolder            : <GRADLE>/caches/transforms-3/xxxxxxxxxxxxxxxxxxxxxxxxxxxxxxxx/transformed/core-runtime-2.0.0/rs [-]
-        resFolder                     : <GRADLE>/caches/transforms-3/xxxxxxxxxxxxxxxxxxxxxxxxxxxxxxxx/transformed/core-runtime-2.0.0/res [-]
-        resStaticLibrary              : <GRADLE>/caches/transforms-3/xxxxxxxxxxxxxxxxxxxxxxxxxxxxxxxx/transformed/core-runtime-2.0.0/res.apk [-]
-        - runtimeJarFiles             : <GRADLE>/caches/transforms-3/xxxxxxxxxxxxxxxxxxxxxxxxxxxxxxxx/transformed/core-runtime-2.0.0/jars/classes.jar
-        symbolFile                    : <GRADLE>/caches/transforms-3/xxxxxxxxxxxxxxxxxxxxxxxxxxxxxxxx/transformed/core-runtime-2.0.0/R.txt
-    - library                     : androidx.constraintlayout:constraintlayout:1.1.3@aar (IdeAndroidLibraryImpl)
-        aidlFolder                    : <GRADLE>/caches/transforms-3/xxxxxxxxxxxxxxxxxxxxxxxxxxxxxxxx/transformed/constraintlayout-1.1.3/aidl [-]
-        artifact                      : <M2>/androidx/constraintlayout/constraintlayout/1.1.3/constraintlayout-1.1.3.aar
-        artifactAddress               : androidx.constraintlayout:constraintlayout:1.1.3@aar
-        assetsFolder                  : <GRADLE>/caches/transforms-3/xxxxxxxxxxxxxxxxxxxxxxxxxxxxxxxx/transformed/constraintlayout-1.1.3/assets [-]
-        - compileJarFiles             : <GRADLE>/caches/transforms-3/xxxxxxxxxxxxxxxxxxxxxxxxxxxxxxxx/transformed/constraintlayout-1.1.3/jars/classes.jar
-        component                     : androidx.constraintlayout:constraintlayout:1.1.3
-        externalAnnotations           : <GRADLE>/caches/transforms-3/xxxxxxxxxxxxxxxxxxxxxxxxxxxxxxxx/transformed/constraintlayout-1.1.3/annotations.zip [-]
-        folder                        : <GRADLE>/caches/transforms-3/xxxxxxxxxxxxxxxxxxxxxxxxxxxxxxxx/transformed/constraintlayout-1.1.3
-        jniFolder                     : <GRADLE>/caches/transforms-3/xxxxxxxxxxxxxxxxxxxxxxxxxxxxxxxx/transformed/constraintlayout-1.1.3/jni [-]
-        lintJar                       : <GRADLE>/caches/transforms-3/xxxxxxxxxxxxxxxxxxxxxxxxxxxxxxxx/transformed/constraintlayout-1.1.3/jars/lint.jar [-]
-        manifest                      : <GRADLE>/caches/transforms-3/xxxxxxxxxxxxxxxxxxxxxxxxxxxxxxxx/transformed/constraintlayout-1.1.3/AndroidManifest.xml
-        proguardRules                 : <GRADLE>/caches/transforms-3/xxxxxxxxxxxxxxxxxxxxxxxxxxxxxxxx/transformed/constraintlayout-1.1.3/proguard.txt [-]
-        publicResources               : <GRADLE>/caches/transforms-3/xxxxxxxxxxxxxxxxxxxxxxxxxxxxxxxx/transformed/constraintlayout-1.1.3/public.txt [-]
-        renderscriptFolder            : <GRADLE>/caches/transforms-3/xxxxxxxxxxxxxxxxxxxxxxxxxxxxxxxx/transformed/constraintlayout-1.1.3/rs [-]
-        resFolder                     : <GRADLE>/caches/transforms-3/xxxxxxxxxxxxxxxxxxxxxxxxxxxxxxxx/transformed/constraintlayout-1.1.3/res
-        resStaticLibrary              : <GRADLE>/caches/transforms-3/xxxxxxxxxxxxxxxxxxxxxxxxxxxxxxxx/transformed/constraintlayout-1.1.3/res.apk [-]
-        - runtimeJarFiles             : <GRADLE>/caches/transforms-3/xxxxxxxxxxxxxxxxxxxxxxxxxxxxxxxx/transformed/constraintlayout-1.1.3/jars/classes.jar
-        symbolFile                    : <GRADLE>/caches/transforms-3/xxxxxxxxxxxxxxxxxxxxxxxxxxxxxxxx/transformed/constraintlayout-1.1.3/R.txt
-    - library                     : androidx.collection:collection:1.1.0 (IdeJavaLibraryImpl)
-        artifact                      : <M2>/androidx/collection/collection/1.1.0/collection-1.1.0.jar
-        artifactAddress               : androidx.collection:collection:1.1.0@jar
-        component                     : androidx.collection:collection:1.1.0
-    - library                     : androidx.arch.core:core-common:2.1.0 (IdeJavaLibraryImpl)
-        artifact                      : <M2>/androidx/arch/core/core-common/2.1.0/core-common-2.1.0.jar
-        artifactAddress               : androidx.arch.core:core-common:2.1.0@jar
-        component                     : androidx.arch.core:core-common:2.1.0
-    - library                     : androidx.lifecycle:lifecycle-common:2.1.0 (IdeJavaLibraryImpl)
-        artifact                      : <M2>/androidx/lifecycle/lifecycle-common/2.1.0/lifecycle-common-2.1.0.jar
-        artifactAddress               : androidx.lifecycle:lifecycle-common:2.1.0@jar
-        component                     : androidx.lifecycle:lifecycle-common:2.1.0
-    - library                     : androidx.annotation:annotation:1.1.0 (IdeJavaLibraryImpl)
-        artifact                      : <M2>/androidx/annotation/annotation/1.1.0/annotation-1.1.0.jar
-        artifactAddress               : androidx.annotation:annotation:1.1.0@jar
-        component                     : androidx.annotation:annotation:1.1.0
-    - library                     : androidx.constraintlayout:constraintlayout-solver:1.1.3 (IdeJavaLibraryImpl)
-        artifact                      : <M2>/androidx/constraintlayout/constraintlayout-solver/1.1.3/constraintlayout-solver-1.1.3.jar
-        artifactAddress               : androidx.constraintlayout:constraintlayout-solver:1.1.3@jar
-        component                     : androidx.constraintlayout:constraintlayout-solver:1.1.3
-    - library                     : junit:junit:4.12 (IdeJavaLibraryImpl)
-        artifact                      : <M2>/junit/junit/4.12/junit-4.12.jar
-        artifactAddress               : junit:junit:4.12@jar
-        component                     : junit:junit:4.12
-    - library                     : org.hamcrest:hamcrest-core:1.3 (IdeJavaLibraryImpl)
-        artifact                      : <M2>/org/hamcrest/hamcrest-core/1.3/hamcrest-core-1.3.jar
-        artifactAddress               : org.hamcrest:hamcrest-core:1.3@jar
-        component                     : org.hamcrest:hamcrest-core:1.3
-    - library                     : <ROOT>::app@firstAbcSecondAbcDebug (IdeModuleLibraryImpl)
-        buildId                       : <ROOT>
-        projectPath                   : :app
-        sourceSet                     : MAIN
-        variant                       : firstAbcSecondAbcDebug
-    - library                     : androidx.test.ext:junit:1.1.2@aar (IdeAndroidLibraryImpl)
-        aidlFolder                    : <GRADLE>/caches/transforms-3/xxxxxxxxxxxxxxxxxxxxxxxxxxxxxxxx/transformed/junit-1.1.2/aidl [-]
-        artifact                      : <M2>/androidx/test/ext/junit/1.1.2/junit-1.1.2.aar
-        artifactAddress               : androidx.test.ext:junit:1.1.2@aar
-        assetsFolder                  : <GRADLE>/caches/transforms-3/xxxxxxxxxxxxxxxxxxxxxxxxxxxxxxxx/transformed/junit-1.1.2/assets [-]
-        - compileJarFiles             : <GRADLE>/caches/transforms-3/xxxxxxxxxxxxxxxxxxxxxxxxxxxxxxxx/transformed/junit-1.1.2/jars/classes.jar
-        component                     : androidx.test.ext:junit:1.1.2
-        externalAnnotations           : <GRADLE>/caches/transforms-3/xxxxxxxxxxxxxxxxxxxxxxxxxxxxxxxx/transformed/junit-1.1.2/annotations.zip [-]
-        folder                        : <GRADLE>/caches/transforms-3/xxxxxxxxxxxxxxxxxxxxxxxxxxxxxxxx/transformed/junit-1.1.2
-        jniFolder                     : <GRADLE>/caches/transforms-3/xxxxxxxxxxxxxxxxxxxxxxxxxxxxxxxx/transformed/junit-1.1.2/jni [-]
-        lintJar                       : <GRADLE>/caches/transforms-3/xxxxxxxxxxxxxxxxxxxxxxxxxxxxxxxx/transformed/junit-1.1.2/jars/lint.jar [-]
-        manifest                      : <GRADLE>/caches/transforms-3/xxxxxxxxxxxxxxxxxxxxxxxxxxxxxxxx/transformed/junit-1.1.2/AndroidManifest.xml
-        proguardRules                 : <GRADLE>/caches/transforms-3/xxxxxxxxxxxxxxxxxxxxxxxxxxxxxxxx/transformed/junit-1.1.2/proguard.txt [-]
-        publicResources               : <GRADLE>/caches/transforms-3/xxxxxxxxxxxxxxxxxxxxxxxxxxxxxxxx/transformed/junit-1.1.2/public.txt [-]
-        renderscriptFolder            : <GRADLE>/caches/transforms-3/xxxxxxxxxxxxxxxxxxxxxxxxxxxxxxxx/transformed/junit-1.1.2/rs [-]
-        resFolder                     : <GRADLE>/caches/transforms-3/xxxxxxxxxxxxxxxxxxxxxxxxxxxxxxxx/transformed/junit-1.1.2/res [-]
-        resStaticLibrary              : <GRADLE>/caches/transforms-3/xxxxxxxxxxxxxxxxxxxxxxxxxxxxxxxx/transformed/junit-1.1.2/res.apk [-]
-        - runtimeJarFiles             : <GRADLE>/caches/transforms-3/xxxxxxxxxxxxxxxxxxxxxxxxxxxxxxxx/transformed/junit-1.1.2/jars/classes.jar
-        symbolFile                    : <GRADLE>/caches/transforms-3/xxxxxxxxxxxxxxxxxxxxxxxxxxxxxxxx/transformed/junit-1.1.2/R.txt
-=======
     - library                     : androidx.lifecycle:lifecycle-livedata:2.0.0@aar (IdeAndroidLibraryImpl)
         aidlFolder                    : <GRADLE>/caches/transforms-3/xxxxxxxxxxxxxxxxxxxxxxxxxxxxxxxx/transformed/lifecycle-livedata-2.0.0/aidl [-]
         artifact                      : <M2>/androidx/lifecycle/lifecycle-livedata/2.0.0/lifecycle-livedata-2.0.0.aar
@@ -716,7 +346,6 @@
         resStaticLibrary              : <GRADLE>/caches/transforms-3/xxxxxxxxxxxxxxxxxxxxxxxxxxxxxxxx/transformed/savedstate-1.0.0/res.apk [-]
         - runtimeJarFiles             : <GRADLE>/caches/transforms-3/xxxxxxxxxxxxxxxxxxxxxxxxxxxxxxxx/transformed/savedstate-1.0.0/jars/classes.jar
         symbolFile                    : <GRADLE>/caches/transforms-3/xxxxxxxxxxxxxxxxxxxxxxxxxxxxxxxx/transformed/savedstate-1.0.0/R.txt
->>>>>>> 574fcae1
     - library                     : androidx.test.espresso:espresso-core:3.2.0@aar (IdeAndroidLibraryImpl)
         aidlFolder                    : <GRADLE>/caches/transforms-3/xxxxxxxxxxxxxxxxxxxxxxxxxxxxxxxx/transformed/espresso-core-3.2.0/aidl [-]
         artifact                      : <M2>/androidx/test/espresso/espresso-core/3.2.0/espresso-core-3.2.0.aar
@@ -736,27 +365,6 @@
         resStaticLibrary              : <GRADLE>/caches/transforms-3/xxxxxxxxxxxxxxxxxxxxxxxxxxxxxxxx/transformed/espresso-core-3.2.0/res.apk [-]
         - runtimeJarFiles             : <GRADLE>/caches/transforms-3/xxxxxxxxxxxxxxxxxxxxxxxxxxxxxxxx/transformed/espresso-core-3.2.0/jars/classes.jar
         symbolFile                    : <GRADLE>/caches/transforms-3/xxxxxxxxxxxxxxxxxxxxxxxxxxxxxxxx/transformed/espresso-core-3.2.0/R.txt
-<<<<<<< HEAD
-    - library                     : androidx.test:runner:1.2.0@aar (IdeAndroidLibraryImpl)
-        aidlFolder                    : <GRADLE>/caches/transforms-3/xxxxxxxxxxxxxxxxxxxxxxxxxxxxxxxx/transformed/runner-1.2.0/aidl [-]
-        artifact                      : <M2>/androidx/test/runner/1.2.0/runner-1.2.0.aar
-        artifactAddress               : androidx.test:runner:1.2.0@aar
-        assetsFolder                  : <GRADLE>/caches/transforms-3/xxxxxxxxxxxxxxxxxxxxxxxxxxxxxxxx/transformed/runner-1.2.0/assets [-]
-        - compileJarFiles             : <GRADLE>/caches/transforms-3/xxxxxxxxxxxxxxxxxxxxxxxxxxxxxxxx/transformed/runner-1.2.0/jars/classes.jar
-        component                     : androidx.test:runner:1.2.0
-        externalAnnotations           : <GRADLE>/caches/transforms-3/xxxxxxxxxxxxxxxxxxxxxxxxxxxxxxxx/transformed/runner-1.2.0/annotations.zip [-]
-        folder                        : <GRADLE>/caches/transforms-3/xxxxxxxxxxxxxxxxxxxxxxxxxxxxxxxx/transformed/runner-1.2.0
-        jniFolder                     : <GRADLE>/caches/transforms-3/xxxxxxxxxxxxxxxxxxxxxxxxxxxxxxxx/transformed/runner-1.2.0/jni [-]
-        lintJar                       : <GRADLE>/caches/transforms-3/xxxxxxxxxxxxxxxxxxxxxxxxxxxxxxxx/transformed/runner-1.2.0/jars/lint.jar [-]
-        manifest                      : <GRADLE>/caches/transforms-3/xxxxxxxxxxxxxxxxxxxxxxxxxxxxxxxx/transformed/runner-1.2.0/AndroidManifest.xml
-        proguardRules                 : <GRADLE>/caches/transforms-3/xxxxxxxxxxxxxxxxxxxxxxxxxxxxxxxx/transformed/runner-1.2.0/proguard.txt
-        publicResources               : <GRADLE>/caches/transforms-3/xxxxxxxxxxxxxxxxxxxxxxxxxxxxxxxx/transformed/runner-1.2.0/public.txt [-]
-        renderscriptFolder            : <GRADLE>/caches/transforms-3/xxxxxxxxxxxxxxxxxxxxxxxxxxxxxxxx/transformed/runner-1.2.0/rs [-]
-        resFolder                     : <GRADLE>/caches/transforms-3/xxxxxxxxxxxxxxxxxxxxxxxxxxxxxxxx/transformed/runner-1.2.0/res [-]
-        resStaticLibrary              : <GRADLE>/caches/transforms-3/xxxxxxxxxxxxxxxxxxxxxxxxxxxxxxxx/transformed/runner-1.2.0/res.apk [-]
-        - runtimeJarFiles             : <GRADLE>/caches/transforms-3/xxxxxxxxxxxxxxxxxxxxxxxxxxxxxxxx/transformed/runner-1.2.0/jars/classes.jar
-        symbolFile                    : <GRADLE>/caches/transforms-3/xxxxxxxxxxxxxxxxxxxxxxxxxxxxxxxx/transformed/runner-1.2.0/R.txt
-=======
     - library                     : androidx.test.espresso:espresso-idling-resource:3.2.0@aar (IdeAndroidLibraryImpl)
         aidlFolder                    : <GRADLE>/caches/transforms-3/xxxxxxxxxxxxxxxxxxxxxxxxxxxxxxxx/transformed/espresso-idling-resource-3.2.0/aidl [-]
         artifact                      : <M2>/androidx/test/espresso/espresso-idling-resource/3.2.0/espresso-idling-resource-3.2.0.aar
@@ -795,7 +403,6 @@
         resStaticLibrary              : <GRADLE>/caches/transforms-3/xxxxxxxxxxxxxxxxxxxxxxxxxxxxxxxx/transformed/junit-1.1.2/res.apk [-]
         - runtimeJarFiles             : <GRADLE>/caches/transforms-3/xxxxxxxxxxxxxxxxxxxxxxxxxxxxxxxx/transformed/junit-1.1.2/jars/classes.jar
         symbolFile                    : <GRADLE>/caches/transforms-3/xxxxxxxxxxxxxxxxxxxxxxxxxxxxxxxx/transformed/junit-1.1.2/R.txt
->>>>>>> 574fcae1
     - library                     : androidx.test:core:1.3.0@aar (IdeAndroidLibraryImpl)
         aidlFolder                    : <GRADLE>/caches/transforms-3/xxxxxxxxxxxxxxxxxxxxxxxxxxxxxxxx/transformed/core-1.3.0/aidl [-]
         artifact                      : <M2>/androidx/test/core/1.3.0/core-1.3.0.aar
@@ -834,39 +441,6 @@
         resStaticLibrary              : <GRADLE>/caches/transforms-3/xxxxxxxxxxxxxxxxxxxxxxxxxxxxxxxx/transformed/monitor-1.3.0/res.apk [-]
         - runtimeJarFiles             : <GRADLE>/caches/transforms-3/xxxxxxxxxxxxxxxxxxxxxxxxxxxxxxxx/transformed/monitor-1.3.0/jars/classes.jar
         symbolFile                    : <GRADLE>/caches/transforms-3/xxxxxxxxxxxxxxxxxxxxxxxxxxxxxxxx/transformed/monitor-1.3.0/R.txt
-<<<<<<< HEAD
-    - library                     : androidx.test.espresso:espresso-idling-resource:3.2.0@aar (IdeAndroidLibraryImpl)
-        aidlFolder                    : <GRADLE>/caches/transforms-3/xxxxxxxxxxxxxxxxxxxxxxxxxxxxxxxx/transformed/espresso-idling-resource-3.2.0/aidl [-]
-        artifact                      : <M2>/androidx/test/espresso/espresso-idling-resource/3.2.0/espresso-idling-resource-3.2.0.aar
-        artifactAddress               : androidx.test.espresso:espresso-idling-resource:3.2.0@aar
-        assetsFolder                  : <GRADLE>/caches/transforms-3/xxxxxxxxxxxxxxxxxxxxxxxxxxxxxxxx/transformed/espresso-idling-resource-3.2.0/assets [-]
-        - compileJarFiles             : <GRADLE>/caches/transforms-3/xxxxxxxxxxxxxxxxxxxxxxxxxxxxxxxx/transformed/espresso-idling-resource-3.2.0/jars/classes.jar
-        component                     : androidx.test.espresso:espresso-idling-resource:3.2.0
-        externalAnnotations           : <GRADLE>/caches/transforms-3/xxxxxxxxxxxxxxxxxxxxxxxxxxxxxxxx/transformed/espresso-idling-resource-3.2.0/annotations.zip [-]
-        folder                        : <GRADLE>/caches/transforms-3/xxxxxxxxxxxxxxxxxxxxxxxxxxxxxxxx/transformed/espresso-idling-resource-3.2.0
-        jniFolder                     : <GRADLE>/caches/transforms-3/xxxxxxxxxxxxxxxxxxxxxxxxxxxxxxxx/transformed/espresso-idling-resource-3.2.0/jni [-]
-        lintJar                       : <GRADLE>/caches/transforms-3/xxxxxxxxxxxxxxxxxxxxxxxxxxxxxxxx/transformed/espresso-idling-resource-3.2.0/jars/lint.jar [-]
-        manifest                      : <GRADLE>/caches/transforms-3/xxxxxxxxxxxxxxxxxxxxxxxxxxxxxxxx/transformed/espresso-idling-resource-3.2.0/AndroidManifest.xml
-        proguardRules                 : <GRADLE>/caches/transforms-3/xxxxxxxxxxxxxxxxxxxxxxxxxxxxxxxx/transformed/espresso-idling-resource-3.2.0/proguard.txt [-]
-        publicResources               : <GRADLE>/caches/transforms-3/xxxxxxxxxxxxxxxxxxxxxxxxxxxxxxxx/transformed/espresso-idling-resource-3.2.0/public.txt [-]
-        renderscriptFolder            : <GRADLE>/caches/transforms-3/xxxxxxxxxxxxxxxxxxxxxxxxxxxxxxxx/transformed/espresso-idling-resource-3.2.0/rs [-]
-        resFolder                     : <GRADLE>/caches/transforms-3/xxxxxxxxxxxxxxxxxxxxxxxxxxxxxxxx/transformed/espresso-idling-resource-3.2.0/res [-]
-        resStaticLibrary              : <GRADLE>/caches/transforms-3/xxxxxxxxxxxxxxxxxxxxxxxxxxxxxxxx/transformed/espresso-idling-resource-3.2.0/res.apk [-]
-        - runtimeJarFiles             : <GRADLE>/caches/transforms-3/xxxxxxxxxxxxxxxxxxxxxxxxxxxxxxxx/transformed/espresso-idling-resource-3.2.0/jars/classes.jar
-        symbolFile                    : <GRADLE>/caches/transforms-3/xxxxxxxxxxxxxxxxxxxxxxxxxxxxxxxx/transformed/espresso-idling-resource-3.2.0/R.txt
-    - library                     : org.hamcrest:hamcrest-integration:1.3 (IdeJavaLibraryImpl)
-        artifact                      : <M2>/org/hamcrest/hamcrest-integration/1.3/hamcrest-integration-1.3.jar
-        artifactAddress               : org.hamcrest:hamcrest-integration:1.3@jar
-        component                     : org.hamcrest:hamcrest-integration:1.3
-    - library                     : org.hamcrest:hamcrest-library:1.3 (IdeJavaLibraryImpl)
-        artifact                      : <M2>/org/hamcrest/hamcrest-library/1.3/hamcrest-library-1.3.jar
-        artifactAddress               : org.hamcrest:hamcrest-library:1.3@jar
-        component                     : org.hamcrest:hamcrest-library:1.3
-    - library                     : net.sf.kxml:kxml2:2.3.0 (IdeJavaLibraryImpl)
-        artifact                      : <M2>/net/sf/kxml/kxml2/2.3.0/kxml2-2.3.0.jar
-        artifactAddress               : net.sf.kxml:kxml2:2.3.0@jar
-        component                     : net.sf.kxml:kxml2:2.3.0
-=======
     - library                     : androidx.test:runner:1.2.0@aar (IdeAndroidLibraryImpl)
         aidlFolder                    : <GRADLE>/caches/transforms-3/xxxxxxxxxxxxxxxxxxxxxxxxxxxxxxxx/transformed/runner-1.2.0/aidl [-]
         artifact                      : <M2>/androidx/test/runner/1.2.0/runner-1.2.0.aar
@@ -986,7 +560,6 @@
         artifact                      : <M2>/com/google/code/findbugs/jsr305/2.0.1/jsr305-2.0.1.jar
         artifactAddress               : com.google.code.findbugs:jsr305:2.0.1@jar
         component                     : com.google.code.findbugs:jsr305:2.0.1
->>>>>>> 574fcae1
     - library                     : com.squareup:javawriter:2.1.1 (IdeJavaLibraryImpl)
         artifact                      : <M2>/com/squareup/javawriter/2.1.1/javawriter-2.1.1.jar
         artifactAddress               : com.squareup:javawriter:2.1.1@jar
@@ -995,12 +568,6 @@
         artifact                      : <M2>/javax/inject/javax.inject/1/javax.inject-1.jar
         artifactAddress               : javax.inject:javax.inject:1@jar
         component                     : javax.inject:javax.inject:1
-<<<<<<< HEAD
-    - library                     : com.google.code.findbugs:jsr305:2.0.1 (IdeJavaLibraryImpl)
-        artifact                      : <M2>/com/google/code/findbugs/jsr305/2.0.1/jsr305-2.0.1.jar
-        artifactAddress               : com.google.code.findbugs:jsr305:2.0.1@jar
-        component                     : com.google.code.findbugs:jsr305:2.0.1
-=======
     - library                     : junit:junit:4.12 (IdeJavaLibraryImpl)
         artifact                      : <M2>/junit/junit/4.12/junit-4.12.jar
         artifactAddress               : junit:junit:4.12@jar
@@ -1026,7 +593,6 @@
         projectPath                   : :app
         sourceSet                     : MAIN
         variant                       : firstAbcSecondAbcDebug
->>>>>>> 574fcae1
 MODULE                        : MultiFlavor
     externalProject               : MultiFlavor (DefaultExternalProject)
         path                          : : [-]
@@ -1579,7 +1145,6 @@
         UseAndroidX                   : true
         UsesCompose                   : false
         MlModelBindingEnabled         : false
-        EnableVcsInfo                 : false
     - basicVariant:               : firstAbcSecondAbcDebug
         applicationId                 : com.example.multiflavor.firstAbc.secondAbc.debug
         testApplicationId             : com.example.multiflavor.firstAbc.secondAbc.debug.test
