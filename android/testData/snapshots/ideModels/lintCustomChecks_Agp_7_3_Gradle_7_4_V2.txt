--- conflicted
+++ resolved
@@ -18,13 +18,6 @@
     *isInherited                  : true
     ORDER_ENTRY                   : <Module source>
     BUILD_TASKS
-<<<<<<< HEAD
-        TEST_COMPILE_MODE             : All
-        TEST_COMPILE_MODE             : Android tests
-        TEST_COMPILE_MODE             : Unit tests
-        TEST_COMPILE_MODE             : None
-=======
->>>>>>> 0d09370c
 LIBRARY_TABLE
     - library                     : <ROOT>::app@debug (IdeModuleLibraryImpl)
         buildId                       : <ROOT>
@@ -424,111 +417,6 @@
                 tasks
                     test                          : test (DefaultExternalTask)
                         qName                         : :lint:test
-<<<<<<< HEAD
-                sourceSets
-                    main                          : main (DefaultExternalSourceSet)
-                        sources
-                            RESOURCE                      : resources (DefaultExternalSourceDirectorySet)
-                                - srcDirs                     : <ROOT>/lint/src/main/resources [-]
-                                outputDir                     : <ROOT>/lint/out/production/resources [-]
-                                - gradleOutputDirs            : <ROOT>/lint/build/resources/main [-]
-                                patterns                      : FilePatternSetImpl
-                            SOURCE                        : alljava (DefaultExternalSourceDirectorySet)
-                                - srcDirs                     : <ROOT>/lint/src/main/java
-                                outputDir                     : <ROOT>/lint/out/production/classes [-]
-                                - gradleOutputDirs            : <ROOT>/lint/build/classes/java/main [-]
-                                patterns                      : FilePatternSetImpl
-                        - dependencies                : DefaultExternalLibraryDependency
-                            file                          : <M2>/com/android/tools/lint/lint-checks/<VERSION>/lint-checks-<VERSION>.jar
-                        - dependencies                : DefaultExternalLibraryDependency
-                            file                          : <M2>/com/android/tools/lint/lint-api/<VERSION>/lint-api-<VERSION>.jar
-                        - dependencies                : DefaultExternalLibraryDependency
-                            file                          : <M2>/org/jetbrains/kotlin/kotlin-stdlib-jdk8/<KOTLIN_VERSION>/kotlin-stdlib-jdk8-<KOTLIN_VERSION>.jar
-                        - dependencies                : DefaultExternalLibraryDependency
-                            file                          : <M2>/com/android/tools/lint/lint-model/<VERSION>/lint-model-<VERSION>.jar
-                        - dependencies                : DefaultExternalLibraryDependency
-                            file                          : <M2>/com/android/tools/external/com-intellij/intellij-core/<VERSION>/intellij-core-<VERSION>.jar
-                        - dependencies                : DefaultExternalLibraryDependency
-                            file                          : <M2>/com/android/tools/external/com-intellij/kotlin-compiler/<KOTLIN_VERSION>/kotlin-compiler-<KOTLIN_VERSION>.jar
-                        - dependencies                : DefaultExternalLibraryDependency
-                            file                          : <M2>/com/android/tools/external/org-jetbrains/uast/<VERSION>/uast-<VERSION>.jar
-                        - dependencies                : DefaultExternalLibraryDependency
-                            file                          : <M2>/com/android/tools/build/manifest-merger/<VERSION>/manifest-merger-<VERSION>.jar
-                        - dependencies                : DefaultExternalLibraryDependency
-                            file                          : <M2>/com/android/tools/common/<VERSION>/common-<VERSION>.jar
-                        - dependencies                : DefaultExternalLibraryDependency
-                            file                          : <M2>/com/android/tools/layoutlib/layoutlib-api/<VERSION>/layoutlib-api-<VERSION>.jar
-                        - dependencies                : DefaultExternalLibraryDependency
-                            file                          : <M2>/com/android/tools/sdk-common/<VERSION>/sdk-common-<VERSION>.jar
-                        - dependencies                : DefaultExternalLibraryDependency
-                            file                          : <M2>/com/android/tools/sdklib/<VERSION>/sdklib-<VERSION>.jar
-                        - dependencies                : DefaultExternalLibraryDependency
-                            file                          : <M2>/commons-io/commons-io/2.4/commons-io-2.4.jar
-                            source                        : <M2>/commons-io/commons-io/2.4/commons-io-2.4-sources.jar
-                        - dependencies                : DefaultExternalLibraryDependency
-                            file                          : <M2>/net/sf/kxml/kxml2/2.3.0/kxml2-2.3.0.jar
-                            source                        : <M2>/net/sf/kxml/kxml2/2.3.0/kxml2-2.3.0-sources.jar
-                        - dependencies                : DefaultExternalLibraryDependency
-                            file                          : <M2>/org/jetbrains/kotlin/kotlin-reflect/<KOTLIN_VERSION>/kotlin-reflect-<KOTLIN_VERSION>.jar
-                        - dependencies                : DefaultExternalLibraryDependency
-                            file                          : <M2>/org/ow2/asm/asm-tree/9.1/asm-tree-9.1.jar
-                        - dependencies                : DefaultExternalLibraryDependency
-                            file                          : <M2>/org/ow2/asm/asm/9.1/asm-9.1.jar
-                        - dependencies                : DefaultExternalLibraryDependency
-                            file                          : <M2>/org/jetbrains/kotlin/kotlin-stdlib-jdk7/<KOTLIN_VERSION>/kotlin-stdlib-jdk7-<KOTLIN_VERSION>.jar
-                        - dependencies                : DefaultExternalLibraryDependency
-                            file                          : <M2>/org/jetbrains/kotlin/kotlin-stdlib/<KOTLIN_VERSION>/kotlin-stdlib-<KOTLIN_VERSION>.jar
-                        - dependencies                : DefaultExternalLibraryDependency
-                            file                          : <M2>/com/android/tools/annotations/<VERSION>/annotations-<VERSION>.jar
-                        - dependencies                : DefaultExternalLibraryDependency
-                            file                          : <M2>/com/google/guava/guava/30.1-jre/guava-30.1-jre.jar
-                        - dependencies                : DefaultExternalLibraryDependency
-                            file                          : <M2>/com/android/tools/repository/<VERSION>/repository-<VERSION>.jar
-                        - dependencies                : DefaultExternalLibraryDependency
-                            file                          : <M2>/org/jetbrains/annotations/13.0/annotations-13.0.jar
-                            source                        : <M2>/org/jetbrains/annotations/13.0/annotations-13.0-sources.jar
-                        - dependencies                : DefaultExternalLibraryDependency
-                            file                          : <M2>/org/jetbrains/kotlin/kotlin-stdlib-common/<KOTLIN_VERSION>/kotlin-stdlib-common-<KOTLIN_VERSION>.jar
-                        - dependencies                : DefaultExternalLibraryDependency
-                            file                          : <M2>/com/google/guava/failureaccess/1.0.1/failureaccess-1.0.1.jar
-                        - dependencies                : DefaultExternalLibraryDependency
-                            file                          : <M2>/com/google/guava/listenablefuture/9999.0-empty-to-avoid-conflict-with-guava/listenablefuture-9999.0-empty-to-avoid-conflict-with-guava.jar
-                        - dependencies                : DefaultExternalLibraryDependency
-                            file                          : <M2>/com/google/code/findbugs/jsr305/3.0.2/jsr305-3.0.2.jar
-                        - dependencies                : DefaultExternalLibraryDependency
-                            file                          : <M2>/org/checkerframework/checker-qual/3.5.0/checker-qual-3.5.0.jar
-                        - dependencies                : DefaultExternalLibraryDependency
-                            file                          : <M2>/com/google/errorprone/error_prone_annotations/2.3.4/error_prone_annotations-2.3.4.jar
-                        - dependencies                : DefaultExternalLibraryDependency
-                            file                          : <M2>/com/google/j2objc/j2objc-annotations/1.3/j2objc-annotations-1.3.jar
-                        - dependencies                : DefaultFileCollectionDependency
-                            - files                       : <ROOT>/lint/build/classes/java/main [-]
-                            - files                       : <ROOT>/lint/build/resources/main [-]
-                        - artifacts                   : <ROOT>/lint/build/libs/lint.jar [-]
-                        sourceCompatibility           : <PROJECT_JDK_FEATURE_LEVEL>
-                        targetCompatibility           : <PROJECT_JDK_FEATURE_LEVEL>
-                    test                          : test (DefaultExternalSourceSet)
-                        sources
-                            TEST                          : alljava (DefaultExternalSourceDirectorySet)
-                                - srcDirs                     : <ROOT>/lint/src/test/java [-]
-                                outputDir                     : <ROOT>/lint/out/test/classes [-]
-                                - gradleOutputDirs            : <ROOT>/lint/build/classes/java/test [-]
-                                patterns                      : FilePatternSetImpl
-                            TEST_RESOURCE                 : resources (DefaultExternalSourceDirectorySet)
-                                - srcDirs                     : <ROOT>/lint/src/test/resources [-]
-                                outputDir                     : <ROOT>/lint/out/test/resources [-]
-                                - gradleOutputDirs            : <ROOT>/lint/build/resources/test [-]
-                                patterns                      : FilePatternSetImpl
-                        - dependencies                : DefaultFileCollectionDependency
-                            - files                       : <ROOT>/lint/build/classes/java/main [-]
-                            - files                       : <ROOT>/lint/build/resources/main [-]
-                        - dependencies                : DefaultFileCollectionDependency
-                            - files                       : <ROOT>/lint/build/classes/java/test [-]
-                            - files                       : <ROOT>/lint/build/resources/test [-]
-                        sourceCompatibility           : <PROJECT_JDK_FEATURE_LEVEL>
-                        targetCompatibility           : <PROJECT_JDK_FEATURE_LEVEL>
-=======
->>>>>>> 0d09370c
                 externalSystemId              : GRADLE
                 sourceSetModel                : DefaultGradleSourceSetModel
                     sourceCompatibility           : <PROJECT_JDK_FEATURE_LEVEL>
@@ -1177,11 +1065,7 @@
                     ApkFromBundleTaskOutputListingFile      : <ROOT>/app/build/intermediates/apk_from_bundle_ide_redirect_file/debug/redirect.txt [-]
                 GeneratedResourceFolders      : <ROOT>/app/build/generated/res/rs/debug [-]
                 GeneratedResourceFolders      : <ROOT>/app/build/generated/res/resValues/debug [-]
-<<<<<<< HEAD
-                DesugaredMethodFiles          : <GRADLE>/caches/transforms-3/xxxxxxxxxxxxxxxxxxxxxxxxxxxxxxxx/transformed/D8BackportedDesugaredMethods.txt
-=======
                 DesugaredMethodFiles          : <GRADLE>/caches/<TRANSFORMS>/xxxxxxxxxxxxxxxxxxxxxxxxxxxxxxxx/transformed/D8BackportedDesugaredMethods.txt
->>>>>>> 0d09370c
             AndroidTestArtifact
                 Name                          : ANDROID_TEST
                 CompileTaskName               : compileDebugAndroidTestSources
@@ -1506,11 +1390,7 @@
                     AssembleTaskName              : assembleDebug
                 GeneratedResourceFolders      : <ROOT>/library/build/generated/res/rs/debug [-]
                 GeneratedResourceFolders      : <ROOT>/library/build/generated/res/resValues/debug [-]
-<<<<<<< HEAD
-                DesugaredMethodFiles          : <GRADLE>/caches/transforms-3/xxxxxxxxxxxxxxxxxxxxxxxxxxxxxxxx/transformed/D8BackportedDesugaredMethods.txt
-=======
                 DesugaredMethodFiles          : <GRADLE>/caches/<TRANSFORMS>/xxxxxxxxxxxxxxxxxxxxxxxxxxxxxxxx/transformed/D8BackportedDesugaredMethods.txt
->>>>>>> 0d09370c
             AndroidTestArtifact
                 Name                          : ANDROID_TEST
                 CompileTaskName               : compileDebugAndroidTestSources
@@ -1829,11 +1709,7 @@
                     AssembleTaskName              : assembleDebug
                 GeneratedResourceFolders      : <ROOT>/library-remote/build/generated/res/rs/debug [-]
                 GeneratedResourceFolders      : <ROOT>/library-remote/build/generated/res/resValues/debug [-]
-<<<<<<< HEAD
-                DesugaredMethodFiles          : <GRADLE>/caches/transforms-3/xxxxxxxxxxxxxxxxxxxxxxxxxxxxxxxx/transformed/D8BackportedDesugaredMethods.txt
-=======
                 DesugaredMethodFiles          : <GRADLE>/caches/<TRANSFORMS>/xxxxxxxxxxxxxxxxxxxxxxxxxxxxxxxx/transformed/D8BackportedDesugaredMethods.txt
->>>>>>> 0d09370c
             AndroidTestArtifact
                 Name                          : ANDROID_TEST
                 CompileTaskName               : compileDebugAndroidTestSources
