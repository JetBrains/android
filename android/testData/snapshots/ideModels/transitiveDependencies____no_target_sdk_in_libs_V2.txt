--- conflicted
+++ resolved
@@ -1266,8 +1266,6 @@
                             qName                         : :library2:testReleaseUnitTest
         sourceSetModel                : DefaultGradleSourceSetModel
         taskModel                     : DefaultGradleTaskModel
-<<<<<<< HEAD
-=======
             tasks
                 test                          : test (DefaultExternalTask)
                     qName                         : :javalib1:test
@@ -1275,7 +1273,6 @@
                     qName                         : :app:testDebugUnitTest
                 testReleaseUnitTest           : testReleaseUnitTest (DefaultExternalTask)
                     qName                         : :app:testReleaseUnitTest
->>>>>>> 8b7d83e8
 MODULE                        : project.app
     GradleModuleModel
         agpVersion                    : <AGP_VERSION>
@@ -1344,10 +1341,7 @@
         MlModelBindingEnabled         : false
         AndroidResourcesEnabled       : true
         DataBindingEnabled            : false
-<<<<<<< HEAD
-=======
         GenerateManifestClass         : false
->>>>>>> 8b7d83e8
     - basicVariant:               : debug
         applicationId                 : com.example.alruiz.transitive_dependencies
         testApplicationId             : com.example.alruiz.transitive_dependencies.test
@@ -2444,10 +2438,7 @@
         MlModelBindingEnabled         : false
         AndroidResourcesEnabled       : true
         DataBindingEnabled            : false
-<<<<<<< HEAD
-=======
         GenerateManifestClass         : false
->>>>>>> 8b7d83e8
     - basicVariant:               : debug
         testApplicationId             : com.example.library1.test
         buildType                     : debug
@@ -3521,10 +3512,7 @@
         MlModelBindingEnabled         : false
         AndroidResourcesEnabled       : true
         DataBindingEnabled            : false
-<<<<<<< HEAD
-=======
         GenerateManifestClass         : false
->>>>>>> 8b7d83e8
     - basicVariant:               : debug
         testApplicationId             : com.example.library2.test
         buildType                     : debug
