--- conflicted
+++ resolved
@@ -1230,8 +1230,6 @@
                             qName                         : :app:testFirstXyzSecondXyzReleaseUnitTest
         sourceSetModel                : DefaultGradleSourceSetModel
         taskModel                     : DefaultGradleTaskModel
-<<<<<<< HEAD
-=======
             tasks
                 testFirstAbcSecondAbcDebugUnitTest      : testFirstAbcSecondAbcDebugUnitTest (DefaultExternalTask)
                     qName                         : :app:testFirstAbcSecondAbcDebugUnitTest
@@ -1249,7 +1247,6 @@
                     qName                         : :app:testFirstXyzSecondXyzDebugUnitTest
                 testFirstXyzSecondXyzReleaseUnitTest    : testFirstXyzSecondXyzReleaseUnitTest (DefaultExternalTask)
                     qName                         : :app:testFirstXyzSecondXyzReleaseUnitTest
->>>>>>> 8b7d83e8
 MODULE                        : MultiFlavor.app
     GradleModuleModel
         agpVersion                    : 4.1.0
@@ -1318,10 +1315,7 @@
         MlModelBindingEnabled         : false
         AndroidResourcesEnabled       : true
         DataBindingEnabled            : false
-<<<<<<< HEAD
-=======
         GenerateManifestClass         : false
->>>>>>> 8b7d83e8
     - basicVariant:               : firstAbcSecondAbcDebug
         applicationId                 : com.example.multiflavor.firstAbc.secondAbc.debug
         testApplicationId             : com.example.multiflavor.firstAbc.secondAbc.debug.test
