--- conflicted
+++ resolved
@@ -930,8 +930,6 @@
                             qName                         : :lib:testReleaseUnitTest
         sourceSetModel                : DefaultGradleSourceSetModel
         taskModel                     : DefaultGradleTaskModel
-<<<<<<< HEAD
-=======
             tasks
                 testBasicDebugUnitTest        : testBasicDebugUnitTest (DefaultExternalTask)
                     qName                         : :app:testBasicDebugUnitTest
@@ -945,7 +943,6 @@
                     qName                         : :app:testPaidReleaseUnitTest
                 testReleaseUnitTest           : testReleaseUnitTest (DefaultExternalTask)
                     qName                         : :lib:testReleaseUnitTest
->>>>>>> 8b7d83e8
 MODULE                        : project.app
     GradleModuleModel
         agpVersion                    : <AGP_VERSION>
@@ -1014,10 +1011,7 @@
         MlModelBindingEnabled         : false
         AndroidResourcesEnabled       : true
         DataBindingEnabled            : false
-<<<<<<< HEAD
-=======
         GenerateManifestClass         : false
->>>>>>> 8b7d83e8
     - basicVariant:               : basicDebug
         applicationId                 : com.example.dependentmodules.app
         testApplicationId             : com.example.dependentmodules.app.test
@@ -2128,10 +2122,7 @@
         MlModelBindingEnabled         : false
         AndroidResourcesEnabled       : true
         DataBindingEnabled            : false
-<<<<<<< HEAD
-=======
         GenerateManifestClass         : false
->>>>>>> 8b7d83e8
     - basicVariant:               : debug
         testApplicationId             : com.example.dependentmodules.lib.test
         buildType                     : debug
