--- conflicted
+++ resolved
@@ -23,57 +23,13 @@
         TEST_COMPILE_MODE             : Unit tests
         TEST_COMPILE_MODE             : None
 LIBRARY_TABLE
-<<<<<<< HEAD
-    - library                     : com.android.support:appcompat-v7:28.0.0@aar (IdeAndroidLibraryImpl)
-        aidlFolder                    : <GRADLE>/caches/transforms-3/xxxxxxxxxxxxxxxxxxxxxxxxxxxxxxxx/transformed/appcompat-v7-28.0.0/aidl [-]
-        artifact                      : <M2>/com/android/support/appcompat-v7/28.0.0/appcompat-v7-28.0.0.aar
-        artifactAddress               : com.android.support:appcompat-v7:28.0.0@aar
-        assetsFolder                  : <GRADLE>/caches/transforms-3/xxxxxxxxxxxxxxxxxxxxxxxxxxxxxxxx/transformed/appcompat-v7-28.0.0/assets [-]
-        - compileJarFiles             : <GRADLE>/caches/transforms-3/xxxxxxxxxxxxxxxxxxxxxxxxxxxxxxxx/transformed/appcompat-v7-28.0.0/jars/classes.jar
-        component                     : com.android.support:appcompat-v7:28.0.0
-        externalAnnotations           : <GRADLE>/caches/transforms-3/xxxxxxxxxxxxxxxxxxxxxxxxxxxxxxxx/transformed/appcompat-v7-28.0.0/annotations.zip
-        folder                        : <GRADLE>/caches/transforms-3/xxxxxxxxxxxxxxxxxxxxxxxxxxxxxxxx/transformed/appcompat-v7-28.0.0
-        jniFolder                     : <GRADLE>/caches/transforms-3/xxxxxxxxxxxxxxxxxxxxxxxxxxxxxxxx/transformed/appcompat-v7-28.0.0/jni [-]
-        manifest                      : <GRADLE>/caches/transforms-3/xxxxxxxxxxxxxxxxxxxxxxxxxxxxxxxx/transformed/appcompat-v7-28.0.0/AndroidManifest.xml
-        proguardRules                 : <GRADLE>/caches/transforms-3/xxxxxxxxxxxxxxxxxxxxxxxxxxxxxxxx/transformed/appcompat-v7-28.0.0/proguard.txt
-        publicResources               : <GRADLE>/caches/transforms-3/xxxxxxxxxxxxxxxxxxxxxxxxxxxxxxxx/transformed/appcompat-v7-28.0.0/public.txt
-        renderscriptFolder            : <GRADLE>/caches/transforms-3/xxxxxxxxxxxxxxxxxxxxxxxxxxxxxxxx/transformed/appcompat-v7-28.0.0/rs [-]
-        resFolder                     : <GRADLE>/caches/transforms-3/xxxxxxxxxxxxxxxxxxxxxxxxxxxxxxxx/transformed/appcompat-v7-28.0.0/res
-        resStaticLibrary              : <GRADLE>/caches/transforms-3/xxxxxxxxxxxxxxxxxxxxxxxxxxxxxxxx/transformed/appcompat-v7-28.0.0/res.apk [-]
-        - runtimeJarFiles             : <GRADLE>/caches/transforms-3/xxxxxxxxxxxxxxxxxxxxxxxxxxxxxxxx/transformed/appcompat-v7-28.0.0/jars/classes.jar
-        symbolFile                    : <GRADLE>/caches/transforms-3/xxxxxxxxxxxxxxxxxxxxxxxxxxxxxxxx/transformed/appcompat-v7-28.0.0/R.txt
-    - library                     : com.android.support:support-compat:28.0.0@aar (IdeAndroidLibraryImpl)
-        aidlFolder                    : <GRADLE>/caches/transforms-3/xxxxxxxxxxxxxxxxxxxxxxxxxxxxxxxx/transformed/support-compat-28.0.0/aidl
-        artifact                      : <M2>/com/android/support/support-compat/28.0.0/support-compat-28.0.0.aar
-        artifactAddress               : com.android.support:support-compat:28.0.0@aar
-        assetsFolder                  : <GRADLE>/caches/transforms-3/xxxxxxxxxxxxxxxxxxxxxxxxxxxxxxxx/transformed/support-compat-28.0.0/assets [-]
-        - compileJarFiles             : <GRADLE>/caches/transforms-3/xxxxxxxxxxxxxxxxxxxxxxxxxxxxxxxx/transformed/support-compat-28.0.0/jars/classes.jar
-        component                     : com.android.support:support-compat:28.0.0
-        externalAnnotations           : <GRADLE>/caches/transforms-3/xxxxxxxxxxxxxxxxxxxxxxxxxxxxxxxx/transformed/support-compat-28.0.0/annotations.zip
-        folder                        : <GRADLE>/caches/transforms-3/xxxxxxxxxxxxxxxxxxxxxxxxxxxxxxxx/transformed/support-compat-28.0.0
-        jniFolder                     : <GRADLE>/caches/transforms-3/xxxxxxxxxxxxxxxxxxxxxxxxxxxxxxxx/transformed/support-compat-28.0.0/jni [-]
-        manifest                      : <GRADLE>/caches/transforms-3/xxxxxxxxxxxxxxxxxxxxxxxxxxxxxxxx/transformed/support-compat-28.0.0/AndroidManifest.xml
-        proguardRules                 : <GRADLE>/caches/transforms-3/xxxxxxxxxxxxxxxxxxxxxxxxxxxxxxxx/transformed/support-compat-28.0.0/proguard.txt
-        publicResources               : <GRADLE>/caches/transforms-3/xxxxxxxxxxxxxxxxxxxxxxxxxxxxxxxx/transformed/support-compat-28.0.0/public.txt
-        renderscriptFolder            : <GRADLE>/caches/transforms-3/xxxxxxxxxxxxxxxxxxxxxxxxxxxxxxxx/transformed/support-compat-28.0.0/rs [-]
-        resFolder                     : <GRADLE>/caches/transforms-3/xxxxxxxxxxxxxxxxxxxxxxxxxxxxxxxx/transformed/support-compat-28.0.0/res
-        resStaticLibrary              : <GRADLE>/caches/transforms-3/xxxxxxxxxxxxxxxxxxxxxxxxxxxxxxxx/transformed/support-compat-28.0.0/res.apk [-]
-        - runtimeJarFiles             : <GRADLE>/caches/transforms-3/xxxxxxxxxxxxxxxxxxxxxxxxxxxxxxxx/transformed/support-compat-28.0.0/jars/classes.jar
-        symbolFile                    : <GRADLE>/caches/transforms-3/xxxxxxxxxxxxxxxxxxxxxxxxxxxxxxxx/transformed/support-compat-28.0.0/R.txt
-    - library                     : android.arch.lifecycle:runtime:1.1.1@aar (IdeAndroidLibraryImpl)
-=======
     - library                     : android.arch.core:runtime:1.1.1@aar (IdeAndroidLibraryImpl)
->>>>>>> 574fcae1
         aidlFolder                    : <GRADLE>/caches/transforms-3/xxxxxxxxxxxxxxxxxxxxxxxxxxxxxxxx/transformed/runtime-1.1.1/aidl [-]
         artifact                      : <M2>/android/arch/core/runtime/1.1.1/runtime-1.1.1.aar
         artifactAddress               : android.arch.core:runtime:1.1.1@aar
         assetsFolder                  : <GRADLE>/caches/transforms-3/xxxxxxxxxxxxxxxxxxxxxxxxxxxxxxxx/transformed/runtime-1.1.1/assets [-]
         - compileJarFiles             : <GRADLE>/caches/transforms-3/xxxxxxxxxxxxxxxxxxxxxxxxxxxxxxxx/transformed/runtime-1.1.1/jars/classes.jar
-<<<<<<< HEAD
-        component                     : android.arch.lifecycle:runtime:1.1.1
-=======
         component                     : android.arch.core:runtime:1.1.1
->>>>>>> 574fcae1
         externalAnnotations           : <GRADLE>/caches/transforms-3/xxxxxxxxxxxxxxxxxxxxxxxxxxxxxxxx/transformed/runtime-1.1.1/annotations.zip [-]
         folder                        : <GRADLE>/caches/transforms-3/xxxxxxxxxxxxxxxxxxxxxxxxxxxxxxxx/transformed/runtime-1.1.1
         jniFolder                     : <GRADLE>/caches/transforms-3/xxxxxxxxxxxxxxxxxxxxxxxxxxxxxxxx/transformed/runtime-1.1.1/jni [-]
@@ -85,98 +41,6 @@
         resStaticLibrary              : <GRADLE>/caches/transforms-3/xxxxxxxxxxxxxxxxxxxxxxxxxxxxxxxx/transformed/runtime-1.1.1/res.apk [-]
         - runtimeJarFiles             : <GRADLE>/caches/transforms-3/xxxxxxxxxxxxxxxxxxxxxxxxxxxxxxxx/transformed/runtime-1.1.1/jars/classes.jar
         symbolFile                    : <GRADLE>/caches/transforms-3/xxxxxxxxxxxxxxxxxxxxxxxxxxxxxxxx/transformed/runtime-1.1.1/R.txt
-<<<<<<< HEAD
-    - library                     : com.android.support:versionedparcelable:28.0.0@aar (IdeAndroidLibraryImpl)
-        aidlFolder                    : <GRADLE>/caches/transforms-3/xxxxxxxxxxxxxxxxxxxxxxxxxxxxxxxx/transformed/versionedparcelable-28.0.0/aidl
-        artifact                      : <M2>/com/android/support/versionedparcelable/28.0.0/versionedparcelable-28.0.0.aar
-        artifactAddress               : com.android.support:versionedparcelable:28.0.0@aar
-        assetsFolder                  : <GRADLE>/caches/transforms-3/xxxxxxxxxxxxxxxxxxxxxxxxxxxxxxxx/transformed/versionedparcelable-28.0.0/assets [-]
-        - compileJarFiles             : <GRADLE>/caches/transforms-3/xxxxxxxxxxxxxxxxxxxxxxxxxxxxxxxx/transformed/versionedparcelable-28.0.0/jars/classes.jar
-        component                     : com.android.support:versionedparcelable:28.0.0
-        externalAnnotations           : <GRADLE>/caches/transforms-3/xxxxxxxxxxxxxxxxxxxxxxxxxxxxxxxx/transformed/versionedparcelable-28.0.0/annotations.zip [-]
-        folder                        : <GRADLE>/caches/transforms-3/xxxxxxxxxxxxxxxxxxxxxxxxxxxxxxxx/transformed/versionedparcelable-28.0.0
-        jniFolder                     : <GRADLE>/caches/transforms-3/xxxxxxxxxxxxxxxxxxxxxxxxxxxxxxxx/transformed/versionedparcelable-28.0.0/jni [-]
-        manifest                      : <GRADLE>/caches/transforms-3/xxxxxxxxxxxxxxxxxxxxxxxxxxxxxxxx/transformed/versionedparcelable-28.0.0/AndroidManifest.xml
-        proguardRules                 : <GRADLE>/caches/transforms-3/xxxxxxxxxxxxxxxxxxxxxxxxxxxxxxxx/transformed/versionedparcelable-28.0.0/proguard.txt
-        publicResources               : <GRADLE>/caches/transforms-3/xxxxxxxxxxxxxxxxxxxxxxxxxxxxxxxx/transformed/versionedparcelable-28.0.0/public.txt [-]
-        renderscriptFolder            : <GRADLE>/caches/transforms-3/xxxxxxxxxxxxxxxxxxxxxxxxxxxxxxxx/transformed/versionedparcelable-28.0.0/rs [-]
-        resFolder                     : <GRADLE>/caches/transforms-3/xxxxxxxxxxxxxxxxxxxxxxxxxxxxxxxx/transformed/versionedparcelable-28.0.0/res [-]
-        resStaticLibrary              : <GRADLE>/caches/transforms-3/xxxxxxxxxxxxxxxxxxxxxxxxxxxxxxxx/transformed/versionedparcelable-28.0.0/res.apk [-]
-        - runtimeJarFiles             : <GRADLE>/caches/transforms-3/xxxxxxxxxxxxxxxxxxxxxxxxxxxxxxxx/transformed/versionedparcelable-28.0.0/jars/classes.jar
-        symbolFile                    : <GRADLE>/caches/transforms-3/xxxxxxxxxxxxxxxxxxxxxxxxxxxxxxxx/transformed/versionedparcelable-28.0.0/R.txt
-    - library                     : com.android.support:cursoradapter:28.0.0@aar (IdeAndroidLibraryImpl)
-        aidlFolder                    : <GRADLE>/caches/transforms-3/xxxxxxxxxxxxxxxxxxxxxxxxxxxxxxxx/transformed/cursoradapter-28.0.0/aidl [-]
-        artifact                      : <M2>/com/android/support/cursoradapter/28.0.0/cursoradapter-28.0.0.aar
-        artifactAddress               : com.android.support:cursoradapter:28.0.0@aar
-        assetsFolder                  : <GRADLE>/caches/transforms-3/xxxxxxxxxxxxxxxxxxxxxxxxxxxxxxxx/transformed/cursoradapter-28.0.0/assets [-]
-        - compileJarFiles             : <GRADLE>/caches/transforms-3/xxxxxxxxxxxxxxxxxxxxxxxxxxxxxxxx/transformed/cursoradapter-28.0.0/jars/classes.jar
-        component                     : com.android.support:cursoradapter:28.0.0
-        externalAnnotations           : <GRADLE>/caches/transforms-3/xxxxxxxxxxxxxxxxxxxxxxxxxxxxxxxx/transformed/cursoradapter-28.0.0/annotations.zip [-]
-        folder                        : <GRADLE>/caches/transforms-3/xxxxxxxxxxxxxxxxxxxxxxxxxxxxxxxx/transformed/cursoradapter-28.0.0
-        jniFolder                     : <GRADLE>/caches/transforms-3/xxxxxxxxxxxxxxxxxxxxxxxxxxxxxxxx/transformed/cursoradapter-28.0.0/jni [-]
-        manifest                      : <GRADLE>/caches/transforms-3/xxxxxxxxxxxxxxxxxxxxxxxxxxxxxxxx/transformed/cursoradapter-28.0.0/AndroidManifest.xml
-        proguardRules                 : <GRADLE>/caches/transforms-3/xxxxxxxxxxxxxxxxxxxxxxxxxxxxxxxx/transformed/cursoradapter-28.0.0/proguard.txt [-]
-        publicResources               : <GRADLE>/caches/transforms-3/xxxxxxxxxxxxxxxxxxxxxxxxxxxxxxxx/transformed/cursoradapter-28.0.0/public.txt [-]
-        renderscriptFolder            : <GRADLE>/caches/transforms-3/xxxxxxxxxxxxxxxxxxxxxxxxxxxxxxxx/transformed/cursoradapter-28.0.0/rs [-]
-        resFolder                     : <GRADLE>/caches/transforms-3/xxxxxxxxxxxxxxxxxxxxxxxxxxxxxxxx/transformed/cursoradapter-28.0.0/res [-]
-        resStaticLibrary              : <GRADLE>/caches/transforms-3/xxxxxxxxxxxxxxxxxxxxxxxxxxxxxxxx/transformed/cursoradapter-28.0.0/res.apk [-]
-        - runtimeJarFiles             : <GRADLE>/caches/transforms-3/xxxxxxxxxxxxxxxxxxxxxxxxxxxxxxxx/transformed/cursoradapter-28.0.0/jars/classes.jar
-        symbolFile                    : <GRADLE>/caches/transforms-3/xxxxxxxxxxxxxxxxxxxxxxxxxxxxxxxx/transformed/cursoradapter-28.0.0/R.txt
-    - library                     : com.android.support:support-core-utils:28.0.0@aar (IdeAndroidLibraryImpl)
-        aidlFolder                    : <GRADLE>/caches/transforms-3/xxxxxxxxxxxxxxxxxxxxxxxxxxxxxxxx/transformed/support-core-utils-28.0.0/aidl [-]
-        artifact                      : <M2>/com/android/support/support-core-utils/28.0.0/support-core-utils-28.0.0.aar
-        artifactAddress               : com.android.support:support-core-utils:28.0.0@aar
-        assetsFolder                  : <GRADLE>/caches/transforms-3/xxxxxxxxxxxxxxxxxxxxxxxxxxxxxxxx/transformed/support-core-utils-28.0.0/assets [-]
-        - compileJarFiles             : <GRADLE>/caches/transforms-3/xxxxxxxxxxxxxxxxxxxxxxxxxxxxxxxx/transformed/support-core-utils-28.0.0/jars/classes.jar
-        component                     : com.android.support:support-core-utils:28.0.0
-        externalAnnotations           : <GRADLE>/caches/transforms-3/xxxxxxxxxxxxxxxxxxxxxxxxxxxxxxxx/transformed/support-core-utils-28.0.0/annotations.zip [-]
-        folder                        : <GRADLE>/caches/transforms-3/xxxxxxxxxxxxxxxxxxxxxxxxxxxxxxxx/transformed/support-core-utils-28.0.0
-        jniFolder                     : <GRADLE>/caches/transforms-3/xxxxxxxxxxxxxxxxxxxxxxxxxxxxxxxx/transformed/support-core-utils-28.0.0/jni [-]
-        manifest                      : <GRADLE>/caches/transforms-3/xxxxxxxxxxxxxxxxxxxxxxxxxxxxxxxx/transformed/support-core-utils-28.0.0/AndroidManifest.xml
-        proguardRules                 : <GRADLE>/caches/transforms-3/xxxxxxxxxxxxxxxxxxxxxxxxxxxxxxxx/transformed/support-core-utils-28.0.0/proguard.txt [-]
-        publicResources               : <GRADLE>/caches/transforms-3/xxxxxxxxxxxxxxxxxxxxxxxxxxxxxxxx/transformed/support-core-utils-28.0.0/public.txt [-]
-        renderscriptFolder            : <GRADLE>/caches/transforms-3/xxxxxxxxxxxxxxxxxxxxxxxxxxxxxxxx/transformed/support-core-utils-28.0.0/rs [-]
-        resFolder                     : <GRADLE>/caches/transforms-3/xxxxxxxxxxxxxxxxxxxxxxxxxxxxxxxx/transformed/support-core-utils-28.0.0/res [-]
-        resStaticLibrary              : <GRADLE>/caches/transforms-3/xxxxxxxxxxxxxxxxxxxxxxxxxxxxxxxx/transformed/support-core-utils-28.0.0/res.apk [-]
-        - runtimeJarFiles             : <GRADLE>/caches/transforms-3/xxxxxxxxxxxxxxxxxxxxxxxxxxxxxxxx/transformed/support-core-utils-28.0.0/jars/classes.jar
-        symbolFile                    : <GRADLE>/caches/transforms-3/xxxxxxxxxxxxxxxxxxxxxxxxxxxxxxxx/transformed/support-core-utils-28.0.0/R.txt
-    - library                     : com.android.support:documentfile:28.0.0@aar (IdeAndroidLibraryImpl)
-        aidlFolder                    : <GRADLE>/caches/transforms-3/xxxxxxxxxxxxxxxxxxxxxxxxxxxxxxxx/transformed/documentfile-28.0.0/aidl [-]
-        artifact                      : <M2>/com/android/support/documentfile/28.0.0/documentfile-28.0.0.aar
-        artifactAddress               : com.android.support:documentfile:28.0.0@aar
-        assetsFolder                  : <GRADLE>/caches/transforms-3/xxxxxxxxxxxxxxxxxxxxxxxxxxxxxxxx/transformed/documentfile-28.0.0/assets [-]
-        - compileJarFiles             : <GRADLE>/caches/transforms-3/xxxxxxxxxxxxxxxxxxxxxxxxxxxxxxxx/transformed/documentfile-28.0.0/jars/classes.jar
-        component                     : com.android.support:documentfile:28.0.0
-        externalAnnotations           : <GRADLE>/caches/transforms-3/xxxxxxxxxxxxxxxxxxxxxxxxxxxxxxxx/transformed/documentfile-28.0.0/annotations.zip [-]
-        folder                        : <GRADLE>/caches/transforms-3/xxxxxxxxxxxxxxxxxxxxxxxxxxxxxxxx/transformed/documentfile-28.0.0
-        jniFolder                     : <GRADLE>/caches/transforms-3/xxxxxxxxxxxxxxxxxxxxxxxxxxxxxxxx/transformed/documentfile-28.0.0/jni [-]
-        manifest                      : <GRADLE>/caches/transforms-3/xxxxxxxxxxxxxxxxxxxxxxxxxxxxxxxx/transformed/documentfile-28.0.0/AndroidManifest.xml
-        proguardRules                 : <GRADLE>/caches/transforms-3/xxxxxxxxxxxxxxxxxxxxxxxxxxxxxxxx/transformed/documentfile-28.0.0/proguard.txt [-]
-        publicResources               : <GRADLE>/caches/transforms-3/xxxxxxxxxxxxxxxxxxxxxxxxxxxxxxxx/transformed/documentfile-28.0.0/public.txt [-]
-        renderscriptFolder            : <GRADLE>/caches/transforms-3/xxxxxxxxxxxxxxxxxxxxxxxxxxxxxxxx/transformed/documentfile-28.0.0/rs [-]
-        resFolder                     : <GRADLE>/caches/transforms-3/xxxxxxxxxxxxxxxxxxxxxxxxxxxxxxxx/transformed/documentfile-28.0.0/res [-]
-        resStaticLibrary              : <GRADLE>/caches/transforms-3/xxxxxxxxxxxxxxxxxxxxxxxxxxxxxxxx/transformed/documentfile-28.0.0/res.apk [-]
-        - runtimeJarFiles             : <GRADLE>/caches/transforms-3/xxxxxxxxxxxxxxxxxxxxxxxxxxxxxxxx/transformed/documentfile-28.0.0/jars/classes.jar
-        symbolFile                    : <GRADLE>/caches/transforms-3/xxxxxxxxxxxxxxxxxxxxxxxxxxxxxxxx/transformed/documentfile-28.0.0/R.txt
-    - library                     : com.android.support:loader:28.0.0@aar (IdeAndroidLibraryImpl)
-        aidlFolder                    : <GRADLE>/caches/transforms-3/xxxxxxxxxxxxxxxxxxxxxxxxxxxxxxxx/transformed/loader-28.0.0/aidl [-]
-        artifact                      : <M2>/com/android/support/loader/28.0.0/loader-28.0.0.aar
-        artifactAddress               : com.android.support:loader:28.0.0@aar
-        assetsFolder                  : <GRADLE>/caches/transforms-3/xxxxxxxxxxxxxxxxxxxxxxxxxxxxxxxx/transformed/loader-28.0.0/assets [-]
-        - compileJarFiles             : <GRADLE>/caches/transforms-3/xxxxxxxxxxxxxxxxxxxxxxxxxxxxxxxx/transformed/loader-28.0.0/jars/classes.jar
-        component                     : com.android.support:loader:28.0.0
-        externalAnnotations           : <GRADLE>/caches/transforms-3/xxxxxxxxxxxxxxxxxxxxxxxxxxxxxxxx/transformed/loader-28.0.0/annotations.zip [-]
-        folder                        : <GRADLE>/caches/transforms-3/xxxxxxxxxxxxxxxxxxxxxxxxxxxxxxxx/transformed/loader-28.0.0
-        jniFolder                     : <GRADLE>/caches/transforms-3/xxxxxxxxxxxxxxxxxxxxxxxxxxxxxxxx/transformed/loader-28.0.0/jni [-]
-        manifest                      : <GRADLE>/caches/transforms-3/xxxxxxxxxxxxxxxxxxxxxxxxxxxxxxxx/transformed/loader-28.0.0/AndroidManifest.xml
-        proguardRules                 : <GRADLE>/caches/transforms-3/xxxxxxxxxxxxxxxxxxxxxxxxxxxxxxxx/transformed/loader-28.0.0/proguard.txt [-]
-        publicResources               : <GRADLE>/caches/transforms-3/xxxxxxxxxxxxxxxxxxxxxxxxxxxxxxxx/transformed/loader-28.0.0/public.txt [-]
-        renderscriptFolder            : <GRADLE>/caches/transforms-3/xxxxxxxxxxxxxxxxxxxxxxxxxxxxxxxx/transformed/loader-28.0.0/rs [-]
-        resFolder                     : <GRADLE>/caches/transforms-3/xxxxxxxxxxxxxxxxxxxxxxxxxxxxxxxx/transformed/loader-28.0.0/res [-]
-        resStaticLibrary              : <GRADLE>/caches/transforms-3/xxxxxxxxxxxxxxxxxxxxxxxxxxxxxxxx/transformed/loader-28.0.0/res.apk [-]
-        - runtimeJarFiles             : <GRADLE>/caches/transforms-3/xxxxxxxxxxxxxxxxxxxxxxxxxxxxxxxx/transformed/loader-28.0.0/jars/classes.jar
-        symbolFile                    : <GRADLE>/caches/transforms-3/xxxxxxxxxxxxxxxxxxxxxxxxxxxxxxxx/transformed/loader-28.0.0/R.txt
-=======
     - library                     : android.arch.lifecycle:livedata-core:1.1.1@aar (IdeAndroidLibraryImpl)
         aidlFolder                    : <GRADLE>/caches/transforms-3/xxxxxxxxxxxxxxxxxxxxxxxxxxxxxxxx/transformed/livedata-core-1.1.1/aidl [-]
         artifact                      : <M2>/android/arch/lifecycle/livedata-core/1.1.1/livedata-core-1.1.1.aar
@@ -195,7 +59,6 @@
         resStaticLibrary              : <GRADLE>/caches/transforms-3/xxxxxxxxxxxxxxxxxxxxxxxxxxxxxxxx/transformed/livedata-core-1.1.1/res.apk [-]
         - runtimeJarFiles             : <GRADLE>/caches/transforms-3/xxxxxxxxxxxxxxxxxxxxxxxxxxxxxxxx/transformed/livedata-core-1.1.1/jars/classes.jar
         symbolFile                    : <GRADLE>/caches/transforms-3/xxxxxxxxxxxxxxxxxxxxxxxxxxxxxxxx/transformed/livedata-core-1.1.1/R.txt
->>>>>>> 574fcae1
     - library                     : android.arch.lifecycle:livedata:1.1.1@aar (IdeAndroidLibraryImpl)
         aidlFolder                    : <GRADLE>/caches/transforms-3/xxxxxxxxxxxxxxxxxxxxxxxxxxxxxxxx/transformed/livedata-1.1.1/aidl [-]
         artifact                      : <M2>/android/arch/lifecycle/livedata/1.1.1/livedata-1.1.1.aar
@@ -220,11 +83,7 @@
         artifactAddress               : android.arch.lifecycle:runtime:1.1.1@aar
         assetsFolder                  : <GRADLE>/caches/transforms-3/xxxxxxxxxxxxxxxxxxxxxxxxxxxxxxxx/transformed/runtime-1.1.1/assets [-]
         - compileJarFiles             : <GRADLE>/caches/transforms-3/xxxxxxxxxxxxxxxxxxxxxxxxxxxxxxxx/transformed/runtime-1.1.1/jars/classes.jar
-<<<<<<< HEAD
-        component                     : android.arch.core:runtime:1.1.1
-=======
         component                     : android.arch.lifecycle:runtime:1.1.1
->>>>>>> 574fcae1
         externalAnnotations           : <GRADLE>/caches/transforms-3/xxxxxxxxxxxxxxxxxxxxxxxxxxxxxxxx/transformed/runtime-1.1.1/annotations.zip [-]
         folder                        : <GRADLE>/caches/transforms-3/xxxxxxxxxxxxxxxxxxxxxxxxxxxxxxxx/transformed/runtime-1.1.1
         jniFolder                     : <GRADLE>/caches/transforms-3/xxxxxxxxxxxxxxxxxxxxxxxxxxxxxxxx/transformed/runtime-1.1.1/jni [-]
@@ -236,27 +95,6 @@
         resStaticLibrary              : <GRADLE>/caches/transforms-3/xxxxxxxxxxxxxxxxxxxxxxxxxxxxxxxx/transformed/runtime-1.1.1/res.apk [-]
         - runtimeJarFiles             : <GRADLE>/caches/transforms-3/xxxxxxxxxxxxxxxxxxxxxxxxxxxxxxxx/transformed/runtime-1.1.1/jars/classes.jar
         symbolFile                    : <GRADLE>/caches/transforms-3/xxxxxxxxxxxxxxxxxxxxxxxxxxxxxxxx/transformed/runtime-1.1.1/R.txt
-<<<<<<< HEAD
-    - library                     : android.arch.lifecycle:livedata-core:1.1.1@aar (IdeAndroidLibraryImpl)
-        aidlFolder                    : <GRADLE>/caches/transforms-3/xxxxxxxxxxxxxxxxxxxxxxxxxxxxxxxx/transformed/livedata-core-1.1.1/aidl [-]
-        artifact                      : <M2>/android/arch/lifecycle/livedata-core/1.1.1/livedata-core-1.1.1.aar
-        artifactAddress               : android.arch.lifecycle:livedata-core:1.1.1@aar
-        assetsFolder                  : <GRADLE>/caches/transforms-3/xxxxxxxxxxxxxxxxxxxxxxxxxxxxxxxx/transformed/livedata-core-1.1.1/assets [-]
-        - compileJarFiles             : <GRADLE>/caches/transforms-3/xxxxxxxxxxxxxxxxxxxxxxxxxxxxxxxx/transformed/livedata-core-1.1.1/jars/classes.jar
-        component                     : android.arch.lifecycle:livedata-core:1.1.1
-        externalAnnotations           : <GRADLE>/caches/transforms-3/xxxxxxxxxxxxxxxxxxxxxxxxxxxxxxxx/transformed/livedata-core-1.1.1/annotations.zip [-]
-        folder                        : <GRADLE>/caches/transforms-3/xxxxxxxxxxxxxxxxxxxxxxxxxxxxxxxx/transformed/livedata-core-1.1.1
-        jniFolder                     : <GRADLE>/caches/transforms-3/xxxxxxxxxxxxxxxxxxxxxxxxxxxxxxxx/transformed/livedata-core-1.1.1/jni [-]
-        manifest                      : <GRADLE>/caches/transforms-3/xxxxxxxxxxxxxxxxxxxxxxxxxxxxxxxx/transformed/livedata-core-1.1.1/AndroidManifest.xml
-        proguardRules                 : <GRADLE>/caches/transforms-3/xxxxxxxxxxxxxxxxxxxxxxxxxxxxxxxx/transformed/livedata-core-1.1.1/proguard.txt [-]
-        publicResources               : <GRADLE>/caches/transforms-3/xxxxxxxxxxxxxxxxxxxxxxxxxxxxxxxx/transformed/livedata-core-1.1.1/public.txt [-]
-        renderscriptFolder            : <GRADLE>/caches/transforms-3/xxxxxxxxxxxxxxxxxxxxxxxxxxxxxxxx/transformed/livedata-core-1.1.1/rs [-]
-        resFolder                     : <GRADLE>/caches/transforms-3/xxxxxxxxxxxxxxxxxxxxxxxxxxxxxxxx/transformed/livedata-core-1.1.1/res [-]
-        resStaticLibrary              : <GRADLE>/caches/transforms-3/xxxxxxxxxxxxxxxxxxxxxxxxxxxxxxxx/transformed/livedata-core-1.1.1/res.apk [-]
-        - runtimeJarFiles             : <GRADLE>/caches/transforms-3/xxxxxxxxxxxxxxxxxxxxxxxxxxxxxxxx/transformed/livedata-core-1.1.1/jars/classes.jar
-        symbolFile                    : <GRADLE>/caches/transforms-3/xxxxxxxxxxxxxxxxxxxxxxxxxxxxxxxx/transformed/livedata-core-1.1.1/R.txt
-=======
->>>>>>> 574fcae1
     - library                     : android.arch.lifecycle:viewmodel:1.1.1@aar (IdeAndroidLibraryImpl)
         aidlFolder                    : <GRADLE>/caches/transforms-3/xxxxxxxxxxxxxxxxxxxxxxxxxxxxxxxx/transformed/viewmodel-1.1.1/aidl [-]
         artifact                      : <M2>/android/arch/lifecycle/viewmodel/1.1.1/viewmodel-1.1.1.aar
@@ -275,116 +113,6 @@
         resStaticLibrary              : <GRADLE>/caches/transforms-3/xxxxxxxxxxxxxxxxxxxxxxxxxxxxxxxx/transformed/viewmodel-1.1.1/res.apk [-]
         - runtimeJarFiles             : <GRADLE>/caches/transforms-3/xxxxxxxxxxxxxxxxxxxxxxxxxxxxxxxx/transformed/viewmodel-1.1.1/jars/classes.jar
         symbolFile                    : <GRADLE>/caches/transforms-3/xxxxxxxxxxxxxxxxxxxxxxxxxxxxxxxx/transformed/viewmodel-1.1.1/R.txt
-<<<<<<< HEAD
-    - library                     : com.android.support:localbroadcastmanager:28.0.0@aar (IdeAndroidLibraryImpl)
-        aidlFolder                    : <GRADLE>/caches/transforms-3/xxxxxxxxxxxxxxxxxxxxxxxxxxxxxxxx/transformed/localbroadcastmanager-28.0.0/aidl [-]
-        artifact                      : <M2>/com/android/support/localbroadcastmanager/28.0.0/localbroadcastmanager-28.0.0.aar
-        artifactAddress               : com.android.support:localbroadcastmanager:28.0.0@aar
-        assetsFolder                  : <GRADLE>/caches/transforms-3/xxxxxxxxxxxxxxxxxxxxxxxxxxxxxxxx/transformed/localbroadcastmanager-28.0.0/assets [-]
-        - compileJarFiles             : <GRADLE>/caches/transforms-3/xxxxxxxxxxxxxxxxxxxxxxxxxxxxxxxx/transformed/localbroadcastmanager-28.0.0/jars/classes.jar
-        component                     : com.android.support:localbroadcastmanager:28.0.0
-        externalAnnotations           : <GRADLE>/caches/transforms-3/xxxxxxxxxxxxxxxxxxxxxxxxxxxxxxxx/transformed/localbroadcastmanager-28.0.0/annotations.zip [-]
-        folder                        : <GRADLE>/caches/transforms-3/xxxxxxxxxxxxxxxxxxxxxxxxxxxxxxxx/transformed/localbroadcastmanager-28.0.0
-        jniFolder                     : <GRADLE>/caches/transforms-3/xxxxxxxxxxxxxxxxxxxxxxxxxxxxxxxx/transformed/localbroadcastmanager-28.0.0/jni [-]
-        manifest                      : <GRADLE>/caches/transforms-3/xxxxxxxxxxxxxxxxxxxxxxxxxxxxxxxx/transformed/localbroadcastmanager-28.0.0/AndroidManifest.xml
-        proguardRules                 : <GRADLE>/caches/transforms-3/xxxxxxxxxxxxxxxxxxxxxxxxxxxxxxxx/transformed/localbroadcastmanager-28.0.0/proguard.txt [-]
-        publicResources               : <GRADLE>/caches/transforms-3/xxxxxxxxxxxxxxxxxxxxxxxxxxxxxxxx/transformed/localbroadcastmanager-28.0.0/public.txt [-]
-        renderscriptFolder            : <GRADLE>/caches/transforms-3/xxxxxxxxxxxxxxxxxxxxxxxxxxxxxxxx/transformed/localbroadcastmanager-28.0.0/rs [-]
-        resFolder                     : <GRADLE>/caches/transforms-3/xxxxxxxxxxxxxxxxxxxxxxxxxxxxxxxx/transformed/localbroadcastmanager-28.0.0/res [-]
-        resStaticLibrary              : <GRADLE>/caches/transforms-3/xxxxxxxxxxxxxxxxxxxxxxxxxxxxxxxx/transformed/localbroadcastmanager-28.0.0/res.apk [-]
-        - runtimeJarFiles             : <GRADLE>/caches/transforms-3/xxxxxxxxxxxxxxxxxxxxxxxxxxxxxxxx/transformed/localbroadcastmanager-28.0.0/jars/classes.jar
-        symbolFile                    : <GRADLE>/caches/transforms-3/xxxxxxxxxxxxxxxxxxxxxxxxxxxxxxxx/transformed/localbroadcastmanager-28.0.0/R.txt
-    - library                     : com.android.support:print:28.0.0@aar (IdeAndroidLibraryImpl)
-        aidlFolder                    : <GRADLE>/caches/transforms-3/xxxxxxxxxxxxxxxxxxxxxxxxxxxxxxxx/transformed/print-28.0.0/aidl [-]
-        artifact                      : <M2>/com/android/support/print/28.0.0/print-28.0.0.aar
-        artifactAddress               : com.android.support:print:28.0.0@aar
-        assetsFolder                  : <GRADLE>/caches/transforms-3/xxxxxxxxxxxxxxxxxxxxxxxxxxxxxxxx/transformed/print-28.0.0/assets [-]
-        - compileJarFiles             : <GRADLE>/caches/transforms-3/xxxxxxxxxxxxxxxxxxxxxxxxxxxxxxxx/transformed/print-28.0.0/jars/classes.jar
-        component                     : com.android.support:print:28.0.0
-        externalAnnotations           : <GRADLE>/caches/transforms-3/xxxxxxxxxxxxxxxxxxxxxxxxxxxxxxxx/transformed/print-28.0.0/annotations.zip
-        folder                        : <GRADLE>/caches/transforms-3/xxxxxxxxxxxxxxxxxxxxxxxxxxxxxxxx/transformed/print-28.0.0
-        jniFolder                     : <GRADLE>/caches/transforms-3/xxxxxxxxxxxxxxxxxxxxxxxxxxxxxxxx/transformed/print-28.0.0/jni [-]
-        manifest                      : <GRADLE>/caches/transforms-3/xxxxxxxxxxxxxxxxxxxxxxxxxxxxxxxx/transformed/print-28.0.0/AndroidManifest.xml
-        proguardRules                 : <GRADLE>/caches/transforms-3/xxxxxxxxxxxxxxxxxxxxxxxxxxxxxxxx/transformed/print-28.0.0/proguard.txt [-]
-        publicResources               : <GRADLE>/caches/transforms-3/xxxxxxxxxxxxxxxxxxxxxxxxxxxxxxxx/transformed/print-28.0.0/public.txt [-]
-        renderscriptFolder            : <GRADLE>/caches/transforms-3/xxxxxxxxxxxxxxxxxxxxxxxxxxxxxxxx/transformed/print-28.0.0/rs [-]
-        resFolder                     : <GRADLE>/caches/transforms-3/xxxxxxxxxxxxxxxxxxxxxxxxxxxxxxxx/transformed/print-28.0.0/res [-]
-        resStaticLibrary              : <GRADLE>/caches/transforms-3/xxxxxxxxxxxxxxxxxxxxxxxxxxxxxxxx/transformed/print-28.0.0/res.apk [-]
-        - runtimeJarFiles             : <GRADLE>/caches/transforms-3/xxxxxxxxxxxxxxxxxxxxxxxxxxxxxxxx/transformed/print-28.0.0/jars/classes.jar
-        symbolFile                    : <GRADLE>/caches/transforms-3/xxxxxxxxxxxxxxxxxxxxxxxxxxxxxxxx/transformed/print-28.0.0/R.txt
-    - library                     : com.android.support:support-fragment:28.0.0@aar (IdeAndroidLibraryImpl)
-        aidlFolder                    : <GRADLE>/caches/transforms-3/xxxxxxxxxxxxxxxxxxxxxxxxxxxxxxxx/transformed/support-fragment-28.0.0/aidl [-]
-        artifact                      : <M2>/com/android/support/support-fragment/28.0.0/support-fragment-28.0.0.aar
-        artifactAddress               : com.android.support:support-fragment:28.0.0@aar
-        assetsFolder                  : <GRADLE>/caches/transforms-3/xxxxxxxxxxxxxxxxxxxxxxxxxxxxxxxx/transformed/support-fragment-28.0.0/assets [-]
-        - compileJarFiles             : <GRADLE>/caches/transforms-3/xxxxxxxxxxxxxxxxxxxxxxxxxxxxxxxx/transformed/support-fragment-28.0.0/jars/classes.jar
-        component                     : com.android.support:support-fragment:28.0.0
-        externalAnnotations           : <GRADLE>/caches/transforms-3/xxxxxxxxxxxxxxxxxxxxxxxxxxxxxxxx/transformed/support-fragment-28.0.0/annotations.zip
-        folder                        : <GRADLE>/caches/transforms-3/xxxxxxxxxxxxxxxxxxxxxxxxxxxxxxxx/transformed/support-fragment-28.0.0
-        jniFolder                     : <GRADLE>/caches/transforms-3/xxxxxxxxxxxxxxxxxxxxxxxxxxxxxxxx/transformed/support-fragment-28.0.0/jni [-]
-        manifest                      : <GRADLE>/caches/transforms-3/xxxxxxxxxxxxxxxxxxxxxxxxxxxxxxxx/transformed/support-fragment-28.0.0/AndroidManifest.xml
-        proguardRules                 : <GRADLE>/caches/transforms-3/xxxxxxxxxxxxxxxxxxxxxxxxxxxxxxxx/transformed/support-fragment-28.0.0/proguard.txt [-]
-        publicResources               : <GRADLE>/caches/transforms-3/xxxxxxxxxxxxxxxxxxxxxxxxxxxxxxxx/transformed/support-fragment-28.0.0/public.txt [-]
-        renderscriptFolder            : <GRADLE>/caches/transforms-3/xxxxxxxxxxxxxxxxxxxxxxxxxxxxxxxx/transformed/support-fragment-28.0.0/rs [-]
-        resFolder                     : <GRADLE>/caches/transforms-3/xxxxxxxxxxxxxxxxxxxxxxxxxxxxxxxx/transformed/support-fragment-28.0.0/res [-]
-        resStaticLibrary              : <GRADLE>/caches/transforms-3/xxxxxxxxxxxxxxxxxxxxxxxxxxxxxxxx/transformed/support-fragment-28.0.0/res.apk [-]
-        - runtimeJarFiles             : <GRADLE>/caches/transforms-3/xxxxxxxxxxxxxxxxxxxxxxxxxxxxxxxx/transformed/support-fragment-28.0.0/jars/classes.jar
-        symbolFile                    : <GRADLE>/caches/transforms-3/xxxxxxxxxxxxxxxxxxxxxxxxxxxxxxxx/transformed/support-fragment-28.0.0/R.txt
-    - library                     : com.android.support:support-core-ui:28.0.0@aar (IdeAndroidLibraryImpl)
-        aidlFolder                    : <GRADLE>/caches/transforms-3/xxxxxxxxxxxxxxxxxxxxxxxxxxxxxxxx/transformed/support-core-ui-28.0.0/aidl [-]
-        artifact                      : <M2>/com/android/support/support-core-ui/28.0.0/support-core-ui-28.0.0.aar
-        artifactAddress               : com.android.support:support-core-ui:28.0.0@aar
-        assetsFolder                  : <GRADLE>/caches/transforms-3/xxxxxxxxxxxxxxxxxxxxxxxxxxxxxxxx/transformed/support-core-ui-28.0.0/assets [-]
-        - compileJarFiles             : <GRADLE>/caches/transforms-3/xxxxxxxxxxxxxxxxxxxxxxxxxxxxxxxx/transformed/support-core-ui-28.0.0/jars/classes.jar
-        component                     : com.android.support:support-core-ui:28.0.0
-        externalAnnotations           : <GRADLE>/caches/transforms-3/xxxxxxxxxxxxxxxxxxxxxxxxxxxxxxxx/transformed/support-core-ui-28.0.0/annotations.zip [-]
-        folder                        : <GRADLE>/caches/transforms-3/xxxxxxxxxxxxxxxxxxxxxxxxxxxxxxxx/transformed/support-core-ui-28.0.0
-        jniFolder                     : <GRADLE>/caches/transforms-3/xxxxxxxxxxxxxxxxxxxxxxxxxxxxxxxx/transformed/support-core-ui-28.0.0/jni [-]
-        manifest                      : <GRADLE>/caches/transforms-3/xxxxxxxxxxxxxxxxxxxxxxxxxxxxxxxx/transformed/support-core-ui-28.0.0/AndroidManifest.xml
-        proguardRules                 : <GRADLE>/caches/transforms-3/xxxxxxxxxxxxxxxxxxxxxxxxxxxxxxxx/transformed/support-core-ui-28.0.0/proguard.txt [-]
-        publicResources               : <GRADLE>/caches/transforms-3/xxxxxxxxxxxxxxxxxxxxxxxxxxxxxxxx/transformed/support-core-ui-28.0.0/public.txt [-]
-        renderscriptFolder            : <GRADLE>/caches/transforms-3/xxxxxxxxxxxxxxxxxxxxxxxxxxxxxxxx/transformed/support-core-ui-28.0.0/rs [-]
-        resFolder                     : <GRADLE>/caches/transforms-3/xxxxxxxxxxxxxxxxxxxxxxxxxxxxxxxx/transformed/support-core-ui-28.0.0/res [-]
-        resStaticLibrary              : <GRADLE>/caches/transforms-3/xxxxxxxxxxxxxxxxxxxxxxxxxxxxxxxx/transformed/support-core-ui-28.0.0/res.apk [-]
-        - runtimeJarFiles             : <GRADLE>/caches/transforms-3/xxxxxxxxxxxxxxxxxxxxxxxxxxxxxxxx/transformed/support-core-ui-28.0.0/jars/classes.jar
-        symbolFile                    : <GRADLE>/caches/transforms-3/xxxxxxxxxxxxxxxxxxxxxxxxxxxxxxxx/transformed/support-core-ui-28.0.0/R.txt
-    - library                     : com.android.support:customview:28.0.0@aar (IdeAndroidLibraryImpl)
-        aidlFolder                    : <GRADLE>/caches/transforms-3/xxxxxxxxxxxxxxxxxxxxxxxxxxxxxxxx/transformed/customview-28.0.0/aidl [-]
-        artifact                      : <M2>/com/android/support/customview/28.0.0/customview-28.0.0.aar
-        artifactAddress               : com.android.support:customview:28.0.0@aar
-        assetsFolder                  : <GRADLE>/caches/transforms-3/xxxxxxxxxxxxxxxxxxxxxxxxxxxxxxxx/transformed/customview-28.0.0/assets [-]
-        - compileJarFiles             : <GRADLE>/caches/transforms-3/xxxxxxxxxxxxxxxxxxxxxxxxxxxxxxxx/transformed/customview-28.0.0/jars/classes.jar
-        component                     : com.android.support:customview:28.0.0
-        externalAnnotations           : <GRADLE>/caches/transforms-3/xxxxxxxxxxxxxxxxxxxxxxxxxxxxxxxx/transformed/customview-28.0.0/annotations.zip [-]
-        folder                        : <GRADLE>/caches/transforms-3/xxxxxxxxxxxxxxxxxxxxxxxxxxxxxxxx/transformed/customview-28.0.0
-        jniFolder                     : <GRADLE>/caches/transforms-3/xxxxxxxxxxxxxxxxxxxxxxxxxxxxxxxx/transformed/customview-28.0.0/jni [-]
-        manifest                      : <GRADLE>/caches/transforms-3/xxxxxxxxxxxxxxxxxxxxxxxxxxxxxxxx/transformed/customview-28.0.0/AndroidManifest.xml
-        proguardRules                 : <GRADLE>/caches/transforms-3/xxxxxxxxxxxxxxxxxxxxxxxxxxxxxxxx/transformed/customview-28.0.0/proguard.txt [-]
-        publicResources               : <GRADLE>/caches/transforms-3/xxxxxxxxxxxxxxxxxxxxxxxxxxxxxxxx/transformed/customview-28.0.0/public.txt [-]
-        renderscriptFolder            : <GRADLE>/caches/transforms-3/xxxxxxxxxxxxxxxxxxxxxxxxxxxxxxxx/transformed/customview-28.0.0/rs [-]
-        resFolder                     : <GRADLE>/caches/transforms-3/xxxxxxxxxxxxxxxxxxxxxxxxxxxxxxxx/transformed/customview-28.0.0/res [-]
-        resStaticLibrary              : <GRADLE>/caches/transforms-3/xxxxxxxxxxxxxxxxxxxxxxxxxxxxxxxx/transformed/customview-28.0.0/res.apk [-]
-        - runtimeJarFiles             : <GRADLE>/caches/transforms-3/xxxxxxxxxxxxxxxxxxxxxxxxxxxxxxxx/transformed/customview-28.0.0/jars/classes.jar
-        symbolFile                    : <GRADLE>/caches/transforms-3/xxxxxxxxxxxxxxxxxxxxxxxxxxxxxxxx/transformed/customview-28.0.0/R.txt
-    - library                     : com.android.support:viewpager:28.0.0@aar (IdeAndroidLibraryImpl)
-        aidlFolder                    : <GRADLE>/caches/transforms-3/xxxxxxxxxxxxxxxxxxxxxxxxxxxxxxxx/transformed/viewpager-28.0.0/aidl [-]
-        artifact                      : <M2>/com/android/support/viewpager/28.0.0/viewpager-28.0.0.aar
-        artifactAddress               : com.android.support:viewpager:28.0.0@aar
-        assetsFolder                  : <GRADLE>/caches/transforms-3/xxxxxxxxxxxxxxxxxxxxxxxxxxxxxxxx/transformed/viewpager-28.0.0/assets [-]
-        - compileJarFiles             : <GRADLE>/caches/transforms-3/xxxxxxxxxxxxxxxxxxxxxxxxxxxxxxxx/transformed/viewpager-28.0.0/jars/classes.jar
-        component                     : com.android.support:viewpager:28.0.0
-        externalAnnotations           : <GRADLE>/caches/transforms-3/xxxxxxxxxxxxxxxxxxxxxxxxxxxxxxxx/transformed/viewpager-28.0.0/annotations.zip [-]
-        folder                        : <GRADLE>/caches/transforms-3/xxxxxxxxxxxxxxxxxxxxxxxxxxxxxxxx/transformed/viewpager-28.0.0
-        jniFolder                     : <GRADLE>/caches/transforms-3/xxxxxxxxxxxxxxxxxxxxxxxxxxxxxxxx/transformed/viewpager-28.0.0/jni [-]
-        manifest                      : <GRADLE>/caches/transforms-3/xxxxxxxxxxxxxxxxxxxxxxxxxxxxxxxx/transformed/viewpager-28.0.0/AndroidManifest.xml
-        proguardRules                 : <GRADLE>/caches/transforms-3/xxxxxxxxxxxxxxxxxxxxxxxxxxxxxxxx/transformed/viewpager-28.0.0/proguard.txt [-]
-        publicResources               : <GRADLE>/caches/transforms-3/xxxxxxxxxxxxxxxxxxxxxxxxxxxxxxxx/transformed/viewpager-28.0.0/public.txt [-]
-        renderscriptFolder            : <GRADLE>/caches/transforms-3/xxxxxxxxxxxxxxxxxxxxxxxxxxxxxxxx/transformed/viewpager-28.0.0/rs [-]
-        resFolder                     : <GRADLE>/caches/transforms-3/xxxxxxxxxxxxxxxxxxxxxxxxxxxxxxxx/transformed/viewpager-28.0.0/res [-]
-        resStaticLibrary              : <GRADLE>/caches/transforms-3/xxxxxxxxxxxxxxxxxxxxxxxxxxxxxxxx/transformed/viewpager-28.0.0/res.apk [-]
-        - runtimeJarFiles             : <GRADLE>/caches/transforms-3/xxxxxxxxxxxxxxxxxxxxxxxxxxxxxxxx/transformed/viewpager-28.0.0/jars/classes.jar
-        symbolFile                    : <GRADLE>/caches/transforms-3/xxxxxxxxxxxxxxxxxxxxxxxxxxxxxxxx/transformed/viewpager-28.0.0/R.txt
-=======
     - library                     : com.android.support:animated-vector-drawable:28.0.0@aar (IdeAndroidLibraryImpl)
         aidlFolder                    : <GRADLE>/caches/transforms-3/xxxxxxxxxxxxxxxxxxxxxxxxxxxxxxxx/transformed/animated-vector-drawable-28.0.0/aidl [-]
         artifact                      : <M2>/com/android/support/animated-vector-drawable/28.0.0/animated-vector-drawable-28.0.0.aar
@@ -439,7 +167,6 @@
         resStaticLibrary              : <GRADLE>/caches/transforms-3/xxxxxxxxxxxxxxxxxxxxxxxxxxxxxxxx/transformed/asynclayoutinflater-28.0.0/res.apk [-]
         - runtimeJarFiles             : <GRADLE>/caches/transforms-3/xxxxxxxxxxxxxxxxxxxxxxxxxxxxxxxx/transformed/asynclayoutinflater-28.0.0/jars/classes.jar
         symbolFile                    : <GRADLE>/caches/transforms-3/xxxxxxxxxxxxxxxxxxxxxxxxxxxxxxxx/transformed/asynclayoutinflater-28.0.0/R.txt
->>>>>>> 574fcae1
     - library                     : com.android.support:coordinatorlayout:28.0.0@aar (IdeAndroidLibraryImpl)
         aidlFolder                    : <GRADLE>/caches/transforms-3/xxxxxxxxxxxxxxxxxxxxxxxxxxxxxxxx/transformed/coordinatorlayout-28.0.0/aidl [-]
         artifact                      : <M2>/com/android/support/coordinatorlayout/28.0.0/coordinatorlayout-28.0.0.aar
@@ -530,27 +257,6 @@
         resStaticLibrary              : <GRADLE>/caches/transforms-3/xxxxxxxxxxxxxxxxxxxxxxxxxxxxxxxx/transformed/drawerlayout-28.0.0/res.apk [-]
         - runtimeJarFiles             : <GRADLE>/caches/transforms-3/xxxxxxxxxxxxxxxxxxxxxxxxxxxxxxxx/transformed/drawerlayout-28.0.0/jars/classes.jar
         symbolFile                    : <GRADLE>/caches/transforms-3/xxxxxxxxxxxxxxxxxxxxxxxxxxxxxxxx/transformed/drawerlayout-28.0.0/R.txt
-<<<<<<< HEAD
-    - library                     : com.android.support:slidingpanelayout:28.0.0@aar (IdeAndroidLibraryImpl)
-        aidlFolder                    : <GRADLE>/caches/transforms-3/xxxxxxxxxxxxxxxxxxxxxxxxxxxxxxxx/transformed/slidingpanelayout-28.0.0/aidl [-]
-        artifact                      : <M2>/com/android/support/slidingpanelayout/28.0.0/slidingpanelayout-28.0.0.aar
-        artifactAddress               : com.android.support:slidingpanelayout:28.0.0@aar
-        assetsFolder                  : <GRADLE>/caches/transforms-3/xxxxxxxxxxxxxxxxxxxxxxxxxxxxxxxx/transformed/slidingpanelayout-28.0.0/assets [-]
-        - compileJarFiles             : <GRADLE>/caches/transforms-3/xxxxxxxxxxxxxxxxxxxxxxxxxxxxxxxx/transformed/slidingpanelayout-28.0.0/jars/classes.jar
-        component                     : com.android.support:slidingpanelayout:28.0.0
-        externalAnnotations           : <GRADLE>/caches/transforms-3/xxxxxxxxxxxxxxxxxxxxxxxxxxxxxxxx/transformed/slidingpanelayout-28.0.0/annotations.zip [-]
-        folder                        : <GRADLE>/caches/transforms-3/xxxxxxxxxxxxxxxxxxxxxxxxxxxxxxxx/transformed/slidingpanelayout-28.0.0
-        jniFolder                     : <GRADLE>/caches/transforms-3/xxxxxxxxxxxxxxxxxxxxxxxxxxxxxxxx/transformed/slidingpanelayout-28.0.0/jni [-]
-        manifest                      : <GRADLE>/caches/transforms-3/xxxxxxxxxxxxxxxxxxxxxxxxxxxxxxxx/transformed/slidingpanelayout-28.0.0/AndroidManifest.xml
-        proguardRules                 : <GRADLE>/caches/transforms-3/xxxxxxxxxxxxxxxxxxxxxxxxxxxxxxxx/transformed/slidingpanelayout-28.0.0/proguard.txt [-]
-        publicResources               : <GRADLE>/caches/transforms-3/xxxxxxxxxxxxxxxxxxxxxxxxxxxxxxxx/transformed/slidingpanelayout-28.0.0/public.txt [-]
-        renderscriptFolder            : <GRADLE>/caches/transforms-3/xxxxxxxxxxxxxxxxxxxxxxxxxxxxxxxx/transformed/slidingpanelayout-28.0.0/rs [-]
-        resFolder                     : <GRADLE>/caches/transforms-3/xxxxxxxxxxxxxxxxxxxxxxxxxxxxxxxx/transformed/slidingpanelayout-28.0.0/res [-]
-        resStaticLibrary              : <GRADLE>/caches/transforms-3/xxxxxxxxxxxxxxxxxxxxxxxxxxxxxxxx/transformed/slidingpanelayout-28.0.0/res.apk [-]
-        - runtimeJarFiles             : <GRADLE>/caches/transforms-3/xxxxxxxxxxxxxxxxxxxxxxxxxxxxxxxx/transformed/slidingpanelayout-28.0.0/jars/classes.jar
-        symbolFile                    : <GRADLE>/caches/transforms-3/xxxxxxxxxxxxxxxxxxxxxxxxxxxxxxxx/transformed/slidingpanelayout-28.0.0/R.txt
-=======
->>>>>>> 574fcae1
     - library                     : com.android.support:interpolator:28.0.0@aar (IdeAndroidLibraryImpl)
         aidlFolder                    : <GRADLE>/caches/transforms-3/xxxxxxxxxxxxxxxxxxxxxxxxxxxxxxxx/transformed/interpolator-28.0.0/aidl [-]
         artifact                      : <M2>/com/android/support/interpolator/28.0.0/interpolator-28.0.0.aar
@@ -569,44 +275,6 @@
         resStaticLibrary              : <GRADLE>/caches/transforms-3/xxxxxxxxxxxxxxxxxxxxxxxxxxxxxxxx/transformed/interpolator-28.0.0/res.apk [-]
         - runtimeJarFiles             : <GRADLE>/caches/transforms-3/xxxxxxxxxxxxxxxxxxxxxxxxxxxxxxxx/transformed/interpolator-28.0.0/jars/classes.jar
         symbolFile                    : <GRADLE>/caches/transforms-3/xxxxxxxxxxxxxxxxxxxxxxxxxxxxxxxx/transformed/interpolator-28.0.0/R.txt
-<<<<<<< HEAD
-    - library                     : com.android.support:swiperefreshlayout:28.0.0@aar (IdeAndroidLibraryImpl)
-        aidlFolder                    : <GRADLE>/caches/transforms-3/xxxxxxxxxxxxxxxxxxxxxxxxxxxxxxxx/transformed/swiperefreshlayout-28.0.0/aidl [-]
-        artifact                      : <M2>/com/android/support/swiperefreshlayout/28.0.0/swiperefreshlayout-28.0.0.aar
-        artifactAddress               : com.android.support:swiperefreshlayout:28.0.0@aar
-        assetsFolder                  : <GRADLE>/caches/transforms-3/xxxxxxxxxxxxxxxxxxxxxxxxxxxxxxxx/transformed/swiperefreshlayout-28.0.0/assets [-]
-        - compileJarFiles             : <GRADLE>/caches/transforms-3/xxxxxxxxxxxxxxxxxxxxxxxxxxxxxxxx/transformed/swiperefreshlayout-28.0.0/jars/classes.jar
-        component                     : com.android.support:swiperefreshlayout:28.0.0
-        externalAnnotations           : <GRADLE>/caches/transforms-3/xxxxxxxxxxxxxxxxxxxxxxxxxxxxxxxx/transformed/swiperefreshlayout-28.0.0/annotations.zip
-        folder                        : <GRADLE>/caches/transforms-3/xxxxxxxxxxxxxxxxxxxxxxxxxxxxxxxx/transformed/swiperefreshlayout-28.0.0
-        jniFolder                     : <GRADLE>/caches/transforms-3/xxxxxxxxxxxxxxxxxxxxxxxxxxxxxxxx/transformed/swiperefreshlayout-28.0.0/jni [-]
-        manifest                      : <GRADLE>/caches/transforms-3/xxxxxxxxxxxxxxxxxxxxxxxxxxxxxxxx/transformed/swiperefreshlayout-28.0.0/AndroidManifest.xml
-        proguardRules                 : <GRADLE>/caches/transforms-3/xxxxxxxxxxxxxxxxxxxxxxxxxxxxxxxx/transformed/swiperefreshlayout-28.0.0/proguard.txt [-]
-        publicResources               : <GRADLE>/caches/transforms-3/xxxxxxxxxxxxxxxxxxxxxxxxxxxxxxxx/transformed/swiperefreshlayout-28.0.0/public.txt [-]
-        renderscriptFolder            : <GRADLE>/caches/transforms-3/xxxxxxxxxxxxxxxxxxxxxxxxxxxxxxxx/transformed/swiperefreshlayout-28.0.0/rs [-]
-        resFolder                     : <GRADLE>/caches/transforms-3/xxxxxxxxxxxxxxxxxxxxxxxxxxxxxxxx/transformed/swiperefreshlayout-28.0.0/res [-]
-        resStaticLibrary              : <GRADLE>/caches/transforms-3/xxxxxxxxxxxxxxxxxxxxxxxxxxxxxxxx/transformed/swiperefreshlayout-28.0.0/res.apk [-]
-        - runtimeJarFiles             : <GRADLE>/caches/transforms-3/xxxxxxxxxxxxxxxxxxxxxxxxxxxxxxxx/transformed/swiperefreshlayout-28.0.0/jars/classes.jar
-        symbolFile                    : <GRADLE>/caches/transforms-3/xxxxxxxxxxxxxxxxxxxxxxxxxxxxxxxx/transformed/swiperefreshlayout-28.0.0/R.txt
-    - library                     : com.android.support:asynclayoutinflater:28.0.0@aar (IdeAndroidLibraryImpl)
-        aidlFolder                    : <GRADLE>/caches/transforms-3/xxxxxxxxxxxxxxxxxxxxxxxxxxxxxxxx/transformed/asynclayoutinflater-28.0.0/aidl [-]
-        artifact                      : <M2>/com/android/support/asynclayoutinflater/28.0.0/asynclayoutinflater-28.0.0.aar
-        artifactAddress               : com.android.support:asynclayoutinflater:28.0.0@aar
-        assetsFolder                  : <GRADLE>/caches/transforms-3/xxxxxxxxxxxxxxxxxxxxxxxxxxxxxxxx/transformed/asynclayoutinflater-28.0.0/assets [-]
-        - compileJarFiles             : <GRADLE>/caches/transforms-3/xxxxxxxxxxxxxxxxxxxxxxxxxxxxxxxx/transformed/asynclayoutinflater-28.0.0/jars/classes.jar
-        component                     : com.android.support:asynclayoutinflater:28.0.0
-        externalAnnotations           : <GRADLE>/caches/transforms-3/xxxxxxxxxxxxxxxxxxxxxxxxxxxxxxxx/transformed/asynclayoutinflater-28.0.0/annotations.zip [-]
-        folder                        : <GRADLE>/caches/transforms-3/xxxxxxxxxxxxxxxxxxxxxxxxxxxxxxxx/transformed/asynclayoutinflater-28.0.0
-        jniFolder                     : <GRADLE>/caches/transforms-3/xxxxxxxxxxxxxxxxxxxxxxxxxxxxxxxx/transformed/asynclayoutinflater-28.0.0/jni [-]
-        manifest                      : <GRADLE>/caches/transforms-3/xxxxxxxxxxxxxxxxxxxxxxxxxxxxxxxx/transformed/asynclayoutinflater-28.0.0/AndroidManifest.xml
-        proguardRules                 : <GRADLE>/caches/transforms-3/xxxxxxxxxxxxxxxxxxxxxxxxxxxxxxxx/transformed/asynclayoutinflater-28.0.0/proguard.txt [-]
-        publicResources               : <GRADLE>/caches/transforms-3/xxxxxxxxxxxxxxxxxxxxxxxxxxxxxxxx/transformed/asynclayoutinflater-28.0.0/public.txt [-]
-        renderscriptFolder            : <GRADLE>/caches/transforms-3/xxxxxxxxxxxxxxxxxxxxxxxxxxxxxxxx/transformed/asynclayoutinflater-28.0.0/rs [-]
-        resFolder                     : <GRADLE>/caches/transforms-3/xxxxxxxxxxxxxxxxxxxxxxxxxxxxxxxx/transformed/asynclayoutinflater-28.0.0/res [-]
-        resStaticLibrary              : <GRADLE>/caches/transforms-3/xxxxxxxxxxxxxxxxxxxxxxxxxxxxxxxx/transformed/asynclayoutinflater-28.0.0/res.apk [-]
-        - runtimeJarFiles             : <GRADLE>/caches/transforms-3/xxxxxxxxxxxxxxxxxxxxxxxxxxxxxxxx/transformed/asynclayoutinflater-28.0.0/jars/classes.jar
-        symbolFile                    : <GRADLE>/caches/transforms-3/xxxxxxxxxxxxxxxxxxxxxxxxxxxxxxxx/transformed/asynclayoutinflater-28.0.0/R.txt
-=======
     - library                     : com.android.support:loader:28.0.0@aar (IdeAndroidLibraryImpl)
         aidlFolder                    : <GRADLE>/caches/transforms-3/xxxxxxxxxxxxxxxxxxxxxxxxxxxxxxxx/transformed/loader-28.0.0/aidl [-]
         artifact                      : <M2>/com/android/support/loader/28.0.0/loader-28.0.0.aar
@@ -751,7 +419,6 @@
         resStaticLibrary              : <GRADLE>/caches/transforms-3/xxxxxxxxxxxxxxxxxxxxxxxxxxxxxxxx/transformed/support-fragment-28.0.0/res.apk [-]
         - runtimeJarFiles             : <GRADLE>/caches/transforms-3/xxxxxxxxxxxxxxxxxxxxxxxxxxxxxxxx/transformed/support-fragment-28.0.0/jars/classes.jar
         symbolFile                    : <GRADLE>/caches/transforms-3/xxxxxxxxxxxxxxxxxxxxxxxxxxxxxxxx/transformed/support-fragment-28.0.0/R.txt
->>>>>>> 574fcae1
     - library                     : com.android.support:support-vector-drawable:28.0.0@aar (IdeAndroidLibraryImpl)
         aidlFolder                    : <GRADLE>/caches/transforms-3/xxxxxxxxxxxxxxxxxxxxxxxxxxxxxxxx/transformed/support-vector-drawable-28.0.0/aidl [-]
         artifact                      : <M2>/com/android/support/support-vector-drawable/28.0.0/support-vector-drawable-28.0.0.aar
@@ -770,38 +437,6 @@
         resStaticLibrary              : <GRADLE>/caches/transforms-3/xxxxxxxxxxxxxxxxxxxxxxxxxxxxxxxx/transformed/support-vector-drawable-28.0.0/res.apk [-]
         - runtimeJarFiles             : <GRADLE>/caches/transforms-3/xxxxxxxxxxxxxxxxxxxxxxxxxxxxxxxx/transformed/support-vector-drawable-28.0.0/jars/classes.jar
         symbolFile                    : <GRADLE>/caches/transforms-3/xxxxxxxxxxxxxxxxxxxxxxxxxxxxxxxx/transformed/support-vector-drawable-28.0.0/R.txt
-<<<<<<< HEAD
-    - library                     : com.android.support:animated-vector-drawable:28.0.0@aar (IdeAndroidLibraryImpl)
-        aidlFolder                    : <GRADLE>/caches/transforms-3/xxxxxxxxxxxxxxxxxxxxxxxxxxxxxxxx/transformed/animated-vector-drawable-28.0.0/aidl [-]
-        artifact                      : <M2>/com/android/support/animated-vector-drawable/28.0.0/animated-vector-drawable-28.0.0.aar
-        artifactAddress               : com.android.support:animated-vector-drawable:28.0.0@aar
-        assetsFolder                  : <GRADLE>/caches/transforms-3/xxxxxxxxxxxxxxxxxxxxxxxxxxxxxxxx/transformed/animated-vector-drawable-28.0.0/assets [-]
-        - compileJarFiles             : <GRADLE>/caches/transforms-3/xxxxxxxxxxxxxxxxxxxxxxxxxxxxxxxx/transformed/animated-vector-drawable-28.0.0/jars/classes.jar
-        component                     : com.android.support:animated-vector-drawable:28.0.0
-        externalAnnotations           : <GRADLE>/caches/transforms-3/xxxxxxxxxxxxxxxxxxxxxxxxxxxxxxxx/transformed/animated-vector-drawable-28.0.0/annotations.zip [-]
-        folder                        : <GRADLE>/caches/transforms-3/xxxxxxxxxxxxxxxxxxxxxxxxxxxxxxxx/transformed/animated-vector-drawable-28.0.0
-        jniFolder                     : <GRADLE>/caches/transforms-3/xxxxxxxxxxxxxxxxxxxxxxxxxxxxxxxx/transformed/animated-vector-drawable-28.0.0/jni [-]
-        manifest                      : <GRADLE>/caches/transforms-3/xxxxxxxxxxxxxxxxxxxxxxxxxxxxxxxx/transformed/animated-vector-drawable-28.0.0/AndroidManifest.xml
-        proguardRules                 : <GRADLE>/caches/transforms-3/xxxxxxxxxxxxxxxxxxxxxxxxxxxxxxxx/transformed/animated-vector-drawable-28.0.0/proguard.txt
-        publicResources               : <GRADLE>/caches/transforms-3/xxxxxxxxxxxxxxxxxxxxxxxxxxxxxxxx/transformed/animated-vector-drawable-28.0.0/public.txt [-]
-        renderscriptFolder            : <GRADLE>/caches/transforms-3/xxxxxxxxxxxxxxxxxxxxxxxxxxxxxxxx/transformed/animated-vector-drawable-28.0.0/rs [-]
-        resFolder                     : <GRADLE>/caches/transforms-3/xxxxxxxxxxxxxxxxxxxxxxxxxxxxxxxx/transformed/animated-vector-drawable-28.0.0/res [-]
-        resStaticLibrary              : <GRADLE>/caches/transforms-3/xxxxxxxxxxxxxxxxxxxxxxxxxxxxxxxx/transformed/animated-vector-drawable-28.0.0/res.apk [-]
-        - runtimeJarFiles             : <GRADLE>/caches/transforms-3/xxxxxxxxxxxxxxxxxxxxxxxxxxxxxxxx/transformed/animated-vector-drawable-28.0.0/jars/classes.jar
-        symbolFile                    : <GRADLE>/caches/transforms-3/xxxxxxxxxxxxxxxxxxxxxxxxxxxxxxxx/transformed/animated-vector-drawable-28.0.0/R.txt
-    - library                     : com.android.support:support-annotations:28.0.0 (IdeJavaLibraryImpl)
-        artifact                      : <M2>/com/android/support/support-annotations/<VERSION>/support-annotations-<VERSION>.jar
-        artifactAddress               : com.android.support:support-annotations:28.0.0@jar
-        component                     : com.android.support:support-annotations:28.0.0
-    - library                     : com.android.support:collections:28.0.0 (IdeJavaLibraryImpl)
-        artifact                      : <M2>/com/android/support/collections/<VERSION>/collections-<VERSION>.jar
-        artifactAddress               : com.android.support:collections:28.0.0@jar
-        component                     : com.android.support:collections:28.0.0
-    - library                     : android.arch.lifecycle:common:1.1.1 (IdeJavaLibraryImpl)
-        artifact                      : <M2>/android/arch/lifecycle/common/1.1.1/common-1.1.1.jar
-        artifactAddress               : android.arch.lifecycle:common:1.1.1@jar
-        component                     : android.arch.lifecycle:common:1.1.1
-=======
     - library                     : com.android.support:swiperefreshlayout:28.0.0@aar (IdeAndroidLibraryImpl)
         aidlFolder                    : <GRADLE>/caches/transforms-3/xxxxxxxxxxxxxxxxxxxxxxxxxxxxxxxx/transformed/swiperefreshlayout-28.0.0/aidl [-]
         artifact                      : <M2>/com/android/support/swiperefreshlayout/28.0.0/swiperefreshlayout-28.0.0.aar
@@ -856,19 +491,10 @@
         resStaticLibrary              : <GRADLE>/caches/transforms-3/xxxxxxxxxxxxxxxxxxxxxxxxxxxxxxxx/transformed/viewpager-28.0.0/res.apk [-]
         - runtimeJarFiles             : <GRADLE>/caches/transforms-3/xxxxxxxxxxxxxxxxxxxxxxxxxxxxxxxx/transformed/viewpager-28.0.0/jars/classes.jar
         symbolFile                    : <GRADLE>/caches/transforms-3/xxxxxxxxxxxxxxxxxxxxxxxxxxxxxxxx/transformed/viewpager-28.0.0/R.txt
->>>>>>> 574fcae1
     - library                     : android.arch.core:common:1.1.1 (IdeJavaLibraryImpl)
         artifact                      : <M2>/android/arch/core/common/1.1.1/common-1.1.1.jar
         artifactAddress               : android.arch.core:common:1.1.1@jar
         component                     : android.arch.core:common:1.1.1
-<<<<<<< HEAD
-    - library                     : <ROOT>::lib@debug (IdeModuleLibraryImpl)
-        buildId                       : <ROOT>
-        lintJar                       : <ROOT>/lib/build/intermediates/lint_publish_jar/global/lint.jar [-]
-        projectPath                   : :lib
-        sourceSet                     : MAIN
-        variant                       : debug
-=======
     - library                     : android.arch.lifecycle:common:1.1.1 (IdeJavaLibraryImpl)
         artifact                      : <M2>/android/arch/lifecycle/common/1.1.1/common-1.1.1.jar
         artifactAddress               : android.arch.lifecycle:common:1.1.1@jar
@@ -881,7 +507,6 @@
         artifact                      : <M2>/com/android/support/support-annotations/<VERSION>/support-annotations-<VERSION>.jar
         artifactAddress               : com.android.support:support-annotations:28.0.0@jar
         component                     : com.android.support:support-annotations:28.0.0
->>>>>>> 574fcae1
     - library                     : <ROOT>::app@basicDebug (IdeModuleLibraryImpl)
         buildId                       : <ROOT>
         projectPath                   : :app
@@ -1324,7 +949,6 @@
         UseAndroidX                   : false
         UsesCompose                   : false
         MlModelBindingEnabled         : false
-        EnableVcsInfo                 : false
     - basicVariant:               : basicDebug
         applicationId                 : com.example.dependentmodules.app
         testApplicationId             : com.example.dependentmodules.app.test
@@ -2427,7 +2051,6 @@
         UseAndroidX                   : false
         UsesCompose                   : false
         MlModelBindingEnabled         : false
-        EnableVcsInfo                 : false
     - basicVariant:               : debug
         testApplicationId             : com.example.dependentmodules.lib.test
     - basicVariant:               : release
@@ -2980,145 +2603,6 @@
                         module                        : <ROOT>-:lib-MAIN
                             androidLibrary                : com.android.support:appcompat-v7:28.0.0@aar
                     runtimeClasspath
-<<<<<<< HEAD
-                        androidLibrary                : com.android.support:appcompat-v7:28.0.0@aar
-                            javaLibrary                   : com.android.support:support-annotations:28.0.0@jar
-                            androidLibrary                : com.android.support:support-compat:28.0.0@aar
-                            javaLibrary                   : com.android.support:collections:28.0.0@jar
-                            androidLibrary                : com.android.support:cursoradapter:28.0.0@aar
-                            androidLibrary                : com.android.support:support-core-utils:28.0.0@aar
-                            androidLibrary                : com.android.support:support-fragment:28.0.0@aar
-                            androidLibrary                : com.android.support:support-vector-drawable:28.0.0@aar
-                            androidLibrary                : com.android.support:animated-vector-drawable:28.0.0@aar
-                        javaLibrary                   : com.android.support:support-annotations:28.0.0@jar
-                        androidLibrary                : com.android.support:support-compat:28.0.0@aar
-                            javaLibrary                   : com.android.support:support-annotations:28.0.0@jar
-                            javaLibrary                   : com.android.support:collections:28.0.0@jar
-                            androidLibrary                : android.arch.lifecycle:runtime:1.1.1@aar
-                            androidLibrary                : com.android.support:versionedparcelable:28.0.0@aar
-                        javaLibrary                   : com.android.support:collections:28.0.0@jar
-                            javaLibrary                   : com.android.support:support-annotations:28.0.0@jar
-                        androidLibrary                : com.android.support:cursoradapter:28.0.0@aar
-                            javaLibrary                   : com.android.support:support-annotations:28.0.0@jar
-                        androidLibrary                : com.android.support:support-core-utils:28.0.0@aar
-                            javaLibrary                   : com.android.support:support-annotations:28.0.0@jar
-                            androidLibrary                : com.android.support:support-compat:28.0.0@aar
-                            androidLibrary                : com.android.support:documentfile:28.0.0@aar
-                            androidLibrary                : com.android.support:loader:28.0.0@aar
-                            androidLibrary                : com.android.support:localbroadcastmanager:28.0.0@aar
-                            androidLibrary                : com.android.support:print:28.0.0@aar
-                        androidLibrary                : com.android.support:support-fragment:28.0.0@aar
-                            androidLibrary                : com.android.support:support-compat:28.0.0@aar
-                            androidLibrary                : com.android.support:support-core-ui:28.0.0@aar
-                            androidLibrary                : com.android.support:support-core-utils:28.0.0@aar
-                            javaLibrary                   : com.android.support:support-annotations:28.0.0@jar
-                            androidLibrary                : com.android.support:loader:28.0.0@aar
-                            androidLibrary                : android.arch.lifecycle:viewmodel:1.1.1@aar
-                        androidLibrary                : com.android.support:support-vector-drawable:28.0.0@aar
-                            javaLibrary                   : com.android.support:support-annotations:28.0.0@jar
-                            androidLibrary                : com.android.support:support-compat:28.0.0@aar
-                        androidLibrary                : com.android.support:animated-vector-drawable:28.0.0@aar
-                            androidLibrary                : com.android.support:support-vector-drawable:28.0.0@aar
-                            androidLibrary                : com.android.support:support-core-ui:28.0.0@aar
-                        androidLibrary                : android.arch.lifecycle:runtime:1.1.1@aar
-                            javaLibrary                   : android.arch.lifecycle:common:1.1.1@jar
-                            javaLibrary                   : android.arch.core:common:1.1.1@jar
-                            javaLibrary                   : com.android.support:support-annotations:28.0.0@jar
-                        androidLibrary                : com.android.support:versionedparcelable:28.0.0@aar
-                            javaLibrary                   : com.android.support:support-annotations:28.0.0@jar
-                            javaLibrary                   : com.android.support:collections:28.0.0@jar
-                        androidLibrary                : com.android.support:documentfile:28.0.0@aar
-                            javaLibrary                   : com.android.support:support-annotations:28.0.0@jar
-                        androidLibrary                : com.android.support:loader:28.0.0@aar
-                            javaLibrary                   : com.android.support:support-annotations:28.0.0@jar
-                            androidLibrary                : com.android.support:support-compat:28.0.0@aar
-                            androidLibrary                : android.arch.lifecycle:livedata:1.1.1@aar
-                            androidLibrary                : android.arch.lifecycle:viewmodel:1.1.1@aar
-                        androidLibrary                : com.android.support:localbroadcastmanager:28.0.0@aar
-                            javaLibrary                   : com.android.support:support-annotations:28.0.0@jar
-                        androidLibrary                : com.android.support:print:28.0.0@aar
-                            javaLibrary                   : com.android.support:support-annotations:28.0.0@jar
-                        androidLibrary                : com.android.support:support-core-ui:28.0.0@aar
-                            javaLibrary                   : com.android.support:support-annotations:28.0.0@jar
-                            androidLibrary                : com.android.support:support-compat:28.0.0@aar
-                            androidLibrary                : com.android.support:support-core-utils:28.0.0@aar
-                            androidLibrary                : com.android.support:customview:28.0.0@aar
-                            androidLibrary                : com.android.support:viewpager:28.0.0@aar
-                            androidLibrary                : com.android.support:coordinatorlayout:28.0.0@aar
-                            androidLibrary                : com.android.support:drawerlayout:28.0.0@aar
-                            androidLibrary                : com.android.support:slidingpanelayout:28.0.0@aar
-                            androidLibrary                : com.android.support:interpolator:28.0.0@aar
-                            androidLibrary                : com.android.support:swiperefreshlayout:28.0.0@aar
-                            androidLibrary                : com.android.support:asynclayoutinflater:28.0.0@aar
-                            androidLibrary                : com.android.support:cursoradapter:28.0.0@aar
-                        androidLibrary                : android.arch.lifecycle:viewmodel:1.1.1@aar
-                            javaLibrary                   : com.android.support:support-annotations:28.0.0@jar
-                        javaLibrary                   : android.arch.lifecycle:common:1.1.1@jar
-                            javaLibrary                   : com.android.support:support-annotations:28.0.0@jar
-                        javaLibrary                   : android.arch.core:common:1.1.1@jar
-                            javaLibrary                   : com.android.support:support-annotations:28.0.0@jar
-                        androidLibrary                : android.arch.lifecycle:livedata:1.1.1@aar
-                            androidLibrary                : android.arch.core:runtime:1.1.1@aar
-                            androidLibrary                : android.arch.lifecycle:livedata-core:1.1.1@aar
-                            javaLibrary                   : android.arch.core:common:1.1.1@jar
-                        androidLibrary                : com.android.support:customview:28.0.0@aar
-                            javaLibrary                   : com.android.support:support-annotations:28.0.0@jar
-                            androidLibrary                : com.android.support:support-compat:28.0.0@aar
-                        androidLibrary                : com.android.support:viewpager:28.0.0@aar
-                            javaLibrary                   : com.android.support:support-annotations:28.0.0@jar
-                            androidLibrary                : com.android.support:support-compat:28.0.0@aar
-                            androidLibrary                : com.android.support:customview:28.0.0@aar
-                        androidLibrary                : com.android.support:coordinatorlayout:28.0.0@aar
-                            javaLibrary                   : com.android.support:support-annotations:28.0.0@jar
-                            androidLibrary                : com.android.support:support-compat:28.0.0@aar
-                            androidLibrary                : com.android.support:customview:28.0.0@aar
-                        androidLibrary                : com.android.support:drawerlayout:28.0.0@aar
-                            javaLibrary                   : com.android.support:support-annotations:28.0.0@jar
-                            androidLibrary                : com.android.support:support-compat:28.0.0@aar
-                            androidLibrary                : com.android.support:customview:28.0.0@aar
-                        androidLibrary                : com.android.support:slidingpanelayout:28.0.0@aar
-                            javaLibrary                   : com.android.support:support-annotations:28.0.0@jar
-                            androidLibrary                : com.android.support:support-compat:28.0.0@aar
-                            androidLibrary                : com.android.support:customview:28.0.0@aar
-                        androidLibrary                : com.android.support:interpolator:28.0.0@aar
-                            javaLibrary                   : com.android.support:support-annotations:28.0.0@jar
-                        androidLibrary                : com.android.support:swiperefreshlayout:28.0.0@aar
-                            javaLibrary                   : com.android.support:support-annotations:28.0.0@jar
-                            androidLibrary                : com.android.support:support-compat:28.0.0@aar
-                            androidLibrary                : com.android.support:interpolator:28.0.0@aar
-                        androidLibrary                : com.android.support:asynclayoutinflater:28.0.0@aar
-                            javaLibrary                   : com.android.support:support-annotations:28.0.0@jar
-                            androidLibrary                : com.android.support:support-compat:28.0.0@aar
-                        androidLibrary                : android.arch.core:runtime:1.1.1@aar
-                            javaLibrary                   : com.android.support:support-annotations:28.0.0@jar
-                            javaLibrary                   : android.arch.core:common:1.1.1@jar
-                        androidLibrary                : android.arch.lifecycle:livedata-core:1.1.1@aar
-                            javaLibrary                   : android.arch.lifecycle:common:1.1.1@jar
-                            javaLibrary                   : android.arch.core:common:1.1.1@jar
-                            androidLibrary                : android.arch.core:runtime:1.1.1@aar
-                IsSigned                      : false
-                CodeShrinker                  : null
-                BuildTasksAndOutputInformation
-                    AssembleTaskName              : assembleDebug
-                GeneratedResourceFolders      : <ROOT>/lib/build/generated/res/resValues/debug [-]
-                DesugaredMethodFiles          : <GRADLE>/caches/transforms-3/xxxxxxxxxxxxxxxxxxxxxxxxxxxxxxxx/transformed/D8BackportedDesugaredMethods.txt
-                ModelSyncFile
-                    Type                          : BASIC
-                    TaskName                      : createDebugVariantModel
-                    File                          : <ROOT>/lib/build/intermediates/variant_model/debug/variant_model.json [-]
-            AndroidTestArtifact
-                Name                          : ANDROID_TEST
-                CompileTaskName               : compileDebugAndroidTestSources
-                AssembleTaskName              : assembleDebugAndroidTest
-                IsTestArtifact                : true
-                IdeSetupTaskNames             : generateDebugAndroidTestSources
-                GeneratedSourceFolders        : <ROOT>/lib/build/generated/ap_generated_sources/debugAndroidTest/out [-]
-                ClassesFolder                 : <ROOT>/lib/build/intermediates/compile_and_runtime_not_namespaced_r_class_jar/debugAndroidTest/R.jar [-]
-                ClassesFolder                 : <ROOT>/lib/build/intermediates/javac/debugAndroidTest/classes [-]
-                Dependencies
-                    compileClasspath
-=======
->>>>>>> 574fcae1
                         androidLibrary                : com.android.support:appcompat-v7:28.0.0@aar
                             javaLibrary                   : com.android.support:support-annotations:28.0.0@jar
                             androidLibrary                : com.android.support:support-compat:28.0.0@aar
@@ -3236,127 +2720,6 @@
                             javaLibrary                   : com.android.support:support-annotations:28.0.0@jar
                         module                        : <ROOT>-:lib-MAIN
                             androidLibrary                : com.android.support:appcompat-v7:28.0.0@aar
-<<<<<<< HEAD
-                    runtimeClasspath
-                        androidLibrary                : com.android.support:appcompat-v7:28.0.0@aar
-                            javaLibrary                   : com.android.support:support-annotations:28.0.0@jar
-                            androidLibrary                : com.android.support:support-compat:28.0.0@aar
-                            javaLibrary                   : com.android.support:collections:28.0.0@jar
-                            androidLibrary                : com.android.support:cursoradapter:28.0.0@aar
-                            androidLibrary                : com.android.support:support-core-utils:28.0.0@aar
-                            androidLibrary                : com.android.support:support-fragment:28.0.0@aar
-                            androidLibrary                : com.android.support:support-vector-drawable:28.0.0@aar
-                            androidLibrary                : com.android.support:animated-vector-drawable:28.0.0@aar
-                        androidLibrary                : com.android.support:support-compat:28.0.0@aar
-                            javaLibrary                   : com.android.support:support-annotations:28.0.0@jar
-                            javaLibrary                   : com.android.support:collections:28.0.0@jar
-                            androidLibrary                : android.arch.lifecycle:runtime:1.1.1@aar
-                            androidLibrary                : com.android.support:versionedparcelable:28.0.0@aar
-                        androidLibrary                : android.arch.lifecycle:runtime:1.1.1@aar
-                            javaLibrary                   : android.arch.lifecycle:common:1.1.1@jar
-                            javaLibrary                   : android.arch.core:common:1.1.1@jar
-                            javaLibrary                   : com.android.support:support-annotations:28.0.0@jar
-                        androidLibrary                : com.android.support:versionedparcelable:28.0.0@aar
-                            javaLibrary                   : com.android.support:support-annotations:28.0.0@jar
-                            javaLibrary                   : com.android.support:collections:28.0.0@jar
-                        androidLibrary                : com.android.support:cursoradapter:28.0.0@aar
-                            javaLibrary                   : com.android.support:support-annotations:28.0.0@jar
-                        androidLibrary                : com.android.support:support-core-utils:28.0.0@aar
-                            javaLibrary                   : com.android.support:support-annotations:28.0.0@jar
-                            androidLibrary                : com.android.support:support-compat:28.0.0@aar
-                            androidLibrary                : com.android.support:documentfile:28.0.0@aar
-                            androidLibrary                : com.android.support:loader:28.0.0@aar
-                            androidLibrary                : com.android.support:localbroadcastmanager:28.0.0@aar
-                            androidLibrary                : com.android.support:print:28.0.0@aar
-                        androidLibrary                : com.android.support:documentfile:28.0.0@aar
-                            javaLibrary                   : com.android.support:support-annotations:28.0.0@jar
-                        androidLibrary                : com.android.support:loader:28.0.0@aar
-                            javaLibrary                   : com.android.support:support-annotations:28.0.0@jar
-                            androidLibrary                : com.android.support:support-compat:28.0.0@aar
-                            androidLibrary                : android.arch.lifecycle:livedata:1.1.1@aar
-                            androidLibrary                : android.arch.lifecycle:viewmodel:1.1.1@aar
-                        androidLibrary                : android.arch.lifecycle:livedata:1.1.1@aar
-                            androidLibrary                : android.arch.core:runtime:1.1.1@aar
-                            androidLibrary                : android.arch.lifecycle:livedata-core:1.1.1@aar
-                            javaLibrary                   : android.arch.core:common:1.1.1@jar
-                        androidLibrary                : android.arch.core:runtime:1.1.1@aar
-                            javaLibrary                   : com.android.support:support-annotations:28.0.0@jar
-                            javaLibrary                   : android.arch.core:common:1.1.1@jar
-                        androidLibrary                : android.arch.lifecycle:livedata-core:1.1.1@aar
-                            javaLibrary                   : android.arch.lifecycle:common:1.1.1@jar
-                            javaLibrary                   : android.arch.core:common:1.1.1@jar
-                            androidLibrary                : android.arch.core:runtime:1.1.1@aar
-                        androidLibrary                : android.arch.lifecycle:viewmodel:1.1.1@aar
-                            javaLibrary                   : com.android.support:support-annotations:28.0.0@jar
-                        androidLibrary                : com.android.support:localbroadcastmanager:28.0.0@aar
-                            javaLibrary                   : com.android.support:support-annotations:28.0.0@jar
-                        androidLibrary                : com.android.support:print:28.0.0@aar
-                            javaLibrary                   : com.android.support:support-annotations:28.0.0@jar
-                        androidLibrary                : com.android.support:support-fragment:28.0.0@aar
-                            androidLibrary                : com.android.support:support-compat:28.0.0@aar
-                            androidLibrary                : com.android.support:support-core-ui:28.0.0@aar
-                            androidLibrary                : com.android.support:support-core-utils:28.0.0@aar
-                            javaLibrary                   : com.android.support:support-annotations:28.0.0@jar
-                            androidLibrary                : com.android.support:loader:28.0.0@aar
-                            androidLibrary                : android.arch.lifecycle:viewmodel:1.1.1@aar
-                        androidLibrary                : com.android.support:support-core-ui:28.0.0@aar
-                            javaLibrary                   : com.android.support:support-annotations:28.0.0@jar
-                            androidLibrary                : com.android.support:support-compat:28.0.0@aar
-                            androidLibrary                : com.android.support:support-core-utils:28.0.0@aar
-                            androidLibrary                : com.android.support:customview:28.0.0@aar
-                            androidLibrary                : com.android.support:viewpager:28.0.0@aar
-                            androidLibrary                : com.android.support:coordinatorlayout:28.0.0@aar
-                            androidLibrary                : com.android.support:drawerlayout:28.0.0@aar
-                            androidLibrary                : com.android.support:slidingpanelayout:28.0.0@aar
-                            androidLibrary                : com.android.support:interpolator:28.0.0@aar
-                            androidLibrary                : com.android.support:swiperefreshlayout:28.0.0@aar
-                            androidLibrary                : com.android.support:asynclayoutinflater:28.0.0@aar
-                            androidLibrary                : com.android.support:cursoradapter:28.0.0@aar
-                        androidLibrary                : com.android.support:customview:28.0.0@aar
-                            javaLibrary                   : com.android.support:support-annotations:28.0.0@jar
-                            androidLibrary                : com.android.support:support-compat:28.0.0@aar
-                        androidLibrary                : com.android.support:viewpager:28.0.0@aar
-                            javaLibrary                   : com.android.support:support-annotations:28.0.0@jar
-                            androidLibrary                : com.android.support:support-compat:28.0.0@aar
-                            androidLibrary                : com.android.support:customview:28.0.0@aar
-                        androidLibrary                : com.android.support:coordinatorlayout:28.0.0@aar
-                            javaLibrary                   : com.android.support:support-annotations:28.0.0@jar
-                            androidLibrary                : com.android.support:support-compat:28.0.0@aar
-                            androidLibrary                : com.android.support:customview:28.0.0@aar
-                        androidLibrary                : com.android.support:drawerlayout:28.0.0@aar
-                            javaLibrary                   : com.android.support:support-annotations:28.0.0@jar
-                            androidLibrary                : com.android.support:support-compat:28.0.0@aar
-                            androidLibrary                : com.android.support:customview:28.0.0@aar
-                        androidLibrary                : com.android.support:slidingpanelayout:28.0.0@aar
-                            javaLibrary                   : com.android.support:support-annotations:28.0.0@jar
-                            androidLibrary                : com.android.support:support-compat:28.0.0@aar
-                            androidLibrary                : com.android.support:customview:28.0.0@aar
-                        androidLibrary                : com.android.support:interpolator:28.0.0@aar
-                            javaLibrary                   : com.android.support:support-annotations:28.0.0@jar
-                        androidLibrary                : com.android.support:swiperefreshlayout:28.0.0@aar
-                            javaLibrary                   : com.android.support:support-annotations:28.0.0@jar
-                            androidLibrary                : com.android.support:support-compat:28.0.0@aar
-                            androidLibrary                : com.android.support:interpolator:28.0.0@aar
-                        androidLibrary                : com.android.support:asynclayoutinflater:28.0.0@aar
-                            javaLibrary                   : com.android.support:support-annotations:28.0.0@jar
-                            androidLibrary                : com.android.support:support-compat:28.0.0@aar
-                        androidLibrary                : com.android.support:support-vector-drawable:28.0.0@aar
-                            javaLibrary                   : com.android.support:support-annotations:28.0.0@jar
-                            androidLibrary                : com.android.support:support-compat:28.0.0@aar
-                        androidLibrary                : com.android.support:animated-vector-drawable:28.0.0@aar
-                            androidLibrary                : com.android.support:support-vector-drawable:28.0.0@aar
-                            androidLibrary                : com.android.support:support-core-ui:28.0.0@aar
-                        javaLibrary                   : com.android.support:support-annotations:28.0.0@jar
-                        javaLibrary                   : com.android.support:collections:28.0.0@jar
-                            javaLibrary                   : com.android.support:support-annotations:28.0.0@jar
-                        javaLibrary                   : android.arch.lifecycle:common:1.1.1@jar
-                            javaLibrary                   : com.android.support:support-annotations:28.0.0@jar
-                        javaLibrary                   : android.arch.core:common:1.1.1@jar
-                            javaLibrary                   : com.android.support:support-annotations:28.0.0@jar
-                        module                        : <ROOT>-:lib-MAIN
-                            androidLibrary                : com.android.support:appcompat-v7:28.0.0@aar
-=======
->>>>>>> 574fcae1
                 ApplicationId                 : com.example.dependentmodules.lib.test
                 SigningConfigName             : debug
                 IsSigned                      : true
