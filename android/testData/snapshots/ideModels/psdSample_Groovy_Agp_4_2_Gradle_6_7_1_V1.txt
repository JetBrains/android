MODULE                        : project
    ExternalModuleGroup           :
    ExternalModuleVersion         : unspecified
    LinkedProjectId               : project
    LinkedProjectPath             : <ROOT>
    RootProjectPath               : <ROOT>
    COMPILER_MODULE_EXTENSION
        compilerSourceOutputPath      : file://<ROOT>/build/classes/production/project [-]
        compilerTestOutputPath        : file://<ROOT>/build/classes/test/project [-]
        isCompilerPathInherited       : true
        isExcludeOutput               : true
    ModuleFile                    : <ROOT>/.idea/modules/project.iml [-]
    ModuleTypeName                : JAVA_MODULE
    CONENT_ENTRY                  : file://<ROOT>
        EXCLUDE_FOLDER                : file://<ROOT>/.gradle
        EXCLUDE_FOLDER                : file://<ROOT>/build [-]
    JDK                           : <NAME_CUT> JavaSDK
    *isInherited                  : true
    ORDER_ENTRY                   : <Module source>
    BUILD_TASKS
LIBRARY_TABLE
    - library                     : ./app/libs/lib1-1.0.aar (IdeAndroidLibraryImpl)
        aidlFolder                    : <GRADLE>/caches/<TRANSFORMS>/files-2.1/xxxxxxxxxxxxxxxxxxxxxxxxxxxxxxxx/lib1-1.0/aidl [-]
        artifact                      : <ROOT>/app/libs/lib1-1.0.aar
        artifactAddress               : __local_aars__:<ROOT>/app/libs/lib1-1.0.aar:unspecified@jar
        assetsFolder                  : <GRADLE>/caches/<TRANSFORMS>/files-2.1/xxxxxxxxxxxxxxxxxxxxxxxxxxxxxxxx/lib1-1.0/assets [-]
        - compileJarFiles             : <GRADLE>/caches/<TRANSFORMS>/files-2.1/xxxxxxxxxxxxxxxxxxxxxxxxxxxxxxxx/lib1-1.0/jars/classes.jar
        externalAnnotations           : <GRADLE>/caches/<TRANSFORMS>/files-2.1/xxxxxxxxxxxxxxxxxxxxxxxxxxxxxxxx/lib1-1.0/annotations.zip [-]
        folder                        : <GRADLE>/caches/<TRANSFORMS>/files-2.1/xxxxxxxxxxxxxxxxxxxxxxxxxxxxxxxx/lib1-1.0
        jniFolder                     : <GRADLE>/caches/<TRANSFORMS>/files-2.1/xxxxxxxxxxxxxxxxxxxxxxxxxxxxxxxx/lib1-1.0/jni [-]
        lintJar                       : <GRADLE>/caches/<TRANSFORMS>/files-2.1/xxxxxxxxxxxxxxxxxxxxxxxxxxxxxxxx/lib1-1.0/jars/lint.jar [-]
        manifest                      : <GRADLE>/caches/<TRANSFORMS>/files-2.1/xxxxxxxxxxxxxxxxxxxxxxxxxxxxxxxx/lib1-1.0/AndroidManifest.xml
        proguardRules                 : <GRADLE>/caches/<TRANSFORMS>/files-2.1/xxxxxxxxxxxxxxxxxxxxxxxxxxxxxxxx/lib1-1.0/proguard.txt [-]
        publicResources               : <GRADLE>/caches/<TRANSFORMS>/files-2.1/xxxxxxxxxxxxxxxxxxxxxxxxxxxxxxxx/lib1-1.0/public.txt [-]
        renderscriptFolder            : <GRADLE>/caches/<TRANSFORMS>/files-2.1/xxxxxxxxxxxxxxxxxxxxxxxxxxxxxxxx/lib1-1.0/rs [-]
        resFolder                     : <GRADLE>/caches/<TRANSFORMS>/files-2.1/xxxxxxxxxxxxxxxxxxxxxxxxxxxxxxxx/lib1-1.0/res
        resStaticLibrary              : <GRADLE>/caches/<TRANSFORMS>/files-2.1/xxxxxxxxxxxxxxxxxxxxxxxxxxxxxxxx/lib1-1.0/res.apk [-]
        - runtimeJarFiles             : <GRADLE>/caches/<TRANSFORMS>/files-2.1/xxxxxxxxxxxxxxxxxxxxxxxxxxxxxxxx/lib1-1.0/jars/classes.jar
        symbolFile                    : <GRADLE>/caches/<TRANSFORMS>/files-2.1/xxxxxxxxxxxxxxxxxxxxxxxxxxxxxxxx/lib1-1.0/R.txt
    - library                     : android.arch.core:runtime:1.1.1@aar (IdeAndroidLibraryImpl)
        aidlFolder                    : <GRADLE>/caches/<TRANSFORMS>/files-2.1/xxxxxxxxxxxxxxxxxxxxxxxxxxxxxxxx/runtime-1.1.1/aidl [-]
        artifact                      : <M2>/android/arch/core/runtime/1.1.1/runtime-1.1.1.aar
        artifactAddress               : android.arch.core:runtime:1.1.1@aar
        assetsFolder                  : <GRADLE>/caches/<TRANSFORMS>/files-2.1/xxxxxxxxxxxxxxxxxxxxxxxxxxxxxxxx/runtime-1.1.1/assets [-]
        - compileJarFiles             : <GRADLE>/caches/<TRANSFORMS>/files-2.1/xxxxxxxxxxxxxxxxxxxxxxxxxxxxxxxx/runtime-1.1.1/jars/classes.jar
        component                     : android.arch.core:runtime:1.1.1
        externalAnnotations           : <GRADLE>/caches/<TRANSFORMS>/files-2.1/xxxxxxxxxxxxxxxxxxxxxxxxxxxxxxxx/runtime-1.1.1/annotations.zip [-]
        folder                        : <GRADLE>/caches/<TRANSFORMS>/files-2.1/xxxxxxxxxxxxxxxxxxxxxxxxxxxxxxxx/runtime-1.1.1
        jniFolder                     : <GRADLE>/caches/<TRANSFORMS>/files-2.1/xxxxxxxxxxxxxxxxxxxxxxxxxxxxxxxx/runtime-1.1.1/jni [-]
        lintJar                       : <GRADLE>/caches/<TRANSFORMS>/files-2.1/xxxxxxxxxxxxxxxxxxxxxxxxxxxxxxxx/runtime-1.1.1/jars/lint.jar [-]
        manifest                      : <GRADLE>/caches/<TRANSFORMS>/files-2.1/xxxxxxxxxxxxxxxxxxxxxxxxxxxxxxxx/runtime-1.1.1/AndroidManifest.xml
        proguardRules                 : <GRADLE>/caches/<TRANSFORMS>/files-2.1/xxxxxxxxxxxxxxxxxxxxxxxxxxxxxxxx/runtime-1.1.1/proguard.txt [-]
        publicResources               : <GRADLE>/caches/<TRANSFORMS>/files-2.1/xxxxxxxxxxxxxxxxxxxxxxxxxxxxxxxx/runtime-1.1.1/public.txt [-]
        renderscriptFolder            : <GRADLE>/caches/<TRANSFORMS>/files-2.1/xxxxxxxxxxxxxxxxxxxxxxxxxxxxxxxx/runtime-1.1.1/rs [-]
        resFolder                     : <GRADLE>/caches/<TRANSFORMS>/files-2.1/xxxxxxxxxxxxxxxxxxxxxxxxxxxxxxxx/runtime-1.1.1/res [-]
        resStaticLibrary              : <GRADLE>/caches/<TRANSFORMS>/files-2.1/xxxxxxxxxxxxxxxxxxxxxxxxxxxxxxxx/runtime-1.1.1/res.apk [-]
        - runtimeJarFiles             : <GRADLE>/caches/<TRANSFORMS>/files-2.1/xxxxxxxxxxxxxxxxxxxxxxxxxxxxxxxx/runtime-1.1.1/jars/classes.jar
        symbolFile                    : <GRADLE>/caches/<TRANSFORMS>/files-2.1/xxxxxxxxxxxxxxxxxxxxxxxxxxxxxxxx/runtime-1.1.1/R.txt
    - library                     : android.arch.lifecycle:livedata-core:1.1.1@aar (IdeAndroidLibraryImpl)
        aidlFolder                    : <GRADLE>/caches/<TRANSFORMS>/files-2.1/xxxxxxxxxxxxxxxxxxxxxxxxxxxxxxxx/livedata-core-1.1.1/aidl [-]
        artifact                      : <M2>/android/arch/lifecycle/livedata-core/1.1.1/livedata-core-1.1.1.aar
        artifactAddress               : android.arch.lifecycle:livedata-core:1.1.1@aar
        assetsFolder                  : <GRADLE>/caches/<TRANSFORMS>/files-2.1/xxxxxxxxxxxxxxxxxxxxxxxxxxxxxxxx/livedata-core-1.1.1/assets [-]
        - compileJarFiles             : <GRADLE>/caches/<TRANSFORMS>/files-2.1/xxxxxxxxxxxxxxxxxxxxxxxxxxxxxxxx/livedata-core-1.1.1/jars/classes.jar
        component                     : android.arch.lifecycle:livedata-core:1.1.1
        externalAnnotations           : <GRADLE>/caches/<TRANSFORMS>/files-2.1/xxxxxxxxxxxxxxxxxxxxxxxxxxxxxxxx/livedata-core-1.1.1/annotations.zip [-]
        folder                        : <GRADLE>/caches/<TRANSFORMS>/files-2.1/xxxxxxxxxxxxxxxxxxxxxxxxxxxxxxxx/livedata-core-1.1.1
        jniFolder                     : <GRADLE>/caches/<TRANSFORMS>/files-2.1/xxxxxxxxxxxxxxxxxxxxxxxxxxxxxxxx/livedata-core-1.1.1/jni [-]
        lintJar                       : <GRADLE>/caches/<TRANSFORMS>/files-2.1/xxxxxxxxxxxxxxxxxxxxxxxxxxxxxxxx/livedata-core-1.1.1/jars/lint.jar [-]
        manifest                      : <GRADLE>/caches/<TRANSFORMS>/files-2.1/xxxxxxxxxxxxxxxxxxxxxxxxxxxxxxxx/livedata-core-1.1.1/AndroidManifest.xml
        proguardRules                 : <GRADLE>/caches/<TRANSFORMS>/files-2.1/xxxxxxxxxxxxxxxxxxxxxxxxxxxxxxxx/livedata-core-1.1.1/proguard.txt [-]
        publicResources               : <GRADLE>/caches/<TRANSFORMS>/files-2.1/xxxxxxxxxxxxxxxxxxxxxxxxxxxxxxxx/livedata-core-1.1.1/public.txt [-]
        renderscriptFolder            : <GRADLE>/caches/<TRANSFORMS>/files-2.1/xxxxxxxxxxxxxxxxxxxxxxxxxxxxxxxx/livedata-core-1.1.1/rs [-]
        resFolder                     : <GRADLE>/caches/<TRANSFORMS>/files-2.1/xxxxxxxxxxxxxxxxxxxxxxxxxxxxxxxx/livedata-core-1.1.1/res [-]
        resStaticLibrary              : <GRADLE>/caches/<TRANSFORMS>/files-2.1/xxxxxxxxxxxxxxxxxxxxxxxxxxxxxxxx/livedata-core-1.1.1/res.apk [-]
        - runtimeJarFiles             : <GRADLE>/caches/<TRANSFORMS>/files-2.1/xxxxxxxxxxxxxxxxxxxxxxxxxxxxxxxx/livedata-core-1.1.1/jars/classes.jar
        symbolFile                    : <GRADLE>/caches/<TRANSFORMS>/files-2.1/xxxxxxxxxxxxxxxxxxxxxxxxxxxxxxxx/livedata-core-1.1.1/R.txt
    - library                     : android.arch.lifecycle:livedata:1.1.1@aar (IdeAndroidLibraryImpl)
        aidlFolder                    : <GRADLE>/caches/<TRANSFORMS>/files-2.1/xxxxxxxxxxxxxxxxxxxxxxxxxxxxxxxx/livedata-1.1.1/aidl [-]
        artifact                      : <M2>/android/arch/lifecycle/livedata/1.1.1/livedata-1.1.1.aar
        artifactAddress               : android.arch.lifecycle:livedata:1.1.1@aar
        assetsFolder                  : <GRADLE>/caches/<TRANSFORMS>/files-2.1/xxxxxxxxxxxxxxxxxxxxxxxxxxxxxxxx/livedata-1.1.1/assets [-]
        - compileJarFiles             : <GRADLE>/caches/<TRANSFORMS>/files-2.1/xxxxxxxxxxxxxxxxxxxxxxxxxxxxxxxx/livedata-1.1.1/jars/classes.jar
        component                     : android.arch.lifecycle:livedata:1.1.1
        externalAnnotations           : <GRADLE>/caches/<TRANSFORMS>/files-2.1/xxxxxxxxxxxxxxxxxxxxxxxxxxxxxxxx/livedata-1.1.1/annotations.zip [-]
        folder                        : <GRADLE>/caches/<TRANSFORMS>/files-2.1/xxxxxxxxxxxxxxxxxxxxxxxxxxxxxxxx/livedata-1.1.1
        jniFolder                     : <GRADLE>/caches/<TRANSFORMS>/files-2.1/xxxxxxxxxxxxxxxxxxxxxxxxxxxxxxxx/livedata-1.1.1/jni [-]
        lintJar                       : <GRADLE>/caches/<TRANSFORMS>/files-2.1/xxxxxxxxxxxxxxxxxxxxxxxxxxxxxxxx/livedata-1.1.1/jars/lint.jar [-]
        manifest                      : <GRADLE>/caches/<TRANSFORMS>/files-2.1/xxxxxxxxxxxxxxxxxxxxxxxxxxxxxxxx/livedata-1.1.1/AndroidManifest.xml
        proguardRules                 : <GRADLE>/caches/<TRANSFORMS>/files-2.1/xxxxxxxxxxxxxxxxxxxxxxxxxxxxxxxx/livedata-1.1.1/proguard.txt [-]
        publicResources               : <GRADLE>/caches/<TRANSFORMS>/files-2.1/xxxxxxxxxxxxxxxxxxxxxxxxxxxxxxxx/livedata-1.1.1/public.txt [-]
        renderscriptFolder            : <GRADLE>/caches/<TRANSFORMS>/files-2.1/xxxxxxxxxxxxxxxxxxxxxxxxxxxxxxxx/livedata-1.1.1/rs [-]
        resFolder                     : <GRADLE>/caches/<TRANSFORMS>/files-2.1/xxxxxxxxxxxxxxxxxxxxxxxxxxxxxxxx/livedata-1.1.1/res [-]
        resStaticLibrary              : <GRADLE>/caches/<TRANSFORMS>/files-2.1/xxxxxxxxxxxxxxxxxxxxxxxxxxxxxxxx/livedata-1.1.1/res.apk [-]
        - runtimeJarFiles             : <GRADLE>/caches/<TRANSFORMS>/files-2.1/xxxxxxxxxxxxxxxxxxxxxxxxxxxxxxxx/livedata-1.1.1/jars/classes.jar
        symbolFile                    : <GRADLE>/caches/<TRANSFORMS>/files-2.1/xxxxxxxxxxxxxxxxxxxxxxxxxxxxxxxx/livedata-1.1.1/R.txt
    - library                     : android.arch.lifecycle:runtime:1.1.1@aar (IdeAndroidLibraryImpl)
        aidlFolder                    : <GRADLE>/caches/<TRANSFORMS>/files-2.1/xxxxxxxxxxxxxxxxxxxxxxxxxxxxxxxx/runtime-1.1.1/aidl [-]
        artifact                      : <M2>/android/arch/lifecycle/runtime/1.1.1/runtime-1.1.1.aar
        artifactAddress               : android.arch.lifecycle:runtime:1.1.1@aar
        assetsFolder                  : <GRADLE>/caches/<TRANSFORMS>/files-2.1/xxxxxxxxxxxxxxxxxxxxxxxxxxxxxxxx/runtime-1.1.1/assets [-]
        - compileJarFiles             : <GRADLE>/caches/<TRANSFORMS>/files-2.1/xxxxxxxxxxxxxxxxxxxxxxxxxxxxxxxx/runtime-1.1.1/jars/classes.jar
        component                     : android.arch.lifecycle:runtime:1.1.1
        externalAnnotations           : <GRADLE>/caches/<TRANSFORMS>/files-2.1/xxxxxxxxxxxxxxxxxxxxxxxxxxxxxxxx/runtime-1.1.1/annotations.zip [-]
        folder                        : <GRADLE>/caches/<TRANSFORMS>/files-2.1/xxxxxxxxxxxxxxxxxxxxxxxxxxxxxxxx/runtime-1.1.1
        jniFolder                     : <GRADLE>/caches/<TRANSFORMS>/files-2.1/xxxxxxxxxxxxxxxxxxxxxxxxxxxxxxxx/runtime-1.1.1/jni [-]
        lintJar                       : <GRADLE>/caches/<TRANSFORMS>/files-2.1/xxxxxxxxxxxxxxxxxxxxxxxxxxxxxxxx/runtime-1.1.1/jars/lint.jar [-]
        manifest                      : <GRADLE>/caches/<TRANSFORMS>/files-2.1/xxxxxxxxxxxxxxxxxxxxxxxxxxxxxxxx/runtime-1.1.1/AndroidManifest.xml
        proguardRules                 : <GRADLE>/caches/<TRANSFORMS>/files-2.1/xxxxxxxxxxxxxxxxxxxxxxxxxxxxxxxx/runtime-1.1.1/proguard.txt
        publicResources               : <GRADLE>/caches/<TRANSFORMS>/files-2.1/xxxxxxxxxxxxxxxxxxxxxxxxxxxxxxxx/runtime-1.1.1/public.txt [-]
        renderscriptFolder            : <GRADLE>/caches/<TRANSFORMS>/files-2.1/xxxxxxxxxxxxxxxxxxxxxxxxxxxxxxxx/runtime-1.1.1/rs [-]
        resFolder                     : <GRADLE>/caches/<TRANSFORMS>/files-2.1/xxxxxxxxxxxxxxxxxxxxxxxxxxxxxxxx/runtime-1.1.1/res [-]
        resStaticLibrary              : <GRADLE>/caches/<TRANSFORMS>/files-2.1/xxxxxxxxxxxxxxxxxxxxxxxxxxxxxxxx/runtime-1.1.1/res.apk [-]
        - runtimeJarFiles             : <GRADLE>/caches/<TRANSFORMS>/files-2.1/xxxxxxxxxxxxxxxxxxxxxxxxxxxxxxxx/runtime-1.1.1/jars/classes.jar
        symbolFile                    : <GRADLE>/caches/<TRANSFORMS>/files-2.1/xxxxxxxxxxxxxxxxxxxxxxxxxxxxxxxx/runtime-1.1.1/R.txt
    - library                     : android.arch.lifecycle:viewmodel:1.1.1@aar (IdeAndroidLibraryImpl)
        aidlFolder                    : <GRADLE>/caches/<TRANSFORMS>/files-2.1/xxxxxxxxxxxxxxxxxxxxxxxxxxxxxxxx/viewmodel-1.1.1/aidl [-]
        artifact                      : <M2>/android/arch/lifecycle/viewmodel/1.1.1/viewmodel-1.1.1.aar
        artifactAddress               : android.arch.lifecycle:viewmodel:1.1.1@aar
        assetsFolder                  : <GRADLE>/caches/<TRANSFORMS>/files-2.1/xxxxxxxxxxxxxxxxxxxxxxxxxxxxxxxx/viewmodel-1.1.1/assets [-]
        - compileJarFiles             : <GRADLE>/caches/<TRANSFORMS>/files-2.1/xxxxxxxxxxxxxxxxxxxxxxxxxxxxxxxx/viewmodel-1.1.1/jars/classes.jar
        component                     : android.arch.lifecycle:viewmodel:1.1.1
        externalAnnotations           : <GRADLE>/caches/<TRANSFORMS>/files-2.1/xxxxxxxxxxxxxxxxxxxxxxxxxxxxxxxx/viewmodel-1.1.1/annotations.zip [-]
        folder                        : <GRADLE>/caches/<TRANSFORMS>/files-2.1/xxxxxxxxxxxxxxxxxxxxxxxxxxxxxxxx/viewmodel-1.1.1
        jniFolder                     : <GRADLE>/caches/<TRANSFORMS>/files-2.1/xxxxxxxxxxxxxxxxxxxxxxxxxxxxxxxx/viewmodel-1.1.1/jni [-]
        lintJar                       : <GRADLE>/caches/<TRANSFORMS>/files-2.1/xxxxxxxxxxxxxxxxxxxxxxxxxxxxxxxx/viewmodel-1.1.1/jars/lint.jar [-]
        manifest                      : <GRADLE>/caches/<TRANSFORMS>/files-2.1/xxxxxxxxxxxxxxxxxxxxxxxxxxxxxxxx/viewmodel-1.1.1/AndroidManifest.xml
        proguardRules                 : <GRADLE>/caches/<TRANSFORMS>/files-2.1/xxxxxxxxxxxxxxxxxxxxxxxxxxxxxxxx/viewmodel-1.1.1/proguard.txt
        publicResources               : <GRADLE>/caches/<TRANSFORMS>/files-2.1/xxxxxxxxxxxxxxxxxxxxxxxxxxxxxxxx/viewmodel-1.1.1/public.txt [-]
        renderscriptFolder            : <GRADLE>/caches/<TRANSFORMS>/files-2.1/xxxxxxxxxxxxxxxxxxxxxxxxxxxxxxxx/viewmodel-1.1.1/rs [-]
        resFolder                     : <GRADLE>/caches/<TRANSFORMS>/files-2.1/xxxxxxxxxxxxxxxxxxxxxxxxxxxxxxxx/viewmodel-1.1.1/res [-]
        resStaticLibrary              : <GRADLE>/caches/<TRANSFORMS>/files-2.1/xxxxxxxxxxxxxxxxxxxxxxxxxxxxxxxx/viewmodel-1.1.1/res.apk [-]
        - runtimeJarFiles             : <GRADLE>/caches/<TRANSFORMS>/files-2.1/xxxxxxxxxxxxxxxxxxxxxxxxxxxxxxxx/viewmodel-1.1.1/jars/classes.jar
        symbolFile                    : <GRADLE>/caches/<TRANSFORMS>/files-2.1/xxxxxxxxxxxxxxxxxxxxxxxxxxxxxxxx/viewmodel-1.1.1/R.txt
    - library                     : com.android.support.constraint:constraint-layout:1.1.0@aar (IdeAndroidLibraryImpl)
        aidlFolder                    : <GRADLE>/caches/<TRANSFORMS>/files-2.1/xxxxxxxxxxxxxxxxxxxxxxxxxxxxxxxx/constraint-layout-1.1.0/aidl [-]
        artifact                      : <M2>/com/android/support/constraint/constraint-layout/1.1.0/constraint-layout-1.1.0.aar
        artifactAddress               : com.android.support.constraint:constraint-layout:1.1.0@aar
        assetsFolder                  : <GRADLE>/caches/<TRANSFORMS>/files-2.1/xxxxxxxxxxxxxxxxxxxxxxxxxxxxxxxx/constraint-layout-1.1.0/assets [-]
        - compileJarFiles             : <GRADLE>/caches/<TRANSFORMS>/files-2.1/xxxxxxxxxxxxxxxxxxxxxxxxxxxxxxxx/constraint-layout-1.1.0/jars/classes.jar
        component                     : com.android.support.constraint:constraint-layout:1.1.0
        externalAnnotations           : <GRADLE>/caches/<TRANSFORMS>/files-2.1/xxxxxxxxxxxxxxxxxxxxxxxxxxxxxxxx/constraint-layout-1.1.0/annotations.zip [-]
        folder                        : <GRADLE>/caches/<TRANSFORMS>/files-2.1/xxxxxxxxxxxxxxxxxxxxxxxxxxxxxxxx/constraint-layout-1.1.0
        jniFolder                     : <GRADLE>/caches/<TRANSFORMS>/files-2.1/xxxxxxxxxxxxxxxxxxxxxxxxxxxxxxxx/constraint-layout-1.1.0/jni [-]
        lintJar                       : <GRADLE>/caches/<TRANSFORMS>/files-2.1/xxxxxxxxxxxxxxxxxxxxxxxxxxxxxxxx/constraint-layout-1.1.0/jars/lint.jar [-]
        manifest                      : <GRADLE>/caches/<TRANSFORMS>/files-2.1/xxxxxxxxxxxxxxxxxxxxxxxxxxxxxxxx/constraint-layout-1.1.0/AndroidManifest.xml
        proguardRules                 : <GRADLE>/caches/<TRANSFORMS>/files-2.1/xxxxxxxxxxxxxxxxxxxxxxxxxxxxxxxx/constraint-layout-1.1.0/proguard.txt [-]
        publicResources               : <GRADLE>/caches/<TRANSFORMS>/files-2.1/xxxxxxxxxxxxxxxxxxxxxxxxxxxxxxxx/constraint-layout-1.1.0/public.txt [-]
        renderscriptFolder            : <GRADLE>/caches/<TRANSFORMS>/files-2.1/xxxxxxxxxxxxxxxxxxxxxxxxxxxxxxxx/constraint-layout-1.1.0/rs [-]
        resFolder                     : <GRADLE>/caches/<TRANSFORMS>/files-2.1/xxxxxxxxxxxxxxxxxxxxxxxxxxxxxxxx/constraint-layout-1.1.0/res
        resStaticLibrary              : <GRADLE>/caches/<TRANSFORMS>/files-2.1/xxxxxxxxxxxxxxxxxxxxxxxxxxxxxxxx/constraint-layout-1.1.0/res.apk [-]
        - runtimeJarFiles             : <GRADLE>/caches/<TRANSFORMS>/files-2.1/xxxxxxxxxxxxxxxxxxxxxxxxxxxxxxxx/constraint-layout-1.1.0/jars/classes.jar
        symbolFile                    : <GRADLE>/caches/<TRANSFORMS>/files-2.1/xxxxxxxxxxxxxxxxxxxxxxxxxxxxxxxx/constraint-layout-1.1.0/R.txt
    - library                     : com.android.support.test.espresso:espresso-core:3.0.2@aar (IdeAndroidLibraryImpl)
        aidlFolder                    : <GRADLE>/caches/<TRANSFORMS>/files-2.1/xxxxxxxxxxxxxxxxxxxxxxxxxxxxxxxx/espresso-core-3.0.2/aidl [-]
        artifact                      : <M2>/com/android/support/test/espresso/espresso-core/3.0.2/espresso-core-3.0.2.aar
        artifactAddress               : com.android.support.test.espresso:espresso-core:3.0.2@aar
        assetsFolder                  : <GRADLE>/caches/<TRANSFORMS>/files-2.1/xxxxxxxxxxxxxxxxxxxxxxxxxxxxxxxx/espresso-core-3.0.2/assets [-]
        - compileJarFiles             : <GRADLE>/caches/<TRANSFORMS>/files-2.1/xxxxxxxxxxxxxxxxxxxxxxxxxxxxxxxx/espresso-core-3.0.2/jars/classes.jar
        component                     : com.android.support.test.espresso:espresso-core:3.0.2
        externalAnnotations           : <GRADLE>/caches/<TRANSFORMS>/files-2.1/xxxxxxxxxxxxxxxxxxxxxxxxxxxxxxxx/espresso-core-3.0.2/annotations.zip [-]
        folder                        : <GRADLE>/caches/<TRANSFORMS>/files-2.1/xxxxxxxxxxxxxxxxxxxxxxxxxxxxxxxx/espresso-core-3.0.2
        jniFolder                     : <GRADLE>/caches/<TRANSFORMS>/files-2.1/xxxxxxxxxxxxxxxxxxxxxxxxxxxxxxxx/espresso-core-3.0.2/jni [-]
        lintJar                       : <GRADLE>/caches/<TRANSFORMS>/files-2.1/xxxxxxxxxxxxxxxxxxxxxxxxxxxxxxxx/espresso-core-3.0.2/jars/lint.jar [-]
        manifest                      : <GRADLE>/caches/<TRANSFORMS>/files-2.1/xxxxxxxxxxxxxxxxxxxxxxxxxxxxxxxx/espresso-core-3.0.2/AndroidManifest.xml
        proguardRules                 : <GRADLE>/caches/<TRANSFORMS>/files-2.1/xxxxxxxxxxxxxxxxxxxxxxxxxxxxxxxx/espresso-core-3.0.2/proguard.txt
        publicResources               : <GRADLE>/caches/<TRANSFORMS>/files-2.1/xxxxxxxxxxxxxxxxxxxxxxxxxxxxxxxx/espresso-core-3.0.2/public.txt [-]
        renderscriptFolder            : <GRADLE>/caches/<TRANSFORMS>/files-2.1/xxxxxxxxxxxxxxxxxxxxxxxxxxxxxxxx/espresso-core-3.0.2/rs [-]
        resFolder                     : <GRADLE>/caches/<TRANSFORMS>/files-2.1/xxxxxxxxxxxxxxxxxxxxxxxxxxxxxxxx/espresso-core-3.0.2/res [-]
        resStaticLibrary              : <GRADLE>/caches/<TRANSFORMS>/files-2.1/xxxxxxxxxxxxxxxxxxxxxxxxxxxxxxxx/espresso-core-3.0.2/res.apk [-]
        - runtimeJarFiles             : <GRADLE>/caches/<TRANSFORMS>/files-2.1/xxxxxxxxxxxxxxxxxxxxxxxxxxxxxxxx/espresso-core-3.0.2/jars/classes.jar
        symbolFile                    : <GRADLE>/caches/<TRANSFORMS>/files-2.1/xxxxxxxxxxxxxxxxxxxxxxxxxxxxxxxx/espresso-core-3.0.2/R.txt
    - library                     : com.android.support.test.espresso:espresso-idling-resource:3.0.2@aar (IdeAndroidLibraryImpl)
        aidlFolder                    : <GRADLE>/caches/<TRANSFORMS>/files-2.1/xxxxxxxxxxxxxxxxxxxxxxxxxxxxxxxx/espresso-idling-resource-3.0.2/aidl [-]
        artifact                      : <M2>/com/android/support/test/espresso/espresso-idling-resource/3.0.2/espresso-idling-resource-3.0.2.aar
        artifactAddress               : com.android.support.test.espresso:espresso-idling-resource:3.0.2@aar
        assetsFolder                  : <GRADLE>/caches/<TRANSFORMS>/files-2.1/xxxxxxxxxxxxxxxxxxxxxxxxxxxxxxxx/espresso-idling-resource-3.0.2/assets [-]
        - compileJarFiles             : <GRADLE>/caches/<TRANSFORMS>/files-2.1/xxxxxxxxxxxxxxxxxxxxxxxxxxxxxxxx/espresso-idling-resource-3.0.2/jars/classes.jar
        component                     : com.android.support.test.espresso:espresso-idling-resource:3.0.2
        externalAnnotations           : <GRADLE>/caches/<TRANSFORMS>/files-2.1/xxxxxxxxxxxxxxxxxxxxxxxxxxxxxxxx/espresso-idling-resource-3.0.2/annotations.zip [-]
        folder                        : <GRADLE>/caches/<TRANSFORMS>/files-2.1/xxxxxxxxxxxxxxxxxxxxxxxxxxxxxxxx/espresso-idling-resource-3.0.2
        jniFolder                     : <GRADLE>/caches/<TRANSFORMS>/files-2.1/xxxxxxxxxxxxxxxxxxxxxxxxxxxxxxxx/espresso-idling-resource-3.0.2/jni [-]
        lintJar                       : <GRADLE>/caches/<TRANSFORMS>/files-2.1/xxxxxxxxxxxxxxxxxxxxxxxxxxxxxxxx/espresso-idling-resource-3.0.2/jars/lint.jar [-]
        manifest                      : <GRADLE>/caches/<TRANSFORMS>/files-2.1/xxxxxxxxxxxxxxxxxxxxxxxxxxxxxxxx/espresso-idling-resource-3.0.2/AndroidManifest.xml
        proguardRules                 : <GRADLE>/caches/<TRANSFORMS>/files-2.1/xxxxxxxxxxxxxxxxxxxxxxxxxxxxxxxx/espresso-idling-resource-3.0.2/proguard.txt [-]
        publicResources               : <GRADLE>/caches/<TRANSFORMS>/files-2.1/xxxxxxxxxxxxxxxxxxxxxxxxxxxxxxxx/espresso-idling-resource-3.0.2/public.txt [-]
        renderscriptFolder            : <GRADLE>/caches/<TRANSFORMS>/files-2.1/xxxxxxxxxxxxxxxxxxxxxxxxxxxxxxxx/espresso-idling-resource-3.0.2/rs [-]
        resFolder                     : <GRADLE>/caches/<TRANSFORMS>/files-2.1/xxxxxxxxxxxxxxxxxxxxxxxxxxxxxxxx/espresso-idling-resource-3.0.2/res [-]
        resStaticLibrary              : <GRADLE>/caches/<TRANSFORMS>/files-2.1/xxxxxxxxxxxxxxxxxxxxxxxxxxxxxxxx/espresso-idling-resource-3.0.2/res.apk [-]
        - runtimeJarFiles             : <GRADLE>/caches/<TRANSFORMS>/files-2.1/xxxxxxxxxxxxxxxxxxxxxxxxxxxxxxxx/espresso-idling-resource-3.0.2/jars/classes.jar
        symbolFile                    : <GRADLE>/caches/<TRANSFORMS>/files-2.1/xxxxxxxxxxxxxxxxxxxxxxxxxxxxxxxx/espresso-idling-resource-3.0.2/R.txt
    - library                     : com.android.support.test:monitor:1.0.2@aar (IdeAndroidLibraryImpl)
        aidlFolder                    : <GRADLE>/caches/<TRANSFORMS>/files-2.1/xxxxxxxxxxxxxxxxxxxxxxxxxxxxxxxx/monitor-1.0.2/aidl [-]
        artifact                      : <M2>/com/android/support/test/monitor/1.0.2/monitor-1.0.2.aar
        artifactAddress               : com.android.support.test:monitor:1.0.2@aar
        assetsFolder                  : <GRADLE>/caches/<TRANSFORMS>/files-2.1/xxxxxxxxxxxxxxxxxxxxxxxxxxxxxxxx/monitor-1.0.2/assets [-]
        - compileJarFiles             : <GRADLE>/caches/<TRANSFORMS>/files-2.1/xxxxxxxxxxxxxxxxxxxxxxxxxxxxxxxx/monitor-1.0.2/jars/classes.jar
        component                     : com.android.support.test:monitor:1.0.2
        externalAnnotations           : <GRADLE>/caches/<TRANSFORMS>/files-2.1/xxxxxxxxxxxxxxxxxxxxxxxxxxxxxxxx/monitor-1.0.2/annotations.zip [-]
        folder                        : <GRADLE>/caches/<TRANSFORMS>/files-2.1/xxxxxxxxxxxxxxxxxxxxxxxxxxxxxxxx/monitor-1.0.2
        jniFolder                     : <GRADLE>/caches/<TRANSFORMS>/files-2.1/xxxxxxxxxxxxxxxxxxxxxxxxxxxxxxxx/monitor-1.0.2/jni [-]
        lintJar                       : <GRADLE>/caches/<TRANSFORMS>/files-2.1/xxxxxxxxxxxxxxxxxxxxxxxxxxxxxxxx/monitor-1.0.2/jars/lint.jar [-]
        manifest                      : <GRADLE>/caches/<TRANSFORMS>/files-2.1/xxxxxxxxxxxxxxxxxxxxxxxxxxxxxxxx/monitor-1.0.2/AndroidManifest.xml
        proguardRules                 : <GRADLE>/caches/<TRANSFORMS>/files-2.1/xxxxxxxxxxxxxxxxxxxxxxxxxxxxxxxx/monitor-1.0.2/proguard.txt
        publicResources               : <GRADLE>/caches/<TRANSFORMS>/files-2.1/xxxxxxxxxxxxxxxxxxxxxxxxxxxxxxxx/monitor-1.0.2/public.txt [-]
        renderscriptFolder            : <GRADLE>/caches/<TRANSFORMS>/files-2.1/xxxxxxxxxxxxxxxxxxxxxxxxxxxxxxxx/monitor-1.0.2/rs [-]
        resFolder                     : <GRADLE>/caches/<TRANSFORMS>/files-2.1/xxxxxxxxxxxxxxxxxxxxxxxxxxxxxxxx/monitor-1.0.2/res [-]
        resStaticLibrary              : <GRADLE>/caches/<TRANSFORMS>/files-2.1/xxxxxxxxxxxxxxxxxxxxxxxxxxxxxxxx/monitor-1.0.2/res.apk [-]
        - runtimeJarFiles             : <GRADLE>/caches/<TRANSFORMS>/files-2.1/xxxxxxxxxxxxxxxxxxxxxxxxxxxxxxxx/monitor-1.0.2/jars/classes.jar
        symbolFile                    : <GRADLE>/caches/<TRANSFORMS>/files-2.1/xxxxxxxxxxxxxxxxxxxxxxxxxxxxxxxx/monitor-1.0.2/R.txt
    - library                     : com.android.support.test:runner:1.0.2@aar (IdeAndroidLibraryImpl)
        aidlFolder                    : <GRADLE>/caches/<TRANSFORMS>/files-2.1/xxxxxxxxxxxxxxxxxxxxxxxxxxxxxxxx/runner-1.0.2/aidl [-]
        artifact                      : <M2>/com/android/support/test/runner/1.0.2/runner-1.0.2.aar
        artifactAddress               : com.android.support.test:runner:1.0.2@aar
        assetsFolder                  : <GRADLE>/caches/<TRANSFORMS>/files-2.1/xxxxxxxxxxxxxxxxxxxxxxxxxxxxxxxx/runner-1.0.2/assets [-]
        - compileJarFiles             : <GRADLE>/caches/<TRANSFORMS>/files-2.1/xxxxxxxxxxxxxxxxxxxxxxxxxxxxxxxx/runner-1.0.2/jars/classes.jar
        component                     : com.android.support.test:runner:1.0.2
        externalAnnotations           : <GRADLE>/caches/<TRANSFORMS>/files-2.1/xxxxxxxxxxxxxxxxxxxxxxxxxxxxxxxx/runner-1.0.2/annotations.zip [-]
        folder                        : <GRADLE>/caches/<TRANSFORMS>/files-2.1/xxxxxxxxxxxxxxxxxxxxxxxxxxxxxxxx/runner-1.0.2
        jniFolder                     : <GRADLE>/caches/<TRANSFORMS>/files-2.1/xxxxxxxxxxxxxxxxxxxxxxxxxxxxxxxx/runner-1.0.2/jni [-]
        lintJar                       : <GRADLE>/caches/<TRANSFORMS>/files-2.1/xxxxxxxxxxxxxxxxxxxxxxxxxxxxxxxx/runner-1.0.2/jars/lint.jar [-]
        manifest                      : <GRADLE>/caches/<TRANSFORMS>/files-2.1/xxxxxxxxxxxxxxxxxxxxxxxxxxxxxxxx/runner-1.0.2/AndroidManifest.xml
        proguardRules                 : <GRADLE>/caches/<TRANSFORMS>/files-2.1/xxxxxxxxxxxxxxxxxxxxxxxxxxxxxxxx/runner-1.0.2/proguard.txt
        publicResources               : <GRADLE>/caches/<TRANSFORMS>/files-2.1/xxxxxxxxxxxxxxxxxxxxxxxxxxxxxxxx/runner-1.0.2/public.txt [-]
        renderscriptFolder            : <GRADLE>/caches/<TRANSFORMS>/files-2.1/xxxxxxxxxxxxxxxxxxxxxxxxxxxxxxxx/runner-1.0.2/rs [-]
        resFolder                     : <GRADLE>/caches/<TRANSFORMS>/files-2.1/xxxxxxxxxxxxxxxxxxxxxxxxxxxxxxxx/runner-1.0.2/res [-]
        resStaticLibrary              : <GRADLE>/caches/<TRANSFORMS>/files-2.1/xxxxxxxxxxxxxxxxxxxxxxxxxxxxxxxx/runner-1.0.2/res.apk [-]
        - runtimeJarFiles             : <GRADLE>/caches/<TRANSFORMS>/files-2.1/xxxxxxxxxxxxxxxxxxxxxxxxxxxxxxxx/runner-1.0.2/jars/classes.jar
        symbolFile                    : <GRADLE>/caches/<TRANSFORMS>/files-2.1/xxxxxxxxxxxxxxxxxxxxxxxxxxxxxxxx/runner-1.0.2/R.txt
    - library                     : com.android.support:animated-vector-drawable:28.0.0@aar (IdeAndroidLibraryImpl)
        aidlFolder                    : <GRADLE>/caches/<TRANSFORMS>/files-2.1/xxxxxxxxxxxxxxxxxxxxxxxxxxxxxxxx/animated-vector-drawable-28.0.0/aidl [-]
        artifact                      : <M2>/com/android/support/animated-vector-drawable/28.0.0/animated-vector-drawable-28.0.0.aar
        artifactAddress               : com.android.support:animated-vector-drawable:28.0.0@aar
        assetsFolder                  : <GRADLE>/caches/<TRANSFORMS>/files-2.1/xxxxxxxxxxxxxxxxxxxxxxxxxxxxxxxx/animated-vector-drawable-28.0.0/assets [-]
        - compileJarFiles             : <GRADLE>/caches/<TRANSFORMS>/files-2.1/xxxxxxxxxxxxxxxxxxxxxxxxxxxxxxxx/animated-vector-drawable-28.0.0/jars/classes.jar
        component                     : com.android.support:animated-vector-drawable:28.0.0
        externalAnnotations           : <GRADLE>/caches/<TRANSFORMS>/files-2.1/xxxxxxxxxxxxxxxxxxxxxxxxxxxxxxxx/animated-vector-drawable-28.0.0/annotations.zip [-]
        folder                        : <GRADLE>/caches/<TRANSFORMS>/files-2.1/xxxxxxxxxxxxxxxxxxxxxxxxxxxxxxxx/animated-vector-drawable-28.0.0
        jniFolder                     : <GRADLE>/caches/<TRANSFORMS>/files-2.1/xxxxxxxxxxxxxxxxxxxxxxxxxxxxxxxx/animated-vector-drawable-28.0.0/jni [-]
        lintJar                       : <GRADLE>/caches/<TRANSFORMS>/files-2.1/xxxxxxxxxxxxxxxxxxxxxxxxxxxxxxxx/animated-vector-drawable-28.0.0/jars/lint.jar [-]
        manifest                      : <GRADLE>/caches/<TRANSFORMS>/files-2.1/xxxxxxxxxxxxxxxxxxxxxxxxxxxxxxxx/animated-vector-drawable-28.0.0/AndroidManifest.xml
        proguardRules                 : <GRADLE>/caches/<TRANSFORMS>/files-2.1/xxxxxxxxxxxxxxxxxxxxxxxxxxxxxxxx/animated-vector-drawable-28.0.0/proguard.txt
        publicResources               : <GRADLE>/caches/<TRANSFORMS>/files-2.1/xxxxxxxxxxxxxxxxxxxxxxxxxxxxxxxx/animated-vector-drawable-28.0.0/public.txt [-]
        renderscriptFolder            : <GRADLE>/caches/<TRANSFORMS>/files-2.1/xxxxxxxxxxxxxxxxxxxxxxxxxxxxxxxx/animated-vector-drawable-28.0.0/rs [-]
        resFolder                     : <GRADLE>/caches/<TRANSFORMS>/files-2.1/xxxxxxxxxxxxxxxxxxxxxxxxxxxxxxxx/animated-vector-drawable-28.0.0/res [-]
        resStaticLibrary              : <GRADLE>/caches/<TRANSFORMS>/files-2.1/xxxxxxxxxxxxxxxxxxxxxxxxxxxxxxxx/animated-vector-drawable-28.0.0/res.apk [-]
        - runtimeJarFiles             : <GRADLE>/caches/<TRANSFORMS>/files-2.1/xxxxxxxxxxxxxxxxxxxxxxxxxxxxxxxx/animated-vector-drawable-28.0.0/jars/classes.jar
        symbolFile                    : <GRADLE>/caches/<TRANSFORMS>/files-2.1/xxxxxxxxxxxxxxxxxxxxxxxxxxxxxxxx/animated-vector-drawable-28.0.0/R.txt
    - library                     : com.android.support:appcompat-v7:28.0.0@aar (IdeAndroidLibraryImpl)
        aidlFolder                    : <GRADLE>/caches/<TRANSFORMS>/files-2.1/xxxxxxxxxxxxxxxxxxxxxxxxxxxxxxxx/appcompat-v7-28.0.0/aidl [-]
        artifact                      : <M2>/com/android/support/appcompat-v7/28.0.0/appcompat-v7-28.0.0.aar
        artifactAddress               : com.android.support:appcompat-v7:28.0.0@aar
        assetsFolder                  : <GRADLE>/caches/<TRANSFORMS>/files-2.1/xxxxxxxxxxxxxxxxxxxxxxxxxxxxxxxx/appcompat-v7-28.0.0/assets [-]
        - compileJarFiles             : <GRADLE>/caches/<TRANSFORMS>/files-2.1/xxxxxxxxxxxxxxxxxxxxxxxxxxxxxxxx/appcompat-v7-28.0.0/jars/classes.jar
        component                     : com.android.support:appcompat-v7:28.0.0
        externalAnnotations           : <GRADLE>/caches/<TRANSFORMS>/files-2.1/xxxxxxxxxxxxxxxxxxxxxxxxxxxxxxxx/appcompat-v7-28.0.0/annotations.zip
        folder                        : <GRADLE>/caches/<TRANSFORMS>/files-2.1/xxxxxxxxxxxxxxxxxxxxxxxxxxxxxxxx/appcompat-v7-28.0.0
        jniFolder                     : <GRADLE>/caches/<TRANSFORMS>/files-2.1/xxxxxxxxxxxxxxxxxxxxxxxxxxxxxxxx/appcompat-v7-28.0.0/jni [-]
        lintJar                       : <GRADLE>/caches/<TRANSFORMS>/files-2.1/xxxxxxxxxxxxxxxxxxxxxxxxxxxxxxxx/appcompat-v7-28.0.0/jars/lint.jar [-]
        manifest                      : <GRADLE>/caches/<TRANSFORMS>/files-2.1/xxxxxxxxxxxxxxxxxxxxxxxxxxxxxxxx/appcompat-v7-28.0.0/AndroidManifest.xml
        proguardRules                 : <GRADLE>/caches/<TRANSFORMS>/files-2.1/xxxxxxxxxxxxxxxxxxxxxxxxxxxxxxxx/appcompat-v7-28.0.0/proguard.txt
        publicResources               : <GRADLE>/caches/<TRANSFORMS>/files-2.1/xxxxxxxxxxxxxxxxxxxxxxxxxxxxxxxx/appcompat-v7-28.0.0/public.txt
        renderscriptFolder            : <GRADLE>/caches/<TRANSFORMS>/files-2.1/xxxxxxxxxxxxxxxxxxxxxxxxxxxxxxxx/appcompat-v7-28.0.0/rs [-]
        resFolder                     : <GRADLE>/caches/<TRANSFORMS>/files-2.1/xxxxxxxxxxxxxxxxxxxxxxxxxxxxxxxx/appcompat-v7-28.0.0/res
        resStaticLibrary              : <GRADLE>/caches/<TRANSFORMS>/files-2.1/xxxxxxxxxxxxxxxxxxxxxxxxxxxxxxxx/appcompat-v7-28.0.0/res.apk [-]
        - runtimeJarFiles             : <GRADLE>/caches/<TRANSFORMS>/files-2.1/xxxxxxxxxxxxxxxxxxxxxxxxxxxxxxxx/appcompat-v7-28.0.0/jars/classes.jar
        symbolFile                    : <GRADLE>/caches/<TRANSFORMS>/files-2.1/xxxxxxxxxxxxxxxxxxxxxxxxxxxxxxxx/appcompat-v7-28.0.0/R.txt
    - library                     : com.android.support:asynclayoutinflater:28.0.0@aar (IdeAndroidLibraryImpl)
        aidlFolder                    : <GRADLE>/caches/<TRANSFORMS>/files-2.1/xxxxxxxxxxxxxxxxxxxxxxxxxxxxxxxx/asynclayoutinflater-28.0.0/aidl [-]
        artifact                      : <M2>/com/android/support/asynclayoutinflater/28.0.0/asynclayoutinflater-28.0.0.aar
        artifactAddress               : com.android.support:asynclayoutinflater:28.0.0@aar
        assetsFolder                  : <GRADLE>/caches/<TRANSFORMS>/files-2.1/xxxxxxxxxxxxxxxxxxxxxxxxxxxxxxxx/asynclayoutinflater-28.0.0/assets [-]
        - compileJarFiles             : <GRADLE>/caches/<TRANSFORMS>/files-2.1/xxxxxxxxxxxxxxxxxxxxxxxxxxxxxxxx/asynclayoutinflater-28.0.0/jars/classes.jar
        component                     : com.android.support:asynclayoutinflater:28.0.0
        externalAnnotations           : <GRADLE>/caches/<TRANSFORMS>/files-2.1/xxxxxxxxxxxxxxxxxxxxxxxxxxxxxxxx/asynclayoutinflater-28.0.0/annotations.zip [-]
        folder                        : <GRADLE>/caches/<TRANSFORMS>/files-2.1/xxxxxxxxxxxxxxxxxxxxxxxxxxxxxxxx/asynclayoutinflater-28.0.0
        jniFolder                     : <GRADLE>/caches/<TRANSFORMS>/files-2.1/xxxxxxxxxxxxxxxxxxxxxxxxxxxxxxxx/asynclayoutinflater-28.0.0/jni [-]
        lintJar                       : <GRADLE>/caches/<TRANSFORMS>/files-2.1/xxxxxxxxxxxxxxxxxxxxxxxxxxxxxxxx/asynclayoutinflater-28.0.0/jars/lint.jar [-]
        manifest                      : <GRADLE>/caches/<TRANSFORMS>/files-2.1/xxxxxxxxxxxxxxxxxxxxxxxxxxxxxxxx/asynclayoutinflater-28.0.0/AndroidManifest.xml
        proguardRules                 : <GRADLE>/caches/<TRANSFORMS>/files-2.1/xxxxxxxxxxxxxxxxxxxxxxxxxxxxxxxx/asynclayoutinflater-28.0.0/proguard.txt [-]
        publicResources               : <GRADLE>/caches/<TRANSFORMS>/files-2.1/xxxxxxxxxxxxxxxxxxxxxxxxxxxxxxxx/asynclayoutinflater-28.0.0/public.txt [-]
        renderscriptFolder            : <GRADLE>/caches/<TRANSFORMS>/files-2.1/xxxxxxxxxxxxxxxxxxxxxxxxxxxxxxxx/asynclayoutinflater-28.0.0/rs [-]
        resFolder                     : <GRADLE>/caches/<TRANSFORMS>/files-2.1/xxxxxxxxxxxxxxxxxxxxxxxxxxxxxxxx/asynclayoutinflater-28.0.0/res [-]
        resStaticLibrary              : <GRADLE>/caches/<TRANSFORMS>/files-2.1/xxxxxxxxxxxxxxxxxxxxxxxxxxxxxxxx/asynclayoutinflater-28.0.0/res.apk [-]
        - runtimeJarFiles             : <GRADLE>/caches/<TRANSFORMS>/files-2.1/xxxxxxxxxxxxxxxxxxxxxxxxxxxxxxxx/asynclayoutinflater-28.0.0/jars/classes.jar
        symbolFile                    : <GRADLE>/caches/<TRANSFORMS>/files-2.1/xxxxxxxxxxxxxxxxxxxxxxxxxxxxxxxx/asynclayoutinflater-28.0.0/R.txt
    - library                     : com.android.support:coordinatorlayout:28.0.0@aar (IdeAndroidLibraryImpl)
        aidlFolder                    : <GRADLE>/caches/<TRANSFORMS>/files-2.1/xxxxxxxxxxxxxxxxxxxxxxxxxxxxxxxx/coordinatorlayout-28.0.0/aidl [-]
        artifact                      : <M2>/com/android/support/coordinatorlayout/28.0.0/coordinatorlayout-28.0.0.aar
        artifactAddress               : com.android.support:coordinatorlayout:28.0.0@aar
        assetsFolder                  : <GRADLE>/caches/<TRANSFORMS>/files-2.1/xxxxxxxxxxxxxxxxxxxxxxxxxxxxxxxx/coordinatorlayout-28.0.0/assets [-]
        - compileJarFiles             : <GRADLE>/caches/<TRANSFORMS>/files-2.1/xxxxxxxxxxxxxxxxxxxxxxxxxxxxxxxx/coordinatorlayout-28.0.0/jars/classes.jar
        component                     : com.android.support:coordinatorlayout:28.0.0
        externalAnnotations           : <GRADLE>/caches/<TRANSFORMS>/files-2.1/xxxxxxxxxxxxxxxxxxxxxxxxxxxxxxxx/coordinatorlayout-28.0.0/annotations.zip
        folder                        : <GRADLE>/caches/<TRANSFORMS>/files-2.1/xxxxxxxxxxxxxxxxxxxxxxxxxxxxxxxx/coordinatorlayout-28.0.0
        jniFolder                     : <GRADLE>/caches/<TRANSFORMS>/files-2.1/xxxxxxxxxxxxxxxxxxxxxxxxxxxxxxxx/coordinatorlayout-28.0.0/jni [-]
        lintJar                       : <GRADLE>/caches/<TRANSFORMS>/files-2.1/xxxxxxxxxxxxxxxxxxxxxxxxxxxxxxxx/coordinatorlayout-28.0.0/jars/lint.jar [-]
        manifest                      : <GRADLE>/caches/<TRANSFORMS>/files-2.1/xxxxxxxxxxxxxxxxxxxxxxxxxxxxxxxx/coordinatorlayout-28.0.0/AndroidManifest.xml
        proguardRules                 : <GRADLE>/caches/<TRANSFORMS>/files-2.1/xxxxxxxxxxxxxxxxxxxxxxxxxxxxxxxx/coordinatorlayout-28.0.0/proguard.txt
        publicResources               : <GRADLE>/caches/<TRANSFORMS>/files-2.1/xxxxxxxxxxxxxxxxxxxxxxxxxxxxxxxx/coordinatorlayout-28.0.0/public.txt
        renderscriptFolder            : <GRADLE>/caches/<TRANSFORMS>/files-2.1/xxxxxxxxxxxxxxxxxxxxxxxxxxxxxxxx/coordinatorlayout-28.0.0/rs [-]
        resFolder                     : <GRADLE>/caches/<TRANSFORMS>/files-2.1/xxxxxxxxxxxxxxxxxxxxxxxxxxxxxxxx/coordinatorlayout-28.0.0/res
        resStaticLibrary              : <GRADLE>/caches/<TRANSFORMS>/files-2.1/xxxxxxxxxxxxxxxxxxxxxxxxxxxxxxxx/coordinatorlayout-28.0.0/res.apk [-]
        - runtimeJarFiles             : <GRADLE>/caches/<TRANSFORMS>/files-2.1/xxxxxxxxxxxxxxxxxxxxxxxxxxxxxxxx/coordinatorlayout-28.0.0/jars/classes.jar
        symbolFile                    : <GRADLE>/caches/<TRANSFORMS>/files-2.1/xxxxxxxxxxxxxxxxxxxxxxxxxxxxxxxx/coordinatorlayout-28.0.0/R.txt
    - library                     : com.android.support:cursoradapter:28.0.0@aar (IdeAndroidLibraryImpl)
        aidlFolder                    : <GRADLE>/caches/<TRANSFORMS>/files-2.1/xxxxxxxxxxxxxxxxxxxxxxxxxxxxxxxx/cursoradapter-28.0.0/aidl [-]
        artifact                      : <M2>/com/android/support/cursoradapter/28.0.0/cursoradapter-28.0.0.aar
        artifactAddress               : com.android.support:cursoradapter:28.0.0@aar
        assetsFolder                  : <GRADLE>/caches/<TRANSFORMS>/files-2.1/xxxxxxxxxxxxxxxxxxxxxxxxxxxxxxxx/cursoradapter-28.0.0/assets [-]
        - compileJarFiles             : <GRADLE>/caches/<TRANSFORMS>/files-2.1/xxxxxxxxxxxxxxxxxxxxxxxxxxxxxxxx/cursoradapter-28.0.0/jars/classes.jar
        component                     : com.android.support:cursoradapter:28.0.0
        externalAnnotations           : <GRADLE>/caches/<TRANSFORMS>/files-2.1/xxxxxxxxxxxxxxxxxxxxxxxxxxxxxxxx/cursoradapter-28.0.0/annotations.zip [-]
        folder                        : <GRADLE>/caches/<TRANSFORMS>/files-2.1/xxxxxxxxxxxxxxxxxxxxxxxxxxxxxxxx/cursoradapter-28.0.0
        jniFolder                     : <GRADLE>/caches/<TRANSFORMS>/files-2.1/xxxxxxxxxxxxxxxxxxxxxxxxxxxxxxxx/cursoradapter-28.0.0/jni [-]
        lintJar                       : <GRADLE>/caches/<TRANSFORMS>/files-2.1/xxxxxxxxxxxxxxxxxxxxxxxxxxxxxxxx/cursoradapter-28.0.0/jars/lint.jar [-]
        manifest                      : <GRADLE>/caches/<TRANSFORMS>/files-2.1/xxxxxxxxxxxxxxxxxxxxxxxxxxxxxxxx/cursoradapter-28.0.0/AndroidManifest.xml
        proguardRules                 : <GRADLE>/caches/<TRANSFORMS>/files-2.1/xxxxxxxxxxxxxxxxxxxxxxxxxxxxxxxx/cursoradapter-28.0.0/proguard.txt [-]
        publicResources               : <GRADLE>/caches/<TRANSFORMS>/files-2.1/xxxxxxxxxxxxxxxxxxxxxxxxxxxxxxxx/cursoradapter-28.0.0/public.txt [-]
        renderscriptFolder            : <GRADLE>/caches/<TRANSFORMS>/files-2.1/xxxxxxxxxxxxxxxxxxxxxxxxxxxxxxxx/cursoradapter-28.0.0/rs [-]
        resFolder                     : <GRADLE>/caches/<TRANSFORMS>/files-2.1/xxxxxxxxxxxxxxxxxxxxxxxxxxxxxxxx/cursoradapter-28.0.0/res [-]
        resStaticLibrary              : <GRADLE>/caches/<TRANSFORMS>/files-2.1/xxxxxxxxxxxxxxxxxxxxxxxxxxxxxxxx/cursoradapter-28.0.0/res.apk [-]
        - runtimeJarFiles             : <GRADLE>/caches/<TRANSFORMS>/files-2.1/xxxxxxxxxxxxxxxxxxxxxxxxxxxxxxxx/cursoradapter-28.0.0/jars/classes.jar
        symbolFile                    : <GRADLE>/caches/<TRANSFORMS>/files-2.1/xxxxxxxxxxxxxxxxxxxxxxxxxxxxxxxx/cursoradapter-28.0.0/R.txt
    - library                     : com.android.support:customview:28.0.0@aar (IdeAndroidLibraryImpl)
        aidlFolder                    : <GRADLE>/caches/<TRANSFORMS>/files-2.1/xxxxxxxxxxxxxxxxxxxxxxxxxxxxxxxx/customview-28.0.0/aidl [-]
        artifact                      : <M2>/com/android/support/customview/28.0.0/customview-28.0.0.aar
        artifactAddress               : com.android.support:customview:28.0.0@aar
        assetsFolder                  : <GRADLE>/caches/<TRANSFORMS>/files-2.1/xxxxxxxxxxxxxxxxxxxxxxxxxxxxxxxx/customview-28.0.0/assets [-]
        - compileJarFiles             : <GRADLE>/caches/<TRANSFORMS>/files-2.1/xxxxxxxxxxxxxxxxxxxxxxxxxxxxxxxx/customview-28.0.0/jars/classes.jar
        component                     : com.android.support:customview:28.0.0
        externalAnnotations           : <GRADLE>/caches/<TRANSFORMS>/files-2.1/xxxxxxxxxxxxxxxxxxxxxxxxxxxxxxxx/customview-28.0.0/annotations.zip [-]
        folder                        : <GRADLE>/caches/<TRANSFORMS>/files-2.1/xxxxxxxxxxxxxxxxxxxxxxxxxxxxxxxx/customview-28.0.0
        jniFolder                     : <GRADLE>/caches/<TRANSFORMS>/files-2.1/xxxxxxxxxxxxxxxxxxxxxxxxxxxxxxxx/customview-28.0.0/jni [-]
        lintJar                       : <GRADLE>/caches/<TRANSFORMS>/files-2.1/xxxxxxxxxxxxxxxxxxxxxxxxxxxxxxxx/customview-28.0.0/jars/lint.jar [-]
        manifest                      : <GRADLE>/caches/<TRANSFORMS>/files-2.1/xxxxxxxxxxxxxxxxxxxxxxxxxxxxxxxx/customview-28.0.0/AndroidManifest.xml
        proguardRules                 : <GRADLE>/caches/<TRANSFORMS>/files-2.1/xxxxxxxxxxxxxxxxxxxxxxxxxxxxxxxx/customview-28.0.0/proguard.txt [-]
        publicResources               : <GRADLE>/caches/<TRANSFORMS>/files-2.1/xxxxxxxxxxxxxxxxxxxxxxxxxxxxxxxx/customview-28.0.0/public.txt [-]
        renderscriptFolder            : <GRADLE>/caches/<TRANSFORMS>/files-2.1/xxxxxxxxxxxxxxxxxxxxxxxxxxxxxxxx/customview-28.0.0/rs [-]
        resFolder                     : <GRADLE>/caches/<TRANSFORMS>/files-2.1/xxxxxxxxxxxxxxxxxxxxxxxxxxxxxxxx/customview-28.0.0/res [-]
        resStaticLibrary              : <GRADLE>/caches/<TRANSFORMS>/files-2.1/xxxxxxxxxxxxxxxxxxxxxxxxxxxxxxxx/customview-28.0.0/res.apk [-]
        - runtimeJarFiles             : <GRADLE>/caches/<TRANSFORMS>/files-2.1/xxxxxxxxxxxxxxxxxxxxxxxxxxxxxxxx/customview-28.0.0/jars/classes.jar
        symbolFile                    : <GRADLE>/caches/<TRANSFORMS>/files-2.1/xxxxxxxxxxxxxxxxxxxxxxxxxxxxxxxx/customview-28.0.0/R.txt
    - library                     : com.android.support:documentfile:28.0.0@aar (IdeAndroidLibraryImpl)
        aidlFolder                    : <GRADLE>/caches/<TRANSFORMS>/files-2.1/xxxxxxxxxxxxxxxxxxxxxxxxxxxxxxxx/documentfile-28.0.0/aidl [-]
        artifact                      : <M2>/com/android/support/documentfile/28.0.0/documentfile-28.0.0.aar
        artifactAddress               : com.android.support:documentfile:28.0.0@aar
        assetsFolder                  : <GRADLE>/caches/<TRANSFORMS>/files-2.1/xxxxxxxxxxxxxxxxxxxxxxxxxxxxxxxx/documentfile-28.0.0/assets [-]
        - compileJarFiles             : <GRADLE>/caches/<TRANSFORMS>/files-2.1/xxxxxxxxxxxxxxxxxxxxxxxxxxxxxxxx/documentfile-28.0.0/jars/classes.jar
        component                     : com.android.support:documentfile:28.0.0
        externalAnnotations           : <GRADLE>/caches/<TRANSFORMS>/files-2.1/xxxxxxxxxxxxxxxxxxxxxxxxxxxxxxxx/documentfile-28.0.0/annotations.zip [-]
        folder                        : <GRADLE>/caches/<TRANSFORMS>/files-2.1/xxxxxxxxxxxxxxxxxxxxxxxxxxxxxxxx/documentfile-28.0.0
        jniFolder                     : <GRADLE>/caches/<TRANSFORMS>/files-2.1/xxxxxxxxxxxxxxxxxxxxxxxxxxxxxxxx/documentfile-28.0.0/jni [-]
        lintJar                       : <GRADLE>/caches/<TRANSFORMS>/files-2.1/xxxxxxxxxxxxxxxxxxxxxxxxxxxxxxxx/documentfile-28.0.0/jars/lint.jar [-]
        manifest                      : <GRADLE>/caches/<TRANSFORMS>/files-2.1/xxxxxxxxxxxxxxxxxxxxxxxxxxxxxxxx/documentfile-28.0.0/AndroidManifest.xml
        proguardRules                 : <GRADLE>/caches/<TRANSFORMS>/files-2.1/xxxxxxxxxxxxxxxxxxxxxxxxxxxxxxxx/documentfile-28.0.0/proguard.txt [-]
        publicResources               : <GRADLE>/caches/<TRANSFORMS>/files-2.1/xxxxxxxxxxxxxxxxxxxxxxxxxxxxxxxx/documentfile-28.0.0/public.txt [-]
        renderscriptFolder            : <GRADLE>/caches/<TRANSFORMS>/files-2.1/xxxxxxxxxxxxxxxxxxxxxxxxxxxxxxxx/documentfile-28.0.0/rs [-]
        resFolder                     : <GRADLE>/caches/<TRANSFORMS>/files-2.1/xxxxxxxxxxxxxxxxxxxxxxxxxxxxxxxx/documentfile-28.0.0/res [-]
        resStaticLibrary              : <GRADLE>/caches/<TRANSFORMS>/files-2.1/xxxxxxxxxxxxxxxxxxxxxxxxxxxxxxxx/documentfile-28.0.0/res.apk [-]
        - runtimeJarFiles             : <GRADLE>/caches/<TRANSFORMS>/files-2.1/xxxxxxxxxxxxxxxxxxxxxxxxxxxxxxxx/documentfile-28.0.0/jars/classes.jar
        symbolFile                    : <GRADLE>/caches/<TRANSFORMS>/files-2.1/xxxxxxxxxxxxxxxxxxxxxxxxxxxxxxxx/documentfile-28.0.0/R.txt
    - library                     : com.android.support:drawerlayout:28.0.0@aar (IdeAndroidLibraryImpl)
        aidlFolder                    : <GRADLE>/caches/<TRANSFORMS>/files-2.1/xxxxxxxxxxxxxxxxxxxxxxxxxxxxxxxx/drawerlayout-28.0.0/aidl [-]
        artifact                      : <M2>/com/android/support/drawerlayout/28.0.0/drawerlayout-28.0.0.aar
        artifactAddress               : com.android.support:drawerlayout:28.0.0@aar
        assetsFolder                  : <GRADLE>/caches/<TRANSFORMS>/files-2.1/xxxxxxxxxxxxxxxxxxxxxxxxxxxxxxxx/drawerlayout-28.0.0/assets [-]
        - compileJarFiles             : <GRADLE>/caches/<TRANSFORMS>/files-2.1/xxxxxxxxxxxxxxxxxxxxxxxxxxxxxxxx/drawerlayout-28.0.0/jars/classes.jar
        component                     : com.android.support:drawerlayout:28.0.0
        externalAnnotations           : <GRADLE>/caches/<TRANSFORMS>/files-2.1/xxxxxxxxxxxxxxxxxxxxxxxxxxxxxxxx/drawerlayout-28.0.0/annotations.zip
        folder                        : <GRADLE>/caches/<TRANSFORMS>/files-2.1/xxxxxxxxxxxxxxxxxxxxxxxxxxxxxxxx/drawerlayout-28.0.0
        jniFolder                     : <GRADLE>/caches/<TRANSFORMS>/files-2.1/xxxxxxxxxxxxxxxxxxxxxxxxxxxxxxxx/drawerlayout-28.0.0/jni [-]
        lintJar                       : <GRADLE>/caches/<TRANSFORMS>/files-2.1/xxxxxxxxxxxxxxxxxxxxxxxxxxxxxxxx/drawerlayout-28.0.0/jars/lint.jar [-]
        manifest                      : <GRADLE>/caches/<TRANSFORMS>/files-2.1/xxxxxxxxxxxxxxxxxxxxxxxxxxxxxxxx/drawerlayout-28.0.0/AndroidManifest.xml
        proguardRules                 : <GRADLE>/caches/<TRANSFORMS>/files-2.1/xxxxxxxxxxxxxxxxxxxxxxxxxxxxxxxx/drawerlayout-28.0.0/proguard.txt [-]
        publicResources               : <GRADLE>/caches/<TRANSFORMS>/files-2.1/xxxxxxxxxxxxxxxxxxxxxxxxxxxxxxxx/drawerlayout-28.0.0/public.txt [-]
        renderscriptFolder            : <GRADLE>/caches/<TRANSFORMS>/files-2.1/xxxxxxxxxxxxxxxxxxxxxxxxxxxxxxxx/drawerlayout-28.0.0/rs [-]
        resFolder                     : <GRADLE>/caches/<TRANSFORMS>/files-2.1/xxxxxxxxxxxxxxxxxxxxxxxxxxxxxxxx/drawerlayout-28.0.0/res [-]
        resStaticLibrary              : <GRADLE>/caches/<TRANSFORMS>/files-2.1/xxxxxxxxxxxxxxxxxxxxxxxxxxxxxxxx/drawerlayout-28.0.0/res.apk [-]
        - runtimeJarFiles             : <GRADLE>/caches/<TRANSFORMS>/files-2.1/xxxxxxxxxxxxxxxxxxxxxxxxxxxxxxxx/drawerlayout-28.0.0/jars/classes.jar
        symbolFile                    : <GRADLE>/caches/<TRANSFORMS>/files-2.1/xxxxxxxxxxxxxxxxxxxxxxxxxxxxxxxx/drawerlayout-28.0.0/R.txt
    - library                     : com.android.support:interpolator:28.0.0@aar (IdeAndroidLibraryImpl)
        aidlFolder                    : <GRADLE>/caches/<TRANSFORMS>/files-2.1/xxxxxxxxxxxxxxxxxxxxxxxxxxxxxxxx/interpolator-28.0.0/aidl [-]
        artifact                      : <M2>/com/android/support/interpolator/28.0.0/interpolator-28.0.0.aar
        artifactAddress               : com.android.support:interpolator:28.0.0@aar
        assetsFolder                  : <GRADLE>/caches/<TRANSFORMS>/files-2.1/xxxxxxxxxxxxxxxxxxxxxxxxxxxxxxxx/interpolator-28.0.0/assets [-]
        - compileJarFiles             : <GRADLE>/caches/<TRANSFORMS>/files-2.1/xxxxxxxxxxxxxxxxxxxxxxxxxxxxxxxx/interpolator-28.0.0/jars/classes.jar
        component                     : com.android.support:interpolator:28.0.0
        externalAnnotations           : <GRADLE>/caches/<TRANSFORMS>/files-2.1/xxxxxxxxxxxxxxxxxxxxxxxxxxxxxxxx/interpolator-28.0.0/annotations.zip [-]
        folder                        : <GRADLE>/caches/<TRANSFORMS>/files-2.1/xxxxxxxxxxxxxxxxxxxxxxxxxxxxxxxx/interpolator-28.0.0
        jniFolder                     : <GRADLE>/caches/<TRANSFORMS>/files-2.1/xxxxxxxxxxxxxxxxxxxxxxxxxxxxxxxx/interpolator-28.0.0/jni [-]
        lintJar                       : <GRADLE>/caches/<TRANSFORMS>/files-2.1/xxxxxxxxxxxxxxxxxxxxxxxxxxxxxxxx/interpolator-28.0.0/jars/lint.jar [-]
        manifest                      : <GRADLE>/caches/<TRANSFORMS>/files-2.1/xxxxxxxxxxxxxxxxxxxxxxxxxxxxxxxx/interpolator-28.0.0/AndroidManifest.xml
        proguardRules                 : <GRADLE>/caches/<TRANSFORMS>/files-2.1/xxxxxxxxxxxxxxxxxxxxxxxxxxxxxxxx/interpolator-28.0.0/proguard.txt [-]
        publicResources               : <GRADLE>/caches/<TRANSFORMS>/files-2.1/xxxxxxxxxxxxxxxxxxxxxxxxxxxxxxxx/interpolator-28.0.0/public.txt [-]
        renderscriptFolder            : <GRADLE>/caches/<TRANSFORMS>/files-2.1/xxxxxxxxxxxxxxxxxxxxxxxxxxxxxxxx/interpolator-28.0.0/rs [-]
        resFolder                     : <GRADLE>/caches/<TRANSFORMS>/files-2.1/xxxxxxxxxxxxxxxxxxxxxxxxxxxxxxxx/interpolator-28.0.0/res [-]
        resStaticLibrary              : <GRADLE>/caches/<TRANSFORMS>/files-2.1/xxxxxxxxxxxxxxxxxxxxxxxxxxxxxxxx/interpolator-28.0.0/res.apk [-]
        - runtimeJarFiles             : <GRADLE>/caches/<TRANSFORMS>/files-2.1/xxxxxxxxxxxxxxxxxxxxxxxxxxxxxxxx/interpolator-28.0.0/jars/classes.jar
        symbolFile                    : <GRADLE>/caches/<TRANSFORMS>/files-2.1/xxxxxxxxxxxxxxxxxxxxxxxxxxxxxxxx/interpolator-28.0.0/R.txt
    - library                     : com.android.support:loader:28.0.0@aar (IdeAndroidLibraryImpl)
        aidlFolder                    : <GRADLE>/caches/<TRANSFORMS>/files-2.1/xxxxxxxxxxxxxxxxxxxxxxxxxxxxxxxx/loader-28.0.0/aidl [-]
        artifact                      : <M2>/com/android/support/loader/28.0.0/loader-28.0.0.aar
        artifactAddress               : com.android.support:loader:28.0.0@aar
        assetsFolder                  : <GRADLE>/caches/<TRANSFORMS>/files-2.1/xxxxxxxxxxxxxxxxxxxxxxxxxxxxxxxx/loader-28.0.0/assets [-]
        - compileJarFiles             : <GRADLE>/caches/<TRANSFORMS>/files-2.1/xxxxxxxxxxxxxxxxxxxxxxxxxxxxxxxx/loader-28.0.0/jars/classes.jar
        component                     : com.android.support:loader:28.0.0
        externalAnnotations           : <GRADLE>/caches/<TRANSFORMS>/files-2.1/xxxxxxxxxxxxxxxxxxxxxxxxxxxxxxxx/loader-28.0.0/annotations.zip [-]
        folder                        : <GRADLE>/caches/<TRANSFORMS>/files-2.1/xxxxxxxxxxxxxxxxxxxxxxxxxxxxxxxx/loader-28.0.0
        jniFolder                     : <GRADLE>/caches/<TRANSFORMS>/files-2.1/xxxxxxxxxxxxxxxxxxxxxxxxxxxxxxxx/loader-28.0.0/jni [-]
        lintJar                       : <GRADLE>/caches/<TRANSFORMS>/files-2.1/xxxxxxxxxxxxxxxxxxxxxxxxxxxxxxxx/loader-28.0.0/jars/lint.jar [-]
        manifest                      : <GRADLE>/caches/<TRANSFORMS>/files-2.1/xxxxxxxxxxxxxxxxxxxxxxxxxxxxxxxx/loader-28.0.0/AndroidManifest.xml
        proguardRules                 : <GRADLE>/caches/<TRANSFORMS>/files-2.1/xxxxxxxxxxxxxxxxxxxxxxxxxxxxxxxx/loader-28.0.0/proguard.txt [-]
        publicResources               : <GRADLE>/caches/<TRANSFORMS>/files-2.1/xxxxxxxxxxxxxxxxxxxxxxxxxxxxxxxx/loader-28.0.0/public.txt [-]
        renderscriptFolder            : <GRADLE>/caches/<TRANSFORMS>/files-2.1/xxxxxxxxxxxxxxxxxxxxxxxxxxxxxxxx/loader-28.0.0/rs [-]
        resFolder                     : <GRADLE>/caches/<TRANSFORMS>/files-2.1/xxxxxxxxxxxxxxxxxxxxxxxxxxxxxxxx/loader-28.0.0/res [-]
        resStaticLibrary              : <GRADLE>/caches/<TRANSFORMS>/files-2.1/xxxxxxxxxxxxxxxxxxxxxxxxxxxxxxxx/loader-28.0.0/res.apk [-]
        - runtimeJarFiles             : <GRADLE>/caches/<TRANSFORMS>/files-2.1/xxxxxxxxxxxxxxxxxxxxxxxxxxxxxxxx/loader-28.0.0/jars/classes.jar
        symbolFile                    : <GRADLE>/caches/<TRANSFORMS>/files-2.1/xxxxxxxxxxxxxxxxxxxxxxxxxxxxxxxx/loader-28.0.0/R.txt
    - library                     : com.android.support:localbroadcastmanager:28.0.0@aar (IdeAndroidLibraryImpl)
        aidlFolder                    : <GRADLE>/caches/<TRANSFORMS>/files-2.1/xxxxxxxxxxxxxxxxxxxxxxxxxxxxxxxx/localbroadcastmanager-28.0.0/aidl [-]
        artifact                      : <M2>/com/android/support/localbroadcastmanager/28.0.0/localbroadcastmanager-28.0.0.aar
        artifactAddress               : com.android.support:localbroadcastmanager:28.0.0@aar
        assetsFolder                  : <GRADLE>/caches/<TRANSFORMS>/files-2.1/xxxxxxxxxxxxxxxxxxxxxxxxxxxxxxxx/localbroadcastmanager-28.0.0/assets [-]
        - compileJarFiles             : <GRADLE>/caches/<TRANSFORMS>/files-2.1/xxxxxxxxxxxxxxxxxxxxxxxxxxxxxxxx/localbroadcastmanager-28.0.0/jars/classes.jar
        component                     : com.android.support:localbroadcastmanager:28.0.0
        externalAnnotations           : <GRADLE>/caches/<TRANSFORMS>/files-2.1/xxxxxxxxxxxxxxxxxxxxxxxxxxxxxxxx/localbroadcastmanager-28.0.0/annotations.zip [-]
        folder                        : <GRADLE>/caches/<TRANSFORMS>/files-2.1/xxxxxxxxxxxxxxxxxxxxxxxxxxxxxxxx/localbroadcastmanager-28.0.0
        jniFolder                     : <GRADLE>/caches/<TRANSFORMS>/files-2.1/xxxxxxxxxxxxxxxxxxxxxxxxxxxxxxxx/localbroadcastmanager-28.0.0/jni [-]
        lintJar                       : <GRADLE>/caches/<TRANSFORMS>/files-2.1/xxxxxxxxxxxxxxxxxxxxxxxxxxxxxxxx/localbroadcastmanager-28.0.0/jars/lint.jar [-]
        manifest                      : <GRADLE>/caches/<TRANSFORMS>/files-2.1/xxxxxxxxxxxxxxxxxxxxxxxxxxxxxxxx/localbroadcastmanager-28.0.0/AndroidManifest.xml
        proguardRules                 : <GRADLE>/caches/<TRANSFORMS>/files-2.1/xxxxxxxxxxxxxxxxxxxxxxxxxxxxxxxx/localbroadcastmanager-28.0.0/proguard.txt [-]
        publicResources               : <GRADLE>/caches/<TRANSFORMS>/files-2.1/xxxxxxxxxxxxxxxxxxxxxxxxxxxxxxxx/localbroadcastmanager-28.0.0/public.txt [-]
        renderscriptFolder            : <GRADLE>/caches/<TRANSFORMS>/files-2.1/xxxxxxxxxxxxxxxxxxxxxxxxxxxxxxxx/localbroadcastmanager-28.0.0/rs [-]
        resFolder                     : <GRADLE>/caches/<TRANSFORMS>/files-2.1/xxxxxxxxxxxxxxxxxxxxxxxxxxxxxxxx/localbroadcastmanager-28.0.0/res [-]
        resStaticLibrary              : <GRADLE>/caches/<TRANSFORMS>/files-2.1/xxxxxxxxxxxxxxxxxxxxxxxxxxxxxxxx/localbroadcastmanager-28.0.0/res.apk [-]
        - runtimeJarFiles             : <GRADLE>/caches/<TRANSFORMS>/files-2.1/xxxxxxxxxxxxxxxxxxxxxxxxxxxxxxxx/localbroadcastmanager-28.0.0/jars/classes.jar
        symbolFile                    : <GRADLE>/caches/<TRANSFORMS>/files-2.1/xxxxxxxxxxxxxxxxxxxxxxxxxxxxxxxx/localbroadcastmanager-28.0.0/R.txt
    - library                     : com.android.support:print:28.0.0@aar (IdeAndroidLibraryImpl)
        aidlFolder                    : <GRADLE>/caches/<TRANSFORMS>/files-2.1/xxxxxxxxxxxxxxxxxxxxxxxxxxxxxxxx/print-28.0.0/aidl [-]
        artifact                      : <M2>/com/android/support/print/28.0.0/print-28.0.0.aar
        artifactAddress               : com.android.support:print:28.0.0@aar
        assetsFolder                  : <GRADLE>/caches/<TRANSFORMS>/files-2.1/xxxxxxxxxxxxxxxxxxxxxxxxxxxxxxxx/print-28.0.0/assets [-]
        - compileJarFiles             : <GRADLE>/caches/<TRANSFORMS>/files-2.1/xxxxxxxxxxxxxxxxxxxxxxxxxxxxxxxx/print-28.0.0/jars/classes.jar
        component                     : com.android.support:print:28.0.0
        externalAnnotations           : <GRADLE>/caches/<TRANSFORMS>/files-2.1/xxxxxxxxxxxxxxxxxxxxxxxxxxxxxxxx/print-28.0.0/annotations.zip
        folder                        : <GRADLE>/caches/<TRANSFORMS>/files-2.1/xxxxxxxxxxxxxxxxxxxxxxxxxxxxxxxx/print-28.0.0
        jniFolder                     : <GRADLE>/caches/<TRANSFORMS>/files-2.1/xxxxxxxxxxxxxxxxxxxxxxxxxxxxxxxx/print-28.0.0/jni [-]
        lintJar                       : <GRADLE>/caches/<TRANSFORMS>/files-2.1/xxxxxxxxxxxxxxxxxxxxxxxxxxxxxxxx/print-28.0.0/jars/lint.jar [-]
        manifest                      : <GRADLE>/caches/<TRANSFORMS>/files-2.1/xxxxxxxxxxxxxxxxxxxxxxxxxxxxxxxx/print-28.0.0/AndroidManifest.xml
        proguardRules                 : <GRADLE>/caches/<TRANSFORMS>/files-2.1/xxxxxxxxxxxxxxxxxxxxxxxxxxxxxxxx/print-28.0.0/proguard.txt [-]
        publicResources               : <GRADLE>/caches/<TRANSFORMS>/files-2.1/xxxxxxxxxxxxxxxxxxxxxxxxxxxxxxxx/print-28.0.0/public.txt [-]
        renderscriptFolder            : <GRADLE>/caches/<TRANSFORMS>/files-2.1/xxxxxxxxxxxxxxxxxxxxxxxxxxxxxxxx/print-28.0.0/rs [-]
        resFolder                     : <GRADLE>/caches/<TRANSFORMS>/files-2.1/xxxxxxxxxxxxxxxxxxxxxxxxxxxxxxxx/print-28.0.0/res [-]
        resStaticLibrary              : <GRADLE>/caches/<TRANSFORMS>/files-2.1/xxxxxxxxxxxxxxxxxxxxxxxxxxxxxxxx/print-28.0.0/res.apk [-]
        - runtimeJarFiles             : <GRADLE>/caches/<TRANSFORMS>/files-2.1/xxxxxxxxxxxxxxxxxxxxxxxxxxxxxxxx/print-28.0.0/jars/classes.jar
        symbolFile                    : <GRADLE>/caches/<TRANSFORMS>/files-2.1/xxxxxxxxxxxxxxxxxxxxxxxxxxxxxxxx/print-28.0.0/R.txt
    - library                     : com.android.support:slidingpanelayout:28.0.0@aar (IdeAndroidLibraryImpl)
        aidlFolder                    : <GRADLE>/caches/<TRANSFORMS>/files-2.1/xxxxxxxxxxxxxxxxxxxxxxxxxxxxxxxx/slidingpanelayout-28.0.0/aidl [-]
        artifact                      : <M2>/com/android/support/slidingpanelayout/28.0.0/slidingpanelayout-28.0.0.aar
        artifactAddress               : com.android.support:slidingpanelayout:28.0.0@aar
        assetsFolder                  : <GRADLE>/caches/<TRANSFORMS>/files-2.1/xxxxxxxxxxxxxxxxxxxxxxxxxxxxxxxx/slidingpanelayout-28.0.0/assets [-]
        - compileJarFiles             : <GRADLE>/caches/<TRANSFORMS>/files-2.1/xxxxxxxxxxxxxxxxxxxxxxxxxxxxxxxx/slidingpanelayout-28.0.0/jars/classes.jar
        component                     : com.android.support:slidingpanelayout:28.0.0
        externalAnnotations           : <GRADLE>/caches/<TRANSFORMS>/files-2.1/xxxxxxxxxxxxxxxxxxxxxxxxxxxxxxxx/slidingpanelayout-28.0.0/annotations.zip [-]
        folder                        : <GRADLE>/caches/<TRANSFORMS>/files-2.1/xxxxxxxxxxxxxxxxxxxxxxxxxxxxxxxx/slidingpanelayout-28.0.0
        jniFolder                     : <GRADLE>/caches/<TRANSFORMS>/files-2.1/xxxxxxxxxxxxxxxxxxxxxxxxxxxxxxxx/slidingpanelayout-28.0.0/jni [-]
        lintJar                       : <GRADLE>/caches/<TRANSFORMS>/files-2.1/xxxxxxxxxxxxxxxxxxxxxxxxxxxxxxxx/slidingpanelayout-28.0.0/jars/lint.jar [-]
        manifest                      : <GRADLE>/caches/<TRANSFORMS>/files-2.1/xxxxxxxxxxxxxxxxxxxxxxxxxxxxxxxx/slidingpanelayout-28.0.0/AndroidManifest.xml
        proguardRules                 : <GRADLE>/caches/<TRANSFORMS>/files-2.1/xxxxxxxxxxxxxxxxxxxxxxxxxxxxxxxx/slidingpanelayout-28.0.0/proguard.txt [-]
        publicResources               : <GRADLE>/caches/<TRANSFORMS>/files-2.1/xxxxxxxxxxxxxxxxxxxxxxxxxxxxxxxx/slidingpanelayout-28.0.0/public.txt [-]
        renderscriptFolder            : <GRADLE>/caches/<TRANSFORMS>/files-2.1/xxxxxxxxxxxxxxxxxxxxxxxxxxxxxxxx/slidingpanelayout-28.0.0/rs [-]
        resFolder                     : <GRADLE>/caches/<TRANSFORMS>/files-2.1/xxxxxxxxxxxxxxxxxxxxxxxxxxxxxxxx/slidingpanelayout-28.0.0/res [-]
        resStaticLibrary              : <GRADLE>/caches/<TRANSFORMS>/files-2.1/xxxxxxxxxxxxxxxxxxxxxxxxxxxxxxxx/slidingpanelayout-28.0.0/res.apk [-]
        - runtimeJarFiles             : <GRADLE>/caches/<TRANSFORMS>/files-2.1/xxxxxxxxxxxxxxxxxxxxxxxxxxxxxxxx/slidingpanelayout-28.0.0/jars/classes.jar
        symbolFile                    : <GRADLE>/caches/<TRANSFORMS>/files-2.1/xxxxxxxxxxxxxxxxxxxxxxxxxxxxxxxx/slidingpanelayout-28.0.0/R.txt
    - library                     : com.android.support:support-compat:28.0.0@aar (IdeAndroidLibraryImpl)
        aidlFolder                    : <GRADLE>/caches/<TRANSFORMS>/files-2.1/xxxxxxxxxxxxxxxxxxxxxxxxxxxxxxxx/support-compat-28.0.0/aidl
        artifact                      : <M2>/com/android/support/support-compat/28.0.0/support-compat-28.0.0.aar
        artifactAddress               : com.android.support:support-compat:28.0.0@aar
        assetsFolder                  : <GRADLE>/caches/<TRANSFORMS>/files-2.1/xxxxxxxxxxxxxxxxxxxxxxxxxxxxxxxx/support-compat-28.0.0/assets [-]
        - compileJarFiles             : <GRADLE>/caches/<TRANSFORMS>/files-2.1/xxxxxxxxxxxxxxxxxxxxxxxxxxxxxxxx/support-compat-28.0.0/jars/classes.jar
        component                     : com.android.support:support-compat:28.0.0
        externalAnnotations           : <GRADLE>/caches/<TRANSFORMS>/files-2.1/xxxxxxxxxxxxxxxxxxxxxxxxxxxxxxxx/support-compat-28.0.0/annotations.zip
        folder                        : <GRADLE>/caches/<TRANSFORMS>/files-2.1/xxxxxxxxxxxxxxxxxxxxxxxxxxxxxxxx/support-compat-28.0.0
        jniFolder                     : <GRADLE>/caches/<TRANSFORMS>/files-2.1/xxxxxxxxxxxxxxxxxxxxxxxxxxxxxxxx/support-compat-28.0.0/jni [-]
        lintJar                       : <GRADLE>/caches/<TRANSFORMS>/files-2.1/xxxxxxxxxxxxxxxxxxxxxxxxxxxxxxxx/support-compat-28.0.0/jars/lint.jar [-]
        manifest                      : <GRADLE>/caches/<TRANSFORMS>/files-2.1/xxxxxxxxxxxxxxxxxxxxxxxxxxxxxxxx/support-compat-28.0.0/AndroidManifest.xml
        proguardRules                 : <GRADLE>/caches/<TRANSFORMS>/files-2.1/xxxxxxxxxxxxxxxxxxxxxxxxxxxxxxxx/support-compat-28.0.0/proguard.txt
        publicResources               : <GRADLE>/caches/<TRANSFORMS>/files-2.1/xxxxxxxxxxxxxxxxxxxxxxxxxxxxxxxx/support-compat-28.0.0/public.txt
        renderscriptFolder            : <GRADLE>/caches/<TRANSFORMS>/files-2.1/xxxxxxxxxxxxxxxxxxxxxxxxxxxxxxxx/support-compat-28.0.0/rs [-]
        resFolder                     : <GRADLE>/caches/<TRANSFORMS>/files-2.1/xxxxxxxxxxxxxxxxxxxxxxxxxxxxxxxx/support-compat-28.0.0/res
        resStaticLibrary              : <GRADLE>/caches/<TRANSFORMS>/files-2.1/xxxxxxxxxxxxxxxxxxxxxxxxxxxxxxxx/support-compat-28.0.0/res.apk [-]
        - runtimeJarFiles             : <GRADLE>/caches/<TRANSFORMS>/files-2.1/xxxxxxxxxxxxxxxxxxxxxxxxxxxxxxxx/support-compat-28.0.0/jars/classes.jar
        symbolFile                    : <GRADLE>/caches/<TRANSFORMS>/files-2.1/xxxxxxxxxxxxxxxxxxxxxxxxxxxxxxxx/support-compat-28.0.0/R.txt
    - library                     : com.android.support:support-core-ui:28.0.0@aar (IdeAndroidLibraryImpl)
        aidlFolder                    : <GRADLE>/caches/<TRANSFORMS>/files-2.1/xxxxxxxxxxxxxxxxxxxxxxxxxxxxxxxx/support-core-ui-28.0.0/aidl [-]
        artifact                      : <M2>/com/android/support/support-core-ui/28.0.0/support-core-ui-28.0.0.aar
        artifactAddress               : com.android.support:support-core-ui:28.0.0@aar
        assetsFolder                  : <GRADLE>/caches/<TRANSFORMS>/files-2.1/xxxxxxxxxxxxxxxxxxxxxxxxxxxxxxxx/support-core-ui-28.0.0/assets [-]
        - compileJarFiles             : <GRADLE>/caches/<TRANSFORMS>/files-2.1/xxxxxxxxxxxxxxxxxxxxxxxxxxxxxxxx/support-core-ui-28.0.0/jars/classes.jar
        component                     : com.android.support:support-core-ui:28.0.0
        externalAnnotations           : <GRADLE>/caches/<TRANSFORMS>/files-2.1/xxxxxxxxxxxxxxxxxxxxxxxxxxxxxxxx/support-core-ui-28.0.0/annotations.zip [-]
        folder                        : <GRADLE>/caches/<TRANSFORMS>/files-2.1/xxxxxxxxxxxxxxxxxxxxxxxxxxxxxxxx/support-core-ui-28.0.0
        jniFolder                     : <GRADLE>/caches/<TRANSFORMS>/files-2.1/xxxxxxxxxxxxxxxxxxxxxxxxxxxxxxxx/support-core-ui-28.0.0/jni [-]
        lintJar                       : <GRADLE>/caches/<TRANSFORMS>/files-2.1/xxxxxxxxxxxxxxxxxxxxxxxxxxxxxxxx/support-core-ui-28.0.0/jars/lint.jar [-]
        manifest                      : <GRADLE>/caches/<TRANSFORMS>/files-2.1/xxxxxxxxxxxxxxxxxxxxxxxxxxxxxxxx/support-core-ui-28.0.0/AndroidManifest.xml
        proguardRules                 : <GRADLE>/caches/<TRANSFORMS>/files-2.1/xxxxxxxxxxxxxxxxxxxxxxxxxxxxxxxx/support-core-ui-28.0.0/proguard.txt [-]
        publicResources               : <GRADLE>/caches/<TRANSFORMS>/files-2.1/xxxxxxxxxxxxxxxxxxxxxxxxxxxxxxxx/support-core-ui-28.0.0/public.txt [-]
        renderscriptFolder            : <GRADLE>/caches/<TRANSFORMS>/files-2.1/xxxxxxxxxxxxxxxxxxxxxxxxxxxxxxxx/support-core-ui-28.0.0/rs [-]
        resFolder                     : <GRADLE>/caches/<TRANSFORMS>/files-2.1/xxxxxxxxxxxxxxxxxxxxxxxxxxxxxxxx/support-core-ui-28.0.0/res [-]
        resStaticLibrary              : <GRADLE>/caches/<TRANSFORMS>/files-2.1/xxxxxxxxxxxxxxxxxxxxxxxxxxxxxxxx/support-core-ui-28.0.0/res.apk [-]
        - runtimeJarFiles             : <GRADLE>/caches/<TRANSFORMS>/files-2.1/xxxxxxxxxxxxxxxxxxxxxxxxxxxxxxxx/support-core-ui-28.0.0/jars/classes.jar
        symbolFile                    : <GRADLE>/caches/<TRANSFORMS>/files-2.1/xxxxxxxxxxxxxxxxxxxxxxxxxxxxxxxx/support-core-ui-28.0.0/R.txt
    - library                     : com.android.support:support-core-utils:28.0.0@aar (IdeAndroidLibraryImpl)
        aidlFolder                    : <GRADLE>/caches/<TRANSFORMS>/files-2.1/xxxxxxxxxxxxxxxxxxxxxxxxxxxxxxxx/support-core-utils-28.0.0/aidl [-]
        artifact                      : <M2>/com/android/support/support-core-utils/28.0.0/support-core-utils-28.0.0.aar
        artifactAddress               : com.android.support:support-core-utils:28.0.0@aar
        assetsFolder                  : <GRADLE>/caches/<TRANSFORMS>/files-2.1/xxxxxxxxxxxxxxxxxxxxxxxxxxxxxxxx/support-core-utils-28.0.0/assets [-]
        - compileJarFiles             : <GRADLE>/caches/<TRANSFORMS>/files-2.1/xxxxxxxxxxxxxxxxxxxxxxxxxxxxxxxx/support-core-utils-28.0.0/jars/classes.jar
        component                     : com.android.support:support-core-utils:28.0.0
        externalAnnotations           : <GRADLE>/caches/<TRANSFORMS>/files-2.1/xxxxxxxxxxxxxxxxxxxxxxxxxxxxxxxx/support-core-utils-28.0.0/annotations.zip [-]
        folder                        : <GRADLE>/caches/<TRANSFORMS>/files-2.1/xxxxxxxxxxxxxxxxxxxxxxxxxxxxxxxx/support-core-utils-28.0.0
        jniFolder                     : <GRADLE>/caches/<TRANSFORMS>/files-2.1/xxxxxxxxxxxxxxxxxxxxxxxxxxxxxxxx/support-core-utils-28.0.0/jni [-]
        lintJar                       : <GRADLE>/caches/<TRANSFORMS>/files-2.1/xxxxxxxxxxxxxxxxxxxxxxxxxxxxxxxx/support-core-utils-28.0.0/jars/lint.jar [-]
        manifest                      : <GRADLE>/caches/<TRANSFORMS>/files-2.1/xxxxxxxxxxxxxxxxxxxxxxxxxxxxxxxx/support-core-utils-28.0.0/AndroidManifest.xml
        proguardRules                 : <GRADLE>/caches/<TRANSFORMS>/files-2.1/xxxxxxxxxxxxxxxxxxxxxxxxxxxxxxxx/support-core-utils-28.0.0/proguard.txt [-]
        publicResources               : <GRADLE>/caches/<TRANSFORMS>/files-2.1/xxxxxxxxxxxxxxxxxxxxxxxxxxxxxxxx/support-core-utils-28.0.0/public.txt [-]
        renderscriptFolder            : <GRADLE>/caches/<TRANSFORMS>/files-2.1/xxxxxxxxxxxxxxxxxxxxxxxxxxxxxxxx/support-core-utils-28.0.0/rs [-]
        resFolder                     : <GRADLE>/caches/<TRANSFORMS>/files-2.1/xxxxxxxxxxxxxxxxxxxxxxxxxxxxxxxx/support-core-utils-28.0.0/res [-]
        resStaticLibrary              : <GRADLE>/caches/<TRANSFORMS>/files-2.1/xxxxxxxxxxxxxxxxxxxxxxxxxxxxxxxx/support-core-utils-28.0.0/res.apk [-]
        - runtimeJarFiles             : <GRADLE>/caches/<TRANSFORMS>/files-2.1/xxxxxxxxxxxxxxxxxxxxxxxxxxxxxxxx/support-core-utils-28.0.0/jars/classes.jar
        symbolFile                    : <GRADLE>/caches/<TRANSFORMS>/files-2.1/xxxxxxxxxxxxxxxxxxxxxxxxxxxxxxxx/support-core-utils-28.0.0/R.txt
    - library                     : com.android.support:support-fragment:28.0.0@aar (IdeAndroidLibraryImpl)
        aidlFolder                    : <GRADLE>/caches/<TRANSFORMS>/files-2.1/xxxxxxxxxxxxxxxxxxxxxxxxxxxxxxxx/support-fragment-28.0.0/aidl [-]
        artifact                      : <M2>/com/android/support/support-fragment/28.0.0/support-fragment-28.0.0.aar
        artifactAddress               : com.android.support:support-fragment:28.0.0@aar
        assetsFolder                  : <GRADLE>/caches/<TRANSFORMS>/files-2.1/xxxxxxxxxxxxxxxxxxxxxxxxxxxxxxxx/support-fragment-28.0.0/assets [-]
        - compileJarFiles             : <GRADLE>/caches/<TRANSFORMS>/files-2.1/xxxxxxxxxxxxxxxxxxxxxxxxxxxxxxxx/support-fragment-28.0.0/jars/classes.jar
        component                     : com.android.support:support-fragment:28.0.0
        externalAnnotations           : <GRADLE>/caches/<TRANSFORMS>/files-2.1/xxxxxxxxxxxxxxxxxxxxxxxxxxxxxxxx/support-fragment-28.0.0/annotations.zip
        folder                        : <GRADLE>/caches/<TRANSFORMS>/files-2.1/xxxxxxxxxxxxxxxxxxxxxxxxxxxxxxxx/support-fragment-28.0.0
        jniFolder                     : <GRADLE>/caches/<TRANSFORMS>/files-2.1/xxxxxxxxxxxxxxxxxxxxxxxxxxxxxxxx/support-fragment-28.0.0/jni [-]
        lintJar                       : <GRADLE>/caches/<TRANSFORMS>/files-2.1/xxxxxxxxxxxxxxxxxxxxxxxxxxxxxxxx/support-fragment-28.0.0/jars/lint.jar [-]
        manifest                      : <GRADLE>/caches/<TRANSFORMS>/files-2.1/xxxxxxxxxxxxxxxxxxxxxxxxxxxxxxxx/support-fragment-28.0.0/AndroidManifest.xml
        proguardRules                 : <GRADLE>/caches/<TRANSFORMS>/files-2.1/xxxxxxxxxxxxxxxxxxxxxxxxxxxxxxxx/support-fragment-28.0.0/proguard.txt [-]
        publicResources               : <GRADLE>/caches/<TRANSFORMS>/files-2.1/xxxxxxxxxxxxxxxxxxxxxxxxxxxxxxxx/support-fragment-28.0.0/public.txt [-]
        renderscriptFolder            : <GRADLE>/caches/<TRANSFORMS>/files-2.1/xxxxxxxxxxxxxxxxxxxxxxxxxxxxxxxx/support-fragment-28.0.0/rs [-]
        resFolder                     : <GRADLE>/caches/<TRANSFORMS>/files-2.1/xxxxxxxxxxxxxxxxxxxxxxxxxxxxxxxx/support-fragment-28.0.0/res [-]
        resStaticLibrary              : <GRADLE>/caches/<TRANSFORMS>/files-2.1/xxxxxxxxxxxxxxxxxxxxxxxxxxxxxxxx/support-fragment-28.0.0/res.apk [-]
        - runtimeJarFiles             : <GRADLE>/caches/<TRANSFORMS>/files-2.1/xxxxxxxxxxxxxxxxxxxxxxxxxxxxxxxx/support-fragment-28.0.0/jars/classes.jar
        symbolFile                    : <GRADLE>/caches/<TRANSFORMS>/files-2.1/xxxxxxxxxxxxxxxxxxxxxxxxxxxxxxxx/support-fragment-28.0.0/R.txt
    - library                     : com.android.support:support-vector-drawable:28.0.0@aar (IdeAndroidLibraryImpl)
        aidlFolder                    : <GRADLE>/caches/<TRANSFORMS>/files-2.1/xxxxxxxxxxxxxxxxxxxxxxxxxxxxxxxx/support-vector-drawable-28.0.0/aidl [-]
        artifact                      : <M2>/com/android/support/support-vector-drawable/28.0.0/support-vector-drawable-28.0.0.aar
        artifactAddress               : com.android.support:support-vector-drawable:28.0.0@aar
        assetsFolder                  : <GRADLE>/caches/<TRANSFORMS>/files-2.1/xxxxxxxxxxxxxxxxxxxxxxxxxxxxxxxx/support-vector-drawable-28.0.0/assets [-]
        - compileJarFiles             : <GRADLE>/caches/<TRANSFORMS>/files-2.1/xxxxxxxxxxxxxxxxxxxxxxxxxxxxxxxx/support-vector-drawable-28.0.0/jars/classes.jar
        component                     : com.android.support:support-vector-drawable:28.0.0
        externalAnnotations           : <GRADLE>/caches/<TRANSFORMS>/files-2.1/xxxxxxxxxxxxxxxxxxxxxxxxxxxxxxxx/support-vector-drawable-28.0.0/annotations.zip [-]
        folder                        : <GRADLE>/caches/<TRANSFORMS>/files-2.1/xxxxxxxxxxxxxxxxxxxxxxxxxxxxxxxx/support-vector-drawable-28.0.0
        jniFolder                     : <GRADLE>/caches/<TRANSFORMS>/files-2.1/xxxxxxxxxxxxxxxxxxxxxxxxxxxxxxxx/support-vector-drawable-28.0.0/jni [-]
        lintJar                       : <GRADLE>/caches/<TRANSFORMS>/files-2.1/xxxxxxxxxxxxxxxxxxxxxxxxxxxxxxxx/support-vector-drawable-28.0.0/jars/lint.jar [-]
        manifest                      : <GRADLE>/caches/<TRANSFORMS>/files-2.1/xxxxxxxxxxxxxxxxxxxxxxxxxxxxxxxx/support-vector-drawable-28.0.0/AndroidManifest.xml
        proguardRules                 : <GRADLE>/caches/<TRANSFORMS>/files-2.1/xxxxxxxxxxxxxxxxxxxxxxxxxxxxxxxx/support-vector-drawable-28.0.0/proguard.txt [-]
        publicResources               : <GRADLE>/caches/<TRANSFORMS>/files-2.1/xxxxxxxxxxxxxxxxxxxxxxxxxxxxxxxx/support-vector-drawable-28.0.0/public.txt [-]
        renderscriptFolder            : <GRADLE>/caches/<TRANSFORMS>/files-2.1/xxxxxxxxxxxxxxxxxxxxxxxxxxxxxxxx/support-vector-drawable-28.0.0/rs [-]
        resFolder                     : <GRADLE>/caches/<TRANSFORMS>/files-2.1/xxxxxxxxxxxxxxxxxxxxxxxxxxxxxxxx/support-vector-drawable-28.0.0/res [-]
        resStaticLibrary              : <GRADLE>/caches/<TRANSFORMS>/files-2.1/xxxxxxxxxxxxxxxxxxxxxxxxxxxxxxxx/support-vector-drawable-28.0.0/res.apk [-]
        - runtimeJarFiles             : <GRADLE>/caches/<TRANSFORMS>/files-2.1/xxxxxxxxxxxxxxxxxxxxxxxxxxxxxxxx/support-vector-drawable-28.0.0/jars/classes.jar
        symbolFile                    : <GRADLE>/caches/<TRANSFORMS>/files-2.1/xxxxxxxxxxxxxxxxxxxxxxxxxxxxxxxx/support-vector-drawable-28.0.0/R.txt
    - library                     : com.android.support:swiperefreshlayout:28.0.0@aar (IdeAndroidLibraryImpl)
        aidlFolder                    : <GRADLE>/caches/<TRANSFORMS>/files-2.1/xxxxxxxxxxxxxxxxxxxxxxxxxxxxxxxx/swiperefreshlayout-28.0.0/aidl [-]
        artifact                      : <M2>/com/android/support/swiperefreshlayout/28.0.0/swiperefreshlayout-28.0.0.aar
        artifactAddress               : com.android.support:swiperefreshlayout:28.0.0@aar
        assetsFolder                  : <GRADLE>/caches/<TRANSFORMS>/files-2.1/xxxxxxxxxxxxxxxxxxxxxxxxxxxxxxxx/swiperefreshlayout-28.0.0/assets [-]
        - compileJarFiles             : <GRADLE>/caches/<TRANSFORMS>/files-2.1/xxxxxxxxxxxxxxxxxxxxxxxxxxxxxxxx/swiperefreshlayout-28.0.0/jars/classes.jar
        component                     : com.android.support:swiperefreshlayout:28.0.0
        externalAnnotations           : <GRADLE>/caches/<TRANSFORMS>/files-2.1/xxxxxxxxxxxxxxxxxxxxxxxxxxxxxxxx/swiperefreshlayout-28.0.0/annotations.zip
        folder                        : <GRADLE>/caches/<TRANSFORMS>/files-2.1/xxxxxxxxxxxxxxxxxxxxxxxxxxxxxxxx/swiperefreshlayout-28.0.0
        jniFolder                     : <GRADLE>/caches/<TRANSFORMS>/files-2.1/xxxxxxxxxxxxxxxxxxxxxxxxxxxxxxxx/swiperefreshlayout-28.0.0/jni [-]
        lintJar                       : <GRADLE>/caches/<TRANSFORMS>/files-2.1/xxxxxxxxxxxxxxxxxxxxxxxxxxxxxxxx/swiperefreshlayout-28.0.0/jars/lint.jar [-]
        manifest                      : <GRADLE>/caches/<TRANSFORMS>/files-2.1/xxxxxxxxxxxxxxxxxxxxxxxxxxxxxxxx/swiperefreshlayout-28.0.0/AndroidManifest.xml
        proguardRules                 : <GRADLE>/caches/<TRANSFORMS>/files-2.1/xxxxxxxxxxxxxxxxxxxxxxxxxxxxxxxx/swiperefreshlayout-28.0.0/proguard.txt [-]
        publicResources               : <GRADLE>/caches/<TRANSFORMS>/files-2.1/xxxxxxxxxxxxxxxxxxxxxxxxxxxxxxxx/swiperefreshlayout-28.0.0/public.txt [-]
        renderscriptFolder            : <GRADLE>/caches/<TRANSFORMS>/files-2.1/xxxxxxxxxxxxxxxxxxxxxxxxxxxxxxxx/swiperefreshlayout-28.0.0/rs [-]
        resFolder                     : <GRADLE>/caches/<TRANSFORMS>/files-2.1/xxxxxxxxxxxxxxxxxxxxxxxxxxxxxxxx/swiperefreshlayout-28.0.0/res [-]
        resStaticLibrary              : <GRADLE>/caches/<TRANSFORMS>/files-2.1/xxxxxxxxxxxxxxxxxxxxxxxxxxxxxxxx/swiperefreshlayout-28.0.0/res.apk [-]
        - runtimeJarFiles             : <GRADLE>/caches/<TRANSFORMS>/files-2.1/xxxxxxxxxxxxxxxxxxxxxxxxxxxxxxxx/swiperefreshlayout-28.0.0/jars/classes.jar
        symbolFile                    : <GRADLE>/caches/<TRANSFORMS>/files-2.1/xxxxxxxxxxxxxxxxxxxxxxxxxxxxxxxx/swiperefreshlayout-28.0.0/R.txt
    - library                     : com.android.support:versionedparcelable:28.0.0@aar (IdeAndroidLibraryImpl)
        aidlFolder                    : <GRADLE>/caches/<TRANSFORMS>/files-2.1/xxxxxxxxxxxxxxxxxxxxxxxxxxxxxxxx/versionedparcelable-28.0.0/aidl
        artifact                      : <M2>/com/android/support/versionedparcelable/28.0.0/versionedparcelable-28.0.0.aar
        artifactAddress               : com.android.support:versionedparcelable:28.0.0@aar
        assetsFolder                  : <GRADLE>/caches/<TRANSFORMS>/files-2.1/xxxxxxxxxxxxxxxxxxxxxxxxxxxxxxxx/versionedparcelable-28.0.0/assets [-]
        - compileJarFiles             : <GRADLE>/caches/<TRANSFORMS>/files-2.1/xxxxxxxxxxxxxxxxxxxxxxxxxxxxxxxx/versionedparcelable-28.0.0/jars/classes.jar
        component                     : com.android.support:versionedparcelable:28.0.0
        externalAnnotations           : <GRADLE>/caches/<TRANSFORMS>/files-2.1/xxxxxxxxxxxxxxxxxxxxxxxxxxxxxxxx/versionedparcelable-28.0.0/annotations.zip [-]
        folder                        : <GRADLE>/caches/<TRANSFORMS>/files-2.1/xxxxxxxxxxxxxxxxxxxxxxxxxxxxxxxx/versionedparcelable-28.0.0
        jniFolder                     : <GRADLE>/caches/<TRANSFORMS>/files-2.1/xxxxxxxxxxxxxxxxxxxxxxxxxxxxxxxx/versionedparcelable-28.0.0/jni [-]
        lintJar                       : <GRADLE>/caches/<TRANSFORMS>/files-2.1/xxxxxxxxxxxxxxxxxxxxxxxxxxxxxxxx/versionedparcelable-28.0.0/jars/lint.jar [-]
        manifest                      : <GRADLE>/caches/<TRANSFORMS>/files-2.1/xxxxxxxxxxxxxxxxxxxxxxxxxxxxxxxx/versionedparcelable-28.0.0/AndroidManifest.xml
        proguardRules                 : <GRADLE>/caches/<TRANSFORMS>/files-2.1/xxxxxxxxxxxxxxxxxxxxxxxxxxxxxxxx/versionedparcelable-28.0.0/proguard.txt
        publicResources               : <GRADLE>/caches/<TRANSFORMS>/files-2.1/xxxxxxxxxxxxxxxxxxxxxxxxxxxxxxxx/versionedparcelable-28.0.0/public.txt [-]
        renderscriptFolder            : <GRADLE>/caches/<TRANSFORMS>/files-2.1/xxxxxxxxxxxxxxxxxxxxxxxxxxxxxxxx/versionedparcelable-28.0.0/rs [-]
        resFolder                     : <GRADLE>/caches/<TRANSFORMS>/files-2.1/xxxxxxxxxxxxxxxxxxxxxxxxxxxxxxxx/versionedparcelable-28.0.0/res [-]
        resStaticLibrary              : <GRADLE>/caches/<TRANSFORMS>/files-2.1/xxxxxxxxxxxxxxxxxxxxxxxxxxxxxxxx/versionedparcelable-28.0.0/res.apk [-]
        - runtimeJarFiles             : <GRADLE>/caches/<TRANSFORMS>/files-2.1/xxxxxxxxxxxxxxxxxxxxxxxxxxxxxxxx/versionedparcelable-28.0.0/jars/classes.jar
        symbolFile                    : <GRADLE>/caches/<TRANSFORMS>/files-2.1/xxxxxxxxxxxxxxxxxxxxxxxxxxxxxxxx/versionedparcelable-28.0.0/R.txt
    - library                     : com.android.support:viewpager:28.0.0@aar (IdeAndroidLibraryImpl)
        aidlFolder                    : <GRADLE>/caches/<TRANSFORMS>/files-2.1/xxxxxxxxxxxxxxxxxxxxxxxxxxxxxxxx/viewpager-28.0.0/aidl [-]
        artifact                      : <M2>/com/android/support/viewpager/28.0.0/viewpager-28.0.0.aar
        artifactAddress               : com.android.support:viewpager:28.0.0@aar
        assetsFolder                  : <GRADLE>/caches/<TRANSFORMS>/files-2.1/xxxxxxxxxxxxxxxxxxxxxxxxxxxxxxxx/viewpager-28.0.0/assets [-]
        - compileJarFiles             : <GRADLE>/caches/<TRANSFORMS>/files-2.1/xxxxxxxxxxxxxxxxxxxxxxxxxxxxxxxx/viewpager-28.0.0/jars/classes.jar
        component                     : com.android.support:viewpager:28.0.0
        externalAnnotations           : <GRADLE>/caches/<TRANSFORMS>/files-2.1/xxxxxxxxxxxxxxxxxxxxxxxxxxxxxxxx/viewpager-28.0.0/annotations.zip [-]
        folder                        : <GRADLE>/caches/<TRANSFORMS>/files-2.1/xxxxxxxxxxxxxxxxxxxxxxxxxxxxxxxx/viewpager-28.0.0
        jniFolder                     : <GRADLE>/caches/<TRANSFORMS>/files-2.1/xxxxxxxxxxxxxxxxxxxxxxxxxxxxxxxx/viewpager-28.0.0/jni [-]
        lintJar                       : <GRADLE>/caches/<TRANSFORMS>/files-2.1/xxxxxxxxxxxxxxxxxxxxxxxxxxxxxxxx/viewpager-28.0.0/jars/lint.jar [-]
        manifest                      : <GRADLE>/caches/<TRANSFORMS>/files-2.1/xxxxxxxxxxxxxxxxxxxxxxxxxxxxxxxx/viewpager-28.0.0/AndroidManifest.xml
        proguardRules                 : <GRADLE>/caches/<TRANSFORMS>/files-2.1/xxxxxxxxxxxxxxxxxxxxxxxxxxxxxxxx/viewpager-28.0.0/proguard.txt [-]
        publicResources               : <GRADLE>/caches/<TRANSFORMS>/files-2.1/xxxxxxxxxxxxxxxxxxxxxxxxxxxxxxxx/viewpager-28.0.0/public.txt [-]
        renderscriptFolder            : <GRADLE>/caches/<TRANSFORMS>/files-2.1/xxxxxxxxxxxxxxxxxxxxxxxxxxxxxxxx/viewpager-28.0.0/rs [-]
        resFolder                     : <GRADLE>/caches/<TRANSFORMS>/files-2.1/xxxxxxxxxxxxxxxxxxxxxxxxxxxxxxxx/viewpager-28.0.0/res [-]
        resStaticLibrary              : <GRADLE>/caches/<TRANSFORMS>/files-2.1/xxxxxxxxxxxxxxxxxxxxxxxxxxxxxxxx/viewpager-28.0.0/res.apk [-]
        - runtimeJarFiles             : <GRADLE>/caches/<TRANSFORMS>/files-2.1/xxxxxxxxxxxxxxxxxxxxxxxxxxxxxxxx/viewpager-28.0.0/jars/classes.jar
        symbolFile                    : <GRADLE>/caches/<TRANSFORMS>/files-2.1/xxxxxxxxxxxxxxxxxxxxxxxxxxxxxxxx/viewpager-28.0.0/R.txt
    - library                     : com.example.libs:lib2:1.0@aar (IdeAndroidLibraryImpl)
        aidlFolder                    : <GRADLE>/caches/<TRANSFORMS>/files-2.1/xxxxxxxxxxxxxxxxxxxxxxxxxxxxxxxx/lib2-1.0/aidl [-]
        artifact                      : <DEV>/tools/adt/idea/android/testData/projects/psdSampleRepo/com/example/libs/lib2/1.0/lib2-1.0.aar
        artifactAddress               : com.example.libs:lib2:1.0@aar
        assetsFolder                  : <GRADLE>/caches/<TRANSFORMS>/files-2.1/xxxxxxxxxxxxxxxxxxxxxxxxxxxxxxxx/lib2-1.0/assets [-]
        - compileJarFiles             : <GRADLE>/caches/<TRANSFORMS>/files-2.1/xxxxxxxxxxxxxxxxxxxxxxxxxxxxxxxx/lib2-1.0/jars/classes.jar
        component                     : com.example.libs:lib2:1.0
        externalAnnotations           : <GRADLE>/caches/<TRANSFORMS>/files-2.1/xxxxxxxxxxxxxxxxxxxxxxxxxxxxxxxx/lib2-1.0/annotations.zip [-]
        folder                        : <GRADLE>/caches/<TRANSFORMS>/files-2.1/xxxxxxxxxxxxxxxxxxxxxxxxxxxxxxxx/lib2-1.0
        jniFolder                     : <GRADLE>/caches/<TRANSFORMS>/files-2.1/xxxxxxxxxxxxxxxxxxxxxxxxxxxxxxxx/lib2-1.0/jni [-]
        lintJar                       : <GRADLE>/caches/<TRANSFORMS>/files-2.1/xxxxxxxxxxxxxxxxxxxxxxxxxxxxxxxx/lib2-1.0/jars/lint.jar [-]
        manifest                      : <GRADLE>/caches/<TRANSFORMS>/files-2.1/xxxxxxxxxxxxxxxxxxxxxxxxxxxxxxxx/lib2-1.0/AndroidManifest.xml
        proguardRules                 : <GRADLE>/caches/<TRANSFORMS>/files-2.1/xxxxxxxxxxxxxxxxxxxxxxxxxxxxxxxx/lib2-1.0/proguard.txt [-]
        publicResources               : <GRADLE>/caches/<TRANSFORMS>/files-2.1/xxxxxxxxxxxxxxxxxxxxxxxxxxxxxxxx/lib2-1.0/public.txt [-]
        renderscriptFolder            : <GRADLE>/caches/<TRANSFORMS>/files-2.1/xxxxxxxxxxxxxxxxxxxxxxxxxxxxxxxx/lib2-1.0/rs [-]
        resFolder                     : <GRADLE>/caches/<TRANSFORMS>/files-2.1/xxxxxxxxxxxxxxxxxxxxxxxxxxxxxxxx/lib2-1.0/res
        resStaticLibrary              : <GRADLE>/caches/<TRANSFORMS>/files-2.1/xxxxxxxxxxxxxxxxxxxxxxxxxxxxxxxx/lib2-1.0/res.apk [-]
        - runtimeJarFiles             : <GRADLE>/caches/<TRANSFORMS>/files-2.1/xxxxxxxxxxxxxxxxxxxxxxxxxxxxxxxx/lib2-1.0/jars/classes.jar
        symbolFile                    : <GRADLE>/caches/<TRANSFORMS>/files-2.1/xxxxxxxxxxxxxxxxxxxxxxxxxxxxxxxx/lib2-1.0/R.txt
    - library                     : ./jav/build/libs/jav.jar (IdeJavaLibraryImpl)
        artifact                      : <ROOT>/jav/build/libs/jav.jar [-]
        artifactAddress               : __local_jars__:<ROOT>/jav/build/libs/jav.jar:unspecified
    - library                     : android.arch.core:common:1.1.1 (IdeJavaLibraryImpl)
        artifact                      : <M2>/android/arch/core/common/1.1.1/common-1.1.1.jar
        artifactAddress               : android.arch.core:common:1.1.1@jar
        component                     : android.arch.core:common:1.1.1
    - library                     : android.arch.lifecycle:common:1.1.1 (IdeJavaLibraryImpl)
        artifact                      : <M2>/android/arch/lifecycle/common/1.1.1/common-1.1.1.jar
        artifactAddress               : android.arch.lifecycle:common:1.1.1@jar
        component                     : android.arch.lifecycle:common:1.1.1
    - library                     : com.android.support.constraint:constraint-layout-solver:1.1.0 (IdeJavaLibraryImpl)
        artifact                      : <M2>/com/android/support/constraint/constraint-layout-solver/<VERSION>/constraint-layout-solver-<VERSION>.jar
        artifactAddress               : com.android.support.constraint:constraint-layout-solver:1.1.0@jar
        component                     : com.android.support.constraint:constraint-layout-solver:1.1.0
    - library                     : com.android.support:collections:28.0.0 (IdeJavaLibraryImpl)
        artifact                      : <M2>/com/android/support/collections/<VERSION>/collections-<VERSION>.jar
        artifactAddress               : com.android.support:collections:28.0.0@jar
        component                     : com.android.support:collections:28.0.0
    - library                     : com.android.support:support-annotations:28.0.0 (IdeJavaLibraryImpl)
        artifact                      : <M2>/com/android/support/support-annotations/<VERSION>/support-annotations-<VERSION>.jar
        artifactAddress               : com.android.support:support-annotations:28.0.0@jar
        component                     : com.android.support:support-annotations:28.0.0
    - library                     : com.example.jlib:lib3:1.0 (IdeJavaLibraryImpl)
        artifact                      : <DEV>/tools/adt/idea/android/testData/projects/psdSampleRepo/com/example/jlib/lib3/1.0/lib3-1.0.jar
        artifactAddress               : com.example.jlib:lib3:1.0@jar
        component                     : com.example.jlib:lib3:1.0
    - library                     : com.example.jlib:lib4:1.0 (IdeJavaLibraryImpl)
        artifact                      : <DEV>/tools/adt/idea/android/testData/projects/psdSampleRepo/com/example/jlib/lib4/1.0/lib4-1.0.jar
        artifactAddress               : com.example.jlib:lib4:1.0@jar
        component                     : com.example.jlib:lib4:1.0
    - library                     : com.google.code.findbugs:jsr305:2.0.1 (IdeJavaLibraryImpl)
        artifact                      : <M2>/com/google/code/findbugs/jsr305/2.0.1/jsr305-2.0.1.jar
        artifactAddress               : com.google.code.findbugs:jsr305:2.0.1@jar
        component                     : com.google.code.findbugs:jsr305:2.0.1
    - library                     : com.squareup:javawriter:2.1.1 (IdeJavaLibraryImpl)
        artifact                      : <M2>/com/squareup/javawriter/2.1.1/javawriter-2.1.1.jar
        artifactAddress               : com.squareup:javawriter:2.1.1@jar
        component                     : com.squareup:javawriter:2.1.1
    - library                     : javax.inject:javax.inject:1 (IdeJavaLibraryImpl)
        artifact                      : <M2>/javax/inject/javax.inject/1/javax.inject-1.jar
        artifactAddress               : javax.inject:javax.inject:1@jar
        component                     : javax.inject:javax.inject:1
    - library                     : junit:junit:4.12 (IdeJavaLibraryImpl)
        artifact                      : <M2>/junit/junit/4.12/junit-4.12.jar
        artifactAddress               : junit:junit:4.12@jar
        component                     : junit:junit:4.12
    - library                     : net.sf.kxml:kxml2:2.3.0 (IdeJavaLibraryImpl)
        artifact                      : <M2>/net/sf/kxml/kxml2/2.3.0/kxml2-2.3.0.jar
        artifactAddress               : net.sf.kxml:kxml2:2.3.0@jar
        component                     : net.sf.kxml:kxml2:2.3.0
    - library                     : org.hamcrest:hamcrest-core:1.3 (IdeJavaLibraryImpl)
        artifact                      : <M2>/org/hamcrest/hamcrest-core/1.3/hamcrest-core-1.3.jar
        artifactAddress               : org.hamcrest:hamcrest-core:1.3@jar
        component                     : org.hamcrest:hamcrest-core:1.3
    - library                     : org.hamcrest:hamcrest-integration:1.3 (IdeJavaLibraryImpl)
        artifact                      : <M2>/org/hamcrest/hamcrest-integration/1.3/hamcrest-integration-1.3.jar
        artifactAddress               : org.hamcrest:hamcrest-integration:1.3@jar
        component                     : org.hamcrest:hamcrest-integration:1.3
    - library                     : org.hamcrest:hamcrest-library:1.3 (IdeJavaLibraryImpl)
        artifact                      : <M2>/org/hamcrest/hamcrest-library/1.3/hamcrest-library-1.3.jar
        artifactAddress               : org.hamcrest:hamcrest-library:1.3@jar
        component                     : org.hamcrest:hamcrest-library:1.3
    - library                     : <ROOT>::app@basicBarDebug (IdeModuleLibraryImpl)
        buildId                       : <ROOT>
        projectPath                   : :app
        sourceSet                     : MAIN
        variant                       : basicBarDebug
    - library                     : <ROOT>::dyn_feature@debug (IdeModuleLibraryImpl)
        buildId                       : <ROOT>
        projectPath                   : :dyn_feature
        sourceSet                     : MAIN
        variant                       : debug
    - library                     : <ROOT>::jav (IdeModuleLibraryImpl)
        buildId                       : <ROOT>
        projectPath                   : :jav
        sourceSet                     : MAIN
    - library                     : <ROOT>::lib@debug (IdeModuleLibraryImpl)
        buildId                       : <ROOT>
        lintJar                       : <ROOT>/lib/build/intermediates/lint_publish_jar/global/lint.jar [-]
        projectPath                   : :lib
        sourceSet                     : MAIN
        variant                       : debug
    - library                     : <ROOT>::lib@debug (IdeModuleLibraryImpl)
        buildId                       : <ROOT>
        lintJar                       : <ROOT>/lib/build/intermediates/merged_manifest/debug/AndroidManifest.xml/jars/lint.jar [-]
        projectPath                   : :lib
        sourceSet                     : MAIN
        variant                       : debug
    - library                     : <ROOT>::nested1@debug (IdeModuleLibraryImpl)
        buildId                       : <ROOT>
        lintJar                       : <ROOT>/nested1/build/intermediates/lint_publish_jar/global/lint.jar [-]
        projectPath                   : :nested1
        sourceSet                     : MAIN
        variant                       : debug
    - library                     : <ROOT>::nested1:deep@debug (IdeModuleLibraryImpl)
        buildId                       : <ROOT>
        lintJar                       : <ROOT>/nested1/deep/build/intermediates/lint_publish_jar/global/lint.jar [-]
        projectPath                   : :nested1:deep
        sourceSet                     : MAIN
        variant                       : debug
    - library                     : <ROOT>::nested2@basicDebug (IdeModuleLibraryImpl)
        buildId                       : <ROOT>
        lintJar                       : <ROOT>/nested2/build/intermediates/lint_publish_jar/global/lint.jar [-]
        projectPath                   : :nested2
        sourceSet                     : MAIN
        variant                       : basicDebug
    - library                     : <ROOT>::nested2:deep@debug (IdeModuleLibraryImpl)
        buildId                       : <ROOT>
        lintJar                       : <ROOT>/nested2/deep/build/intermediates/lint_publish_jar/global/lint.jar [-]
        projectPath                   : :nested2:deep
        sourceSet                     : MAIN
        variant                       : debug
    - library                     : <ROOT>::nested2:trans:deep2@debug (IdeModuleLibraryImpl)
        buildId                       : <ROOT>
        lintJar                       : <ROOT>/nested2/trans/deep2/build/intermediates/lint_publish_jar/global/lint.jar [-]
        projectPath                   : :nested2:trans:deep2
        sourceSet                     : MAIN
        variant                       : debug
MODULE                        : project
    externalProject               : project (DefaultExternalProject)
        path                          : : [-]
        identityPath                  : : [-]
        name                          : project
        qName                         : project
        version                       : unspecified
        projectDir                    : <ROOT>
        buildDir                      : <ROOT>/build [-]
        buildFile                     : <ROOT>/build.gradle
        externalSystemId              : GRADLE
        childProjects
            app                           : :app (DefaultExternalProject)
                path                          : :app [-]
                identityPath                  : :app [-]
                name                          : app
                qName                         : :app
                group                         : project
                version                       : unspecified
                projectDir                    : <ROOT>/app
                buildDir                      : <ROOT>/app/build [-]
                buildFile                     : <ROOT>/app/build.gradle
                externalSystemId              : GRADLE
                sourceSetModel                : DefaultGradleSourceSetModel
                    sourceCompatibility           : <PROJECT_JDK_FEATURE_LEVEL>
                    targetCompatibility           : <PROJECT_JDK_FEATURE_LEVEL>
                    configurationArtifacts
                        androidApis                   : <empty>
                        androidTestAnnotationProcessor          : <empty>
                        androidTestApi                : <empty>
                        androidTestApk                : <empty>
                        androidTestBarAnnotationProcessor       : <empty>
                        androidTestBarApi             : <empty>
                        androidTestBarApk             : <empty>
                        androidTestBarCompile         : <empty>
                        androidTestBarCompileOnly     : <empty>
                        androidTestBarImplementation  : <empty>
                        androidTestBarProvided        : <empty>
                        androidTestBarRuntimeOnly     : <empty>
                        androidTestBarWearApp         : <empty>
                        androidTestBasicAnnotationProcessor     : <empty>
                        androidTestBasicApi           : <empty>
                        androidTestBasicApk           : <empty>
                        androidTestBasicBarAnnotationProcessor  : <empty>
                        androidTestBasicBarApi        : <empty>
                        androidTestBasicBarApk        : <empty>
                        androidTestBasicBarCompile    : <empty>
                        androidTestBasicBarCompileOnly          : <empty>
                        androidTestBasicBarDebugAnnotationProcessor       : <empty>
                        androidTestBasicBarDebugApi   : <empty>
                        androidTestBasicBarDebugApk   : <empty>
                        androidTestBasicBarDebugCompile         : <empty>
                        androidTestBasicBarDebugCompileOnly     : <empty>
                        androidTestBasicBarDebugImplementation  : <empty>
                        androidTestBasicBarDebugProvided        : <empty>
                        androidTestBasicBarDebugRuntimeOnly     : <empty>
                        androidTestBasicBarDebugWearApp         : <empty>
                        androidTestBasicBarImplementation       : <empty>
                        androidTestBasicBarProvided   : <empty>
                        androidTestBasicBarRuntimeOnly          : <empty>
                        androidTestBasicBarWearApp    : <empty>
                        androidTestBasicCompile       : <empty>
                        androidTestBasicCompileOnly   : <empty>
                        androidTestBasicImplementation          : <empty>
                        androidTestBasicOtherBarAnnotationProcessor       : <empty>
                        androidTestBasicOtherBarApi   : <empty>
                        androidTestBasicOtherBarApk   : <empty>
                        androidTestBasicOtherBarCompile         : <empty>
                        androidTestBasicOtherBarCompileOnly     : <empty>
                        androidTestBasicOtherBarDebugAnnotationProcessor  : <empty>
                        androidTestBasicOtherBarDebugApi        : <empty>
                        androidTestBasicOtherBarDebugApk        : <empty>
                        androidTestBasicOtherBarDebugCompile    : <empty>
                        androidTestBasicOtherBarDebugCompileOnly          : <empty>
                        androidTestBasicOtherBarDebugImplementation       : <empty>
                        androidTestBasicOtherBarDebugProvided   : <empty>
                        androidTestBasicOtherBarDebugRuntimeOnly          : <empty>
                        androidTestBasicOtherBarDebugWearApp    : <empty>
                        androidTestBasicOtherBarImplementation  : <empty>
                        androidTestBasicOtherBarProvided        : <empty>
                        androidTestBasicOtherBarRuntimeOnly     : <empty>
                        androidTestBasicOtherBarWearApp         : <empty>
                        androidTestBasicProvided      : <empty>
                        androidTestBasicRuntimeOnly   : <empty>
                        androidTestBasicWearApp       : <empty>
                        androidTestCompile            : <empty>
                        androidTestCompileOnly        : <empty>
                        androidTestDebugAnnotationProcessor     : <empty>
                        androidTestDebugApi           : <empty>
                        androidTestDebugApk           : <empty>
                        androidTestDebugCompile       : <empty>
                        androidTestDebugCompileOnly   : <empty>
                        androidTestDebugImplementation          : <empty>
                        androidTestDebugProvided      : <empty>
                        androidTestDebugRuntimeOnly   : <empty>
                        androidTestDebugWearApp       : <empty>
                        androidTestImplementation     : <empty>
                        androidTestOtherBarAnnotationProcessor  : <empty>
                        androidTestOtherBarApi        : <empty>
                        androidTestOtherBarApk        : <empty>
                        androidTestOtherBarCompile    : <empty>
                        androidTestOtherBarCompileOnly          : <empty>
                        androidTestOtherBarImplementation       : <empty>
                        androidTestOtherBarProvided   : <empty>
                        androidTestOtherBarRuntimeOnly          : <empty>
                        androidTestOtherBarWearApp    : <empty>
                        androidTestPaidAnnotationProcessor      : <empty>
                        androidTestPaidApi            : <empty>
                        androidTestPaidApk            : <empty>
                        androidTestPaidBarAnnotationProcessor   : <empty>
                        androidTestPaidBarApi         : <empty>
                        androidTestPaidBarApk         : <empty>
                        androidTestPaidBarCompile     : <empty>
                        androidTestPaidBarCompileOnly : <empty>
                        androidTestPaidBarDebugAnnotationProcessor        : <empty>
                        androidTestPaidBarDebugApi    : <empty>
                        androidTestPaidBarDebugApk    : <empty>
                        androidTestPaidBarDebugCompile          : <empty>
                        androidTestPaidBarDebugCompileOnly      : <empty>
                        androidTestPaidBarDebugImplementation   : <empty>
                        androidTestPaidBarDebugProvided         : <empty>
                        androidTestPaidBarDebugRuntimeOnly      : <empty>
                        androidTestPaidBarDebugWearApp          : <empty>
                        androidTestPaidBarImplementation        : <empty>
                        androidTestPaidBarProvided    : <empty>
                        androidTestPaidBarRuntimeOnly : <empty>
                        androidTestPaidBarWearApp     : <empty>
                        androidTestPaidCompile        : <empty>
                        androidTestPaidCompileOnly    : <empty>
                        androidTestPaidImplementation : <empty>
                        androidTestPaidOtherBarAnnotationProcessor        : <empty>
                        androidTestPaidOtherBarApi    : <empty>
                        androidTestPaidOtherBarApk    : <empty>
                        androidTestPaidOtherBarCompile          : <empty>
                        androidTestPaidOtherBarCompileOnly      : <empty>
                        androidTestPaidOtherBarDebugAnnotationProcessor   : <empty>
                        androidTestPaidOtherBarDebugApi         : <empty>
                        androidTestPaidOtherBarDebugApk         : <empty>
                        androidTestPaidOtherBarDebugCompile     : <empty>
                        androidTestPaidOtherBarDebugCompileOnly : <empty>
                        androidTestPaidOtherBarDebugImplementation        : <empty>
                        androidTestPaidOtherBarDebugProvided    : <empty>
                        androidTestPaidOtherBarDebugRuntimeOnly : <empty>
                        androidTestPaidOtherBarDebugWearApp     : <empty>
                        androidTestPaidOtherBarImplementation   : <empty>
                        androidTestPaidOtherBarProvided         : <empty>
                        androidTestPaidOtherBarRuntimeOnly      : <empty>
                        androidTestPaidOtherBarWearApp          : <empty>
                        androidTestPaidProvided       : <empty>
                        androidTestPaidRuntimeOnly    : <empty>
                        androidTestPaidWearApp        : <empty>
                        androidTestProvided           : <empty>
                        androidTestReleaseAnnotationProcessor   : <empty>
                        androidTestReleaseApi         : <empty>
                        androidTestReleaseApk         : <empty>
                        androidTestReleaseCompile     : <empty>
                        androidTestReleaseCompileOnly : <empty>
                        androidTestReleaseImplementation        : <empty>
                        androidTestReleaseProvided    : <empty>
                        androidTestReleaseRuntimeOnly : <empty>
                        androidTestReleaseWearApp     : <empty>
                        androidTestRuntimeOnly        : <empty>
                        androidTestSpecialReleaseAnnotationProcessor      : <empty>
                        androidTestSpecialReleaseApi  : <empty>
                        androidTestSpecialReleaseApk  : <empty>
                        androidTestSpecialReleaseCompile        : <empty>
                        androidTestSpecialReleaseCompileOnly    : <empty>
                        androidTestSpecialReleaseImplementation : <empty>
                        androidTestSpecialReleaseProvided       : <empty>
                        androidTestSpecialReleaseRuntimeOnly    : <empty>
                        androidTestSpecialReleaseWearApp        : <empty>
                        androidTestUtil               : <empty>
                        androidTestWearApp            : <empty>
                        annotationProcessor           : <empty>
                        api                           : <empty>
                        apk                           : <empty>
                        archives                      : <empty>
                        barAnnotationProcessor        : <empty>
                        barApi                        : <empty>
                        barApk                        : <empty>
                        barCompile                    : <empty>
                        barCompileOnly                : <empty>
                        barImplementation             : <empty>
                        barProvided                   : <empty>
                        barRuntimeOnly                : <empty>
                        barWearApp                    : <empty>
                        basicAnnotationProcessor      : <empty>
                        basicApi                      : <empty>
                        basicApk                      : <empty>
                        basicBarAnnotationProcessor   : <empty>
                        basicBarApi                   : <empty>
                        basicBarApk                   : <empty>
                        basicBarCompile               : <empty>
                        basicBarCompileOnly           : <empty>
                        - basicBarDebugAabPublication : <ROOT>/app/build/outputs/bundle/basicBarDebug/app-basic-bar-debug.aab [-]
                        basicBarDebugAndroidTestAnnotationProcessorClasspath        : <empty>
                        basicBarDebugAndroidTestCompileClasspath          : <empty>
                        basicBarDebugAndroidTestRuntimeClasspath          : <empty>
                        basicBarDebugAnnotationProcessor        : <empty>
                        basicBarDebugAnnotationProcessorClasspath         : <empty>
                        basicBarDebugApi              : <empty>
                        basicBarDebugApiElements      : <empty>
                        basicBarDebugApk              : <empty>
                        - basicBarDebugApkPublication : <ROOT>/app/build/outputs/apk-zips/basicBarDebug/apks.zip [-]
                        basicBarDebugCompile          : <empty>
                        basicBarDebugCompileClasspath : <empty>
                        basicBarDebugCompileOnly      : <empty>
                        basicBarDebugImplementation   : <empty>
                        basicBarDebugProvided         : <empty>
                        basicBarDebugReverseMetadataValues      : <empty>
                        basicBarDebugRuntimeClasspath : <empty>
                        basicBarDebugRuntimeElements  : <empty>
                        basicBarDebugRuntimeOnly      : <empty>
                        basicBarDebugUnitTestAnnotationProcessorClasspath : <empty>
                        basicBarDebugUnitTestCompileClasspath   : <empty>
                        basicBarDebugUnitTestRuntimeClasspath   : <empty>
                        basicBarDebugWearApp          : <empty>
                        basicBarDebugWearBundling     : <empty>
                        basicBarImplementation        : <empty>
                        basicBarProvided              : <empty>
                        - basicBarReleaseAabPublication         : <ROOT>/app/build/outputs/bundle/basicBarRelease/app-basic-bar-release.aab [-]
                        basicBarReleaseAnnotationProcessor      : <empty>
                        basicBarReleaseAnnotationProcessorClasspath       : <empty>
                        basicBarReleaseApi            : <empty>
                        basicBarReleaseApiElements    : <empty>
                        basicBarReleaseApk            : <empty>
                        - basicBarReleaseApkPublication         : <ROOT>/app/build/outputs/apk-zips/basicBarRelease/apks.zip [-]
                        basicBarReleaseCompile        : <empty>
                        basicBarReleaseCompileClasspath         : <empty>
                        basicBarReleaseCompileOnly    : <empty>
                        basicBarReleaseImplementation : <empty>
                        basicBarReleaseProvided       : <empty>
                        basicBarReleaseReverseMetadataValues    : <empty>
                        basicBarReleaseRuntimeClasspath         : <empty>
                        basicBarReleaseRuntimeElements          : <empty>
                        basicBarReleaseRuntimeOnly    : <empty>
                        basicBarReleaseUnitTestAnnotationProcessorClasspath         : <empty>
                        basicBarReleaseUnitTestCompileClasspath : <empty>
                        basicBarReleaseUnitTestRuntimeClasspath : <empty>
                        basicBarReleaseWearApp        : <empty>
                        basicBarReleaseWearBundling   : <empty>
                        basicBarRuntimeOnly           : <empty>
                        - basicBarSpecialReleaseAabPublication  : <ROOT>/app/build/outputs/bundle/basicBarSpecialRelease/app-basic-bar-specialRelease.aab [-]
                        basicBarSpecialReleaseAnnotationProcessor         : <empty>
                        basicBarSpecialReleaseAnnotationProcessorClasspath          : <empty>
                        basicBarSpecialReleaseApi     : <empty>
                        basicBarSpecialReleaseApiElements       : <empty>
                        basicBarSpecialReleaseApk     : <empty>
                        - basicBarSpecialReleaseApkPublication  : <ROOT>/app/build/outputs/apk-zips/basicBarSpecialRelease/apks.zip [-]
                        basicBarSpecialReleaseCompile : <empty>
                        basicBarSpecialReleaseCompileClasspath  : <empty>
                        basicBarSpecialReleaseCompileOnly       : <empty>
                        basicBarSpecialReleaseImplementation    : <empty>
                        basicBarSpecialReleaseProvided          : <empty>
                        basicBarSpecialReleaseReverseMetadataValues       : <empty>
                        basicBarSpecialReleaseRuntimeClasspath  : <empty>
                        basicBarSpecialReleaseRuntimeElements   : <empty>
                        basicBarSpecialReleaseRuntimeOnly       : <empty>
                        basicBarSpecialReleaseUnitTestAnnotationProcessorClasspath  : <empty>
                        basicBarSpecialReleaseUnitTestCompileClasspath    : <empty>
                        basicBarSpecialReleaseUnitTestRuntimeClasspath    : <empty>
                        basicBarSpecialReleaseWearApp : <empty>
                        basicBarSpecialReleaseWearBundling      : <empty>
                        basicBarWearApp               : <empty>
                        basicCompile                  : <empty>
                        basicCompileOnly              : <empty>
                        basicImplementation           : <empty>
                        basicOtherBarAnnotationProcessor        : <empty>
                        basicOtherBarApi              : <empty>
                        basicOtherBarApk              : <empty>
                        basicOtherBarCompile          : <empty>
                        basicOtherBarCompileOnly      : <empty>
                        - basicOtherBarDebugAabPublication      : <ROOT>/app/build/outputs/bundle/basicOtherBarDebug/app-basic-otherBar-debug.aab [-]
                        basicOtherBarDebugAndroidTestAnnotationProcessorClasspath   : <empty>
                        basicOtherBarDebugAndroidTestCompileClasspath     : <empty>
                        basicOtherBarDebugAndroidTestRuntimeClasspath     : <empty>
                        basicOtherBarDebugAnnotationProcessor   : <empty>
                        basicOtherBarDebugAnnotationProcessorClasspath    : <empty>
                        basicOtherBarDebugApi         : <empty>
                        basicOtherBarDebugApiElements : <empty>
                        basicOtherBarDebugApk         : <empty>
                        - basicOtherBarDebugApkPublication      : <ROOT>/app/build/outputs/apk-zips/basicOtherBarDebug/apks.zip [-]
                        basicOtherBarDebugCompile     : <empty>
                        basicOtherBarDebugCompileClasspath      : <empty>
                        basicOtherBarDebugCompileOnly : <empty>
                        basicOtherBarDebugImplementation        : <empty>
                        basicOtherBarDebugProvided    : <empty>
                        basicOtherBarDebugReverseMetadataValues : <empty>
                        basicOtherBarDebugRuntimeClasspath      : <empty>
                        basicOtherBarDebugRuntimeElements       : <empty>
                        basicOtherBarDebugRuntimeOnly : <empty>
                        basicOtherBarDebugUnitTestAnnotationProcessorClasspath      : <empty>
                        basicOtherBarDebugUnitTestCompileClasspath        : <empty>
                        basicOtherBarDebugUnitTestRuntimeClasspath        : <empty>
                        basicOtherBarDebugWearApp     : <empty>
                        basicOtherBarDebugWearBundling          : <empty>
                        basicOtherBarImplementation   : <empty>
                        basicOtherBarProvided         : <empty>
                        - basicOtherBarReleaseAabPublication    : <ROOT>/app/build/outputs/bundle/basicOtherBarRelease/app-basic-otherBar-release.aab [-]
                        basicOtherBarReleaseAnnotationProcessor : <empty>
                        basicOtherBarReleaseAnnotationProcessorClasspath  : <empty>
                        basicOtherBarReleaseApi       : <empty>
                        basicOtherBarReleaseApiElements         : <empty>
                        basicOtherBarReleaseApk       : <empty>
                        - basicOtherBarReleaseApkPublication    : <ROOT>/app/build/outputs/apk-zips/basicOtherBarRelease/apks.zip [-]
                        basicOtherBarReleaseCompile   : <empty>
                        basicOtherBarReleaseCompileClasspath    : <empty>
                        basicOtherBarReleaseCompileOnly         : <empty>
                        basicOtherBarReleaseImplementation      : <empty>
                        basicOtherBarReleaseProvided  : <empty>
                        basicOtherBarReleaseReverseMetadataValues         : <empty>
                        basicOtherBarReleaseRuntimeClasspath    : <empty>
                        basicOtherBarReleaseRuntimeElements     : <empty>
                        basicOtherBarReleaseRuntimeOnly         : <empty>
                        basicOtherBarReleaseUnitTestAnnotationProcessorClasspath    : <empty>
                        basicOtherBarReleaseUnitTestCompileClasspath      : <empty>
                        basicOtherBarReleaseUnitTestRuntimeClasspath      : <empty>
                        basicOtherBarReleaseWearApp   : <empty>
                        basicOtherBarReleaseWearBundling        : <empty>
                        basicOtherBarRuntimeOnly      : <empty>
                        - basicOtherBarSpecialReleaseAabPublication       : <ROOT>/app/build/outputs/bundle/basicOtherBarSpecialRelease/app-basic-otherBar-specialRelease.aab [-]
                        basicOtherBarSpecialReleaseAnnotationProcessor    : <empty>
                        basicOtherBarSpecialReleaseAnnotationProcessorClasspath     : <empty>
                        basicOtherBarSpecialReleaseApi          : <empty>
                        basicOtherBarSpecialReleaseApiElements  : <empty>
                        basicOtherBarSpecialReleaseApk          : <empty>
                        - basicOtherBarSpecialReleaseApkPublication       : <ROOT>/app/build/outputs/apk-zips/basicOtherBarSpecialRelease/apks.zip [-]
                        basicOtherBarSpecialReleaseCompile      : <empty>
                        basicOtherBarSpecialReleaseCompileClasspath       : <empty>
                        basicOtherBarSpecialReleaseCompileOnly  : <empty>
                        basicOtherBarSpecialReleaseImplementation         : <empty>
                        basicOtherBarSpecialReleaseProvided     : <empty>
                        basicOtherBarSpecialReleaseReverseMetadataValues  : <empty>
                        basicOtherBarSpecialReleaseRuntimeClasspath       : <empty>
                        basicOtherBarSpecialReleaseRuntimeElements        : <empty>
                        basicOtherBarSpecialReleaseRuntimeOnly  : <empty>
                        basicOtherBarSpecialReleaseUnitTestAnnotationProcessorClasspath       : <empty>
                        basicOtherBarSpecialReleaseUnitTestCompileClasspath         : <empty>
                        basicOtherBarSpecialReleaseUnitTestRuntimeClasspath         : <empty>
                        basicOtherBarSpecialReleaseWearApp      : <empty>
                        basicOtherBarSpecialReleaseWearBundling : <empty>
                        basicOtherBarWearApp          : <empty>
                        basicProvided                 : <empty>
                        basicRuntimeOnly              : <empty>
                        basicWearApp                  : <empty>
                        compile                       : <empty>
                        compileOnly                   : <empty>
                        coreLibraryDesugaring         : <empty>
                        debugAnnotationProcessor      : <empty>
                        debugApi                      : <empty>
                        debugApk                      : <empty>
                        debugCompile                  : <empty>
                        debugCompileOnly              : <empty>
                        debugImplementation           : <empty>
                        debugProvided                 : <empty>
                        debugRuntimeOnly              : <empty>
                        debugWearApp                  : <empty>
                        default                       : <empty>
                        implementation                : <empty>
                        lintChecks                    : <empty>
                        lintClassPath                 : <empty>
                        lintPublish                   : <empty>
                        otherBarAnnotationProcessor   : <empty>
                        otherBarApi                   : <empty>
                        otherBarApk                   : <empty>
                        otherBarCompile               : <empty>
                        otherBarCompileOnly           : <empty>
                        otherBarImplementation        : <empty>
                        otherBarProvided              : <empty>
                        otherBarRuntimeOnly           : <empty>
                        otherBarWearApp               : <empty>
                        paidAnnotationProcessor       : <empty>
                        paidApi                       : <empty>
                        paidApk                       : <empty>
                        paidBarAnnotationProcessor    : <empty>
                        paidBarApi                    : <empty>
                        paidBarApk                    : <empty>
                        paidBarCompile                : <empty>
                        paidBarCompileOnly            : <empty>
                        - paidBarDebugAabPublication  : <ROOT>/app/build/outputs/bundle/paidBarDebug/app-paid-bar-debug.aab [-]
                        paidBarDebugAndroidTestAnnotationProcessorClasspath         : <empty>
                        paidBarDebugAndroidTestCompileClasspath : <empty>
                        paidBarDebugAndroidTestRuntimeClasspath : <empty>
                        paidBarDebugAnnotationProcessor         : <empty>
                        paidBarDebugAnnotationProcessorClasspath          : <empty>
                        paidBarDebugApi               : <empty>
                        paidBarDebugApiElements       : <empty>
                        paidBarDebugApk               : <empty>
                        - paidBarDebugApkPublication  : <ROOT>/app/build/outputs/apk-zips/paidBarDebug/apks.zip [-]
                        paidBarDebugCompile           : <empty>
                        paidBarDebugCompileClasspath  : <empty>
                        paidBarDebugCompileOnly       : <empty>
                        paidBarDebugImplementation    : <empty>
                        paidBarDebugProvided          : <empty>
                        paidBarDebugReverseMetadataValues       : <empty>
                        paidBarDebugRuntimeClasspath  : <empty>
                        paidBarDebugRuntimeElements   : <empty>
                        paidBarDebugRuntimeOnly       : <empty>
                        paidBarDebugUnitTestAnnotationProcessorClasspath  : <empty>
                        paidBarDebugUnitTestCompileClasspath    : <empty>
                        paidBarDebugUnitTestRuntimeClasspath    : <empty>
                        paidBarDebugWearApp           : <empty>
                        paidBarDebugWearBundling      : <empty>
                        paidBarImplementation         : <empty>
                        paidBarProvided               : <empty>
                        - paidBarReleaseAabPublication          : <ROOT>/app/build/outputs/bundle/paidBarRelease/app-paid-bar-release.aab [-]
                        paidBarReleaseAnnotationProcessor       : <empty>
                        paidBarReleaseAnnotationProcessorClasspath        : <empty>
                        paidBarReleaseApi             : <empty>
                        paidBarReleaseApiElements     : <empty>
                        paidBarReleaseApk             : <empty>
                        - paidBarReleaseApkPublication          : <ROOT>/app/build/outputs/apk-zips/paidBarRelease/apks.zip [-]
                        paidBarReleaseCompile         : <empty>
                        paidBarReleaseCompileClasspath          : <empty>
                        paidBarReleaseCompileOnly     : <empty>
                        paidBarReleaseImplementation  : <empty>
                        paidBarReleaseProvided        : <empty>
                        paidBarReleaseReverseMetadataValues     : <empty>
                        paidBarReleaseRuntimeClasspath          : <empty>
                        paidBarReleaseRuntimeElements : <empty>
                        paidBarReleaseRuntimeOnly     : <empty>
                        paidBarReleaseUnitTestAnnotationProcessorClasspath          : <empty>
                        paidBarReleaseUnitTestCompileClasspath  : <empty>
                        paidBarReleaseUnitTestRuntimeClasspath  : <empty>
                        paidBarReleaseWearApp         : <empty>
                        paidBarReleaseWearBundling    : <empty>
                        paidBarRuntimeOnly            : <empty>
                        - paidBarSpecialReleaseAabPublication   : <ROOT>/app/build/outputs/bundle/paidBarSpecialRelease/app-paid-bar-specialRelease.aab [-]
                        paidBarSpecialReleaseAnnotationProcessor          : <empty>
                        paidBarSpecialReleaseAnnotationProcessorClasspath : <empty>
                        paidBarSpecialReleaseApi      : <empty>
                        paidBarSpecialReleaseApiElements        : <empty>
                        paidBarSpecialReleaseApk      : <empty>
                        - paidBarSpecialReleaseApkPublication   : <ROOT>/app/build/outputs/apk-zips/paidBarSpecialRelease/apks.zip [-]
                        paidBarSpecialReleaseCompile  : <empty>
                        paidBarSpecialReleaseCompileClasspath   : <empty>
                        paidBarSpecialReleaseCompileOnly        : <empty>
                        paidBarSpecialReleaseImplementation     : <empty>
                        paidBarSpecialReleaseProvided : <empty>
                        paidBarSpecialReleaseReverseMetadataValues        : <empty>
                        paidBarSpecialReleaseRuntimeClasspath   : <empty>
                        paidBarSpecialReleaseRuntimeElements    : <empty>
                        paidBarSpecialReleaseRuntimeOnly        : <empty>
                        paidBarSpecialReleaseUnitTestAnnotationProcessorClasspath   : <empty>
                        paidBarSpecialReleaseUnitTestCompileClasspath     : <empty>
                        paidBarSpecialReleaseUnitTestRuntimeClasspath     : <empty>
                        paidBarSpecialReleaseWearApp  : <empty>
                        paidBarSpecialReleaseWearBundling       : <empty>
                        paidBarWearApp                : <empty>
                        paidCompile                   : <empty>
                        paidCompileOnly               : <empty>
                        paidImplementation            : <empty>
                        paidOtherBarAnnotationProcessor         : <empty>
                        paidOtherBarApi               : <empty>
                        paidOtherBarApk               : <empty>
                        paidOtherBarCompile           : <empty>
                        paidOtherBarCompileOnly       : <empty>
                        - paidOtherBarDebugAabPublication       : <ROOT>/app/build/outputs/bundle/paidOtherBarDebug/app-paid-otherBar-debug.aab [-]
                        paidOtherBarDebugAndroidTestAnnotationProcessorClasspath    : <empty>
                        paidOtherBarDebugAndroidTestCompileClasspath      : <empty>
                        paidOtherBarDebugAndroidTestRuntimeClasspath      : <empty>
                        paidOtherBarDebugAnnotationProcessor    : <empty>
                        paidOtherBarDebugAnnotationProcessorClasspath     : <empty>
                        paidOtherBarDebugApi          : <empty>
                        paidOtherBarDebugApiElements  : <empty>
                        paidOtherBarDebugApk          : <empty>
                        - paidOtherBarDebugApkPublication       : <ROOT>/app/build/outputs/apk-zips/paidOtherBarDebug/apks.zip [-]
                        paidOtherBarDebugCompile      : <empty>
                        paidOtherBarDebugCompileClasspath       : <empty>
                        paidOtherBarDebugCompileOnly  : <empty>
                        paidOtherBarDebugImplementation         : <empty>
                        paidOtherBarDebugProvided     : <empty>
                        paidOtherBarDebugReverseMetadataValues  : <empty>
                        paidOtherBarDebugRuntimeClasspath       : <empty>
                        paidOtherBarDebugRuntimeElements        : <empty>
                        paidOtherBarDebugRuntimeOnly  : <empty>
                        paidOtherBarDebugUnitTestAnnotationProcessorClasspath       : <empty>
                        paidOtherBarDebugUnitTestCompileClasspath         : <empty>
                        paidOtherBarDebugUnitTestRuntimeClasspath         : <empty>
                        paidOtherBarDebugWearApp      : <empty>
                        paidOtherBarDebugWearBundling : <empty>
                        paidOtherBarImplementation    : <empty>
                        paidOtherBarProvided          : <empty>
                        - paidOtherBarReleaseAabPublication     : <ROOT>/app/build/outputs/bundle/paidOtherBarRelease/app-paid-otherBar-release.aab [-]
                        paidOtherBarReleaseAnnotationProcessor  : <empty>
                        paidOtherBarReleaseAnnotationProcessorClasspath   : <empty>
                        paidOtherBarReleaseApi        : <empty>
                        paidOtherBarReleaseApiElements          : <empty>
                        paidOtherBarReleaseApk        : <empty>
                        - paidOtherBarReleaseApkPublication     : <ROOT>/app/build/outputs/apk-zips/paidOtherBarRelease/apks.zip [-]
                        paidOtherBarReleaseCompile    : <empty>
                        paidOtherBarReleaseCompileClasspath     : <empty>
                        paidOtherBarReleaseCompileOnly          : <empty>
                        paidOtherBarReleaseImplementation       : <empty>
                        paidOtherBarReleaseProvided   : <empty>
                        paidOtherBarReleaseReverseMetadataValues          : <empty>
                        paidOtherBarReleaseRuntimeClasspath     : <empty>
                        paidOtherBarReleaseRuntimeElements      : <empty>
                        paidOtherBarReleaseRuntimeOnly          : <empty>
                        paidOtherBarReleaseUnitTestAnnotationProcessorClasspath     : <empty>
                        paidOtherBarReleaseUnitTestCompileClasspath       : <empty>
                        paidOtherBarReleaseUnitTestRuntimeClasspath       : <empty>
                        paidOtherBarReleaseWearApp    : <empty>
                        paidOtherBarReleaseWearBundling         : <empty>
                        paidOtherBarRuntimeOnly       : <empty>
                        - paidOtherBarSpecialReleaseAabPublication        : <ROOT>/app/build/outputs/bundle/paidOtherBarSpecialRelease/app-paid-otherBar-specialRelease.aab [-]
                        paidOtherBarSpecialReleaseAnnotationProcessor     : <empty>
                        paidOtherBarSpecialReleaseAnnotationProcessorClasspath      : <empty>
                        paidOtherBarSpecialReleaseApi : <empty>
                        paidOtherBarSpecialReleaseApiElements   : <empty>
                        paidOtherBarSpecialReleaseApk : <empty>
                        - paidOtherBarSpecialReleaseApkPublication        : <ROOT>/app/build/outputs/apk-zips/paidOtherBarSpecialRelease/apks.zip [-]
                        paidOtherBarSpecialReleaseCompile       : <empty>
                        paidOtherBarSpecialReleaseCompileClasspath        : <empty>
                        paidOtherBarSpecialReleaseCompileOnly   : <empty>
                        paidOtherBarSpecialReleaseImplementation          : <empty>
                        paidOtherBarSpecialReleaseProvided      : <empty>
                        paidOtherBarSpecialReleaseReverseMetadataValues   : <empty>
                        paidOtherBarSpecialReleaseRuntimeClasspath        : <empty>
                        paidOtherBarSpecialReleaseRuntimeElements         : <empty>
                        paidOtherBarSpecialReleaseRuntimeOnly   : <empty>
                        paidOtherBarSpecialReleaseUnitTestAnnotationProcessorClasspath        : <empty>
                        paidOtherBarSpecialReleaseUnitTestCompileClasspath          : <empty>
                        paidOtherBarSpecialReleaseUnitTestRuntimeClasspath          : <empty>
                        paidOtherBarSpecialReleaseWearApp       : <empty>
                        paidOtherBarSpecialReleaseWearBundling  : <empty>
                        paidOtherBarWearApp           : <empty>
                        paidProvided                  : <empty>
                        paidRuntimeOnly               : <empty>
                        paidWearApp                   : <empty>
                        provided                      : <empty>
                        releaseAnnotationProcessor    : <empty>
                        releaseApi                    : <empty>
                        releaseApk                    : <empty>
                        releaseCompile                : <empty>
                        releaseCompileOnly            : <empty>
                        releaseImplementation         : <empty>
                        releaseProvided               : <empty>
                        releaseRuntimeOnly            : <empty>
                        releaseWearApp                : <empty>
                        runtimeOnly                   : <empty>
                        specialReleaseAnnotationProcessor       : <empty>
                        specialReleaseApi             : <empty>
                        specialReleaseApk             : <empty>
                        specialReleaseCompile         : <empty>
                        specialReleaseCompileOnly     : <empty>
                        specialReleaseImplementation  : <empty>
                        specialReleaseProvided        : <empty>
                        specialReleaseRuntimeOnly     : <empty>
                        specialReleaseWearApp         : <empty>
                        testAnnotationProcessor       : <empty>
                        testApi                       : <empty>
                        testApk                       : <empty>
                        testBarAnnotationProcessor    : <empty>
                        testBarApi                    : <empty>
                        testBarApk                    : <empty>
                        testBarCompile                : <empty>
                        testBarCompileOnly            : <empty>
                        testBarImplementation         : <empty>
                        testBarProvided               : <empty>
                        testBarRuntimeOnly            : <empty>
                        testBarWearApp                : <empty>
                        testBasicAnnotationProcessor  : <empty>
                        testBasicApi                  : <empty>
                        testBasicApk                  : <empty>
                        testBasicBarAnnotationProcessor         : <empty>
                        testBasicBarApi               : <empty>
                        testBasicBarApk               : <empty>
                        testBasicBarCompile           : <empty>
                        testBasicBarCompileOnly       : <empty>
                        testBasicBarDebugAnnotationProcessor    : <empty>
                        testBasicBarDebugApi          : <empty>
                        testBasicBarDebugApk          : <empty>
                        testBasicBarDebugCompile      : <empty>
                        testBasicBarDebugCompileOnly  : <empty>
                        testBasicBarDebugImplementation         : <empty>
                        testBasicBarDebugProvided     : <empty>
                        testBasicBarDebugRuntimeOnly  : <empty>
                        testBasicBarDebugWearApp      : <empty>
                        testBasicBarImplementation    : <empty>
                        testBasicBarProvided          : <empty>
                        testBasicBarReleaseAnnotationProcessor  : <empty>
                        testBasicBarReleaseApi        : <empty>
                        testBasicBarReleaseApk        : <empty>
                        testBasicBarReleaseCompile    : <empty>
                        testBasicBarReleaseCompileOnly          : <empty>
                        testBasicBarReleaseImplementation       : <empty>
                        testBasicBarReleaseProvided   : <empty>
                        testBasicBarReleaseRuntimeOnly          : <empty>
                        testBasicBarReleaseWearApp    : <empty>
                        testBasicBarRuntimeOnly       : <empty>
                        testBasicBarSpecialReleaseAnnotationProcessor     : <empty>
                        testBasicBarSpecialReleaseApi : <empty>
                        testBasicBarSpecialReleaseApk : <empty>
                        testBasicBarSpecialReleaseCompile       : <empty>
                        testBasicBarSpecialReleaseCompileOnly   : <empty>
                        testBasicBarSpecialReleaseImplementation          : <empty>
                        testBasicBarSpecialReleaseProvided      : <empty>
                        testBasicBarSpecialReleaseRuntimeOnly   : <empty>
                        testBasicBarSpecialReleaseWearApp       : <empty>
                        testBasicBarWearApp           : <empty>
                        testBasicCompile              : <empty>
                        testBasicCompileOnly          : <empty>
                        testBasicImplementation       : <empty>
                        testBasicOtherBarAnnotationProcessor    : <empty>
                        testBasicOtherBarApi          : <empty>
                        testBasicOtherBarApk          : <empty>
                        testBasicOtherBarCompile      : <empty>
                        testBasicOtherBarCompileOnly  : <empty>
                        testBasicOtherBarDebugAnnotationProcessor         : <empty>
                        testBasicOtherBarDebugApi     : <empty>
                        testBasicOtherBarDebugApk     : <empty>
                        testBasicOtherBarDebugCompile : <empty>
                        testBasicOtherBarDebugCompileOnly       : <empty>
                        testBasicOtherBarDebugImplementation    : <empty>
                        testBasicOtherBarDebugProvided          : <empty>
                        testBasicOtherBarDebugRuntimeOnly       : <empty>
                        testBasicOtherBarDebugWearApp : <empty>
                        testBasicOtherBarImplementation         : <empty>
                        testBasicOtherBarProvided     : <empty>
                        testBasicOtherBarReleaseAnnotationProcessor       : <empty>
                        testBasicOtherBarReleaseApi   : <empty>
                        testBasicOtherBarReleaseApk   : <empty>
                        testBasicOtherBarReleaseCompile         : <empty>
                        testBasicOtherBarReleaseCompileOnly     : <empty>
                        testBasicOtherBarReleaseImplementation  : <empty>
                        testBasicOtherBarReleaseProvided        : <empty>
                        testBasicOtherBarReleaseRuntimeOnly     : <empty>
                        testBasicOtherBarReleaseWearApp         : <empty>
                        testBasicOtherBarRuntimeOnly  : <empty>
                        testBasicOtherBarSpecialReleaseAnnotationProcessor          : <empty>
                        testBasicOtherBarSpecialReleaseApi      : <empty>
                        testBasicOtherBarSpecialReleaseApk      : <empty>
                        testBasicOtherBarSpecialReleaseCompile  : <empty>
                        testBasicOtherBarSpecialReleaseCompileOnly        : <empty>
                        testBasicOtherBarSpecialReleaseImplementation     : <empty>
                        testBasicOtherBarSpecialReleaseProvided : <empty>
                        testBasicOtherBarSpecialReleaseRuntimeOnly        : <empty>
                        testBasicOtherBarSpecialReleaseWearApp  : <empty>
                        testBasicOtherBarWearApp      : <empty>
                        testBasicProvided             : <empty>
                        testBasicRuntimeOnly          : <empty>
                        testBasicWearApp              : <empty>
                        testCompile                   : <empty>
                        testCompileOnly               : <empty>
                        testDebugAnnotationProcessor  : <empty>
                        testDebugApi                  : <empty>
                        testDebugApk                  : <empty>
                        testDebugCompile              : <empty>
                        testDebugCompileOnly          : <empty>
                        testDebugImplementation       : <empty>
                        testDebugProvided             : <empty>
                        testDebugRuntimeOnly          : <empty>
                        testDebugWearApp              : <empty>
                        testImplementation            : <empty>
                        testOtherBarAnnotationProcessor         : <empty>
                        testOtherBarApi               : <empty>
                        testOtherBarApk               : <empty>
                        testOtherBarCompile           : <empty>
                        testOtherBarCompileOnly       : <empty>
                        testOtherBarImplementation    : <empty>
                        testOtherBarProvided          : <empty>
                        testOtherBarRuntimeOnly       : <empty>
                        testOtherBarWearApp           : <empty>
                        testPaidAnnotationProcessor   : <empty>
                        testPaidApi                   : <empty>
                        testPaidApk                   : <empty>
                        testPaidBarAnnotationProcessor          : <empty>
                        testPaidBarApi                : <empty>
                        testPaidBarApk                : <empty>
                        testPaidBarCompile            : <empty>
                        testPaidBarCompileOnly        : <empty>
                        testPaidBarDebugAnnotationProcessor     : <empty>
                        testPaidBarDebugApi           : <empty>
                        testPaidBarDebugApk           : <empty>
                        testPaidBarDebugCompile       : <empty>
                        testPaidBarDebugCompileOnly   : <empty>
                        testPaidBarDebugImplementation          : <empty>
                        testPaidBarDebugProvided      : <empty>
                        testPaidBarDebugRuntimeOnly   : <empty>
                        testPaidBarDebugWearApp       : <empty>
                        testPaidBarImplementation     : <empty>
                        testPaidBarProvided           : <empty>
                        testPaidBarReleaseAnnotationProcessor   : <empty>
                        testPaidBarReleaseApi         : <empty>
                        testPaidBarReleaseApk         : <empty>
                        testPaidBarReleaseCompile     : <empty>
                        testPaidBarReleaseCompileOnly : <empty>
                        testPaidBarReleaseImplementation        : <empty>
                        testPaidBarReleaseProvided    : <empty>
                        testPaidBarReleaseRuntimeOnly : <empty>
                        testPaidBarReleaseWearApp     : <empty>
                        testPaidBarRuntimeOnly        : <empty>
                        testPaidBarSpecialReleaseAnnotationProcessor      : <empty>
                        testPaidBarSpecialReleaseApi  : <empty>
                        testPaidBarSpecialReleaseApk  : <empty>
                        testPaidBarSpecialReleaseCompile        : <empty>
                        testPaidBarSpecialReleaseCompileOnly    : <empty>
                        testPaidBarSpecialReleaseImplementation : <empty>
                        testPaidBarSpecialReleaseProvided       : <empty>
                        testPaidBarSpecialReleaseRuntimeOnly    : <empty>
                        testPaidBarSpecialReleaseWearApp        : <empty>
                        testPaidBarWearApp            : <empty>
                        testPaidCompile               : <empty>
                        testPaidCompileOnly           : <empty>
                        testPaidImplementation        : <empty>
                        testPaidOtherBarAnnotationProcessor     : <empty>
                        testPaidOtherBarApi           : <empty>
                        testPaidOtherBarApk           : <empty>
                        testPaidOtherBarCompile       : <empty>
                        testPaidOtherBarCompileOnly   : <empty>
                        testPaidOtherBarDebugAnnotationProcessor          : <empty>
                        testPaidOtherBarDebugApi      : <empty>
                        testPaidOtherBarDebugApk      : <empty>
                        testPaidOtherBarDebugCompile  : <empty>
                        testPaidOtherBarDebugCompileOnly        : <empty>
                        testPaidOtherBarDebugImplementation     : <empty>
                        testPaidOtherBarDebugProvided : <empty>
                        testPaidOtherBarDebugRuntimeOnly        : <empty>
                        testPaidOtherBarDebugWearApp  : <empty>
                        testPaidOtherBarImplementation          : <empty>
                        testPaidOtherBarProvided      : <empty>
                        testPaidOtherBarReleaseAnnotationProcessor        : <empty>
                        testPaidOtherBarReleaseApi    : <empty>
                        testPaidOtherBarReleaseApk    : <empty>
                        testPaidOtherBarReleaseCompile          : <empty>
                        testPaidOtherBarReleaseCompileOnly      : <empty>
                        testPaidOtherBarReleaseImplementation   : <empty>
                        testPaidOtherBarReleaseProvided         : <empty>
                        testPaidOtherBarReleaseRuntimeOnly      : <empty>
                        testPaidOtherBarReleaseWearApp          : <empty>
                        testPaidOtherBarRuntimeOnly   : <empty>
                        testPaidOtherBarSpecialReleaseAnnotationProcessor : <empty>
                        testPaidOtherBarSpecialReleaseApi       : <empty>
                        testPaidOtherBarSpecialReleaseApk       : <empty>
                        testPaidOtherBarSpecialReleaseCompile   : <empty>
                        testPaidOtherBarSpecialReleaseCompileOnly         : <empty>
                        testPaidOtherBarSpecialReleaseImplementation      : <empty>
                        testPaidOtherBarSpecialReleaseProvided  : <empty>
                        testPaidOtherBarSpecialReleaseRuntimeOnly         : <empty>
                        testPaidOtherBarSpecialReleaseWearApp   : <empty>
                        testPaidOtherBarWearApp       : <empty>
                        testPaidProvided              : <empty>
                        testPaidRuntimeOnly           : <empty>
                        testPaidWearApp               : <empty>
                        testProvided                  : <empty>
                        testReleaseAnnotationProcessor          : <empty>
                        testReleaseApi                : <empty>
                        testReleaseApk                : <empty>
                        testReleaseCompile            : <empty>
                        testReleaseCompileOnly        : <empty>
                        testReleaseImplementation     : <empty>
                        testReleaseProvided           : <empty>
                        testReleaseRuntimeOnly        : <empty>
                        testReleaseWearApp            : <empty>
                        testRuntimeOnly               : <empty>
                        testSpecialReleaseAnnotationProcessor   : <empty>
                        testSpecialReleaseApi         : <empty>
                        testSpecialReleaseApk         : <empty>
                        testSpecialReleaseCompile     : <empty>
                        testSpecialReleaseCompileOnly : <empty>
                        testSpecialReleaseImplementation        : <empty>
                        testSpecialReleaseProvided    : <empty>
                        testSpecialReleaseRuntimeOnly : <empty>
                        testSpecialReleaseWearApp     : <empty>
                        testWearApp                   : <empty>
                        wearApp                       : <empty>
                taskModel                     : DefaultGradleTaskModel
                    tasks
                        testBasicBarDebugUnitTest     : testBasicBarDebugUnitTest (DefaultExternalTask)
                            qName                         : :app:testBasicBarDebugUnitTest
                        testBasicBarReleaseUnitTest   : testBasicBarReleaseUnitTest (DefaultExternalTask)
                            qName                         : :app:testBasicBarReleaseUnitTest
                        testBasicBarSpecialReleaseUnitTest      : testBasicBarSpecialReleaseUnitTest (DefaultExternalTask)
                            qName                         : :app:testBasicBarSpecialReleaseUnitTest
                        testBasicOtherBarDebugUnitTest          : testBasicOtherBarDebugUnitTest (DefaultExternalTask)
                            qName                         : :app:testBasicOtherBarDebugUnitTest
                        testBasicOtherBarReleaseUnitTest        : testBasicOtherBarReleaseUnitTest (DefaultExternalTask)
                            qName                         : :app:testBasicOtherBarReleaseUnitTest
                        testBasicOtherBarSpecialReleaseUnitTest : testBasicOtherBarSpecialReleaseUnitTest (DefaultExternalTask)
                            qName                         : :app:testBasicOtherBarSpecialReleaseUnitTest
                        testPaidBarDebugUnitTest      : testPaidBarDebugUnitTest (DefaultExternalTask)
                            qName                         : :app:testPaidBarDebugUnitTest
                        testPaidBarReleaseUnitTest    : testPaidBarReleaseUnitTest (DefaultExternalTask)
                            qName                         : :app:testPaidBarReleaseUnitTest
                        testPaidBarSpecialReleaseUnitTest       : testPaidBarSpecialReleaseUnitTest (DefaultExternalTask)
                            qName                         : :app:testPaidBarSpecialReleaseUnitTest
                        testPaidOtherBarDebugUnitTest : testPaidOtherBarDebugUnitTest (DefaultExternalTask)
                            qName                         : :app:testPaidOtherBarDebugUnitTest
                        testPaidOtherBarReleaseUnitTest         : testPaidOtherBarReleaseUnitTest (DefaultExternalTask)
                            qName                         : :app:testPaidOtherBarReleaseUnitTest
                        testPaidOtherBarSpecialReleaseUnitTest  : testPaidOtherBarSpecialReleaseUnitTest (DefaultExternalTask)
                            qName                         : :app:testPaidOtherBarSpecialReleaseUnitTest
            dyn_feature                   : :dyn_feature (DefaultExternalProject)
                path                          : :dyn_feature [-]
                identityPath                  : :dyn_feature [-]
                name                          : dyn_feature
                qName                         : :dyn_feature
                group                         : project
                version                       : unspecified
                projectDir                    : <ROOT>/dyn_feature
                buildDir                      : <ROOT>/dyn_feature/build [-]
                buildFile                     : <ROOT>/dyn_feature/build.gradle
                externalSystemId              : GRADLE
                sourceSetModel                : DefaultGradleSourceSetModel
                    sourceCompatibility           : <PROJECT_JDK_FEATURE_LEVEL>
                    targetCompatibility           : <PROJECT_JDK_FEATURE_LEVEL>
                    configurationArtifacts
                        androidApis                   : <empty>
                        androidTestAnnotationProcessor          : <empty>
                        androidTestApi                : <empty>
                        androidTestApk                : <empty>
                        androidTestCompile            : <empty>
                        androidTestCompileOnly        : <empty>
                        androidTestDebugAnnotationProcessor     : <empty>
                        androidTestDebugApi           : <empty>
                        androidTestDebugApk           : <empty>
                        androidTestDebugCompile       : <empty>
                        androidTestDebugCompileOnly   : <empty>
                        androidTestDebugImplementation          : <empty>
                        androidTestDebugProvided      : <empty>
                        androidTestDebugRuntimeOnly   : <empty>
                        androidTestDebugWearApp       : <empty>
                        androidTestImplementation     : <empty>
                        androidTestProvided           : <empty>
                        androidTestReleaseAnnotationProcessor   : <empty>
                        androidTestReleaseApi         : <empty>
                        androidTestReleaseApk         : <empty>
                        androidTestReleaseCompile     : <empty>
                        androidTestReleaseCompileOnly : <empty>
                        androidTestReleaseImplementation        : <empty>
                        androidTestReleaseProvided    : <empty>
                        androidTestReleaseRuntimeOnly : <empty>
                        androidTestReleaseWearApp     : <empty>
                        androidTestRuntimeOnly        : <empty>
                        androidTestUtil               : <empty>
                        androidTestWearApp            : <empty>
                        annotationProcessor           : <empty>
                        api                           : <empty>
                        apk                           : <empty>
                        archives                      : <empty>
                        compile                       : <empty>
                        compileOnly                   : <empty>
                        coreLibraryDesugaring         : <empty>
                        debugAndroidTestAnnotationProcessorClasspath      : <empty>
                        debugAndroidTestCompileClasspath        : <empty>
                        debugAndroidTestRuntimeClasspath        : <empty>
                        debugAnnotationProcessor      : <empty>
                        debugAnnotationProcessorClasspath       : <empty>
                        debugApi                      : <empty>
                        debugApiElements              : <empty>
                        debugApk                      : <empty>
                        debugCompile                  : <empty>
                        debugCompileClasspath         : <empty>
                        debugCompileOnly              : <empty>
                        debugImplementation           : <empty>
                        debugProvided                 : <empty>
                        debugReverseMetadataElements  : <empty>
                        debugRuntimeClasspath         : <empty>
                        debugRuntimeElements          : <empty>
                        debugRuntimeOnly              : <empty>
                        debugUnitTestAnnotationProcessorClasspath         : <empty>
                        debugUnitTestCompileClasspath : <empty>
                        debugUnitTestRuntimeClasspath : <empty>
                        debugWearApp                  : <empty>
                        default                       : <empty>
                        implementation                : <empty>
                        lintChecks                    : <empty>
                        lintClassPath                 : <empty>
                        lintPublish                   : <empty>
                        provided                      : <empty>
                        releaseAnnotationProcessor    : <empty>
                        releaseAnnotationProcessorClasspath     : <empty>
                        releaseApi                    : <empty>
                        releaseApiElements            : <empty>
                        releaseApk                    : <empty>
                        releaseCompile                : <empty>
                        releaseCompileClasspath       : <empty>
                        releaseCompileOnly            : <empty>
                        releaseImplementation         : <empty>
                        releaseProvided               : <empty>
                        releaseReverseMetadataElements          : <empty>
                        releaseRuntimeClasspath       : <empty>
                        releaseRuntimeElements        : <empty>
                        releaseRuntimeOnly            : <empty>
                        releaseUnitTestAnnotationProcessorClasspath       : <empty>
                        releaseUnitTestCompileClasspath         : <empty>
                        releaseUnitTestRuntimeClasspath         : <empty>
                        releaseWearApp                : <empty>
                        runtimeOnly                   : <empty>
                        testAnnotationProcessor       : <empty>
                        testApi                       : <empty>
                        testApk                       : <empty>
                        testCompile                   : <empty>
                        testCompileOnly               : <empty>
                        testDebugAnnotationProcessor  : <empty>
                        testDebugApi                  : <empty>
                        testDebugApk                  : <empty>
                        testDebugCompile              : <empty>
                        testDebugCompileOnly          : <empty>
                        testDebugImplementation       : <empty>
                        testDebugProvided             : <empty>
                        testDebugRuntimeOnly          : <empty>
                        testDebugWearApp              : <empty>
                        testImplementation            : <empty>
                        testProvided                  : <empty>
                        testReleaseAnnotationProcessor          : <empty>
                        testReleaseApi                : <empty>
                        testReleaseApk                : <empty>
                        testReleaseCompile            : <empty>
                        testReleaseCompileOnly        : <empty>
                        testReleaseImplementation     : <empty>
                        testReleaseProvided           : <empty>
                        testReleaseRuntimeOnly        : <empty>
                        testReleaseWearApp            : <empty>
                        testRuntimeOnly               : <empty>
                        testWearApp                   : <empty>
                        wearApp                       : <empty>
                taskModel                     : DefaultGradleTaskModel
                    tasks
                        testDebugUnitTest             : testDebugUnitTest (DefaultExternalTask)
                            qName                         : :dyn_feature:testDebugUnitTest
                        testReleaseUnitTest           : testReleaseUnitTest (DefaultExternalTask)
                            qName                         : :dyn_feature:testReleaseUnitTest
            jav                           : :jav (DefaultExternalProject)
                path                          : :jav [-]
                identityPath                  : :jav [-]
                name                          : jav
                qName                         : :jav
                group                         : project
                version                       : unspecified
                projectDir                    : <ROOT>/jav
                buildDir                      : <ROOT>/jav/build [-]
                buildFile                     : <ROOT>/jav/build.gradle
                externalSystemId              : GRADLE
                sourceSetModel                : DefaultGradleSourceSetModel
                    sourceCompatibility           : 1.6
                    targetCompatibility           : 1.6
                    - taskArtifacts               : <ROOT>/jav/build/libs/jav.jar [-]
                    configurationArtifacts
                        annotationProcessor           : <empty>
                        api                           : <empty>
                        - apiElements                 : <ROOT>/jav/build/libs/jav.jar [-]
                        - archives                    : <ROOT>/jav/build/libs/jav.jar [-]
                        compile                       : <empty>
                        compileClasspath              : <empty>
                        compileOnly                   : <empty>
                        compileOnlyApi                : <empty>
                        default                       : <empty>
                        implementation                : <empty>
                        - runtime                     : <ROOT>/jav/build/libs/jav.jar [-]
                        runtimeClasspath              : <empty>
                        - runtimeElements             : <ROOT>/jav/build/libs/jav.jar [-]
                        runtimeOnly                   : <empty>
                        testAnnotationProcessor       : <empty>
                        testCompile                   : <empty>
                        testCompileClasspath          : <empty>
                        testCompileOnly               : <empty>
                        testImplementation            : <empty>
                        testRuntime                   : <empty>
                        testRuntimeClasspath          : <empty>
                        testRuntimeOnly               : <empty>
                    sourceSets
                        main
                            sourceCompatibility           : 1.6
                            targetCompatibility           : 1.6
                            - artifacts                   : <ROOT>/jav/build/libs/jav.jar [-]
                            - dependencies                : DefaultFileCollectionDependency
                                - files                       : <ROOT>/jav/build/classes/java/main [-]
                                - files                       : <ROOT>/jav/build/resources/main [-]
                            sources
                                SOURCE                        : alljava (DefaultExternalSourceDirectorySet)
                                    - srcDirs                     : <ROOT>/jav/src/main/java [-]
                                    outputDir                     : <ROOT>/jav/out/production/classes [-]
                                    - gradleOutputDirs            : <ROOT>/jav/build/classes/java/main [-]
                                    patterns                      : FilePatternSetImpl
                                RESOURCE                      : resources (DefaultExternalSourceDirectorySet)
                                    - srcDirs                     : <ROOT>/jav/src/main/resources [-]
                                    outputDir                     : <ROOT>/jav/out/production/resources [-]
                                    - gradleOutputDirs            : <ROOT>/jav/build/resources/main [-]
                                    patterns                      : FilePatternSetImpl
                        test
                            sourceCompatibility           : 1.6
                            targetCompatibility           : 1.6
                            - dependencies                : DefaultFileCollectionDependency
                                - files                       : <ROOT>/jav/build/classes/java/main [-]
                                - files                       : <ROOT>/jav/build/resources/main [-]
                            - dependencies                : DefaultFileCollectionDependency
                                - files                       : <ROOT>/jav/build/classes/java/test [-]
                                - files                       : <ROOT>/jav/build/resources/test [-]
                            sources
                                TEST                          : alljava (DefaultExternalSourceDirectorySet)
                                    - srcDirs                     : <ROOT>/jav/src/test/java [-]
                                    outputDir                     : <ROOT>/jav/out/test/classes [-]
                                    - gradleOutputDirs            : <ROOT>/jav/build/classes/java/test [-]
                                    patterns                      : FilePatternSetImpl
                                TEST_RESOURCE                 : resources (DefaultExternalSourceDirectorySet)
                                    - srcDirs                     : <ROOT>/jav/src/test/resources [-]
                                    outputDir                     : <ROOT>/jav/out/test/resources [-]
                                    - gradleOutputDirs            : <ROOT>/jav/build/resources/test [-]
                                    patterns                      : FilePatternSetImpl
                taskModel                     : DefaultGradleTaskModel
                    tasks
                        test                          : test (DefaultExternalTask)
                            qName                         : :jav:test
            lib                           : :lib (DefaultExternalProject)
                path                          : :lib [-]
                identityPath                  : :lib [-]
                name                          : lib
                qName                         : :lib
                group                         : project
                version                       : unspecified
                projectDir                    : <ROOT>/lib
                buildDir                      : <ROOT>/lib/build [-]
                buildFile                     : <ROOT>/lib/build.gradle
                externalSystemId              : GRADLE
                sourceSetModel                : DefaultGradleSourceSetModel
                    sourceCompatibility           : <PROJECT_JDK_FEATURE_LEVEL>
                    targetCompatibility           : <PROJECT_JDK_FEATURE_LEVEL>
                    configurationArtifacts
                        androidApis                   : <empty>
                        androidTestAnnotationProcessor          : <empty>
                        androidTestApi                : <empty>
                        androidTestCompile            : <empty>
                        androidTestCompileOnly        : <empty>
                        androidTestDebugAnnotationProcessor     : <empty>
                        androidTestDebugApi           : <empty>
                        androidTestDebugCompile       : <empty>
                        androidTestDebugCompileOnly   : <empty>
                        androidTestDebugImplementation          : <empty>
                        androidTestDebugProvided      : <empty>
                        androidTestDebugPublish       : <empty>
                        androidTestDebugRuntimeOnly   : <empty>
                        androidTestDebugWearApp       : <empty>
                        androidTestImplementation     : <empty>
                        androidTestProvided           : <empty>
                        androidTestPublish            : <empty>
                        androidTestReleaseAnnotationProcessor   : <empty>
                        androidTestReleaseApi         : <empty>
                        androidTestReleaseCompile     : <empty>
                        androidTestReleaseCompileOnly : <empty>
                        androidTestReleaseImplementation        : <empty>
                        androidTestReleaseProvided    : <empty>
                        androidTestReleasePublish     : <empty>
                        androidTestReleaseRuntimeOnly : <empty>
                        androidTestReleaseWearApp     : <empty>
                        androidTestRuntimeOnly        : <empty>
                        androidTestUtil               : <empty>
                        androidTestWearApp            : <empty>
                        annotationProcessor           : <empty>
                        api                           : <empty>
                        - archives                    : <ROOT>/lib/build/outputs/aar/lib-release.aar [-]
                        compile                       : <empty>
                        compileOnly                   : <empty>
                        coreLibraryDesugaring         : <empty>
                        - debugAllApiPublication      : <ROOT>/lib/build/outputs/aar/lib-debug.aar [-]
                        - debugAllRuntimePublication  : <ROOT>/lib/build/outputs/aar/lib-debug.aar [-]
                        debugAndroidTestAnnotationProcessorClasspath      : <empty>
                        debugAndroidTestCompileClasspath        : <empty>
                        debugAndroidTestRuntimeClasspath        : <empty>
                        debugAnnotationProcessor      : <empty>
                        debugAnnotationProcessorClasspath       : <empty>
                        debugApi                      : <empty>
                        debugApiElements              : <empty>
                        - debugApiPublication         : <ROOT>/lib/build/outputs/aar/lib-debug.aar [-]
                        debugCompile                  : <empty>
                        debugCompileClasspath         : <empty>
                        debugCompileOnly              : <empty>
                        debugImplementation           : <empty>
                        debugProvided                 : <empty>
                        debugPublish                  : <empty>
                        debugRuntimeClasspath         : <empty>
                        debugRuntimeElements          : <empty>
                        debugRuntimeOnly              : <empty>
                        - debugRuntimePublication     : <ROOT>/lib/build/outputs/aar/lib-debug.aar [-]
                        debugUnitTestAnnotationProcessorClasspath         : <empty>
                        debugUnitTestCompileClasspath : <empty>
                        debugUnitTestRuntimeClasspath : <empty>
                        debugWearApp                  : <empty>
                        - default                     : <ROOT>/lib/build/outputs/aar/lib-release.aar [-]
                        implementation                : <empty>
                        lintChecks                    : <empty>
                        lintClassPath                 : <empty>
                        lintPublish                   : <empty>
                        provided                      : <empty>
                        publish                       : <empty>
                        - releaseAllApiPublication    : <ROOT>/lib/build/outputs/aar/lib-release.aar [-]
                        - releaseAllRuntimePublication          : <ROOT>/lib/build/outputs/aar/lib-release.aar [-]
                        releaseAnnotationProcessor    : <empty>
                        releaseAnnotationProcessorClasspath     : <empty>
                        releaseApi                    : <empty>
                        releaseApiElements            : <empty>
                        - releaseApiPublication       : <ROOT>/lib/build/outputs/aar/lib-release.aar [-]
                        releaseCompile                : <empty>
                        releaseCompileClasspath       : <empty>
                        releaseCompileOnly            : <empty>
                        releaseImplementation         : <empty>
                        releaseProvided               : <empty>
                        releasePublish                : <empty>
                        releaseRuntimeClasspath       : <empty>
                        releaseRuntimeElements        : <empty>
                        releaseRuntimeOnly            : <empty>
                        - releaseRuntimePublication   : <ROOT>/lib/build/outputs/aar/lib-release.aar [-]
                        releaseUnitTestAnnotationProcessorClasspath       : <empty>
                        releaseUnitTestCompileClasspath         : <empty>
                        releaseUnitTestRuntimeClasspath         : <empty>
                        releaseWearApp                : <empty>
                        runtimeOnly                   : <empty>
                        testAnnotationProcessor       : <empty>
                        testApi                       : <empty>
                        testCompile                   : <empty>
                        testCompileOnly               : <empty>
                        testDebugAnnotationProcessor  : <empty>
                        testDebugApi                  : <empty>
                        testDebugCompile              : <empty>
                        testDebugCompileOnly          : <empty>
                        testDebugImplementation       : <empty>
                        testDebugProvided             : <empty>
                        testDebugPublish              : <empty>
                        testDebugRuntimeOnly          : <empty>
                        testDebugWearApp              : <empty>
                        testImplementation            : <empty>
                        testProvided                  : <empty>
                        testPublish                   : <empty>
                        testReleaseAnnotationProcessor          : <empty>
                        testReleaseApi                : <empty>
                        testReleaseCompile            : <empty>
                        testReleaseCompileOnly        : <empty>
                        testReleaseImplementation     : <empty>
                        testReleaseProvided           : <empty>
                        testReleasePublish            : <empty>
                        testReleaseRuntimeOnly        : <empty>
                        testReleaseWearApp            : <empty>
                        testRuntimeOnly               : <empty>
                        testWearApp                   : <empty>
                        wearApp                       : <empty>
                taskModel                     : DefaultGradleTaskModel
                    tasks
                        testDebugUnitTest             : testDebugUnitTest (DefaultExternalTask)
                            qName                         : :lib:testDebugUnitTest
                        testReleaseUnitTest           : testReleaseUnitTest (DefaultExternalTask)
                            qName                         : :lib:testReleaseUnitTest
            nested1                       : :nested1 (DefaultExternalProject)
                path                          : :nested1 [-]
                identityPath                  : :nested1 [-]
                name                          : nested1
                qName                         : :nested1
                group                         : project
                version                       : unspecified
                projectDir                    : <ROOT>/nested1
                buildDir                      : <ROOT>/nested1/build [-]
                buildFile                     : <ROOT>/nested1/build.gradle
                externalSystemId              : GRADLE
                childProjects
                    deep                          : :nested1:deep (DefaultExternalProject)
                        path                          : :nested1:deep [-]
                        identityPath                  : :nested1:deep [-]
                        name                          : deep
                        qName                         : :nested1:deep
                        group                         : project.nested1
                        version                       : unspecified
                        projectDir                    : <ROOT>/nested1/deep
                        buildDir                      : <ROOT>/nested1/deep/build [-]
                        buildFile                     : <ROOT>/nested1/deep/build.gradle
                        externalSystemId              : GRADLE
                        sourceSetModel                : DefaultGradleSourceSetModel
                            sourceCompatibility           : <PROJECT_JDK_FEATURE_LEVEL>
                            targetCompatibility           : <PROJECT_JDK_FEATURE_LEVEL>
                            configurationArtifacts
                                androidApis                   : <empty>
                                androidTestAnnotationProcessor          : <empty>
                                androidTestApi                : <empty>
                                androidTestCompile            : <empty>
                                androidTestCompileOnly        : <empty>
                                androidTestDebugAnnotationProcessor     : <empty>
                                androidTestDebugApi           : <empty>
                                androidTestDebugCompile       : <empty>
                                androidTestDebugCompileOnly   : <empty>
                                androidTestDebugImplementation          : <empty>
                                androidTestDebugProvided      : <empty>
                                androidTestDebugPublish       : <empty>
                                androidTestDebugRuntimeOnly   : <empty>
                                androidTestDebugWearApp       : <empty>
                                androidTestImplementation     : <empty>
                                androidTestProvided           : <empty>
                                androidTestPublish            : <empty>
                                androidTestReleaseAnnotationProcessor   : <empty>
                                androidTestReleaseApi         : <empty>
                                androidTestReleaseCompile     : <empty>
                                androidTestReleaseCompileOnly : <empty>
                                androidTestReleaseImplementation        : <empty>
                                androidTestReleaseProvided    : <empty>
                                androidTestReleasePublish     : <empty>
                                androidTestReleaseRuntimeOnly : <empty>
                                androidTestReleaseWearApp     : <empty>
                                androidTestRuntimeOnly        : <empty>
                                androidTestUtil               : <empty>
                                androidTestWearApp            : <empty>
                                annotationProcessor           : <empty>
                                api                           : <empty>
                                - archives                    : <ROOT>/nested1/deep/build/outputs/aar/deep-release.aar [-]
                                compile                       : <empty>
                                compileOnly                   : <empty>
                                coreLibraryDesugaring         : <empty>
                                - debugAllApiPublication      : <ROOT>/nested1/deep/build/outputs/aar/deep-debug.aar [-]
                                - debugAllRuntimePublication  : <ROOT>/nested1/deep/build/outputs/aar/deep-debug.aar [-]
                                debugAndroidTestAnnotationProcessorClasspath      : <empty>
                                debugAndroidTestCompileClasspath        : <empty>
                                debugAndroidTestRuntimeClasspath        : <empty>
                                debugAnnotationProcessor      : <empty>
                                debugAnnotationProcessorClasspath       : <empty>
                                debugApi                      : <empty>
                                debugApiElements              : <empty>
                                - debugApiPublication         : <ROOT>/nested1/deep/build/outputs/aar/deep-debug.aar [-]
                                debugCompile                  : <empty>
                                debugCompileClasspath         : <empty>
                                debugCompileOnly              : <empty>
                                debugImplementation           : <empty>
                                debugProvided                 : <empty>
                                debugPublish                  : <empty>
                                debugRuntimeClasspath         : <empty>
                                debugRuntimeElements          : <empty>
                                debugRuntimeOnly              : <empty>
                                - debugRuntimePublication     : <ROOT>/nested1/deep/build/outputs/aar/deep-debug.aar [-]
                                debugUnitTestAnnotationProcessorClasspath         : <empty>
                                debugUnitTestCompileClasspath : <empty>
                                debugUnitTestRuntimeClasspath : <empty>
                                debugWearApp                  : <empty>
                                - default                     : <ROOT>/nested1/deep/build/outputs/aar/deep-release.aar [-]
                                implementation                : <empty>
                                lintChecks                    : <empty>
                                lintClassPath                 : <empty>
                                lintPublish                   : <empty>
                                provided                      : <empty>
                                publish                       : <empty>
                                - releaseAllApiPublication    : <ROOT>/nested1/deep/build/outputs/aar/deep-release.aar [-]
                                - releaseAllRuntimePublication          : <ROOT>/nested1/deep/build/outputs/aar/deep-release.aar [-]
                                releaseAnnotationProcessor    : <empty>
                                releaseAnnotationProcessorClasspath     : <empty>
                                releaseApi                    : <empty>
                                releaseApiElements            : <empty>
                                - releaseApiPublication       : <ROOT>/nested1/deep/build/outputs/aar/deep-release.aar [-]
                                releaseCompile                : <empty>
                                releaseCompileClasspath       : <empty>
                                releaseCompileOnly            : <empty>
                                releaseImplementation         : <empty>
                                releaseProvided               : <empty>
                                releasePublish                : <empty>
                                releaseRuntimeClasspath       : <empty>
                                releaseRuntimeElements        : <empty>
                                releaseRuntimeOnly            : <empty>
                                - releaseRuntimePublication   : <ROOT>/nested1/deep/build/outputs/aar/deep-release.aar [-]
                                releaseUnitTestAnnotationProcessorClasspath       : <empty>
                                releaseUnitTestCompileClasspath         : <empty>
                                releaseUnitTestRuntimeClasspath         : <empty>
                                releaseWearApp                : <empty>
                                runtimeOnly                   : <empty>
                                testAnnotationProcessor       : <empty>
                                testApi                       : <empty>
                                testCompile                   : <empty>
                                testCompileOnly               : <empty>
                                testDebugAnnotationProcessor  : <empty>
                                testDebugApi                  : <empty>
                                testDebugCompile              : <empty>
                                testDebugCompileOnly          : <empty>
                                testDebugImplementation       : <empty>
                                testDebugProvided             : <empty>
                                testDebugPublish              : <empty>
                                testDebugRuntimeOnly          : <empty>
                                testDebugWearApp              : <empty>
                                testImplementation            : <empty>
                                testProvided                  : <empty>
                                testPublish                   : <empty>
                                testReleaseAnnotationProcessor          : <empty>
                                testReleaseApi                : <empty>
                                testReleaseCompile            : <empty>
                                testReleaseCompileOnly        : <empty>
                                testReleaseImplementation     : <empty>
                                testReleaseProvided           : <empty>
                                testReleasePublish            : <empty>
                                testReleaseRuntimeOnly        : <empty>
                                testReleaseWearApp            : <empty>
                                testRuntimeOnly               : <empty>
                                testWearApp                   : <empty>
                                wearApp                       : <empty>
                        taskModel                     : DefaultGradleTaskModel
                            tasks
                                testDebugUnitTest             : testDebugUnitTest (DefaultExternalTask)
                                    qName                         : :nested1:deep:testDebugUnitTest
                                testReleaseUnitTest           : testReleaseUnitTest (DefaultExternalTask)
                                    qName                         : :nested1:deep:testReleaseUnitTest
                sourceSetModel                : DefaultGradleSourceSetModel
                    sourceCompatibility           : <PROJECT_JDK_FEATURE_LEVEL>
                    targetCompatibility           : <PROJECT_JDK_FEATURE_LEVEL>
                    configurationArtifacts
                        androidApis                   : <empty>
                        androidTestAnnotationProcessor          : <empty>
                        androidTestApi                : <empty>
                        androidTestCompile            : <empty>
                        androidTestCompileOnly        : <empty>
                        androidTestDebugAnnotationProcessor     : <empty>
                        androidTestDebugApi           : <empty>
                        androidTestDebugCompile       : <empty>
                        androidTestDebugCompileOnly   : <empty>
                        androidTestDebugImplementation          : <empty>
                        androidTestDebugProvided      : <empty>
                        androidTestDebugPublish       : <empty>
                        androidTestDebugRuntimeOnly   : <empty>
                        androidTestDebugWearApp       : <empty>
                        androidTestImplementation     : <empty>
                        androidTestProvided           : <empty>
                        androidTestPublish            : <empty>
                        androidTestReleaseAnnotationProcessor   : <empty>
                        androidTestReleaseApi         : <empty>
                        androidTestReleaseCompile     : <empty>
                        androidTestReleaseCompileOnly : <empty>
                        androidTestReleaseImplementation        : <empty>
                        androidTestReleaseProvided    : <empty>
                        androidTestReleasePublish     : <empty>
                        androidTestReleaseRuntimeOnly : <empty>
                        androidTestReleaseWearApp     : <empty>
                        androidTestRuntimeOnly        : <empty>
                        androidTestUtil               : <empty>
                        androidTestWearApp            : <empty>
                        annotationProcessor           : <empty>
                        api                           : <empty>
                        - archives                    : <ROOT>/nested1/build/outputs/aar/nested1-release.aar [-]
                        compile                       : <empty>
                        compileOnly                   : <empty>
                        coreLibraryDesugaring         : <empty>
                        - debugAllApiPublication      : <ROOT>/nested1/build/outputs/aar/nested1-debug.aar [-]
                        - debugAllRuntimePublication  : <ROOT>/nested1/build/outputs/aar/nested1-debug.aar [-]
                        debugAndroidTestAnnotationProcessorClasspath      : <empty>
                        debugAndroidTestCompileClasspath        : <empty>
                        debugAndroidTestRuntimeClasspath        : <empty>
                        debugAnnotationProcessor      : <empty>
                        debugAnnotationProcessorClasspath       : <empty>
                        debugApi                      : <empty>
                        debugApiElements              : <empty>
                        - debugApiPublication         : <ROOT>/nested1/build/outputs/aar/nested1-debug.aar [-]
                        debugCompile                  : <empty>
                        debugCompileClasspath         : <empty>
                        debugCompileOnly              : <empty>
                        debugImplementation           : <empty>
                        debugProvided                 : <empty>
                        debugPublish                  : <empty>
                        debugRuntimeClasspath         : <empty>
                        debugRuntimeElements          : <empty>
                        debugRuntimeOnly              : <empty>
                        - debugRuntimePublication     : <ROOT>/nested1/build/outputs/aar/nested1-debug.aar [-]
                        debugUnitTestAnnotationProcessorClasspath         : <empty>
                        debugUnitTestCompileClasspath : <empty>
                        debugUnitTestRuntimeClasspath : <empty>
                        debugWearApp                  : <empty>
                        - default                     : <ROOT>/nested1/build/outputs/aar/nested1-release.aar [-]
                        implementation                : <empty>
                        lintChecks                    : <empty>
                        lintClassPath                 : <empty>
                        lintPublish                   : <empty>
                        provided                      : <empty>
                        publish                       : <empty>
                        - releaseAllApiPublication    : <ROOT>/nested1/build/outputs/aar/nested1-release.aar [-]
                        - releaseAllRuntimePublication          : <ROOT>/nested1/build/outputs/aar/nested1-release.aar [-]
                        releaseAnnotationProcessor    : <empty>
                        releaseAnnotationProcessorClasspath     : <empty>
                        releaseApi                    : <empty>
                        releaseApiElements            : <empty>
                        - releaseApiPublication       : <ROOT>/nested1/build/outputs/aar/nested1-release.aar [-]
                        releaseCompile                : <empty>
                        releaseCompileClasspath       : <empty>
                        releaseCompileOnly            : <empty>
                        releaseImplementation         : <empty>
                        releaseProvided               : <empty>
                        releasePublish                : <empty>
                        releaseRuntimeClasspath       : <empty>
                        releaseRuntimeElements        : <empty>
                        releaseRuntimeOnly            : <empty>
                        - releaseRuntimePublication   : <ROOT>/nested1/build/outputs/aar/nested1-release.aar [-]
                        releaseUnitTestAnnotationProcessorClasspath       : <empty>
                        releaseUnitTestCompileClasspath         : <empty>
                        releaseUnitTestRuntimeClasspath         : <empty>
                        releaseWearApp                : <empty>
                        runtimeOnly                   : <empty>
                        testAnnotationProcessor       : <empty>
                        testApi                       : <empty>
                        testCompile                   : <empty>
                        testCompileOnly               : <empty>
                        testDebugAnnotationProcessor  : <empty>
                        testDebugApi                  : <empty>
                        testDebugCompile              : <empty>
                        testDebugCompileOnly          : <empty>
                        testDebugImplementation       : <empty>
                        testDebugProvided             : <empty>
                        testDebugPublish              : <empty>
                        testDebugRuntimeOnly          : <empty>
                        testDebugWearApp              : <empty>
                        testImplementation            : <empty>
                        testProvided                  : <empty>
                        testPublish                   : <empty>
                        testReleaseAnnotationProcessor          : <empty>
                        testReleaseApi                : <empty>
                        testReleaseCompile            : <empty>
                        testReleaseCompileOnly        : <empty>
                        testReleaseImplementation     : <empty>
                        testReleaseProvided           : <empty>
                        testReleasePublish            : <empty>
                        testReleaseRuntimeOnly        : <empty>
                        testReleaseWearApp            : <empty>
                        testRuntimeOnly               : <empty>
                        testWearApp                   : <empty>
                        wearApp                       : <empty>
                taskModel                     : DefaultGradleTaskModel
                    tasks
                        testDebugUnitTest             : testDebugUnitTest (DefaultExternalTask)
                            qName                         : :nested1:testDebugUnitTest
                        testReleaseUnitTest           : testReleaseUnitTest (DefaultExternalTask)
                            qName                         : :nested1:testReleaseUnitTest
            nested2                       : :nested2 (DefaultExternalProject)
                path                          : :nested2 [-]
                identityPath                  : :nested2 [-]
                name                          : nested2
                qName                         : :nested2
                group                         : project
                version                       : unspecified
                projectDir                    : <ROOT>/nested2
                buildDir                      : <ROOT>/nested2/build [-]
                buildFile                     : <ROOT>/nested2/build.gradle
                externalSystemId              : GRADLE
                childProjects
                    deep                          : :nested2:deep (DefaultExternalProject)
                        path                          : :nested2:deep [-]
                        identityPath                  : :nested2:deep [-]
                        name                          : deep
                        qName                         : :nested2:deep
                        group                         : project.nested2
                        version                       : unspecified
                        projectDir                    : <ROOT>/nested2/deep
                        buildDir                      : <ROOT>/nested2/deep/build [-]
                        buildFile                     : <ROOT>/nested2/deep/build.gradle
                        externalSystemId              : GRADLE
                        sourceSetModel                : DefaultGradleSourceSetModel
                            sourceCompatibility           : <PROJECT_JDK_FEATURE_LEVEL>
                            targetCompatibility           : <PROJECT_JDK_FEATURE_LEVEL>
                            configurationArtifacts
                                androidApis                   : <empty>
                                androidTestAnnotationProcessor          : <empty>
                                androidTestApi                : <empty>
                                androidTestCompile            : <empty>
                                androidTestCompileOnly        : <empty>
                                androidTestDebugAnnotationProcessor     : <empty>
                                androidTestDebugApi           : <empty>
                                androidTestDebugCompile       : <empty>
                                androidTestDebugCompileOnly   : <empty>
                                androidTestDebugImplementation          : <empty>
                                androidTestDebugProvided      : <empty>
                                androidTestDebugPublish       : <empty>
                                androidTestDebugRuntimeOnly   : <empty>
                                androidTestDebugWearApp       : <empty>
                                androidTestImplementation     : <empty>
                                androidTestProvided           : <empty>
                                androidTestPublish            : <empty>
                                androidTestReleaseAnnotationProcessor   : <empty>
                                androidTestReleaseApi         : <empty>
                                androidTestReleaseCompile     : <empty>
                                androidTestReleaseCompileOnly : <empty>
                                androidTestReleaseImplementation        : <empty>
                                androidTestReleaseProvided    : <empty>
                                androidTestReleasePublish     : <empty>
                                androidTestReleaseRuntimeOnly : <empty>
                                androidTestReleaseWearApp     : <empty>
                                androidTestRuntimeOnly        : <empty>
                                androidTestUtil               : <empty>
                                androidTestWearApp            : <empty>
                                annotationProcessor           : <empty>
                                api                           : <empty>
                                - archives                    : <ROOT>/nested2/deep/build/outputs/aar/deep-release.aar [-]
                                compile                       : <empty>
                                compileOnly                   : <empty>
                                coreLibraryDesugaring         : <empty>
                                - debugAllApiPublication      : <ROOT>/nested2/deep/build/outputs/aar/deep-debug.aar [-]
                                - debugAllRuntimePublication  : <ROOT>/nested2/deep/build/outputs/aar/deep-debug.aar [-]
                                debugAndroidTestAnnotationProcessorClasspath      : <empty>
                                debugAndroidTestCompileClasspath        : <empty>
                                debugAndroidTestRuntimeClasspath        : <empty>
                                debugAnnotationProcessor      : <empty>
                                debugAnnotationProcessorClasspath       : <empty>
                                debugApi                      : <empty>
                                debugApiElements              : <empty>
                                - debugApiPublication         : <ROOT>/nested2/deep/build/outputs/aar/deep-debug.aar [-]
                                debugCompile                  : <empty>
                                debugCompileClasspath         : <empty>
                                debugCompileOnly              : <empty>
                                debugImplementation           : <empty>
                                debugProvided                 : <empty>
                                debugPublish                  : <empty>
                                debugRuntimeClasspath         : <empty>
                                debugRuntimeElements          : <empty>
                                debugRuntimeOnly              : <empty>
                                - debugRuntimePublication     : <ROOT>/nested2/deep/build/outputs/aar/deep-debug.aar [-]
                                debugUnitTestAnnotationProcessorClasspath         : <empty>
                                debugUnitTestCompileClasspath : <empty>
                                debugUnitTestRuntimeClasspath : <empty>
                                debugWearApp                  : <empty>
                                - default                     : <ROOT>/nested2/deep/build/outputs/aar/deep-release.aar [-]
                                implementation                : <empty>
                                lintChecks                    : <empty>
                                lintClassPath                 : <empty>
                                lintPublish                   : <empty>
                                provided                      : <empty>
                                publish                       : <empty>
                                - releaseAllApiPublication    : <ROOT>/nested2/deep/build/outputs/aar/deep-release.aar [-]
                                - releaseAllRuntimePublication          : <ROOT>/nested2/deep/build/outputs/aar/deep-release.aar [-]
                                releaseAnnotationProcessor    : <empty>
                                releaseAnnotationProcessorClasspath     : <empty>
                                releaseApi                    : <empty>
                                releaseApiElements            : <empty>
                                - releaseApiPublication       : <ROOT>/nested2/deep/build/outputs/aar/deep-release.aar [-]
                                releaseCompile                : <empty>
                                releaseCompileClasspath       : <empty>
                                releaseCompileOnly            : <empty>
                                releaseImplementation         : <empty>
                                releaseProvided               : <empty>
                                releasePublish                : <empty>
                                releaseRuntimeClasspath       : <empty>
                                releaseRuntimeElements        : <empty>
                                releaseRuntimeOnly            : <empty>
                                - releaseRuntimePublication   : <ROOT>/nested2/deep/build/outputs/aar/deep-release.aar [-]
                                releaseUnitTestAnnotationProcessorClasspath       : <empty>
                                releaseUnitTestCompileClasspath         : <empty>
                                releaseUnitTestRuntimeClasspath         : <empty>
                                releaseWearApp                : <empty>
                                runtimeOnly                   : <empty>
                                testAnnotationProcessor       : <empty>
                                testApi                       : <empty>
                                testCompile                   : <empty>
                                testCompileOnly               : <empty>
                                testDebugAnnotationProcessor  : <empty>
                                testDebugApi                  : <empty>
                                testDebugCompile              : <empty>
                                testDebugCompileOnly          : <empty>
                                testDebugImplementation       : <empty>
                                testDebugProvided             : <empty>
                                testDebugPublish              : <empty>
                                testDebugRuntimeOnly          : <empty>
                                testDebugWearApp              : <empty>
                                testImplementation            : <empty>
                                testProvided                  : <empty>
                                testPublish                   : <empty>
                                testReleaseAnnotationProcessor          : <empty>
                                testReleaseApi                : <empty>
                                testReleaseCompile            : <empty>
                                testReleaseCompileOnly        : <empty>
                                testReleaseImplementation     : <empty>
                                testReleaseProvided           : <empty>
                                testReleasePublish            : <empty>
                                testReleaseRuntimeOnly        : <empty>
                                testReleaseWearApp            : <empty>
                                testRuntimeOnly               : <empty>
                                testWearApp                   : <empty>
                                wearApp                       : <empty>
                        taskModel                     : DefaultGradleTaskModel
                            tasks
                                testDebugUnitTest             : testDebugUnitTest (DefaultExternalTask)
                                    qName                         : :nested2:deep:testDebugUnitTest
                                testReleaseUnitTest           : testReleaseUnitTest (DefaultExternalTask)
                                    qName                         : :nested2:deep:testReleaseUnitTest
                    trans                         : :nested2:trans (DefaultExternalProject)
                        path                          : :nested2:trans [-]
                        identityPath                  : :nested2:trans [-]
                        name                          : trans
                        qName                         : :nested2:trans
                        group                         : project.nested2
                        version                       : unspecified
                        projectDir                    : <ROOT>/nested2/trans
                        buildDir                      : <ROOT>/nested2/trans/build [-]
                        buildFile                     : <ROOT>/nested2/trans/build.gradle [-]
                        externalSystemId              : GRADLE
                        childProjects
                            deep2                         : :nested2:trans:deep2 (DefaultExternalProject)
                                path                          : :nested2:trans:deep2 [-]
                                identityPath                  : :nested2:trans:deep2 [-]
                                name                          : deep2
                                qName                         : :nested2:trans:deep2
                                group                         : project.nested2.trans
                                version                       : unspecified
                                projectDir                    : <ROOT>/nested2/trans/deep2
                                buildDir                      : <ROOT>/nested2/trans/deep2/build [-]
                                buildFile                     : <ROOT>/nested2/trans/deep2/build.gradle
                                externalSystemId              : GRADLE
                                sourceSetModel                : DefaultGradleSourceSetModel
                                    sourceCompatibility           : <PROJECT_JDK_FEATURE_LEVEL>
                                    targetCompatibility           : <PROJECT_JDK_FEATURE_LEVEL>
                                    configurationArtifacts
                                        androidApis                   : <empty>
                                        androidTestAnnotationProcessor          : <empty>
                                        androidTestApi                : <empty>
                                        androidTestCompile            : <empty>
                                        androidTestCompileOnly        : <empty>
                                        androidTestDebugAnnotationProcessor     : <empty>
                                        androidTestDebugApi           : <empty>
                                        androidTestDebugCompile       : <empty>
                                        androidTestDebugCompileOnly   : <empty>
                                        androidTestDebugImplementation          : <empty>
                                        androidTestDebugProvided      : <empty>
                                        androidTestDebugPublish       : <empty>
                                        androidTestDebugRuntimeOnly   : <empty>
                                        androidTestDebugWearApp       : <empty>
                                        androidTestImplementation     : <empty>
                                        androidTestProvided           : <empty>
                                        androidTestPublish            : <empty>
                                        androidTestReleaseAnnotationProcessor   : <empty>
                                        androidTestReleaseApi         : <empty>
                                        androidTestReleaseCompile     : <empty>
                                        androidTestReleaseCompileOnly : <empty>
                                        androidTestReleaseImplementation        : <empty>
                                        androidTestReleaseProvided    : <empty>
                                        androidTestReleasePublish     : <empty>
                                        androidTestReleaseRuntimeOnly : <empty>
                                        androidTestReleaseWearApp     : <empty>
                                        androidTestRuntimeOnly        : <empty>
                                        androidTestUtil               : <empty>
                                        androidTestWearApp            : <empty>
                                        annotationProcessor           : <empty>
                                        api                           : <empty>
                                        - archives                    : <ROOT>/nested2/trans/deep2/build/outputs/aar/deep2-release.aar [-]
                                        compile                       : <empty>
                                        compileOnly                   : <empty>
                                        coreLibraryDesugaring         : <empty>
                                        - debugAllApiPublication      : <ROOT>/nested2/trans/deep2/build/outputs/aar/deep2-debug.aar [-]
                                        - debugAllRuntimePublication  : <ROOT>/nested2/trans/deep2/build/outputs/aar/deep2-debug.aar [-]
                                        debugAndroidTestAnnotationProcessorClasspath      : <empty>
                                        debugAndroidTestCompileClasspath        : <empty>
                                        debugAndroidTestRuntimeClasspath        : <empty>
                                        debugAnnotationProcessor      : <empty>
                                        debugAnnotationProcessorClasspath       : <empty>
                                        debugApi                      : <empty>
                                        debugApiElements              : <empty>
                                        - debugApiPublication         : <ROOT>/nested2/trans/deep2/build/outputs/aar/deep2-debug.aar [-]
                                        debugCompile                  : <empty>
                                        debugCompileClasspath         : <empty>
                                        debugCompileOnly              : <empty>
                                        debugImplementation           : <empty>
                                        debugProvided                 : <empty>
                                        debugPublish                  : <empty>
                                        debugRuntimeClasspath         : <empty>
                                        debugRuntimeElements          : <empty>
                                        debugRuntimeOnly              : <empty>
                                        - debugRuntimePublication     : <ROOT>/nested2/trans/deep2/build/outputs/aar/deep2-debug.aar [-]
                                        debugUnitTestAnnotationProcessorClasspath         : <empty>
                                        debugUnitTestCompileClasspath : <empty>
                                        debugUnitTestRuntimeClasspath : <empty>
                                        debugWearApp                  : <empty>
                                        - default                     : <ROOT>/nested2/trans/deep2/build/outputs/aar/deep2-release.aar [-]
                                        implementation                : <empty>
                                        lintChecks                    : <empty>
                                        lintClassPath                 : <empty>
                                        lintPublish                   : <empty>
                                        provided                      : <empty>
                                        publish                       : <empty>
                                        - releaseAllApiPublication    : <ROOT>/nested2/trans/deep2/build/outputs/aar/deep2-release.aar [-]
                                        - releaseAllRuntimePublication          : <ROOT>/nested2/trans/deep2/build/outputs/aar/deep2-release.aar [-]
                                        releaseAnnotationProcessor    : <empty>
                                        releaseAnnotationProcessorClasspath     : <empty>
                                        releaseApi                    : <empty>
                                        releaseApiElements            : <empty>
                                        - releaseApiPublication       : <ROOT>/nested2/trans/deep2/build/outputs/aar/deep2-release.aar [-]
                                        releaseCompile                : <empty>
                                        releaseCompileClasspath       : <empty>
                                        releaseCompileOnly            : <empty>
                                        releaseImplementation         : <empty>
                                        releaseProvided               : <empty>
                                        releasePublish                : <empty>
                                        releaseRuntimeClasspath       : <empty>
                                        releaseRuntimeElements        : <empty>
                                        releaseRuntimeOnly            : <empty>
                                        - releaseRuntimePublication   : <ROOT>/nested2/trans/deep2/build/outputs/aar/deep2-release.aar [-]
                                        releaseUnitTestAnnotationProcessorClasspath       : <empty>
                                        releaseUnitTestCompileClasspath         : <empty>
                                        releaseUnitTestRuntimeClasspath         : <empty>
                                        releaseWearApp                : <empty>
                                        runtimeOnly                   : <empty>
                                        testAnnotationProcessor       : <empty>
                                        testApi                       : <empty>
                                        testCompile                   : <empty>
                                        testCompileOnly               : <empty>
                                        testDebugAnnotationProcessor  : <empty>
                                        testDebugApi                  : <empty>
                                        testDebugCompile              : <empty>
                                        testDebugCompileOnly          : <empty>
                                        testDebugImplementation       : <empty>
                                        testDebugProvided             : <empty>
                                        testDebugPublish              : <empty>
                                        testDebugRuntimeOnly          : <empty>
                                        testDebugWearApp              : <empty>
                                        testImplementation            : <empty>
                                        testProvided                  : <empty>
                                        testPublish                   : <empty>
                                        testReleaseAnnotationProcessor          : <empty>
                                        testReleaseApi                : <empty>
                                        testReleaseCompile            : <empty>
                                        testReleaseCompileOnly        : <empty>
                                        testReleaseImplementation     : <empty>
                                        testReleaseProvided           : <empty>
                                        testReleasePublish            : <empty>
                                        testReleaseRuntimeOnly        : <empty>
                                        testReleaseWearApp            : <empty>
                                        testRuntimeOnly               : <empty>
                                        testWearApp                   : <empty>
                                        wearApp                       : <empty>
                                taskModel                     : DefaultGradleTaskModel
                                    tasks
                                        testDebugUnitTest             : testDebugUnitTest (DefaultExternalTask)
                                            qName                         : :nested2:trans:deep2:testDebugUnitTest
                                        testReleaseUnitTest           : testReleaseUnitTest (DefaultExternalTask)
                                            qName                         : :nested2:trans:deep2:testReleaseUnitTest
                        sourceSetModel                : DefaultGradleSourceSetModel
                        taskModel                     : DefaultGradleTaskModel
<<<<<<< HEAD
=======
                            tasks
                                testDebugUnitTest             : testDebugUnitTest (DefaultExternalTask)
                                    qName                         : :nested2:trans:deep2:testDebugUnitTest
                                testReleaseUnitTest           : testReleaseUnitTest (DefaultExternalTask)
                                    qName                         : :nested2:trans:deep2:testReleaseUnitTest
>>>>>>> 8b7d83e8
                sourceSetModel                : DefaultGradleSourceSetModel
                    sourceCompatibility           : <PROJECT_JDK_FEATURE_LEVEL>
                    targetCompatibility           : <PROJECT_JDK_FEATURE_LEVEL>
                    configurationArtifacts
                        androidApis                   : <empty>
                        androidTestAnnotationProcessor          : <empty>
                        androidTestApi                : <empty>
                        androidTestBasicAnnotationProcessor     : <empty>
                        androidTestBasicApi           : <empty>
                        androidTestBasicCompile       : <empty>
                        androidTestBasicCompileOnly   : <empty>
                        androidTestBasicDebugAnnotationProcessor          : <empty>
                        androidTestBasicDebugApi      : <empty>
                        androidTestBasicDebugCompile  : <empty>
                        androidTestBasicDebugCompileOnly        : <empty>
                        androidTestBasicDebugImplementation     : <empty>
                        androidTestBasicDebugProvided : <empty>
                        androidTestBasicDebugPublish  : <empty>
                        androidTestBasicDebugRuntimeOnly        : <empty>
                        androidTestBasicDebugWearApp  : <empty>
                        androidTestBasicImplementation          : <empty>
                        androidTestBasicProvided      : <empty>
                        androidTestBasicPublish       : <empty>
                        androidTestBasicRuntimeOnly   : <empty>
                        androidTestBasicWearApp       : <empty>
                        androidTestCompile            : <empty>
                        androidTestCompileOnly        : <empty>
                        androidTestDebugAnnotationProcessor     : <empty>
                        androidTestDebugApi           : <empty>
                        androidTestDebugCompile       : <empty>
                        androidTestDebugCompileOnly   : <empty>
                        androidTestDebugImplementation          : <empty>
                        androidTestDebugProvided      : <empty>
                        androidTestDebugPublish       : <empty>
                        androidTestDebugRuntimeOnly   : <empty>
                        androidTestDebugWearApp       : <empty>
                        androidTestImplementation     : <empty>
                        androidTestPaidAnnotationProcessor      : <empty>
                        androidTestPaidApi            : <empty>
                        androidTestPaidCompile        : <empty>
                        androidTestPaidCompileOnly    : <empty>
                        androidTestPaidDebugAnnotationProcessor : <empty>
                        androidTestPaidDebugApi       : <empty>
                        androidTestPaidDebugCompile   : <empty>
                        androidTestPaidDebugCompileOnly         : <empty>
                        androidTestPaidDebugImplementation      : <empty>
                        androidTestPaidDebugProvided  : <empty>
                        androidTestPaidDebugPublish   : <empty>
                        androidTestPaidDebugRuntimeOnly         : <empty>
                        androidTestPaidDebugWearApp   : <empty>
                        androidTestPaidImplementation : <empty>
                        androidTestPaidProvided       : <empty>
                        androidTestPaidPublish        : <empty>
                        androidTestPaidRuntimeOnly    : <empty>
                        androidTestPaidWearApp        : <empty>
                        androidTestProvided           : <empty>
                        androidTestPublish            : <empty>
                        androidTestReleaseAnnotationProcessor   : <empty>
                        androidTestReleaseApi         : <empty>
                        androidTestReleaseCompile     : <empty>
                        androidTestReleaseCompileOnly : <empty>
                        androidTestReleaseImplementation        : <empty>
                        androidTestReleaseProvided    : <empty>
                        androidTestReleasePublish     : <empty>
                        androidTestReleaseRuntimeOnly : <empty>
                        androidTestReleaseWearApp     : <empty>
                        androidTestRuntimeOnly        : <empty>
                        androidTestUtil               : <empty>
                        androidTestWearApp            : <empty>
                        annotationProcessor           : <empty>
                        api                           : <empty>
                        archives                      : <empty>
                        basicAnnotationProcessor      : <empty>
                        basicApi                      : <empty>
                        basicCompile                  : <empty>
                        basicCompileOnly              : <empty>
                        - basicDebugAllApiPublication : <ROOT>/nested2/build/outputs/aar/nested2-basic-debug.aar [-]
                        - basicDebugAllRuntimePublication       : <ROOT>/nested2/build/outputs/aar/nested2-basic-debug.aar [-]
                        basicDebugAndroidTestAnnotationProcessorClasspath : <empty>
                        basicDebugAndroidTestCompileClasspath   : <empty>
                        basicDebugAndroidTestRuntimeClasspath   : <empty>
                        basicDebugAnnotationProcessor : <empty>
                        basicDebugAnnotationProcessorClasspath  : <empty>
                        basicDebugApi                 : <empty>
                        basicDebugApiElements         : <empty>
                        - basicDebugApiPublication    : <ROOT>/nested2/build/outputs/aar/nested2-basic-debug.aar [-]
                        basicDebugCompile             : <empty>
                        basicDebugCompileClasspath    : <empty>
                        basicDebugCompileOnly         : <empty>
                        basicDebugImplementation      : <empty>
                        basicDebugProvided            : <empty>
                        basicDebugPublish             : <empty>
                        basicDebugRuntimeClasspath    : <empty>
                        basicDebugRuntimeElements     : <empty>
                        basicDebugRuntimeOnly         : <empty>
                        - basicDebugRuntimePublication          : <ROOT>/nested2/build/outputs/aar/nested2-basic-debug.aar [-]
                        basicDebugUnitTestAnnotationProcessorClasspath    : <empty>
                        basicDebugUnitTestCompileClasspath      : <empty>
                        basicDebugUnitTestRuntimeClasspath      : <empty>
                        basicDebugWearApp             : <empty>
                        basicImplementation           : <empty>
                        basicProvided                 : <empty>
                        basicPublish                  : <empty>
                        - basicReleaseAllApiPublication         : <ROOT>/nested2/build/outputs/aar/nested2-basic-release.aar [-]
                        - basicReleaseAllRuntimePublication     : <ROOT>/nested2/build/outputs/aar/nested2-basic-release.aar [-]
                        basicReleaseAnnotationProcessor         : <empty>
                        basicReleaseAnnotationProcessorClasspath          : <empty>
                        basicReleaseApi               : <empty>
                        basicReleaseApiElements       : <empty>
                        - basicReleaseApiPublication  : <ROOT>/nested2/build/outputs/aar/nested2-basic-release.aar [-]
                        basicReleaseCompile           : <empty>
                        basicReleaseCompileClasspath  : <empty>
                        basicReleaseCompileOnly       : <empty>
                        basicReleaseImplementation    : <empty>
                        basicReleaseProvided          : <empty>
                        basicReleasePublish           : <empty>
                        basicReleaseRuntimeClasspath  : <empty>
                        basicReleaseRuntimeElements   : <empty>
                        basicReleaseRuntimeOnly       : <empty>
                        - basicReleaseRuntimePublication        : <ROOT>/nested2/build/outputs/aar/nested2-basic-release.aar [-]
                        basicReleaseUnitTestAnnotationProcessorClasspath  : <empty>
                        basicReleaseUnitTestCompileClasspath    : <empty>
                        basicReleaseUnitTestRuntimeClasspath    : <empty>
                        basicReleaseWearApp           : <empty>
                        basicRuntimeOnly              : <empty>
                        basicWearApp                  : <empty>
                        compile                       : <empty>
                        compileOnly                   : <empty>
                        coreLibraryDesugaring         : <empty>
                        debugAnnotationProcessor      : <empty>
                        debugApi                      : <empty>
                        debugCompile                  : <empty>
                        debugCompileOnly              : <empty>
                        debugImplementation           : <empty>
                        debugProvided                 : <empty>
                        debugPublish                  : <empty>
                        debugRuntimeOnly              : <empty>
                        debugWearApp                  : <empty>
                        default                       : <empty>
                        implementation                : <empty>
                        lintChecks                    : <empty>
                        lintClassPath                 : <empty>
                        lintPublish                   : <empty>
                        paidAnnotationProcessor       : <empty>
                        paidApi                       : <empty>
                        paidCompile                   : <empty>
                        paidCompileOnly               : <empty>
                        - paidDebugAllApiPublication  : <ROOT>/nested2/build/outputs/aar/nested2-paid-debug.aar [-]
                        - paidDebugAllRuntimePublication        : <ROOT>/nested2/build/outputs/aar/nested2-paid-debug.aar [-]
                        paidDebugAndroidTestAnnotationProcessorClasspath  : <empty>
                        paidDebugAndroidTestCompileClasspath    : <empty>
                        paidDebugAndroidTestRuntimeClasspath    : <empty>
                        paidDebugAnnotationProcessor  : <empty>
                        paidDebugAnnotationProcessorClasspath   : <empty>
                        paidDebugApi                  : <empty>
                        paidDebugApiElements          : <empty>
                        - paidDebugApiPublication     : <ROOT>/nested2/build/outputs/aar/nested2-paid-debug.aar [-]
                        paidDebugCompile              : <empty>
                        paidDebugCompileClasspath     : <empty>
                        paidDebugCompileOnly          : <empty>
                        paidDebugImplementation       : <empty>
                        paidDebugProvided             : <empty>
                        paidDebugPublish              : <empty>
                        paidDebugRuntimeClasspath     : <empty>
                        paidDebugRuntimeElements      : <empty>
                        paidDebugRuntimeOnly          : <empty>
                        - paidDebugRuntimePublication : <ROOT>/nested2/build/outputs/aar/nested2-paid-debug.aar [-]
                        paidDebugUnitTestAnnotationProcessorClasspath     : <empty>
                        paidDebugUnitTestCompileClasspath       : <empty>
                        paidDebugUnitTestRuntimeClasspath       : <empty>
                        paidDebugWearApp              : <empty>
                        paidImplementation            : <empty>
                        paidProvided                  : <empty>
                        paidPublish                   : <empty>
                        - paidReleaseAllApiPublication          : <ROOT>/nested2/build/outputs/aar/nested2-paid-release.aar [-]
                        - paidReleaseAllRuntimePublication      : <ROOT>/nested2/build/outputs/aar/nested2-paid-release.aar [-]
                        paidReleaseAnnotationProcessor          : <empty>
                        paidReleaseAnnotationProcessorClasspath : <empty>
                        paidReleaseApi                : <empty>
                        paidReleaseApiElements        : <empty>
                        - paidReleaseApiPublication   : <ROOT>/nested2/build/outputs/aar/nested2-paid-release.aar [-]
                        paidReleaseCompile            : <empty>
                        paidReleaseCompileClasspath   : <empty>
                        paidReleaseCompileOnly        : <empty>
                        paidReleaseImplementation     : <empty>
                        paidReleaseProvided           : <empty>
                        paidReleasePublish            : <empty>
                        paidReleaseRuntimeClasspath   : <empty>
                        paidReleaseRuntimeElements    : <empty>
                        paidReleaseRuntimeOnly        : <empty>
                        - paidReleaseRuntimePublication         : <ROOT>/nested2/build/outputs/aar/nested2-paid-release.aar [-]
                        paidReleaseUnitTestAnnotationProcessorClasspath   : <empty>
                        paidReleaseUnitTestCompileClasspath     : <empty>
                        paidReleaseUnitTestRuntimeClasspath     : <empty>
                        paidReleaseWearApp            : <empty>
                        paidRuntimeOnly               : <empty>
                        paidWearApp                   : <empty>
                        provided                      : <empty>
                        publish                       : <empty>
                        releaseAnnotationProcessor    : <empty>
                        releaseApi                    : <empty>
                        releaseCompile                : <empty>
                        releaseCompileOnly            : <empty>
                        releaseImplementation         : <empty>
                        releaseProvided               : <empty>
                        releasePublish                : <empty>
                        releaseRuntimeOnly            : <empty>
                        releaseWearApp                : <empty>
                        runtimeOnly                   : <empty>
                        testAnnotationProcessor       : <empty>
                        testApi                       : <empty>
                        testBasicAnnotationProcessor  : <empty>
                        testBasicApi                  : <empty>
                        testBasicCompile              : <empty>
                        testBasicCompileOnly          : <empty>
                        testBasicDebugAnnotationProcessor       : <empty>
                        testBasicDebugApi             : <empty>
                        testBasicDebugCompile         : <empty>
                        testBasicDebugCompileOnly     : <empty>
                        testBasicDebugImplementation  : <empty>
                        testBasicDebugProvided        : <empty>
                        testBasicDebugPublish         : <empty>
                        testBasicDebugRuntimeOnly     : <empty>
                        testBasicDebugWearApp         : <empty>
                        testBasicImplementation       : <empty>
                        testBasicProvided             : <empty>
                        testBasicPublish              : <empty>
                        testBasicReleaseAnnotationProcessor     : <empty>
                        testBasicReleaseApi           : <empty>
                        testBasicReleaseCompile       : <empty>
                        testBasicReleaseCompileOnly   : <empty>
                        testBasicReleaseImplementation          : <empty>
                        testBasicReleaseProvided      : <empty>
                        testBasicReleasePublish       : <empty>
                        testBasicReleaseRuntimeOnly   : <empty>
                        testBasicReleaseWearApp       : <empty>
                        testBasicRuntimeOnly          : <empty>
                        testBasicWearApp              : <empty>
                        testCompile                   : <empty>
                        testCompileOnly               : <empty>
                        testDebugAnnotationProcessor  : <empty>
                        testDebugApi                  : <empty>
                        testDebugCompile              : <empty>
                        testDebugCompileOnly          : <empty>
                        testDebugImplementation       : <empty>
                        testDebugProvided             : <empty>
                        testDebugPublish              : <empty>
                        testDebugRuntimeOnly          : <empty>
                        testDebugWearApp              : <empty>
                        testImplementation            : <empty>
                        testPaidAnnotationProcessor   : <empty>
                        testPaidApi                   : <empty>
                        testPaidCompile               : <empty>
                        testPaidCompileOnly           : <empty>
                        testPaidDebugAnnotationProcessor        : <empty>
                        testPaidDebugApi              : <empty>
                        testPaidDebugCompile          : <empty>
                        testPaidDebugCompileOnly      : <empty>
                        testPaidDebugImplementation   : <empty>
                        testPaidDebugProvided         : <empty>
                        testPaidDebugPublish          : <empty>
                        testPaidDebugRuntimeOnly      : <empty>
                        testPaidDebugWearApp          : <empty>
                        testPaidImplementation        : <empty>
                        testPaidProvided              : <empty>
                        testPaidPublish               : <empty>
                        testPaidReleaseAnnotationProcessor      : <empty>
                        testPaidReleaseApi            : <empty>
                        testPaidReleaseCompile        : <empty>
                        testPaidReleaseCompileOnly    : <empty>
                        testPaidReleaseImplementation : <empty>
                        testPaidReleaseProvided       : <empty>
                        testPaidReleasePublish        : <empty>
                        testPaidReleaseRuntimeOnly    : <empty>
                        testPaidReleaseWearApp        : <empty>
                        testPaidRuntimeOnly           : <empty>
                        testPaidWearApp               : <empty>
                        testProvided                  : <empty>
                        testPublish                   : <empty>
                        testReleaseAnnotationProcessor          : <empty>
                        testReleaseApi                : <empty>
                        testReleaseCompile            : <empty>
                        testReleaseCompileOnly        : <empty>
                        testReleaseImplementation     : <empty>
                        testReleaseProvided           : <empty>
                        testReleasePublish            : <empty>
                        testReleaseRuntimeOnly        : <empty>
                        testReleaseWearApp            : <empty>
                        testRuntimeOnly               : <empty>
                        testWearApp                   : <empty>
                        wearApp                       : <empty>
                taskModel                     : DefaultGradleTaskModel
                    tasks
                        testBasicDebugUnitTest        : testBasicDebugUnitTest (DefaultExternalTask)
                            qName                         : :nested2:testBasicDebugUnitTest
                        testBasicReleaseUnitTest      : testBasicReleaseUnitTest (DefaultExternalTask)
                            qName                         : :nested2:testBasicReleaseUnitTest
<<<<<<< HEAD
=======
                        testDebugUnitTest             : testDebugUnitTest (DefaultExternalTask)
                            qName                         : :nested2:deep:testDebugUnitTest
>>>>>>> 8b7d83e8
                        testPaidDebugUnitTest         : testPaidDebugUnitTest (DefaultExternalTask)
                            qName                         : :nested2:testPaidDebugUnitTest
                        testPaidReleaseUnitTest       : testPaidReleaseUnitTest (DefaultExternalTask)
                            qName                         : :nested2:testPaidReleaseUnitTest
<<<<<<< HEAD
        sourceSetModel                : DefaultGradleSourceSetModel
        taskModel                     : DefaultGradleTaskModel
=======
                        testReleaseUnitTest           : testReleaseUnitTest (DefaultExternalTask)
                            qName                         : :nested2:deep:testReleaseUnitTest
        sourceSetModel                : DefaultGradleSourceSetModel
        taskModel                     : DefaultGradleTaskModel
            tasks
                test                          : test (DefaultExternalTask)
                    qName                         : :jav:test
                testBasicBarDebugUnitTest     : testBasicBarDebugUnitTest (DefaultExternalTask)
                    qName                         : :app:testBasicBarDebugUnitTest
                testBasicBarReleaseUnitTest   : testBasicBarReleaseUnitTest (DefaultExternalTask)
                    qName                         : :app:testBasicBarReleaseUnitTest
                testBasicBarSpecialReleaseUnitTest      : testBasicBarSpecialReleaseUnitTest (DefaultExternalTask)
                    qName                         : :app:testBasicBarSpecialReleaseUnitTest
                testBasicDebugUnitTest        : testBasicDebugUnitTest (DefaultExternalTask)
                    qName                         : :nested2:testBasicDebugUnitTest
                testBasicOtherBarDebugUnitTest          : testBasicOtherBarDebugUnitTest (DefaultExternalTask)
                    qName                         : :app:testBasicOtherBarDebugUnitTest
                testBasicOtherBarReleaseUnitTest        : testBasicOtherBarReleaseUnitTest (DefaultExternalTask)
                    qName                         : :app:testBasicOtherBarReleaseUnitTest
                testBasicOtherBarSpecialReleaseUnitTest : testBasicOtherBarSpecialReleaseUnitTest (DefaultExternalTask)
                    qName                         : :app:testBasicOtherBarSpecialReleaseUnitTest
                testBasicReleaseUnitTest      : testBasicReleaseUnitTest (DefaultExternalTask)
                    qName                         : :nested2:testBasicReleaseUnitTest
                testDebugUnitTest             : testDebugUnitTest (DefaultExternalTask)
                    qName                         : :dyn_feature:testDebugUnitTest
                testPaidBarDebugUnitTest      : testPaidBarDebugUnitTest (DefaultExternalTask)
                    qName                         : :app:testPaidBarDebugUnitTest
                testPaidBarReleaseUnitTest    : testPaidBarReleaseUnitTest (DefaultExternalTask)
                    qName                         : :app:testPaidBarReleaseUnitTest
                testPaidBarSpecialReleaseUnitTest       : testPaidBarSpecialReleaseUnitTest (DefaultExternalTask)
                    qName                         : :app:testPaidBarSpecialReleaseUnitTest
                testPaidDebugUnitTest         : testPaidDebugUnitTest (DefaultExternalTask)
                    qName                         : :nested2:testPaidDebugUnitTest
                testPaidOtherBarDebugUnitTest : testPaidOtherBarDebugUnitTest (DefaultExternalTask)
                    qName                         : :app:testPaidOtherBarDebugUnitTest
                testPaidOtherBarReleaseUnitTest         : testPaidOtherBarReleaseUnitTest (DefaultExternalTask)
                    qName                         : :app:testPaidOtherBarReleaseUnitTest
                testPaidOtherBarSpecialReleaseUnitTest  : testPaidOtherBarSpecialReleaseUnitTest (DefaultExternalTask)
                    qName                         : :app:testPaidOtherBarSpecialReleaseUnitTest
                testPaidReleaseUnitTest       : testPaidReleaseUnitTest (DefaultExternalTask)
                    qName                         : :nested2:testPaidReleaseUnitTest
                testReleaseUnitTest           : testReleaseUnitTest (DefaultExternalTask)
                    qName                         : :dyn_feature:testReleaseUnitTest
>>>>>>> 8b7d83e8
MODULE                        : project.app
    GradleModuleModel
        agpVersion                    : 4.2.0
        gradlePath                    : :app
        gradleVersion                 : 6.7.1
        buildFile                     : <ROOT>/app/build.gradle
        buildFilePath                 : <ROOT>/app/build.gradle
        rootFolderPath                : <ROOT>
        hasSafeArgsJava               : false
        hasSafeArgsKotlin             : false
    CurrentVariantReportedVersions
        minSdk
            ApiLevel                      : 16
            ApiString                     : 16
        runtimeMinSdk
            ApiLevel                      : 16
            ApiString                     : 16
        targetSdk
            ApiLevel                      : 32
            ApiString                     : 32
    RootBuildId                   : <ROOT>
    BuildId                       : <ROOT>
    ProjectPath                   : :app
    ModelVersion                  : 4.2.0
    ProjectType                   : PROJECT_TYPE_APP
    CompileTarget                 : android-32
    BuildFolder                   : <ROOT>/app/build [-]
    buildToolsVersion             : 30.0.2
    IsBaseSplit                   : true
    GroupId                       : project
    Namespace                     : com.example.projectwithappandlib.app
    TestNamespace                 : com.example.projectwithappandlib.app.test
    AaptOptions
        NameSpacing                   : DISABLED
    LintOptions
        IsCheckTestSources            : false
        IsCheckDependencies           : false
        IsAbortOnError                : true
        IsAbsolutePaths               : true
        IsNoLines                     : false
        IsQuiet                       : false
        IsCheckAllWarnings            : false
        IsIgnoreWarnings              : false
        IsWarningsAsErrors            : false
        IsIgnoreTestSources           : false
        IsIgnoreTestFixturesSources   : false
        IsCheckGeneratedSources       : false
        IsCheckReleaseBuilds          : true
        IsExplainIssues               : true
        IsShowAll                     : false
        TextReport                    : false
        HtmlReport                    : true
        XmlReport                     : true
        SarifReport                   : false
    JavaCompileOptions
        Encoding                      : UTF-8
        SourceCompatibility           : 1.8
        TargetCompatibility           : 1.8
        IsCoreLibraryDesugaringEnabled          : false
    AgpFlags
        ApplicationRClassConstantIds  : true
        AestRClassConstantIds         : true
        TransitiveRClasses            : true
        UseAndroidX                   : false
        UsesCompose                   : false
        MlModelBindingEnabled         : false
        AndroidResourcesEnabled       : true
        DataBindingEnabled            : false
<<<<<<< HEAD
=======
        GenerateManifestClass         : false
>>>>>>> 8b7d83e8
    - basicVariant:               : basicBarDebug
        applicationId                 : com.example.psd.sample.app.defaultSuffix.barSuffix
        testApplicationId             : com.example.psd.sample.app.default.test
        buildType                     : debug
    - basicVariant:               : basicOtherBarDebug
        applicationId                 : com.example.psd.sample.app.defaultSuffix
        testApplicationId             : com.example.psd.sample.app.default.test
        buildType                     : debug
    - basicVariant:               : paidBarDebug
        applicationId                 : com.example.psd.sample.app.paid.defaultSuffix.barSuffix
        testApplicationId             : com.example.psd.sample.app.paid.test
        buildType                     : debug
    - basicVariant:               : paidOtherBarDebug
        applicationId                 : com.example.psd.sample.app.paid.defaultSuffix
        testApplicationId             : com.example.psd.sample.app.paid.test
        buildType                     : debug
    - basicVariant:               : basicBarRelease
        applicationId                 : com.example.psd.sample.app.defaultSuffix.barSuffix.suffix
        buildType                     : release
    - basicVariant:               : basicOtherBarRelease
        applicationId                 : com.example.psd.sample.app.defaultSuffix.suffix
        buildType                     : release
    - basicVariant:               : paidBarRelease
        applicationId                 : com.example.psd.sample.app.paid.defaultSuffix.barSuffix.suffix
        buildType                     : release
    - basicVariant:               : paidOtherBarRelease
        applicationId                 : com.example.psd.sample.app.paid.defaultSuffix.suffix
        buildType                     : release
    - basicVariant:               : basicBarSpecialRelease
        applicationId                 : com.example.psd.sample.app.defaultSuffix.barSuffix
        buildType                     : specialRelease
    - basicVariant:               : basicOtherBarSpecialRelease
        applicationId                 : com.example.psd.sample.app.defaultSuffix
        buildType                     : specialRelease
    - basicVariant:               : paidBarSpecialRelease
        applicationId                 : com.example.psd.sample.app.paid.defaultSuffix.barSuffix
        buildType                     : specialRelease
    - basicVariant:               : paidOtherBarSpecialRelease
        applicationId                 : com.example.psd.sample.app.paid.defaultSuffix
        buildType                     : specialRelease
    FlavorDimensions              : foo
    FlavorDimensions              : bar
    BootClassPath                 : <ANDROID_SDK>/platforms/android-32/android.jar
    DynamicFeatures               : :dyn_feature
    ViewBindingOptions
        Enabled                       : false
    DependenciesInfo
        IncludeInApk                  : true
        IncludeInBundle               : true
    DefaultConfig
        ProductFlavor
            Name                          : main
            ApplicationIdSuffix           : defaultSuffix
            VersionNameSuffix             : vns
            ManifestPlaceholders
                aa                            : aaa
                bb                            : bbb
                cc                            : true
            ApplicationId                 : com.example.psd.sample.app.default
            VersionCode                   : 1
            VersionName                   : 1.0
            MaxSdkVersion                 : 26
            TestApplicationId             : com.example.psd.sample.app.default.test
            TestFunctionalTest            : false
            MinSdkVersion
                ApiLevel                      : 16
                ApiString                     : 16
            TargetSdkVersion
                ApiLevel                      : 32
                ApiString                     : 32
            VectorDrawables
                UseSupportLibrary             : false
        SourceProvider
            Name                          : main
            Manifest                      : <ROOT>/app/src/main/AndroidManifest.xml
            JavaDirectories               : <ROOT>/app/src/main/java
            ResourcesDirectories          : <ROOT>/app/src/main/resources [-]
            AidlDirectories               : <ROOT>/app/src/main/aidl [-]
            RenderscriptDirectories       : <ROOT>/app/src/main/rs [-]
            ResDirectories                : <ROOT>/app/src/main/res
            AssetsDirectories             : <ROOT>/app/src/main/assets [-]
            JniLibsDirectories            : <ROOT>/app/src/main/jniLibs [-]
            ShadersDirectories            : <ROOT>/app/src/main/shaders [-]
        ExtraSourceProviders
            ExtraSourceProvider
                ArtifactName                  : _android_test_
                SourceProvider
                    Name                          : androidTest
                    Manifest                      : <ROOT>/app/src/androidTest/AndroidManifest.xml [-]
                    JavaDirectories               : <ROOT>/app/src/androidTest/java [-]
                    ResourcesDirectories          : <ROOT>/app/src/androidTest/resources [-]
                    AidlDirectories               : <ROOT>/app/src/androidTest/aidl [-]
                    RenderscriptDirectories       : <ROOT>/app/src/androidTest/rs [-]
                    ResDirectories                : <ROOT>/app/src/androidTest/res [-]
                    AssetsDirectories             : <ROOT>/app/src/androidTest/assets [-]
                    JniLibsDirectories            : <ROOT>/app/src/androidTest/jniLibs [-]
                    ShadersDirectories            : <ROOT>/app/src/androidTest/shaders [-]
            ExtraSourceProvider
                ArtifactName                  : _unit_test_
                SourceProvider
                    Name                          : test
                    Manifest                      : <ROOT>/app/src/test/AndroidManifest.xml [-]
                    JavaDirectories               : <ROOT>/app/src/test/java [-]
                    ResourcesDirectories          : <ROOT>/app/src/test/resources [-]
                    AidlDirectories               : <ROOT>/app/src/test/aidl [-]
                    RenderscriptDirectories       : <ROOT>/app/src/test/rs [-]
                    ResDirectories                : <ROOT>/app/src/test/res [-]
                    AssetsDirectories             : <ROOT>/app/src/test/assets [-]
                    JniLibsDirectories            : <ROOT>/app/src/test/jniLibs [-]
                    ShadersDirectories            : <ROOT>/app/src/test/shaders [-]
    BuildTypes
        BuildType
            Name                          : debug
            IsDebuggable                  : true
            IsJniDebuggable               : false
            IsPseudoLocalesEnabled        : true
            IsRenderscriptDebuggable      : false
            RenderscriptOptimLevel        : 3
            IsMinifyEnabled               : false
            IsZipAlignEnabled             : true
        SourceProvider
            Name                          : debug
            Manifest                      : <ROOT>/app/src/debug/AndroidManifest.xml [-]
            JavaDirectories               : <ROOT>/app/src/debug/java [-]
            ResourcesDirectories          : <ROOT>/app/src/debug/resources [-]
            AidlDirectories               : <ROOT>/app/src/debug/aidl [-]
            RenderscriptDirectories       : <ROOT>/app/src/debug/rs [-]
            ResDirectories                : <ROOT>/app/src/debug/res [-]
            AssetsDirectories             : <ROOT>/app/src/debug/assets [-]
            JniLibsDirectories            : <ROOT>/app/src/debug/jniLibs [-]
            ShadersDirectories            : <ROOT>/app/src/debug/shaders [-]
        ExtraSourceProviders
            ExtraSourceProvider
                ArtifactName                  : _android_test_
                SourceProvider
                    Name                          : androidTestDebug
                    Manifest                      : <ROOT>/app/src/androidTestDebug/AndroidManifest.xml [-]
                    JavaDirectories               : <ROOT>/app/src/androidTestDebug/java [-]
                    ResourcesDirectories          : <ROOT>/app/src/androidTestDebug/resources [-]
                    AidlDirectories               : <ROOT>/app/src/androidTestDebug/aidl [-]
                    RenderscriptDirectories       : <ROOT>/app/src/androidTestDebug/rs [-]
                    ResDirectories                : <ROOT>/app/src/androidTestDebug/res [-]
                    AssetsDirectories             : <ROOT>/app/src/androidTestDebug/assets [-]
                    JniLibsDirectories            : <ROOT>/app/src/androidTestDebug/jniLibs [-]
                    ShadersDirectories            : <ROOT>/app/src/androidTestDebug/shaders [-]
        ExtraSourceProviders
            ExtraSourceProvider
                ArtifactName                  : _unit_test_
                SourceProvider
                    Name                          : testDebug
                    Manifest                      : <ROOT>/app/src/testDebug/AndroidManifest.xml [-]
                    JavaDirectories               : <ROOT>/app/src/testDebug/java [-]
                    ResourcesDirectories          : <ROOT>/app/src/testDebug/resources [-]
                    AidlDirectories               : <ROOT>/app/src/testDebug/aidl [-]
                    RenderscriptDirectories       : <ROOT>/app/src/testDebug/rs [-]
                    ResDirectories                : <ROOT>/app/src/testDebug/res [-]
                    AssetsDirectories             : <ROOT>/app/src/testDebug/assets [-]
                    JniLibsDirectories            : <ROOT>/app/src/testDebug/jniLibs [-]
                    ShadersDirectories            : <ROOT>/app/src/testDebug/shaders [-]
        BuildType
            Name                          : release
            ApplicationIdSuffix           : suffix
            VersionNameSuffix             : vsuffix
            IsDebuggable                  : false
            IsJniDebuggable               : false
            IsPseudoLocalesEnabled        : false
            IsRenderscriptDebuggable      : false
            RenderscriptOptimLevel        : 2
            IsMinifyEnabled               : false
            IsZipAlignEnabled             : true
        SourceProvider
            Name                          : release
            Manifest                      : <ROOT>/app/src/release/AndroidManifest.xml [-]
            JavaDirectories               : <ROOT>/app/src/release/java [-]
            ResourcesDirectories          : <ROOT>/app/src/release/resources [-]
            AidlDirectories               : <ROOT>/app/src/release/aidl [-]
            RenderscriptDirectories       : <ROOT>/app/src/release/rs [-]
            ResDirectories                : <ROOT>/app/src/release/res [-]
            AssetsDirectories             : <ROOT>/app/src/release/assets [-]
            JniLibsDirectories            : <ROOT>/app/src/release/jniLibs [-]
            ShadersDirectories            : <ROOT>/app/src/release/shaders [-]
        ExtraSourceProviders
            ExtraSourceProvider
                ArtifactName                  : _android_test_
                SourceProvider
                    Name                          : androidTestRelease
                    Manifest                      : <ROOT>/app/src/androidTestRelease/AndroidManifest.xml [-]
                    JavaDirectories               : <ROOT>/app/src/androidTestRelease/java [-]
                    ResourcesDirectories          : <ROOT>/app/src/androidTestRelease/resources [-]
                    AidlDirectories               : <ROOT>/app/src/androidTestRelease/aidl [-]
                    RenderscriptDirectories       : <ROOT>/app/src/androidTestRelease/rs [-]
                    ResDirectories                : <ROOT>/app/src/androidTestRelease/res [-]
                    AssetsDirectories             : <ROOT>/app/src/androidTestRelease/assets [-]
                    JniLibsDirectories            : <ROOT>/app/src/androidTestRelease/jniLibs [-]
                    ShadersDirectories            : <ROOT>/app/src/androidTestRelease/shaders [-]
        ExtraSourceProviders
            ExtraSourceProvider
                ArtifactName                  : _unit_test_
                SourceProvider
                    Name                          : testRelease
                    Manifest                      : <ROOT>/app/src/testRelease/AndroidManifest.xml [-]
                    JavaDirectories               : <ROOT>/app/src/testRelease/java [-]
                    ResourcesDirectories          : <ROOT>/app/src/testRelease/resources [-]
                    AidlDirectories               : <ROOT>/app/src/testRelease/aidl [-]
                    RenderscriptDirectories       : <ROOT>/app/src/testRelease/rs [-]
                    ResDirectories                : <ROOT>/app/src/testRelease/res [-]
                    AssetsDirectories             : <ROOT>/app/src/testRelease/assets [-]
                    JniLibsDirectories            : <ROOT>/app/src/testRelease/jniLibs [-]
                    ShadersDirectories            : <ROOT>/app/src/testRelease/shaders [-]
        BuildType
            Name                          : specialRelease
            VersionNameSuffix             : vnsSpecial
            IsDebuggable                  : false
            IsJniDebuggable               : false
            IsPseudoLocalesEnabled        : false
            IsRenderscriptDebuggable      : false
            RenderscriptOptimLevel        : 3
            IsMinifyEnabled               : false
            IsZipAlignEnabled             : true
        SourceProvider
            Name                          : specialRelease
            Manifest                      : <ROOT>/app/src/specialRelease/AndroidManifest.xml [-]
            JavaDirectories               : <ROOT>/app/src/specialRelease/java [-]
            ResourcesDirectories          : <ROOT>/app/src/specialRelease/resources [-]
            AidlDirectories               : <ROOT>/app/src/specialRelease/aidl [-]
            RenderscriptDirectories       : <ROOT>/app/src/specialRelease/rs [-]
            ResDirectories                : <ROOT>/app/src/specialRelease/res [-]
            AssetsDirectories             : <ROOT>/app/src/specialRelease/assets [-]
            JniLibsDirectories            : <ROOT>/app/src/specialRelease/jniLibs [-]
            ShadersDirectories            : <ROOT>/app/src/specialRelease/shaders [-]
        ExtraSourceProviders
            ExtraSourceProvider
                ArtifactName                  : _android_test_
                SourceProvider
                    Name                          : androidTestSpecialRelease
                    Manifest                      : <ROOT>/app/src/androidTestSpecialRelease/AndroidManifest.xml [-]
                    JavaDirectories               : <ROOT>/app/src/androidTestSpecialRelease/java [-]
                    ResourcesDirectories          : <ROOT>/app/src/androidTestSpecialRelease/resources [-]
                    AidlDirectories               : <ROOT>/app/src/androidTestSpecialRelease/aidl [-]
                    RenderscriptDirectories       : <ROOT>/app/src/androidTestSpecialRelease/rs [-]
                    ResDirectories                : <ROOT>/app/src/androidTestSpecialRelease/res [-]
                    AssetsDirectories             : <ROOT>/app/src/androidTestSpecialRelease/assets [-]
                    JniLibsDirectories            : <ROOT>/app/src/androidTestSpecialRelease/jniLibs [-]
                    ShadersDirectories            : <ROOT>/app/src/androidTestSpecialRelease/shaders [-]
        ExtraSourceProviders
            ExtraSourceProvider
                ArtifactName                  : _unit_test_
                SourceProvider
                    Name                          : testSpecialRelease
                    Manifest                      : <ROOT>/app/src/testSpecialRelease/AndroidManifest.xml [-]
                    JavaDirectories               : <ROOT>/app/src/testSpecialRelease/java [-]
                    ResourcesDirectories          : <ROOT>/app/src/testSpecialRelease/resources [-]
                    AidlDirectories               : <ROOT>/app/src/testSpecialRelease/aidl [-]
                    RenderscriptDirectories       : <ROOT>/app/src/testSpecialRelease/rs [-]
                    ResDirectories                : <ROOT>/app/src/testSpecialRelease/res [-]
                    AssetsDirectories             : <ROOT>/app/src/testSpecialRelease/assets [-]
                    JniLibsDirectories            : <ROOT>/app/src/testSpecialRelease/jniLibs [-]
                    ShadersDirectories            : <ROOT>/app/src/testSpecialRelease/shaders [-]
    ProductFlavors
        ProductFlavor
            Name                          : basic
            Dimension                     : foo
            ApplicationId                 : com.example.psd.sample.app
            VectorDrawables
        SourceProvider
            Name                          : basic
            Manifest                      : <ROOT>/app/src/basic/AndroidManifest.xml [-]
            JavaDirectories               : <ROOT>/app/src/basic/java [-]
            ResourcesDirectories          : <ROOT>/app/src/basic/resources [-]
            AidlDirectories               : <ROOT>/app/src/basic/aidl [-]
            RenderscriptDirectories       : <ROOT>/app/src/basic/rs [-]
            ResDirectories                : <ROOT>/app/src/basic/res [-]
            AssetsDirectories             : <ROOT>/app/src/basic/assets [-]
            JniLibsDirectories            : <ROOT>/app/src/basic/jniLibs [-]
            ShadersDirectories            : <ROOT>/app/src/basic/shaders [-]
        ExtraSourceProviders
            ExtraSourceProvider
                ArtifactName                  : _android_test_
                SourceProvider
                    Name                          : androidTestBasic
                    Manifest                      : <ROOT>/app/src/androidTestBasic/AndroidManifest.xml [-]
                    JavaDirectories               : <ROOT>/app/src/androidTestBasic/java [-]
                    ResourcesDirectories          : <ROOT>/app/src/androidTestBasic/resources [-]
                    AidlDirectories               : <ROOT>/app/src/androidTestBasic/aidl [-]
                    RenderscriptDirectories       : <ROOT>/app/src/androidTestBasic/rs [-]
                    ResDirectories                : <ROOT>/app/src/androidTestBasic/res [-]
                    AssetsDirectories             : <ROOT>/app/src/androidTestBasic/assets [-]
                    JniLibsDirectories            : <ROOT>/app/src/androidTestBasic/jniLibs [-]
                    ShadersDirectories            : <ROOT>/app/src/androidTestBasic/shaders [-]
            ExtraSourceProvider
                ArtifactName                  : _unit_test_
                SourceProvider
                    Name                          : testBasic
                    Manifest                      : <ROOT>/app/src/testBasic/AndroidManifest.xml [-]
                    JavaDirectories               : <ROOT>/app/src/testBasic/java [-]
                    ResourcesDirectories          : <ROOT>/app/src/testBasic/resources [-]
                    AidlDirectories               : <ROOT>/app/src/testBasic/aidl [-]
                    RenderscriptDirectories       : <ROOT>/app/src/testBasic/rs [-]
                    ResDirectories                : <ROOT>/app/src/testBasic/res [-]
                    AssetsDirectories             : <ROOT>/app/src/testBasic/assets [-]
                    JniLibsDirectories            : <ROOT>/app/src/testBasic/jniLibs [-]
                    ShadersDirectories            : <ROOT>/app/src/testBasic/shaders [-]
        ProductFlavor
            Name                          : paid
            VersionNameSuffix             : vnsFoo
            Dimension                     : foo
            ApplicationId                 : com.example.psd.sample.app.paid
            VersionCode                   : 2
            VersionName                   : 2.0
            MaxSdkVersion                 : 25
            TestApplicationId             : com.example.psd.sample.app.paid.test
            TestHandleProfiling           : true
            TestFunctionalTest            : true
            MinSdkVersion
                ApiLevel                      : 10
                ApiString                     : 10
            TargetSdkVersion
                ApiLevel                      : 32
                ApiString                     : 32
            TestInstrumentationRunnerArguments
                a                             : AAA
                b                             : BBB
                c                             : CCC
            VectorDrawables
        SourceProvider
            Name                          : paid
            Manifest                      : <ROOT>/app/src/paid/AndroidManifest.xml
            JavaDirectories               : <ROOT>/app/src/paid/java
            ResourcesDirectories          : <ROOT>/app/src/paid/resources [-]
            AidlDirectories               : <ROOT>/app/src/paid/aidl [-]
            RenderscriptDirectories       : <ROOT>/app/src/paid/rs [-]
            ResDirectories                : <ROOT>/app/src/paid/res
            AssetsDirectories             : <ROOT>/app/src/paid/assets [-]
            JniLibsDirectories            : <ROOT>/app/src/paid/jniLibs [-]
            ShadersDirectories            : <ROOT>/app/src/paid/shaders [-]
        ExtraSourceProviders
            ExtraSourceProvider
                ArtifactName                  : _android_test_
                SourceProvider
                    Name                          : androidTestPaid
                    Manifest                      : <ROOT>/app/src/androidTestPaid/AndroidManifest.xml [-]
                    JavaDirectories               : <ROOT>/app/src/androidTestPaid/java [-]
                    ResourcesDirectories          : <ROOT>/app/src/androidTestPaid/resources [-]
                    AidlDirectories               : <ROOT>/app/src/androidTestPaid/aidl [-]
                    RenderscriptDirectories       : <ROOT>/app/src/androidTestPaid/rs [-]
                    ResDirectories                : <ROOT>/app/src/androidTestPaid/res [-]
                    AssetsDirectories             : <ROOT>/app/src/androidTestPaid/assets [-]
                    JniLibsDirectories            : <ROOT>/app/src/androidTestPaid/jniLibs [-]
                    ShadersDirectories            : <ROOT>/app/src/androidTestPaid/shaders [-]
            ExtraSourceProvider
                ArtifactName                  : _unit_test_
                SourceProvider
                    Name                          : testPaid
                    Manifest                      : <ROOT>/app/src/testPaid/AndroidManifest.xml [-]
                    JavaDirectories               : <ROOT>/app/src/testPaid/java [-]
                    ResourcesDirectories          : <ROOT>/app/src/testPaid/resources [-]
                    AidlDirectories               : <ROOT>/app/src/testPaid/aidl [-]
                    RenderscriptDirectories       : <ROOT>/app/src/testPaid/rs [-]
                    ResDirectories                : <ROOT>/app/src/testPaid/res [-]
                    AssetsDirectories             : <ROOT>/app/src/testPaid/assets [-]
                    JniLibsDirectories            : <ROOT>/app/src/testPaid/jniLibs [-]
                    ShadersDirectories            : <ROOT>/app/src/testPaid/shaders [-]
        ProductFlavor
            Name                          : bar
            ApplicationIdSuffix           : barSuffix
            Dimension                     : bar
            VectorDrawables
        SourceProvider
            Name                          : bar
            Manifest                      : <ROOT>/app/src/bar/AndroidManifest.xml [-]
            JavaDirectories               : <ROOT>/app/src/bar/java [-]
            ResourcesDirectories          : <ROOT>/app/src/bar/resources [-]
            AidlDirectories               : <ROOT>/app/src/bar/aidl [-]
            RenderscriptDirectories       : <ROOT>/app/src/bar/rs [-]
            ResDirectories                : <ROOT>/app/src/bar/res [-]
            AssetsDirectories             : <ROOT>/app/src/bar/assets [-]
            JniLibsDirectories            : <ROOT>/app/src/bar/jniLibs [-]
            ShadersDirectories            : <ROOT>/app/src/bar/shaders [-]
        ExtraSourceProviders
            ExtraSourceProvider
                ArtifactName                  : _android_test_
                SourceProvider
                    Name                          : androidTestBar
                    Manifest                      : <ROOT>/app/src/androidTestBar/AndroidManifest.xml [-]
                    JavaDirectories               : <ROOT>/app/src/androidTestBar/java [-]
                    ResourcesDirectories          : <ROOT>/app/src/androidTestBar/resources [-]
                    AidlDirectories               : <ROOT>/app/src/androidTestBar/aidl [-]
                    RenderscriptDirectories       : <ROOT>/app/src/androidTestBar/rs [-]
                    ResDirectories                : <ROOT>/app/src/androidTestBar/res [-]
                    AssetsDirectories             : <ROOT>/app/src/androidTestBar/assets [-]
                    JniLibsDirectories            : <ROOT>/app/src/androidTestBar/jniLibs [-]
                    ShadersDirectories            : <ROOT>/app/src/androidTestBar/shaders [-]
            ExtraSourceProvider
                ArtifactName                  : _unit_test_
                SourceProvider
                    Name                          : testBar
                    Manifest                      : <ROOT>/app/src/testBar/AndroidManifest.xml [-]
                    JavaDirectories               : <ROOT>/app/src/testBar/java [-]
                    ResourcesDirectories          : <ROOT>/app/src/testBar/resources [-]
                    AidlDirectories               : <ROOT>/app/src/testBar/aidl [-]
                    RenderscriptDirectories       : <ROOT>/app/src/testBar/rs [-]
                    ResDirectories                : <ROOT>/app/src/testBar/res [-]
                    AssetsDirectories             : <ROOT>/app/src/testBar/assets [-]
                    JniLibsDirectories            : <ROOT>/app/src/testBar/jniLibs [-]
                    ShadersDirectories            : <ROOT>/app/src/testBar/shaders [-]
        ProductFlavor
            Name                          : otherBar
            Dimension                     : bar
            resourceConfigurations        : hdpi
            resourceConfigurations        : xhdpi
            resourceConfigurations        : en
            VectorDrawables
        SourceProvider
            Name                          : otherBar
            Manifest                      : <ROOT>/app/src/otherBar/AndroidManifest.xml [-]
            JavaDirectories               : <ROOT>/app/src/otherBar/java [-]
            ResourcesDirectories          : <ROOT>/app/src/otherBar/resources [-]
            AidlDirectories               : <ROOT>/app/src/otherBar/aidl [-]
            RenderscriptDirectories       : <ROOT>/app/src/otherBar/rs [-]
            ResDirectories                : <ROOT>/app/src/otherBar/res [-]
            AssetsDirectories             : <ROOT>/app/src/otherBar/assets [-]
            JniLibsDirectories            : <ROOT>/app/src/otherBar/jniLibs [-]
            ShadersDirectories            : <ROOT>/app/src/otherBar/shaders [-]
        ExtraSourceProviders
            ExtraSourceProvider
                ArtifactName                  : _android_test_
                SourceProvider
                    Name                          : androidTestOtherBar
                    Manifest                      : <ROOT>/app/src/androidTestOtherBar/AndroidManifest.xml [-]
                    JavaDirectories               : <ROOT>/app/src/androidTestOtherBar/java [-]
                    ResourcesDirectories          : <ROOT>/app/src/androidTestOtherBar/resources [-]
                    AidlDirectories               : <ROOT>/app/src/androidTestOtherBar/aidl [-]
                    RenderscriptDirectories       : <ROOT>/app/src/androidTestOtherBar/rs [-]
                    ResDirectories                : <ROOT>/app/src/androidTestOtherBar/res [-]
                    AssetsDirectories             : <ROOT>/app/src/androidTestOtherBar/assets [-]
                    JniLibsDirectories            : <ROOT>/app/src/androidTestOtherBar/jniLibs [-]
                    ShadersDirectories            : <ROOT>/app/src/androidTestOtherBar/shaders [-]
            ExtraSourceProvider
                ArtifactName                  : _unit_test_
                SourceProvider
                    Name                          : testOtherBar
                    Manifest                      : <ROOT>/app/src/testOtherBar/AndroidManifest.xml [-]
                    JavaDirectories               : <ROOT>/app/src/testOtherBar/java [-]
                    ResourcesDirectories          : <ROOT>/app/src/testOtherBar/resources [-]
                    AidlDirectories               : <ROOT>/app/src/testOtherBar/aidl [-]
                    RenderscriptDirectories       : <ROOT>/app/src/testOtherBar/rs [-]
                    ResDirectories                : <ROOT>/app/src/testOtherBar/res [-]
                    AssetsDirectories             : <ROOT>/app/src/testOtherBar/assets [-]
                    JniLibsDirectories            : <ROOT>/app/src/testOtherBar/jniLibs [-]
                    ShadersDirectories            : <ROOT>/app/src/testOtherBar/shaders [-]
    SigningConfigs
        SigningConfig
            Name                          : debug
            StoreFile                     : debug.keystore
            StorePassword                 : android
            KeyAlias                      : AndroidDebugKey
        SigningConfig
            Name                          : myConfig
            StoreFile                     : debug.keystore
            StorePassword                 : android
            KeyAlias                      : androiddebugkey
    VariantBuildInformation
        VariantBuildInformation
            VariantName                   : basicBarDebug
            BuildTasksAndOutputInformation
                AssembleTaskName              : assembleBasicBarDebug
                AssembleTaskOutputListingFile : <ROOT>/app/build/outputs/apk/basicBar/debug/output-metadata.json [-]
                BundleTaskName                : bundleBasicBarDebug
                BundleTaskOutputListingFile   : <ROOT>/app/build/intermediates/bundle_ide_model/basicBarDebug/output-metadata.json [-]
                ApkFromBundleTaskName         : extractApksForBasicBarDebug
                ApkFromBundleTaskOutputListingFile      : <ROOT>/app/build/intermediates/apk_from_bundle_ide_model/basicBarDebug/output-metadata.json [-]
        VariantBuildInformation
            VariantName                   : basicOtherBarDebug
            BuildTasksAndOutputInformation
                AssembleTaskName              : assembleBasicOtherBarDebug
                AssembleTaskOutputListingFile : <ROOT>/app/build/outputs/apk/basicOtherBar/debug/output-metadata.json [-]
                BundleTaskName                : bundleBasicOtherBarDebug
                BundleTaskOutputListingFile   : <ROOT>/app/build/intermediates/bundle_ide_model/basicOtherBarDebug/output-metadata.json [-]
                ApkFromBundleTaskName         : extractApksForBasicOtherBarDebug
                ApkFromBundleTaskOutputListingFile      : <ROOT>/app/build/intermediates/apk_from_bundle_ide_model/basicOtherBarDebug/output-metadata.json [-]
        VariantBuildInformation
            VariantName                   : paidBarDebug
            BuildTasksAndOutputInformation
                AssembleTaskName              : assemblePaidBarDebug
                AssembleTaskOutputListingFile : <ROOT>/app/build/outputs/apk/paidBar/debug/output-metadata.json [-]
                BundleTaskName                : bundlePaidBarDebug
                BundleTaskOutputListingFile   : <ROOT>/app/build/intermediates/bundle_ide_model/paidBarDebug/output-metadata.json [-]
                ApkFromBundleTaskName         : extractApksForPaidBarDebug
                ApkFromBundleTaskOutputListingFile      : <ROOT>/app/build/intermediates/apk_from_bundle_ide_model/paidBarDebug/output-metadata.json [-]
        VariantBuildInformation
            VariantName                   : paidOtherBarDebug
            BuildTasksAndOutputInformation
                AssembleTaskName              : assemblePaidOtherBarDebug
                AssembleTaskOutputListingFile : <ROOT>/app/build/outputs/apk/paidOtherBar/debug/output-metadata.json [-]
                BundleTaskName                : bundlePaidOtherBarDebug
                BundleTaskOutputListingFile   : <ROOT>/app/build/intermediates/bundle_ide_model/paidOtherBarDebug/output-metadata.json [-]
                ApkFromBundleTaskName         : extractApksForPaidOtherBarDebug
                ApkFromBundleTaskOutputListingFile      : <ROOT>/app/build/intermediates/apk_from_bundle_ide_model/paidOtherBarDebug/output-metadata.json [-]
        VariantBuildInformation
            VariantName                   : basicBarRelease
            BuildTasksAndOutputInformation
                AssembleTaskName              : assembleBasicBarRelease
                AssembleTaskOutputListingFile : <ROOT>/app/build/outputs/apk/basicBar/release/output-metadata.json [-]
                BundleTaskName                : bundleBasicBarRelease
                BundleTaskOutputListingFile   : <ROOT>/app/build/intermediates/bundle_ide_model/basicBarRelease/output-metadata.json [-]
                ApkFromBundleTaskName         : extractApksForBasicBarRelease
                ApkFromBundleTaskOutputListingFile      : <ROOT>/app/build/intermediates/apk_from_bundle_ide_model/basicBarRelease/output-metadata.json [-]
        VariantBuildInformation
            VariantName                   : basicOtherBarRelease
            BuildTasksAndOutputInformation
                AssembleTaskName              : assembleBasicOtherBarRelease
                AssembleTaskOutputListingFile : <ROOT>/app/build/outputs/apk/basicOtherBar/release/output-metadata.json [-]
                BundleTaskName                : bundleBasicOtherBarRelease
                BundleTaskOutputListingFile   : <ROOT>/app/build/intermediates/bundle_ide_model/basicOtherBarRelease/output-metadata.json [-]
                ApkFromBundleTaskName         : extractApksForBasicOtherBarRelease
                ApkFromBundleTaskOutputListingFile      : <ROOT>/app/build/intermediates/apk_from_bundle_ide_model/basicOtherBarRelease/output-metadata.json [-]
        VariantBuildInformation
            VariantName                   : paidBarRelease
            BuildTasksAndOutputInformation
                AssembleTaskName              : assemblePaidBarRelease
                AssembleTaskOutputListingFile : <ROOT>/app/build/outputs/apk/paidBar/release/output-metadata.json [-]
                BundleTaskName                : bundlePaidBarRelease
                BundleTaskOutputListingFile   : <ROOT>/app/build/intermediates/bundle_ide_model/paidBarRelease/output-metadata.json [-]
                ApkFromBundleTaskName         : extractApksForPaidBarRelease
                ApkFromBundleTaskOutputListingFile      : <ROOT>/app/build/intermediates/apk_from_bundle_ide_model/paidBarRelease/output-metadata.json [-]
        VariantBuildInformation
            VariantName                   : paidOtherBarRelease
            BuildTasksAndOutputInformation
                AssembleTaskName              : assemblePaidOtherBarRelease
                AssembleTaskOutputListingFile : <ROOT>/app/build/outputs/apk/paidOtherBar/release/output-metadata.json [-]
                BundleTaskName                : bundlePaidOtherBarRelease
                BundleTaskOutputListingFile   : <ROOT>/app/build/intermediates/bundle_ide_model/paidOtherBarRelease/output-metadata.json [-]
                ApkFromBundleTaskName         : extractApksForPaidOtherBarRelease
                ApkFromBundleTaskOutputListingFile      : <ROOT>/app/build/intermediates/apk_from_bundle_ide_model/paidOtherBarRelease/output-metadata.json [-]
        VariantBuildInformation
            VariantName                   : basicBarSpecialRelease
            BuildTasksAndOutputInformation
                AssembleTaskName              : assembleBasicBarSpecialRelease
                AssembleTaskOutputListingFile : <ROOT>/app/build/outputs/apk/basicBar/specialRelease/output-metadata.json [-]
                BundleTaskName                : bundleBasicBarSpecialRelease
                BundleTaskOutputListingFile   : <ROOT>/app/build/intermediates/bundle_ide_model/basicBarSpecialRelease/output-metadata.json [-]
                ApkFromBundleTaskName         : extractApksForBasicBarSpecialRelease
                ApkFromBundleTaskOutputListingFile      : <ROOT>/app/build/intermediates/apk_from_bundle_ide_model/basicBarSpecialRelease/output-metadata.json [-]
        VariantBuildInformation
            VariantName                   : basicOtherBarSpecialRelease
            BuildTasksAndOutputInformation
                AssembleTaskName              : assembleBasicOtherBarSpecialRelease
                AssembleTaskOutputListingFile : <ROOT>/app/build/outputs/apk/basicOtherBar/specialRelease/output-metadata.json [-]
                BundleTaskName                : bundleBasicOtherBarSpecialRelease
                BundleTaskOutputListingFile   : <ROOT>/app/build/intermediates/bundle_ide_model/basicOtherBarSpecialRelease/output-metadata.json [-]
                ApkFromBundleTaskName         : extractApksForBasicOtherBarSpecialRelease
                ApkFromBundleTaskOutputListingFile      : <ROOT>/app/build/intermediates/apk_from_bundle_ide_model/basicOtherBarSpecialRelease/output-metadata.json [-]
        VariantBuildInformation
            VariantName                   : paidBarSpecialRelease
            BuildTasksAndOutputInformation
                AssembleTaskName              : assemblePaidBarSpecialRelease
                AssembleTaskOutputListingFile : <ROOT>/app/build/outputs/apk/paidBar/specialRelease/output-metadata.json [-]
                BundleTaskName                : bundlePaidBarSpecialRelease
                BundleTaskOutputListingFile   : <ROOT>/app/build/intermediates/bundle_ide_model/paidBarSpecialRelease/output-metadata.json [-]
                ApkFromBundleTaskName         : extractApksForPaidBarSpecialRelease
                ApkFromBundleTaskOutputListingFile      : <ROOT>/app/build/intermediates/apk_from_bundle_ide_model/paidBarSpecialRelease/output-metadata.json [-]
        VariantBuildInformation
            VariantName                   : paidOtherBarSpecialRelease
            BuildTasksAndOutputInformation
                AssembleTaskName              : assemblePaidOtherBarSpecialRelease
                AssembleTaskOutputListingFile : <ROOT>/app/build/outputs/apk/paidOtherBar/specialRelease/output-metadata.json [-]
                BundleTaskName                : bundlePaidOtherBarSpecialRelease
                BundleTaskOutputListingFile   : <ROOT>/app/build/intermediates/bundle_ide_model/paidOtherBarSpecialRelease/output-metadata.json [-]
                ApkFromBundleTaskName         : extractApksForPaidOtherBarSpecialRelease
                ApkFromBundleTaskOutputListingFile      : <ROOT>/app/build/intermediates/apk_from_bundle_ide_model/paidOtherBarSpecialRelease/output-metadata.json [-]
    IdeVariants
        IdeVariant
            Name                          : basicBarDebug
            BuildType                     : debug
            DisplayName                   : basic-bar-debug
            InstantAppCompatible          : false
            MinSdkVersion
                ApiLevel                      : 16
                ApiString                     : 16
            TargetSdkVersion
                ApiLevel                      : 32
                ApiString                     : 32
            MaxSdkVersion                 : 26
            VersionCode                   : 1
            VersionNameSuffix             : vns
            VersionNameWithSuffix         : 1.0vns
            DeprecatedPreMergedTestApplicationId    : com.example.psd.sample.app.default.test
            DeprecatedPreMergedApplicationId        : com.example.psd.sample.app.defaultSuffix.barSuffix
            ProductFlavors                : basic
            ProductFlavors                : bar
            ManifestPlaceholders
                aa                            : aaa
                bb                            : bbb
                cc                            : true
            MainArtifact
                Name                          : MAIN
                CompileTaskName               : compileBasicBarDebugSources
                AssembleTaskName              : assembleBasicBarDebug
                IsTestArtifact                : false
                IdeSetupTaskNames             : generateBasicBarDebugSources
                GeneratedSourceFolders        : <ROOT>/app/build/generated/aidl_source_output_dir/basicBarDebug/out [-]
                GeneratedSourceFolders        : <ROOT>/app/build/generated/ap_generated_sources/basicBarDebug/out [-]
                GeneratedSourceFolders        : <ROOT>/app/build/generated/renderscript_source_output_dir/basicBarDebug/out [-]
                GeneratedSourceFolders        : <ROOT>/app/build/generated/source/buildConfig/basicBar/debug [-]
                ClassesFolder                 : <ROOT>/app/build/intermediates/compile_and_runtime_not_namespaced_r_class_jar/basicBarDebug/R.jar [-]
                ClassesFolder                 : <ROOT>/app/build/intermediates/javac/basicBarDebug/classes [-]
                VariantSourceProvider
                    Name                          : basicBarDebug
                    Manifest                      : <ROOT>/app/src/basicBarDebug/AndroidManifest.xml [-]
                    JavaDirectories               : <ROOT>/app/src/basicBarDebug/java [-]
                    ResourcesDirectories          : <ROOT>/app/src/basicBarDebug/resources [-]
                    AidlDirectories               : <ROOT>/app/src/basicBarDebug/aidl [-]
                    RenderscriptDirectories       : <ROOT>/app/src/basicBarDebug/rs [-]
                    ResDirectories                : <ROOT>/app/src/basicBarDebug/res [-]
                    AssetsDirectories             : <ROOT>/app/src/basicBarDebug/assets [-]
                    JniLibsDirectories            : <ROOT>/app/src/basicBarDebug/jniLibs [-]
                    ShadersDirectories            : <ROOT>/app/src/basicBarDebug/shaders [-]
                MultiFlavorSourceProvider
                    Name                          : basicBar
                    Manifest                      : <ROOT>/app/src/basicBar/AndroidManifest.xml [-]
                    JavaDirectories               : <ROOT>/app/src/basicBar/java [-]
                    ResourcesDirectories          : <ROOT>/app/src/basicBar/resources [-]
                    AidlDirectories               : <ROOT>/app/src/basicBar/aidl [-]
                    RenderscriptDirectories       : <ROOT>/app/src/basicBar/rs [-]
                    ResDirectories                : <ROOT>/app/src/basicBar/res [-]
                    AssetsDirectories             : <ROOT>/app/src/basicBar/assets [-]
                    JniLibsDirectories            : <ROOT>/app/src/basicBar/jniLibs [-]
                    ShadersDirectories            : <ROOT>/app/src/basicBar/shaders [-]
                Dependencies
                    compileClasspath
                        androidLibrary                : __local_aars__:<ROOT>/app/libs/lib1-1.0.aar:unspecified@jar
                        androidLibrary                : com.example.libs:lib2:1.0@aar
                        module                        : <ROOT>-:lib-MAIN
                        androidLibrary                : com.android.support:appcompat-v7:28.0.0@aar
                        androidLibrary                : com.android.support:support-fragment:28.0.0@aar
                        androidLibrary                : com.android.support:animated-vector-drawable:28.0.0@aar
                        androidLibrary                : com.android.support:support-core-ui:28.0.0@aar
                        androidLibrary                : com.android.support:support-core-utils:28.0.0@aar
                        androidLibrary                : com.android.support:support-vector-drawable:28.0.0@aar
                        androidLibrary                : com.android.support:loader:28.0.0@aar
                        androidLibrary                : com.android.support:viewpager:28.0.0@aar
                        androidLibrary                : com.android.support:coordinatorlayout:28.0.0@aar
                        androidLibrary                : com.android.support:drawerlayout:28.0.0@aar
                        androidLibrary                : com.android.support:slidingpanelayout:28.0.0@aar
                        androidLibrary                : com.android.support:customview:28.0.0@aar
                        androidLibrary                : com.android.support:swiperefreshlayout:28.0.0@aar
                        androidLibrary                : com.android.support:asynclayoutinflater:28.0.0@aar
                        androidLibrary                : com.android.support:support-compat:28.0.0@aar
                        androidLibrary                : com.android.support:versionedparcelable:28.0.0@aar
                        androidLibrary                : com.android.support:cursoradapter:28.0.0@aar
                        androidLibrary                : android.arch.lifecycle:runtime:1.1.1@aar
                        androidLibrary                : com.android.support:documentfile:28.0.0@aar
                        androidLibrary                : com.android.support:localbroadcastmanager:28.0.0@aar
                        androidLibrary                : com.android.support:print:28.0.0@aar
                        androidLibrary                : android.arch.lifecycle:viewmodel:1.1.1@aar
                        androidLibrary                : android.arch.lifecycle:livedata:1.1.1@aar
                        androidLibrary                : android.arch.lifecycle:livedata-core:1.1.1@aar
                        androidLibrary                : android.arch.core:runtime:1.1.1@aar
                        androidLibrary                : com.android.support:interpolator:28.0.0@aar
                        androidLibrary                : com.android.support.constraint:constraint-layout:1.1.0@aar
                        javaLibrary                   : com.android.support:collections:28.0.0@jar
                        javaLibrary                   : android.arch.lifecycle:common:1.1.1@jar
                        javaLibrary                   : android.arch.core:common:1.1.1@jar
                        javaLibrary                   : com.android.support:support-annotations:28.0.0@jar
                        javaLibrary                   : com.android.support.constraint:constraint-layout-solver:1.1.0@jar
                        javaLibrary                   : com.example.jlib:lib3:1.0@jar
                        javaLibrary                   : com.example.jlib:lib4:1.0@jar
                    runtimeClasspath
                        androidLibrary                : __local_aars__:<ROOT>/app/libs/lib1-1.0.aar:unspecified@jar
                        module                        : <ROOT>-:lib-MAIN
                        androidLibrary                : com.android.support:appcompat-v7:28.0.0@aar
                        androidLibrary                : com.android.support:support-fragment:28.0.0@aar
                        androidLibrary                : com.android.support:animated-vector-drawable:28.0.0@aar
                        androidLibrary                : com.android.support:support-core-ui:28.0.0@aar
                        androidLibrary                : com.android.support:support-core-utils:28.0.0@aar
                        androidLibrary                : com.android.support:support-vector-drawable:28.0.0@aar
                        androidLibrary                : com.android.support:loader:28.0.0@aar
                        androidLibrary                : com.android.support:viewpager:28.0.0@aar
                        androidLibrary                : com.android.support:coordinatorlayout:28.0.0@aar
                        androidLibrary                : com.android.support:drawerlayout:28.0.0@aar
                        androidLibrary                : com.android.support:slidingpanelayout:28.0.0@aar
                        androidLibrary                : com.android.support:customview:28.0.0@aar
                        androidLibrary                : com.android.support:swiperefreshlayout:28.0.0@aar
                        androidLibrary                : com.android.support:asynclayoutinflater:28.0.0@aar
                        androidLibrary                : com.android.support:support-compat:28.0.0@aar
                        androidLibrary                : com.android.support:versionedparcelable:28.0.0@aar
                        androidLibrary                : com.android.support:cursoradapter:28.0.0@aar
                        androidLibrary                : android.arch.lifecycle:runtime:1.1.1@aar
                        androidLibrary                : com.android.support:documentfile:28.0.0@aar
                        androidLibrary                : com.android.support:localbroadcastmanager:28.0.0@aar
                        androidLibrary                : com.android.support:print:28.0.0@aar
                        androidLibrary                : android.arch.lifecycle:viewmodel:1.1.1@aar
                        androidLibrary                : android.arch.lifecycle:livedata:1.1.1@aar
                        androidLibrary                : android.arch.lifecycle:livedata-core:1.1.1@aar
                        androidLibrary                : android.arch.core:runtime:1.1.1@aar
                        androidLibrary                : com.android.support:interpolator:28.0.0@aar
                        androidLibrary                : com.android.support.constraint:constraint-layout:1.1.0@aar
                        javaLibrary                   : com.android.support:collections:28.0.0@jar
                        javaLibrary                   : android.arch.lifecycle:common:1.1.1@jar
                        javaLibrary                   : android.arch.core:common:1.1.1@jar
                        javaLibrary                   : com.android.support:support-annotations:28.0.0@jar
                        javaLibrary                   : com.android.support.constraint:constraint-layout-solver:1.1.0@jar
                        javaLibrary                   : __local_jars__:<ROOT>/jav/build/libs/jav.jar:unspecified
                ProvidedDependencies
                    - provided                    : com.example.jlib:lib3:1.0
                    - provided                    : com.example.jlib:lib4:1.0
                    - provided                    : com.example.libs:lib2:1.0@aar
                RuntimeOnlyClasses
                    - class                       : <ROOT>/jav/build/libs/jav.jar [-]
                ApplicationId                 : com.example.psd.sample.app.defaultSuffix.barSuffix
                SigningConfigName             : debug
                IsSigned                      : true
                CodeShrinker                  : null
                BuildTasksAndOutputInformation
                    AssembleTaskName              : assembleBasicBarDebug
                    AssembleTaskOutputListingFile : <ROOT>/app/build/outputs/apk/basicBar/debug/output-metadata.json [-]
                    BundleTaskName                : bundleBasicBarDebug
                    BundleTaskOutputListingFile   : <ROOT>/app/build/intermediates/bundle_ide_model/basicBarDebug/output-metadata.json [-]
                    ApkFromBundleTaskName         : extractApksForBasicBarDebug
                    ApkFromBundleTaskOutputListingFile      : <ROOT>/app/build/intermediates/apk_from_bundle_ide_model/basicBarDebug/output-metadata.json [-]
                GeneratedResourceFolders      : <ROOT>/app/build/generated/res/rs/basicBar/debug [-]
                GeneratedResourceFolders      : <ROOT>/app/build/generated/res/resValues/basicBar/debug [-]
            AndroidTestArtifact
                Name                          : ANDROID_TEST
                CompileTaskName               : compileBasicBarDebugAndroidTestSources
                AssembleTaskName              : assembleBasicBarDebugAndroidTest
                IsTestArtifact                : true
                IdeSetupTaskNames             : generateBasicBarDebugAndroidTestSources
                GeneratedSourceFolders        : <ROOT>/app/build/generated/aidl_source_output_dir/basicBarDebugAndroidTest/out [-]
                GeneratedSourceFolders        : <ROOT>/app/build/generated/ap_generated_sources/basicBarDebugAndroidTest/out [-]
                GeneratedSourceFolders        : <ROOT>/app/build/generated/renderscript_source_output_dir/basicBarDebugAndroidTest/out [-]
                GeneratedSourceFolders        : <ROOT>/app/build/generated/source/buildConfig/androidTest/basicBar/debug [-]
                ClassesFolder                 : <ROOT>/app/build/intermediates/compile_and_runtime_not_namespaced_r_class_jar/basicBarDebugAndroidTest/R.jar [-]
                ClassesFolder                 : <ROOT>/app/build/intermediates/javac/basicBarDebugAndroidTest/classes [-]
                VariantSourceProvider
                    Name                          : androidTestBasicBarDebug
                    Manifest                      : <ROOT>/app/src/androidTestBasicBarDebug/AndroidManifest.xml [-]
                    JavaDirectories               : <ROOT>/app/src/androidTestBasicBarDebug/java [-]
                    ResourcesDirectories          : <ROOT>/app/src/androidTestBasicBarDebug/resources [-]
                    AidlDirectories               : <ROOT>/app/src/androidTestBasicBarDebug/aidl [-]
                    RenderscriptDirectories       : <ROOT>/app/src/androidTestBasicBarDebug/rs [-]
                    ResDirectories                : <ROOT>/app/src/androidTestBasicBarDebug/res [-]
                    AssetsDirectories             : <ROOT>/app/src/androidTestBasicBarDebug/assets [-]
                    JniLibsDirectories            : <ROOT>/app/src/androidTestBasicBarDebug/jniLibs [-]
                    ShadersDirectories            : <ROOT>/app/src/androidTestBasicBarDebug/shaders [-]
                MultiFlavorSourceProvider
                    Name                          : androidTestBasicBar
                    Manifest                      : <ROOT>/app/src/androidTestBasicBar/AndroidManifest.xml [-]
                    JavaDirectories               : <ROOT>/app/src/androidTestBasicBar/java [-]
                    ResourcesDirectories          : <ROOT>/app/src/androidTestBasicBar/resources [-]
                    AidlDirectories               : <ROOT>/app/src/androidTestBasicBar/aidl [-]
                    RenderscriptDirectories       : <ROOT>/app/src/androidTestBasicBar/rs [-]
                    ResDirectories                : <ROOT>/app/src/androidTestBasicBar/res [-]
                    AssetsDirectories             : <ROOT>/app/src/androidTestBasicBar/assets [-]
                    JniLibsDirectories            : <ROOT>/app/src/androidTestBasicBar/jniLibs [-]
                    ShadersDirectories            : <ROOT>/app/src/androidTestBasicBar/shaders [-]
                Dependencies
                    compileClasspath
                        androidLibrary                : __local_aars__:<ROOT>/app/libs/lib1-1.0.aar:unspecified@jar
                        androidLibrary                : com.android.support.test.espresso:espresso-core:3.0.2@aar
                        module                        : <ROOT>-:lib-MAIN
                        androidLibrary                : com.android.support:appcompat-v7:28.0.0@aar
                        androidLibrary                : com.android.support.test:runner:1.0.2@aar
                        androidLibrary                : com.android.support:support-fragment:28.0.0@aar
                        androidLibrary                : com.android.support:animated-vector-drawable:28.0.0@aar
                        androidLibrary                : com.android.support:support-core-ui:28.0.0@aar
                        androidLibrary                : com.android.support:support-core-utils:28.0.0@aar
                        androidLibrary                : com.android.support:support-vector-drawable:28.0.0@aar
                        androidLibrary                : com.android.support:loader:28.0.0@aar
                        androidLibrary                : com.android.support:viewpager:28.0.0@aar
                        androidLibrary                : com.android.support:coordinatorlayout:28.0.0@aar
                        androidLibrary                : com.android.support:drawerlayout:28.0.0@aar
                        androidLibrary                : com.android.support:slidingpanelayout:28.0.0@aar
                        androidLibrary                : com.android.support:customview:28.0.0@aar
                        androidLibrary                : com.android.support:swiperefreshlayout:28.0.0@aar
                        androidLibrary                : com.android.support:asynclayoutinflater:28.0.0@aar
                        androidLibrary                : com.android.support:support-compat:28.0.0@aar
                        androidLibrary                : com.android.support:versionedparcelable:28.0.0@aar
                        androidLibrary                : com.android.support:cursoradapter:28.0.0@aar
                        androidLibrary                : com.android.support.test:monitor:1.0.2@aar
                        androidLibrary                : android.arch.lifecycle:runtime:1.1.1@aar
                        androidLibrary                : com.android.support:documentfile:28.0.0@aar
                        androidLibrary                : com.android.support:localbroadcastmanager:28.0.0@aar
                        androidLibrary                : com.android.support:print:28.0.0@aar
                        androidLibrary                : android.arch.lifecycle:viewmodel:1.1.1@aar
                        androidLibrary                : android.arch.lifecycle:livedata:1.1.1@aar
                        androidLibrary                : android.arch.lifecycle:livedata-core:1.1.1@aar
                        androidLibrary                : android.arch.core:runtime:1.1.1@aar
                        androidLibrary                : com.android.support:interpolator:28.0.0@aar
                        androidLibrary                : com.android.support.test.espresso:espresso-idling-resource:3.0.2@aar
                        androidLibrary                : com.android.support.constraint:constraint-layout:1.1.0@aar
                        javaLibrary                   : com.android.support:collections:28.0.0@jar
                        javaLibrary                   : android.arch.lifecycle:common:1.1.1@jar
                        javaLibrary                   : android.arch.core:common:1.1.1@jar
                        javaLibrary                   : com.android.support:support-annotations:28.0.0@jar
                        javaLibrary                   : junit:junit:4.12@jar
                        javaLibrary                   : org.hamcrest:hamcrest-integration:1.3@jar
                        javaLibrary                   : org.hamcrest:hamcrest-library:1.3@jar
                        javaLibrary                   : org.hamcrest:hamcrest-core:1.3@jar
                        javaLibrary                   : net.sf.kxml:kxml2:2.3.0@jar
                        javaLibrary                   : com.squareup:javawriter:2.1.1@jar
                        javaLibrary                   : javax.inject:javax.inject:1@jar
                        javaLibrary                   : com.google.code.findbugs:jsr305:2.0.1@jar
                        javaLibrary                   : com.android.support.constraint:constraint-layout-solver:1.1.0@jar
                        module                        : <ROOT>-:app-MAIN
                    runtimeClasspath
                        androidLibrary                : com.android.support.test.espresso:espresso-core:3.0.2@aar
                        module                        : <ROOT>-:lib-MAIN
                        androidLibrary                : com.android.support.test:runner:1.0.2@aar
                        androidLibrary                : com.android.support.test:monitor:1.0.2@aar
                        androidLibrary                : com.android.support.test.espresso:espresso-idling-resource:3.0.2@aar
                        javaLibrary                   : com.android.support:support-annotations:28.0.0@jar
                        javaLibrary                   : junit:junit:4.12@jar
                        javaLibrary                   : org.hamcrest:hamcrest-integration:1.3@jar
                        javaLibrary                   : org.hamcrest:hamcrest-library:1.3@jar
                        javaLibrary                   : org.hamcrest:hamcrest-core:1.3@jar
                        javaLibrary                   : net.sf.kxml:kxml2:2.3.0@jar
                        javaLibrary                   : com.squareup:javawriter:2.1.1@jar
                        javaLibrary                   : javax.inject:javax.inject:1@jar
                        javaLibrary                   : com.google.code.findbugs:jsr305:2.0.1@jar
                        module                        : <ROOT>-:app-MAIN
                ProvidedDependencies
                    - provided                    : ./app/libs/lib1-1.0.aar
                    - provided                    : android.arch.core:common:1.1.1
                    - provided                    : android.arch.core:runtime:1.1.1@aar
                    - provided                    : android.arch.lifecycle:common:1.1.1
                    - provided                    : android.arch.lifecycle:livedata-core:1.1.1@aar
                    - provided                    : android.arch.lifecycle:livedata:1.1.1@aar
                    - provided                    : android.arch.lifecycle:runtime:1.1.1@aar
                    - provided                    : android.arch.lifecycle:viewmodel:1.1.1@aar
                    - provided                    : com.android.support.constraint:constraint-layout-solver:1.1.0
                    - provided                    : com.android.support.constraint:constraint-layout:1.1.0@aar
                    - provided                    : com.android.support:animated-vector-drawable:28.0.0@aar
                    - provided                    : com.android.support:appcompat-v7:28.0.0@aar
                    - provided                    : com.android.support:asynclayoutinflater:28.0.0@aar
                    - provided                    : com.android.support:collections:28.0.0
                    - provided                    : com.android.support:coordinatorlayout:28.0.0@aar
                    - provided                    : com.android.support:cursoradapter:28.0.0@aar
                    - provided                    : com.android.support:customview:28.0.0@aar
                    - provided                    : com.android.support:documentfile:28.0.0@aar
                    - provided                    : com.android.support:drawerlayout:28.0.0@aar
                    - provided                    : com.android.support:interpolator:28.0.0@aar
                    - provided                    : com.android.support:loader:28.0.0@aar
                    - provided                    : com.android.support:localbroadcastmanager:28.0.0@aar
                    - provided                    : com.android.support:print:28.0.0@aar
                    - provided                    : com.android.support:slidingpanelayout:28.0.0@aar
                    - provided                    : com.android.support:support-compat:28.0.0@aar
                    - provided                    : com.android.support:support-core-ui:28.0.0@aar
                    - provided                    : com.android.support:support-core-utils:28.0.0@aar
                    - provided                    : com.android.support:support-fragment:28.0.0@aar
                    - provided                    : com.android.support:support-vector-drawable:28.0.0@aar
                    - provided                    : com.android.support:swiperefreshlayout:28.0.0@aar
                    - provided                    : com.android.support:versionedparcelable:28.0.0@aar
                    - provided                    : com.android.support:viewpager:28.0.0@aar
                ApplicationId                 : com.example.psd.sample.app.default.test
                SigningConfigName             : debug
                IsSigned                      : true
                CodeShrinker                  : null
                BuildTasksAndOutputInformation
                    AssembleTaskName              : assembleBasicBarDebugAndroidTest
                    AssembleTaskOutputListingFile : <ROOT>/app/build/outputs/apk/androidTest/basicBar/debug/output-metadata.json [-]
                GeneratedResourceFolders      : <ROOT>/app/build/generated/res/rs/androidTest/basicBar/debug [-]
                GeneratedResourceFolders      : <ROOT>/app/build/generated/res/resValues/androidTest/basicBar/debug [-]
                TestOptions
                    AnimationsDisabled            : false
                    Execution                     : HOST
            UnitTestArtifact
                Name                          : UNIT_TEST
                CompileTaskName               : compileBasicBarDebugUnitTestSources
                AssembleTaskName              : assembleBasicBarDebugUnitTest
                IsTestArtifact                : true
                IdeSetupTaskNames             : createMockableJar
                GeneratedSourceFolders        : <ROOT>/app/build/generated/ap_generated_sources/basicBarDebugUnitTest/out [-]
                ClassesFolder                 : <ROOT>/app/build/intermediates/compile_and_runtime_not_namespaced_r_class_jar/basicBarDebug/R.jar [-]
                ClassesFolder                 : <ROOT>/app/build/intermediates/javac/basicBarDebugUnitTest/classes [-]
                VariantSourceProvider
                    Name                          : testBasicBarDebug
                    Manifest                      : <ROOT>/app/src/testBasicBarDebug/AndroidManifest.xml [-]
                    JavaDirectories               : <ROOT>/app/src/testBasicBarDebug/java [-]
                    ResourcesDirectories          : <ROOT>/app/src/testBasicBarDebug/resources [-]
                    AidlDirectories               : <ROOT>/app/src/testBasicBarDebug/aidl [-]
                    RenderscriptDirectories       : <ROOT>/app/src/testBasicBarDebug/rs [-]
                    ResDirectories                : <ROOT>/app/src/testBasicBarDebug/res [-]
                    AssetsDirectories             : <ROOT>/app/src/testBasicBarDebug/assets [-]
                    JniLibsDirectories            : <ROOT>/app/src/testBasicBarDebug/jniLibs [-]
                    ShadersDirectories            : <ROOT>/app/src/testBasicBarDebug/shaders [-]
                MultiFlavorSourceProvider
                    Name                          : testBasicBar
                    Manifest                      : <ROOT>/app/src/testBasicBar/AndroidManifest.xml [-]
                    JavaDirectories               : <ROOT>/app/src/testBasicBar/java [-]
                    ResourcesDirectories          : <ROOT>/app/src/testBasicBar/resources [-]
                    AidlDirectories               : <ROOT>/app/src/testBasicBar/aidl [-]
                    RenderscriptDirectories       : <ROOT>/app/src/testBasicBar/rs [-]
                    ResDirectories                : <ROOT>/app/src/testBasicBar/res [-]
                    AssetsDirectories             : <ROOT>/app/src/testBasicBar/assets [-]
                    JniLibsDirectories            : <ROOT>/app/src/testBasicBar/jniLibs [-]
                    ShadersDirectories            : <ROOT>/app/src/testBasicBar/shaders [-]
                Dependencies
                    compileClasspath
                        androidLibrary                : __local_aars__:<ROOT>/app/libs/lib1-1.0.aar:unspecified@jar
                        module                        : <ROOT>-:lib-MAIN
                        androidLibrary                : com.android.support:appcompat-v7:28.0.0@aar
                        androidLibrary                : com.android.support:support-fragment:28.0.0@aar
                        androidLibrary                : com.android.support:animated-vector-drawable:28.0.0@aar
                        androidLibrary                : com.android.support:support-core-ui:28.0.0@aar
                        androidLibrary                : com.android.support:support-core-utils:28.0.0@aar
                        androidLibrary                : com.android.support:support-vector-drawable:28.0.0@aar
                        androidLibrary                : com.android.support:loader:28.0.0@aar
                        androidLibrary                : com.android.support:viewpager:28.0.0@aar
                        androidLibrary                : com.android.support:coordinatorlayout:28.0.0@aar
                        androidLibrary                : com.android.support:drawerlayout:28.0.0@aar
                        androidLibrary                : com.android.support:slidingpanelayout:28.0.0@aar
                        androidLibrary                : com.android.support:customview:28.0.0@aar
                        androidLibrary                : com.android.support:swiperefreshlayout:28.0.0@aar
                        androidLibrary                : com.android.support:asynclayoutinflater:28.0.0@aar
                        androidLibrary                : com.android.support:support-compat:28.0.0@aar
                        androidLibrary                : com.android.support:versionedparcelable:28.0.0@aar
                        androidLibrary                : com.android.support:cursoradapter:28.0.0@aar
                        androidLibrary                : android.arch.lifecycle:runtime:1.1.1@aar
                        androidLibrary                : com.android.support:documentfile:28.0.0@aar
                        androidLibrary                : com.android.support:localbroadcastmanager:28.0.0@aar
                        androidLibrary                : com.android.support:print:28.0.0@aar
                        androidLibrary                : android.arch.lifecycle:viewmodel:1.1.1@aar
                        androidLibrary                : android.arch.lifecycle:livedata:1.1.1@aar
                        androidLibrary                : android.arch.lifecycle:livedata-core:1.1.1@aar
                        androidLibrary                : android.arch.core:runtime:1.1.1@aar
                        androidLibrary                : com.android.support:interpolator:28.0.0@aar
                        androidLibrary                : com.android.support.constraint:constraint-layout:1.1.0@aar
                        javaLibrary                   : com.android.support:collections:28.0.0@jar
                        javaLibrary                   : android.arch.lifecycle:common:1.1.1@jar
                        javaLibrary                   : android.arch.core:common:1.1.1@jar
                        javaLibrary                   : com.android.support:support-annotations:28.0.0@jar
                        javaLibrary                   : com.android.support.constraint:constraint-layout-solver:1.1.0@jar
                        module                        : <ROOT>-:app-MAIN
                    runtimeClasspath
                        androidLibrary                : __local_aars__:<ROOT>/app/libs/lib1-1.0.aar:unspecified@jar
                        module                        : <ROOT>-:lib-MAIN
                        androidLibrary                : com.android.support:appcompat-v7:28.0.0@aar
                        androidLibrary                : com.android.support:support-fragment:28.0.0@aar
                        androidLibrary                : com.android.support:animated-vector-drawable:28.0.0@aar
                        androidLibrary                : com.android.support:support-core-ui:28.0.0@aar
                        androidLibrary                : com.android.support:support-core-utils:28.0.0@aar
                        androidLibrary                : com.android.support:support-vector-drawable:28.0.0@aar
                        androidLibrary                : com.android.support:loader:28.0.0@aar
                        androidLibrary                : com.android.support:viewpager:28.0.0@aar
                        androidLibrary                : com.android.support:coordinatorlayout:28.0.0@aar
                        androidLibrary                : com.android.support:drawerlayout:28.0.0@aar
                        androidLibrary                : com.android.support:slidingpanelayout:28.0.0@aar
                        androidLibrary                : com.android.support:customview:28.0.0@aar
                        androidLibrary                : com.android.support:swiperefreshlayout:28.0.0@aar
                        androidLibrary                : com.android.support:asynclayoutinflater:28.0.0@aar
                        androidLibrary                : com.android.support:support-compat:28.0.0@aar
                        androidLibrary                : com.android.support:versionedparcelable:28.0.0@aar
                        androidLibrary                : com.android.support:cursoradapter:28.0.0@aar
                        androidLibrary                : android.arch.lifecycle:runtime:1.1.1@aar
                        androidLibrary                : com.android.support:documentfile:28.0.0@aar
                        androidLibrary                : com.android.support:localbroadcastmanager:28.0.0@aar
                        androidLibrary                : com.android.support:print:28.0.0@aar
                        androidLibrary                : android.arch.lifecycle:viewmodel:1.1.1@aar
                        androidLibrary                : android.arch.lifecycle:livedata:1.1.1@aar
                        androidLibrary                : android.arch.lifecycle:livedata-core:1.1.1@aar
                        androidLibrary                : android.arch.core:runtime:1.1.1@aar
                        androidLibrary                : com.android.support:interpolator:28.0.0@aar
                        androidLibrary                : com.android.support.constraint:constraint-layout:1.1.0@aar
                        javaLibrary                   : com.android.support:collections:28.0.0@jar
                        javaLibrary                   : android.arch.lifecycle:common:1.1.1@jar
                        javaLibrary                   : android.arch.core:common:1.1.1@jar
                        javaLibrary                   : com.android.support:support-annotations:28.0.0@jar
                        javaLibrary                   : com.android.support.constraint:constraint-layout-solver:1.1.0@jar
                        module                        : <ROOT>-:app-MAIN
                        javaLibrary                   : __local_jars__:<ROOT>/jav/build/libs/jav.jar:unspecified
                RuntimeOnlyClasses
                    - class                       : <ROOT>/jav/build/libs/jav.jar [-]
                MockablePlatformJar           : <GRADLE>/caches/<TRANSFORMS>/files-2.1/xxxxxxxxxxxxxxxxxxxxxxxxxxxxxxxx/android.jar
    externalProject               : :app (DefaultExternalProject) (*seen*)
MODULE                        : project.app.androidTest
MODULE                        : project.app.main
MODULE                        : project.app.unitTest
MODULE                        : project.dyn_feature
    GradleModuleModel
        agpVersion                    : 4.2.0
        gradlePath                    : :dyn_feature
        gradleVersion                 : 6.7.1
        buildFile                     : <ROOT>/dyn_feature/build.gradle
        buildFilePath                 : <ROOT>/dyn_feature/build.gradle
        rootFolderPath                : <ROOT>
        hasSafeArgsJava               : false
        hasSafeArgsKotlin             : false
    CurrentVariantReportedVersions
        minSdk
            ApiLevel                      : 1
            ApiString                     : 1
        runtimeMinSdk
            ApiLevel                      : 1
            ApiString                     : 1
        targetSdk
            ApiLevel                      : 1
            ApiString                     : 1
    RootBuildId                   : <ROOT>
    BuildId                       : <ROOT>
    ProjectPath                   : :dyn_feature
    ModelVersion                  : 4.2.0
    ProjectType                   : PROJECT_TYPE_DYNAMIC_FEATURE
    CompileTarget                 : android-32
    BuildFolder                   : <ROOT>/dyn_feature/build [-]
    buildToolsVersion             : 30.0.2
    IsBaseSplit                   : false
    GroupId                       : project
    Namespace                     : com.example.dyn_feature
    TestNamespace                 : com.example.dyn_feature.test
    AaptOptions
        NameSpacing                   : DISABLED
    LintOptions
        IsCheckTestSources            : false
        IsCheckDependencies           : false
        IsAbortOnError                : true
        IsAbsolutePaths               : true
        IsNoLines                     : false
        IsQuiet                       : false
        IsCheckAllWarnings            : false
        IsIgnoreWarnings              : false
        IsWarningsAsErrors            : false
        IsIgnoreTestSources           : false
        IsIgnoreTestFixturesSources   : false
        IsCheckGeneratedSources       : false
        IsCheckReleaseBuilds          : true
        IsExplainIssues               : true
        IsShowAll                     : false
        TextReport                    : false
        HtmlReport                    : true
        XmlReport                     : true
        SarifReport                   : false
    JavaCompileOptions
        Encoding                      : UTF-8
        SourceCompatibility           : 1.8
        TargetCompatibility           : 1.8
        IsCoreLibraryDesugaringEnabled          : false
    AgpFlags
        ApplicationRClassConstantIds  : true
        AestRClassConstantIds         : true
        TransitiveRClasses            : true
        UseAndroidX                   : false
        UsesCompose                   : false
        MlModelBindingEnabled         : false
        AndroidResourcesEnabled       : true
        DataBindingEnabled            : false
<<<<<<< HEAD
=======
        GenerateManifestClass         : false
>>>>>>> 8b7d83e8
    - basicVariant:               : debug
        testApplicationId             : com.example.dyn_feature.test
        buildType                     : debug
    - basicVariant:               : release
        buildType                     : release
    BootClassPath                 : <ANDROID_SDK>/platforms/android-32/android.jar
    BaseFeature                   : :app
    ViewBindingOptions
        Enabled                       : false
    DefaultConfig
        ProductFlavor
            Name                          : main
            VectorDrawables
                UseSupportLibrary             : false
        SourceProvider
            Name                          : main
            Manifest                      : <ROOT>/dyn_feature/src/main/AndroidManifest.xml
            JavaDirectories               : <ROOT>/dyn_feature/src/main/java [-]
            ResourcesDirectories          : <ROOT>/dyn_feature/src/main/resources [-]
            AidlDirectories               : <ROOT>/dyn_feature/src/main/aidl [-]
            RenderscriptDirectories       : <ROOT>/dyn_feature/src/main/rs [-]
            ResDirectories                : <ROOT>/dyn_feature/src/main/res [-]
            AssetsDirectories             : <ROOT>/dyn_feature/src/main/assets [-]
            JniLibsDirectories            : <ROOT>/dyn_feature/src/main/jniLibs [-]
            ShadersDirectories            : <ROOT>/dyn_feature/src/main/shaders [-]
        ExtraSourceProviders
            ExtraSourceProvider
                ArtifactName                  : _android_test_
                SourceProvider
                    Name                          : androidTest
                    Manifest                      : <ROOT>/dyn_feature/src/androidTest/AndroidManifest.xml [-]
                    JavaDirectories               : <ROOT>/dyn_feature/src/androidTest/java [-]
                    ResourcesDirectories          : <ROOT>/dyn_feature/src/androidTest/resources [-]
                    AidlDirectories               : <ROOT>/dyn_feature/src/androidTest/aidl [-]
                    RenderscriptDirectories       : <ROOT>/dyn_feature/src/androidTest/rs [-]
                    ResDirectories                : <ROOT>/dyn_feature/src/androidTest/res [-]
                    AssetsDirectories             : <ROOT>/dyn_feature/src/androidTest/assets [-]
                    JniLibsDirectories            : <ROOT>/dyn_feature/src/androidTest/jniLibs [-]
                    ShadersDirectories            : <ROOT>/dyn_feature/src/androidTest/shaders [-]
            ExtraSourceProvider
                ArtifactName                  : _unit_test_
                SourceProvider
                    Name                          : test
                    Manifest                      : <ROOT>/dyn_feature/src/test/AndroidManifest.xml [-]
                    JavaDirectories               : <ROOT>/dyn_feature/src/test/java [-]
                    ResourcesDirectories          : <ROOT>/dyn_feature/src/test/resources [-]
                    AidlDirectories               : <ROOT>/dyn_feature/src/test/aidl [-]
                    RenderscriptDirectories       : <ROOT>/dyn_feature/src/test/rs [-]
                    ResDirectories                : <ROOT>/dyn_feature/src/test/res [-]
                    AssetsDirectories             : <ROOT>/dyn_feature/src/test/assets [-]
                    JniLibsDirectories            : <ROOT>/dyn_feature/src/test/jniLibs [-]
                    ShadersDirectories            : <ROOT>/dyn_feature/src/test/shaders [-]
    BuildTypes
        BuildType
            Name                          : debug
            IsDebuggable                  : true
            IsJniDebuggable               : false
            IsPseudoLocalesEnabled        : false
            IsRenderscriptDebuggable      : false
            RenderscriptOptimLevel        : 3
            IsMinifyEnabled               : false
            IsZipAlignEnabled             : true
        SourceProvider
            Name                          : debug
            Manifest                      : <ROOT>/dyn_feature/src/debug/AndroidManifest.xml [-]
            JavaDirectories               : <ROOT>/dyn_feature/src/debug/java [-]
            ResourcesDirectories          : <ROOT>/dyn_feature/src/debug/resources [-]
            AidlDirectories               : <ROOT>/dyn_feature/src/debug/aidl [-]
            RenderscriptDirectories       : <ROOT>/dyn_feature/src/debug/rs [-]
            ResDirectories                : <ROOT>/dyn_feature/src/debug/res [-]
            AssetsDirectories             : <ROOT>/dyn_feature/src/debug/assets [-]
            JniLibsDirectories            : <ROOT>/dyn_feature/src/debug/jniLibs [-]
            ShadersDirectories            : <ROOT>/dyn_feature/src/debug/shaders [-]
        ExtraSourceProviders
            ExtraSourceProvider
                ArtifactName                  : _android_test_
                SourceProvider
                    Name                          : androidTestDebug
                    Manifest                      : <ROOT>/dyn_feature/src/androidTestDebug/AndroidManifest.xml [-]
                    JavaDirectories               : <ROOT>/dyn_feature/src/androidTestDebug/java [-]
                    ResourcesDirectories          : <ROOT>/dyn_feature/src/androidTestDebug/resources [-]
                    AidlDirectories               : <ROOT>/dyn_feature/src/androidTestDebug/aidl [-]
                    RenderscriptDirectories       : <ROOT>/dyn_feature/src/androidTestDebug/rs [-]
                    ResDirectories                : <ROOT>/dyn_feature/src/androidTestDebug/res [-]
                    AssetsDirectories             : <ROOT>/dyn_feature/src/androidTestDebug/assets [-]
                    JniLibsDirectories            : <ROOT>/dyn_feature/src/androidTestDebug/jniLibs [-]
                    ShadersDirectories            : <ROOT>/dyn_feature/src/androidTestDebug/shaders [-]
        ExtraSourceProviders
            ExtraSourceProvider
                ArtifactName                  : _unit_test_
                SourceProvider
                    Name                          : testDebug
                    Manifest                      : <ROOT>/dyn_feature/src/testDebug/AndroidManifest.xml [-]
                    JavaDirectories               : <ROOT>/dyn_feature/src/testDebug/java [-]
                    ResourcesDirectories          : <ROOT>/dyn_feature/src/testDebug/resources [-]
                    AidlDirectories               : <ROOT>/dyn_feature/src/testDebug/aidl [-]
                    RenderscriptDirectories       : <ROOT>/dyn_feature/src/testDebug/rs [-]
                    ResDirectories                : <ROOT>/dyn_feature/src/testDebug/res [-]
                    AssetsDirectories             : <ROOT>/dyn_feature/src/testDebug/assets [-]
                    JniLibsDirectories            : <ROOT>/dyn_feature/src/testDebug/jniLibs [-]
                    ShadersDirectories            : <ROOT>/dyn_feature/src/testDebug/shaders [-]
        BuildType
            Name                          : release
            IsDebuggable                  : false
            IsJniDebuggable               : false
            IsPseudoLocalesEnabled        : false
            IsRenderscriptDebuggable      : false
            RenderscriptOptimLevel        : 3
            IsMinifyEnabled               : false
            IsZipAlignEnabled             : true
        SourceProvider
            Name                          : release
            Manifest                      : <ROOT>/dyn_feature/src/release/AndroidManifest.xml [-]
            JavaDirectories               : <ROOT>/dyn_feature/src/release/java [-]
            ResourcesDirectories          : <ROOT>/dyn_feature/src/release/resources [-]
            AidlDirectories               : <ROOT>/dyn_feature/src/release/aidl [-]
            RenderscriptDirectories       : <ROOT>/dyn_feature/src/release/rs [-]
            ResDirectories                : <ROOT>/dyn_feature/src/release/res [-]
            AssetsDirectories             : <ROOT>/dyn_feature/src/release/assets [-]
            JniLibsDirectories            : <ROOT>/dyn_feature/src/release/jniLibs [-]
            ShadersDirectories            : <ROOT>/dyn_feature/src/release/shaders [-]
        ExtraSourceProviders
            ExtraSourceProvider
                ArtifactName                  : _android_test_
                SourceProvider
                    Name                          : androidTestRelease
                    Manifest                      : <ROOT>/dyn_feature/src/androidTestRelease/AndroidManifest.xml [-]
                    JavaDirectories               : <ROOT>/dyn_feature/src/androidTestRelease/java [-]
                    ResourcesDirectories          : <ROOT>/dyn_feature/src/androidTestRelease/resources [-]
                    AidlDirectories               : <ROOT>/dyn_feature/src/androidTestRelease/aidl [-]
                    RenderscriptDirectories       : <ROOT>/dyn_feature/src/androidTestRelease/rs [-]
                    ResDirectories                : <ROOT>/dyn_feature/src/androidTestRelease/res [-]
                    AssetsDirectories             : <ROOT>/dyn_feature/src/androidTestRelease/assets [-]
                    JniLibsDirectories            : <ROOT>/dyn_feature/src/androidTestRelease/jniLibs [-]
                    ShadersDirectories            : <ROOT>/dyn_feature/src/androidTestRelease/shaders [-]
        ExtraSourceProviders
            ExtraSourceProvider
                ArtifactName                  : _unit_test_
                SourceProvider
                    Name                          : testRelease
                    Manifest                      : <ROOT>/dyn_feature/src/testRelease/AndroidManifest.xml [-]
                    JavaDirectories               : <ROOT>/dyn_feature/src/testRelease/java [-]
                    ResourcesDirectories          : <ROOT>/dyn_feature/src/testRelease/resources [-]
                    AidlDirectories               : <ROOT>/dyn_feature/src/testRelease/aidl [-]
                    RenderscriptDirectories       : <ROOT>/dyn_feature/src/testRelease/rs [-]
                    ResDirectories                : <ROOT>/dyn_feature/src/testRelease/res [-]
                    AssetsDirectories             : <ROOT>/dyn_feature/src/testRelease/assets [-]
                    JniLibsDirectories            : <ROOT>/dyn_feature/src/testRelease/jniLibs [-]
                    ShadersDirectories            : <ROOT>/dyn_feature/src/testRelease/shaders [-]
    SigningConfigs
        SigningConfig
            Name                          : debug
            StoreFile                     : debug.keystore
            StorePassword                 : android
            KeyAlias                      : AndroidDebugKey
    VariantBuildInformation
        VariantBuildInformation
            VariantName                   : debug
            BuildTasksAndOutputInformation
                AssembleTaskName              : assembleDebug
                AssembleTaskOutputListingFile : <ROOT>/dyn_feature/build/outputs/apk/debug/output-metadata.json [-]
        VariantBuildInformation
            VariantName                   : release
            BuildTasksAndOutputInformation
                AssembleTaskName              : assembleRelease
                AssembleTaskOutputListingFile : <ROOT>/dyn_feature/build/outputs/apk/release/output-metadata.json [-]
    IdeVariants
        IdeVariant
            Name                          : debug
            BuildType                     : debug
            DisplayName                   : debug
            InstantAppCompatible          : false
            MinSdkVersion
                ApiLevel                      : 1
                ApiString                     : 1
            DeprecatedPreMergedApplicationId        : com.example.dyn_feature
            MainArtifact
                Name                          : MAIN
                CompileTaskName               : compileDebugSources
                AssembleTaskName              : assembleDebug
                IsTestArtifact                : false
                IdeSetupTaskNames             : generateDebugSources
                GeneratedSourceFolders        : <ROOT>/dyn_feature/build/generated/aidl_source_output_dir/debug/out [-]
                GeneratedSourceFolders        : <ROOT>/dyn_feature/build/generated/ap_generated_sources/debug/out [-]
                GeneratedSourceFolders        : <ROOT>/dyn_feature/build/generated/renderscript_source_output_dir/debug/out [-]
                GeneratedSourceFolders        : <ROOT>/dyn_feature/build/generated/source/buildConfig/debug [-]
                ClassesFolder                 : <ROOT>/dyn_feature/build/intermediates/compile_and_runtime_not_namespaced_r_class_jar/debug/R.jar [-]
                ClassesFolder                 : <ROOT>/dyn_feature/build/intermediates/javac/debug/classes [-]
                Dependencies
                    compileClasspath
                    runtimeClasspath
                IsSigned                      : false
                CodeShrinker                  : null
                BuildTasksAndOutputInformation
                    AssembleTaskName              : assembleDebug
                    AssembleTaskOutputListingFile : <ROOT>/dyn_feature/build/outputs/apk/debug/output-metadata.json [-]
                GeneratedResourceFolders      : <ROOT>/dyn_feature/build/generated/res/rs/debug [-]
                GeneratedResourceFolders      : <ROOT>/dyn_feature/build/generated/res/resValues/debug [-]
            AndroidTestArtifact
                Name                          : ANDROID_TEST
                CompileTaskName               : compileDebugAndroidTestSources
                AssembleTaskName              : assembleDebugAndroidTest
                IsTestArtifact                : true
                IdeSetupTaskNames             : generateDebugAndroidTestSources
                GeneratedSourceFolders        : <ROOT>/dyn_feature/build/generated/aidl_source_output_dir/debugAndroidTest/out [-]
                GeneratedSourceFolders        : <ROOT>/dyn_feature/build/generated/ap_generated_sources/debugAndroidTest/out [-]
                GeneratedSourceFolders        : <ROOT>/dyn_feature/build/generated/renderscript_source_output_dir/debugAndroidTest/out [-]
                GeneratedSourceFolders        : <ROOT>/dyn_feature/build/generated/source/buildConfig/androidTest/debug [-]
                ClassesFolder                 : <ROOT>/dyn_feature/build/intermediates/compile_and_runtime_not_namespaced_r_class_jar/debugAndroidTest/R.jar [-]
                ClassesFolder                 : <ROOT>/dyn_feature/build/intermediates/javac/debugAndroidTest/classes [-]
                Dependencies
                    compileClasspath
                        module                        : <ROOT>-:dyn_feature-MAIN
                    runtimeClasspath
                        module                        : <ROOT>-:dyn_feature-MAIN
                ApplicationId                 : com.example.dyn_feature.test
                IsSigned                      : false
                CodeShrinker                  : null
                BuildTasksAndOutputInformation
                    AssembleTaskName              : assembleDebugAndroidTest
                    AssembleTaskOutputListingFile : <ROOT>/dyn_feature/build/outputs/apk/androidTest/debug/output-metadata.json [-]
                GeneratedResourceFolders      : <ROOT>/dyn_feature/build/generated/res/rs/androidTest/debug [-]
                GeneratedResourceFolders      : <ROOT>/dyn_feature/build/generated/res/resValues/androidTest/debug [-]
                TestOptions
                    AnimationsDisabled            : false
                    Execution                     : HOST
            UnitTestArtifact
                Name                          : UNIT_TEST
                CompileTaskName               : compileDebugUnitTestSources
                AssembleTaskName              : assembleDebugUnitTest
                IsTestArtifact                : true
                IdeSetupTaskNames             : createMockableJar
                GeneratedSourceFolders        : <ROOT>/dyn_feature/build/generated/ap_generated_sources/debugUnitTest/out [-]
                ClassesFolder                 : <ROOT>/dyn_feature/build/intermediates/compile_and_runtime_not_namespaced_r_class_jar/debug/R.jar [-]
                ClassesFolder                 : <ROOT>/dyn_feature/build/intermediates/javac/debugUnitTest/classes [-]
                Dependencies
                    compileClasspath
                        module                        : <ROOT>-:dyn_feature-MAIN
                    runtimeClasspath
                        module                        : <ROOT>-:dyn_feature-MAIN
                MockablePlatformJar           : <GRADLE>/caches/<TRANSFORMS>/files-2.1/xxxxxxxxxxxxxxxxxxxxxxxxxxxxxxxx/android.jar
    externalProject               : :dyn_feature (DefaultExternalProject) (*seen*)
MODULE                        : project.dyn_feature.androidTest
MODULE                        : project.dyn_feature.main
MODULE                        : project.dyn_feature.unitTest
MODULE                        : project.jav
    GradleModuleModel
        gradlePath                    : :jav
        gradleVersion                 : 6.7.1
        buildFile                     : <ROOT>/jav/build.gradle
        buildFilePath                 : <ROOT>/jav/build.gradle
        rootFolderPath                : <ROOT>
        hasSafeArgsJava               : false
        hasSafeArgsKotlin             : false
    externalProject               : :jav (DefaultExternalProject) (*seen*)
MODULE                        : project.jav.main
MODULE                        : project.jav.test
MODULE                        : project.lib
    GradleModuleModel
        agpVersion                    : 4.2.0
        gradlePath                    : :lib
        gradleVersion                 : 6.7.1
        buildFile                     : <ROOT>/lib/build.gradle
        buildFilePath                 : <ROOT>/lib/build.gradle
        rootFolderPath                : <ROOT>
        hasSafeArgsJava               : false
        hasSafeArgsKotlin             : false
    CurrentVariantReportedVersions
        minSdk
            ApiLevel                      : 16
            ApiString                     : 16
        runtimeMinSdk
            ApiLevel                      : 16
            ApiString                     : 16
        targetSdk
            ApiLevel                      : 32
            ApiString                     : 32
    RootBuildId                   : <ROOT>
    BuildId                       : <ROOT>
    ProjectPath                   : :lib
    ModelVersion                  : 4.2.0
    ProjectType                   : PROJECT_TYPE_LIBRARY
    CompileTarget                 : android-32
    BuildFolder                   : <ROOT>/lib/build [-]
    buildToolsVersion             : 30.0.2
    IsBaseSplit                   : false
    GroupId                       : project
    Namespace                     : com.example.projectwithappandlib.lib
    TestNamespace                 : com.example.projectwithappandlib.lib.test
    AaptOptions
        NameSpacing                   : DISABLED
    LintOptions
        IsCheckTestSources            : false
        IsCheckDependencies           : false
        IsAbortOnError                : true
        IsAbsolutePaths               : true
        IsNoLines                     : false
        IsQuiet                       : false
        IsCheckAllWarnings            : false
        IsIgnoreWarnings              : false
        IsWarningsAsErrors            : false
        IsIgnoreTestSources           : false
        IsIgnoreTestFixturesSources   : false
        IsCheckGeneratedSources       : false
        IsCheckReleaseBuilds          : true
        IsExplainIssues               : true
        IsShowAll                     : false
        TextReport                    : false
        HtmlReport                    : true
        XmlReport                     : true
        SarifReport                   : false
    JavaCompileOptions
        Encoding                      : UTF-8
        SourceCompatibility           : 1.8
        TargetCompatibility           : 1.8
        IsCoreLibraryDesugaringEnabled          : false
    AgpFlags
        ApplicationRClassConstantIds  : true
        AestRClassConstantIds         : true
        TransitiveRClasses            : true
        UseAndroidX                   : false
        UsesCompose                   : false
        MlModelBindingEnabled         : false
        AndroidResourcesEnabled       : true
        DataBindingEnabled            : false
<<<<<<< HEAD
=======
        GenerateManifestClass         : false
>>>>>>> 8b7d83e8
    - basicVariant:               : debug
        testApplicationId             : com.example.projectwithappandlib.lib.test
        buildType                     : debug
    - basicVariant:               : release
        buildType                     : release
    BootClassPath                 : <ANDROID_SDK>/platforms/android-32/android.jar
    ViewBindingOptions
        Enabled                       : false
    DefaultConfig
        ProductFlavor
            Name                          : main
            VersionCode                   : 1
            VersionName                   : 1.0
            MinSdkVersion
                ApiLevel                      : 16
                ApiString                     : 16
            TargetSdkVersion
                ApiLevel                      : 32
                ApiString                     : 32
            VectorDrawables
                UseSupportLibrary             : false
        SourceProvider
            Name                          : main
            Manifest                      : <ROOT>/lib/src/main/AndroidManifest.xml
            JavaDirectories               : <ROOT>/lib/src/main/java
            ResourcesDirectories          : <ROOT>/lib/src/main/resources [-]
            AidlDirectories               : <ROOT>/lib/src/main/aidl [-]
            RenderscriptDirectories       : <ROOT>/lib/src/main/rs [-]
            ResDirectories                : <ROOT>/lib/src/main/res
            AssetsDirectories             : <ROOT>/lib/src/main/assets [-]
            JniLibsDirectories            : <ROOT>/lib/src/main/jniLibs [-]
            ShadersDirectories            : <ROOT>/lib/src/main/shaders [-]
        ExtraSourceProviders
            ExtraSourceProvider
                ArtifactName                  : _android_test_
                SourceProvider
                    Name                          : androidTest
                    Manifest                      : <ROOT>/lib/src/androidTest/AndroidManifest.xml [-]
                    JavaDirectories               : <ROOT>/lib/src/androidTest/java [-]
                    ResourcesDirectories          : <ROOT>/lib/src/androidTest/resources [-]
                    AidlDirectories               : <ROOT>/lib/src/androidTest/aidl [-]
                    RenderscriptDirectories       : <ROOT>/lib/src/androidTest/rs [-]
                    ResDirectories                : <ROOT>/lib/src/androidTest/res [-]
                    AssetsDirectories             : <ROOT>/lib/src/androidTest/assets [-]
                    JniLibsDirectories            : <ROOT>/lib/src/androidTest/jniLibs [-]
                    ShadersDirectories            : <ROOT>/lib/src/androidTest/shaders [-]
            ExtraSourceProvider
                ArtifactName                  : _unit_test_
                SourceProvider
                    Name                          : test
                    Manifest                      : <ROOT>/lib/src/test/AndroidManifest.xml [-]
                    JavaDirectories               : <ROOT>/lib/src/test/java [-]
                    ResourcesDirectories          : <ROOT>/lib/src/test/resources [-]
                    AidlDirectories               : <ROOT>/lib/src/test/aidl [-]
                    RenderscriptDirectories       : <ROOT>/lib/src/test/rs [-]
                    ResDirectories                : <ROOT>/lib/src/test/res [-]
                    AssetsDirectories             : <ROOT>/lib/src/test/assets [-]
                    JniLibsDirectories            : <ROOT>/lib/src/test/jniLibs [-]
                    ShadersDirectories            : <ROOT>/lib/src/test/shaders [-]
    BuildTypes
        BuildType
            Name                          : debug
            IsDebuggable                  : true
            IsJniDebuggable               : false
            IsPseudoLocalesEnabled        : false
            IsRenderscriptDebuggable      : false
            RenderscriptOptimLevel        : 3
            IsMinifyEnabled               : false
            IsZipAlignEnabled             : true
        SourceProvider
            Name                          : debug
            Manifest                      : <ROOT>/lib/src/debug/AndroidManifest.xml [-]
            JavaDirectories               : <ROOT>/lib/src/debug/java [-]
            ResourcesDirectories          : <ROOT>/lib/src/debug/resources [-]
            AidlDirectories               : <ROOT>/lib/src/debug/aidl [-]
            RenderscriptDirectories       : <ROOT>/lib/src/debug/rs [-]
            ResDirectories                : <ROOT>/lib/src/debug/res [-]
            AssetsDirectories             : <ROOT>/lib/src/debug/assets [-]
            JniLibsDirectories            : <ROOT>/lib/src/debug/jniLibs [-]
            ShadersDirectories            : <ROOT>/lib/src/debug/shaders [-]
        ExtraSourceProviders
            ExtraSourceProvider
                ArtifactName                  : _android_test_
                SourceProvider
                    Name                          : androidTestDebug
                    Manifest                      : <ROOT>/lib/src/androidTestDebug/AndroidManifest.xml [-]
                    JavaDirectories               : <ROOT>/lib/src/androidTestDebug/java [-]
                    ResourcesDirectories          : <ROOT>/lib/src/androidTestDebug/resources [-]
                    AidlDirectories               : <ROOT>/lib/src/androidTestDebug/aidl [-]
                    RenderscriptDirectories       : <ROOT>/lib/src/androidTestDebug/rs [-]
                    ResDirectories                : <ROOT>/lib/src/androidTestDebug/res [-]
                    AssetsDirectories             : <ROOT>/lib/src/androidTestDebug/assets [-]
                    JniLibsDirectories            : <ROOT>/lib/src/androidTestDebug/jniLibs [-]
                    ShadersDirectories            : <ROOT>/lib/src/androidTestDebug/shaders [-]
        ExtraSourceProviders
            ExtraSourceProvider
                ArtifactName                  : _unit_test_
                SourceProvider
                    Name                          : testDebug
                    Manifest                      : <ROOT>/lib/src/testDebug/AndroidManifest.xml [-]
                    JavaDirectories               : <ROOT>/lib/src/testDebug/java [-]
                    ResourcesDirectories          : <ROOT>/lib/src/testDebug/resources [-]
                    AidlDirectories               : <ROOT>/lib/src/testDebug/aidl [-]
                    RenderscriptDirectories       : <ROOT>/lib/src/testDebug/rs [-]
                    ResDirectories                : <ROOT>/lib/src/testDebug/res [-]
                    AssetsDirectories             : <ROOT>/lib/src/testDebug/assets [-]
                    JniLibsDirectories            : <ROOT>/lib/src/testDebug/jniLibs [-]
                    ShadersDirectories            : <ROOT>/lib/src/testDebug/shaders [-]
        BuildType
            Name                          : release
            IsDebuggable                  : false
            IsJniDebuggable               : false
            IsPseudoLocalesEnabled        : false
            IsRenderscriptDebuggable      : false
            RenderscriptOptimLevel        : 3
            IsMinifyEnabled               : false
            IsZipAlignEnabled             : true
        SourceProvider
            Name                          : release
            Manifest                      : <ROOT>/lib/src/release/AndroidManifest.xml [-]
            JavaDirectories               : <ROOT>/lib/src/release/java [-]
            ResourcesDirectories          : <ROOT>/lib/src/release/resources [-]
            AidlDirectories               : <ROOT>/lib/src/release/aidl [-]
            RenderscriptDirectories       : <ROOT>/lib/src/release/rs [-]
            ResDirectories                : <ROOT>/lib/src/release/res [-]
            AssetsDirectories             : <ROOT>/lib/src/release/assets [-]
            JniLibsDirectories            : <ROOT>/lib/src/release/jniLibs [-]
            ShadersDirectories            : <ROOT>/lib/src/release/shaders [-]
        ExtraSourceProviders
            ExtraSourceProvider
                ArtifactName                  : _android_test_
                SourceProvider
                    Name                          : androidTestRelease
                    Manifest                      : <ROOT>/lib/src/androidTestRelease/AndroidManifest.xml [-]
                    JavaDirectories               : <ROOT>/lib/src/androidTestRelease/java [-]
                    ResourcesDirectories          : <ROOT>/lib/src/androidTestRelease/resources [-]
                    AidlDirectories               : <ROOT>/lib/src/androidTestRelease/aidl [-]
                    RenderscriptDirectories       : <ROOT>/lib/src/androidTestRelease/rs [-]
                    ResDirectories                : <ROOT>/lib/src/androidTestRelease/res [-]
                    AssetsDirectories             : <ROOT>/lib/src/androidTestRelease/assets [-]
                    JniLibsDirectories            : <ROOT>/lib/src/androidTestRelease/jniLibs [-]
                    ShadersDirectories            : <ROOT>/lib/src/androidTestRelease/shaders [-]
        ExtraSourceProviders
            ExtraSourceProvider
                ArtifactName                  : _unit_test_
                SourceProvider
                    Name                          : testRelease
                    Manifest                      : <ROOT>/lib/src/testRelease/AndroidManifest.xml [-]
                    JavaDirectories               : <ROOT>/lib/src/testRelease/java [-]
                    ResourcesDirectories          : <ROOT>/lib/src/testRelease/resources [-]
                    AidlDirectories               : <ROOT>/lib/src/testRelease/aidl [-]
                    RenderscriptDirectories       : <ROOT>/lib/src/testRelease/rs [-]
                    ResDirectories                : <ROOT>/lib/src/testRelease/res [-]
                    AssetsDirectories             : <ROOT>/lib/src/testRelease/assets [-]
                    JniLibsDirectories            : <ROOT>/lib/src/testRelease/jniLibs [-]
                    ShadersDirectories            : <ROOT>/lib/src/testRelease/shaders [-]
    SigningConfigs
        SigningConfig
            Name                          : debug
            StoreFile                     : debug.keystore
            StorePassword                 : android
            KeyAlias                      : AndroidDebugKey
    VariantBuildInformation
        VariantBuildInformation
            VariantName                   : debug
            BuildTasksAndOutputInformation
                AssembleTaskName              : assembleDebug
        VariantBuildInformation
            VariantName                   : release
            BuildTasksAndOutputInformation
                AssembleTaskName              : assembleRelease
    IdeVariants
        IdeVariant
            Name                          : debug
            BuildType                     : debug
            DisplayName                   : debug
            InstantAppCompatible          : false
            MinSdkVersion
                ApiLevel                      : 16
                ApiString                     : 16
            TargetSdkVersion
                ApiLevel                      : 32
                ApiString                     : 32
            VersionCode                   : 1
            VersionNameWithSuffix         : 1.0
            DeprecatedPreMergedApplicationId        : com.example.projectwithappandlib.lib
            MainArtifact
                Name                          : MAIN
                CompileTaskName               : compileDebugSources
                AssembleTaskName              : assembleDebug
                IsTestArtifact                : false
                IdeSetupTaskNames             : generateDebugSources
                GeneratedSourceFolders        : <ROOT>/lib/build/generated/aidl_source_output_dir/debug/out [-]
                GeneratedSourceFolders        : <ROOT>/lib/build/generated/ap_generated_sources/debug/out [-]
                GeneratedSourceFolders        : <ROOT>/lib/build/generated/renderscript_source_output_dir/debug/out [-]
                GeneratedSourceFolders        : <ROOT>/lib/build/generated/source/buildConfig/debug [-]
                ClassesFolder                 : <ROOT>/lib/build/intermediates/compile_r_class_jar/debug/R.jar [-]
                ClassesFolder                 : <ROOT>/lib/build/intermediates/javac/debug/classes [-]
                Dependencies
                    compileClasspath
                        androidLibrary                : com.android.support:appcompat-v7:28.0.0@aar
                        androidLibrary                : com.android.support:support-fragment:28.0.0@aar
                        androidLibrary                : com.android.support:animated-vector-drawable:28.0.0@aar
                        androidLibrary                : com.android.support:support-core-ui:28.0.0@aar
                        androidLibrary                : com.android.support:support-core-utils:28.0.0@aar
                        androidLibrary                : com.android.support:support-vector-drawable:28.0.0@aar
                        androidLibrary                : com.android.support:loader:28.0.0@aar
                        androidLibrary                : com.android.support:viewpager:28.0.0@aar
                        androidLibrary                : com.android.support:coordinatorlayout:28.0.0@aar
                        androidLibrary                : com.android.support:drawerlayout:28.0.0@aar
                        androidLibrary                : com.android.support:slidingpanelayout:28.0.0@aar
                        androidLibrary                : com.android.support:customview:28.0.0@aar
                        androidLibrary                : com.android.support:swiperefreshlayout:28.0.0@aar
                        androidLibrary                : com.android.support:asynclayoutinflater:28.0.0@aar
                        androidLibrary                : com.android.support:support-compat:28.0.0@aar
                        androidLibrary                : com.android.support:versionedparcelable:28.0.0@aar
                        androidLibrary                : com.android.support:cursoradapter:28.0.0@aar
                        androidLibrary                : android.arch.lifecycle:runtime:1.1.1@aar
                        androidLibrary                : com.android.support:documentfile:28.0.0@aar
                        androidLibrary                : com.android.support:localbroadcastmanager:28.0.0@aar
                        androidLibrary                : com.android.support:print:28.0.0@aar
                        androidLibrary                : android.arch.lifecycle:viewmodel:1.1.1@aar
                        androidLibrary                : android.arch.lifecycle:livedata:1.1.1@aar
                        androidLibrary                : android.arch.lifecycle:livedata-core:1.1.1@aar
                        androidLibrary                : android.arch.core:runtime:1.1.1@aar
                        androidLibrary                : com.android.support:interpolator:28.0.0@aar
                        javaLibrary                   : com.android.support:collections:28.0.0@jar
                        javaLibrary                   : android.arch.lifecycle:common:1.1.1@jar
                        javaLibrary                   : android.arch.core:common:1.1.1@jar
                        javaLibrary                   : com.android.support:support-annotations:28.0.0@jar
                        module                        : <ROOT>-:jav-MAIN
                    runtimeClasspath
                        androidLibrary                : com.android.support:appcompat-v7:28.0.0@aar
                        androidLibrary                : com.android.support:support-fragment:28.0.0@aar
                        androidLibrary                : com.android.support:animated-vector-drawable:28.0.0@aar
                        androidLibrary                : com.android.support:support-core-ui:28.0.0@aar
                        androidLibrary                : com.android.support:support-core-utils:28.0.0@aar
                        androidLibrary                : com.android.support:support-vector-drawable:28.0.0@aar
                        androidLibrary                : com.android.support:loader:28.0.0@aar
                        androidLibrary                : com.android.support:viewpager:28.0.0@aar
                        androidLibrary                : com.android.support:coordinatorlayout:28.0.0@aar
                        androidLibrary                : com.android.support:drawerlayout:28.0.0@aar
                        androidLibrary                : com.android.support:slidingpanelayout:28.0.0@aar
                        androidLibrary                : com.android.support:customview:28.0.0@aar
                        androidLibrary                : com.android.support:swiperefreshlayout:28.0.0@aar
                        androidLibrary                : com.android.support:asynclayoutinflater:28.0.0@aar
                        androidLibrary                : com.android.support:support-compat:28.0.0@aar
                        androidLibrary                : com.android.support:versionedparcelable:28.0.0@aar
                        androidLibrary                : com.android.support:cursoradapter:28.0.0@aar
                        androidLibrary                : android.arch.lifecycle:runtime:1.1.1@aar
                        androidLibrary                : com.android.support:documentfile:28.0.0@aar
                        androidLibrary                : com.android.support:localbroadcastmanager:28.0.0@aar
                        androidLibrary                : com.android.support:print:28.0.0@aar
                        androidLibrary                : android.arch.lifecycle:viewmodel:1.1.1@aar
                        androidLibrary                : android.arch.lifecycle:livedata:1.1.1@aar
                        androidLibrary                : android.arch.lifecycle:livedata-core:1.1.1@aar
                        androidLibrary                : android.arch.core:runtime:1.1.1@aar
                        androidLibrary                : com.android.support:interpolator:28.0.0@aar
                        javaLibrary                   : com.android.support:collections:28.0.0@jar
                        javaLibrary                   : android.arch.lifecycle:common:1.1.1@jar
                        javaLibrary                   : android.arch.core:common:1.1.1@jar
                        javaLibrary                   : com.android.support:support-annotations:28.0.0@jar
                        module                        : <ROOT>-:jav-MAIN
                SigningConfigName             : debug
                IsSigned                      : true
                CodeShrinker                  : null
                BuildTasksAndOutputInformation
                    AssembleTaskName              : assembleDebug
                GeneratedResourceFolders      : <ROOT>/lib/build/generated/res/rs/debug [-]
                GeneratedResourceFolders      : <ROOT>/lib/build/generated/res/resValues/debug [-]
            AndroidTestArtifact
                Name                          : ANDROID_TEST
                CompileTaskName               : compileDebugAndroidTestSources
                AssembleTaskName              : assembleDebugAndroidTest
                IsTestArtifact                : true
                IdeSetupTaskNames             : generateDebugAndroidTestSources
                GeneratedSourceFolders        : <ROOT>/lib/build/generated/aidl_source_output_dir/debugAndroidTest/out [-]
                GeneratedSourceFolders        : <ROOT>/lib/build/generated/ap_generated_sources/debugAndroidTest/out [-]
                GeneratedSourceFolders        : <ROOT>/lib/build/generated/renderscript_source_output_dir/debugAndroidTest/out [-]
                GeneratedSourceFolders        : <ROOT>/lib/build/generated/source/buildConfig/androidTest/debug [-]
                ClassesFolder                 : <ROOT>/lib/build/intermediates/compile_and_runtime_not_namespaced_r_class_jar/debugAndroidTest/R.jar [-]
                ClassesFolder                 : <ROOT>/lib/build/intermediates/javac/debugAndroidTest/classes [-]
                Dependencies
                    compileClasspath
                        module                        : <ROOT>-:lib-MAIN
                        androidLibrary                : com.android.support:appcompat-v7:28.0.0@aar
                        androidLibrary                : com.android.support:support-fragment:28.0.0@aar
                        androidLibrary                : com.android.support:animated-vector-drawable:28.0.0@aar
                        androidLibrary                : com.android.support:support-core-ui:28.0.0@aar
                        androidLibrary                : com.android.support:support-core-utils:28.0.0@aar
                        androidLibrary                : com.android.support:support-vector-drawable:28.0.0@aar
                        androidLibrary                : com.android.support:loader:28.0.0@aar
                        androidLibrary                : com.android.support:viewpager:28.0.0@aar
                        androidLibrary                : com.android.support:coordinatorlayout:28.0.0@aar
                        androidLibrary                : com.android.support:drawerlayout:28.0.0@aar
                        androidLibrary                : com.android.support:slidingpanelayout:28.0.0@aar
                        androidLibrary                : com.android.support:customview:28.0.0@aar
                        androidLibrary                : com.android.support:swiperefreshlayout:28.0.0@aar
                        androidLibrary                : com.android.support:asynclayoutinflater:28.0.0@aar
                        androidLibrary                : com.android.support:support-compat:28.0.0@aar
                        androidLibrary                : com.android.support:versionedparcelable:28.0.0@aar
                        androidLibrary                : com.android.support:cursoradapter:28.0.0@aar
                        androidLibrary                : android.arch.lifecycle:runtime:1.1.1@aar
                        androidLibrary                : com.android.support:documentfile:28.0.0@aar
                        androidLibrary                : com.android.support:localbroadcastmanager:28.0.0@aar
                        androidLibrary                : com.android.support:print:28.0.0@aar
                        androidLibrary                : android.arch.lifecycle:viewmodel:1.1.1@aar
                        androidLibrary                : android.arch.lifecycle:livedata:1.1.1@aar
                        androidLibrary                : android.arch.lifecycle:livedata-core:1.1.1@aar
                        androidLibrary                : android.arch.core:runtime:1.1.1@aar
                        androidLibrary                : com.android.support:interpolator:28.0.0@aar
                        javaLibrary                   : com.android.support:collections:28.0.0@jar
                        javaLibrary                   : android.arch.lifecycle:common:1.1.1@jar
                        javaLibrary                   : android.arch.core:common:1.1.1@jar
                        javaLibrary                   : com.android.support:support-annotations:28.0.0@jar
                        module                        : <ROOT>-:jav-MAIN
                    runtimeClasspath
                        module                        : <ROOT>-:lib-MAIN
                        androidLibrary                : com.android.support:appcompat-v7:28.0.0@aar
                        androidLibrary                : com.android.support:support-fragment:28.0.0@aar
                        androidLibrary                : com.android.support:animated-vector-drawable:28.0.0@aar
                        androidLibrary                : com.android.support:support-core-ui:28.0.0@aar
                        androidLibrary                : com.android.support:support-core-utils:28.0.0@aar
                        androidLibrary                : com.android.support:support-vector-drawable:28.0.0@aar
                        androidLibrary                : com.android.support:loader:28.0.0@aar
                        androidLibrary                : com.android.support:viewpager:28.0.0@aar
                        androidLibrary                : com.android.support:coordinatorlayout:28.0.0@aar
                        androidLibrary                : com.android.support:drawerlayout:28.0.0@aar
                        androidLibrary                : com.android.support:slidingpanelayout:28.0.0@aar
                        androidLibrary                : com.android.support:customview:28.0.0@aar
                        androidLibrary                : com.android.support:swiperefreshlayout:28.0.0@aar
                        androidLibrary                : com.android.support:asynclayoutinflater:28.0.0@aar
                        androidLibrary                : com.android.support:support-compat:28.0.0@aar
                        androidLibrary                : com.android.support:versionedparcelable:28.0.0@aar
                        androidLibrary                : com.android.support:cursoradapter:28.0.0@aar
                        androidLibrary                : android.arch.lifecycle:runtime:1.1.1@aar
                        androidLibrary                : com.android.support:documentfile:28.0.0@aar
                        androidLibrary                : com.android.support:localbroadcastmanager:28.0.0@aar
                        androidLibrary                : com.android.support:print:28.0.0@aar
                        androidLibrary                : android.arch.lifecycle:viewmodel:1.1.1@aar
                        androidLibrary                : android.arch.lifecycle:livedata:1.1.1@aar
                        androidLibrary                : android.arch.lifecycle:livedata-core:1.1.1@aar
                        androidLibrary                : android.arch.core:runtime:1.1.1@aar
                        androidLibrary                : com.android.support:interpolator:28.0.0@aar
                        javaLibrary                   : com.android.support:collections:28.0.0@jar
                        javaLibrary                   : android.arch.lifecycle:common:1.1.1@jar
                        javaLibrary                   : android.arch.core:common:1.1.1@jar
                        javaLibrary                   : com.android.support:support-annotations:28.0.0@jar
                        module                        : <ROOT>-:jav-MAIN
                ApplicationId                 : com.example.projectwithappandlib.lib.test
                SigningConfigName             : debug
                IsSigned                      : true
                CodeShrinker                  : null
                BuildTasksAndOutputInformation
                    AssembleTaskName              : assembleDebugAndroidTest
                    AssembleTaskOutputListingFile : <ROOT>/lib/build/outputs/apk/androidTest/debug/output-metadata.json [-]
                GeneratedResourceFolders      : <ROOT>/lib/build/generated/res/rs/androidTest/debug [-]
                GeneratedResourceFolders      : <ROOT>/lib/build/generated/res/resValues/androidTest/debug [-]
                TestOptions
                    AnimationsDisabled            : false
                    Execution                     : HOST
            UnitTestArtifact
                Name                          : UNIT_TEST
                CompileTaskName               : compileDebugUnitTestSources
                AssembleTaskName              : assembleDebugUnitTest
                IsTestArtifact                : true
                IdeSetupTaskNames             : createMockableJar
                GeneratedSourceFolders        : <ROOT>/lib/build/generated/ap_generated_sources/debugUnitTest/out [-]
                ClassesFolder                 : <ROOT>/lib/build/intermediates/compile_and_runtime_not_namespaced_r_class_jar/debugUnitTest/R.jar [-]
                ClassesFolder                 : <ROOT>/lib/build/intermediates/javac/debugUnitTest/classes [-]
                Dependencies
                    compileClasspath
                        module                        : <ROOT>-:lib-MAIN
                        androidLibrary                : com.android.support:appcompat-v7:28.0.0@aar
                        androidLibrary                : com.android.support:support-fragment:28.0.0@aar
                        androidLibrary                : com.android.support:animated-vector-drawable:28.0.0@aar
                        androidLibrary                : com.android.support:support-core-ui:28.0.0@aar
                        androidLibrary                : com.android.support:support-core-utils:28.0.0@aar
                        androidLibrary                : com.android.support:support-vector-drawable:28.0.0@aar
                        androidLibrary                : com.android.support:loader:28.0.0@aar
                        androidLibrary                : com.android.support:viewpager:28.0.0@aar
                        androidLibrary                : com.android.support:coordinatorlayout:28.0.0@aar
                        androidLibrary                : com.android.support:drawerlayout:28.0.0@aar
                        androidLibrary                : com.android.support:slidingpanelayout:28.0.0@aar
                        androidLibrary                : com.android.support:customview:28.0.0@aar
                        androidLibrary                : com.android.support:swiperefreshlayout:28.0.0@aar
                        androidLibrary                : com.android.support:asynclayoutinflater:28.0.0@aar
                        androidLibrary                : com.android.support:support-compat:28.0.0@aar
                        androidLibrary                : com.android.support:versionedparcelable:28.0.0@aar
                        androidLibrary                : com.android.support:cursoradapter:28.0.0@aar
                        androidLibrary                : android.arch.lifecycle:runtime:1.1.1@aar
                        androidLibrary                : com.android.support:documentfile:28.0.0@aar
                        androidLibrary                : com.android.support:localbroadcastmanager:28.0.0@aar
                        androidLibrary                : com.android.support:print:28.0.0@aar
                        androidLibrary                : android.arch.lifecycle:viewmodel:1.1.1@aar
                        androidLibrary                : android.arch.lifecycle:livedata:1.1.1@aar
                        androidLibrary                : android.arch.lifecycle:livedata-core:1.1.1@aar
                        androidLibrary                : android.arch.core:runtime:1.1.1@aar
                        androidLibrary                : com.android.support:interpolator:28.0.0@aar
                        javaLibrary                   : com.android.support:collections:28.0.0@jar
                        javaLibrary                   : android.arch.lifecycle:common:1.1.1@jar
                        javaLibrary                   : android.arch.core:common:1.1.1@jar
                        javaLibrary                   : com.android.support:support-annotations:28.0.0@jar
                        module                        : <ROOT>-:jav-MAIN
                    runtimeClasspath
                        module                        : <ROOT>-:lib-MAIN
                        androidLibrary                : com.android.support:appcompat-v7:28.0.0@aar
                        androidLibrary                : com.android.support:support-fragment:28.0.0@aar
                        androidLibrary                : com.android.support:animated-vector-drawable:28.0.0@aar
                        androidLibrary                : com.android.support:support-core-ui:28.0.0@aar
                        androidLibrary                : com.android.support:support-core-utils:28.0.0@aar
                        androidLibrary                : com.android.support:support-vector-drawable:28.0.0@aar
                        androidLibrary                : com.android.support:loader:28.0.0@aar
                        androidLibrary                : com.android.support:viewpager:28.0.0@aar
                        androidLibrary                : com.android.support:coordinatorlayout:28.0.0@aar
                        androidLibrary                : com.android.support:drawerlayout:28.0.0@aar
                        androidLibrary                : com.android.support:slidingpanelayout:28.0.0@aar
                        androidLibrary                : com.android.support:customview:28.0.0@aar
                        androidLibrary                : com.android.support:swiperefreshlayout:28.0.0@aar
                        androidLibrary                : com.android.support:asynclayoutinflater:28.0.0@aar
                        androidLibrary                : com.android.support:support-compat:28.0.0@aar
                        androidLibrary                : com.android.support:versionedparcelable:28.0.0@aar
                        androidLibrary                : com.android.support:cursoradapter:28.0.0@aar
                        androidLibrary                : android.arch.lifecycle:runtime:1.1.1@aar
                        androidLibrary                : com.android.support:documentfile:28.0.0@aar
                        androidLibrary                : com.android.support:localbroadcastmanager:28.0.0@aar
                        androidLibrary                : com.android.support:print:28.0.0@aar
                        androidLibrary                : android.arch.lifecycle:viewmodel:1.1.1@aar
                        androidLibrary                : android.arch.lifecycle:livedata:1.1.1@aar
                        androidLibrary                : android.arch.lifecycle:livedata-core:1.1.1@aar
                        androidLibrary                : android.arch.core:runtime:1.1.1@aar
                        androidLibrary                : com.android.support:interpolator:28.0.0@aar
                        javaLibrary                   : com.android.support:collections:28.0.0@jar
                        javaLibrary                   : android.arch.lifecycle:common:1.1.1@jar
                        javaLibrary                   : android.arch.core:common:1.1.1@jar
                        javaLibrary                   : com.android.support:support-annotations:28.0.0@jar
                        module                        : <ROOT>-:jav-MAIN
                MockablePlatformJar           : <GRADLE>/caches/<TRANSFORMS>/files-2.1/xxxxxxxxxxxxxxxxxxxxxxxxxxxxxxxx/android.jar
    externalProject               : :lib (DefaultExternalProject) (*seen*)
MODULE                        : project.lib.androidTest
MODULE                        : project.lib.main
MODULE                        : project.lib.unitTest
MODULE                        : project.nested1
    GradleModuleModel
        agpVersion                    : 4.2.0
        gradlePath                    : :nested1
        gradleVersion                 : 6.7.1
        buildFile                     : <ROOT>/nested1/build.gradle
        buildFilePath                 : <ROOT>/nested1/build.gradle
        rootFolderPath                : <ROOT>
        hasSafeArgsJava               : false
        hasSafeArgsKotlin             : false
    CurrentVariantReportedVersions
        minSdk
            ApiLevel                      : 1
            ApiString                     : 1
        runtimeMinSdk
            ApiLevel                      : 1
            ApiString                     : 1
        targetSdk
            ApiLevel                      : 1
            ApiString                     : 1
    RootBuildId                   : <ROOT>
    BuildId                       : <ROOT>
    ProjectPath                   : :nested1
    ModelVersion                  : 4.2.0
    ProjectType                   : PROJECT_TYPE_LIBRARY
    CompileTarget                 : android-32
    BuildFolder                   : <ROOT>/nested1/build [-]
    buildToolsVersion             : 30.0.2
    IsBaseSplit                   : false
    GroupId                       : project
    Namespace                     : com.example.nested1
    TestNamespace                 : com.example.nested1.test
    AaptOptions
        NameSpacing                   : DISABLED
    LintOptions
        IsCheckTestSources            : false
        IsCheckDependencies           : false
        IsAbortOnError                : true
        IsAbsolutePaths               : true
        IsNoLines                     : false
        IsQuiet                       : false
        IsCheckAllWarnings            : false
        IsIgnoreWarnings              : false
        IsWarningsAsErrors            : false
        IsIgnoreTestSources           : false
        IsIgnoreTestFixturesSources   : false
        IsCheckGeneratedSources       : false
        IsCheckReleaseBuilds          : true
        IsExplainIssues               : true
        IsShowAll                     : false
        TextReport                    : false
        HtmlReport                    : true
        XmlReport                     : true
        SarifReport                   : false
    JavaCompileOptions
        Encoding                      : UTF-8
        SourceCompatibility           : 1.8
        TargetCompatibility           : 1.8
        IsCoreLibraryDesugaringEnabled          : false
    AgpFlags
        ApplicationRClassConstantIds  : true
        AestRClassConstantIds         : true
        TransitiveRClasses            : true
        UseAndroidX                   : false
        UsesCompose                   : false
        MlModelBindingEnabled         : false
        AndroidResourcesEnabled       : true
        DataBindingEnabled            : false
<<<<<<< HEAD
=======
        GenerateManifestClass         : false
>>>>>>> 8b7d83e8
    - basicVariant:               : debug
        testApplicationId             : com.example.nested1.test
        buildType                     : debug
    - basicVariant:               : release
        buildType                     : release
    BootClassPath                 : <ANDROID_SDK>/platforms/android-32/android.jar
    ViewBindingOptions
        Enabled                       : false
    DefaultConfig
        ProductFlavor
            Name                          : main
            VectorDrawables
                UseSupportLibrary             : false
        SourceProvider
            Name                          : main
            Manifest                      : <ROOT>/nested1/src/main/AndroidManifest.xml
            JavaDirectories               : <ROOT>/nested1/src/main/java [-]
            ResourcesDirectories          : <ROOT>/nested1/src/main/resources [-]
            AidlDirectories               : <ROOT>/nested1/src/main/aidl [-]
            RenderscriptDirectories       : <ROOT>/nested1/src/main/rs [-]
            ResDirectories                : <ROOT>/nested1/src/main/res [-]
            AssetsDirectories             : <ROOT>/nested1/src/main/assets [-]
            JniLibsDirectories            : <ROOT>/nested1/src/main/jniLibs [-]
            ShadersDirectories            : <ROOT>/nested1/src/main/shaders [-]
        ExtraSourceProviders
            ExtraSourceProvider
                ArtifactName                  : _android_test_
                SourceProvider
                    Name                          : androidTest
                    Manifest                      : <ROOT>/nested1/src/androidTest/AndroidManifest.xml [-]
                    JavaDirectories               : <ROOT>/nested1/src/androidTest/java [-]
                    ResourcesDirectories          : <ROOT>/nested1/src/androidTest/resources [-]
                    AidlDirectories               : <ROOT>/nested1/src/androidTest/aidl [-]
                    RenderscriptDirectories       : <ROOT>/nested1/src/androidTest/rs [-]
                    ResDirectories                : <ROOT>/nested1/src/androidTest/res [-]
                    AssetsDirectories             : <ROOT>/nested1/src/androidTest/assets [-]
                    JniLibsDirectories            : <ROOT>/nested1/src/androidTest/jniLibs [-]
                    ShadersDirectories            : <ROOT>/nested1/src/androidTest/shaders [-]
            ExtraSourceProvider
                ArtifactName                  : _unit_test_
                SourceProvider
                    Name                          : test
                    Manifest                      : <ROOT>/nested1/src/test/AndroidManifest.xml [-]
                    JavaDirectories               : <ROOT>/nested1/src/test/java [-]
                    ResourcesDirectories          : <ROOT>/nested1/src/test/resources [-]
                    AidlDirectories               : <ROOT>/nested1/src/test/aidl [-]
                    RenderscriptDirectories       : <ROOT>/nested1/src/test/rs [-]
                    ResDirectories                : <ROOT>/nested1/src/test/res [-]
                    AssetsDirectories             : <ROOT>/nested1/src/test/assets [-]
                    JniLibsDirectories            : <ROOT>/nested1/src/test/jniLibs [-]
                    ShadersDirectories            : <ROOT>/nested1/src/test/shaders [-]
    BuildTypes
        BuildType
            Name                          : debug
            IsDebuggable                  : true
            IsJniDebuggable               : false
            IsPseudoLocalesEnabled        : false
            IsRenderscriptDebuggable      : false
            RenderscriptOptimLevel        : 3
            IsMinifyEnabled               : false
            IsZipAlignEnabled             : true
        SourceProvider
            Name                          : debug
            Manifest                      : <ROOT>/nested1/src/debug/AndroidManifest.xml [-]
            JavaDirectories               : <ROOT>/nested1/src/debug/java [-]
            ResourcesDirectories          : <ROOT>/nested1/src/debug/resources [-]
            AidlDirectories               : <ROOT>/nested1/src/debug/aidl [-]
            RenderscriptDirectories       : <ROOT>/nested1/src/debug/rs [-]
            ResDirectories                : <ROOT>/nested1/src/debug/res [-]
            AssetsDirectories             : <ROOT>/nested1/src/debug/assets [-]
            JniLibsDirectories            : <ROOT>/nested1/src/debug/jniLibs [-]
            ShadersDirectories            : <ROOT>/nested1/src/debug/shaders [-]
        ExtraSourceProviders
            ExtraSourceProvider
                ArtifactName                  : _android_test_
                SourceProvider
                    Name                          : androidTestDebug
                    Manifest                      : <ROOT>/nested1/src/androidTestDebug/AndroidManifest.xml [-]
                    JavaDirectories               : <ROOT>/nested1/src/androidTestDebug/java [-]
                    ResourcesDirectories          : <ROOT>/nested1/src/androidTestDebug/resources [-]
                    AidlDirectories               : <ROOT>/nested1/src/androidTestDebug/aidl [-]
                    RenderscriptDirectories       : <ROOT>/nested1/src/androidTestDebug/rs [-]
                    ResDirectories                : <ROOT>/nested1/src/androidTestDebug/res [-]
                    AssetsDirectories             : <ROOT>/nested1/src/androidTestDebug/assets [-]
                    JniLibsDirectories            : <ROOT>/nested1/src/androidTestDebug/jniLibs [-]
                    ShadersDirectories            : <ROOT>/nested1/src/androidTestDebug/shaders [-]
        ExtraSourceProviders
            ExtraSourceProvider
                ArtifactName                  : _unit_test_
                SourceProvider
                    Name                          : testDebug
                    Manifest                      : <ROOT>/nested1/src/testDebug/AndroidManifest.xml [-]
                    JavaDirectories               : <ROOT>/nested1/src/testDebug/java [-]
                    ResourcesDirectories          : <ROOT>/nested1/src/testDebug/resources [-]
                    AidlDirectories               : <ROOT>/nested1/src/testDebug/aidl [-]
                    RenderscriptDirectories       : <ROOT>/nested1/src/testDebug/rs [-]
                    ResDirectories                : <ROOT>/nested1/src/testDebug/res [-]
                    AssetsDirectories             : <ROOT>/nested1/src/testDebug/assets [-]
                    JniLibsDirectories            : <ROOT>/nested1/src/testDebug/jniLibs [-]
                    ShadersDirectories            : <ROOT>/nested1/src/testDebug/shaders [-]
        BuildType
            Name                          : release
            IsDebuggable                  : false
            IsJniDebuggable               : false
            IsPseudoLocalesEnabled        : false
            IsRenderscriptDebuggable      : false
            RenderscriptOptimLevel        : 3
            IsMinifyEnabled               : false
            IsZipAlignEnabled             : true
        SourceProvider
            Name                          : release
            Manifest                      : <ROOT>/nested1/src/release/AndroidManifest.xml [-]
            JavaDirectories               : <ROOT>/nested1/src/release/java [-]
            ResourcesDirectories          : <ROOT>/nested1/src/release/resources [-]
            AidlDirectories               : <ROOT>/nested1/src/release/aidl [-]
            RenderscriptDirectories       : <ROOT>/nested1/src/release/rs [-]
            ResDirectories                : <ROOT>/nested1/src/release/res [-]
            AssetsDirectories             : <ROOT>/nested1/src/release/assets [-]
            JniLibsDirectories            : <ROOT>/nested1/src/release/jniLibs [-]
            ShadersDirectories            : <ROOT>/nested1/src/release/shaders [-]
        ExtraSourceProviders
            ExtraSourceProvider
                ArtifactName                  : _android_test_
                SourceProvider
                    Name                          : androidTestRelease
                    Manifest                      : <ROOT>/nested1/src/androidTestRelease/AndroidManifest.xml [-]
                    JavaDirectories               : <ROOT>/nested1/src/androidTestRelease/java [-]
                    ResourcesDirectories          : <ROOT>/nested1/src/androidTestRelease/resources [-]
                    AidlDirectories               : <ROOT>/nested1/src/androidTestRelease/aidl [-]
                    RenderscriptDirectories       : <ROOT>/nested1/src/androidTestRelease/rs [-]
                    ResDirectories                : <ROOT>/nested1/src/androidTestRelease/res [-]
                    AssetsDirectories             : <ROOT>/nested1/src/androidTestRelease/assets [-]
                    JniLibsDirectories            : <ROOT>/nested1/src/androidTestRelease/jniLibs [-]
                    ShadersDirectories            : <ROOT>/nested1/src/androidTestRelease/shaders [-]
        ExtraSourceProviders
            ExtraSourceProvider
                ArtifactName                  : _unit_test_
                SourceProvider
                    Name                          : testRelease
                    Manifest                      : <ROOT>/nested1/src/testRelease/AndroidManifest.xml [-]
                    JavaDirectories               : <ROOT>/nested1/src/testRelease/java [-]
                    ResourcesDirectories          : <ROOT>/nested1/src/testRelease/resources [-]
                    AidlDirectories               : <ROOT>/nested1/src/testRelease/aidl [-]
                    RenderscriptDirectories       : <ROOT>/nested1/src/testRelease/rs [-]
                    ResDirectories                : <ROOT>/nested1/src/testRelease/res [-]
                    AssetsDirectories             : <ROOT>/nested1/src/testRelease/assets [-]
                    JniLibsDirectories            : <ROOT>/nested1/src/testRelease/jniLibs [-]
                    ShadersDirectories            : <ROOT>/nested1/src/testRelease/shaders [-]
    SigningConfigs
        SigningConfig
            Name                          : debug
            StoreFile                     : debug.keystore
            StorePassword                 : android
            KeyAlias                      : AndroidDebugKey
    VariantBuildInformation
        VariantBuildInformation
            VariantName                   : debug
            BuildTasksAndOutputInformation
                AssembleTaskName              : assembleDebug
        VariantBuildInformation
            VariantName                   : release
            BuildTasksAndOutputInformation
                AssembleTaskName              : assembleRelease
    IdeVariants
        IdeVariant
            Name                          : debug
            BuildType                     : debug
            DisplayName                   : debug
            InstantAppCompatible          : false
            MinSdkVersion
                ApiLevel                      : 1
                ApiString                     : 1
            DeprecatedPreMergedApplicationId        : com.example.nested1
            MainArtifact
                Name                          : MAIN
                CompileTaskName               : compileDebugSources
                AssembleTaskName              : assembleDebug
                IsTestArtifact                : false
                IdeSetupTaskNames             : generateDebugSources
                GeneratedSourceFolders        : <ROOT>/nested1/build/generated/aidl_source_output_dir/debug/out [-]
                GeneratedSourceFolders        : <ROOT>/nested1/build/generated/ap_generated_sources/debug/out [-]
                GeneratedSourceFolders        : <ROOT>/nested1/build/generated/renderscript_source_output_dir/debug/out [-]
                GeneratedSourceFolders        : <ROOT>/nested1/build/generated/source/buildConfig/debug [-]
                ClassesFolder                 : <ROOT>/nested1/build/intermediates/compile_r_class_jar/debug/R.jar [-]
                ClassesFolder                 : <ROOT>/nested1/build/intermediates/javac/debug/classes [-]
                Dependencies
                    compileClasspath
                    runtimeClasspath
                SigningConfigName             : debug
                IsSigned                      : true
                CodeShrinker                  : null
                BuildTasksAndOutputInformation
                    AssembleTaskName              : assembleDebug
                GeneratedResourceFolders      : <ROOT>/nested1/build/generated/res/rs/debug [-]
                GeneratedResourceFolders      : <ROOT>/nested1/build/generated/res/resValues/debug [-]
            AndroidTestArtifact
                Name                          : ANDROID_TEST
                CompileTaskName               : compileDebugAndroidTestSources
                AssembleTaskName              : assembleDebugAndroidTest
                IsTestArtifact                : true
                IdeSetupTaskNames             : generateDebugAndroidTestSources
                GeneratedSourceFolders        : <ROOT>/nested1/build/generated/aidl_source_output_dir/debugAndroidTest/out [-]
                GeneratedSourceFolders        : <ROOT>/nested1/build/generated/ap_generated_sources/debugAndroidTest/out [-]
                GeneratedSourceFolders        : <ROOT>/nested1/build/generated/renderscript_source_output_dir/debugAndroidTest/out [-]
                GeneratedSourceFolders        : <ROOT>/nested1/build/generated/source/buildConfig/androidTest/debug [-]
                ClassesFolder                 : <ROOT>/nested1/build/intermediates/compile_and_runtime_not_namespaced_r_class_jar/debugAndroidTest/R.jar [-]
                ClassesFolder                 : <ROOT>/nested1/build/intermediates/javac/debugAndroidTest/classes [-]
                Dependencies
                    compileClasspath
                        module                        : <ROOT>-:nested1-MAIN
                    runtimeClasspath
                        module                        : <ROOT>-:nested1-MAIN
                ApplicationId                 : com.example.nested1.test
                SigningConfigName             : debug
                IsSigned                      : true
                CodeShrinker                  : null
                BuildTasksAndOutputInformation
                    AssembleTaskName              : assembleDebugAndroidTest
                    AssembleTaskOutputListingFile : <ROOT>/nested1/build/outputs/apk/androidTest/debug/output-metadata.json [-]
                GeneratedResourceFolders      : <ROOT>/nested1/build/generated/res/rs/androidTest/debug [-]
                GeneratedResourceFolders      : <ROOT>/nested1/build/generated/res/resValues/androidTest/debug [-]
                TestOptions
                    AnimationsDisabled            : false
                    Execution                     : HOST
            UnitTestArtifact
                Name                          : UNIT_TEST
                CompileTaskName               : compileDebugUnitTestSources
                AssembleTaskName              : assembleDebugUnitTest
                IsTestArtifact                : true
                IdeSetupTaskNames             : createMockableJar
                GeneratedSourceFolders        : <ROOT>/nested1/build/generated/ap_generated_sources/debugUnitTest/out [-]
                ClassesFolder                 : <ROOT>/nested1/build/intermediates/compile_and_runtime_not_namespaced_r_class_jar/debugUnitTest/R.jar [-]
                ClassesFolder                 : <ROOT>/nested1/build/intermediates/javac/debugUnitTest/classes [-]
                Dependencies
                    compileClasspath
                        module                        : <ROOT>-:nested1-MAIN
                    runtimeClasspath
                        module                        : <ROOT>-:nested1-MAIN
                MockablePlatformJar           : <GRADLE>/caches/<TRANSFORMS>/files-2.1/xxxxxxxxxxxxxxxxxxxxxxxxxxxxxxxx/android.jar
    externalProject               : :nested1 (DefaultExternalProject) (*seen*)
MODULE                        : project.nested1.androidTest
MODULE                        : project.nested1.deep
    GradleModuleModel
        agpVersion                    : 4.2.0
        gradlePath                    : :nested1:deep
        gradleVersion                 : 6.7.1
        buildFile                     : <ROOT>/nested1/deep/build.gradle
        buildFilePath                 : <ROOT>/nested1/deep/build.gradle
        rootFolderPath                : <ROOT>
        hasSafeArgsJava               : false
        hasSafeArgsKotlin             : false
    CurrentVariantReportedVersions
        minSdk
            ApiLevel                      : 1
            ApiString                     : 1
        runtimeMinSdk
            ApiLevel                      : 1
            ApiString                     : 1
        targetSdk
            ApiLevel                      : 1
            ApiString                     : 1
    RootBuildId                   : <ROOT>
    BuildId                       : <ROOT>
    ProjectPath                   : :nested1:deep
    ModelVersion                  : 4.2.0
    ProjectType                   : PROJECT_TYPE_LIBRARY
    CompileTarget                 : android-32
    BuildFolder                   : <ROOT>/nested1/deep/build [-]
    buildToolsVersion             : 30.0.2
    IsBaseSplit                   : false
    GroupId                       : project.nested1
    Namespace                     : com.example.nested1.deep
    TestNamespace                 : com.example.nested1.deep.test
    AaptOptions
        NameSpacing                   : DISABLED
    LintOptions
        IsCheckTestSources            : false
        IsCheckDependencies           : false
        IsAbortOnError                : true
        IsAbsolutePaths               : true
        IsNoLines                     : false
        IsQuiet                       : false
        IsCheckAllWarnings            : false
        IsIgnoreWarnings              : false
        IsWarningsAsErrors            : false
        IsIgnoreTestSources           : false
        IsIgnoreTestFixturesSources   : false
        IsCheckGeneratedSources       : false
        IsCheckReleaseBuilds          : true
        IsExplainIssues               : true
        IsShowAll                     : false
        TextReport                    : false
        HtmlReport                    : true
        XmlReport                     : true
        SarifReport                   : false
    JavaCompileOptions
        Encoding                      : UTF-8
        SourceCompatibility           : 1.8
        TargetCompatibility           : 1.8
        IsCoreLibraryDesugaringEnabled          : false
    AgpFlags
        ApplicationRClassConstantIds  : true
        AestRClassConstantIds         : true
        TransitiveRClasses            : true
        UseAndroidX                   : false
        UsesCompose                   : false
        MlModelBindingEnabled         : false
        AndroidResourcesEnabled       : true
        DataBindingEnabled            : false
<<<<<<< HEAD
=======
        GenerateManifestClass         : false
>>>>>>> 8b7d83e8
    - basicVariant:               : debug
        testApplicationId             : com.example.nested1.deep.test
        buildType                     : debug
    - basicVariant:               : release
        buildType                     : release
    BootClassPath                 : <ANDROID_SDK>/platforms/android-32/android.jar
    ViewBindingOptions
        Enabled                       : false
    DefaultConfig
        ProductFlavor
            Name                          : main
            VersionCode                   : 1
            resourceConfigurations        : en
            resourceConfigurations        : fr
            VectorDrawables
                UseSupportLibrary             : false
        SourceProvider
            Name                          : main
            Manifest                      : <ROOT>/nested1/deep/src/main/AndroidManifest.xml
            JavaDirectories               : <ROOT>/nested1/deep/src/main/java [-]
            ResourcesDirectories          : <ROOT>/nested1/deep/src/main/resources [-]
            AidlDirectories               : <ROOT>/nested1/deep/src/main/aidl [-]
            RenderscriptDirectories       : <ROOT>/nested1/deep/src/main/rs [-]
            ResDirectories                : <ROOT>/nested1/deep/src/main/res [-]
            AssetsDirectories             : <ROOT>/nested1/deep/src/main/assets [-]
            JniLibsDirectories            : <ROOT>/nested1/deep/src/main/jniLibs [-]
            ShadersDirectories            : <ROOT>/nested1/deep/src/main/shaders [-]
        ExtraSourceProviders
            ExtraSourceProvider
                ArtifactName                  : _android_test_
                SourceProvider
                    Name                          : androidTest
                    Manifest                      : <ROOT>/nested1/deep/src/androidTest/AndroidManifest.xml [-]
                    JavaDirectories               : <ROOT>/nested1/deep/src/androidTest/java [-]
                    ResourcesDirectories          : <ROOT>/nested1/deep/src/androidTest/resources [-]
                    AidlDirectories               : <ROOT>/nested1/deep/src/androidTest/aidl [-]
                    RenderscriptDirectories       : <ROOT>/nested1/deep/src/androidTest/rs [-]
                    ResDirectories                : <ROOT>/nested1/deep/src/androidTest/res [-]
                    AssetsDirectories             : <ROOT>/nested1/deep/src/androidTest/assets [-]
                    JniLibsDirectories            : <ROOT>/nested1/deep/src/androidTest/jniLibs [-]
                    ShadersDirectories            : <ROOT>/nested1/deep/src/androidTest/shaders [-]
            ExtraSourceProvider
                ArtifactName                  : _unit_test_
                SourceProvider
                    Name                          : test
                    Manifest                      : <ROOT>/nested1/deep/src/test/AndroidManifest.xml [-]
                    JavaDirectories               : <ROOT>/nested1/deep/src/test/java [-]
                    ResourcesDirectories          : <ROOT>/nested1/deep/src/test/resources [-]
                    AidlDirectories               : <ROOT>/nested1/deep/src/test/aidl [-]
                    RenderscriptDirectories       : <ROOT>/nested1/deep/src/test/rs [-]
                    ResDirectories                : <ROOT>/nested1/deep/src/test/res [-]
                    AssetsDirectories             : <ROOT>/nested1/deep/src/test/assets [-]
                    JniLibsDirectories            : <ROOT>/nested1/deep/src/test/jniLibs [-]
                    ShadersDirectories            : <ROOT>/nested1/deep/src/test/shaders [-]
    BuildTypes
        BuildType
            Name                          : debug
            IsDebuggable                  : true
            IsJniDebuggable               : false
            IsPseudoLocalesEnabled        : false
            IsRenderscriptDebuggable      : false
            RenderscriptOptimLevel        : 3
            IsMinifyEnabled               : false
            IsZipAlignEnabled             : true
        SourceProvider
            Name                          : debug
            Manifest                      : <ROOT>/nested1/deep/src/debug/AndroidManifest.xml [-]
            JavaDirectories               : <ROOT>/nested1/deep/src/debug/java [-]
            ResourcesDirectories          : <ROOT>/nested1/deep/src/debug/resources [-]
            AidlDirectories               : <ROOT>/nested1/deep/src/debug/aidl [-]
            RenderscriptDirectories       : <ROOT>/nested1/deep/src/debug/rs [-]
            ResDirectories                : <ROOT>/nested1/deep/src/debug/res [-]
            AssetsDirectories             : <ROOT>/nested1/deep/src/debug/assets [-]
            JniLibsDirectories            : <ROOT>/nested1/deep/src/debug/jniLibs [-]
            ShadersDirectories            : <ROOT>/nested1/deep/src/debug/shaders [-]
        ExtraSourceProviders
            ExtraSourceProvider
                ArtifactName                  : _android_test_
                SourceProvider
                    Name                          : androidTestDebug
                    Manifest                      : <ROOT>/nested1/deep/src/androidTestDebug/AndroidManifest.xml [-]
                    JavaDirectories               : <ROOT>/nested1/deep/src/androidTestDebug/java [-]
                    ResourcesDirectories          : <ROOT>/nested1/deep/src/androidTestDebug/resources [-]
                    AidlDirectories               : <ROOT>/nested1/deep/src/androidTestDebug/aidl [-]
                    RenderscriptDirectories       : <ROOT>/nested1/deep/src/androidTestDebug/rs [-]
                    ResDirectories                : <ROOT>/nested1/deep/src/androidTestDebug/res [-]
                    AssetsDirectories             : <ROOT>/nested1/deep/src/androidTestDebug/assets [-]
                    JniLibsDirectories            : <ROOT>/nested1/deep/src/androidTestDebug/jniLibs [-]
                    ShadersDirectories            : <ROOT>/nested1/deep/src/androidTestDebug/shaders [-]
        ExtraSourceProviders
            ExtraSourceProvider
                ArtifactName                  : _unit_test_
                SourceProvider
                    Name                          : testDebug
                    Manifest                      : <ROOT>/nested1/deep/src/testDebug/AndroidManifest.xml [-]
                    JavaDirectories               : <ROOT>/nested1/deep/src/testDebug/java [-]
                    ResourcesDirectories          : <ROOT>/nested1/deep/src/testDebug/resources [-]
                    AidlDirectories               : <ROOT>/nested1/deep/src/testDebug/aidl [-]
                    RenderscriptDirectories       : <ROOT>/nested1/deep/src/testDebug/rs [-]
                    ResDirectories                : <ROOT>/nested1/deep/src/testDebug/res [-]
                    AssetsDirectories             : <ROOT>/nested1/deep/src/testDebug/assets [-]
                    JniLibsDirectories            : <ROOT>/nested1/deep/src/testDebug/jniLibs [-]
                    ShadersDirectories            : <ROOT>/nested1/deep/src/testDebug/shaders [-]
        BuildType
            Name                          : release
            IsDebuggable                  : false
            IsJniDebuggable               : false
            IsPseudoLocalesEnabled        : false
            IsRenderscriptDebuggable      : false
            RenderscriptOptimLevel        : 3
            IsMinifyEnabled               : false
            IsZipAlignEnabled             : true
        SourceProvider
            Name                          : release
            Manifest                      : <ROOT>/nested1/deep/src/release/AndroidManifest.xml [-]
            JavaDirectories               : <ROOT>/nested1/deep/src/release/java [-]
            ResourcesDirectories          : <ROOT>/nested1/deep/src/release/resources [-]
            AidlDirectories               : <ROOT>/nested1/deep/src/release/aidl [-]
            RenderscriptDirectories       : <ROOT>/nested1/deep/src/release/rs [-]
            ResDirectories                : <ROOT>/nested1/deep/src/release/res [-]
            AssetsDirectories             : <ROOT>/nested1/deep/src/release/assets [-]
            JniLibsDirectories            : <ROOT>/nested1/deep/src/release/jniLibs [-]
            ShadersDirectories            : <ROOT>/nested1/deep/src/release/shaders [-]
        ExtraSourceProviders
            ExtraSourceProvider
                ArtifactName                  : _android_test_
                SourceProvider
                    Name                          : androidTestRelease
                    Manifest                      : <ROOT>/nested1/deep/src/androidTestRelease/AndroidManifest.xml [-]
                    JavaDirectories               : <ROOT>/nested1/deep/src/androidTestRelease/java [-]
                    ResourcesDirectories          : <ROOT>/nested1/deep/src/androidTestRelease/resources [-]
                    AidlDirectories               : <ROOT>/nested1/deep/src/androidTestRelease/aidl [-]
                    RenderscriptDirectories       : <ROOT>/nested1/deep/src/androidTestRelease/rs [-]
                    ResDirectories                : <ROOT>/nested1/deep/src/androidTestRelease/res [-]
                    AssetsDirectories             : <ROOT>/nested1/deep/src/androidTestRelease/assets [-]
                    JniLibsDirectories            : <ROOT>/nested1/deep/src/androidTestRelease/jniLibs [-]
                    ShadersDirectories            : <ROOT>/nested1/deep/src/androidTestRelease/shaders [-]
        ExtraSourceProviders
            ExtraSourceProvider
                ArtifactName                  : _unit_test_
                SourceProvider
                    Name                          : testRelease
                    Manifest                      : <ROOT>/nested1/deep/src/testRelease/AndroidManifest.xml [-]
                    JavaDirectories               : <ROOT>/nested1/deep/src/testRelease/java [-]
                    ResourcesDirectories          : <ROOT>/nested1/deep/src/testRelease/resources [-]
                    AidlDirectories               : <ROOT>/nested1/deep/src/testRelease/aidl [-]
                    RenderscriptDirectories       : <ROOT>/nested1/deep/src/testRelease/rs [-]
                    ResDirectories                : <ROOT>/nested1/deep/src/testRelease/res [-]
                    AssetsDirectories             : <ROOT>/nested1/deep/src/testRelease/assets [-]
                    JniLibsDirectories            : <ROOT>/nested1/deep/src/testRelease/jniLibs [-]
                    ShadersDirectories            : <ROOT>/nested1/deep/src/testRelease/shaders [-]
    SigningConfigs
        SigningConfig
            Name                          : debug
            StoreFile                     : debug.keystore
            StorePassword                 : android
            KeyAlias                      : AndroidDebugKey
    VariantBuildInformation
        VariantBuildInformation
            VariantName                   : debug
            BuildTasksAndOutputInformation
                AssembleTaskName              : assembleDebug
        VariantBuildInformation
            VariantName                   : release
            BuildTasksAndOutputInformation
                AssembleTaskName              : assembleRelease
    IdeVariants
        IdeVariant
            Name                          : debug
            BuildType                     : debug
            DisplayName                   : debug
            InstantAppCompatible          : false
            MinSdkVersion
                ApiLevel                      : 1
                ApiString                     : 1
            VersionCode                   : 1
            DeprecatedPreMergedApplicationId        : com.example.nested1.deep
            ResourceConfigurations        : en
            ResourceConfigurations        : fr
            MainArtifact
                Name                          : MAIN
                CompileTaskName               : compileDebugSources
                AssembleTaskName              : assembleDebug
                IsTestArtifact                : false
                IdeSetupTaskNames             : generateDebugSources
                GeneratedSourceFolders        : <ROOT>/nested1/deep/build/generated/aidl_source_output_dir/debug/out [-]
                GeneratedSourceFolders        : <ROOT>/nested1/deep/build/generated/ap_generated_sources/debug/out [-]
                GeneratedSourceFolders        : <ROOT>/nested1/deep/build/generated/renderscript_source_output_dir/debug/out [-]
                GeneratedSourceFolders        : <ROOT>/nested1/deep/build/generated/source/buildConfig/debug [-]
                ClassesFolder                 : <ROOT>/nested1/deep/build/intermediates/compile_r_class_jar/debug/R.jar [-]
                ClassesFolder                 : <ROOT>/nested1/deep/build/intermediates/javac/debug/classes [-]
                Dependencies
                    compileClasspath
                    runtimeClasspath
                SigningConfigName             : debug
                IsSigned                      : true
                CodeShrinker                  : null
                BuildTasksAndOutputInformation
                    AssembleTaskName              : assembleDebug
                GeneratedResourceFolders      : <ROOT>/nested1/deep/build/generated/res/rs/debug [-]
                GeneratedResourceFolders      : <ROOT>/nested1/deep/build/generated/res/resValues/debug [-]
            AndroidTestArtifact
                Name                          : ANDROID_TEST
                CompileTaskName               : compileDebugAndroidTestSources
                AssembleTaskName              : assembleDebugAndroidTest
                IsTestArtifact                : true
                IdeSetupTaskNames             : generateDebugAndroidTestSources
                GeneratedSourceFolders        : <ROOT>/nested1/deep/build/generated/aidl_source_output_dir/debugAndroidTest/out [-]
                GeneratedSourceFolders        : <ROOT>/nested1/deep/build/generated/ap_generated_sources/debugAndroidTest/out [-]
                GeneratedSourceFolders        : <ROOT>/nested1/deep/build/generated/renderscript_source_output_dir/debugAndroidTest/out [-]
                GeneratedSourceFolders        : <ROOT>/nested1/deep/build/generated/source/buildConfig/androidTest/debug [-]
                ClassesFolder                 : <ROOT>/nested1/deep/build/intermediates/compile_and_runtime_not_namespaced_r_class_jar/debugAndroidTest/R.jar [-]
                ClassesFolder                 : <ROOT>/nested1/deep/build/intermediates/javac/debugAndroidTest/classes [-]
                Dependencies
                    compileClasspath
                        module                        : <ROOT>-:nested1:deep-MAIN
                    runtimeClasspath
                        module                        : <ROOT>-:nested1:deep-MAIN
                ApplicationId                 : com.example.nested1.deep.test
                SigningConfigName             : debug
                IsSigned                      : true
                CodeShrinker                  : null
                BuildTasksAndOutputInformation
                    AssembleTaskName              : assembleDebugAndroidTest
                    AssembleTaskOutputListingFile : <ROOT>/nested1/deep/build/outputs/apk/androidTest/debug/output-metadata.json [-]
                GeneratedResourceFolders      : <ROOT>/nested1/deep/build/generated/res/rs/androidTest/debug [-]
                GeneratedResourceFolders      : <ROOT>/nested1/deep/build/generated/res/resValues/androidTest/debug [-]
                TestOptions
                    AnimationsDisabled            : false
                    Execution                     : HOST
            UnitTestArtifact
                Name                          : UNIT_TEST
                CompileTaskName               : compileDebugUnitTestSources
                AssembleTaskName              : assembleDebugUnitTest
                IsTestArtifact                : true
                IdeSetupTaskNames             : createMockableJar
                GeneratedSourceFolders        : <ROOT>/nested1/deep/build/generated/ap_generated_sources/debugUnitTest/out [-]
                ClassesFolder                 : <ROOT>/nested1/deep/build/intermediates/compile_and_runtime_not_namespaced_r_class_jar/debugUnitTest/R.jar [-]
                ClassesFolder                 : <ROOT>/nested1/deep/build/intermediates/javac/debugUnitTest/classes [-]
                Dependencies
                    compileClasspath
                        module                        : <ROOT>-:nested1:deep-MAIN
                    runtimeClasspath
                        module                        : <ROOT>-:nested1:deep-MAIN
                MockablePlatformJar           : <GRADLE>/caches/<TRANSFORMS>/files-2.1/xxxxxxxxxxxxxxxxxxxxxxxxxxxxxxxx/android.jar
    externalProject               : :nested1:deep (DefaultExternalProject) (*seen*)
MODULE                        : project.nested1.deep.androidTest
MODULE                        : project.nested1.deep.main
MODULE                        : project.nested1.deep.unitTest
MODULE                        : project.nested1.main
MODULE                        : project.nested1.unitTest
MODULE                        : project.nested2
    GradleModuleModel
        agpVersion                    : 4.2.0
        gradlePath                    : :nested2
        gradleVersion                 : 6.7.1
        buildFile                     : <ROOT>/nested2/build.gradle
        buildFilePath                 : <ROOT>/nested2/build.gradle
        rootFolderPath                : <ROOT>
        hasSafeArgsJava               : false
        hasSafeArgsKotlin             : false
    CurrentVariantReportedVersions
        minSdk
            ApiLevel                      : 1
            ApiString                     : 1
        runtimeMinSdk
            ApiLevel                      : 1
            ApiString                     : 1
        targetSdk
            ApiLevel                      : 1
            ApiString                     : 1
    RootBuildId                   : <ROOT>
    BuildId                       : <ROOT>
    ProjectPath                   : :nested2
    ModelVersion                  : 4.2.0
    ProjectType                   : PROJECT_TYPE_LIBRARY
    CompileTarget                 : android-32
    BuildFolder                   : <ROOT>/nested2/build [-]
    buildToolsVersion             : 30.0.2
    IsBaseSplit                   : false
    GroupId                       : project
    Namespace                     : com.example.nested2
    TestNamespace                 : com.example.nested2.test
    AaptOptions
        NameSpacing                   : DISABLED
    LintOptions
        IsCheckTestSources            : false
        IsCheckDependencies           : false
        IsAbortOnError                : true
        IsAbsolutePaths               : true
        IsNoLines                     : false
        IsQuiet                       : false
        IsCheckAllWarnings            : false
        IsIgnoreWarnings              : false
        IsWarningsAsErrors            : false
        IsIgnoreTestSources           : false
        IsIgnoreTestFixturesSources   : false
        IsCheckGeneratedSources       : false
        IsCheckReleaseBuilds          : true
        IsExplainIssues               : true
        IsShowAll                     : false
        TextReport                    : false
        HtmlReport                    : true
        XmlReport                     : true
        SarifReport                   : false
    JavaCompileOptions
        Encoding                      : UTF-8
        SourceCompatibility           : 1.8
        TargetCompatibility           : 1.8
        IsCoreLibraryDesugaringEnabled          : false
    AgpFlags
        ApplicationRClassConstantIds  : true
        AestRClassConstantIds         : true
        TransitiveRClasses            : true
        UseAndroidX                   : false
        UsesCompose                   : false
        MlModelBindingEnabled         : false
        AndroidResourcesEnabled       : true
        DataBindingEnabled            : false
<<<<<<< HEAD
=======
        GenerateManifestClass         : false
>>>>>>> 8b7d83e8
    - basicVariant:               : basicDebug
        testApplicationId             : com.example.nested2.test
        buildType                     : debug
    - basicVariant:               : paidDebug
        testApplicationId             : com.example.nested2.test
        buildType                     : debug
    - basicVariant:               : basicRelease
        buildType                     : release
    - basicVariant:               : paidRelease
        buildType                     : release
    FlavorDimensions              : foo
    BootClassPath                 : <ANDROID_SDK>/platforms/android-32/android.jar
    ViewBindingOptions
        Enabled                       : false
    DefaultConfig
        ProductFlavor
            Name                          : main
            VectorDrawables
                UseSupportLibrary             : false
        SourceProvider
            Name                          : main
            Manifest                      : <ROOT>/nested2/src/main/AndroidManifest.xml
            JavaDirectories               : <ROOT>/nested2/src/main/java [-]
            ResourcesDirectories          : <ROOT>/nested2/src/main/resources [-]
            AidlDirectories               : <ROOT>/nested2/src/main/aidl [-]
            RenderscriptDirectories       : <ROOT>/nested2/src/main/rs [-]
            ResDirectories                : <ROOT>/nested2/src/main/res [-]
            AssetsDirectories             : <ROOT>/nested2/src/main/assets [-]
            JniLibsDirectories            : <ROOT>/nested2/src/main/jniLibs [-]
            ShadersDirectories            : <ROOT>/nested2/src/main/shaders [-]
        ExtraSourceProviders
            ExtraSourceProvider
                ArtifactName                  : _android_test_
                SourceProvider
                    Name                          : androidTest
                    Manifest                      : <ROOT>/nested2/src/androidTest/AndroidManifest.xml [-]
                    JavaDirectories               : <ROOT>/nested2/src/androidTest/java [-]
                    ResourcesDirectories          : <ROOT>/nested2/src/androidTest/resources [-]
                    AidlDirectories               : <ROOT>/nested2/src/androidTest/aidl [-]
                    RenderscriptDirectories       : <ROOT>/nested2/src/androidTest/rs [-]
                    ResDirectories                : <ROOT>/nested2/src/androidTest/res [-]
                    AssetsDirectories             : <ROOT>/nested2/src/androidTest/assets [-]
                    JniLibsDirectories            : <ROOT>/nested2/src/androidTest/jniLibs [-]
                    ShadersDirectories            : <ROOT>/nested2/src/androidTest/shaders [-]
            ExtraSourceProvider
                ArtifactName                  : _unit_test_
                SourceProvider
                    Name                          : test
                    Manifest                      : <ROOT>/nested2/src/test/AndroidManifest.xml [-]
                    JavaDirectories               : <ROOT>/nested2/src/test/java [-]
                    ResourcesDirectories          : <ROOT>/nested2/src/test/resources [-]
                    AidlDirectories               : <ROOT>/nested2/src/test/aidl [-]
                    RenderscriptDirectories       : <ROOT>/nested2/src/test/rs [-]
                    ResDirectories                : <ROOT>/nested2/src/test/res [-]
                    AssetsDirectories             : <ROOT>/nested2/src/test/assets [-]
                    JniLibsDirectories            : <ROOT>/nested2/src/test/jniLibs [-]
                    ShadersDirectories            : <ROOT>/nested2/src/test/shaders [-]
    BuildTypes
        BuildType
            Name                          : debug
            IsDebuggable                  : true
            IsJniDebuggable               : false
            IsPseudoLocalesEnabled        : false
            IsRenderscriptDebuggable      : false
            RenderscriptOptimLevel        : 3
            IsMinifyEnabled               : false
            IsZipAlignEnabled             : true
        SourceProvider
            Name                          : debug
            Manifest                      : <ROOT>/nested2/src/debug/AndroidManifest.xml [-]
            JavaDirectories               : <ROOT>/nested2/src/debug/java [-]
            ResourcesDirectories          : <ROOT>/nested2/src/debug/resources [-]
            AidlDirectories               : <ROOT>/nested2/src/debug/aidl [-]
            RenderscriptDirectories       : <ROOT>/nested2/src/debug/rs [-]
            ResDirectories                : <ROOT>/nested2/src/debug/res [-]
            AssetsDirectories             : <ROOT>/nested2/src/debug/assets [-]
            JniLibsDirectories            : <ROOT>/nested2/src/debug/jniLibs [-]
            ShadersDirectories            : <ROOT>/nested2/src/debug/shaders [-]
        ExtraSourceProviders
            ExtraSourceProvider
                ArtifactName                  : _android_test_
                SourceProvider
                    Name                          : androidTestDebug
                    Manifest                      : <ROOT>/nested2/src/androidTestDebug/AndroidManifest.xml [-]
                    JavaDirectories               : <ROOT>/nested2/src/androidTestDebug/java [-]
                    ResourcesDirectories          : <ROOT>/nested2/src/androidTestDebug/resources [-]
                    AidlDirectories               : <ROOT>/nested2/src/androidTestDebug/aidl [-]
                    RenderscriptDirectories       : <ROOT>/nested2/src/androidTestDebug/rs [-]
                    ResDirectories                : <ROOT>/nested2/src/androidTestDebug/res [-]
                    AssetsDirectories             : <ROOT>/nested2/src/androidTestDebug/assets [-]
                    JniLibsDirectories            : <ROOT>/nested2/src/androidTestDebug/jniLibs [-]
                    ShadersDirectories            : <ROOT>/nested2/src/androidTestDebug/shaders [-]
        ExtraSourceProviders
            ExtraSourceProvider
                ArtifactName                  : _unit_test_
                SourceProvider
                    Name                          : testDebug
                    Manifest                      : <ROOT>/nested2/src/testDebug/AndroidManifest.xml [-]
                    JavaDirectories               : <ROOT>/nested2/src/testDebug/java [-]
                    ResourcesDirectories          : <ROOT>/nested2/src/testDebug/resources [-]
                    AidlDirectories               : <ROOT>/nested2/src/testDebug/aidl [-]
                    RenderscriptDirectories       : <ROOT>/nested2/src/testDebug/rs [-]
                    ResDirectories                : <ROOT>/nested2/src/testDebug/res [-]
                    AssetsDirectories             : <ROOT>/nested2/src/testDebug/assets [-]
                    JniLibsDirectories            : <ROOT>/nested2/src/testDebug/jniLibs [-]
                    ShadersDirectories            : <ROOT>/nested2/src/testDebug/shaders [-]
        BuildType
            Name                          : release
            IsDebuggable                  : false
            IsJniDebuggable               : false
            IsPseudoLocalesEnabled        : false
            IsRenderscriptDebuggable      : false
            RenderscriptOptimLevel        : 3
            IsMinifyEnabled               : false
            IsZipAlignEnabled             : true
        SourceProvider
            Name                          : release
            Manifest                      : <ROOT>/nested2/src/release/AndroidManifest.xml [-]
            JavaDirectories               : <ROOT>/nested2/src/release/java [-]
            ResourcesDirectories          : <ROOT>/nested2/src/release/resources [-]
            AidlDirectories               : <ROOT>/nested2/src/release/aidl [-]
            RenderscriptDirectories       : <ROOT>/nested2/src/release/rs [-]
            ResDirectories                : <ROOT>/nested2/src/release/res [-]
            AssetsDirectories             : <ROOT>/nested2/src/release/assets [-]
            JniLibsDirectories            : <ROOT>/nested2/src/release/jniLibs [-]
            ShadersDirectories            : <ROOT>/nested2/src/release/shaders [-]
        ExtraSourceProviders
            ExtraSourceProvider
                ArtifactName                  : _android_test_
                SourceProvider
                    Name                          : androidTestRelease
                    Manifest                      : <ROOT>/nested2/src/androidTestRelease/AndroidManifest.xml [-]
                    JavaDirectories               : <ROOT>/nested2/src/androidTestRelease/java [-]
                    ResourcesDirectories          : <ROOT>/nested2/src/androidTestRelease/resources [-]
                    AidlDirectories               : <ROOT>/nested2/src/androidTestRelease/aidl [-]
                    RenderscriptDirectories       : <ROOT>/nested2/src/androidTestRelease/rs [-]
                    ResDirectories                : <ROOT>/nested2/src/androidTestRelease/res [-]
                    AssetsDirectories             : <ROOT>/nested2/src/androidTestRelease/assets [-]
                    JniLibsDirectories            : <ROOT>/nested2/src/androidTestRelease/jniLibs [-]
                    ShadersDirectories            : <ROOT>/nested2/src/androidTestRelease/shaders [-]
        ExtraSourceProviders
            ExtraSourceProvider
                ArtifactName                  : _unit_test_
                SourceProvider
                    Name                          : testRelease
                    Manifest                      : <ROOT>/nested2/src/testRelease/AndroidManifest.xml [-]
                    JavaDirectories               : <ROOT>/nested2/src/testRelease/java [-]
                    ResourcesDirectories          : <ROOT>/nested2/src/testRelease/resources [-]
                    AidlDirectories               : <ROOT>/nested2/src/testRelease/aidl [-]
                    RenderscriptDirectories       : <ROOT>/nested2/src/testRelease/rs [-]
                    ResDirectories                : <ROOT>/nested2/src/testRelease/res [-]
                    AssetsDirectories             : <ROOT>/nested2/src/testRelease/assets [-]
                    JniLibsDirectories            : <ROOT>/nested2/src/testRelease/jniLibs [-]
                    ShadersDirectories            : <ROOT>/nested2/src/testRelease/shaders [-]
    ProductFlavors
        ProductFlavor
            Name                          : basic
            Dimension                     : foo
            VectorDrawables
        SourceProvider
            Name                          : basic
            Manifest                      : <ROOT>/nested2/src/basic/AndroidManifest.xml [-]
            JavaDirectories               : <ROOT>/nested2/src/basic/java [-]
            ResourcesDirectories          : <ROOT>/nested2/src/basic/resources [-]
            AidlDirectories               : <ROOT>/nested2/src/basic/aidl [-]
            RenderscriptDirectories       : <ROOT>/nested2/src/basic/rs [-]
            ResDirectories                : <ROOT>/nested2/src/basic/res [-]
            AssetsDirectories             : <ROOT>/nested2/src/basic/assets [-]
            JniLibsDirectories            : <ROOT>/nested2/src/basic/jniLibs [-]
            ShadersDirectories            : <ROOT>/nested2/src/basic/shaders [-]
        ExtraSourceProviders
            ExtraSourceProvider
                ArtifactName                  : _android_test_
                SourceProvider
                    Name                          : androidTestBasic
                    Manifest                      : <ROOT>/nested2/src/androidTestBasic/AndroidManifest.xml [-]
                    JavaDirectories               : <ROOT>/nested2/src/androidTestBasic/java [-]
                    ResourcesDirectories          : <ROOT>/nested2/src/androidTestBasic/resources [-]
                    AidlDirectories               : <ROOT>/nested2/src/androidTestBasic/aidl [-]
                    RenderscriptDirectories       : <ROOT>/nested2/src/androidTestBasic/rs [-]
                    ResDirectories                : <ROOT>/nested2/src/androidTestBasic/res [-]
                    AssetsDirectories             : <ROOT>/nested2/src/androidTestBasic/assets [-]
                    JniLibsDirectories            : <ROOT>/nested2/src/androidTestBasic/jniLibs [-]
                    ShadersDirectories            : <ROOT>/nested2/src/androidTestBasic/shaders [-]
            ExtraSourceProvider
                ArtifactName                  : _unit_test_
                SourceProvider
                    Name                          : testBasic
                    Manifest                      : <ROOT>/nested2/src/testBasic/AndroidManifest.xml [-]
                    JavaDirectories               : <ROOT>/nested2/src/testBasic/java [-]
                    ResourcesDirectories          : <ROOT>/nested2/src/testBasic/resources [-]
                    AidlDirectories               : <ROOT>/nested2/src/testBasic/aidl [-]
                    RenderscriptDirectories       : <ROOT>/nested2/src/testBasic/rs [-]
                    ResDirectories                : <ROOT>/nested2/src/testBasic/res [-]
                    AssetsDirectories             : <ROOT>/nested2/src/testBasic/assets [-]
                    JniLibsDirectories            : <ROOT>/nested2/src/testBasic/jniLibs [-]
                    ShadersDirectories            : <ROOT>/nested2/src/testBasic/shaders [-]
        ProductFlavor
            Name                          : paid
            Dimension                     : foo
            VectorDrawables
        SourceProvider
            Name                          : paid
            Manifest                      : <ROOT>/nested2/src/paid/AndroidManifest.xml [-]
            JavaDirectories               : <ROOT>/nested2/src/paid/java [-]
            ResourcesDirectories          : <ROOT>/nested2/src/paid/resources [-]
            AidlDirectories               : <ROOT>/nested2/src/paid/aidl [-]
            RenderscriptDirectories       : <ROOT>/nested2/src/paid/rs [-]
            ResDirectories                : <ROOT>/nested2/src/paid/res [-]
            AssetsDirectories             : <ROOT>/nested2/src/paid/assets [-]
            JniLibsDirectories            : <ROOT>/nested2/src/paid/jniLibs [-]
            ShadersDirectories            : <ROOT>/nested2/src/paid/shaders [-]
        ExtraSourceProviders
            ExtraSourceProvider
                ArtifactName                  : _android_test_
                SourceProvider
                    Name                          : androidTestPaid
                    Manifest                      : <ROOT>/nested2/src/androidTestPaid/AndroidManifest.xml [-]
                    JavaDirectories               : <ROOT>/nested2/src/androidTestPaid/java [-]
                    ResourcesDirectories          : <ROOT>/nested2/src/androidTestPaid/resources [-]
                    AidlDirectories               : <ROOT>/nested2/src/androidTestPaid/aidl [-]
                    RenderscriptDirectories       : <ROOT>/nested2/src/androidTestPaid/rs [-]
                    ResDirectories                : <ROOT>/nested2/src/androidTestPaid/res [-]
                    AssetsDirectories             : <ROOT>/nested2/src/androidTestPaid/assets [-]
                    JniLibsDirectories            : <ROOT>/nested2/src/androidTestPaid/jniLibs [-]
                    ShadersDirectories            : <ROOT>/nested2/src/androidTestPaid/shaders [-]
            ExtraSourceProvider
                ArtifactName                  : _unit_test_
                SourceProvider
                    Name                          : testPaid
                    Manifest                      : <ROOT>/nested2/src/testPaid/AndroidManifest.xml [-]
                    JavaDirectories               : <ROOT>/nested2/src/testPaid/java [-]
                    ResourcesDirectories          : <ROOT>/nested2/src/testPaid/resources [-]
                    AidlDirectories               : <ROOT>/nested2/src/testPaid/aidl [-]
                    RenderscriptDirectories       : <ROOT>/nested2/src/testPaid/rs [-]
                    ResDirectories                : <ROOT>/nested2/src/testPaid/res [-]
                    AssetsDirectories             : <ROOT>/nested2/src/testPaid/assets [-]
                    JniLibsDirectories            : <ROOT>/nested2/src/testPaid/jniLibs [-]
                    ShadersDirectories            : <ROOT>/nested2/src/testPaid/shaders [-]
    SigningConfigs
        SigningConfig
            Name                          : debug
            StoreFile                     : debug.keystore
            StorePassword                 : android
            KeyAlias                      : AndroidDebugKey
    VariantBuildInformation
        VariantBuildInformation
            VariantName                   : basicDebug
            BuildTasksAndOutputInformation
                AssembleTaskName              : assembleBasicDebug
        VariantBuildInformation
            VariantName                   : paidDebug
            BuildTasksAndOutputInformation
                AssembleTaskName              : assemblePaidDebug
        VariantBuildInformation
            VariantName                   : basicRelease
            BuildTasksAndOutputInformation
                AssembleTaskName              : assembleBasicRelease
        VariantBuildInformation
            VariantName                   : paidRelease
            BuildTasksAndOutputInformation
                AssembleTaskName              : assemblePaidRelease
    IdeVariants
        IdeVariant
            Name                          : basicDebug
            BuildType                     : debug
            DisplayName                   : basic-debug
            InstantAppCompatible          : false
            MinSdkVersion
                ApiLevel                      : 1
                ApiString                     : 1
            VersionNameSuffix             :
            DeprecatedPreMergedApplicationId        : com.example.nested2
            ProductFlavors                : basic
            MainArtifact
                Name                          : MAIN
                CompileTaskName               : compileBasicDebugSources
                AssembleTaskName              : assembleBasicDebug
                IsTestArtifact                : false
                IdeSetupTaskNames             : generateBasicDebugSources
                GeneratedSourceFolders        : <ROOT>/nested2/build/generated/aidl_source_output_dir/basicDebug/out [-]
                GeneratedSourceFolders        : <ROOT>/nested2/build/generated/ap_generated_sources/basicDebug/out [-]
                GeneratedSourceFolders        : <ROOT>/nested2/build/generated/renderscript_source_output_dir/basicDebug/out [-]
                GeneratedSourceFolders        : <ROOT>/nested2/build/generated/source/buildConfig/basic/debug [-]
                ClassesFolder                 : <ROOT>/nested2/build/intermediates/compile_r_class_jar/basicDebug/R.jar [-]
                ClassesFolder                 : <ROOT>/nested2/build/intermediates/javac/basicDebug/classes [-]
                VariantSourceProvider
                    Name                          : basicDebug
                    Manifest                      : <ROOT>/nested2/src/basicDebug/AndroidManifest.xml [-]
                    JavaDirectories               : <ROOT>/nested2/src/basicDebug/java [-]
                    ResourcesDirectories          : <ROOT>/nested2/src/basicDebug/resources [-]
                    AidlDirectories               : <ROOT>/nested2/src/basicDebug/aidl [-]
                    RenderscriptDirectories       : <ROOT>/nested2/src/basicDebug/rs [-]
                    ResDirectories                : <ROOT>/nested2/src/basicDebug/res [-]
                    AssetsDirectories             : <ROOT>/nested2/src/basicDebug/assets [-]
                    JniLibsDirectories            : <ROOT>/nested2/src/basicDebug/jniLibs [-]
                    ShadersDirectories            : <ROOT>/nested2/src/basicDebug/shaders [-]
                Dependencies
                    compileClasspath
                    runtimeClasspath
                SigningConfigName             : debug
                IsSigned                      : true
                CodeShrinker                  : null
                BuildTasksAndOutputInformation
                    AssembleTaskName              : assembleBasicDebug
                GeneratedResourceFolders      : <ROOT>/nested2/build/generated/res/rs/basic/debug [-]
                GeneratedResourceFolders      : <ROOT>/nested2/build/generated/res/resValues/basic/debug [-]
            AndroidTestArtifact
                Name                          : ANDROID_TEST
                CompileTaskName               : compileBasicDebugAndroidTestSources
                AssembleTaskName              : assembleBasicDebugAndroidTest
                IsTestArtifact                : true
                IdeSetupTaskNames             : generateBasicDebugAndroidTestSources
                GeneratedSourceFolders        : <ROOT>/nested2/build/generated/aidl_source_output_dir/basicDebugAndroidTest/out [-]
                GeneratedSourceFolders        : <ROOT>/nested2/build/generated/ap_generated_sources/basicDebugAndroidTest/out [-]
                GeneratedSourceFolders        : <ROOT>/nested2/build/generated/renderscript_source_output_dir/basicDebugAndroidTest/out [-]
                GeneratedSourceFolders        : <ROOT>/nested2/build/generated/source/buildConfig/androidTest/basic/debug [-]
                ClassesFolder                 : <ROOT>/nested2/build/intermediates/compile_and_runtime_not_namespaced_r_class_jar/basicDebugAndroidTest/R.jar [-]
                ClassesFolder                 : <ROOT>/nested2/build/intermediates/javac/basicDebugAndroidTest/classes [-]
                VariantSourceProvider
                    Name                          : androidTestBasicDebug
                    Manifest                      : <ROOT>/nested2/src/androidTestBasicDebug/AndroidManifest.xml [-]
                    JavaDirectories               : <ROOT>/nested2/src/androidTestBasicDebug/java [-]
                    ResourcesDirectories          : <ROOT>/nested2/src/androidTestBasicDebug/resources [-]
                    AidlDirectories               : <ROOT>/nested2/src/androidTestBasicDebug/aidl [-]
                    RenderscriptDirectories       : <ROOT>/nested2/src/androidTestBasicDebug/rs [-]
                    ResDirectories                : <ROOT>/nested2/src/androidTestBasicDebug/res [-]
                    AssetsDirectories             : <ROOT>/nested2/src/androidTestBasicDebug/assets [-]
                    JniLibsDirectories            : <ROOT>/nested2/src/androidTestBasicDebug/jniLibs [-]
                    ShadersDirectories            : <ROOT>/nested2/src/androidTestBasicDebug/shaders [-]
                Dependencies
                    compileClasspath
                        module                        : <ROOT>-:nested2-MAIN
                    runtimeClasspath
                        module                        : <ROOT>-:nested2-MAIN
                ApplicationId                 : com.example.nested2.test
                SigningConfigName             : debug
                IsSigned                      : true
                CodeShrinker                  : null
                BuildTasksAndOutputInformation
                    AssembleTaskName              : assembleBasicDebugAndroidTest
                    AssembleTaskOutputListingFile : <ROOT>/nested2/build/outputs/apk/androidTest/basic/debug/output-metadata.json [-]
                GeneratedResourceFolders      : <ROOT>/nested2/build/generated/res/rs/androidTest/basic/debug [-]
                GeneratedResourceFolders      : <ROOT>/nested2/build/generated/res/resValues/androidTest/basic/debug [-]
                TestOptions
                    AnimationsDisabled            : false
                    Execution                     : HOST
            UnitTestArtifact
                Name                          : UNIT_TEST
                CompileTaskName               : compileBasicDebugUnitTestSources
                AssembleTaskName              : assembleBasicDebugUnitTest
                IsTestArtifact                : true
                IdeSetupTaskNames             : createMockableJar
                GeneratedSourceFolders        : <ROOT>/nested2/build/generated/ap_generated_sources/basicDebugUnitTest/out [-]
                ClassesFolder                 : <ROOT>/nested2/build/intermediates/compile_and_runtime_not_namespaced_r_class_jar/basicDebugUnitTest/R.jar [-]
                ClassesFolder                 : <ROOT>/nested2/build/intermediates/javac/basicDebugUnitTest/classes [-]
                VariantSourceProvider
                    Name                          : testBasicDebug
                    Manifest                      : <ROOT>/nested2/src/testBasicDebug/AndroidManifest.xml [-]
                    JavaDirectories               : <ROOT>/nested2/src/testBasicDebug/java [-]
                    ResourcesDirectories          : <ROOT>/nested2/src/testBasicDebug/resources [-]
                    AidlDirectories               : <ROOT>/nested2/src/testBasicDebug/aidl [-]
                    RenderscriptDirectories       : <ROOT>/nested2/src/testBasicDebug/rs [-]
                    ResDirectories                : <ROOT>/nested2/src/testBasicDebug/res [-]
                    AssetsDirectories             : <ROOT>/nested2/src/testBasicDebug/assets [-]
                    JniLibsDirectories            : <ROOT>/nested2/src/testBasicDebug/jniLibs [-]
                    ShadersDirectories            : <ROOT>/nested2/src/testBasicDebug/shaders [-]
                Dependencies
                    compileClasspath
                        module                        : <ROOT>-:nested2-MAIN
                    runtimeClasspath
                        module                        : <ROOT>-:nested2-MAIN
                MockablePlatformJar           : <GRADLE>/caches/<TRANSFORMS>/files-2.1/xxxxxxxxxxxxxxxxxxxxxxxxxxxxxxxx/android.jar
    externalProject               : :nested2 (DefaultExternalProject) (*seen*)
MODULE                        : project.nested2.androidTest
MODULE                        : project.nested2.deep
    GradleModuleModel
        agpVersion                    : 4.2.0
        gradlePath                    : :nested2:deep
        gradleVersion                 : 6.7.1
        buildFile                     : <ROOT>/nested2/deep/build.gradle
        buildFilePath                 : <ROOT>/nested2/deep/build.gradle
        rootFolderPath                : <ROOT>
        hasSafeArgsJava               : false
        hasSafeArgsKotlin             : false
    CurrentVariantReportedVersions
        minSdk
            ApiLevel                      : 1
            ApiString                     : 1
        runtimeMinSdk
            ApiLevel                      : 1
            ApiString                     : 1
        targetSdk
            ApiLevel                      : 1
            ApiString                     : 1
    RootBuildId                   : <ROOT>
    BuildId                       : <ROOT>
    ProjectPath                   : :nested2:deep
    ModelVersion                  : 4.2.0
    ProjectType                   : PROJECT_TYPE_LIBRARY
    CompileTarget                 : android-32
    BuildFolder                   : <ROOT>/nested2/deep/build [-]
    buildToolsVersion             : 30.0.2
    IsBaseSplit                   : false
    GroupId                       : project.nested2
    Namespace                     : com.example.nested2.deep
    TestNamespace                 : com.example.nested2.deep.test
    AaptOptions
        NameSpacing                   : DISABLED
    LintOptions
        IsCheckTestSources            : false
        IsCheckDependencies           : false
        IsAbortOnError                : true
        IsAbsolutePaths               : true
        IsNoLines                     : false
        IsQuiet                       : false
        IsCheckAllWarnings            : false
        IsIgnoreWarnings              : false
        IsWarningsAsErrors            : false
        IsIgnoreTestSources           : false
        IsIgnoreTestFixturesSources   : false
        IsCheckGeneratedSources       : false
        IsCheckReleaseBuilds          : true
        IsExplainIssues               : true
        IsShowAll                     : false
        TextReport                    : false
        HtmlReport                    : true
        XmlReport                     : true
        SarifReport                   : false
    JavaCompileOptions
        Encoding                      : UTF-8
        SourceCompatibility           : 1.8
        TargetCompatibility           : 1.8
        IsCoreLibraryDesugaringEnabled          : false
    AgpFlags
        ApplicationRClassConstantIds  : true
        AestRClassConstantIds         : true
        TransitiveRClasses            : true
        UseAndroidX                   : false
        UsesCompose                   : false
        MlModelBindingEnabled         : false
        AndroidResourcesEnabled       : true
        DataBindingEnabled            : false
<<<<<<< HEAD
=======
        GenerateManifestClass         : false
>>>>>>> 8b7d83e8
    - basicVariant:               : debug
        testApplicationId             : com.example.nested2.deep.test
        buildType                     : debug
    - basicVariant:               : release
        buildType                     : release
    BootClassPath                 : <ANDROID_SDK>/platforms/android-32/android.jar
    ViewBindingOptions
        Enabled                       : false
    DefaultConfig
        ProductFlavor
            Name                          : main
            VectorDrawables
                UseSupportLibrary             : false
        SourceProvider
            Name                          : main
            Manifest                      : <ROOT>/nested2/deep/src/main/AndroidManifest.xml
            JavaDirectories               : <ROOT>/nested2/deep/src/main/java [-]
            ResourcesDirectories          : <ROOT>/nested2/deep/src/main/resources [-]
            AidlDirectories               : <ROOT>/nested2/deep/src/main/aidl [-]
            RenderscriptDirectories       : <ROOT>/nested2/deep/src/main/rs [-]
            ResDirectories                : <ROOT>/nested2/deep/src/main/res [-]
            AssetsDirectories             : <ROOT>/nested2/deep/src/main/assets [-]
            JniLibsDirectories            : <ROOT>/nested2/deep/src/main/jniLibs [-]
            ShadersDirectories            : <ROOT>/nested2/deep/src/main/shaders [-]
        ExtraSourceProviders
            ExtraSourceProvider
                ArtifactName                  : _android_test_
                SourceProvider
                    Name                          : androidTest
                    Manifest                      : <ROOT>/nested2/deep/src/androidTest/AndroidManifest.xml [-]
                    JavaDirectories               : <ROOT>/nested2/deep/src/androidTest/java [-]
                    ResourcesDirectories          : <ROOT>/nested2/deep/src/androidTest/resources [-]
                    AidlDirectories               : <ROOT>/nested2/deep/src/androidTest/aidl [-]
                    RenderscriptDirectories       : <ROOT>/nested2/deep/src/androidTest/rs [-]
                    ResDirectories                : <ROOT>/nested2/deep/src/androidTest/res [-]
                    AssetsDirectories             : <ROOT>/nested2/deep/src/androidTest/assets [-]
                    JniLibsDirectories            : <ROOT>/nested2/deep/src/androidTest/jniLibs [-]
                    ShadersDirectories            : <ROOT>/nested2/deep/src/androidTest/shaders [-]
            ExtraSourceProvider
                ArtifactName                  : _unit_test_
                SourceProvider
                    Name                          : test
                    Manifest                      : <ROOT>/nested2/deep/src/test/AndroidManifest.xml [-]
                    JavaDirectories               : <ROOT>/nested2/deep/src/test/java [-]
                    ResourcesDirectories          : <ROOT>/nested2/deep/src/test/resources [-]
                    AidlDirectories               : <ROOT>/nested2/deep/src/test/aidl [-]
                    RenderscriptDirectories       : <ROOT>/nested2/deep/src/test/rs [-]
                    ResDirectories                : <ROOT>/nested2/deep/src/test/res [-]
                    AssetsDirectories             : <ROOT>/nested2/deep/src/test/assets [-]
                    JniLibsDirectories            : <ROOT>/nested2/deep/src/test/jniLibs [-]
                    ShadersDirectories            : <ROOT>/nested2/deep/src/test/shaders [-]
    BuildTypes
        BuildType
            Name                          : debug
            IsDebuggable                  : true
            IsJniDebuggable               : false
            IsPseudoLocalesEnabled        : false
            IsRenderscriptDebuggable      : false
            RenderscriptOptimLevel        : 3
            IsMinifyEnabled               : false
            IsZipAlignEnabled             : true
        SourceProvider
            Name                          : debug
            Manifest                      : <ROOT>/nested2/deep/src/debug/AndroidManifest.xml [-]
            JavaDirectories               : <ROOT>/nested2/deep/src/debug/java [-]
            ResourcesDirectories          : <ROOT>/nested2/deep/src/debug/resources [-]
            AidlDirectories               : <ROOT>/nested2/deep/src/debug/aidl [-]
            RenderscriptDirectories       : <ROOT>/nested2/deep/src/debug/rs [-]
            ResDirectories                : <ROOT>/nested2/deep/src/debug/res [-]
            AssetsDirectories             : <ROOT>/nested2/deep/src/debug/assets [-]
            JniLibsDirectories            : <ROOT>/nested2/deep/src/debug/jniLibs [-]
            ShadersDirectories            : <ROOT>/nested2/deep/src/debug/shaders [-]
        ExtraSourceProviders
            ExtraSourceProvider
                ArtifactName                  : _android_test_
                SourceProvider
                    Name                          : androidTestDebug
                    Manifest                      : <ROOT>/nested2/deep/src/androidTestDebug/AndroidManifest.xml [-]
                    JavaDirectories               : <ROOT>/nested2/deep/src/androidTestDebug/java [-]
                    ResourcesDirectories          : <ROOT>/nested2/deep/src/androidTestDebug/resources [-]
                    AidlDirectories               : <ROOT>/nested2/deep/src/androidTestDebug/aidl [-]
                    RenderscriptDirectories       : <ROOT>/nested2/deep/src/androidTestDebug/rs [-]
                    ResDirectories                : <ROOT>/nested2/deep/src/androidTestDebug/res [-]
                    AssetsDirectories             : <ROOT>/nested2/deep/src/androidTestDebug/assets [-]
                    JniLibsDirectories            : <ROOT>/nested2/deep/src/androidTestDebug/jniLibs [-]
                    ShadersDirectories            : <ROOT>/nested2/deep/src/androidTestDebug/shaders [-]
        ExtraSourceProviders
            ExtraSourceProvider
                ArtifactName                  : _unit_test_
                SourceProvider
                    Name                          : testDebug
                    Manifest                      : <ROOT>/nested2/deep/src/testDebug/AndroidManifest.xml [-]
                    JavaDirectories               : <ROOT>/nested2/deep/src/testDebug/java [-]
                    ResourcesDirectories          : <ROOT>/nested2/deep/src/testDebug/resources [-]
                    AidlDirectories               : <ROOT>/nested2/deep/src/testDebug/aidl [-]
                    RenderscriptDirectories       : <ROOT>/nested2/deep/src/testDebug/rs [-]
                    ResDirectories                : <ROOT>/nested2/deep/src/testDebug/res [-]
                    AssetsDirectories             : <ROOT>/nested2/deep/src/testDebug/assets [-]
                    JniLibsDirectories            : <ROOT>/nested2/deep/src/testDebug/jniLibs [-]
                    ShadersDirectories            : <ROOT>/nested2/deep/src/testDebug/shaders [-]
        BuildType
            Name                          : release
            IsDebuggable                  : false
            IsJniDebuggable               : false
            IsPseudoLocalesEnabled        : false
            IsRenderscriptDebuggable      : false
            RenderscriptOptimLevel        : 3
            IsMinifyEnabled               : false
            IsZipAlignEnabled             : true
        SourceProvider
            Name                          : release
            Manifest                      : <ROOT>/nested2/deep/src/release/AndroidManifest.xml [-]
            JavaDirectories               : <ROOT>/nested2/deep/src/release/java [-]
            ResourcesDirectories          : <ROOT>/nested2/deep/src/release/resources [-]
            AidlDirectories               : <ROOT>/nested2/deep/src/release/aidl [-]
            RenderscriptDirectories       : <ROOT>/nested2/deep/src/release/rs [-]
            ResDirectories                : <ROOT>/nested2/deep/src/release/res [-]
            AssetsDirectories             : <ROOT>/nested2/deep/src/release/assets [-]
            JniLibsDirectories            : <ROOT>/nested2/deep/src/release/jniLibs [-]
            ShadersDirectories            : <ROOT>/nested2/deep/src/release/shaders [-]
        ExtraSourceProviders
            ExtraSourceProvider
                ArtifactName                  : _android_test_
                SourceProvider
                    Name                          : androidTestRelease
                    Manifest                      : <ROOT>/nested2/deep/src/androidTestRelease/AndroidManifest.xml [-]
                    JavaDirectories               : <ROOT>/nested2/deep/src/androidTestRelease/java [-]
                    ResourcesDirectories          : <ROOT>/nested2/deep/src/androidTestRelease/resources [-]
                    AidlDirectories               : <ROOT>/nested2/deep/src/androidTestRelease/aidl [-]
                    RenderscriptDirectories       : <ROOT>/nested2/deep/src/androidTestRelease/rs [-]
                    ResDirectories                : <ROOT>/nested2/deep/src/androidTestRelease/res [-]
                    AssetsDirectories             : <ROOT>/nested2/deep/src/androidTestRelease/assets [-]
                    JniLibsDirectories            : <ROOT>/nested2/deep/src/androidTestRelease/jniLibs [-]
                    ShadersDirectories            : <ROOT>/nested2/deep/src/androidTestRelease/shaders [-]
        ExtraSourceProviders
            ExtraSourceProvider
                ArtifactName                  : _unit_test_
                SourceProvider
                    Name                          : testRelease
                    Manifest                      : <ROOT>/nested2/deep/src/testRelease/AndroidManifest.xml [-]
                    JavaDirectories               : <ROOT>/nested2/deep/src/testRelease/java [-]
                    ResourcesDirectories          : <ROOT>/nested2/deep/src/testRelease/resources [-]
                    AidlDirectories               : <ROOT>/nested2/deep/src/testRelease/aidl [-]
                    RenderscriptDirectories       : <ROOT>/nested2/deep/src/testRelease/rs [-]
                    ResDirectories                : <ROOT>/nested2/deep/src/testRelease/res [-]
                    AssetsDirectories             : <ROOT>/nested2/deep/src/testRelease/assets [-]
                    JniLibsDirectories            : <ROOT>/nested2/deep/src/testRelease/jniLibs [-]
                    ShadersDirectories            : <ROOT>/nested2/deep/src/testRelease/shaders [-]
    SigningConfigs
        SigningConfig
            Name                          : debug
            StoreFile                     : debug.keystore
            StorePassword                 : android
            KeyAlias                      : AndroidDebugKey
    VariantBuildInformation
        VariantBuildInformation
            VariantName                   : debug
            BuildTasksAndOutputInformation
                AssembleTaskName              : assembleDebug
        VariantBuildInformation
            VariantName                   : release
            BuildTasksAndOutputInformation
                AssembleTaskName              : assembleRelease
    IdeVariants
        IdeVariant
            Name                          : debug
            BuildType                     : debug
            DisplayName                   : debug
            InstantAppCompatible          : false
            MinSdkVersion
                ApiLevel                      : 1
                ApiString                     : 1
            DeprecatedPreMergedApplicationId        : com.example.nested2.deep
            MainArtifact
                Name                          : MAIN
                CompileTaskName               : compileDebugSources
                AssembleTaskName              : assembleDebug
                IsTestArtifact                : false
                IdeSetupTaskNames             : generateDebugSources
                GeneratedSourceFolders        : <ROOT>/nested2/deep/build/generated/aidl_source_output_dir/debug/out [-]
                GeneratedSourceFolders        : <ROOT>/nested2/deep/build/generated/ap_generated_sources/debug/out [-]
                GeneratedSourceFolders        : <ROOT>/nested2/deep/build/generated/renderscript_source_output_dir/debug/out [-]
                GeneratedSourceFolders        : <ROOT>/nested2/deep/build/generated/source/buildConfig/debug [-]
                ClassesFolder                 : <ROOT>/nested2/deep/build/intermediates/compile_r_class_jar/debug/R.jar [-]
                ClassesFolder                 : <ROOT>/nested2/deep/build/intermediates/javac/debug/classes [-]
                Dependencies
                    compileClasspath
                    runtimeClasspath
                SigningConfigName             : debug
                IsSigned                      : true
                CodeShrinker                  : null
                BuildTasksAndOutputInformation
                    AssembleTaskName              : assembleDebug
                GeneratedResourceFolders      : <ROOT>/nested2/deep/build/generated/res/rs/debug [-]
                GeneratedResourceFolders      : <ROOT>/nested2/deep/build/generated/res/resValues/debug [-]
            AndroidTestArtifact
                Name                          : ANDROID_TEST
                CompileTaskName               : compileDebugAndroidTestSources
                AssembleTaskName              : assembleDebugAndroidTest
                IsTestArtifact                : true
                IdeSetupTaskNames             : generateDebugAndroidTestSources
                GeneratedSourceFolders        : <ROOT>/nested2/deep/build/generated/aidl_source_output_dir/debugAndroidTest/out [-]
                GeneratedSourceFolders        : <ROOT>/nested2/deep/build/generated/ap_generated_sources/debugAndroidTest/out [-]
                GeneratedSourceFolders        : <ROOT>/nested2/deep/build/generated/renderscript_source_output_dir/debugAndroidTest/out [-]
                GeneratedSourceFolders        : <ROOT>/nested2/deep/build/generated/source/buildConfig/androidTest/debug [-]
                ClassesFolder                 : <ROOT>/nested2/deep/build/intermediates/compile_and_runtime_not_namespaced_r_class_jar/debugAndroidTest/R.jar [-]
                ClassesFolder                 : <ROOT>/nested2/deep/build/intermediates/javac/debugAndroidTest/classes [-]
                Dependencies
                    compileClasspath
                        module                        : <ROOT>-:nested2:deep-MAIN
                    runtimeClasspath
                        module                        : <ROOT>-:nested2:deep-MAIN
                ApplicationId                 : com.example.nested2.deep.test
                SigningConfigName             : debug
                IsSigned                      : true
                CodeShrinker                  : null
                BuildTasksAndOutputInformation
                    AssembleTaskName              : assembleDebugAndroidTest
                    AssembleTaskOutputListingFile : <ROOT>/nested2/deep/build/outputs/apk/androidTest/debug/output-metadata.json [-]
                GeneratedResourceFolders      : <ROOT>/nested2/deep/build/generated/res/rs/androidTest/debug [-]
                GeneratedResourceFolders      : <ROOT>/nested2/deep/build/generated/res/resValues/androidTest/debug [-]
                TestOptions
                    AnimationsDisabled            : false
                    Execution                     : HOST
            UnitTestArtifact
                Name                          : UNIT_TEST
                CompileTaskName               : compileDebugUnitTestSources
                AssembleTaskName              : assembleDebugUnitTest
                IsTestArtifact                : true
                IdeSetupTaskNames             : createMockableJar
                GeneratedSourceFolders        : <ROOT>/nested2/deep/build/generated/ap_generated_sources/debugUnitTest/out [-]
                ClassesFolder                 : <ROOT>/nested2/deep/build/intermediates/compile_and_runtime_not_namespaced_r_class_jar/debugUnitTest/R.jar [-]
                ClassesFolder                 : <ROOT>/nested2/deep/build/intermediates/javac/debugUnitTest/classes [-]
                Dependencies
                    compileClasspath
                        module                        : <ROOT>-:nested2:deep-MAIN
                    runtimeClasspath
                        module                        : <ROOT>-:nested2:deep-MAIN
                MockablePlatformJar           : <GRADLE>/caches/<TRANSFORMS>/files-2.1/xxxxxxxxxxxxxxxxxxxxxxxxxxxxxxxx/android.jar
    externalProject               : :nested2:deep (DefaultExternalProject) (*seen*)
MODULE                        : project.nested2.deep.androidTest
MODULE                        : project.nested2.deep.main
MODULE                        : project.nested2.deep.unitTest
MODULE                        : project.nested2.main
MODULE                        : project.nested2.trans
    GradleModuleModel
        gradlePath                    : :nested2:trans
        gradleVersion                 : 6.7.1
        buildFilePath                 : <ROOT>/nested2/trans/build.gradle [-]
        rootFolderPath                : <ROOT>
        hasSafeArgsJava               : false
        hasSafeArgsKotlin             : false
    externalProject               : :nested2:trans (DefaultExternalProject) (*seen*)
MODULE                        : project.nested2.trans.deep2
    GradleModuleModel
        agpVersion                    : 4.2.0
        gradlePath                    : :nested2:trans:deep2
        gradleVersion                 : 6.7.1
        buildFile                     : <ROOT>/nested2/trans/deep2/build.gradle
        buildFilePath                 : <ROOT>/nested2/trans/deep2/build.gradle
        rootFolderPath                : <ROOT>
        hasSafeArgsJava               : false
        hasSafeArgsKotlin             : false
    CurrentVariantReportedVersions
        minSdk
            ApiLevel                      : 1
            ApiString                     : 1
        runtimeMinSdk
            ApiLevel                      : 1
            ApiString                     : 1
        targetSdk
            ApiLevel                      : 1
            ApiString                     : 1
    RootBuildId                   : <ROOT>
    BuildId                       : <ROOT>
    ProjectPath                   : :nested2:trans:deep2
    ModelVersion                  : 4.2.0
    ProjectType                   : PROJECT_TYPE_LIBRARY
    CompileTarget                 : android-32
    BuildFolder                   : <ROOT>/nested2/trans/deep2/build [-]
    buildToolsVersion             : 30.0.2
    IsBaseSplit                   : false
    GroupId                       : project.nested2.trans
    Namespace                     : com.example.nested2.trans.deep2
    TestNamespace                 : com.example.nested2.trans.deep2.test
    AaptOptions
        NameSpacing                   : DISABLED
    LintOptions
        IsCheckTestSources            : false
        IsCheckDependencies           : false
        IsAbortOnError                : true
        IsAbsolutePaths               : true
        IsNoLines                     : false
        IsQuiet                       : false
        IsCheckAllWarnings            : false
        IsIgnoreWarnings              : false
        IsWarningsAsErrors            : false
        IsIgnoreTestSources           : false
        IsIgnoreTestFixturesSources   : false
        IsCheckGeneratedSources       : false
        IsCheckReleaseBuilds          : true
        IsExplainIssues               : true
        IsShowAll                     : false
        TextReport                    : false
        HtmlReport                    : true
        XmlReport                     : true
        SarifReport                   : false
    JavaCompileOptions
        Encoding                      : UTF-8
        SourceCompatibility           : 1.8
        TargetCompatibility           : 1.8
        IsCoreLibraryDesugaringEnabled          : false
    AgpFlags
        ApplicationRClassConstantIds  : true
        AestRClassConstantIds         : true
        TransitiveRClasses            : true
        UseAndroidX                   : false
        UsesCompose                   : false
        MlModelBindingEnabled         : false
        AndroidResourcesEnabled       : true
        DataBindingEnabled            : false
<<<<<<< HEAD
=======
        GenerateManifestClass         : false
>>>>>>> 8b7d83e8
    - basicVariant:               : debug
        testApplicationId             : com.example.nested2.trans.deep2.test
        buildType                     : debug
    - basicVariant:               : release
        buildType                     : release
    BootClassPath                 : <ANDROID_SDK>/platforms/android-32/android.jar
    ViewBindingOptions
        Enabled                       : false
    DefaultConfig
        ProductFlavor
            Name                          : main
            VectorDrawables
                UseSupportLibrary             : false
        SourceProvider
            Name                          : main
            Manifest                      : <ROOT>/nested2/trans/deep2/src/main/AndroidManifest.xml
            JavaDirectories               : <ROOT>/nested2/trans/deep2/src/main/java [-]
            ResourcesDirectories          : <ROOT>/nested2/trans/deep2/src/main/resources [-]
            AidlDirectories               : <ROOT>/nested2/trans/deep2/src/main/aidl [-]
            RenderscriptDirectories       : <ROOT>/nested2/trans/deep2/src/main/rs [-]
            ResDirectories                : <ROOT>/nested2/trans/deep2/src/main/res [-]
            AssetsDirectories             : <ROOT>/nested2/trans/deep2/src/main/assets [-]
            JniLibsDirectories            : <ROOT>/nested2/trans/deep2/src/main/jniLibs [-]
            ShadersDirectories            : <ROOT>/nested2/trans/deep2/src/main/shaders [-]
        ExtraSourceProviders
            ExtraSourceProvider
                ArtifactName                  : _android_test_
                SourceProvider
                    Name                          : androidTest
                    Manifest                      : <ROOT>/nested2/trans/deep2/src/androidTest/AndroidManifest.xml [-]
                    JavaDirectories               : <ROOT>/nested2/trans/deep2/src/androidTest/java [-]
                    ResourcesDirectories          : <ROOT>/nested2/trans/deep2/src/androidTest/resources [-]
                    AidlDirectories               : <ROOT>/nested2/trans/deep2/src/androidTest/aidl [-]
                    RenderscriptDirectories       : <ROOT>/nested2/trans/deep2/src/androidTest/rs [-]
                    ResDirectories                : <ROOT>/nested2/trans/deep2/src/androidTest/res [-]
                    AssetsDirectories             : <ROOT>/nested2/trans/deep2/src/androidTest/assets [-]
                    JniLibsDirectories            : <ROOT>/nested2/trans/deep2/src/androidTest/jniLibs [-]
                    ShadersDirectories            : <ROOT>/nested2/trans/deep2/src/androidTest/shaders [-]
            ExtraSourceProvider
                ArtifactName                  : _unit_test_
                SourceProvider
                    Name                          : test
                    Manifest                      : <ROOT>/nested2/trans/deep2/src/test/AndroidManifest.xml [-]
                    JavaDirectories               : <ROOT>/nested2/trans/deep2/src/test/java [-]
                    ResourcesDirectories          : <ROOT>/nested2/trans/deep2/src/test/resources [-]
                    AidlDirectories               : <ROOT>/nested2/trans/deep2/src/test/aidl [-]
                    RenderscriptDirectories       : <ROOT>/nested2/trans/deep2/src/test/rs [-]
                    ResDirectories                : <ROOT>/nested2/trans/deep2/src/test/res [-]
                    AssetsDirectories             : <ROOT>/nested2/trans/deep2/src/test/assets [-]
                    JniLibsDirectories            : <ROOT>/nested2/trans/deep2/src/test/jniLibs [-]
                    ShadersDirectories            : <ROOT>/nested2/trans/deep2/src/test/shaders [-]
    BuildTypes
        BuildType
            Name                          : debug
            IsDebuggable                  : true
            IsJniDebuggable               : true
            IsPseudoLocalesEnabled        : false
            IsRenderscriptDebuggable      : false
            RenderscriptOptimLevel        : 3
            IsMinifyEnabled               : false
            IsZipAlignEnabled             : true
        SourceProvider
            Name                          : debug
            Manifest                      : <ROOT>/nested2/trans/deep2/src/debug/AndroidManifest.xml [-]
            JavaDirectories               : <ROOT>/nested2/trans/deep2/src/debug/java [-]
            ResourcesDirectories          : <ROOT>/nested2/trans/deep2/src/debug/resources [-]
            AidlDirectories               : <ROOT>/nested2/trans/deep2/src/debug/aidl [-]
            RenderscriptDirectories       : <ROOT>/nested2/trans/deep2/src/debug/rs [-]
            ResDirectories                : <ROOT>/nested2/trans/deep2/src/debug/res [-]
            AssetsDirectories             : <ROOT>/nested2/trans/deep2/src/debug/assets [-]
            JniLibsDirectories            : <ROOT>/nested2/trans/deep2/src/debug/jniLibs [-]
            ShadersDirectories            : <ROOT>/nested2/trans/deep2/src/debug/shaders [-]
        ExtraSourceProviders
            ExtraSourceProvider
                ArtifactName                  : _android_test_
                SourceProvider
                    Name                          : androidTestDebug
                    Manifest                      : <ROOT>/nested2/trans/deep2/src/androidTestDebug/AndroidManifest.xml [-]
                    JavaDirectories               : <ROOT>/nested2/trans/deep2/src/androidTestDebug/java [-]
                    ResourcesDirectories          : <ROOT>/nested2/trans/deep2/src/androidTestDebug/resources [-]
                    AidlDirectories               : <ROOT>/nested2/trans/deep2/src/androidTestDebug/aidl [-]
                    RenderscriptDirectories       : <ROOT>/nested2/trans/deep2/src/androidTestDebug/rs [-]
                    ResDirectories                : <ROOT>/nested2/trans/deep2/src/androidTestDebug/res [-]
                    AssetsDirectories             : <ROOT>/nested2/trans/deep2/src/androidTestDebug/assets [-]
                    JniLibsDirectories            : <ROOT>/nested2/trans/deep2/src/androidTestDebug/jniLibs [-]
                    ShadersDirectories            : <ROOT>/nested2/trans/deep2/src/androidTestDebug/shaders [-]
        ExtraSourceProviders
            ExtraSourceProvider
                ArtifactName                  : _unit_test_
                SourceProvider
                    Name                          : testDebug
                    Manifest                      : <ROOT>/nested2/trans/deep2/src/testDebug/AndroidManifest.xml [-]
                    JavaDirectories               : <ROOT>/nested2/trans/deep2/src/testDebug/java [-]
                    ResourcesDirectories          : <ROOT>/nested2/trans/deep2/src/testDebug/resources [-]
                    AidlDirectories               : <ROOT>/nested2/trans/deep2/src/testDebug/aidl [-]
                    RenderscriptDirectories       : <ROOT>/nested2/trans/deep2/src/testDebug/rs [-]
                    ResDirectories                : <ROOT>/nested2/trans/deep2/src/testDebug/res [-]
                    AssetsDirectories             : <ROOT>/nested2/trans/deep2/src/testDebug/assets [-]
                    JniLibsDirectories            : <ROOT>/nested2/trans/deep2/src/testDebug/jniLibs [-]
                    ShadersDirectories            : <ROOT>/nested2/trans/deep2/src/testDebug/shaders [-]
        BuildType
            Name                          : release
            IsDebuggable                  : false
            IsJniDebuggable               : false
            IsPseudoLocalesEnabled        : false
            IsRenderscriptDebuggable      : false
            RenderscriptOptimLevel        : 3
            IsMinifyEnabled               : false
            IsZipAlignEnabled             : true
        SourceProvider
            Name                          : release
            Manifest                      : <ROOT>/nested2/trans/deep2/src/release/AndroidManifest.xml [-]
            JavaDirectories               : <ROOT>/nested2/trans/deep2/src/release/java [-]
            ResourcesDirectories          : <ROOT>/nested2/trans/deep2/src/release/resources [-]
            AidlDirectories               : <ROOT>/nested2/trans/deep2/src/release/aidl [-]
            RenderscriptDirectories       : <ROOT>/nested2/trans/deep2/src/release/rs [-]
            ResDirectories                : <ROOT>/nested2/trans/deep2/src/release/res [-]
            AssetsDirectories             : <ROOT>/nested2/trans/deep2/src/release/assets [-]
            JniLibsDirectories            : <ROOT>/nested2/trans/deep2/src/release/jniLibs [-]
            ShadersDirectories            : <ROOT>/nested2/trans/deep2/src/release/shaders [-]
        ExtraSourceProviders
            ExtraSourceProvider
                ArtifactName                  : _android_test_
                SourceProvider
                    Name                          : androidTestRelease
                    Manifest                      : <ROOT>/nested2/trans/deep2/src/androidTestRelease/AndroidManifest.xml [-]
                    JavaDirectories               : <ROOT>/nested2/trans/deep2/src/androidTestRelease/java [-]
                    ResourcesDirectories          : <ROOT>/nested2/trans/deep2/src/androidTestRelease/resources [-]
                    AidlDirectories               : <ROOT>/nested2/trans/deep2/src/androidTestRelease/aidl [-]
                    RenderscriptDirectories       : <ROOT>/nested2/trans/deep2/src/androidTestRelease/rs [-]
                    ResDirectories                : <ROOT>/nested2/trans/deep2/src/androidTestRelease/res [-]
                    AssetsDirectories             : <ROOT>/nested2/trans/deep2/src/androidTestRelease/assets [-]
                    JniLibsDirectories            : <ROOT>/nested2/trans/deep2/src/androidTestRelease/jniLibs [-]
                    ShadersDirectories            : <ROOT>/nested2/trans/deep2/src/androidTestRelease/shaders [-]
        ExtraSourceProviders
            ExtraSourceProvider
                ArtifactName                  : _unit_test_
                SourceProvider
                    Name                          : testRelease
                    Manifest                      : <ROOT>/nested2/trans/deep2/src/testRelease/AndroidManifest.xml [-]
                    JavaDirectories               : <ROOT>/nested2/trans/deep2/src/testRelease/java [-]
                    ResourcesDirectories          : <ROOT>/nested2/trans/deep2/src/testRelease/resources [-]
                    AidlDirectories               : <ROOT>/nested2/trans/deep2/src/testRelease/aidl [-]
                    RenderscriptDirectories       : <ROOT>/nested2/trans/deep2/src/testRelease/rs [-]
                    ResDirectories                : <ROOT>/nested2/trans/deep2/src/testRelease/res [-]
                    AssetsDirectories             : <ROOT>/nested2/trans/deep2/src/testRelease/assets [-]
                    JniLibsDirectories            : <ROOT>/nested2/trans/deep2/src/testRelease/jniLibs [-]
                    ShadersDirectories            : <ROOT>/nested2/trans/deep2/src/testRelease/shaders [-]
    SigningConfigs
        SigningConfig
            Name                          : debug
            StoreFile                     : debug.keystore
            StorePassword                 : android
            KeyAlias                      : AndroidDebugKey
    VariantBuildInformation
        VariantBuildInformation
            VariantName                   : debug
            BuildTasksAndOutputInformation
                AssembleTaskName              : assembleDebug
        VariantBuildInformation
            VariantName                   : release
            BuildTasksAndOutputInformation
                AssembleTaskName              : assembleRelease
    IdeVariants
        IdeVariant
            Name                          : debug
            BuildType                     : debug
            DisplayName                   : debug
            InstantAppCompatible          : false
            MinSdkVersion
                ApiLevel                      : 1
                ApiString                     : 1
            DeprecatedPreMergedApplicationId        : com.example.nested2.trans.deep2
            MainArtifact
                Name                          : MAIN
                CompileTaskName               : compileDebugSources
                AssembleTaskName              : assembleDebug
                IsTestArtifact                : false
                IdeSetupTaskNames             : generateDebugSources
                GeneratedSourceFolders        : <ROOT>/nested2/trans/deep2/build/generated/aidl_source_output_dir/debug/out [-]
                GeneratedSourceFolders        : <ROOT>/nested2/trans/deep2/build/generated/ap_generated_sources/debug/out [-]
                GeneratedSourceFolders        : <ROOT>/nested2/trans/deep2/build/generated/renderscript_source_output_dir/debug/out [-]
                GeneratedSourceFolders        : <ROOT>/nested2/trans/deep2/build/generated/source/buildConfig/debug [-]
                ClassesFolder                 : <ROOT>/nested2/trans/deep2/build/intermediates/compile_r_class_jar/debug/R.jar [-]
                ClassesFolder                 : <ROOT>/nested2/trans/deep2/build/intermediates/javac/debug/classes [-]
                Dependencies
                    compileClasspath
                    runtimeClasspath
                SigningConfigName             : debug
                IsSigned                      : true
                CodeShrinker                  : null
                BuildTasksAndOutputInformation
                    AssembleTaskName              : assembleDebug
                GeneratedResourceFolders      : <ROOT>/nested2/trans/deep2/build/generated/res/rs/debug [-]
                GeneratedResourceFolders      : <ROOT>/nested2/trans/deep2/build/generated/res/resValues/debug [-]
            AndroidTestArtifact
                Name                          : ANDROID_TEST
                CompileTaskName               : compileDebugAndroidTestSources
                AssembleTaskName              : assembleDebugAndroidTest
                IsTestArtifact                : true
                IdeSetupTaskNames             : generateDebugAndroidTestSources
                GeneratedSourceFolders        : <ROOT>/nested2/trans/deep2/build/generated/aidl_source_output_dir/debugAndroidTest/out [-]
                GeneratedSourceFolders        : <ROOT>/nested2/trans/deep2/build/generated/ap_generated_sources/debugAndroidTest/out [-]
                GeneratedSourceFolders        : <ROOT>/nested2/trans/deep2/build/generated/renderscript_source_output_dir/debugAndroidTest/out [-]
                GeneratedSourceFolders        : <ROOT>/nested2/trans/deep2/build/generated/source/buildConfig/androidTest/debug [-]
                ClassesFolder                 : <ROOT>/nested2/trans/deep2/build/intermediates/compile_and_runtime_not_namespaced_r_class_jar/debugAndroidTest/R.jar [-]
                ClassesFolder                 : <ROOT>/nested2/trans/deep2/build/intermediates/javac/debugAndroidTest/classes [-]
                Dependencies
                    compileClasspath
                        module                        : <ROOT>-:nested2:trans:deep2-MAIN
                    runtimeClasspath
                        module                        : <ROOT>-:nested2:trans:deep2-MAIN
                ApplicationId                 : com.example.nested2.trans.deep2.test
                SigningConfigName             : debug
                IsSigned                      : true
                CodeShrinker                  : null
                BuildTasksAndOutputInformation
                    AssembleTaskName              : assembleDebugAndroidTest
                    AssembleTaskOutputListingFile : <ROOT>/nested2/trans/deep2/build/outputs/apk/androidTest/debug/output-metadata.json [-]
                GeneratedResourceFolders      : <ROOT>/nested2/trans/deep2/build/generated/res/rs/androidTest/debug [-]
                GeneratedResourceFolders      : <ROOT>/nested2/trans/deep2/build/generated/res/resValues/androidTest/debug [-]
                TestOptions
                    AnimationsDisabled            : false
                    Execution                     : HOST
            UnitTestArtifact
                Name                          : UNIT_TEST
                CompileTaskName               : compileDebugUnitTestSources
                AssembleTaskName              : assembleDebugUnitTest
                IsTestArtifact                : true
                IdeSetupTaskNames             : createMockableJar
                GeneratedSourceFolders        : <ROOT>/nested2/trans/deep2/build/generated/ap_generated_sources/debugUnitTest/out [-]
                ClassesFolder                 : <ROOT>/nested2/trans/deep2/build/intermediates/compile_and_runtime_not_namespaced_r_class_jar/debugUnitTest/R.jar [-]
                ClassesFolder                 : <ROOT>/nested2/trans/deep2/build/intermediates/javac/debugUnitTest/classes [-]
                Dependencies
                    compileClasspath
                        module                        : <ROOT>-:nested2:trans:deep2-MAIN
                    runtimeClasspath
                        module                        : <ROOT>-:nested2:trans:deep2-MAIN
                MockablePlatformJar           : <GRADLE>/caches/<TRANSFORMS>/files-2.1/xxxxxxxxxxxxxxxxxxxxxxxxxxxxxxxx/android.jar
    externalProject               : :nested2:trans:deep2 (DefaultExternalProject) (*seen*)
MODULE                        : project.nested2.trans.deep2.androidTest
MODULE                        : project.nested2.trans.deep2.main
MODULE                        : project.nested2.trans.deep2.unitTest
MODULE                        : project.nested2.unitTest<|MERGE_RESOLUTION|>--- conflicted
+++ resolved
@@ -2481,14 +2481,11 @@
                                             qName                         : :nested2:trans:deep2:testReleaseUnitTest
                         sourceSetModel                : DefaultGradleSourceSetModel
                         taskModel                     : DefaultGradleTaskModel
-<<<<<<< HEAD
-=======
                             tasks
                                 testDebugUnitTest             : testDebugUnitTest (DefaultExternalTask)
                                     qName                         : :nested2:trans:deep2:testDebugUnitTest
                                 testReleaseUnitTest           : testReleaseUnitTest (DefaultExternalTask)
                                     qName                         : :nested2:trans:deep2:testReleaseUnitTest
->>>>>>> 8b7d83e8
                 sourceSetModel                : DefaultGradleSourceSetModel
                     sourceCompatibility           : <PROJECT_JDK_FEATURE_LEVEL>
                     targetCompatibility           : <PROJECT_JDK_FEATURE_LEVEL>
@@ -2786,19 +2783,12 @@
                             qName                         : :nested2:testBasicDebugUnitTest
                         testBasicReleaseUnitTest      : testBasicReleaseUnitTest (DefaultExternalTask)
                             qName                         : :nested2:testBasicReleaseUnitTest
-<<<<<<< HEAD
-=======
                         testDebugUnitTest             : testDebugUnitTest (DefaultExternalTask)
                             qName                         : :nested2:deep:testDebugUnitTest
->>>>>>> 8b7d83e8
                         testPaidDebugUnitTest         : testPaidDebugUnitTest (DefaultExternalTask)
                             qName                         : :nested2:testPaidDebugUnitTest
                         testPaidReleaseUnitTest       : testPaidReleaseUnitTest (DefaultExternalTask)
                             qName                         : :nested2:testPaidReleaseUnitTest
-<<<<<<< HEAD
-        sourceSetModel                : DefaultGradleSourceSetModel
-        taskModel                     : DefaultGradleTaskModel
-=======
                         testReleaseUnitTest           : testReleaseUnitTest (DefaultExternalTask)
                             qName                         : :nested2:deep:testReleaseUnitTest
         sourceSetModel                : DefaultGradleSourceSetModel
@@ -2842,7 +2832,6 @@
                     qName                         : :nested2:testPaidReleaseUnitTest
                 testReleaseUnitTest           : testReleaseUnitTest (DefaultExternalTask)
                     qName                         : :dyn_feature:testReleaseUnitTest
->>>>>>> 8b7d83e8
 MODULE                        : project.app
     GradleModuleModel
         agpVersion                    : 4.2.0
@@ -2911,10 +2900,7 @@
         MlModelBindingEnabled         : false
         AndroidResourcesEnabled       : true
         DataBindingEnabled            : false
-<<<<<<< HEAD
-=======
         GenerateManifestClass         : false
->>>>>>> 8b7d83e8
     - basicVariant:               : basicBarDebug
         applicationId                 : com.example.psd.sample.app.defaultSuffix.barSuffix
         testApplicationId             : com.example.psd.sample.app.default.test
@@ -3961,10 +3947,7 @@
         MlModelBindingEnabled         : false
         AndroidResourcesEnabled       : true
         DataBindingEnabled            : false
-<<<<<<< HEAD
-=======
         GenerateManifestClass         : false
->>>>>>> 8b7d83e8
     - basicVariant:               : debug
         testApplicationId             : com.example.dyn_feature.test
         buildType                     : debug
@@ -4290,10 +4273,7 @@
         MlModelBindingEnabled         : false
         AndroidResourcesEnabled       : true
         DataBindingEnabled            : false
-<<<<<<< HEAD
-=======
         GenerateManifestClass         : false
->>>>>>> 8b7d83e8
     - basicVariant:               : debug
         testApplicationId             : com.example.projectwithappandlib.lib.test
         buildType                     : debug
@@ -4804,10 +4784,7 @@
         MlModelBindingEnabled         : false
         AndroidResourcesEnabled       : true
         DataBindingEnabled            : false
-<<<<<<< HEAD
-=======
         GenerateManifestClass         : false
->>>>>>> 8b7d83e8
     - basicVariant:               : debug
         testApplicationId             : com.example.nested1.test
         buildType                     : debug
@@ -5117,10 +5094,7 @@
         MlModelBindingEnabled         : false
         AndroidResourcesEnabled       : true
         DataBindingEnabled            : false
-<<<<<<< HEAD
-=======
         GenerateManifestClass         : false
->>>>>>> 8b7d83e8
     - basicVariant:               : debug
         testApplicationId             : com.example.nested1.deep.test
         buildType                     : debug
@@ -5440,10 +5414,7 @@
         MlModelBindingEnabled         : false
         AndroidResourcesEnabled       : true
         DataBindingEnabled            : false
-<<<<<<< HEAD
-=======
         GenerateManifestClass         : false
->>>>>>> 8b7d83e8
     - basicVariant:               : basicDebug
         testApplicationId             : com.example.nested2.test
         buildType                     : debug
@@ -5887,10 +5858,7 @@
         MlModelBindingEnabled         : false
         AndroidResourcesEnabled       : true
         DataBindingEnabled            : false
-<<<<<<< HEAD
-=======
         GenerateManifestClass         : false
->>>>>>> 8b7d83e8
     - basicVariant:               : debug
         testApplicationId             : com.example.nested2.deep.test
         buildType                     : debug
@@ -6212,10 +6180,7 @@
         MlModelBindingEnabled         : false
         AndroidResourcesEnabled       : true
         DataBindingEnabled            : false
-<<<<<<< HEAD
-=======
         GenerateManifestClass         : false
->>>>>>> 8b7d83e8
     - basicVariant:               : debug
         testApplicationId             : com.example.nested2.trans.deep2.test
         buildType                     : debug
