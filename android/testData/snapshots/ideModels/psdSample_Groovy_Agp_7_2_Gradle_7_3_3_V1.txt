MODULE                        : project
    ExternalModuleGroup           :
    ExternalModuleVersion         : unspecified
    LinkedProjectId               : project
    LinkedProjectPath             : <ROOT>
    RootProjectPath               : <ROOT>
    COMPILER_MODULE_EXTENSION
        compilerSourceOutputPath      : file://<ROOT>/build/classes/production/project [-]
        compilerTestOutputPath        : file://<ROOT>/build/classes/test/project [-]
        isCompilerPathInherited       : true
        isExcludeOutput               : true
    ModuleFile                    : <ROOT>/.idea/modules/project.iml [-]
    ModuleTypeName                : JAVA_MODULE
    CONENT_ENTRY                  : file://<ROOT>
        EXCLUDE_FOLDER                : file://<ROOT>/.gradle
        EXCLUDE_FOLDER                : file://<ROOT>/build [-]
    JDK                           : <NAME_CUT> JavaSDK
    *isInherited                  : true
    ORDER_ENTRY                   : <Module source>
    BUILD_TASKS
        TEST_COMPILE_MODE             : All
        TEST_COMPILE_MODE             : Android tests
        TEST_COMPILE_MODE             : Unit tests
        TEST_COMPILE_MODE             : None
LIBRARY_TABLE
    - library                     : ./app/libs/lib1-1.0.aar (IdeAndroidLibraryImpl)
        aidlFolder                    : <GRADLE>/caches/transforms-3/xxxxxxxxxxxxxxxxxxxxxxxxxxxxxxxx/transformed/lib1-1.0/aidl [-]
        artifact                      : <ROOT>/app/libs/lib1-1.0.aar
        artifactAddress               : __local_aars__:<ROOT>/app/libs/lib1-1.0.aar:unspecified@jar
        assetsFolder                  : <GRADLE>/caches/transforms-3/xxxxxxxxxxxxxxxxxxxxxxxxxxxxxxxx/transformed/lib1-1.0/assets [-]
        - compileJarFiles             : <GRADLE>/caches/transforms-3/xxxxxxxxxxxxxxxxxxxxxxxxxxxxxxxx/transformed/lib1-1.0/jars/classes.jar
        externalAnnotations           : <GRADLE>/caches/transforms-3/xxxxxxxxxxxxxxxxxxxxxxxxxxxxxxxx/transformed/lib1-1.0/annotations.zip [-]
        folder                        : <GRADLE>/caches/transforms-3/xxxxxxxxxxxxxxxxxxxxxxxxxxxxxxxx/transformed/lib1-1.0
        jniFolder                     : <GRADLE>/caches/transforms-3/xxxxxxxxxxxxxxxxxxxxxxxxxxxxxxxx/transformed/lib1-1.0/jni [-]
        lintJar                       : <GRADLE>/caches/transforms-3/xxxxxxxxxxxxxxxxxxxxxxxxxxxxxxxx/transformed/lib1-1.0/jars/lint.jar [-]
        manifest                      : <GRADLE>/caches/transforms-3/xxxxxxxxxxxxxxxxxxxxxxxxxxxxxxxx/transformed/lib1-1.0/AndroidManifest.xml
        proguardRules                 : <GRADLE>/caches/transforms-3/xxxxxxxxxxxxxxxxxxxxxxxxxxxxxxxx/transformed/lib1-1.0/proguard.txt [-]
        publicResources               : <GRADLE>/caches/transforms-3/xxxxxxxxxxxxxxxxxxxxxxxxxxxxxxxx/transformed/lib1-1.0/public.txt [-]
        renderscriptFolder            : <GRADLE>/caches/transforms-3/xxxxxxxxxxxxxxxxxxxxxxxxxxxxxxxx/transformed/lib1-1.0/rs [-]
        resFolder                     : <GRADLE>/caches/transforms-3/xxxxxxxxxxxxxxxxxxxxxxxxxxxxxxxx/transformed/lib1-1.0/res
        resStaticLibrary              : <GRADLE>/caches/transforms-3/xxxxxxxxxxxxxxxxxxxxxxxxxxxxxxxx/transformed/lib1-1.0/res.apk [-]
        - runtimeJarFiles             : <GRADLE>/caches/transforms-3/xxxxxxxxxxxxxxxxxxxxxxxxxxxxxxxx/transformed/lib1-1.0/jars/classes.jar
        symbolFile                    : <GRADLE>/caches/transforms-3/xxxxxxxxxxxxxxxxxxxxxxxxxxxxxxxx/transformed/lib1-1.0/R.txt
<<<<<<< HEAD
    - library                     : com.example.libs:lib2:1.0@aar (IdeAndroidLibraryImpl)
        aidlFolder                    : <GRADLE>/caches/transforms-3/xxxxxxxxxxxxxxxxxxxxxxxxxxxxxxxx/transformed/lib2-1.0/aidl [-]
        artifact                      : <DEV>/tools/adt/idea/android/testData/projects/psdSampleRepo/com/example/libs/lib2/1.0/lib2-1.0.aar
        artifactAddress               : com.example.libs:lib2:1.0@aar
        assetsFolder                  : <GRADLE>/caches/transforms-3/xxxxxxxxxxxxxxxxxxxxxxxxxxxxxxxx/transformed/lib2-1.0/assets [-]
        - compileJarFiles             : <GRADLE>/caches/transforms-3/xxxxxxxxxxxxxxxxxxxxxxxxxxxxxxxx/transformed/lib2-1.0/jars/classes.jar
        component                     : com.example.libs:lib2:1.0
        externalAnnotations           : <GRADLE>/caches/transforms-3/xxxxxxxxxxxxxxxxxxxxxxxxxxxxxxxx/transformed/lib2-1.0/annotations.zip [-]
        folder                        : <GRADLE>/caches/transforms-3/xxxxxxxxxxxxxxxxxxxxxxxxxxxxxxxx/transformed/lib2-1.0
        jniFolder                     : <GRADLE>/caches/transforms-3/xxxxxxxxxxxxxxxxxxxxxxxxxxxxxxxx/transformed/lib2-1.0/jni [-]
        lintJar                       : <GRADLE>/caches/transforms-3/xxxxxxxxxxxxxxxxxxxxxxxxxxxxxxxx/transformed/lib2-1.0/jars/lint.jar [-]
        manifest                      : <GRADLE>/caches/transforms-3/xxxxxxxxxxxxxxxxxxxxxxxxxxxxxxxx/transformed/lib2-1.0/AndroidManifest.xml
        proguardRules                 : <GRADLE>/caches/transforms-3/xxxxxxxxxxxxxxxxxxxxxxxxxxxxxxxx/transformed/lib2-1.0/proguard.txt [-]
        publicResources               : <GRADLE>/caches/transforms-3/xxxxxxxxxxxxxxxxxxxxxxxxxxxxxxxx/transformed/lib2-1.0/public.txt [-]
        renderscriptFolder            : <GRADLE>/caches/transforms-3/xxxxxxxxxxxxxxxxxxxxxxxxxxxxxxxx/transformed/lib2-1.0/rs [-]
        resFolder                     : <GRADLE>/caches/transforms-3/xxxxxxxxxxxxxxxxxxxxxxxxxxxxxxxx/transformed/lib2-1.0/res
        resStaticLibrary              : <GRADLE>/caches/transforms-3/xxxxxxxxxxxxxxxxxxxxxxxxxxxxxxxx/transformed/lib2-1.0/res.apk [-]
        - runtimeJarFiles             : <GRADLE>/caches/transforms-3/xxxxxxxxxxxxxxxxxxxxxxxxxxxxxxxx/transformed/lib2-1.0/jars/classes.jar
        symbolFile                    : <GRADLE>/caches/transforms-3/xxxxxxxxxxxxxxxxxxxxxxxxxxxxxxxx/transformed/lib2-1.0/R.txt
    - library                     : <ROOT>::lib@debug (IdeModuleLibraryImpl)
        buildId                       : <ROOT>
        lintJar                       : <ROOT>/lib/build/intermediates/lint_publish_jar/global/lint.jar [-]
        projectPath                   : :lib
        sourceSet                     : MAIN
        variant                       : debug
    - library                     : com.android.support:appcompat-v7:28.0.0@aar (IdeAndroidLibraryImpl)
        aidlFolder                    : <GRADLE>/caches/transforms-3/xxxxxxxxxxxxxxxxxxxxxxxxxxxxxxxx/transformed/appcompat-v7-28.0.0/aidl [-]
        artifact                      : <M2>/com/android/support/appcompat-v7/28.0.0/appcompat-v7-28.0.0.aar
        artifactAddress               : com.android.support:appcompat-v7:28.0.0@aar
        assetsFolder                  : <GRADLE>/caches/transforms-3/xxxxxxxxxxxxxxxxxxxxxxxxxxxxxxxx/transformed/appcompat-v7-28.0.0/assets [-]
        - compileJarFiles             : <GRADLE>/caches/transforms-3/xxxxxxxxxxxxxxxxxxxxxxxxxxxxxxxx/transformed/appcompat-v7-28.0.0/jars/classes.jar
        component                     : com.android.support:appcompat-v7:28.0.0
        externalAnnotations           : <GRADLE>/caches/transforms-3/xxxxxxxxxxxxxxxxxxxxxxxxxxxxxxxx/transformed/appcompat-v7-28.0.0/annotations.zip
        folder                        : <GRADLE>/caches/transforms-3/xxxxxxxxxxxxxxxxxxxxxxxxxxxxxxxx/transformed/appcompat-v7-28.0.0
        jniFolder                     : <GRADLE>/caches/transforms-3/xxxxxxxxxxxxxxxxxxxxxxxxxxxxxxxx/transformed/appcompat-v7-28.0.0/jni [-]
        lintJar                       : <GRADLE>/caches/transforms-3/xxxxxxxxxxxxxxxxxxxxxxxxxxxxxxxx/transformed/appcompat-v7-28.0.0/jars/lint.jar [-]
        manifest                      : <GRADLE>/caches/transforms-3/xxxxxxxxxxxxxxxxxxxxxxxxxxxxxxxx/transformed/appcompat-v7-28.0.0/AndroidManifest.xml
        proguardRules                 : <GRADLE>/caches/transforms-3/xxxxxxxxxxxxxxxxxxxxxxxxxxxxxxxx/transformed/appcompat-v7-28.0.0/proguard.txt
        publicResources               : <GRADLE>/caches/transforms-3/xxxxxxxxxxxxxxxxxxxxxxxxxxxxxxxx/transformed/appcompat-v7-28.0.0/public.txt
        renderscriptFolder            : <GRADLE>/caches/transforms-3/xxxxxxxxxxxxxxxxxxxxxxxxxxxxxxxx/transformed/appcompat-v7-28.0.0/rs [-]
        resFolder                     : <GRADLE>/caches/transforms-3/xxxxxxxxxxxxxxxxxxxxxxxxxxxxxxxx/transformed/appcompat-v7-28.0.0/res
        resStaticLibrary              : <GRADLE>/caches/transforms-3/xxxxxxxxxxxxxxxxxxxxxxxxxxxxxxxx/transformed/appcompat-v7-28.0.0/res.apk [-]
        - runtimeJarFiles             : <GRADLE>/caches/transforms-3/xxxxxxxxxxxxxxxxxxxxxxxxxxxxxxxx/transformed/appcompat-v7-28.0.0/jars/classes.jar
        symbolFile                    : <GRADLE>/caches/transforms-3/xxxxxxxxxxxxxxxxxxxxxxxxxxxxxxxx/transformed/appcompat-v7-28.0.0/R.txt
    - library                     : com.android.support:support-fragment:28.0.0@aar (IdeAndroidLibraryImpl)
        aidlFolder                    : <GRADLE>/caches/transforms-3/xxxxxxxxxxxxxxxxxxxxxxxxxxxxxxxx/transformed/support-fragment-28.0.0/aidl [-]
        artifact                      : <M2>/com/android/support/support-fragment/28.0.0/support-fragment-28.0.0.aar
        artifactAddress               : com.android.support:support-fragment:28.0.0@aar
        assetsFolder                  : <GRADLE>/caches/transforms-3/xxxxxxxxxxxxxxxxxxxxxxxxxxxxxxxx/transformed/support-fragment-28.0.0/assets [-]
        - compileJarFiles             : <GRADLE>/caches/transforms-3/xxxxxxxxxxxxxxxxxxxxxxxxxxxxxxxx/transformed/support-fragment-28.0.0/jars/classes.jar
        component                     : com.android.support:support-fragment:28.0.0
        externalAnnotations           : <GRADLE>/caches/transforms-3/xxxxxxxxxxxxxxxxxxxxxxxxxxxxxxxx/transformed/support-fragment-28.0.0/annotations.zip
        folder                        : <GRADLE>/caches/transforms-3/xxxxxxxxxxxxxxxxxxxxxxxxxxxxxxxx/transformed/support-fragment-28.0.0
        jniFolder                     : <GRADLE>/caches/transforms-3/xxxxxxxxxxxxxxxxxxxxxxxxxxxxxxxx/transformed/support-fragment-28.0.0/jni [-]
        lintJar                       : <GRADLE>/caches/transforms-3/xxxxxxxxxxxxxxxxxxxxxxxxxxxxxxxx/transformed/support-fragment-28.0.0/jars/lint.jar [-]
        manifest                      : <GRADLE>/caches/transforms-3/xxxxxxxxxxxxxxxxxxxxxxxxxxxxxxxx/transformed/support-fragment-28.0.0/AndroidManifest.xml
        proguardRules                 : <GRADLE>/caches/transforms-3/xxxxxxxxxxxxxxxxxxxxxxxxxxxxxxxx/transformed/support-fragment-28.0.0/proguard.txt [-]
        publicResources               : <GRADLE>/caches/transforms-3/xxxxxxxxxxxxxxxxxxxxxxxxxxxxxxxx/transformed/support-fragment-28.0.0/public.txt [-]
        renderscriptFolder            : <GRADLE>/caches/transforms-3/xxxxxxxxxxxxxxxxxxxxxxxxxxxxxxxx/transformed/support-fragment-28.0.0/rs [-]
        resFolder                     : <GRADLE>/caches/transforms-3/xxxxxxxxxxxxxxxxxxxxxxxxxxxxxxxx/transformed/support-fragment-28.0.0/res [-]
        resStaticLibrary              : <GRADLE>/caches/transforms-3/xxxxxxxxxxxxxxxxxxxxxxxxxxxxxxxx/transformed/support-fragment-28.0.0/res.apk [-]
        - runtimeJarFiles             : <GRADLE>/caches/transforms-3/xxxxxxxxxxxxxxxxxxxxxxxxxxxxxxxx/transformed/support-fragment-28.0.0/jars/classes.jar
        symbolFile                    : <GRADLE>/caches/transforms-3/xxxxxxxxxxxxxxxxxxxxxxxxxxxxxxxx/transformed/support-fragment-28.0.0/R.txt
=======
    - library                     : android.arch.core:runtime:1.1.1@aar (IdeAndroidLibraryImpl)
        aidlFolder                    : <GRADLE>/caches/transforms-3/xxxxxxxxxxxxxxxxxxxxxxxxxxxxxxxx/transformed/runtime-1.1.1/aidl [-]
        artifact                      : <M2>/android/arch/core/runtime/1.1.1/runtime-1.1.1.aar
        artifactAddress               : android.arch.core:runtime:1.1.1@aar
        assetsFolder                  : <GRADLE>/caches/transforms-3/xxxxxxxxxxxxxxxxxxxxxxxxxxxxxxxx/transformed/runtime-1.1.1/assets [-]
        - compileJarFiles             : <GRADLE>/caches/transforms-3/xxxxxxxxxxxxxxxxxxxxxxxxxxxxxxxx/transformed/runtime-1.1.1/jars/classes.jar
        component                     : android.arch.core:runtime:1.1.1
        externalAnnotations           : <GRADLE>/caches/transforms-3/xxxxxxxxxxxxxxxxxxxxxxxxxxxxxxxx/transformed/runtime-1.1.1/annotations.zip [-]
        folder                        : <GRADLE>/caches/transforms-3/xxxxxxxxxxxxxxxxxxxxxxxxxxxxxxxx/transformed/runtime-1.1.1
        jniFolder                     : <GRADLE>/caches/transforms-3/xxxxxxxxxxxxxxxxxxxxxxxxxxxxxxxx/transformed/runtime-1.1.1/jni [-]
        lintJar                       : <GRADLE>/caches/transforms-3/xxxxxxxxxxxxxxxxxxxxxxxxxxxxxxxx/transformed/runtime-1.1.1/jars/lint.jar [-]
        manifest                      : <GRADLE>/caches/transforms-3/xxxxxxxxxxxxxxxxxxxxxxxxxxxxxxxx/transformed/runtime-1.1.1/AndroidManifest.xml
        proguardRules                 : <GRADLE>/caches/transforms-3/xxxxxxxxxxxxxxxxxxxxxxxxxxxxxxxx/transformed/runtime-1.1.1/proguard.txt [-]
        publicResources               : <GRADLE>/caches/transforms-3/xxxxxxxxxxxxxxxxxxxxxxxxxxxxxxxx/transformed/runtime-1.1.1/public.txt [-]
        renderscriptFolder            : <GRADLE>/caches/transforms-3/xxxxxxxxxxxxxxxxxxxxxxxxxxxxxxxx/transformed/runtime-1.1.1/rs [-]
        resFolder                     : <GRADLE>/caches/transforms-3/xxxxxxxxxxxxxxxxxxxxxxxxxxxxxxxx/transformed/runtime-1.1.1/res [-]
        resStaticLibrary              : <GRADLE>/caches/transforms-3/xxxxxxxxxxxxxxxxxxxxxxxxxxxxxxxx/transformed/runtime-1.1.1/res.apk [-]
        - runtimeJarFiles             : <GRADLE>/caches/transforms-3/xxxxxxxxxxxxxxxxxxxxxxxxxxxxxxxx/transformed/runtime-1.1.1/jars/classes.jar
        symbolFile                    : <GRADLE>/caches/transforms-3/xxxxxxxxxxxxxxxxxxxxxxxxxxxxxxxx/transformed/runtime-1.1.1/R.txt
    - library                     : android.arch.lifecycle:livedata-core:1.1.1@aar (IdeAndroidLibraryImpl)
        aidlFolder                    : <GRADLE>/caches/transforms-3/xxxxxxxxxxxxxxxxxxxxxxxxxxxxxxxx/transformed/livedata-core-1.1.1/aidl [-]
        artifact                      : <M2>/android/arch/lifecycle/livedata-core/1.1.1/livedata-core-1.1.1.aar
        artifactAddress               : android.arch.lifecycle:livedata-core:1.1.1@aar
        assetsFolder                  : <GRADLE>/caches/transforms-3/xxxxxxxxxxxxxxxxxxxxxxxxxxxxxxxx/transformed/livedata-core-1.1.1/assets [-]
        - compileJarFiles             : <GRADLE>/caches/transforms-3/xxxxxxxxxxxxxxxxxxxxxxxxxxxxxxxx/transformed/livedata-core-1.1.1/jars/classes.jar
        component                     : android.arch.lifecycle:livedata-core:1.1.1
        externalAnnotations           : <GRADLE>/caches/transforms-3/xxxxxxxxxxxxxxxxxxxxxxxxxxxxxxxx/transformed/livedata-core-1.1.1/annotations.zip [-]
        folder                        : <GRADLE>/caches/transforms-3/xxxxxxxxxxxxxxxxxxxxxxxxxxxxxxxx/transformed/livedata-core-1.1.1
        jniFolder                     : <GRADLE>/caches/transforms-3/xxxxxxxxxxxxxxxxxxxxxxxxxxxxxxxx/transformed/livedata-core-1.1.1/jni [-]
        lintJar                       : <GRADLE>/caches/transforms-3/xxxxxxxxxxxxxxxxxxxxxxxxxxxxxxxx/transformed/livedata-core-1.1.1/jars/lint.jar [-]
        manifest                      : <GRADLE>/caches/transforms-3/xxxxxxxxxxxxxxxxxxxxxxxxxxxxxxxx/transformed/livedata-core-1.1.1/AndroidManifest.xml
        proguardRules                 : <GRADLE>/caches/transforms-3/xxxxxxxxxxxxxxxxxxxxxxxxxxxxxxxx/transformed/livedata-core-1.1.1/proguard.txt [-]
        publicResources               : <GRADLE>/caches/transforms-3/xxxxxxxxxxxxxxxxxxxxxxxxxxxxxxxx/transformed/livedata-core-1.1.1/public.txt [-]
        renderscriptFolder            : <GRADLE>/caches/transforms-3/xxxxxxxxxxxxxxxxxxxxxxxxxxxxxxxx/transformed/livedata-core-1.1.1/rs [-]
        resFolder                     : <GRADLE>/caches/transforms-3/xxxxxxxxxxxxxxxxxxxxxxxxxxxxxxxx/transformed/livedata-core-1.1.1/res [-]
        resStaticLibrary              : <GRADLE>/caches/transforms-3/xxxxxxxxxxxxxxxxxxxxxxxxxxxxxxxx/transformed/livedata-core-1.1.1/res.apk [-]
        - runtimeJarFiles             : <GRADLE>/caches/transforms-3/xxxxxxxxxxxxxxxxxxxxxxxxxxxxxxxx/transformed/livedata-core-1.1.1/jars/classes.jar
        symbolFile                    : <GRADLE>/caches/transforms-3/xxxxxxxxxxxxxxxxxxxxxxxxxxxxxxxx/transformed/livedata-core-1.1.1/R.txt
    - library                     : android.arch.lifecycle:livedata:1.1.1@aar (IdeAndroidLibraryImpl)
        aidlFolder                    : <GRADLE>/caches/transforms-3/xxxxxxxxxxxxxxxxxxxxxxxxxxxxxxxx/transformed/livedata-1.1.1/aidl [-]
        artifact                      : <M2>/android/arch/lifecycle/livedata/1.1.1/livedata-1.1.1.aar
        artifactAddress               : android.arch.lifecycle:livedata:1.1.1@aar
        assetsFolder                  : <GRADLE>/caches/transforms-3/xxxxxxxxxxxxxxxxxxxxxxxxxxxxxxxx/transformed/livedata-1.1.1/assets [-]
        - compileJarFiles             : <GRADLE>/caches/transforms-3/xxxxxxxxxxxxxxxxxxxxxxxxxxxxxxxx/transformed/livedata-1.1.1/jars/classes.jar
        component                     : android.arch.lifecycle:livedata:1.1.1
        externalAnnotations           : <GRADLE>/caches/transforms-3/xxxxxxxxxxxxxxxxxxxxxxxxxxxxxxxx/transformed/livedata-1.1.1/annotations.zip [-]
        folder                        : <GRADLE>/caches/transforms-3/xxxxxxxxxxxxxxxxxxxxxxxxxxxxxxxx/transformed/livedata-1.1.1
        jniFolder                     : <GRADLE>/caches/transforms-3/xxxxxxxxxxxxxxxxxxxxxxxxxxxxxxxx/transformed/livedata-1.1.1/jni [-]
        lintJar                       : <GRADLE>/caches/transforms-3/xxxxxxxxxxxxxxxxxxxxxxxxxxxxxxxx/transformed/livedata-1.1.1/jars/lint.jar [-]
        manifest                      : <GRADLE>/caches/transforms-3/xxxxxxxxxxxxxxxxxxxxxxxxxxxxxxxx/transformed/livedata-1.1.1/AndroidManifest.xml
        proguardRules                 : <GRADLE>/caches/transforms-3/xxxxxxxxxxxxxxxxxxxxxxxxxxxxxxxx/transformed/livedata-1.1.1/proguard.txt [-]
        publicResources               : <GRADLE>/caches/transforms-3/xxxxxxxxxxxxxxxxxxxxxxxxxxxxxxxx/transformed/livedata-1.1.1/public.txt [-]
        renderscriptFolder            : <GRADLE>/caches/transforms-3/xxxxxxxxxxxxxxxxxxxxxxxxxxxxxxxx/transformed/livedata-1.1.1/rs [-]
        resFolder                     : <GRADLE>/caches/transforms-3/xxxxxxxxxxxxxxxxxxxxxxxxxxxxxxxx/transformed/livedata-1.1.1/res [-]
        resStaticLibrary              : <GRADLE>/caches/transforms-3/xxxxxxxxxxxxxxxxxxxxxxxxxxxxxxxx/transformed/livedata-1.1.1/res.apk [-]
        - runtimeJarFiles             : <GRADLE>/caches/transforms-3/xxxxxxxxxxxxxxxxxxxxxxxxxxxxxxxx/transformed/livedata-1.1.1/jars/classes.jar
        symbolFile                    : <GRADLE>/caches/transforms-3/xxxxxxxxxxxxxxxxxxxxxxxxxxxxxxxx/transformed/livedata-1.1.1/R.txt
    - library                     : android.arch.lifecycle:runtime:1.1.1@aar (IdeAndroidLibraryImpl)
        aidlFolder                    : <GRADLE>/caches/transforms-3/xxxxxxxxxxxxxxxxxxxxxxxxxxxxxxxx/transformed/runtime-1.1.1/aidl [-]
        artifact                      : <M2>/android/arch/lifecycle/runtime/1.1.1/runtime-1.1.1.aar
        artifactAddress               : android.arch.lifecycle:runtime:1.1.1@aar
        assetsFolder                  : <GRADLE>/caches/transforms-3/xxxxxxxxxxxxxxxxxxxxxxxxxxxxxxxx/transformed/runtime-1.1.1/assets [-]
        - compileJarFiles             : <GRADLE>/caches/transforms-3/xxxxxxxxxxxxxxxxxxxxxxxxxxxxxxxx/transformed/runtime-1.1.1/jars/classes.jar
        component                     : android.arch.lifecycle:runtime:1.1.1
        externalAnnotations           : <GRADLE>/caches/transforms-3/xxxxxxxxxxxxxxxxxxxxxxxxxxxxxxxx/transformed/runtime-1.1.1/annotations.zip [-]
        folder                        : <GRADLE>/caches/transforms-3/xxxxxxxxxxxxxxxxxxxxxxxxxxxxxxxx/transformed/runtime-1.1.1
        jniFolder                     : <GRADLE>/caches/transforms-3/xxxxxxxxxxxxxxxxxxxxxxxxxxxxxxxx/transformed/runtime-1.1.1/jni [-]
        lintJar                       : <GRADLE>/caches/transforms-3/xxxxxxxxxxxxxxxxxxxxxxxxxxxxxxxx/transformed/runtime-1.1.1/jars/lint.jar [-]
        manifest                      : <GRADLE>/caches/transforms-3/xxxxxxxxxxxxxxxxxxxxxxxxxxxxxxxx/transformed/runtime-1.1.1/AndroidManifest.xml
        proguardRules                 : <GRADLE>/caches/transforms-3/xxxxxxxxxxxxxxxxxxxxxxxxxxxxxxxx/transformed/runtime-1.1.1/proguard.txt
        publicResources               : <GRADLE>/caches/transforms-3/xxxxxxxxxxxxxxxxxxxxxxxxxxxxxxxx/transformed/runtime-1.1.1/public.txt [-]
        renderscriptFolder            : <GRADLE>/caches/transforms-3/xxxxxxxxxxxxxxxxxxxxxxxxxxxxxxxx/transformed/runtime-1.1.1/rs [-]
        resFolder                     : <GRADLE>/caches/transforms-3/xxxxxxxxxxxxxxxxxxxxxxxxxxxxxxxx/transformed/runtime-1.1.1/res [-]
        resStaticLibrary              : <GRADLE>/caches/transforms-3/xxxxxxxxxxxxxxxxxxxxxxxxxxxxxxxx/transformed/runtime-1.1.1/res.apk [-]
        - runtimeJarFiles             : <GRADLE>/caches/transforms-3/xxxxxxxxxxxxxxxxxxxxxxxxxxxxxxxx/transformed/runtime-1.1.1/jars/classes.jar
        symbolFile                    : <GRADLE>/caches/transforms-3/xxxxxxxxxxxxxxxxxxxxxxxxxxxxxxxx/transformed/runtime-1.1.1/R.txt
    - library                     : android.arch.lifecycle:viewmodel:1.1.1@aar (IdeAndroidLibraryImpl)
        aidlFolder                    : <GRADLE>/caches/transforms-3/xxxxxxxxxxxxxxxxxxxxxxxxxxxxxxxx/transformed/viewmodel-1.1.1/aidl [-]
        artifact                      : <M2>/android/arch/lifecycle/viewmodel/1.1.1/viewmodel-1.1.1.aar
        artifactAddress               : android.arch.lifecycle:viewmodel:1.1.1@aar
        assetsFolder                  : <GRADLE>/caches/transforms-3/xxxxxxxxxxxxxxxxxxxxxxxxxxxxxxxx/transformed/viewmodel-1.1.1/assets [-]
        - compileJarFiles             : <GRADLE>/caches/transforms-3/xxxxxxxxxxxxxxxxxxxxxxxxxxxxxxxx/transformed/viewmodel-1.1.1/jars/classes.jar
        component                     : android.arch.lifecycle:viewmodel:1.1.1
        externalAnnotations           : <GRADLE>/caches/transforms-3/xxxxxxxxxxxxxxxxxxxxxxxxxxxxxxxx/transformed/viewmodel-1.1.1/annotations.zip [-]
        folder                        : <GRADLE>/caches/transforms-3/xxxxxxxxxxxxxxxxxxxxxxxxxxxxxxxx/transformed/viewmodel-1.1.1
        jniFolder                     : <GRADLE>/caches/transforms-3/xxxxxxxxxxxxxxxxxxxxxxxxxxxxxxxx/transformed/viewmodel-1.1.1/jni [-]
        lintJar                       : <GRADLE>/caches/transforms-3/xxxxxxxxxxxxxxxxxxxxxxxxxxxxxxxx/transformed/viewmodel-1.1.1/jars/lint.jar [-]
        manifest                      : <GRADLE>/caches/transforms-3/xxxxxxxxxxxxxxxxxxxxxxxxxxxxxxxx/transformed/viewmodel-1.1.1/AndroidManifest.xml
        proguardRules                 : <GRADLE>/caches/transforms-3/xxxxxxxxxxxxxxxxxxxxxxxxxxxxxxxx/transformed/viewmodel-1.1.1/proguard.txt
        publicResources               : <GRADLE>/caches/transforms-3/xxxxxxxxxxxxxxxxxxxxxxxxxxxxxxxx/transformed/viewmodel-1.1.1/public.txt [-]
        renderscriptFolder            : <GRADLE>/caches/transforms-3/xxxxxxxxxxxxxxxxxxxxxxxxxxxxxxxx/transformed/viewmodel-1.1.1/rs [-]
        resFolder                     : <GRADLE>/caches/transforms-3/xxxxxxxxxxxxxxxxxxxxxxxxxxxxxxxx/transformed/viewmodel-1.1.1/res [-]
        resStaticLibrary              : <GRADLE>/caches/transforms-3/xxxxxxxxxxxxxxxxxxxxxxxxxxxxxxxx/transformed/viewmodel-1.1.1/res.apk [-]
        - runtimeJarFiles             : <GRADLE>/caches/transforms-3/xxxxxxxxxxxxxxxxxxxxxxxxxxxxxxxx/transformed/viewmodel-1.1.1/jars/classes.jar
        symbolFile                    : <GRADLE>/caches/transforms-3/xxxxxxxxxxxxxxxxxxxxxxxxxxxxxxxx/transformed/viewmodel-1.1.1/R.txt
    - library                     : com.android.support.constraint:constraint-layout:1.1.0@aar (IdeAndroidLibraryImpl)
        aidlFolder                    : <GRADLE>/caches/transforms-3/xxxxxxxxxxxxxxxxxxxxxxxxxxxxxxxx/transformed/constraint-layout-1.1.0/aidl [-]
        artifact                      : <M2>/com/android/support/constraint/constraint-layout/1.1.0/constraint-layout-1.1.0.aar
        artifactAddress               : com.android.support.constraint:constraint-layout:1.1.0@aar
        assetsFolder                  : <GRADLE>/caches/transforms-3/xxxxxxxxxxxxxxxxxxxxxxxxxxxxxxxx/transformed/constraint-layout-1.1.0/assets [-]
        - compileJarFiles             : <GRADLE>/caches/transforms-3/xxxxxxxxxxxxxxxxxxxxxxxxxxxxxxxx/transformed/constraint-layout-1.1.0/jars/classes.jar
        component                     : com.android.support.constraint:constraint-layout:1.1.0
        externalAnnotations           : <GRADLE>/caches/transforms-3/xxxxxxxxxxxxxxxxxxxxxxxxxxxxxxxx/transformed/constraint-layout-1.1.0/annotations.zip [-]
        folder                        : <GRADLE>/caches/transforms-3/xxxxxxxxxxxxxxxxxxxxxxxxxxxxxxxx/transformed/constraint-layout-1.1.0
        jniFolder                     : <GRADLE>/caches/transforms-3/xxxxxxxxxxxxxxxxxxxxxxxxxxxxxxxx/transformed/constraint-layout-1.1.0/jni [-]
        lintJar                       : <GRADLE>/caches/transforms-3/xxxxxxxxxxxxxxxxxxxxxxxxxxxxxxxx/transformed/constraint-layout-1.1.0/jars/lint.jar [-]
        manifest                      : <GRADLE>/caches/transforms-3/xxxxxxxxxxxxxxxxxxxxxxxxxxxxxxxx/transformed/constraint-layout-1.1.0/AndroidManifest.xml
        proguardRules                 : <GRADLE>/caches/transforms-3/xxxxxxxxxxxxxxxxxxxxxxxxxxxxxxxx/transformed/constraint-layout-1.1.0/proguard.txt [-]
        publicResources               : <GRADLE>/caches/transforms-3/xxxxxxxxxxxxxxxxxxxxxxxxxxxxxxxx/transformed/constraint-layout-1.1.0/public.txt [-]
        renderscriptFolder            : <GRADLE>/caches/transforms-3/xxxxxxxxxxxxxxxxxxxxxxxxxxxxxxxx/transformed/constraint-layout-1.1.0/rs [-]
        resFolder                     : <GRADLE>/caches/transforms-3/xxxxxxxxxxxxxxxxxxxxxxxxxxxxxxxx/transformed/constraint-layout-1.1.0/res
        resStaticLibrary              : <GRADLE>/caches/transforms-3/xxxxxxxxxxxxxxxxxxxxxxxxxxxxxxxx/transformed/constraint-layout-1.1.0/res.apk [-]
        - runtimeJarFiles             : <GRADLE>/caches/transforms-3/xxxxxxxxxxxxxxxxxxxxxxxxxxxxxxxx/transformed/constraint-layout-1.1.0/jars/classes.jar
        symbolFile                    : <GRADLE>/caches/transforms-3/xxxxxxxxxxxxxxxxxxxxxxxxxxxxxxxx/transformed/constraint-layout-1.1.0/R.txt
    - library                     : com.android.support.test.espresso:espresso-core:3.0.2@aar (IdeAndroidLibraryImpl)
        aidlFolder                    : <GRADLE>/caches/transforms-3/xxxxxxxxxxxxxxxxxxxxxxxxxxxxxxxx/transformed/espresso-core-3.0.2/aidl [-]
        artifact                      : <M2>/com/android/support/test/espresso/espresso-core/3.0.2/espresso-core-3.0.2.aar
        artifactAddress               : com.android.support.test.espresso:espresso-core:3.0.2@aar
        assetsFolder                  : <GRADLE>/caches/transforms-3/xxxxxxxxxxxxxxxxxxxxxxxxxxxxxxxx/transformed/espresso-core-3.0.2/assets [-]
        - compileJarFiles             : <GRADLE>/caches/transforms-3/xxxxxxxxxxxxxxxxxxxxxxxxxxxxxxxx/transformed/espresso-core-3.0.2/jars/classes.jar
        component                     : com.android.support.test.espresso:espresso-core:3.0.2
        externalAnnotations           : <GRADLE>/caches/transforms-3/xxxxxxxxxxxxxxxxxxxxxxxxxxxxxxxx/transformed/espresso-core-3.0.2/annotations.zip [-]
        folder                        : <GRADLE>/caches/transforms-3/xxxxxxxxxxxxxxxxxxxxxxxxxxxxxxxx/transformed/espresso-core-3.0.2
        jniFolder                     : <GRADLE>/caches/transforms-3/xxxxxxxxxxxxxxxxxxxxxxxxxxxxxxxx/transformed/espresso-core-3.0.2/jni [-]
        lintJar                       : <GRADLE>/caches/transforms-3/xxxxxxxxxxxxxxxxxxxxxxxxxxxxxxxx/transformed/espresso-core-3.0.2/jars/lint.jar [-]
        manifest                      : <GRADLE>/caches/transforms-3/xxxxxxxxxxxxxxxxxxxxxxxxxxxxxxxx/transformed/espresso-core-3.0.2/AndroidManifest.xml
        proguardRules                 : <GRADLE>/caches/transforms-3/xxxxxxxxxxxxxxxxxxxxxxxxxxxxxxxx/transformed/espresso-core-3.0.2/proguard.txt
        publicResources               : <GRADLE>/caches/transforms-3/xxxxxxxxxxxxxxxxxxxxxxxxxxxxxxxx/transformed/espresso-core-3.0.2/public.txt [-]
        renderscriptFolder            : <GRADLE>/caches/transforms-3/xxxxxxxxxxxxxxxxxxxxxxxxxxxxxxxx/transformed/espresso-core-3.0.2/rs [-]
        resFolder                     : <GRADLE>/caches/transforms-3/xxxxxxxxxxxxxxxxxxxxxxxxxxxxxxxx/transformed/espresso-core-3.0.2/res [-]
        resStaticLibrary              : <GRADLE>/caches/transforms-3/xxxxxxxxxxxxxxxxxxxxxxxxxxxxxxxx/transformed/espresso-core-3.0.2/res.apk [-]
        - runtimeJarFiles             : <GRADLE>/caches/transforms-3/xxxxxxxxxxxxxxxxxxxxxxxxxxxxxxxx/transformed/espresso-core-3.0.2/jars/classes.jar
        symbolFile                    : <GRADLE>/caches/transforms-3/xxxxxxxxxxxxxxxxxxxxxxxxxxxxxxxx/transformed/espresso-core-3.0.2/R.txt
    - library                     : com.android.support.test.espresso:espresso-idling-resource:3.0.2@aar (IdeAndroidLibraryImpl)
        aidlFolder                    : <GRADLE>/caches/transforms-3/xxxxxxxxxxxxxxxxxxxxxxxxxxxxxxxx/transformed/espresso-idling-resource-3.0.2/aidl [-]
        artifact                      : <M2>/com/android/support/test/espresso/espresso-idling-resource/3.0.2/espresso-idling-resource-3.0.2.aar
        artifactAddress               : com.android.support.test.espresso:espresso-idling-resource:3.0.2@aar
        assetsFolder                  : <GRADLE>/caches/transforms-3/xxxxxxxxxxxxxxxxxxxxxxxxxxxxxxxx/transformed/espresso-idling-resource-3.0.2/assets [-]
        - compileJarFiles             : <GRADLE>/caches/transforms-3/xxxxxxxxxxxxxxxxxxxxxxxxxxxxxxxx/transformed/espresso-idling-resource-3.0.2/jars/classes.jar
        component                     : com.android.support.test.espresso:espresso-idling-resource:3.0.2
        externalAnnotations           : <GRADLE>/caches/transforms-3/xxxxxxxxxxxxxxxxxxxxxxxxxxxxxxxx/transformed/espresso-idling-resource-3.0.2/annotations.zip [-]
        folder                        : <GRADLE>/caches/transforms-3/xxxxxxxxxxxxxxxxxxxxxxxxxxxxxxxx/transformed/espresso-idling-resource-3.0.2
        jniFolder                     : <GRADLE>/caches/transforms-3/xxxxxxxxxxxxxxxxxxxxxxxxxxxxxxxx/transformed/espresso-idling-resource-3.0.2/jni [-]
        lintJar                       : <GRADLE>/caches/transforms-3/xxxxxxxxxxxxxxxxxxxxxxxxxxxxxxxx/transformed/espresso-idling-resource-3.0.2/jars/lint.jar [-]
        manifest                      : <GRADLE>/caches/transforms-3/xxxxxxxxxxxxxxxxxxxxxxxxxxxxxxxx/transformed/espresso-idling-resource-3.0.2/AndroidManifest.xml
        proguardRules                 : <GRADLE>/caches/transforms-3/xxxxxxxxxxxxxxxxxxxxxxxxxxxxxxxx/transformed/espresso-idling-resource-3.0.2/proguard.txt [-]
        publicResources               : <GRADLE>/caches/transforms-3/xxxxxxxxxxxxxxxxxxxxxxxxxxxxxxxx/transformed/espresso-idling-resource-3.0.2/public.txt [-]
        renderscriptFolder            : <GRADLE>/caches/transforms-3/xxxxxxxxxxxxxxxxxxxxxxxxxxxxxxxx/transformed/espresso-idling-resource-3.0.2/rs [-]
        resFolder                     : <GRADLE>/caches/transforms-3/xxxxxxxxxxxxxxxxxxxxxxxxxxxxxxxx/transformed/espresso-idling-resource-3.0.2/res [-]
        resStaticLibrary              : <GRADLE>/caches/transforms-3/xxxxxxxxxxxxxxxxxxxxxxxxxxxxxxxx/transformed/espresso-idling-resource-3.0.2/res.apk [-]
        - runtimeJarFiles             : <GRADLE>/caches/transforms-3/xxxxxxxxxxxxxxxxxxxxxxxxxxxxxxxx/transformed/espresso-idling-resource-3.0.2/jars/classes.jar
        symbolFile                    : <GRADLE>/caches/transforms-3/xxxxxxxxxxxxxxxxxxxxxxxxxxxxxxxx/transformed/espresso-idling-resource-3.0.2/R.txt
    - library                     : com.android.support.test:monitor:1.0.2@aar (IdeAndroidLibraryImpl)
        aidlFolder                    : <GRADLE>/caches/transforms-3/xxxxxxxxxxxxxxxxxxxxxxxxxxxxxxxx/transformed/monitor-1.0.2/aidl [-]
        artifact                      : <M2>/com/android/support/test/monitor/1.0.2/monitor-1.0.2.aar
        artifactAddress               : com.android.support.test:monitor:1.0.2@aar
        assetsFolder                  : <GRADLE>/caches/transforms-3/xxxxxxxxxxxxxxxxxxxxxxxxxxxxxxxx/transformed/monitor-1.0.2/assets [-]
        - compileJarFiles             : <GRADLE>/caches/transforms-3/xxxxxxxxxxxxxxxxxxxxxxxxxxxxxxxx/transformed/monitor-1.0.2/jars/classes.jar
        component                     : com.android.support.test:monitor:1.0.2
        externalAnnotations           : <GRADLE>/caches/transforms-3/xxxxxxxxxxxxxxxxxxxxxxxxxxxxxxxx/transformed/monitor-1.0.2/annotations.zip [-]
        folder                        : <GRADLE>/caches/transforms-3/xxxxxxxxxxxxxxxxxxxxxxxxxxxxxxxx/transformed/monitor-1.0.2
        jniFolder                     : <GRADLE>/caches/transforms-3/xxxxxxxxxxxxxxxxxxxxxxxxxxxxxxxx/transformed/monitor-1.0.2/jni [-]
        lintJar                       : <GRADLE>/caches/transforms-3/xxxxxxxxxxxxxxxxxxxxxxxxxxxxxxxx/transformed/monitor-1.0.2/jars/lint.jar [-]
        manifest                      : <GRADLE>/caches/transforms-3/xxxxxxxxxxxxxxxxxxxxxxxxxxxxxxxx/transformed/monitor-1.0.2/AndroidManifest.xml
        proguardRules                 : <GRADLE>/caches/transforms-3/xxxxxxxxxxxxxxxxxxxxxxxxxxxxxxxx/transformed/monitor-1.0.2/proguard.txt
        publicResources               : <GRADLE>/caches/transforms-3/xxxxxxxxxxxxxxxxxxxxxxxxxxxxxxxx/transformed/monitor-1.0.2/public.txt [-]
        renderscriptFolder            : <GRADLE>/caches/transforms-3/xxxxxxxxxxxxxxxxxxxxxxxxxxxxxxxx/transformed/monitor-1.0.2/rs [-]
        resFolder                     : <GRADLE>/caches/transforms-3/xxxxxxxxxxxxxxxxxxxxxxxxxxxxxxxx/transformed/monitor-1.0.2/res [-]
        resStaticLibrary              : <GRADLE>/caches/transforms-3/xxxxxxxxxxxxxxxxxxxxxxxxxxxxxxxx/transformed/monitor-1.0.2/res.apk [-]
        - runtimeJarFiles             : <GRADLE>/caches/transforms-3/xxxxxxxxxxxxxxxxxxxxxxxxxxxxxxxx/transformed/monitor-1.0.2/jars/classes.jar
        symbolFile                    : <GRADLE>/caches/transforms-3/xxxxxxxxxxxxxxxxxxxxxxxxxxxxxxxx/transformed/monitor-1.0.2/R.txt
    - library                     : com.android.support.test:runner:1.0.2@aar (IdeAndroidLibraryImpl)
        aidlFolder                    : <GRADLE>/caches/transforms-3/xxxxxxxxxxxxxxxxxxxxxxxxxxxxxxxx/transformed/runner-1.0.2/aidl [-]
        artifact                      : <M2>/com/android/support/test/runner/1.0.2/runner-1.0.2.aar
        artifactAddress               : com.android.support.test:runner:1.0.2@aar
        assetsFolder                  : <GRADLE>/caches/transforms-3/xxxxxxxxxxxxxxxxxxxxxxxxxxxxxxxx/transformed/runner-1.0.2/assets [-]
        - compileJarFiles             : <GRADLE>/caches/transforms-3/xxxxxxxxxxxxxxxxxxxxxxxxxxxxxxxx/transformed/runner-1.0.2/jars/classes.jar
        component                     : com.android.support.test:runner:1.0.2
        externalAnnotations           : <GRADLE>/caches/transforms-3/xxxxxxxxxxxxxxxxxxxxxxxxxxxxxxxx/transformed/runner-1.0.2/annotations.zip [-]
        folder                        : <GRADLE>/caches/transforms-3/xxxxxxxxxxxxxxxxxxxxxxxxxxxxxxxx/transformed/runner-1.0.2
        jniFolder                     : <GRADLE>/caches/transforms-3/xxxxxxxxxxxxxxxxxxxxxxxxxxxxxxxx/transformed/runner-1.0.2/jni [-]
        lintJar                       : <GRADLE>/caches/transforms-3/xxxxxxxxxxxxxxxxxxxxxxxxxxxxxxxx/transformed/runner-1.0.2/jars/lint.jar [-]
        manifest                      : <GRADLE>/caches/transforms-3/xxxxxxxxxxxxxxxxxxxxxxxxxxxxxxxx/transformed/runner-1.0.2/AndroidManifest.xml
        proguardRules                 : <GRADLE>/caches/transforms-3/xxxxxxxxxxxxxxxxxxxxxxxxxxxxxxxx/transformed/runner-1.0.2/proguard.txt
        publicResources               : <GRADLE>/caches/transforms-3/xxxxxxxxxxxxxxxxxxxxxxxxxxxxxxxx/transformed/runner-1.0.2/public.txt [-]
        renderscriptFolder            : <GRADLE>/caches/transforms-3/xxxxxxxxxxxxxxxxxxxxxxxxxxxxxxxx/transformed/runner-1.0.2/rs [-]
        resFolder                     : <GRADLE>/caches/transforms-3/xxxxxxxxxxxxxxxxxxxxxxxxxxxxxxxx/transformed/runner-1.0.2/res [-]
        resStaticLibrary              : <GRADLE>/caches/transforms-3/xxxxxxxxxxxxxxxxxxxxxxxxxxxxxxxx/transformed/runner-1.0.2/res.apk [-]
        - runtimeJarFiles             : <GRADLE>/caches/transforms-3/xxxxxxxxxxxxxxxxxxxxxxxxxxxxxxxx/transformed/runner-1.0.2/jars/classes.jar
        symbolFile                    : <GRADLE>/caches/transforms-3/xxxxxxxxxxxxxxxxxxxxxxxxxxxxxxxx/transformed/runner-1.0.2/R.txt
>>>>>>> 574fcae1
    - library                     : com.android.support:animated-vector-drawable:28.0.0@aar (IdeAndroidLibraryImpl)
        aidlFolder                    : <GRADLE>/caches/transforms-3/xxxxxxxxxxxxxxxxxxxxxxxxxxxxxxxx/transformed/animated-vector-drawable-28.0.0/aidl [-]
        artifact                      : <M2>/com/android/support/animated-vector-drawable/28.0.0/animated-vector-drawable-28.0.0.aar
        artifactAddress               : com.android.support:animated-vector-drawable:28.0.0@aar
        assetsFolder                  : <GRADLE>/caches/transforms-3/xxxxxxxxxxxxxxxxxxxxxxxxxxxxxxxx/transformed/animated-vector-drawable-28.0.0/assets [-]
        - compileJarFiles             : <GRADLE>/caches/transforms-3/xxxxxxxxxxxxxxxxxxxxxxxxxxxxxxxx/transformed/animated-vector-drawable-28.0.0/jars/classes.jar
        component                     : com.android.support:animated-vector-drawable:28.0.0
        externalAnnotations           : <GRADLE>/caches/transforms-3/xxxxxxxxxxxxxxxxxxxxxxxxxxxxxxxx/transformed/animated-vector-drawable-28.0.0/annotations.zip [-]
        folder                        : <GRADLE>/caches/transforms-3/xxxxxxxxxxxxxxxxxxxxxxxxxxxxxxxx/transformed/animated-vector-drawable-28.0.0
        jniFolder                     : <GRADLE>/caches/transforms-3/xxxxxxxxxxxxxxxxxxxxxxxxxxxxxxxx/transformed/animated-vector-drawable-28.0.0/jni [-]
        lintJar                       : <GRADLE>/caches/transforms-3/xxxxxxxxxxxxxxxxxxxxxxxxxxxxxxxx/transformed/animated-vector-drawable-28.0.0/jars/lint.jar [-]
        manifest                      : <GRADLE>/caches/transforms-3/xxxxxxxxxxxxxxxxxxxxxxxxxxxxxxxx/transformed/animated-vector-drawable-28.0.0/AndroidManifest.xml
        proguardRules                 : <GRADLE>/caches/transforms-3/xxxxxxxxxxxxxxxxxxxxxxxxxxxxxxxx/transformed/animated-vector-drawable-28.0.0/proguard.txt
        publicResources               : <GRADLE>/caches/transforms-3/xxxxxxxxxxxxxxxxxxxxxxxxxxxxxxxx/transformed/animated-vector-drawable-28.0.0/public.txt [-]
        renderscriptFolder            : <GRADLE>/caches/transforms-3/xxxxxxxxxxxxxxxxxxxxxxxxxxxxxxxx/transformed/animated-vector-drawable-28.0.0/rs [-]
        resFolder                     : <GRADLE>/caches/transforms-3/xxxxxxxxxxxxxxxxxxxxxxxxxxxxxxxx/transformed/animated-vector-drawable-28.0.0/res [-]
        resStaticLibrary              : <GRADLE>/caches/transforms-3/xxxxxxxxxxxxxxxxxxxxxxxxxxxxxxxx/transformed/animated-vector-drawable-28.0.0/res.apk [-]
        - runtimeJarFiles             : <GRADLE>/caches/transforms-3/xxxxxxxxxxxxxxxxxxxxxxxxxxxxxxxx/transformed/animated-vector-drawable-28.0.0/jars/classes.jar
        symbolFile                    : <GRADLE>/caches/transforms-3/xxxxxxxxxxxxxxxxxxxxxxxxxxxxxxxx/transformed/animated-vector-drawable-28.0.0/R.txt
<<<<<<< HEAD
    - library                     : com.android.support:support-core-ui:28.0.0@aar (IdeAndroidLibraryImpl)
        aidlFolder                    : <GRADLE>/caches/transforms-3/xxxxxxxxxxxxxxxxxxxxxxxxxxxxxxxx/transformed/support-core-ui-28.0.0/aidl [-]
        artifact                      : <M2>/com/android/support/support-core-ui/28.0.0/support-core-ui-28.0.0.aar
        artifactAddress               : com.android.support:support-core-ui:28.0.0@aar
        assetsFolder                  : <GRADLE>/caches/transforms-3/xxxxxxxxxxxxxxxxxxxxxxxxxxxxxxxx/transformed/support-core-ui-28.0.0/assets [-]
        - compileJarFiles             : <GRADLE>/caches/transforms-3/xxxxxxxxxxxxxxxxxxxxxxxxxxxxxxxx/transformed/support-core-ui-28.0.0/jars/classes.jar
        component                     : com.android.support:support-core-ui:28.0.0
        externalAnnotations           : <GRADLE>/caches/transforms-3/xxxxxxxxxxxxxxxxxxxxxxxxxxxxxxxx/transformed/support-core-ui-28.0.0/annotations.zip [-]
        folder                        : <GRADLE>/caches/transforms-3/xxxxxxxxxxxxxxxxxxxxxxxxxxxxxxxx/transformed/support-core-ui-28.0.0
        jniFolder                     : <GRADLE>/caches/transforms-3/xxxxxxxxxxxxxxxxxxxxxxxxxxxxxxxx/transformed/support-core-ui-28.0.0/jni [-]
        lintJar                       : <GRADLE>/caches/transforms-3/xxxxxxxxxxxxxxxxxxxxxxxxxxxxxxxx/transformed/support-core-ui-28.0.0/jars/lint.jar [-]
        manifest                      : <GRADLE>/caches/transforms-3/xxxxxxxxxxxxxxxxxxxxxxxxxxxxxxxx/transformed/support-core-ui-28.0.0/AndroidManifest.xml
        proguardRules                 : <GRADLE>/caches/transforms-3/xxxxxxxxxxxxxxxxxxxxxxxxxxxxxxxx/transformed/support-core-ui-28.0.0/proguard.txt [-]
        publicResources               : <GRADLE>/caches/transforms-3/xxxxxxxxxxxxxxxxxxxxxxxxxxxxxxxx/transformed/support-core-ui-28.0.0/public.txt [-]
        renderscriptFolder            : <GRADLE>/caches/transforms-3/xxxxxxxxxxxxxxxxxxxxxxxxxxxxxxxx/transformed/support-core-ui-28.0.0/rs [-]
        resFolder                     : <GRADLE>/caches/transforms-3/xxxxxxxxxxxxxxxxxxxxxxxxxxxxxxxx/transformed/support-core-ui-28.0.0/res [-]
        resStaticLibrary              : <GRADLE>/caches/transforms-3/xxxxxxxxxxxxxxxxxxxxxxxxxxxxxxxx/transformed/support-core-ui-28.0.0/res.apk [-]
        - runtimeJarFiles             : <GRADLE>/caches/transforms-3/xxxxxxxxxxxxxxxxxxxxxxxxxxxxxxxx/transformed/support-core-ui-28.0.0/jars/classes.jar
        symbolFile                    : <GRADLE>/caches/transforms-3/xxxxxxxxxxxxxxxxxxxxxxxxxxxxxxxx/transformed/support-core-ui-28.0.0/R.txt
    - library                     : com.android.support:support-core-utils:28.0.0@aar (IdeAndroidLibraryImpl)
        aidlFolder                    : <GRADLE>/caches/transforms-3/xxxxxxxxxxxxxxxxxxxxxxxxxxxxxxxx/transformed/support-core-utils-28.0.0/aidl [-]
        artifact                      : <M2>/com/android/support/support-core-utils/28.0.0/support-core-utils-28.0.0.aar
        artifactAddress               : com.android.support:support-core-utils:28.0.0@aar
        assetsFolder                  : <GRADLE>/caches/transforms-3/xxxxxxxxxxxxxxxxxxxxxxxxxxxxxxxx/transformed/support-core-utils-28.0.0/assets [-]
        - compileJarFiles             : <GRADLE>/caches/transforms-3/xxxxxxxxxxxxxxxxxxxxxxxxxxxxxxxx/transformed/support-core-utils-28.0.0/jars/classes.jar
        component                     : com.android.support:support-core-utils:28.0.0
        externalAnnotations           : <GRADLE>/caches/transforms-3/xxxxxxxxxxxxxxxxxxxxxxxxxxxxxxxx/transformed/support-core-utils-28.0.0/annotations.zip [-]
        folder                        : <GRADLE>/caches/transforms-3/xxxxxxxxxxxxxxxxxxxxxxxxxxxxxxxx/transformed/support-core-utils-28.0.0
        jniFolder                     : <GRADLE>/caches/transforms-3/xxxxxxxxxxxxxxxxxxxxxxxxxxxxxxxx/transformed/support-core-utils-28.0.0/jni [-]
        lintJar                       : <GRADLE>/caches/transforms-3/xxxxxxxxxxxxxxxxxxxxxxxxxxxxxxxx/transformed/support-core-utils-28.0.0/jars/lint.jar [-]
        manifest                      : <GRADLE>/caches/transforms-3/xxxxxxxxxxxxxxxxxxxxxxxxxxxxxxxx/transformed/support-core-utils-28.0.0/AndroidManifest.xml
        proguardRules                 : <GRADLE>/caches/transforms-3/xxxxxxxxxxxxxxxxxxxxxxxxxxxxxxxx/transformed/support-core-utils-28.0.0/proguard.txt [-]
        publicResources               : <GRADLE>/caches/transforms-3/xxxxxxxxxxxxxxxxxxxxxxxxxxxxxxxx/transformed/support-core-utils-28.0.0/public.txt [-]
        renderscriptFolder            : <GRADLE>/caches/transforms-3/xxxxxxxxxxxxxxxxxxxxxxxxxxxxxxxx/transformed/support-core-utils-28.0.0/rs [-]
        resFolder                     : <GRADLE>/caches/transforms-3/xxxxxxxxxxxxxxxxxxxxxxxxxxxxxxxx/transformed/support-core-utils-28.0.0/res [-]
        resStaticLibrary              : <GRADLE>/caches/transforms-3/xxxxxxxxxxxxxxxxxxxxxxxxxxxxxxxx/transformed/support-core-utils-28.0.0/res.apk [-]
        - runtimeJarFiles             : <GRADLE>/caches/transforms-3/xxxxxxxxxxxxxxxxxxxxxxxxxxxxxxxx/transformed/support-core-utils-28.0.0/jars/classes.jar
        symbolFile                    : <GRADLE>/caches/transforms-3/xxxxxxxxxxxxxxxxxxxxxxxxxxxxxxxx/transformed/support-core-utils-28.0.0/R.txt
    - library                     : com.android.support:support-vector-drawable:28.0.0@aar (IdeAndroidLibraryImpl)
        aidlFolder                    : <GRADLE>/caches/transforms-3/xxxxxxxxxxxxxxxxxxxxxxxxxxxxxxxx/transformed/support-vector-drawable-28.0.0/aidl [-]
        artifact                      : <M2>/com/android/support/support-vector-drawable/28.0.0/support-vector-drawable-28.0.0.aar
        artifactAddress               : com.android.support:support-vector-drawable:28.0.0@aar
        assetsFolder                  : <GRADLE>/caches/transforms-3/xxxxxxxxxxxxxxxxxxxxxxxxxxxxxxxx/transformed/support-vector-drawable-28.0.0/assets [-]
        - compileJarFiles             : <GRADLE>/caches/transforms-3/xxxxxxxxxxxxxxxxxxxxxxxxxxxxxxxx/transformed/support-vector-drawable-28.0.0/jars/classes.jar
        component                     : com.android.support:support-vector-drawable:28.0.0
        externalAnnotations           : <GRADLE>/caches/transforms-3/xxxxxxxxxxxxxxxxxxxxxxxxxxxxxxxx/transformed/support-vector-drawable-28.0.0/annotations.zip [-]
        folder                        : <GRADLE>/caches/transforms-3/xxxxxxxxxxxxxxxxxxxxxxxxxxxxxxxx/transformed/support-vector-drawable-28.0.0
        jniFolder                     : <GRADLE>/caches/transforms-3/xxxxxxxxxxxxxxxxxxxxxxxxxxxxxxxx/transformed/support-vector-drawable-28.0.0/jni [-]
        lintJar                       : <GRADLE>/caches/transforms-3/xxxxxxxxxxxxxxxxxxxxxxxxxxxxxxxx/transformed/support-vector-drawable-28.0.0/jars/lint.jar [-]
        manifest                      : <GRADLE>/caches/transforms-3/xxxxxxxxxxxxxxxxxxxxxxxxxxxxxxxx/transformed/support-vector-drawable-28.0.0/AndroidManifest.xml
        proguardRules                 : <GRADLE>/caches/transforms-3/xxxxxxxxxxxxxxxxxxxxxxxxxxxxxxxx/transformed/support-vector-drawable-28.0.0/proguard.txt [-]
        publicResources               : <GRADLE>/caches/transforms-3/xxxxxxxxxxxxxxxxxxxxxxxxxxxxxxxx/transformed/support-vector-drawable-28.0.0/public.txt [-]
        renderscriptFolder            : <GRADLE>/caches/transforms-3/xxxxxxxxxxxxxxxxxxxxxxxxxxxxxxxx/transformed/support-vector-drawable-28.0.0/rs [-]
        resFolder                     : <GRADLE>/caches/transforms-3/xxxxxxxxxxxxxxxxxxxxxxxxxxxxxxxx/transformed/support-vector-drawable-28.0.0/res [-]
        resStaticLibrary              : <GRADLE>/caches/transforms-3/xxxxxxxxxxxxxxxxxxxxxxxxxxxxxxxx/transformed/support-vector-drawable-28.0.0/res.apk [-]
        - runtimeJarFiles             : <GRADLE>/caches/transforms-3/xxxxxxxxxxxxxxxxxxxxxxxxxxxxxxxx/transformed/support-vector-drawable-28.0.0/jars/classes.jar
        symbolFile                    : <GRADLE>/caches/transforms-3/xxxxxxxxxxxxxxxxxxxxxxxxxxxxxxxx/transformed/support-vector-drawable-28.0.0/R.txt
    - library                     : com.android.support:loader:28.0.0@aar (IdeAndroidLibraryImpl)
        aidlFolder                    : <GRADLE>/caches/transforms-3/xxxxxxxxxxxxxxxxxxxxxxxxxxxxxxxx/transformed/loader-28.0.0/aidl [-]
        artifact                      : <M2>/com/android/support/loader/28.0.0/loader-28.0.0.aar
        artifactAddress               : com.android.support:loader:28.0.0@aar
        assetsFolder                  : <GRADLE>/caches/transforms-3/xxxxxxxxxxxxxxxxxxxxxxxxxxxxxxxx/transformed/loader-28.0.0/assets [-]
        - compileJarFiles             : <GRADLE>/caches/transforms-3/xxxxxxxxxxxxxxxxxxxxxxxxxxxxxxxx/transformed/loader-28.0.0/jars/classes.jar
        component                     : com.android.support:loader:28.0.0
        externalAnnotations           : <GRADLE>/caches/transforms-3/xxxxxxxxxxxxxxxxxxxxxxxxxxxxxxxx/transformed/loader-28.0.0/annotations.zip [-]
        folder                        : <GRADLE>/caches/transforms-3/xxxxxxxxxxxxxxxxxxxxxxxxxxxxxxxx/transformed/loader-28.0.0
        jniFolder                     : <GRADLE>/caches/transforms-3/xxxxxxxxxxxxxxxxxxxxxxxxxxxxxxxx/transformed/loader-28.0.0/jni [-]
        lintJar                       : <GRADLE>/caches/transforms-3/xxxxxxxxxxxxxxxxxxxxxxxxxxxxxxxx/transformed/loader-28.0.0/jars/lint.jar [-]
        manifest                      : <GRADLE>/caches/transforms-3/xxxxxxxxxxxxxxxxxxxxxxxxxxxxxxxx/transformed/loader-28.0.0/AndroidManifest.xml
        proguardRules                 : <GRADLE>/caches/transforms-3/xxxxxxxxxxxxxxxxxxxxxxxxxxxxxxxx/transformed/loader-28.0.0/proguard.txt [-]
        publicResources               : <GRADLE>/caches/transforms-3/xxxxxxxxxxxxxxxxxxxxxxxxxxxxxxxx/transformed/loader-28.0.0/public.txt [-]
        renderscriptFolder            : <GRADLE>/caches/transforms-3/xxxxxxxxxxxxxxxxxxxxxxxxxxxxxxxx/transformed/loader-28.0.0/rs [-]
        resFolder                     : <GRADLE>/caches/transforms-3/xxxxxxxxxxxxxxxxxxxxxxxxxxxxxxxx/transformed/loader-28.0.0/res [-]
        resStaticLibrary              : <GRADLE>/caches/transforms-3/xxxxxxxxxxxxxxxxxxxxxxxxxxxxxxxx/transformed/loader-28.0.0/res.apk [-]
        - runtimeJarFiles             : <GRADLE>/caches/transforms-3/xxxxxxxxxxxxxxxxxxxxxxxxxxxxxxxx/transformed/loader-28.0.0/jars/classes.jar
        symbolFile                    : <GRADLE>/caches/transforms-3/xxxxxxxxxxxxxxxxxxxxxxxxxxxxxxxx/transformed/loader-28.0.0/R.txt
    - library                     : com.android.support:viewpager:28.0.0@aar (IdeAndroidLibraryImpl)
        aidlFolder                    : <GRADLE>/caches/transforms-3/xxxxxxxxxxxxxxxxxxxxxxxxxxxxxxxx/transformed/viewpager-28.0.0/aidl [-]
        artifact                      : <M2>/com/android/support/viewpager/28.0.0/viewpager-28.0.0.aar
        artifactAddress               : com.android.support:viewpager:28.0.0@aar
        assetsFolder                  : <GRADLE>/caches/transforms-3/xxxxxxxxxxxxxxxxxxxxxxxxxxxxxxxx/transformed/viewpager-28.0.0/assets [-]
        - compileJarFiles             : <GRADLE>/caches/transforms-3/xxxxxxxxxxxxxxxxxxxxxxxxxxxxxxxx/transformed/viewpager-28.0.0/jars/classes.jar
        component                     : com.android.support:viewpager:28.0.0
        externalAnnotations           : <GRADLE>/caches/transforms-3/xxxxxxxxxxxxxxxxxxxxxxxxxxxxxxxx/transformed/viewpager-28.0.0/annotations.zip [-]
        folder                        : <GRADLE>/caches/transforms-3/xxxxxxxxxxxxxxxxxxxxxxxxxxxxxxxx/transformed/viewpager-28.0.0
        jniFolder                     : <GRADLE>/caches/transforms-3/xxxxxxxxxxxxxxxxxxxxxxxxxxxxxxxx/transformed/viewpager-28.0.0/jni [-]
        lintJar                       : <GRADLE>/caches/transforms-3/xxxxxxxxxxxxxxxxxxxxxxxxxxxxxxxx/transformed/viewpager-28.0.0/jars/lint.jar [-]
        manifest                      : <GRADLE>/caches/transforms-3/xxxxxxxxxxxxxxxxxxxxxxxxxxxxxxxx/transformed/viewpager-28.0.0/AndroidManifest.xml
        proguardRules                 : <GRADLE>/caches/transforms-3/xxxxxxxxxxxxxxxxxxxxxxxxxxxxxxxx/transformed/viewpager-28.0.0/proguard.txt [-]
        publicResources               : <GRADLE>/caches/transforms-3/xxxxxxxxxxxxxxxxxxxxxxxxxxxxxxxx/transformed/viewpager-28.0.0/public.txt [-]
        renderscriptFolder            : <GRADLE>/caches/transforms-3/xxxxxxxxxxxxxxxxxxxxxxxxxxxxxxxx/transformed/viewpager-28.0.0/rs [-]
        resFolder                     : <GRADLE>/caches/transforms-3/xxxxxxxxxxxxxxxxxxxxxxxxxxxxxxxx/transformed/viewpager-28.0.0/res [-]
        resStaticLibrary              : <GRADLE>/caches/transforms-3/xxxxxxxxxxxxxxxxxxxxxxxxxxxxxxxx/transformed/viewpager-28.0.0/res.apk [-]
        - runtimeJarFiles             : <GRADLE>/caches/transforms-3/xxxxxxxxxxxxxxxxxxxxxxxxxxxxxxxx/transformed/viewpager-28.0.0/jars/classes.jar
        symbolFile                    : <GRADLE>/caches/transforms-3/xxxxxxxxxxxxxxxxxxxxxxxxxxxxxxxx/transformed/viewpager-28.0.0/R.txt
=======
    - library                     : com.android.support:appcompat-v7:28.0.0@aar (IdeAndroidLibraryImpl)
        aidlFolder                    : <GRADLE>/caches/transforms-3/xxxxxxxxxxxxxxxxxxxxxxxxxxxxxxxx/transformed/appcompat-v7-28.0.0/aidl [-]
        artifact                      : <M2>/com/android/support/appcompat-v7/28.0.0/appcompat-v7-28.0.0.aar
        artifactAddress               : com.android.support:appcompat-v7:28.0.0@aar
        assetsFolder                  : <GRADLE>/caches/transforms-3/xxxxxxxxxxxxxxxxxxxxxxxxxxxxxxxx/transformed/appcompat-v7-28.0.0/assets [-]
        - compileJarFiles             : <GRADLE>/caches/transforms-3/xxxxxxxxxxxxxxxxxxxxxxxxxxxxxxxx/transformed/appcompat-v7-28.0.0/jars/classes.jar
        component                     : com.android.support:appcompat-v7:28.0.0
        externalAnnotations           : <GRADLE>/caches/transforms-3/xxxxxxxxxxxxxxxxxxxxxxxxxxxxxxxx/transformed/appcompat-v7-28.0.0/annotations.zip
        folder                        : <GRADLE>/caches/transforms-3/xxxxxxxxxxxxxxxxxxxxxxxxxxxxxxxx/transformed/appcompat-v7-28.0.0
        jniFolder                     : <GRADLE>/caches/transforms-3/xxxxxxxxxxxxxxxxxxxxxxxxxxxxxxxx/transformed/appcompat-v7-28.0.0/jni [-]
        lintJar                       : <GRADLE>/caches/transforms-3/xxxxxxxxxxxxxxxxxxxxxxxxxxxxxxxx/transformed/appcompat-v7-28.0.0/jars/lint.jar [-]
        manifest                      : <GRADLE>/caches/transforms-3/xxxxxxxxxxxxxxxxxxxxxxxxxxxxxxxx/transformed/appcompat-v7-28.0.0/AndroidManifest.xml
        proguardRules                 : <GRADLE>/caches/transforms-3/xxxxxxxxxxxxxxxxxxxxxxxxxxxxxxxx/transformed/appcompat-v7-28.0.0/proguard.txt
        publicResources               : <GRADLE>/caches/transforms-3/xxxxxxxxxxxxxxxxxxxxxxxxxxxxxxxx/transformed/appcompat-v7-28.0.0/public.txt
        renderscriptFolder            : <GRADLE>/caches/transforms-3/xxxxxxxxxxxxxxxxxxxxxxxxxxxxxxxx/transformed/appcompat-v7-28.0.0/rs [-]
        resFolder                     : <GRADLE>/caches/transforms-3/xxxxxxxxxxxxxxxxxxxxxxxxxxxxxxxx/transformed/appcompat-v7-28.0.0/res
        resStaticLibrary              : <GRADLE>/caches/transforms-3/xxxxxxxxxxxxxxxxxxxxxxxxxxxxxxxx/transformed/appcompat-v7-28.0.0/res.apk [-]
        - runtimeJarFiles             : <GRADLE>/caches/transforms-3/xxxxxxxxxxxxxxxxxxxxxxxxxxxxxxxx/transformed/appcompat-v7-28.0.0/jars/classes.jar
        symbolFile                    : <GRADLE>/caches/transforms-3/xxxxxxxxxxxxxxxxxxxxxxxxxxxxxxxx/transformed/appcompat-v7-28.0.0/R.txt
    - library                     : com.android.support:asynclayoutinflater:28.0.0@aar (IdeAndroidLibraryImpl)
        aidlFolder                    : <GRADLE>/caches/transforms-3/xxxxxxxxxxxxxxxxxxxxxxxxxxxxxxxx/transformed/asynclayoutinflater-28.0.0/aidl [-]
        artifact                      : <M2>/com/android/support/asynclayoutinflater/28.0.0/asynclayoutinflater-28.0.0.aar
        artifactAddress               : com.android.support:asynclayoutinflater:28.0.0@aar
        assetsFolder                  : <GRADLE>/caches/transforms-3/xxxxxxxxxxxxxxxxxxxxxxxxxxxxxxxx/transformed/asynclayoutinflater-28.0.0/assets [-]
        - compileJarFiles             : <GRADLE>/caches/transforms-3/xxxxxxxxxxxxxxxxxxxxxxxxxxxxxxxx/transformed/asynclayoutinflater-28.0.0/jars/classes.jar
        component                     : com.android.support:asynclayoutinflater:28.0.0
        externalAnnotations           : <GRADLE>/caches/transforms-3/xxxxxxxxxxxxxxxxxxxxxxxxxxxxxxxx/transformed/asynclayoutinflater-28.0.0/annotations.zip [-]
        folder                        : <GRADLE>/caches/transforms-3/xxxxxxxxxxxxxxxxxxxxxxxxxxxxxxxx/transformed/asynclayoutinflater-28.0.0
        jniFolder                     : <GRADLE>/caches/transforms-3/xxxxxxxxxxxxxxxxxxxxxxxxxxxxxxxx/transformed/asynclayoutinflater-28.0.0/jni [-]
        lintJar                       : <GRADLE>/caches/transforms-3/xxxxxxxxxxxxxxxxxxxxxxxxxxxxxxxx/transformed/asynclayoutinflater-28.0.0/jars/lint.jar [-]
        manifest                      : <GRADLE>/caches/transforms-3/xxxxxxxxxxxxxxxxxxxxxxxxxxxxxxxx/transformed/asynclayoutinflater-28.0.0/AndroidManifest.xml
        proguardRules                 : <GRADLE>/caches/transforms-3/xxxxxxxxxxxxxxxxxxxxxxxxxxxxxxxx/transformed/asynclayoutinflater-28.0.0/proguard.txt [-]
        publicResources               : <GRADLE>/caches/transforms-3/xxxxxxxxxxxxxxxxxxxxxxxxxxxxxxxx/transformed/asynclayoutinflater-28.0.0/public.txt [-]
        renderscriptFolder            : <GRADLE>/caches/transforms-3/xxxxxxxxxxxxxxxxxxxxxxxxxxxxxxxx/transformed/asynclayoutinflater-28.0.0/rs [-]
        resFolder                     : <GRADLE>/caches/transforms-3/xxxxxxxxxxxxxxxxxxxxxxxxxxxxxxxx/transformed/asynclayoutinflater-28.0.0/res [-]
        resStaticLibrary              : <GRADLE>/caches/transforms-3/xxxxxxxxxxxxxxxxxxxxxxxxxxxxxxxx/transformed/asynclayoutinflater-28.0.0/res.apk [-]
        - runtimeJarFiles             : <GRADLE>/caches/transforms-3/xxxxxxxxxxxxxxxxxxxxxxxxxxxxxxxx/transformed/asynclayoutinflater-28.0.0/jars/classes.jar
        symbolFile                    : <GRADLE>/caches/transforms-3/xxxxxxxxxxxxxxxxxxxxxxxxxxxxxxxx/transformed/asynclayoutinflater-28.0.0/R.txt
>>>>>>> 574fcae1
    - library                     : com.android.support:coordinatorlayout:28.0.0@aar (IdeAndroidLibraryImpl)
        aidlFolder                    : <GRADLE>/caches/transforms-3/xxxxxxxxxxxxxxxxxxxxxxxxxxxxxxxx/transformed/coordinatorlayout-28.0.0/aidl [-]
        artifact                      : <M2>/com/android/support/coordinatorlayout/28.0.0/coordinatorlayout-28.0.0.aar
        artifactAddress               : com.android.support:coordinatorlayout:28.0.0@aar
        assetsFolder                  : <GRADLE>/caches/transforms-3/xxxxxxxxxxxxxxxxxxxxxxxxxxxxxxxx/transformed/coordinatorlayout-28.0.0/assets [-]
        - compileJarFiles             : <GRADLE>/caches/transforms-3/xxxxxxxxxxxxxxxxxxxxxxxxxxxxxxxx/transformed/coordinatorlayout-28.0.0/jars/classes.jar
        component                     : com.android.support:coordinatorlayout:28.0.0
        externalAnnotations           : <GRADLE>/caches/transforms-3/xxxxxxxxxxxxxxxxxxxxxxxxxxxxxxxx/transformed/coordinatorlayout-28.0.0/annotations.zip
        folder                        : <GRADLE>/caches/transforms-3/xxxxxxxxxxxxxxxxxxxxxxxxxxxxxxxx/transformed/coordinatorlayout-28.0.0
        jniFolder                     : <GRADLE>/caches/transforms-3/xxxxxxxxxxxxxxxxxxxxxxxxxxxxxxxx/transformed/coordinatorlayout-28.0.0/jni [-]
        lintJar                       : <GRADLE>/caches/transforms-3/xxxxxxxxxxxxxxxxxxxxxxxxxxxxxxxx/transformed/coordinatorlayout-28.0.0/jars/lint.jar [-]
        manifest                      : <GRADLE>/caches/transforms-3/xxxxxxxxxxxxxxxxxxxxxxxxxxxxxxxx/transformed/coordinatorlayout-28.0.0/AndroidManifest.xml
        proguardRules                 : <GRADLE>/caches/transforms-3/xxxxxxxxxxxxxxxxxxxxxxxxxxxxxxxx/transformed/coordinatorlayout-28.0.0/proguard.txt
        publicResources               : <GRADLE>/caches/transforms-3/xxxxxxxxxxxxxxxxxxxxxxxxxxxxxxxx/transformed/coordinatorlayout-28.0.0/public.txt
        renderscriptFolder            : <GRADLE>/caches/transforms-3/xxxxxxxxxxxxxxxxxxxxxxxxxxxxxxxx/transformed/coordinatorlayout-28.0.0/rs [-]
        resFolder                     : <GRADLE>/caches/transforms-3/xxxxxxxxxxxxxxxxxxxxxxxxxxxxxxxx/transformed/coordinatorlayout-28.0.0/res
        resStaticLibrary              : <GRADLE>/caches/transforms-3/xxxxxxxxxxxxxxxxxxxxxxxxxxxxxxxx/transformed/coordinatorlayout-28.0.0/res.apk [-]
        - runtimeJarFiles             : <GRADLE>/caches/transforms-3/xxxxxxxxxxxxxxxxxxxxxxxxxxxxxxxx/transformed/coordinatorlayout-28.0.0/jars/classes.jar
        symbolFile                    : <GRADLE>/caches/transforms-3/xxxxxxxxxxxxxxxxxxxxxxxxxxxxxxxx/transformed/coordinatorlayout-28.0.0/R.txt
    - library                     : com.android.support:cursoradapter:28.0.0@aar (IdeAndroidLibraryImpl)
        aidlFolder                    : <GRADLE>/caches/transforms-3/xxxxxxxxxxxxxxxxxxxxxxxxxxxxxxxx/transformed/cursoradapter-28.0.0/aidl [-]
        artifact                      : <M2>/com/android/support/cursoradapter/28.0.0/cursoradapter-28.0.0.aar
        artifactAddress               : com.android.support:cursoradapter:28.0.0@aar
        assetsFolder                  : <GRADLE>/caches/transforms-3/xxxxxxxxxxxxxxxxxxxxxxxxxxxxxxxx/transformed/cursoradapter-28.0.0/assets [-]
        - compileJarFiles             : <GRADLE>/caches/transforms-3/xxxxxxxxxxxxxxxxxxxxxxxxxxxxxxxx/transformed/cursoradapter-28.0.0/jars/classes.jar
        component                     : com.android.support:cursoradapter:28.0.0
        externalAnnotations           : <GRADLE>/caches/transforms-3/xxxxxxxxxxxxxxxxxxxxxxxxxxxxxxxx/transformed/cursoradapter-28.0.0/annotations.zip [-]
        folder                        : <GRADLE>/caches/transforms-3/xxxxxxxxxxxxxxxxxxxxxxxxxxxxxxxx/transformed/cursoradapter-28.0.0
        jniFolder                     : <GRADLE>/caches/transforms-3/xxxxxxxxxxxxxxxxxxxxxxxxxxxxxxxx/transformed/cursoradapter-28.0.0/jni [-]
        lintJar                       : <GRADLE>/caches/transforms-3/xxxxxxxxxxxxxxxxxxxxxxxxxxxxxxxx/transformed/cursoradapter-28.0.0/jars/lint.jar [-]
        manifest                      : <GRADLE>/caches/transforms-3/xxxxxxxxxxxxxxxxxxxxxxxxxxxxxxxx/transformed/cursoradapter-28.0.0/AndroidManifest.xml
        proguardRules                 : <GRADLE>/caches/transforms-3/xxxxxxxxxxxxxxxxxxxxxxxxxxxxxxxx/transformed/cursoradapter-28.0.0/proguard.txt [-]
        publicResources               : <GRADLE>/caches/transforms-3/xxxxxxxxxxxxxxxxxxxxxxxxxxxxxxxx/transformed/cursoradapter-28.0.0/public.txt [-]
        renderscriptFolder            : <GRADLE>/caches/transforms-3/xxxxxxxxxxxxxxxxxxxxxxxxxxxxxxxx/transformed/cursoradapter-28.0.0/rs [-]
        resFolder                     : <GRADLE>/caches/transforms-3/xxxxxxxxxxxxxxxxxxxxxxxxxxxxxxxx/transformed/cursoradapter-28.0.0/res [-]
        resStaticLibrary              : <GRADLE>/caches/transforms-3/xxxxxxxxxxxxxxxxxxxxxxxxxxxxxxxx/transformed/cursoradapter-28.0.0/res.apk [-]
        - runtimeJarFiles             : <GRADLE>/caches/transforms-3/xxxxxxxxxxxxxxxxxxxxxxxxxxxxxxxx/transformed/cursoradapter-28.0.0/jars/classes.jar
        symbolFile                    : <GRADLE>/caches/transforms-3/xxxxxxxxxxxxxxxxxxxxxxxxxxxxxxxx/transformed/cursoradapter-28.0.0/R.txt
    - library                     : com.android.support:customview:28.0.0@aar (IdeAndroidLibraryImpl)
        aidlFolder                    : <GRADLE>/caches/transforms-3/xxxxxxxxxxxxxxxxxxxxxxxxxxxxxxxx/transformed/customview-28.0.0/aidl [-]
        artifact                      : <M2>/com/android/support/customview/28.0.0/customview-28.0.0.aar
        artifactAddress               : com.android.support:customview:28.0.0@aar
        assetsFolder                  : <GRADLE>/caches/transforms-3/xxxxxxxxxxxxxxxxxxxxxxxxxxxxxxxx/transformed/customview-28.0.0/assets [-]
        - compileJarFiles             : <GRADLE>/caches/transforms-3/xxxxxxxxxxxxxxxxxxxxxxxxxxxxxxxx/transformed/customview-28.0.0/jars/classes.jar
        component                     : com.android.support:customview:28.0.0
        externalAnnotations           : <GRADLE>/caches/transforms-3/xxxxxxxxxxxxxxxxxxxxxxxxxxxxxxxx/transformed/customview-28.0.0/annotations.zip [-]
        folder                        : <GRADLE>/caches/transforms-3/xxxxxxxxxxxxxxxxxxxxxxxxxxxxxxxx/transformed/customview-28.0.0
        jniFolder                     : <GRADLE>/caches/transforms-3/xxxxxxxxxxxxxxxxxxxxxxxxxxxxxxxx/transformed/customview-28.0.0/jni [-]
        lintJar                       : <GRADLE>/caches/transforms-3/xxxxxxxxxxxxxxxxxxxxxxxxxxxxxxxx/transformed/customview-28.0.0/jars/lint.jar [-]
        manifest                      : <GRADLE>/caches/transforms-3/xxxxxxxxxxxxxxxxxxxxxxxxxxxxxxxx/transformed/customview-28.0.0/AndroidManifest.xml
        proguardRules                 : <GRADLE>/caches/transforms-3/xxxxxxxxxxxxxxxxxxxxxxxxxxxxxxxx/transformed/customview-28.0.0/proguard.txt [-]
        publicResources               : <GRADLE>/caches/transforms-3/xxxxxxxxxxxxxxxxxxxxxxxxxxxxxxxx/transformed/customview-28.0.0/public.txt [-]
        renderscriptFolder            : <GRADLE>/caches/transforms-3/xxxxxxxxxxxxxxxxxxxxxxxxxxxxxxxx/transformed/customview-28.0.0/rs [-]
        resFolder                     : <GRADLE>/caches/transforms-3/xxxxxxxxxxxxxxxxxxxxxxxxxxxxxxxx/transformed/customview-28.0.0/res [-]
        resStaticLibrary              : <GRADLE>/caches/transforms-3/xxxxxxxxxxxxxxxxxxxxxxxxxxxxxxxx/transformed/customview-28.0.0/res.apk [-]
        - runtimeJarFiles             : <GRADLE>/caches/transforms-3/xxxxxxxxxxxxxxxxxxxxxxxxxxxxxxxx/transformed/customview-28.0.0/jars/classes.jar
        symbolFile                    : <GRADLE>/caches/transforms-3/xxxxxxxxxxxxxxxxxxxxxxxxxxxxxxxx/transformed/customview-28.0.0/R.txt
    - library                     : com.android.support:documentfile:28.0.0@aar (IdeAndroidLibraryImpl)
        aidlFolder                    : <GRADLE>/caches/transforms-3/xxxxxxxxxxxxxxxxxxxxxxxxxxxxxxxx/transformed/documentfile-28.0.0/aidl [-]
        artifact                      : <M2>/com/android/support/documentfile/28.0.0/documentfile-28.0.0.aar
        artifactAddress               : com.android.support:documentfile:28.0.0@aar
        assetsFolder                  : <GRADLE>/caches/transforms-3/xxxxxxxxxxxxxxxxxxxxxxxxxxxxxxxx/transformed/documentfile-28.0.0/assets [-]
        - compileJarFiles             : <GRADLE>/caches/transforms-3/xxxxxxxxxxxxxxxxxxxxxxxxxxxxxxxx/transformed/documentfile-28.0.0/jars/classes.jar
        component                     : com.android.support:documentfile:28.0.0
        externalAnnotations           : <GRADLE>/caches/transforms-3/xxxxxxxxxxxxxxxxxxxxxxxxxxxxxxxx/transformed/documentfile-28.0.0/annotations.zip [-]
        folder                        : <GRADLE>/caches/transforms-3/xxxxxxxxxxxxxxxxxxxxxxxxxxxxxxxx/transformed/documentfile-28.0.0
        jniFolder                     : <GRADLE>/caches/transforms-3/xxxxxxxxxxxxxxxxxxxxxxxxxxxxxxxx/transformed/documentfile-28.0.0/jni [-]
        lintJar                       : <GRADLE>/caches/transforms-3/xxxxxxxxxxxxxxxxxxxxxxxxxxxxxxxx/transformed/documentfile-28.0.0/jars/lint.jar [-]
        manifest                      : <GRADLE>/caches/transforms-3/xxxxxxxxxxxxxxxxxxxxxxxxxxxxxxxx/transformed/documentfile-28.0.0/AndroidManifest.xml
        proguardRules                 : <GRADLE>/caches/transforms-3/xxxxxxxxxxxxxxxxxxxxxxxxxxxxxxxx/transformed/documentfile-28.0.0/proguard.txt [-]
        publicResources               : <GRADLE>/caches/transforms-3/xxxxxxxxxxxxxxxxxxxxxxxxxxxxxxxx/transformed/documentfile-28.0.0/public.txt [-]
        renderscriptFolder            : <GRADLE>/caches/transforms-3/xxxxxxxxxxxxxxxxxxxxxxxxxxxxxxxx/transformed/documentfile-28.0.0/rs [-]
        resFolder                     : <GRADLE>/caches/transforms-3/xxxxxxxxxxxxxxxxxxxxxxxxxxxxxxxx/transformed/documentfile-28.0.0/res [-]
        resStaticLibrary              : <GRADLE>/caches/transforms-3/xxxxxxxxxxxxxxxxxxxxxxxxxxxxxxxx/transformed/documentfile-28.0.0/res.apk [-]
        - runtimeJarFiles             : <GRADLE>/caches/transforms-3/xxxxxxxxxxxxxxxxxxxxxxxxxxxxxxxx/transformed/documentfile-28.0.0/jars/classes.jar
        symbolFile                    : <GRADLE>/caches/transforms-3/xxxxxxxxxxxxxxxxxxxxxxxxxxxxxxxx/transformed/documentfile-28.0.0/R.txt
    - library                     : com.android.support:drawerlayout:28.0.0@aar (IdeAndroidLibraryImpl)
        aidlFolder                    : <GRADLE>/caches/transforms-3/xxxxxxxxxxxxxxxxxxxxxxxxxxxxxxxx/transformed/drawerlayout-28.0.0/aidl [-]
        artifact                      : <M2>/com/android/support/drawerlayout/28.0.0/drawerlayout-28.0.0.aar
        artifactAddress               : com.android.support:drawerlayout:28.0.0@aar
        assetsFolder                  : <GRADLE>/caches/transforms-3/xxxxxxxxxxxxxxxxxxxxxxxxxxxxxxxx/transformed/drawerlayout-28.0.0/assets [-]
        - compileJarFiles             : <GRADLE>/caches/transforms-3/xxxxxxxxxxxxxxxxxxxxxxxxxxxxxxxx/transformed/drawerlayout-28.0.0/jars/classes.jar
        component                     : com.android.support:drawerlayout:28.0.0
        externalAnnotations           : <GRADLE>/caches/transforms-3/xxxxxxxxxxxxxxxxxxxxxxxxxxxxxxxx/transformed/drawerlayout-28.0.0/annotations.zip
        folder                        : <GRADLE>/caches/transforms-3/xxxxxxxxxxxxxxxxxxxxxxxxxxxxxxxx/transformed/drawerlayout-28.0.0
        jniFolder                     : <GRADLE>/caches/transforms-3/xxxxxxxxxxxxxxxxxxxxxxxxxxxxxxxx/transformed/drawerlayout-28.0.0/jni [-]
        lintJar                       : <GRADLE>/caches/transforms-3/xxxxxxxxxxxxxxxxxxxxxxxxxxxxxxxx/transformed/drawerlayout-28.0.0/jars/lint.jar [-]
        manifest                      : <GRADLE>/caches/transforms-3/xxxxxxxxxxxxxxxxxxxxxxxxxxxxxxxx/transformed/drawerlayout-28.0.0/AndroidManifest.xml
        proguardRules                 : <GRADLE>/caches/transforms-3/xxxxxxxxxxxxxxxxxxxxxxxxxxxxxxxx/transformed/drawerlayout-28.0.0/proguard.txt [-]
        publicResources               : <GRADLE>/caches/transforms-3/xxxxxxxxxxxxxxxxxxxxxxxxxxxxxxxx/transformed/drawerlayout-28.0.0/public.txt [-]
        renderscriptFolder            : <GRADLE>/caches/transforms-3/xxxxxxxxxxxxxxxxxxxxxxxxxxxxxxxx/transformed/drawerlayout-28.0.0/rs [-]
        resFolder                     : <GRADLE>/caches/transforms-3/xxxxxxxxxxxxxxxxxxxxxxxxxxxxxxxx/transformed/drawerlayout-28.0.0/res [-]
        resStaticLibrary              : <GRADLE>/caches/transforms-3/xxxxxxxxxxxxxxxxxxxxxxxxxxxxxxxx/transformed/drawerlayout-28.0.0/res.apk [-]
        - runtimeJarFiles             : <GRADLE>/caches/transforms-3/xxxxxxxxxxxxxxxxxxxxxxxxxxxxxxxx/transformed/drawerlayout-28.0.0/jars/classes.jar
        symbolFile                    : <GRADLE>/caches/transforms-3/xxxxxxxxxxxxxxxxxxxxxxxxxxxxxxxx/transformed/drawerlayout-28.0.0/R.txt
    - library                     : com.android.support:interpolator:28.0.0@aar (IdeAndroidLibraryImpl)
        aidlFolder                    : <GRADLE>/caches/transforms-3/xxxxxxxxxxxxxxxxxxxxxxxxxxxxxxxx/transformed/interpolator-28.0.0/aidl [-]
        artifact                      : <M2>/com/android/support/interpolator/28.0.0/interpolator-28.0.0.aar
        artifactAddress               : com.android.support:interpolator:28.0.0@aar
        assetsFolder                  : <GRADLE>/caches/transforms-3/xxxxxxxxxxxxxxxxxxxxxxxxxxxxxxxx/transformed/interpolator-28.0.0/assets [-]
        - compileJarFiles             : <GRADLE>/caches/transforms-3/xxxxxxxxxxxxxxxxxxxxxxxxxxxxxxxx/transformed/interpolator-28.0.0/jars/classes.jar
        component                     : com.android.support:interpolator:28.0.0
        externalAnnotations           : <GRADLE>/caches/transforms-3/xxxxxxxxxxxxxxxxxxxxxxxxxxxxxxxx/transformed/interpolator-28.0.0/annotations.zip [-]
        folder                        : <GRADLE>/caches/transforms-3/xxxxxxxxxxxxxxxxxxxxxxxxxxxxxxxx/transformed/interpolator-28.0.0
        jniFolder                     : <GRADLE>/caches/transforms-3/xxxxxxxxxxxxxxxxxxxxxxxxxxxxxxxx/transformed/interpolator-28.0.0/jni [-]
        lintJar                       : <GRADLE>/caches/transforms-3/xxxxxxxxxxxxxxxxxxxxxxxxxxxxxxxx/transformed/interpolator-28.0.0/jars/lint.jar [-]
        manifest                      : <GRADLE>/caches/transforms-3/xxxxxxxxxxxxxxxxxxxxxxxxxxxxxxxx/transformed/interpolator-28.0.0/AndroidManifest.xml
        proguardRules                 : <GRADLE>/caches/transforms-3/xxxxxxxxxxxxxxxxxxxxxxxxxxxxxxxx/transformed/interpolator-28.0.0/proguard.txt [-]
        publicResources               : <GRADLE>/caches/transforms-3/xxxxxxxxxxxxxxxxxxxxxxxxxxxxxxxx/transformed/interpolator-28.0.0/public.txt [-]
        renderscriptFolder            : <GRADLE>/caches/transforms-3/xxxxxxxxxxxxxxxxxxxxxxxxxxxxxxxx/transformed/interpolator-28.0.0/rs [-]
        resFolder                     : <GRADLE>/caches/transforms-3/xxxxxxxxxxxxxxxxxxxxxxxxxxxxxxxx/transformed/interpolator-28.0.0/res [-]
        resStaticLibrary              : <GRADLE>/caches/transforms-3/xxxxxxxxxxxxxxxxxxxxxxxxxxxxxxxx/transformed/interpolator-28.0.0/res.apk [-]
        - runtimeJarFiles             : <GRADLE>/caches/transforms-3/xxxxxxxxxxxxxxxxxxxxxxxxxxxxxxxx/transformed/interpolator-28.0.0/jars/classes.jar
        symbolFile                    : <GRADLE>/caches/transforms-3/xxxxxxxxxxxxxxxxxxxxxxxxxxxxxxxx/transformed/interpolator-28.0.0/R.txt
    - library                     : com.android.support:loader:28.0.0@aar (IdeAndroidLibraryImpl)
        aidlFolder                    : <GRADLE>/caches/transforms-3/xxxxxxxxxxxxxxxxxxxxxxxxxxxxxxxx/transformed/loader-28.0.0/aidl [-]
        artifact                      : <M2>/com/android/support/loader/28.0.0/loader-28.0.0.aar
        artifactAddress               : com.android.support:loader:28.0.0@aar
        assetsFolder                  : <GRADLE>/caches/transforms-3/xxxxxxxxxxxxxxxxxxxxxxxxxxxxxxxx/transformed/loader-28.0.0/assets [-]
        - compileJarFiles             : <GRADLE>/caches/transforms-3/xxxxxxxxxxxxxxxxxxxxxxxxxxxxxxxx/transformed/loader-28.0.0/jars/classes.jar
        component                     : com.android.support:loader:28.0.0
        externalAnnotations           : <GRADLE>/caches/transforms-3/xxxxxxxxxxxxxxxxxxxxxxxxxxxxxxxx/transformed/loader-28.0.0/annotations.zip [-]
        folder                        : <GRADLE>/caches/transforms-3/xxxxxxxxxxxxxxxxxxxxxxxxxxxxxxxx/transformed/loader-28.0.0
        jniFolder                     : <GRADLE>/caches/transforms-3/xxxxxxxxxxxxxxxxxxxxxxxxxxxxxxxx/transformed/loader-28.0.0/jni [-]
        lintJar                       : <GRADLE>/caches/transforms-3/xxxxxxxxxxxxxxxxxxxxxxxxxxxxxxxx/transformed/loader-28.0.0/jars/lint.jar [-]
        manifest                      : <GRADLE>/caches/transforms-3/xxxxxxxxxxxxxxxxxxxxxxxxxxxxxxxx/transformed/loader-28.0.0/AndroidManifest.xml
        proguardRules                 : <GRADLE>/caches/transforms-3/xxxxxxxxxxxxxxxxxxxxxxxxxxxxxxxx/transformed/loader-28.0.0/proguard.txt [-]
        publicResources               : <GRADLE>/caches/transforms-3/xxxxxxxxxxxxxxxxxxxxxxxxxxxxxxxx/transformed/loader-28.0.0/public.txt [-]
        renderscriptFolder            : <GRADLE>/caches/transforms-3/xxxxxxxxxxxxxxxxxxxxxxxxxxxxxxxx/transformed/loader-28.0.0/rs [-]
        resFolder                     : <GRADLE>/caches/transforms-3/xxxxxxxxxxxxxxxxxxxxxxxxxxxxxxxx/transformed/loader-28.0.0/res [-]
        resStaticLibrary              : <GRADLE>/caches/transforms-3/xxxxxxxxxxxxxxxxxxxxxxxxxxxxxxxx/transformed/loader-28.0.0/res.apk [-]
        - runtimeJarFiles             : <GRADLE>/caches/transforms-3/xxxxxxxxxxxxxxxxxxxxxxxxxxxxxxxx/transformed/loader-28.0.0/jars/classes.jar
        symbolFile                    : <GRADLE>/caches/transforms-3/xxxxxxxxxxxxxxxxxxxxxxxxxxxxxxxx/transformed/loader-28.0.0/R.txt
    - library                     : com.android.support:localbroadcastmanager:28.0.0@aar (IdeAndroidLibraryImpl)
        aidlFolder                    : <GRADLE>/caches/transforms-3/xxxxxxxxxxxxxxxxxxxxxxxxxxxxxxxx/transformed/localbroadcastmanager-28.0.0/aidl [-]
        artifact                      : <M2>/com/android/support/localbroadcastmanager/28.0.0/localbroadcastmanager-28.0.0.aar
        artifactAddress               : com.android.support:localbroadcastmanager:28.0.0@aar
        assetsFolder                  : <GRADLE>/caches/transforms-3/xxxxxxxxxxxxxxxxxxxxxxxxxxxxxxxx/transformed/localbroadcastmanager-28.0.0/assets [-]
        - compileJarFiles             : <GRADLE>/caches/transforms-3/xxxxxxxxxxxxxxxxxxxxxxxxxxxxxxxx/transformed/localbroadcastmanager-28.0.0/jars/classes.jar
        component                     : com.android.support:localbroadcastmanager:28.0.0
        externalAnnotations           : <GRADLE>/caches/transforms-3/xxxxxxxxxxxxxxxxxxxxxxxxxxxxxxxx/transformed/localbroadcastmanager-28.0.0/annotations.zip [-]
        folder                        : <GRADLE>/caches/transforms-3/xxxxxxxxxxxxxxxxxxxxxxxxxxxxxxxx/transformed/localbroadcastmanager-28.0.0
        jniFolder                     : <GRADLE>/caches/transforms-3/xxxxxxxxxxxxxxxxxxxxxxxxxxxxxxxx/transformed/localbroadcastmanager-28.0.0/jni [-]
        lintJar                       : <GRADLE>/caches/transforms-3/xxxxxxxxxxxxxxxxxxxxxxxxxxxxxxxx/transformed/localbroadcastmanager-28.0.0/jars/lint.jar [-]
        manifest                      : <GRADLE>/caches/transforms-3/xxxxxxxxxxxxxxxxxxxxxxxxxxxxxxxx/transformed/localbroadcastmanager-28.0.0/AndroidManifest.xml
        proguardRules                 : <GRADLE>/caches/transforms-3/xxxxxxxxxxxxxxxxxxxxxxxxxxxxxxxx/transformed/localbroadcastmanager-28.0.0/proguard.txt [-]
        publicResources               : <GRADLE>/caches/transforms-3/xxxxxxxxxxxxxxxxxxxxxxxxxxxxxxxx/transformed/localbroadcastmanager-28.0.0/public.txt [-]
        renderscriptFolder            : <GRADLE>/caches/transforms-3/xxxxxxxxxxxxxxxxxxxxxxxxxxxxxxxx/transformed/localbroadcastmanager-28.0.0/rs [-]
        resFolder                     : <GRADLE>/caches/transforms-3/xxxxxxxxxxxxxxxxxxxxxxxxxxxxxxxx/transformed/localbroadcastmanager-28.0.0/res [-]
        resStaticLibrary              : <GRADLE>/caches/transforms-3/xxxxxxxxxxxxxxxxxxxxxxxxxxxxxxxx/transformed/localbroadcastmanager-28.0.0/res.apk [-]
        - runtimeJarFiles             : <GRADLE>/caches/transforms-3/xxxxxxxxxxxxxxxxxxxxxxxxxxxxxxxx/transformed/localbroadcastmanager-28.0.0/jars/classes.jar
        symbolFile                    : <GRADLE>/caches/transforms-3/xxxxxxxxxxxxxxxxxxxxxxxxxxxxxxxx/transformed/localbroadcastmanager-28.0.0/R.txt
    - library                     : com.android.support:print:28.0.0@aar (IdeAndroidLibraryImpl)
        aidlFolder                    : <GRADLE>/caches/transforms-3/xxxxxxxxxxxxxxxxxxxxxxxxxxxxxxxx/transformed/print-28.0.0/aidl [-]
        artifact                      : <M2>/com/android/support/print/28.0.0/print-28.0.0.aar
        artifactAddress               : com.android.support:print:28.0.0@aar
        assetsFolder                  : <GRADLE>/caches/transforms-3/xxxxxxxxxxxxxxxxxxxxxxxxxxxxxxxx/transformed/print-28.0.0/assets [-]
        - compileJarFiles             : <GRADLE>/caches/transforms-3/xxxxxxxxxxxxxxxxxxxxxxxxxxxxxxxx/transformed/print-28.0.0/jars/classes.jar
        component                     : com.android.support:print:28.0.0
        externalAnnotations           : <GRADLE>/caches/transforms-3/xxxxxxxxxxxxxxxxxxxxxxxxxxxxxxxx/transformed/print-28.0.0/annotations.zip
        folder                        : <GRADLE>/caches/transforms-3/xxxxxxxxxxxxxxxxxxxxxxxxxxxxxxxx/transformed/print-28.0.0
        jniFolder                     : <GRADLE>/caches/transforms-3/xxxxxxxxxxxxxxxxxxxxxxxxxxxxxxxx/transformed/print-28.0.0/jni [-]
        lintJar                       : <GRADLE>/caches/transforms-3/xxxxxxxxxxxxxxxxxxxxxxxxxxxxxxxx/transformed/print-28.0.0/jars/lint.jar [-]
        manifest                      : <GRADLE>/caches/transforms-3/xxxxxxxxxxxxxxxxxxxxxxxxxxxxxxxx/transformed/print-28.0.0/AndroidManifest.xml
        proguardRules                 : <GRADLE>/caches/transforms-3/xxxxxxxxxxxxxxxxxxxxxxxxxxxxxxxx/transformed/print-28.0.0/proguard.txt [-]
        publicResources               : <GRADLE>/caches/transforms-3/xxxxxxxxxxxxxxxxxxxxxxxxxxxxxxxx/transformed/print-28.0.0/public.txt [-]
        renderscriptFolder            : <GRADLE>/caches/transforms-3/xxxxxxxxxxxxxxxxxxxxxxxxxxxxxxxx/transformed/print-28.0.0/rs [-]
        resFolder                     : <GRADLE>/caches/transforms-3/xxxxxxxxxxxxxxxxxxxxxxxxxxxxxxxx/transformed/print-28.0.0/res [-]
        resStaticLibrary              : <GRADLE>/caches/transforms-3/xxxxxxxxxxxxxxxxxxxxxxxxxxxxxxxx/transformed/print-28.0.0/res.apk [-]
        - runtimeJarFiles             : <GRADLE>/caches/transforms-3/xxxxxxxxxxxxxxxxxxxxxxxxxxxxxxxx/transformed/print-28.0.0/jars/classes.jar
        symbolFile                    : <GRADLE>/caches/transforms-3/xxxxxxxxxxxxxxxxxxxxxxxxxxxxxxxx/transformed/print-28.0.0/R.txt
    - library                     : com.android.support:slidingpanelayout:28.0.0@aar (IdeAndroidLibraryImpl)
        aidlFolder                    : <GRADLE>/caches/transforms-3/xxxxxxxxxxxxxxxxxxxxxxxxxxxxxxxx/transformed/slidingpanelayout-28.0.0/aidl [-]
        artifact                      : <M2>/com/android/support/slidingpanelayout/28.0.0/slidingpanelayout-28.0.0.aar
        artifactAddress               : com.android.support:slidingpanelayout:28.0.0@aar
        assetsFolder                  : <GRADLE>/caches/transforms-3/xxxxxxxxxxxxxxxxxxxxxxxxxxxxxxxx/transformed/slidingpanelayout-28.0.0/assets [-]
        - compileJarFiles             : <GRADLE>/caches/transforms-3/xxxxxxxxxxxxxxxxxxxxxxxxxxxxxxxx/transformed/slidingpanelayout-28.0.0/jars/classes.jar
        component                     : com.android.support:slidingpanelayout:28.0.0
        externalAnnotations           : <GRADLE>/caches/transforms-3/xxxxxxxxxxxxxxxxxxxxxxxxxxxxxxxx/transformed/slidingpanelayout-28.0.0/annotations.zip [-]
        folder                        : <GRADLE>/caches/transforms-3/xxxxxxxxxxxxxxxxxxxxxxxxxxxxxxxx/transformed/slidingpanelayout-28.0.0
        jniFolder                     : <GRADLE>/caches/transforms-3/xxxxxxxxxxxxxxxxxxxxxxxxxxxxxxxx/transformed/slidingpanelayout-28.0.0/jni [-]
        lintJar                       : <GRADLE>/caches/transforms-3/xxxxxxxxxxxxxxxxxxxxxxxxxxxxxxxx/transformed/slidingpanelayout-28.0.0/jars/lint.jar [-]
        manifest                      : <GRADLE>/caches/transforms-3/xxxxxxxxxxxxxxxxxxxxxxxxxxxxxxxx/transformed/slidingpanelayout-28.0.0/AndroidManifest.xml
        proguardRules                 : <GRADLE>/caches/transforms-3/xxxxxxxxxxxxxxxxxxxxxxxxxxxxxxxx/transformed/slidingpanelayout-28.0.0/proguard.txt [-]
        publicResources               : <GRADLE>/caches/transforms-3/xxxxxxxxxxxxxxxxxxxxxxxxxxxxxxxx/transformed/slidingpanelayout-28.0.0/public.txt [-]
        renderscriptFolder            : <GRADLE>/caches/transforms-3/xxxxxxxxxxxxxxxxxxxxxxxxxxxxxxxx/transformed/slidingpanelayout-28.0.0/rs [-]
        resFolder                     : <GRADLE>/caches/transforms-3/xxxxxxxxxxxxxxxxxxxxxxxxxxxxxxxx/transformed/slidingpanelayout-28.0.0/res [-]
        resStaticLibrary              : <GRADLE>/caches/transforms-3/xxxxxxxxxxxxxxxxxxxxxxxxxxxxxxxx/transformed/slidingpanelayout-28.0.0/res.apk [-]
        - runtimeJarFiles             : <GRADLE>/caches/transforms-3/xxxxxxxxxxxxxxxxxxxxxxxxxxxxxxxx/transformed/slidingpanelayout-28.0.0/jars/classes.jar
        symbolFile                    : <GRADLE>/caches/transforms-3/xxxxxxxxxxxxxxxxxxxxxxxxxxxxxxxx/transformed/slidingpanelayout-28.0.0/R.txt
<<<<<<< HEAD
    - library                     : com.android.support:customview:28.0.0@aar (IdeAndroidLibraryImpl)
        aidlFolder                    : <GRADLE>/caches/transforms-3/xxxxxxxxxxxxxxxxxxxxxxxxxxxxxxxx/transformed/customview-28.0.0/aidl [-]
        artifact                      : <M2>/com/android/support/customview/28.0.0/customview-28.0.0.aar
        artifactAddress               : com.android.support:customview:28.0.0@aar
        assetsFolder                  : <GRADLE>/caches/transforms-3/xxxxxxxxxxxxxxxxxxxxxxxxxxxxxxxx/transformed/customview-28.0.0/assets [-]
        - compileJarFiles             : <GRADLE>/caches/transforms-3/xxxxxxxxxxxxxxxxxxxxxxxxxxxxxxxx/transformed/customview-28.0.0/jars/classes.jar
        component                     : com.android.support:customview:28.0.0
        externalAnnotations           : <GRADLE>/caches/transforms-3/xxxxxxxxxxxxxxxxxxxxxxxxxxxxxxxx/transformed/customview-28.0.0/annotations.zip [-]
        folder                        : <GRADLE>/caches/transforms-3/xxxxxxxxxxxxxxxxxxxxxxxxxxxxxxxx/transformed/customview-28.0.0
        jniFolder                     : <GRADLE>/caches/transforms-3/xxxxxxxxxxxxxxxxxxxxxxxxxxxxxxxx/transformed/customview-28.0.0/jni [-]
        lintJar                       : <GRADLE>/caches/transforms-3/xxxxxxxxxxxxxxxxxxxxxxxxxxxxxxxx/transformed/customview-28.0.0/jars/lint.jar [-]
        manifest                      : <GRADLE>/caches/transforms-3/xxxxxxxxxxxxxxxxxxxxxxxxxxxxxxxx/transformed/customview-28.0.0/AndroidManifest.xml
        proguardRules                 : <GRADLE>/caches/transforms-3/xxxxxxxxxxxxxxxxxxxxxxxxxxxxxxxx/transformed/customview-28.0.0/proguard.txt [-]
        publicResources               : <GRADLE>/caches/transforms-3/xxxxxxxxxxxxxxxxxxxxxxxxxxxxxxxx/transformed/customview-28.0.0/public.txt [-]
        renderscriptFolder            : <GRADLE>/caches/transforms-3/xxxxxxxxxxxxxxxxxxxxxxxxxxxxxxxx/transformed/customview-28.0.0/rs [-]
        resFolder                     : <GRADLE>/caches/transforms-3/xxxxxxxxxxxxxxxxxxxxxxxxxxxxxxxx/transformed/customview-28.0.0/res [-]
        resStaticLibrary              : <GRADLE>/caches/transforms-3/xxxxxxxxxxxxxxxxxxxxxxxxxxxxxxxx/transformed/customview-28.0.0/res.apk [-]
        - runtimeJarFiles             : <GRADLE>/caches/transforms-3/xxxxxxxxxxxxxxxxxxxxxxxxxxxxxxxx/transformed/customview-28.0.0/jars/classes.jar
        symbolFile                    : <GRADLE>/caches/transforms-3/xxxxxxxxxxxxxxxxxxxxxxxxxxxxxxxx/transformed/customview-28.0.0/R.txt
    - library                     : com.android.support:swiperefreshlayout:28.0.0@aar (IdeAndroidLibraryImpl)
        aidlFolder                    : <GRADLE>/caches/transforms-3/xxxxxxxxxxxxxxxxxxxxxxxxxxxxxxxx/transformed/swiperefreshlayout-28.0.0/aidl [-]
        artifact                      : <M2>/com/android/support/swiperefreshlayout/28.0.0/swiperefreshlayout-28.0.0.aar
        artifactAddress               : com.android.support:swiperefreshlayout:28.0.0@aar
        assetsFolder                  : <GRADLE>/caches/transforms-3/xxxxxxxxxxxxxxxxxxxxxxxxxxxxxxxx/transformed/swiperefreshlayout-28.0.0/assets [-]
        - compileJarFiles             : <GRADLE>/caches/transforms-3/xxxxxxxxxxxxxxxxxxxxxxxxxxxxxxxx/transformed/swiperefreshlayout-28.0.0/jars/classes.jar
        component                     : com.android.support:swiperefreshlayout:28.0.0
        externalAnnotations           : <GRADLE>/caches/transforms-3/xxxxxxxxxxxxxxxxxxxxxxxxxxxxxxxx/transformed/swiperefreshlayout-28.0.0/annotations.zip
        folder                        : <GRADLE>/caches/transforms-3/xxxxxxxxxxxxxxxxxxxxxxxxxxxxxxxx/transformed/swiperefreshlayout-28.0.0
        jniFolder                     : <GRADLE>/caches/transforms-3/xxxxxxxxxxxxxxxxxxxxxxxxxxxxxxxx/transformed/swiperefreshlayout-28.0.0/jni [-]
        lintJar                       : <GRADLE>/caches/transforms-3/xxxxxxxxxxxxxxxxxxxxxxxxxxxxxxxx/transformed/swiperefreshlayout-28.0.0/jars/lint.jar [-]
        manifest                      : <GRADLE>/caches/transforms-3/xxxxxxxxxxxxxxxxxxxxxxxxxxxxxxxx/transformed/swiperefreshlayout-28.0.0/AndroidManifest.xml
        proguardRules                 : <GRADLE>/caches/transforms-3/xxxxxxxxxxxxxxxxxxxxxxxxxxxxxxxx/transformed/swiperefreshlayout-28.0.0/proguard.txt [-]
        publicResources               : <GRADLE>/caches/transforms-3/xxxxxxxxxxxxxxxxxxxxxxxxxxxxxxxx/transformed/swiperefreshlayout-28.0.0/public.txt [-]
        renderscriptFolder            : <GRADLE>/caches/transforms-3/xxxxxxxxxxxxxxxxxxxxxxxxxxxxxxxx/transformed/swiperefreshlayout-28.0.0/rs [-]
        resFolder                     : <GRADLE>/caches/transforms-3/xxxxxxxxxxxxxxxxxxxxxxxxxxxxxxxx/transformed/swiperefreshlayout-28.0.0/res [-]
        resStaticLibrary              : <GRADLE>/caches/transforms-3/xxxxxxxxxxxxxxxxxxxxxxxxxxxxxxxx/transformed/swiperefreshlayout-28.0.0/res.apk [-]
        - runtimeJarFiles             : <GRADLE>/caches/transforms-3/xxxxxxxxxxxxxxxxxxxxxxxxxxxxxxxx/transformed/swiperefreshlayout-28.0.0/jars/classes.jar
        symbolFile                    : <GRADLE>/caches/transforms-3/xxxxxxxxxxxxxxxxxxxxxxxxxxxxxxxx/transformed/swiperefreshlayout-28.0.0/R.txt
    - library                     : com.android.support:asynclayoutinflater:28.0.0@aar (IdeAndroidLibraryImpl)
        aidlFolder                    : <GRADLE>/caches/transforms-3/xxxxxxxxxxxxxxxxxxxxxxxxxxxxxxxx/transformed/asynclayoutinflater-28.0.0/aidl [-]
        artifact                      : <M2>/com/android/support/asynclayoutinflater/28.0.0/asynclayoutinflater-28.0.0.aar
        artifactAddress               : com.android.support:asynclayoutinflater:28.0.0@aar
        assetsFolder                  : <GRADLE>/caches/transforms-3/xxxxxxxxxxxxxxxxxxxxxxxxxxxxxxxx/transformed/asynclayoutinflater-28.0.0/assets [-]
        - compileJarFiles             : <GRADLE>/caches/transforms-3/xxxxxxxxxxxxxxxxxxxxxxxxxxxxxxxx/transformed/asynclayoutinflater-28.0.0/jars/classes.jar
        component                     : com.android.support:asynclayoutinflater:28.0.0
        externalAnnotations           : <GRADLE>/caches/transforms-3/xxxxxxxxxxxxxxxxxxxxxxxxxxxxxxxx/transformed/asynclayoutinflater-28.0.0/annotations.zip [-]
        folder                        : <GRADLE>/caches/transforms-3/xxxxxxxxxxxxxxxxxxxxxxxxxxxxxxxx/transformed/asynclayoutinflater-28.0.0
        jniFolder                     : <GRADLE>/caches/transforms-3/xxxxxxxxxxxxxxxxxxxxxxxxxxxxxxxx/transformed/asynclayoutinflater-28.0.0/jni [-]
        lintJar                       : <GRADLE>/caches/transforms-3/xxxxxxxxxxxxxxxxxxxxxxxxxxxxxxxx/transformed/asynclayoutinflater-28.0.0/jars/lint.jar [-]
        manifest                      : <GRADLE>/caches/transforms-3/xxxxxxxxxxxxxxxxxxxxxxxxxxxxxxxx/transformed/asynclayoutinflater-28.0.0/AndroidManifest.xml
        proguardRules                 : <GRADLE>/caches/transforms-3/xxxxxxxxxxxxxxxxxxxxxxxxxxxxxxxx/transformed/asynclayoutinflater-28.0.0/proguard.txt [-]
        publicResources               : <GRADLE>/caches/transforms-3/xxxxxxxxxxxxxxxxxxxxxxxxxxxxxxxx/transformed/asynclayoutinflater-28.0.0/public.txt [-]
        renderscriptFolder            : <GRADLE>/caches/transforms-3/xxxxxxxxxxxxxxxxxxxxxxxxxxxxxxxx/transformed/asynclayoutinflater-28.0.0/rs [-]
        resFolder                     : <GRADLE>/caches/transforms-3/xxxxxxxxxxxxxxxxxxxxxxxxxxxxxxxx/transformed/asynclayoutinflater-28.0.0/res [-]
        resStaticLibrary              : <GRADLE>/caches/transforms-3/xxxxxxxxxxxxxxxxxxxxxxxxxxxxxxxx/transformed/asynclayoutinflater-28.0.0/res.apk [-]
        - runtimeJarFiles             : <GRADLE>/caches/transforms-3/xxxxxxxxxxxxxxxxxxxxxxxxxxxxxxxx/transformed/asynclayoutinflater-28.0.0/jars/classes.jar
        symbolFile                    : <GRADLE>/caches/transforms-3/xxxxxxxxxxxxxxxxxxxxxxxxxxxxxxxx/transformed/asynclayoutinflater-28.0.0/R.txt
=======
>>>>>>> 574fcae1
    - library                     : com.android.support:support-compat:28.0.0@aar (IdeAndroidLibraryImpl)
        aidlFolder                    : <GRADLE>/caches/transforms-3/xxxxxxxxxxxxxxxxxxxxxxxxxxxxxxxx/transformed/support-compat-28.0.0/aidl
        artifact                      : <M2>/com/android/support/support-compat/28.0.0/support-compat-28.0.0.aar
        artifactAddress               : com.android.support:support-compat:28.0.0@aar
        assetsFolder                  : <GRADLE>/caches/transforms-3/xxxxxxxxxxxxxxxxxxxxxxxxxxxxxxxx/transformed/support-compat-28.0.0/assets [-]
        - compileJarFiles             : <GRADLE>/caches/transforms-3/xxxxxxxxxxxxxxxxxxxxxxxxxxxxxxxx/transformed/support-compat-28.0.0/jars/classes.jar
        component                     : com.android.support:support-compat:28.0.0
        externalAnnotations           : <GRADLE>/caches/transforms-3/xxxxxxxxxxxxxxxxxxxxxxxxxxxxxxxx/transformed/support-compat-28.0.0/annotations.zip
        folder                        : <GRADLE>/caches/transforms-3/xxxxxxxxxxxxxxxxxxxxxxxxxxxxxxxx/transformed/support-compat-28.0.0
        jniFolder                     : <GRADLE>/caches/transforms-3/xxxxxxxxxxxxxxxxxxxxxxxxxxxxxxxx/transformed/support-compat-28.0.0/jni [-]
        lintJar                       : <GRADLE>/caches/transforms-3/xxxxxxxxxxxxxxxxxxxxxxxxxxxxxxxx/transformed/support-compat-28.0.0/jars/lint.jar [-]
        manifest                      : <GRADLE>/caches/transforms-3/xxxxxxxxxxxxxxxxxxxxxxxxxxxxxxxx/transformed/support-compat-28.0.0/AndroidManifest.xml
        proguardRules                 : <GRADLE>/caches/transforms-3/xxxxxxxxxxxxxxxxxxxxxxxxxxxxxxxx/transformed/support-compat-28.0.0/proguard.txt
        publicResources               : <GRADLE>/caches/transforms-3/xxxxxxxxxxxxxxxxxxxxxxxxxxxxxxxx/transformed/support-compat-28.0.0/public.txt
        renderscriptFolder            : <GRADLE>/caches/transforms-3/xxxxxxxxxxxxxxxxxxxxxxxxxxxxxxxx/transformed/support-compat-28.0.0/rs [-]
        resFolder                     : <GRADLE>/caches/transforms-3/xxxxxxxxxxxxxxxxxxxxxxxxxxxxxxxx/transformed/support-compat-28.0.0/res
        resStaticLibrary              : <GRADLE>/caches/transforms-3/xxxxxxxxxxxxxxxxxxxxxxxxxxxxxxxx/transformed/support-compat-28.0.0/res.apk [-]
        - runtimeJarFiles             : <GRADLE>/caches/transforms-3/xxxxxxxxxxxxxxxxxxxxxxxxxxxxxxxx/transformed/support-compat-28.0.0/jars/classes.jar
        symbolFile                    : <GRADLE>/caches/transforms-3/xxxxxxxxxxxxxxxxxxxxxxxxxxxxxxxx/transformed/support-compat-28.0.0/R.txt
    - library                     : com.android.support:support-core-ui:28.0.0@aar (IdeAndroidLibraryImpl)
        aidlFolder                    : <GRADLE>/caches/transforms-3/xxxxxxxxxxxxxxxxxxxxxxxxxxxxxxxx/transformed/support-core-ui-28.0.0/aidl [-]
        artifact                      : <M2>/com/android/support/support-core-ui/28.0.0/support-core-ui-28.0.0.aar
        artifactAddress               : com.android.support:support-core-ui:28.0.0@aar
        assetsFolder                  : <GRADLE>/caches/transforms-3/xxxxxxxxxxxxxxxxxxxxxxxxxxxxxxxx/transformed/support-core-ui-28.0.0/assets [-]
        - compileJarFiles             : <GRADLE>/caches/transforms-3/xxxxxxxxxxxxxxxxxxxxxxxxxxxxxxxx/transformed/support-core-ui-28.0.0/jars/classes.jar
        component                     : com.android.support:support-core-ui:28.0.0
        externalAnnotations           : <GRADLE>/caches/transforms-3/xxxxxxxxxxxxxxxxxxxxxxxxxxxxxxxx/transformed/support-core-ui-28.0.0/annotations.zip [-]
        folder                        : <GRADLE>/caches/transforms-3/xxxxxxxxxxxxxxxxxxxxxxxxxxxxxxxx/transformed/support-core-ui-28.0.0
        jniFolder                     : <GRADLE>/caches/transforms-3/xxxxxxxxxxxxxxxxxxxxxxxxxxxxxxxx/transformed/support-core-ui-28.0.0/jni [-]
        lintJar                       : <GRADLE>/caches/transforms-3/xxxxxxxxxxxxxxxxxxxxxxxxxxxxxxxx/transformed/support-core-ui-28.0.0/jars/lint.jar [-]
        manifest                      : <GRADLE>/caches/transforms-3/xxxxxxxxxxxxxxxxxxxxxxxxxxxxxxxx/transformed/support-core-ui-28.0.0/AndroidManifest.xml
        proguardRules                 : <GRADLE>/caches/transforms-3/xxxxxxxxxxxxxxxxxxxxxxxxxxxxxxxx/transformed/support-core-ui-28.0.0/proguard.txt [-]
        publicResources               : <GRADLE>/caches/transforms-3/xxxxxxxxxxxxxxxxxxxxxxxxxxxxxxxx/transformed/support-core-ui-28.0.0/public.txt [-]
        renderscriptFolder            : <GRADLE>/caches/transforms-3/xxxxxxxxxxxxxxxxxxxxxxxxxxxxxxxx/transformed/support-core-ui-28.0.0/rs [-]
        resFolder                     : <GRADLE>/caches/transforms-3/xxxxxxxxxxxxxxxxxxxxxxxxxxxxxxxx/transformed/support-core-ui-28.0.0/res [-]
        resStaticLibrary              : <GRADLE>/caches/transforms-3/xxxxxxxxxxxxxxxxxxxxxxxxxxxxxxxx/transformed/support-core-ui-28.0.0/res.apk [-]
        - runtimeJarFiles             : <GRADLE>/caches/transforms-3/xxxxxxxxxxxxxxxxxxxxxxxxxxxxxxxx/transformed/support-core-ui-28.0.0/jars/classes.jar
        symbolFile                    : <GRADLE>/caches/transforms-3/xxxxxxxxxxxxxxxxxxxxxxxxxxxxxxxx/transformed/support-core-ui-28.0.0/R.txt
    - library                     : com.android.support:support-core-utils:28.0.0@aar (IdeAndroidLibraryImpl)
        aidlFolder                    : <GRADLE>/caches/transforms-3/xxxxxxxxxxxxxxxxxxxxxxxxxxxxxxxx/transformed/support-core-utils-28.0.0/aidl [-]
        artifact                      : <M2>/com/android/support/support-core-utils/28.0.0/support-core-utils-28.0.0.aar
        artifactAddress               : com.android.support:support-core-utils:28.0.0@aar
        assetsFolder                  : <GRADLE>/caches/transforms-3/xxxxxxxxxxxxxxxxxxxxxxxxxxxxxxxx/transformed/support-core-utils-28.0.0/assets [-]
        - compileJarFiles             : <GRADLE>/caches/transforms-3/xxxxxxxxxxxxxxxxxxxxxxxxxxxxxxxx/transformed/support-core-utils-28.0.0/jars/classes.jar
        component                     : com.android.support:support-core-utils:28.0.0
        externalAnnotations           : <GRADLE>/caches/transforms-3/xxxxxxxxxxxxxxxxxxxxxxxxxxxxxxxx/transformed/support-core-utils-28.0.0/annotations.zip [-]
        folder                        : <GRADLE>/caches/transforms-3/xxxxxxxxxxxxxxxxxxxxxxxxxxxxxxxx/transformed/support-core-utils-28.0.0
        jniFolder                     : <GRADLE>/caches/transforms-3/xxxxxxxxxxxxxxxxxxxxxxxxxxxxxxxx/transformed/support-core-utils-28.0.0/jni [-]
        lintJar                       : <GRADLE>/caches/transforms-3/xxxxxxxxxxxxxxxxxxxxxxxxxxxxxxxx/transformed/support-core-utils-28.0.0/jars/lint.jar [-]
        manifest                      : <GRADLE>/caches/transforms-3/xxxxxxxxxxxxxxxxxxxxxxxxxxxxxxxx/transformed/support-core-utils-28.0.0/AndroidManifest.xml
        proguardRules                 : <GRADLE>/caches/transforms-3/xxxxxxxxxxxxxxxxxxxxxxxxxxxxxxxx/transformed/support-core-utils-28.0.0/proguard.txt [-]
        publicResources               : <GRADLE>/caches/transforms-3/xxxxxxxxxxxxxxxxxxxxxxxxxxxxxxxx/transformed/support-core-utils-28.0.0/public.txt [-]
        renderscriptFolder            : <GRADLE>/caches/transforms-3/xxxxxxxxxxxxxxxxxxxxxxxxxxxxxxxx/transformed/support-core-utils-28.0.0/rs [-]
        resFolder                     : <GRADLE>/caches/transforms-3/xxxxxxxxxxxxxxxxxxxxxxxxxxxxxxxx/transformed/support-core-utils-28.0.0/res [-]
        resStaticLibrary              : <GRADLE>/caches/transforms-3/xxxxxxxxxxxxxxxxxxxxxxxxxxxxxxxx/transformed/support-core-utils-28.0.0/res.apk [-]
        - runtimeJarFiles             : <GRADLE>/caches/transforms-3/xxxxxxxxxxxxxxxxxxxxxxxxxxxxxxxx/transformed/support-core-utils-28.0.0/jars/classes.jar
        symbolFile                    : <GRADLE>/caches/transforms-3/xxxxxxxxxxxxxxxxxxxxxxxxxxxxxxxx/transformed/support-core-utils-28.0.0/R.txt
    - library                     : com.android.support:support-fragment:28.0.0@aar (IdeAndroidLibraryImpl)
        aidlFolder                    : <GRADLE>/caches/transforms-3/xxxxxxxxxxxxxxxxxxxxxxxxxxxxxxxx/transformed/support-fragment-28.0.0/aidl [-]
        artifact                      : <M2>/com/android/support/support-fragment/28.0.0/support-fragment-28.0.0.aar
        artifactAddress               : com.android.support:support-fragment:28.0.0@aar
        assetsFolder                  : <GRADLE>/caches/transforms-3/xxxxxxxxxxxxxxxxxxxxxxxxxxxxxxxx/transformed/support-fragment-28.0.0/assets [-]
        - compileJarFiles             : <GRADLE>/caches/transforms-3/xxxxxxxxxxxxxxxxxxxxxxxxxxxxxxxx/transformed/support-fragment-28.0.0/jars/classes.jar
        component                     : com.android.support:support-fragment:28.0.0
        externalAnnotations           : <GRADLE>/caches/transforms-3/xxxxxxxxxxxxxxxxxxxxxxxxxxxxxxxx/transformed/support-fragment-28.0.0/annotations.zip
        folder                        : <GRADLE>/caches/transforms-3/xxxxxxxxxxxxxxxxxxxxxxxxxxxxxxxx/transformed/support-fragment-28.0.0
        jniFolder                     : <GRADLE>/caches/transforms-3/xxxxxxxxxxxxxxxxxxxxxxxxxxxxxxxx/transformed/support-fragment-28.0.0/jni [-]
        lintJar                       : <GRADLE>/caches/transforms-3/xxxxxxxxxxxxxxxxxxxxxxxxxxxxxxxx/transformed/support-fragment-28.0.0/jars/lint.jar [-]
        manifest                      : <GRADLE>/caches/transforms-3/xxxxxxxxxxxxxxxxxxxxxxxxxxxxxxxx/transformed/support-fragment-28.0.0/AndroidManifest.xml
        proguardRules                 : <GRADLE>/caches/transforms-3/xxxxxxxxxxxxxxxxxxxxxxxxxxxxxxxx/transformed/support-fragment-28.0.0/proguard.txt [-]
        publicResources               : <GRADLE>/caches/transforms-3/xxxxxxxxxxxxxxxxxxxxxxxxxxxxxxxx/transformed/support-fragment-28.0.0/public.txt [-]
        renderscriptFolder            : <GRADLE>/caches/transforms-3/xxxxxxxxxxxxxxxxxxxxxxxxxxxxxxxx/transformed/support-fragment-28.0.0/rs [-]
        resFolder                     : <GRADLE>/caches/transforms-3/xxxxxxxxxxxxxxxxxxxxxxxxxxxxxxxx/transformed/support-fragment-28.0.0/res [-]
        resStaticLibrary              : <GRADLE>/caches/transforms-3/xxxxxxxxxxxxxxxxxxxxxxxxxxxxxxxx/transformed/support-fragment-28.0.0/res.apk [-]
        - runtimeJarFiles             : <GRADLE>/caches/transforms-3/xxxxxxxxxxxxxxxxxxxxxxxxxxxxxxxx/transformed/support-fragment-28.0.0/jars/classes.jar
        symbolFile                    : <GRADLE>/caches/transforms-3/xxxxxxxxxxxxxxxxxxxxxxxxxxxxxxxx/transformed/support-fragment-28.0.0/R.txt
    - library                     : com.android.support:support-vector-drawable:28.0.0@aar (IdeAndroidLibraryImpl)
        aidlFolder                    : <GRADLE>/caches/transforms-3/xxxxxxxxxxxxxxxxxxxxxxxxxxxxxxxx/transformed/support-vector-drawable-28.0.0/aidl [-]
        artifact                      : <M2>/com/android/support/support-vector-drawable/28.0.0/support-vector-drawable-28.0.0.aar
        artifactAddress               : com.android.support:support-vector-drawable:28.0.0@aar
        assetsFolder                  : <GRADLE>/caches/transforms-3/xxxxxxxxxxxxxxxxxxxxxxxxxxxxxxxx/transformed/support-vector-drawable-28.0.0/assets [-]
        - compileJarFiles             : <GRADLE>/caches/transforms-3/xxxxxxxxxxxxxxxxxxxxxxxxxxxxxxxx/transformed/support-vector-drawable-28.0.0/jars/classes.jar
        component                     : com.android.support:support-vector-drawable:28.0.0
        externalAnnotations           : <GRADLE>/caches/transforms-3/xxxxxxxxxxxxxxxxxxxxxxxxxxxxxxxx/transformed/support-vector-drawable-28.0.0/annotations.zip [-]
        folder                        : <GRADLE>/caches/transforms-3/xxxxxxxxxxxxxxxxxxxxxxxxxxxxxxxx/transformed/support-vector-drawable-28.0.0
        jniFolder                     : <GRADLE>/caches/transforms-3/xxxxxxxxxxxxxxxxxxxxxxxxxxxxxxxx/transformed/support-vector-drawable-28.0.0/jni [-]
        lintJar                       : <GRADLE>/caches/transforms-3/xxxxxxxxxxxxxxxxxxxxxxxxxxxxxxxx/transformed/support-vector-drawable-28.0.0/jars/lint.jar [-]
        manifest                      : <GRADLE>/caches/transforms-3/xxxxxxxxxxxxxxxxxxxxxxxxxxxxxxxx/transformed/support-vector-drawable-28.0.0/AndroidManifest.xml
        proguardRules                 : <GRADLE>/caches/transforms-3/xxxxxxxxxxxxxxxxxxxxxxxxxxxxxxxx/transformed/support-vector-drawable-28.0.0/proguard.txt [-]
        publicResources               : <GRADLE>/caches/transforms-3/xxxxxxxxxxxxxxxxxxxxxxxxxxxxxxxx/transformed/support-vector-drawable-28.0.0/public.txt [-]
        renderscriptFolder            : <GRADLE>/caches/transforms-3/xxxxxxxxxxxxxxxxxxxxxxxxxxxxxxxx/transformed/support-vector-drawable-28.0.0/rs [-]
        resFolder                     : <GRADLE>/caches/transforms-3/xxxxxxxxxxxxxxxxxxxxxxxxxxxxxxxx/transformed/support-vector-drawable-28.0.0/res [-]
        resStaticLibrary              : <GRADLE>/caches/transforms-3/xxxxxxxxxxxxxxxxxxxxxxxxxxxxxxxx/transformed/support-vector-drawable-28.0.0/res.apk [-]
        - runtimeJarFiles             : <GRADLE>/caches/transforms-3/xxxxxxxxxxxxxxxxxxxxxxxxxxxxxxxx/transformed/support-vector-drawable-28.0.0/jars/classes.jar
        symbolFile                    : <GRADLE>/caches/transforms-3/xxxxxxxxxxxxxxxxxxxxxxxxxxxxxxxx/transformed/support-vector-drawable-28.0.0/R.txt
    - library                     : com.android.support:swiperefreshlayout:28.0.0@aar (IdeAndroidLibraryImpl)
        aidlFolder                    : <GRADLE>/caches/transforms-3/xxxxxxxxxxxxxxxxxxxxxxxxxxxxxxxx/transformed/swiperefreshlayout-28.0.0/aidl [-]
        artifact                      : <M2>/com/android/support/swiperefreshlayout/28.0.0/swiperefreshlayout-28.0.0.aar
        artifactAddress               : com.android.support:swiperefreshlayout:28.0.0@aar
        assetsFolder                  : <GRADLE>/caches/transforms-3/xxxxxxxxxxxxxxxxxxxxxxxxxxxxxxxx/transformed/swiperefreshlayout-28.0.0/assets [-]
        - compileJarFiles             : <GRADLE>/caches/transforms-3/xxxxxxxxxxxxxxxxxxxxxxxxxxxxxxxx/transformed/swiperefreshlayout-28.0.0/jars/classes.jar
        component                     : com.android.support:swiperefreshlayout:28.0.0
        externalAnnotations           : <GRADLE>/caches/transforms-3/xxxxxxxxxxxxxxxxxxxxxxxxxxxxxxxx/transformed/swiperefreshlayout-28.0.0/annotations.zip
        folder                        : <GRADLE>/caches/transforms-3/xxxxxxxxxxxxxxxxxxxxxxxxxxxxxxxx/transformed/swiperefreshlayout-28.0.0
        jniFolder                     : <GRADLE>/caches/transforms-3/xxxxxxxxxxxxxxxxxxxxxxxxxxxxxxxx/transformed/swiperefreshlayout-28.0.0/jni [-]
        lintJar                       : <GRADLE>/caches/transforms-3/xxxxxxxxxxxxxxxxxxxxxxxxxxxxxxxx/transformed/swiperefreshlayout-28.0.0/jars/lint.jar [-]
        manifest                      : <GRADLE>/caches/transforms-3/xxxxxxxxxxxxxxxxxxxxxxxxxxxxxxxx/transformed/swiperefreshlayout-28.0.0/AndroidManifest.xml
        proguardRules                 : <GRADLE>/caches/transforms-3/xxxxxxxxxxxxxxxxxxxxxxxxxxxxxxxx/transformed/swiperefreshlayout-28.0.0/proguard.txt [-]
        publicResources               : <GRADLE>/caches/transforms-3/xxxxxxxxxxxxxxxxxxxxxxxxxxxxxxxx/transformed/swiperefreshlayout-28.0.0/public.txt [-]
        renderscriptFolder            : <GRADLE>/caches/transforms-3/xxxxxxxxxxxxxxxxxxxxxxxxxxxxxxxx/transformed/swiperefreshlayout-28.0.0/rs [-]
        resFolder                     : <GRADLE>/caches/transforms-3/xxxxxxxxxxxxxxxxxxxxxxxxxxxxxxxx/transformed/swiperefreshlayout-28.0.0/res [-]
        resStaticLibrary              : <GRADLE>/caches/transforms-3/xxxxxxxxxxxxxxxxxxxxxxxxxxxxxxxx/transformed/swiperefreshlayout-28.0.0/res.apk [-]
        - runtimeJarFiles             : <GRADLE>/caches/transforms-3/xxxxxxxxxxxxxxxxxxxxxxxxxxxxxxxx/transformed/swiperefreshlayout-28.0.0/jars/classes.jar
        symbolFile                    : <GRADLE>/caches/transforms-3/xxxxxxxxxxxxxxxxxxxxxxxxxxxxxxxx/transformed/swiperefreshlayout-28.0.0/R.txt
    - library                     : com.android.support:versionedparcelable:28.0.0@aar (IdeAndroidLibraryImpl)
        aidlFolder                    : <GRADLE>/caches/transforms-3/xxxxxxxxxxxxxxxxxxxxxxxxxxxxxxxx/transformed/versionedparcelable-28.0.0/aidl
        artifact                      : <M2>/com/android/support/versionedparcelable/28.0.0/versionedparcelable-28.0.0.aar
        artifactAddress               : com.android.support:versionedparcelable:28.0.0@aar
        assetsFolder                  : <GRADLE>/caches/transforms-3/xxxxxxxxxxxxxxxxxxxxxxxxxxxxxxxx/transformed/versionedparcelable-28.0.0/assets [-]
        - compileJarFiles             : <GRADLE>/caches/transforms-3/xxxxxxxxxxxxxxxxxxxxxxxxxxxxxxxx/transformed/versionedparcelable-28.0.0/jars/classes.jar
        component                     : com.android.support:versionedparcelable:28.0.0
        externalAnnotations           : <GRADLE>/caches/transforms-3/xxxxxxxxxxxxxxxxxxxxxxxxxxxxxxxx/transformed/versionedparcelable-28.0.0/annotations.zip [-]
        folder                        : <GRADLE>/caches/transforms-3/xxxxxxxxxxxxxxxxxxxxxxxxxxxxxxxx/transformed/versionedparcelable-28.0.0
        jniFolder                     : <GRADLE>/caches/transforms-3/xxxxxxxxxxxxxxxxxxxxxxxxxxxxxxxx/transformed/versionedparcelable-28.0.0/jni [-]
        lintJar                       : <GRADLE>/caches/transforms-3/xxxxxxxxxxxxxxxxxxxxxxxxxxxxxxxx/transformed/versionedparcelable-28.0.0/jars/lint.jar [-]
        manifest                      : <GRADLE>/caches/transforms-3/xxxxxxxxxxxxxxxxxxxxxxxxxxxxxxxx/transformed/versionedparcelable-28.0.0/AndroidManifest.xml
        proguardRules                 : <GRADLE>/caches/transforms-3/xxxxxxxxxxxxxxxxxxxxxxxxxxxxxxxx/transformed/versionedparcelable-28.0.0/proguard.txt
        publicResources               : <GRADLE>/caches/transforms-3/xxxxxxxxxxxxxxxxxxxxxxxxxxxxxxxx/transformed/versionedparcelable-28.0.0/public.txt [-]
        renderscriptFolder            : <GRADLE>/caches/transforms-3/xxxxxxxxxxxxxxxxxxxxxxxxxxxxxxxx/transformed/versionedparcelable-28.0.0/rs [-]
        resFolder                     : <GRADLE>/caches/transforms-3/xxxxxxxxxxxxxxxxxxxxxxxxxxxxxxxx/transformed/versionedparcelable-28.0.0/res [-]
        resStaticLibrary              : <GRADLE>/caches/transforms-3/xxxxxxxxxxxxxxxxxxxxxxxxxxxxxxxx/transformed/versionedparcelable-28.0.0/res.apk [-]
        - runtimeJarFiles             : <GRADLE>/caches/transforms-3/xxxxxxxxxxxxxxxxxxxxxxxxxxxxxxxx/transformed/versionedparcelable-28.0.0/jars/classes.jar
        symbolFile                    : <GRADLE>/caches/transforms-3/xxxxxxxxxxxxxxxxxxxxxxxxxxxxxxxx/transformed/versionedparcelable-28.0.0/R.txt
<<<<<<< HEAD
    - library                     : com.android.support:cursoradapter:28.0.0@aar (IdeAndroidLibraryImpl)
        aidlFolder                    : <GRADLE>/caches/transforms-3/xxxxxxxxxxxxxxxxxxxxxxxxxxxxxxxx/transformed/cursoradapter-28.0.0/aidl [-]
        artifact                      : <M2>/com/android/support/cursoradapter/28.0.0/cursoradapter-28.0.0.aar
        artifactAddress               : com.android.support:cursoradapter:28.0.0@aar
        assetsFolder                  : <GRADLE>/caches/transforms-3/xxxxxxxxxxxxxxxxxxxxxxxxxxxxxxxx/transformed/cursoradapter-28.0.0/assets [-]
        - compileJarFiles             : <GRADLE>/caches/transforms-3/xxxxxxxxxxxxxxxxxxxxxxxxxxxxxxxx/transformed/cursoradapter-28.0.0/jars/classes.jar
        component                     : com.android.support:cursoradapter:28.0.0
        externalAnnotations           : <GRADLE>/caches/transforms-3/xxxxxxxxxxxxxxxxxxxxxxxxxxxxxxxx/transformed/cursoradapter-28.0.0/annotations.zip [-]
        folder                        : <GRADLE>/caches/transforms-3/xxxxxxxxxxxxxxxxxxxxxxxxxxxxxxxx/transformed/cursoradapter-28.0.0
        jniFolder                     : <GRADLE>/caches/transforms-3/xxxxxxxxxxxxxxxxxxxxxxxxxxxxxxxx/transformed/cursoradapter-28.0.0/jni [-]
        lintJar                       : <GRADLE>/caches/transforms-3/xxxxxxxxxxxxxxxxxxxxxxxxxxxxxxxx/transformed/cursoradapter-28.0.0/jars/lint.jar [-]
        manifest                      : <GRADLE>/caches/transforms-3/xxxxxxxxxxxxxxxxxxxxxxxxxxxxxxxx/transformed/cursoradapter-28.0.0/AndroidManifest.xml
        proguardRules                 : <GRADLE>/caches/transforms-3/xxxxxxxxxxxxxxxxxxxxxxxxxxxxxxxx/transformed/cursoradapter-28.0.0/proguard.txt [-]
        publicResources               : <GRADLE>/caches/transforms-3/xxxxxxxxxxxxxxxxxxxxxxxxxxxxxxxx/transformed/cursoradapter-28.0.0/public.txt [-]
        renderscriptFolder            : <GRADLE>/caches/transforms-3/xxxxxxxxxxxxxxxxxxxxxxxxxxxxxxxx/transformed/cursoradapter-28.0.0/rs [-]
        resFolder                     : <GRADLE>/caches/transforms-3/xxxxxxxxxxxxxxxxxxxxxxxxxxxxxxxx/transformed/cursoradapter-28.0.0/res [-]
        resStaticLibrary              : <GRADLE>/caches/transforms-3/xxxxxxxxxxxxxxxxxxxxxxxxxxxxxxxx/transformed/cursoradapter-28.0.0/res.apk [-]
        - runtimeJarFiles             : <GRADLE>/caches/transforms-3/xxxxxxxxxxxxxxxxxxxxxxxxxxxxxxxx/transformed/cursoradapter-28.0.0/jars/classes.jar
        symbolFile                    : <GRADLE>/caches/transforms-3/xxxxxxxxxxxxxxxxxxxxxxxxxxxxxxxx/transformed/cursoradapter-28.0.0/R.txt
    - library                     : android.arch.lifecycle:runtime:1.1.1@aar (IdeAndroidLibraryImpl)
        aidlFolder                    : <GRADLE>/caches/transforms-3/xxxxxxxxxxxxxxxxxxxxxxxxxxxxxxxx/transformed/runtime-1.1.1/aidl [-]
        artifact                      : <M2>/android/arch/lifecycle/runtime/1.1.1/runtime-1.1.1.aar
        artifactAddress               : android.arch.lifecycle:runtime:1.1.1@aar
        assetsFolder                  : <GRADLE>/caches/transforms-3/xxxxxxxxxxxxxxxxxxxxxxxxxxxxxxxx/transformed/runtime-1.1.1/assets [-]
        - compileJarFiles             : <GRADLE>/caches/transforms-3/xxxxxxxxxxxxxxxxxxxxxxxxxxxxxxxx/transformed/runtime-1.1.1/jars/classes.jar
        component                     : android.arch.lifecycle:runtime:1.1.1
        externalAnnotations           : <GRADLE>/caches/transforms-3/xxxxxxxxxxxxxxxxxxxxxxxxxxxxxxxx/transformed/runtime-1.1.1/annotations.zip [-]
        folder                        : <GRADLE>/caches/transforms-3/xxxxxxxxxxxxxxxxxxxxxxxxxxxxxxxx/transformed/runtime-1.1.1
        jniFolder                     : <GRADLE>/caches/transforms-3/xxxxxxxxxxxxxxxxxxxxxxxxxxxxxxxx/transformed/runtime-1.1.1/jni [-]
        lintJar                       : <GRADLE>/caches/transforms-3/xxxxxxxxxxxxxxxxxxxxxxxxxxxxxxxx/transformed/runtime-1.1.1/jars/lint.jar [-]
        manifest                      : <GRADLE>/caches/transforms-3/xxxxxxxxxxxxxxxxxxxxxxxxxxxxxxxx/transformed/runtime-1.1.1/AndroidManifest.xml
        proguardRules                 : <GRADLE>/caches/transforms-3/xxxxxxxxxxxxxxxxxxxxxxxxxxxxxxxx/transformed/runtime-1.1.1/proguard.txt
        publicResources               : <GRADLE>/caches/transforms-3/xxxxxxxxxxxxxxxxxxxxxxxxxxxxxxxx/transformed/runtime-1.1.1/public.txt [-]
        renderscriptFolder            : <GRADLE>/caches/transforms-3/xxxxxxxxxxxxxxxxxxxxxxxxxxxxxxxx/transformed/runtime-1.1.1/rs [-]
        resFolder                     : <GRADLE>/caches/transforms-3/xxxxxxxxxxxxxxxxxxxxxxxxxxxxxxxx/transformed/runtime-1.1.1/res [-]
        resStaticLibrary              : <GRADLE>/caches/transforms-3/xxxxxxxxxxxxxxxxxxxxxxxxxxxxxxxx/transformed/runtime-1.1.1/res.apk [-]
        - runtimeJarFiles             : <GRADLE>/caches/transforms-3/xxxxxxxxxxxxxxxxxxxxxxxxxxxxxxxx/transformed/runtime-1.1.1/jars/classes.jar
        symbolFile                    : <GRADLE>/caches/transforms-3/xxxxxxxxxxxxxxxxxxxxxxxxxxxxxxxx/transformed/runtime-1.1.1/R.txt
    - library                     : com.android.support:documentfile:28.0.0@aar (IdeAndroidLibraryImpl)
        aidlFolder                    : <GRADLE>/caches/transforms-3/xxxxxxxxxxxxxxxxxxxxxxxxxxxxxxxx/transformed/documentfile-28.0.0/aidl [-]
        artifact                      : <M2>/com/android/support/documentfile/28.0.0/documentfile-28.0.0.aar
        artifactAddress               : com.android.support:documentfile:28.0.0@aar
        assetsFolder                  : <GRADLE>/caches/transforms-3/xxxxxxxxxxxxxxxxxxxxxxxxxxxxxxxx/transformed/documentfile-28.0.0/assets [-]
        - compileJarFiles             : <GRADLE>/caches/transforms-3/xxxxxxxxxxxxxxxxxxxxxxxxxxxxxxxx/transformed/documentfile-28.0.0/jars/classes.jar
        component                     : com.android.support:documentfile:28.0.0
        externalAnnotations           : <GRADLE>/caches/transforms-3/xxxxxxxxxxxxxxxxxxxxxxxxxxxxxxxx/transformed/documentfile-28.0.0/annotations.zip [-]
        folder                        : <GRADLE>/caches/transforms-3/xxxxxxxxxxxxxxxxxxxxxxxxxxxxxxxx/transformed/documentfile-28.0.0
        jniFolder                     : <GRADLE>/caches/transforms-3/xxxxxxxxxxxxxxxxxxxxxxxxxxxxxxxx/transformed/documentfile-28.0.0/jni [-]
        lintJar                       : <GRADLE>/caches/transforms-3/xxxxxxxxxxxxxxxxxxxxxxxxxxxxxxxx/transformed/documentfile-28.0.0/jars/lint.jar [-]
        manifest                      : <GRADLE>/caches/transforms-3/xxxxxxxxxxxxxxxxxxxxxxxxxxxxxxxx/transformed/documentfile-28.0.0/AndroidManifest.xml
        proguardRules                 : <GRADLE>/caches/transforms-3/xxxxxxxxxxxxxxxxxxxxxxxxxxxxxxxx/transformed/documentfile-28.0.0/proguard.txt [-]
        publicResources               : <GRADLE>/caches/transforms-3/xxxxxxxxxxxxxxxxxxxxxxxxxxxxxxxx/transformed/documentfile-28.0.0/public.txt [-]
        renderscriptFolder            : <GRADLE>/caches/transforms-3/xxxxxxxxxxxxxxxxxxxxxxxxxxxxxxxx/transformed/documentfile-28.0.0/rs [-]
        resFolder                     : <GRADLE>/caches/transforms-3/xxxxxxxxxxxxxxxxxxxxxxxxxxxxxxxx/transformed/documentfile-28.0.0/res [-]
        resStaticLibrary              : <GRADLE>/caches/transforms-3/xxxxxxxxxxxxxxxxxxxxxxxxxxxxxxxx/transformed/documentfile-28.0.0/res.apk [-]
        - runtimeJarFiles             : <GRADLE>/caches/transforms-3/xxxxxxxxxxxxxxxxxxxxxxxxxxxxxxxx/transformed/documentfile-28.0.0/jars/classes.jar
        symbolFile                    : <GRADLE>/caches/transforms-3/xxxxxxxxxxxxxxxxxxxxxxxxxxxxxxxx/transformed/documentfile-28.0.0/R.txt
    - library                     : com.android.support:localbroadcastmanager:28.0.0@aar (IdeAndroidLibraryImpl)
        aidlFolder                    : <GRADLE>/caches/transforms-3/xxxxxxxxxxxxxxxxxxxxxxxxxxxxxxxx/transformed/localbroadcastmanager-28.0.0/aidl [-]
        artifact                      : <M2>/com/android/support/localbroadcastmanager/28.0.0/localbroadcastmanager-28.0.0.aar
        artifactAddress               : com.android.support:localbroadcastmanager:28.0.0@aar
        assetsFolder                  : <GRADLE>/caches/transforms-3/xxxxxxxxxxxxxxxxxxxxxxxxxxxxxxxx/transformed/localbroadcastmanager-28.0.0/assets [-]
        - compileJarFiles             : <GRADLE>/caches/transforms-3/xxxxxxxxxxxxxxxxxxxxxxxxxxxxxxxx/transformed/localbroadcastmanager-28.0.0/jars/classes.jar
        component                     : com.android.support:localbroadcastmanager:28.0.0
        externalAnnotations           : <GRADLE>/caches/transforms-3/xxxxxxxxxxxxxxxxxxxxxxxxxxxxxxxx/transformed/localbroadcastmanager-28.0.0/annotations.zip [-]
        folder                        : <GRADLE>/caches/transforms-3/xxxxxxxxxxxxxxxxxxxxxxxxxxxxxxxx/transformed/localbroadcastmanager-28.0.0
        jniFolder                     : <GRADLE>/caches/transforms-3/xxxxxxxxxxxxxxxxxxxxxxxxxxxxxxxx/transformed/localbroadcastmanager-28.0.0/jni [-]
        lintJar                       : <GRADLE>/caches/transforms-3/xxxxxxxxxxxxxxxxxxxxxxxxxxxxxxxx/transformed/localbroadcastmanager-28.0.0/jars/lint.jar [-]
        manifest                      : <GRADLE>/caches/transforms-3/xxxxxxxxxxxxxxxxxxxxxxxxxxxxxxxx/transformed/localbroadcastmanager-28.0.0/AndroidManifest.xml
        proguardRules                 : <GRADLE>/caches/transforms-3/xxxxxxxxxxxxxxxxxxxxxxxxxxxxxxxx/transformed/localbroadcastmanager-28.0.0/proguard.txt [-]
        publicResources               : <GRADLE>/caches/transforms-3/xxxxxxxxxxxxxxxxxxxxxxxxxxxxxxxx/transformed/localbroadcastmanager-28.0.0/public.txt [-]
        renderscriptFolder            : <GRADLE>/caches/transforms-3/xxxxxxxxxxxxxxxxxxxxxxxxxxxxxxxx/transformed/localbroadcastmanager-28.0.0/rs [-]
        resFolder                     : <GRADLE>/caches/transforms-3/xxxxxxxxxxxxxxxxxxxxxxxxxxxxxxxx/transformed/localbroadcastmanager-28.0.0/res [-]
        resStaticLibrary              : <GRADLE>/caches/transforms-3/xxxxxxxxxxxxxxxxxxxxxxxxxxxxxxxx/transformed/localbroadcastmanager-28.0.0/res.apk [-]
        - runtimeJarFiles             : <GRADLE>/caches/transforms-3/xxxxxxxxxxxxxxxxxxxxxxxxxxxxxxxx/transformed/localbroadcastmanager-28.0.0/jars/classes.jar
        symbolFile                    : <GRADLE>/caches/transforms-3/xxxxxxxxxxxxxxxxxxxxxxxxxxxxxxxx/transformed/localbroadcastmanager-28.0.0/R.txt
    - library                     : com.android.support:print:28.0.0@aar (IdeAndroidLibraryImpl)
        aidlFolder                    : <GRADLE>/caches/transforms-3/xxxxxxxxxxxxxxxxxxxxxxxxxxxxxxxx/transformed/print-28.0.0/aidl [-]
        artifact                      : <M2>/com/android/support/print/28.0.0/print-28.0.0.aar
        artifactAddress               : com.android.support:print:28.0.0@aar
        assetsFolder                  : <GRADLE>/caches/transforms-3/xxxxxxxxxxxxxxxxxxxxxxxxxxxxxxxx/transformed/print-28.0.0/assets [-]
        - compileJarFiles             : <GRADLE>/caches/transforms-3/xxxxxxxxxxxxxxxxxxxxxxxxxxxxxxxx/transformed/print-28.0.0/jars/classes.jar
        component                     : com.android.support:print:28.0.0
        externalAnnotations           : <GRADLE>/caches/transforms-3/xxxxxxxxxxxxxxxxxxxxxxxxxxxxxxxx/transformed/print-28.0.0/annotations.zip
        folder                        : <GRADLE>/caches/transforms-3/xxxxxxxxxxxxxxxxxxxxxxxxxxxxxxxx/transformed/print-28.0.0
        jniFolder                     : <GRADLE>/caches/transforms-3/xxxxxxxxxxxxxxxxxxxxxxxxxxxxxxxx/transformed/print-28.0.0/jni [-]
        lintJar                       : <GRADLE>/caches/transforms-3/xxxxxxxxxxxxxxxxxxxxxxxxxxxxxxxx/transformed/print-28.0.0/jars/lint.jar [-]
        manifest                      : <GRADLE>/caches/transforms-3/xxxxxxxxxxxxxxxxxxxxxxxxxxxxxxxx/transformed/print-28.0.0/AndroidManifest.xml
        proguardRules                 : <GRADLE>/caches/transforms-3/xxxxxxxxxxxxxxxxxxxxxxxxxxxxxxxx/transformed/print-28.0.0/proguard.txt [-]
        publicResources               : <GRADLE>/caches/transforms-3/xxxxxxxxxxxxxxxxxxxxxxxxxxxxxxxx/transformed/print-28.0.0/public.txt [-]
        renderscriptFolder            : <GRADLE>/caches/transforms-3/xxxxxxxxxxxxxxxxxxxxxxxxxxxxxxxx/transformed/print-28.0.0/rs [-]
        resFolder                     : <GRADLE>/caches/transforms-3/xxxxxxxxxxxxxxxxxxxxxxxxxxxxxxxx/transformed/print-28.0.0/res [-]
        resStaticLibrary              : <GRADLE>/caches/transforms-3/xxxxxxxxxxxxxxxxxxxxxxxxxxxxxxxx/transformed/print-28.0.0/res.apk [-]
        - runtimeJarFiles             : <GRADLE>/caches/transforms-3/xxxxxxxxxxxxxxxxxxxxxxxxxxxxxxxx/transformed/print-28.0.0/jars/classes.jar
        symbolFile                    : <GRADLE>/caches/transforms-3/xxxxxxxxxxxxxxxxxxxxxxxxxxxxxxxx/transformed/print-28.0.0/R.txt
    - library                     : android.arch.lifecycle:viewmodel:1.1.1@aar (IdeAndroidLibraryImpl)
        aidlFolder                    : <GRADLE>/caches/transforms-3/xxxxxxxxxxxxxxxxxxxxxxxxxxxxxxxx/transformed/viewmodel-1.1.1/aidl [-]
        artifact                      : <M2>/android/arch/lifecycle/viewmodel/1.1.1/viewmodel-1.1.1.aar
        artifactAddress               : android.arch.lifecycle:viewmodel:1.1.1@aar
        assetsFolder                  : <GRADLE>/caches/transforms-3/xxxxxxxxxxxxxxxxxxxxxxxxxxxxxxxx/transformed/viewmodel-1.1.1/assets [-]
        - compileJarFiles             : <GRADLE>/caches/transforms-3/xxxxxxxxxxxxxxxxxxxxxxxxxxxxxxxx/transformed/viewmodel-1.1.1/jars/classes.jar
        component                     : android.arch.lifecycle:viewmodel:1.1.1
        externalAnnotations           : <GRADLE>/caches/transforms-3/xxxxxxxxxxxxxxxxxxxxxxxxxxxxxxxx/transformed/viewmodel-1.1.1/annotations.zip [-]
        folder                        : <GRADLE>/caches/transforms-3/xxxxxxxxxxxxxxxxxxxxxxxxxxxxxxxx/transformed/viewmodel-1.1.1
        jniFolder                     : <GRADLE>/caches/transforms-3/xxxxxxxxxxxxxxxxxxxxxxxxxxxxxxxx/transformed/viewmodel-1.1.1/jni [-]
        lintJar                       : <GRADLE>/caches/transforms-3/xxxxxxxxxxxxxxxxxxxxxxxxxxxxxxxx/transformed/viewmodel-1.1.1/jars/lint.jar [-]
        manifest                      : <GRADLE>/caches/transforms-3/xxxxxxxxxxxxxxxxxxxxxxxxxxxxxxxx/transformed/viewmodel-1.1.1/AndroidManifest.xml
        proguardRules                 : <GRADLE>/caches/transforms-3/xxxxxxxxxxxxxxxxxxxxxxxxxxxxxxxx/transformed/viewmodel-1.1.1/proguard.txt
        publicResources               : <GRADLE>/caches/transforms-3/xxxxxxxxxxxxxxxxxxxxxxxxxxxxxxxx/transformed/viewmodel-1.1.1/public.txt [-]
        renderscriptFolder            : <GRADLE>/caches/transforms-3/xxxxxxxxxxxxxxxxxxxxxxxxxxxxxxxx/transformed/viewmodel-1.1.1/rs [-]
        resFolder                     : <GRADLE>/caches/transforms-3/xxxxxxxxxxxxxxxxxxxxxxxxxxxxxxxx/transformed/viewmodel-1.1.1/res [-]
        resStaticLibrary              : <GRADLE>/caches/transforms-3/xxxxxxxxxxxxxxxxxxxxxxxxxxxxxxxx/transformed/viewmodel-1.1.1/res.apk [-]
        - runtimeJarFiles             : <GRADLE>/caches/transforms-3/xxxxxxxxxxxxxxxxxxxxxxxxxxxxxxxx/transformed/viewmodel-1.1.1/jars/classes.jar
        symbolFile                    : <GRADLE>/caches/transforms-3/xxxxxxxxxxxxxxxxxxxxxxxxxxxxxxxx/transformed/viewmodel-1.1.1/R.txt
    - library                     : android.arch.lifecycle:livedata:1.1.1@aar (IdeAndroidLibraryImpl)
        aidlFolder                    : <GRADLE>/caches/transforms-3/xxxxxxxxxxxxxxxxxxxxxxxxxxxxxxxx/transformed/livedata-1.1.1/aidl [-]
        artifact                      : <M2>/android/arch/lifecycle/livedata/1.1.1/livedata-1.1.1.aar
        artifactAddress               : android.arch.lifecycle:livedata:1.1.1@aar
        assetsFolder                  : <GRADLE>/caches/transforms-3/xxxxxxxxxxxxxxxxxxxxxxxxxxxxxxxx/transformed/livedata-1.1.1/assets [-]
        - compileJarFiles             : <GRADLE>/caches/transforms-3/xxxxxxxxxxxxxxxxxxxxxxxxxxxxxxxx/transformed/livedata-1.1.1/jars/classes.jar
        component                     : android.arch.lifecycle:livedata:1.1.1
        externalAnnotations           : <GRADLE>/caches/transforms-3/xxxxxxxxxxxxxxxxxxxxxxxxxxxxxxxx/transformed/livedata-1.1.1/annotations.zip [-]
        folder                        : <GRADLE>/caches/transforms-3/xxxxxxxxxxxxxxxxxxxxxxxxxxxxxxxx/transformed/livedata-1.1.1
        jniFolder                     : <GRADLE>/caches/transforms-3/xxxxxxxxxxxxxxxxxxxxxxxxxxxxxxxx/transformed/livedata-1.1.1/jni [-]
        lintJar                       : <GRADLE>/caches/transforms-3/xxxxxxxxxxxxxxxxxxxxxxxxxxxxxxxx/transformed/livedata-1.1.1/jars/lint.jar [-]
        manifest                      : <GRADLE>/caches/transforms-3/xxxxxxxxxxxxxxxxxxxxxxxxxxxxxxxx/transformed/livedata-1.1.1/AndroidManifest.xml
        proguardRules                 : <GRADLE>/caches/transforms-3/xxxxxxxxxxxxxxxxxxxxxxxxxxxxxxxx/transformed/livedata-1.1.1/proguard.txt [-]
        publicResources               : <GRADLE>/caches/transforms-3/xxxxxxxxxxxxxxxxxxxxxxxxxxxxxxxx/transformed/livedata-1.1.1/public.txt [-]
        renderscriptFolder            : <GRADLE>/caches/transforms-3/xxxxxxxxxxxxxxxxxxxxxxxxxxxxxxxx/transformed/livedata-1.1.1/rs [-]
        resFolder                     : <GRADLE>/caches/transforms-3/xxxxxxxxxxxxxxxxxxxxxxxxxxxxxxxx/transformed/livedata-1.1.1/res [-]
        resStaticLibrary              : <GRADLE>/caches/transforms-3/xxxxxxxxxxxxxxxxxxxxxxxxxxxxxxxx/transformed/livedata-1.1.1/res.apk [-]
        - runtimeJarFiles             : <GRADLE>/caches/transforms-3/xxxxxxxxxxxxxxxxxxxxxxxxxxxxxxxx/transformed/livedata-1.1.1/jars/classes.jar
        symbolFile                    : <GRADLE>/caches/transforms-3/xxxxxxxxxxxxxxxxxxxxxxxxxxxxxxxx/transformed/livedata-1.1.1/R.txt
    - library                     : android.arch.lifecycle:livedata-core:1.1.1@aar (IdeAndroidLibraryImpl)
        aidlFolder                    : <GRADLE>/caches/transforms-3/xxxxxxxxxxxxxxxxxxxxxxxxxxxxxxxx/transformed/livedata-core-1.1.1/aidl [-]
        artifact                      : <M2>/android/arch/lifecycle/livedata-core/1.1.1/livedata-core-1.1.1.aar
        artifactAddress               : android.arch.lifecycle:livedata-core:1.1.1@aar
        assetsFolder                  : <GRADLE>/caches/transforms-3/xxxxxxxxxxxxxxxxxxxxxxxxxxxxxxxx/transformed/livedata-core-1.1.1/assets [-]
        - compileJarFiles             : <GRADLE>/caches/transforms-3/xxxxxxxxxxxxxxxxxxxxxxxxxxxxxxxx/transformed/livedata-core-1.1.1/jars/classes.jar
        component                     : android.arch.lifecycle:livedata-core:1.1.1
        externalAnnotations           : <GRADLE>/caches/transforms-3/xxxxxxxxxxxxxxxxxxxxxxxxxxxxxxxx/transformed/livedata-core-1.1.1/annotations.zip [-]
        folder                        : <GRADLE>/caches/transforms-3/xxxxxxxxxxxxxxxxxxxxxxxxxxxxxxxx/transformed/livedata-core-1.1.1
        jniFolder                     : <GRADLE>/caches/transforms-3/xxxxxxxxxxxxxxxxxxxxxxxxxxxxxxxx/transformed/livedata-core-1.1.1/jni [-]
        lintJar                       : <GRADLE>/caches/transforms-3/xxxxxxxxxxxxxxxxxxxxxxxxxxxxxxxx/transformed/livedata-core-1.1.1/jars/lint.jar [-]
        manifest                      : <GRADLE>/caches/transforms-3/xxxxxxxxxxxxxxxxxxxxxxxxxxxxxxxx/transformed/livedata-core-1.1.1/AndroidManifest.xml
        proguardRules                 : <GRADLE>/caches/transforms-3/xxxxxxxxxxxxxxxxxxxxxxxxxxxxxxxx/transformed/livedata-core-1.1.1/proguard.txt [-]
        publicResources               : <GRADLE>/caches/transforms-3/xxxxxxxxxxxxxxxxxxxxxxxxxxxxxxxx/transformed/livedata-core-1.1.1/public.txt [-]
        renderscriptFolder            : <GRADLE>/caches/transforms-3/xxxxxxxxxxxxxxxxxxxxxxxxxxxxxxxx/transformed/livedata-core-1.1.1/rs [-]
        resFolder                     : <GRADLE>/caches/transforms-3/xxxxxxxxxxxxxxxxxxxxxxxxxxxxxxxx/transformed/livedata-core-1.1.1/res [-]
        resStaticLibrary              : <GRADLE>/caches/transforms-3/xxxxxxxxxxxxxxxxxxxxxxxxxxxxxxxx/transformed/livedata-core-1.1.1/res.apk [-]
        - runtimeJarFiles             : <GRADLE>/caches/transforms-3/xxxxxxxxxxxxxxxxxxxxxxxxxxxxxxxx/transformed/livedata-core-1.1.1/jars/classes.jar
        symbolFile                    : <GRADLE>/caches/transforms-3/xxxxxxxxxxxxxxxxxxxxxxxxxxxxxxxx/transformed/livedata-core-1.1.1/R.txt
    - library                     : android.arch.core:runtime:1.1.1@aar (IdeAndroidLibraryImpl)
        aidlFolder                    : <GRADLE>/caches/transforms-3/xxxxxxxxxxxxxxxxxxxxxxxxxxxxxxxx/transformed/runtime-1.1.1/aidl [-]
        artifact                      : <M2>/android/arch/core/runtime/1.1.1/runtime-1.1.1.aar
        artifactAddress               : android.arch.core:runtime:1.1.1@aar
        assetsFolder                  : <GRADLE>/caches/transforms-3/xxxxxxxxxxxxxxxxxxxxxxxxxxxxxxxx/transformed/runtime-1.1.1/assets [-]
        - compileJarFiles             : <GRADLE>/caches/transforms-3/xxxxxxxxxxxxxxxxxxxxxxxxxxxxxxxx/transformed/runtime-1.1.1/jars/classes.jar
        component                     : android.arch.core:runtime:1.1.1
        externalAnnotations           : <GRADLE>/caches/transforms-3/xxxxxxxxxxxxxxxxxxxxxxxxxxxxxxxx/transformed/runtime-1.1.1/annotations.zip [-]
        folder                        : <GRADLE>/caches/transforms-3/xxxxxxxxxxxxxxxxxxxxxxxxxxxxxxxx/transformed/runtime-1.1.1
        jniFolder                     : <GRADLE>/caches/transforms-3/xxxxxxxxxxxxxxxxxxxxxxxxxxxxxxxx/transformed/runtime-1.1.1/jni [-]
        lintJar                       : <GRADLE>/caches/transforms-3/xxxxxxxxxxxxxxxxxxxxxxxxxxxxxxxx/transformed/runtime-1.1.1/jars/lint.jar [-]
        manifest                      : <GRADLE>/caches/transforms-3/xxxxxxxxxxxxxxxxxxxxxxxxxxxxxxxx/transformed/runtime-1.1.1/AndroidManifest.xml
        proguardRules                 : <GRADLE>/caches/transforms-3/xxxxxxxxxxxxxxxxxxxxxxxxxxxxxxxx/transformed/runtime-1.1.1/proguard.txt [-]
        publicResources               : <GRADLE>/caches/transforms-3/xxxxxxxxxxxxxxxxxxxxxxxxxxxxxxxx/transformed/runtime-1.1.1/public.txt [-]
        renderscriptFolder            : <GRADLE>/caches/transforms-3/xxxxxxxxxxxxxxxxxxxxxxxxxxxxxxxx/transformed/runtime-1.1.1/rs [-]
        resFolder                     : <GRADLE>/caches/transforms-3/xxxxxxxxxxxxxxxxxxxxxxxxxxxxxxxx/transformed/runtime-1.1.1/res [-]
        resStaticLibrary              : <GRADLE>/caches/transforms-3/xxxxxxxxxxxxxxxxxxxxxxxxxxxxxxxx/transformed/runtime-1.1.1/res.apk [-]
        - runtimeJarFiles             : <GRADLE>/caches/transforms-3/xxxxxxxxxxxxxxxxxxxxxxxxxxxxxxxx/transformed/runtime-1.1.1/jars/classes.jar
        symbolFile                    : <GRADLE>/caches/transforms-3/xxxxxxxxxxxxxxxxxxxxxxxxxxxxxxxx/transformed/runtime-1.1.1/R.txt
    - library                     : com.android.support:interpolator:28.0.0@aar (IdeAndroidLibraryImpl)
        aidlFolder                    : <GRADLE>/caches/transforms-3/xxxxxxxxxxxxxxxxxxxxxxxxxxxxxxxx/transformed/interpolator-28.0.0/aidl [-]
        artifact                      : <M2>/com/android/support/interpolator/28.0.0/interpolator-28.0.0.aar
        artifactAddress               : com.android.support:interpolator:28.0.0@aar
        assetsFolder                  : <GRADLE>/caches/transforms-3/xxxxxxxxxxxxxxxxxxxxxxxxxxxxxxxx/transformed/interpolator-28.0.0/assets [-]
        - compileJarFiles             : <GRADLE>/caches/transforms-3/xxxxxxxxxxxxxxxxxxxxxxxxxxxxxxxx/transformed/interpolator-28.0.0/jars/classes.jar
        component                     : com.android.support:interpolator:28.0.0
        externalAnnotations           : <GRADLE>/caches/transforms-3/xxxxxxxxxxxxxxxxxxxxxxxxxxxxxxxx/transformed/interpolator-28.0.0/annotations.zip [-]
        folder                        : <GRADLE>/caches/transforms-3/xxxxxxxxxxxxxxxxxxxxxxxxxxxxxxxx/transformed/interpolator-28.0.0
        jniFolder                     : <GRADLE>/caches/transforms-3/xxxxxxxxxxxxxxxxxxxxxxxxxxxxxxxx/transformed/interpolator-28.0.0/jni [-]
        lintJar                       : <GRADLE>/caches/transforms-3/xxxxxxxxxxxxxxxxxxxxxxxxxxxxxxxx/transformed/interpolator-28.0.0/jars/lint.jar [-]
        manifest                      : <GRADLE>/caches/transforms-3/xxxxxxxxxxxxxxxxxxxxxxxxxxxxxxxx/transformed/interpolator-28.0.0/AndroidManifest.xml
        proguardRules                 : <GRADLE>/caches/transforms-3/xxxxxxxxxxxxxxxxxxxxxxxxxxxxxxxx/transformed/interpolator-28.0.0/proguard.txt [-]
        publicResources               : <GRADLE>/caches/transforms-3/xxxxxxxxxxxxxxxxxxxxxxxxxxxxxxxx/transformed/interpolator-28.0.0/public.txt [-]
        renderscriptFolder            : <GRADLE>/caches/transforms-3/xxxxxxxxxxxxxxxxxxxxxxxxxxxxxxxx/transformed/interpolator-28.0.0/rs [-]
        resFolder                     : <GRADLE>/caches/transforms-3/xxxxxxxxxxxxxxxxxxxxxxxxxxxxxxxx/transformed/interpolator-28.0.0/res [-]
        resStaticLibrary              : <GRADLE>/caches/transforms-3/xxxxxxxxxxxxxxxxxxxxxxxxxxxxxxxx/transformed/interpolator-28.0.0/res.apk [-]
        - runtimeJarFiles             : <GRADLE>/caches/transforms-3/xxxxxxxxxxxxxxxxxxxxxxxxxxxxxxxx/transformed/interpolator-28.0.0/jars/classes.jar
        symbolFile                    : <GRADLE>/caches/transforms-3/xxxxxxxxxxxxxxxxxxxxxxxxxxxxxxxx/transformed/interpolator-28.0.0/R.txt
    - library                     : com.android.support.constraint:constraint-layout:1.1.0@aar (IdeAndroidLibraryImpl)
        aidlFolder                    : <GRADLE>/caches/transforms-3/xxxxxxxxxxxxxxxxxxxxxxxxxxxxxxxx/transformed/constraint-layout-1.1.0/aidl [-]
        artifact                      : <M2>/com/android/support/constraint/constraint-layout/1.1.0/constraint-layout-1.1.0.aar
        artifactAddress               : com.android.support.constraint:constraint-layout:1.1.0@aar
        assetsFolder                  : <GRADLE>/caches/transforms-3/xxxxxxxxxxxxxxxxxxxxxxxxxxxxxxxx/transformed/constraint-layout-1.1.0/assets [-]
        - compileJarFiles             : <GRADLE>/caches/transforms-3/xxxxxxxxxxxxxxxxxxxxxxxxxxxxxxxx/transformed/constraint-layout-1.1.0/jars/classes.jar
        component                     : com.android.support.constraint:constraint-layout:1.1.0
        externalAnnotations           : <GRADLE>/caches/transforms-3/xxxxxxxxxxxxxxxxxxxxxxxxxxxxxxxx/transformed/constraint-layout-1.1.0/annotations.zip [-]
        folder                        : <GRADLE>/caches/transforms-3/xxxxxxxxxxxxxxxxxxxxxxxxxxxxxxxx/transformed/constraint-layout-1.1.0
        jniFolder                     : <GRADLE>/caches/transforms-3/xxxxxxxxxxxxxxxxxxxxxxxxxxxxxxxx/transformed/constraint-layout-1.1.0/jni [-]
        lintJar                       : <GRADLE>/caches/transforms-3/xxxxxxxxxxxxxxxxxxxxxxxxxxxxxxxx/transformed/constraint-layout-1.1.0/jars/lint.jar [-]
        manifest                      : <GRADLE>/caches/transforms-3/xxxxxxxxxxxxxxxxxxxxxxxxxxxxxxxx/transformed/constraint-layout-1.1.0/AndroidManifest.xml
        proguardRules                 : <GRADLE>/caches/transforms-3/xxxxxxxxxxxxxxxxxxxxxxxxxxxxxxxx/transformed/constraint-layout-1.1.0/proguard.txt [-]
        publicResources               : <GRADLE>/caches/transforms-3/xxxxxxxxxxxxxxxxxxxxxxxxxxxxxxxx/transformed/constraint-layout-1.1.0/public.txt [-]
        renderscriptFolder            : <GRADLE>/caches/transforms-3/xxxxxxxxxxxxxxxxxxxxxxxxxxxxxxxx/transformed/constraint-layout-1.1.0/rs [-]
        resFolder                     : <GRADLE>/caches/transforms-3/xxxxxxxxxxxxxxxxxxxxxxxxxxxxxxxx/transformed/constraint-layout-1.1.0/res
        resStaticLibrary              : <GRADLE>/caches/transforms-3/xxxxxxxxxxxxxxxxxxxxxxxxxxxxxxxx/transformed/constraint-layout-1.1.0/res.apk [-]
        - runtimeJarFiles             : <GRADLE>/caches/transforms-3/xxxxxxxxxxxxxxxxxxxxxxxxxxxxxxxx/transformed/constraint-layout-1.1.0/jars/classes.jar
        symbolFile                    : <GRADLE>/caches/transforms-3/xxxxxxxxxxxxxxxxxxxxxxxxxxxxxxxx/transformed/constraint-layout-1.1.0/R.txt
    - library                     : com.android.support:collections:28.0.0 (IdeJavaLibraryImpl)
        artifact                      : <M2>/com/android/support/collections/<VERSION>/collections-<VERSION>.jar
        artifactAddress               : com.android.support:collections:28.0.0@jar
        component                     : com.android.support:collections:28.0.0
    - library                     : android.arch.lifecycle:common:1.1.1 (IdeJavaLibraryImpl)
        artifact                      : <M2>/android/arch/lifecycle/common/1.1.1/common-1.1.1.jar
        artifactAddress               : android.arch.lifecycle:common:1.1.1@jar
        component                     : android.arch.lifecycle:common:1.1.1
=======
    - library                     : com.android.support:viewpager:28.0.0@aar (IdeAndroidLibraryImpl)
        aidlFolder                    : <GRADLE>/caches/transforms-3/xxxxxxxxxxxxxxxxxxxxxxxxxxxxxxxx/transformed/viewpager-28.0.0/aidl [-]
        artifact                      : <M2>/com/android/support/viewpager/28.0.0/viewpager-28.0.0.aar
        artifactAddress               : com.android.support:viewpager:28.0.0@aar
        assetsFolder                  : <GRADLE>/caches/transforms-3/xxxxxxxxxxxxxxxxxxxxxxxxxxxxxxxx/transformed/viewpager-28.0.0/assets [-]
        - compileJarFiles             : <GRADLE>/caches/transforms-3/xxxxxxxxxxxxxxxxxxxxxxxxxxxxxxxx/transformed/viewpager-28.0.0/jars/classes.jar
        component                     : com.android.support:viewpager:28.0.0
        externalAnnotations           : <GRADLE>/caches/transforms-3/xxxxxxxxxxxxxxxxxxxxxxxxxxxxxxxx/transformed/viewpager-28.0.0/annotations.zip [-]
        folder                        : <GRADLE>/caches/transforms-3/xxxxxxxxxxxxxxxxxxxxxxxxxxxxxxxx/transformed/viewpager-28.0.0
        jniFolder                     : <GRADLE>/caches/transforms-3/xxxxxxxxxxxxxxxxxxxxxxxxxxxxxxxx/transformed/viewpager-28.0.0/jni [-]
        lintJar                       : <GRADLE>/caches/transforms-3/xxxxxxxxxxxxxxxxxxxxxxxxxxxxxxxx/transformed/viewpager-28.0.0/jars/lint.jar [-]
        manifest                      : <GRADLE>/caches/transforms-3/xxxxxxxxxxxxxxxxxxxxxxxxxxxxxxxx/transformed/viewpager-28.0.0/AndroidManifest.xml
        proguardRules                 : <GRADLE>/caches/transforms-3/xxxxxxxxxxxxxxxxxxxxxxxxxxxxxxxx/transformed/viewpager-28.0.0/proguard.txt [-]
        publicResources               : <GRADLE>/caches/transforms-3/xxxxxxxxxxxxxxxxxxxxxxxxxxxxxxxx/transformed/viewpager-28.0.0/public.txt [-]
        renderscriptFolder            : <GRADLE>/caches/transforms-3/xxxxxxxxxxxxxxxxxxxxxxxxxxxxxxxx/transformed/viewpager-28.0.0/rs [-]
        resFolder                     : <GRADLE>/caches/transforms-3/xxxxxxxxxxxxxxxxxxxxxxxxxxxxxxxx/transformed/viewpager-28.0.0/res [-]
        resStaticLibrary              : <GRADLE>/caches/transforms-3/xxxxxxxxxxxxxxxxxxxxxxxxxxxxxxxx/transformed/viewpager-28.0.0/res.apk [-]
        - runtimeJarFiles             : <GRADLE>/caches/transforms-3/xxxxxxxxxxxxxxxxxxxxxxxxxxxxxxxx/transformed/viewpager-28.0.0/jars/classes.jar
        symbolFile                    : <GRADLE>/caches/transforms-3/xxxxxxxxxxxxxxxxxxxxxxxxxxxxxxxx/transformed/viewpager-28.0.0/R.txt
    - library                     : com.example.libs:lib2:1.0@aar (IdeAndroidLibraryImpl)
        aidlFolder                    : <GRADLE>/caches/transforms-3/xxxxxxxxxxxxxxxxxxxxxxxxxxxxxxxx/transformed/lib2-1.0/aidl [-]
        artifact                      : <DEV>/tools/adt/idea/android/testData/projects/psdSampleRepo/com/example/libs/lib2/1.0/lib2-1.0.aar
        artifactAddress               : com.example.libs:lib2:1.0@aar
        assetsFolder                  : <GRADLE>/caches/transforms-3/xxxxxxxxxxxxxxxxxxxxxxxxxxxxxxxx/transformed/lib2-1.0/assets [-]
        - compileJarFiles             : <GRADLE>/caches/transforms-3/xxxxxxxxxxxxxxxxxxxxxxxxxxxxxxxx/transformed/lib2-1.0/jars/classes.jar
        component                     : com.example.libs:lib2:1.0
        externalAnnotations           : <GRADLE>/caches/transforms-3/xxxxxxxxxxxxxxxxxxxxxxxxxxxxxxxx/transformed/lib2-1.0/annotations.zip [-]
        folder                        : <GRADLE>/caches/transforms-3/xxxxxxxxxxxxxxxxxxxxxxxxxxxxxxxx/transformed/lib2-1.0
        jniFolder                     : <GRADLE>/caches/transforms-3/xxxxxxxxxxxxxxxxxxxxxxxxxxxxxxxx/transformed/lib2-1.0/jni [-]
        lintJar                       : <GRADLE>/caches/transforms-3/xxxxxxxxxxxxxxxxxxxxxxxxxxxxxxxx/transformed/lib2-1.0/jars/lint.jar [-]
        manifest                      : <GRADLE>/caches/transforms-3/xxxxxxxxxxxxxxxxxxxxxxxxxxxxxxxx/transformed/lib2-1.0/AndroidManifest.xml
        proguardRules                 : <GRADLE>/caches/transforms-3/xxxxxxxxxxxxxxxxxxxxxxxxxxxxxxxx/transformed/lib2-1.0/proguard.txt [-]
        publicResources               : <GRADLE>/caches/transforms-3/xxxxxxxxxxxxxxxxxxxxxxxxxxxxxxxx/transformed/lib2-1.0/public.txt [-]
        renderscriptFolder            : <GRADLE>/caches/transforms-3/xxxxxxxxxxxxxxxxxxxxxxxxxxxxxxxx/transformed/lib2-1.0/rs [-]
        resFolder                     : <GRADLE>/caches/transforms-3/xxxxxxxxxxxxxxxxxxxxxxxxxxxxxxxx/transformed/lib2-1.0/res
        resStaticLibrary              : <GRADLE>/caches/transforms-3/xxxxxxxxxxxxxxxxxxxxxxxxxxxxxxxx/transformed/lib2-1.0/res.apk [-]
        - runtimeJarFiles             : <GRADLE>/caches/transforms-3/xxxxxxxxxxxxxxxxxxxxxxxxxxxxxxxx/transformed/lib2-1.0/jars/classes.jar
        symbolFile                    : <GRADLE>/caches/transforms-3/xxxxxxxxxxxxxxxxxxxxxxxxxxxxxxxx/transformed/lib2-1.0/R.txt
>>>>>>> 574fcae1
    - library                     : android.arch.core:common:1.1.1 (IdeJavaLibraryImpl)
        artifact                      : <M2>/android/arch/core/common/1.1.1/common-1.1.1.jar
        artifactAddress               : android.arch.core:common:1.1.1@jar
        component                     : android.arch.core:common:1.1.1
<<<<<<< HEAD
    - library                     : com.android.support:support-annotations:28.0.0 (IdeJavaLibraryImpl)
        artifact                      : <M2>/com/android/support/support-annotations/<VERSION>/support-annotations-<VERSION>.jar
        artifactAddress               : com.android.support:support-annotations:28.0.0@jar
        component                     : com.android.support:support-annotations:28.0.0
=======
    - library                     : android.arch.lifecycle:common:1.1.1 (IdeJavaLibraryImpl)
        artifact                      : <M2>/android/arch/lifecycle/common/1.1.1/common-1.1.1.jar
        artifactAddress               : android.arch.lifecycle:common:1.1.1@jar
        component                     : android.arch.lifecycle:common:1.1.1
>>>>>>> 574fcae1
    - library                     : com.android.support.constraint:constraint-layout-solver:1.1.0 (IdeJavaLibraryImpl)
        artifact                      : <M2>/com/android/support/constraint/constraint-layout-solver/<VERSION>/constraint-layout-solver-<VERSION>.jar
        artifactAddress               : com.android.support.constraint:constraint-layout-solver:1.1.0@jar
        component                     : com.android.support.constraint:constraint-layout-solver:1.1.0
<<<<<<< HEAD
=======
    - library                     : com.android.support:collections:28.0.0 (IdeJavaLibraryImpl)
        artifact                      : <M2>/com/android/support/collections/<VERSION>/collections-<VERSION>.jar
        artifactAddress               : com.android.support:collections:28.0.0@jar
        component                     : com.android.support:collections:28.0.0
    - library                     : com.android.support:support-annotations:28.0.0 (IdeJavaLibraryImpl)
        artifact                      : <M2>/com/android/support/support-annotations/<VERSION>/support-annotations-<VERSION>.jar
        artifactAddress               : com.android.support:support-annotations:28.0.0@jar
        component                     : com.android.support:support-annotations:28.0.0
>>>>>>> 574fcae1
    - library                     : com.example.jlib:lib3:1.0 (IdeJavaLibraryImpl)
        artifact                      : <DEV>/tools/adt/idea/android/testData/projects/psdSampleRepo/com/example/jlib/lib3/1.0/lib3-1.0.jar
        artifactAddress               : com.example.jlib:lib3:1.0@jar
        component                     : com.example.jlib:lib3:1.0
    - library                     : com.example.jlib:lib4:1.0 (IdeJavaLibraryImpl)
        artifact                      : <DEV>/tools/adt/idea/android/testData/projects/psdSampleRepo/com/example/jlib/lib4/1.0/lib4-1.0.jar
        artifactAddress               : com.example.jlib:lib4:1.0@jar
        component                     : com.example.jlib:lib4:1.0
<<<<<<< HEAD
    - library                     : <ROOT>::app@basicBarDebug (IdeModuleLibraryImpl)
        buildId                       : <ROOT>
        projectPath                   : :app
        sourceSet                     : MAIN
        variant                       : basicBarDebug
    - library                     : com.android.support.test.espresso:espresso-core:3.0.2@aar (IdeAndroidLibraryImpl)
        aidlFolder                    : <GRADLE>/caches/transforms-3/xxxxxxxxxxxxxxxxxxxxxxxxxxxxxxxx/transformed/espresso-core-3.0.2/aidl [-]
        artifact                      : <M2>/com/android/support/test/espresso/espresso-core/3.0.2/espresso-core-3.0.2.aar
        artifactAddress               : com.android.support.test.espresso:espresso-core:3.0.2@aar
        assetsFolder                  : <GRADLE>/caches/transforms-3/xxxxxxxxxxxxxxxxxxxxxxxxxxxxxxxx/transformed/espresso-core-3.0.2/assets [-]
        - compileJarFiles             : <GRADLE>/caches/transforms-3/xxxxxxxxxxxxxxxxxxxxxxxxxxxxxxxx/transformed/espresso-core-3.0.2/jars/classes.jar
        component                     : com.android.support.test.espresso:espresso-core:3.0.2
        externalAnnotations           : <GRADLE>/caches/transforms-3/xxxxxxxxxxxxxxxxxxxxxxxxxxxxxxxx/transformed/espresso-core-3.0.2/annotations.zip [-]
        folder                        : <GRADLE>/caches/transforms-3/xxxxxxxxxxxxxxxxxxxxxxxxxxxxxxxx/transformed/espresso-core-3.0.2
        jniFolder                     : <GRADLE>/caches/transforms-3/xxxxxxxxxxxxxxxxxxxxxxxxxxxxxxxx/transformed/espresso-core-3.0.2/jni [-]
        lintJar                       : <GRADLE>/caches/transforms-3/xxxxxxxxxxxxxxxxxxxxxxxxxxxxxxxx/transformed/espresso-core-3.0.2/jars/lint.jar [-]
        manifest                      : <GRADLE>/caches/transforms-3/xxxxxxxxxxxxxxxxxxxxxxxxxxxxxxxx/transformed/espresso-core-3.0.2/AndroidManifest.xml
        proguardRules                 : <GRADLE>/caches/transforms-3/xxxxxxxxxxxxxxxxxxxxxxxxxxxxxxxx/transformed/espresso-core-3.0.2/proguard.txt
        publicResources               : <GRADLE>/caches/transforms-3/xxxxxxxxxxxxxxxxxxxxxxxxxxxxxxxx/transformed/espresso-core-3.0.2/public.txt [-]
        renderscriptFolder            : <GRADLE>/caches/transforms-3/xxxxxxxxxxxxxxxxxxxxxxxxxxxxxxxx/transformed/espresso-core-3.0.2/rs [-]
        resFolder                     : <GRADLE>/caches/transforms-3/xxxxxxxxxxxxxxxxxxxxxxxxxxxxxxxx/transformed/espresso-core-3.0.2/res [-]
        resStaticLibrary              : <GRADLE>/caches/transforms-3/xxxxxxxxxxxxxxxxxxxxxxxxxxxxxxxx/transformed/espresso-core-3.0.2/res.apk [-]
        - runtimeJarFiles             : <GRADLE>/caches/transforms-3/xxxxxxxxxxxxxxxxxxxxxxxxxxxxxxxx/transformed/espresso-core-3.0.2/jars/classes.jar
        symbolFile                    : <GRADLE>/caches/transforms-3/xxxxxxxxxxxxxxxxxxxxxxxxxxxxxxxx/transformed/espresso-core-3.0.2/R.txt
    - library                     : com.android.support.test:runner:1.0.2@aar (IdeAndroidLibraryImpl)
        aidlFolder                    : <GRADLE>/caches/transforms-3/xxxxxxxxxxxxxxxxxxxxxxxxxxxxxxxx/transformed/runner-1.0.2/aidl [-]
        artifact                      : <M2>/com/android/support/test/runner/1.0.2/runner-1.0.2.aar
        artifactAddress               : com.android.support.test:runner:1.0.2@aar
        assetsFolder                  : <GRADLE>/caches/transforms-3/xxxxxxxxxxxxxxxxxxxxxxxxxxxxxxxx/transformed/runner-1.0.2/assets [-]
        - compileJarFiles             : <GRADLE>/caches/transforms-3/xxxxxxxxxxxxxxxxxxxxxxxxxxxxxxxx/transformed/runner-1.0.2/jars/classes.jar
        component                     : com.android.support.test:runner:1.0.2
        externalAnnotations           : <GRADLE>/caches/transforms-3/xxxxxxxxxxxxxxxxxxxxxxxxxxxxxxxx/transformed/runner-1.0.2/annotations.zip [-]
        folder                        : <GRADLE>/caches/transforms-3/xxxxxxxxxxxxxxxxxxxxxxxxxxxxxxxx/transformed/runner-1.0.2
        jniFolder                     : <GRADLE>/caches/transforms-3/xxxxxxxxxxxxxxxxxxxxxxxxxxxxxxxx/transformed/runner-1.0.2/jni [-]
        lintJar                       : <GRADLE>/caches/transforms-3/xxxxxxxxxxxxxxxxxxxxxxxxxxxxxxxx/transformed/runner-1.0.2/jars/lint.jar [-]
        manifest                      : <GRADLE>/caches/transforms-3/xxxxxxxxxxxxxxxxxxxxxxxxxxxxxxxx/transformed/runner-1.0.2/AndroidManifest.xml
        proguardRules                 : <GRADLE>/caches/transforms-3/xxxxxxxxxxxxxxxxxxxxxxxxxxxxxxxx/transformed/runner-1.0.2/proguard.txt
        publicResources               : <GRADLE>/caches/transforms-3/xxxxxxxxxxxxxxxxxxxxxxxxxxxxxxxx/transformed/runner-1.0.2/public.txt [-]
        renderscriptFolder            : <GRADLE>/caches/transforms-3/xxxxxxxxxxxxxxxxxxxxxxxxxxxxxxxx/transformed/runner-1.0.2/rs [-]
        resFolder                     : <GRADLE>/caches/transforms-3/xxxxxxxxxxxxxxxxxxxxxxxxxxxxxxxx/transformed/runner-1.0.2/res [-]
        resStaticLibrary              : <GRADLE>/caches/transforms-3/xxxxxxxxxxxxxxxxxxxxxxxxxxxxxxxx/transformed/runner-1.0.2/res.apk [-]
        - runtimeJarFiles             : <GRADLE>/caches/transforms-3/xxxxxxxxxxxxxxxxxxxxxxxxxxxxxxxx/transformed/runner-1.0.2/jars/classes.jar
        symbolFile                    : <GRADLE>/caches/transforms-3/xxxxxxxxxxxxxxxxxxxxxxxxxxxxxxxx/transformed/runner-1.0.2/R.txt
    - library                     : com.android.support.test:monitor:1.0.2@aar (IdeAndroidLibraryImpl)
        aidlFolder                    : <GRADLE>/caches/transforms-3/xxxxxxxxxxxxxxxxxxxxxxxxxxxxxxxx/transformed/monitor-1.0.2/aidl [-]
        artifact                      : <M2>/com/android/support/test/monitor/1.0.2/monitor-1.0.2.aar
        artifactAddress               : com.android.support.test:monitor:1.0.2@aar
        assetsFolder                  : <GRADLE>/caches/transforms-3/xxxxxxxxxxxxxxxxxxxxxxxxxxxxxxxx/transformed/monitor-1.0.2/assets [-]
        - compileJarFiles             : <GRADLE>/caches/transforms-3/xxxxxxxxxxxxxxxxxxxxxxxxxxxxxxxx/transformed/monitor-1.0.2/jars/classes.jar
        component                     : com.android.support.test:monitor:1.0.2
        externalAnnotations           : <GRADLE>/caches/transforms-3/xxxxxxxxxxxxxxxxxxxxxxxxxxxxxxxx/transformed/monitor-1.0.2/annotations.zip [-]
        folder                        : <GRADLE>/caches/transforms-3/xxxxxxxxxxxxxxxxxxxxxxxxxxxxxxxx/transformed/monitor-1.0.2
        jniFolder                     : <GRADLE>/caches/transforms-3/xxxxxxxxxxxxxxxxxxxxxxxxxxxxxxxx/transformed/monitor-1.0.2/jni [-]
        lintJar                       : <GRADLE>/caches/transforms-3/xxxxxxxxxxxxxxxxxxxxxxxxxxxxxxxx/transformed/monitor-1.0.2/jars/lint.jar [-]
        manifest                      : <GRADLE>/caches/transforms-3/xxxxxxxxxxxxxxxxxxxxxxxxxxxxxxxx/transformed/monitor-1.0.2/AndroidManifest.xml
        proguardRules                 : <GRADLE>/caches/transforms-3/xxxxxxxxxxxxxxxxxxxxxxxxxxxxxxxx/transformed/monitor-1.0.2/proguard.txt
        publicResources               : <GRADLE>/caches/transforms-3/xxxxxxxxxxxxxxxxxxxxxxxxxxxxxxxx/transformed/monitor-1.0.2/public.txt [-]
        renderscriptFolder            : <GRADLE>/caches/transforms-3/xxxxxxxxxxxxxxxxxxxxxxxxxxxxxxxx/transformed/monitor-1.0.2/rs [-]
        resFolder                     : <GRADLE>/caches/transforms-3/xxxxxxxxxxxxxxxxxxxxxxxxxxxxxxxx/transformed/monitor-1.0.2/res [-]
        resStaticLibrary              : <GRADLE>/caches/transforms-3/xxxxxxxxxxxxxxxxxxxxxxxxxxxxxxxx/transformed/monitor-1.0.2/res.apk [-]
        - runtimeJarFiles             : <GRADLE>/caches/transforms-3/xxxxxxxxxxxxxxxxxxxxxxxxxxxxxxxx/transformed/monitor-1.0.2/jars/classes.jar
        symbolFile                    : <GRADLE>/caches/transforms-3/xxxxxxxxxxxxxxxxxxxxxxxxxxxxxxxx/transformed/monitor-1.0.2/R.txt
    - library                     : com.android.support.test.espresso:espresso-idling-resource:3.0.2@aar (IdeAndroidLibraryImpl)
        aidlFolder                    : <GRADLE>/caches/transforms-3/xxxxxxxxxxxxxxxxxxxxxxxxxxxxxxxx/transformed/espresso-idling-resource-3.0.2/aidl [-]
        artifact                      : <M2>/com/android/support/test/espresso/espresso-idling-resource/3.0.2/espresso-idling-resource-3.0.2.aar
        artifactAddress               : com.android.support.test.espresso:espresso-idling-resource:3.0.2@aar
        assetsFolder                  : <GRADLE>/caches/transforms-3/xxxxxxxxxxxxxxxxxxxxxxxxxxxxxxxx/transformed/espresso-idling-resource-3.0.2/assets [-]
        - compileJarFiles             : <GRADLE>/caches/transforms-3/xxxxxxxxxxxxxxxxxxxxxxxxxxxxxxxx/transformed/espresso-idling-resource-3.0.2/jars/classes.jar
        component                     : com.android.support.test.espresso:espresso-idling-resource:3.0.2
        externalAnnotations           : <GRADLE>/caches/transforms-3/xxxxxxxxxxxxxxxxxxxxxxxxxxxxxxxx/transformed/espresso-idling-resource-3.0.2/annotations.zip [-]
        folder                        : <GRADLE>/caches/transforms-3/xxxxxxxxxxxxxxxxxxxxxxxxxxxxxxxx/transformed/espresso-idling-resource-3.0.2
        jniFolder                     : <GRADLE>/caches/transforms-3/xxxxxxxxxxxxxxxxxxxxxxxxxxxxxxxx/transformed/espresso-idling-resource-3.0.2/jni [-]
        lintJar                       : <GRADLE>/caches/transforms-3/xxxxxxxxxxxxxxxxxxxxxxxxxxxxxxxx/transformed/espresso-idling-resource-3.0.2/jars/lint.jar [-]
        manifest                      : <GRADLE>/caches/transforms-3/xxxxxxxxxxxxxxxxxxxxxxxxxxxxxxxx/transformed/espresso-idling-resource-3.0.2/AndroidManifest.xml
        proguardRules                 : <GRADLE>/caches/transforms-3/xxxxxxxxxxxxxxxxxxxxxxxxxxxxxxxx/transformed/espresso-idling-resource-3.0.2/proguard.txt [-]
        publicResources               : <GRADLE>/caches/transforms-3/xxxxxxxxxxxxxxxxxxxxxxxxxxxxxxxx/transformed/espresso-idling-resource-3.0.2/public.txt [-]
        renderscriptFolder            : <GRADLE>/caches/transforms-3/xxxxxxxxxxxxxxxxxxxxxxxxxxxxxxxx/transformed/espresso-idling-resource-3.0.2/rs [-]
        resFolder                     : <GRADLE>/caches/transforms-3/xxxxxxxxxxxxxxxxxxxxxxxxxxxxxxxx/transformed/espresso-idling-resource-3.0.2/res [-]
        resStaticLibrary              : <GRADLE>/caches/transforms-3/xxxxxxxxxxxxxxxxxxxxxxxxxxxxxxxx/transformed/espresso-idling-resource-3.0.2/res.apk [-]
        - runtimeJarFiles             : <GRADLE>/caches/transforms-3/xxxxxxxxxxxxxxxxxxxxxxxxxxxxxxxx/transformed/espresso-idling-resource-3.0.2/jars/classes.jar
        symbolFile                    : <GRADLE>/caches/transforms-3/xxxxxxxxxxxxxxxxxxxxxxxxxxxxxxxx/transformed/espresso-idling-resource-3.0.2/R.txt
=======
    - library                     : com.google.code.findbugs:jsr305:2.0.1 (IdeJavaLibraryImpl)
        artifact                      : <M2>/com/google/code/findbugs/jsr305/2.0.1/jsr305-2.0.1.jar
        artifactAddress               : com.google.code.findbugs:jsr305:2.0.1@jar
        component                     : com.google.code.findbugs:jsr305:2.0.1
    - library                     : com.squareup:javawriter:2.1.1 (IdeJavaLibraryImpl)
        artifact                      : <M2>/com/squareup/javawriter/2.1.1/javawriter-2.1.1.jar
        artifactAddress               : com.squareup:javawriter:2.1.1@jar
        component                     : com.squareup:javawriter:2.1.1
    - library                     : javax.inject:javax.inject:1 (IdeJavaLibraryImpl)
        artifact                      : <M2>/javax/inject/javax.inject/1/javax.inject-1.jar
        artifactAddress               : javax.inject:javax.inject:1@jar
        component                     : javax.inject:javax.inject:1
>>>>>>> 574fcae1
    - library                     : junit:junit:4.12 (IdeJavaLibraryImpl)
        artifact                      : <M2>/junit/junit/4.12/junit-4.12.jar
        artifactAddress               : junit:junit:4.12@jar
        component                     : junit:junit:4.12
<<<<<<< HEAD
=======
    - library                     : net.sf.kxml:kxml2:2.3.0 (IdeJavaLibraryImpl)
        artifact                      : <M2>/net/sf/kxml/kxml2/2.3.0/kxml2-2.3.0.jar
        artifactAddress               : net.sf.kxml:kxml2:2.3.0@jar
        component                     : net.sf.kxml:kxml2:2.3.0
    - library                     : org.hamcrest:hamcrest-core:1.3 (IdeJavaLibraryImpl)
        artifact                      : <M2>/org/hamcrest/hamcrest-core/1.3/hamcrest-core-1.3.jar
        artifactAddress               : org.hamcrest:hamcrest-core:1.3@jar
        component                     : org.hamcrest:hamcrest-core:1.3
>>>>>>> 574fcae1
    - library                     : org.hamcrest:hamcrest-integration:1.3 (IdeJavaLibraryImpl)
        artifact                      : <M2>/org/hamcrest/hamcrest-integration/1.3/hamcrest-integration-1.3.jar
        artifactAddress               : org.hamcrest:hamcrest-integration:1.3@jar
        component                     : org.hamcrest:hamcrest-integration:1.3
    - library                     : org.hamcrest:hamcrest-library:1.3 (IdeJavaLibraryImpl)
        artifact                      : <M2>/org/hamcrest/hamcrest-library/1.3/hamcrest-library-1.3.jar
        artifactAddress               : org.hamcrest:hamcrest-library:1.3@jar
        component                     : org.hamcrest:hamcrest-library:1.3
<<<<<<< HEAD
    - library                     : org.hamcrest:hamcrest-core:1.3 (IdeJavaLibraryImpl)
        artifact                      : <M2>/org/hamcrest/hamcrest-core/1.3/hamcrest-core-1.3.jar
        artifactAddress               : org.hamcrest:hamcrest-core:1.3@jar
        component                     : org.hamcrest:hamcrest-core:1.3
    - library                     : net.sf.kxml:kxml2:2.3.0 (IdeJavaLibraryImpl)
        artifact                      : <M2>/net/sf/kxml/kxml2/2.3.0/kxml2-2.3.0.jar
        artifactAddress               : net.sf.kxml:kxml2:2.3.0@jar
        component                     : net.sf.kxml:kxml2:2.3.0
    - library                     : com.squareup:javawriter:2.1.1 (IdeJavaLibraryImpl)
        artifact                      : <M2>/com/squareup/javawriter/2.1.1/javawriter-2.1.1.jar
        artifactAddress               : com.squareup:javawriter:2.1.1@jar
        component                     : com.squareup:javawriter:2.1.1
    - library                     : javax.inject:javax.inject:1 (IdeJavaLibraryImpl)
        artifact                      : <M2>/javax/inject/javax.inject/1/javax.inject-1.jar
        artifactAddress               : javax.inject:javax.inject:1@jar
        component                     : javax.inject:javax.inject:1
    - library                     : com.google.code.findbugs:jsr305:2.0.1 (IdeJavaLibraryImpl)
        artifact                      : <M2>/com/google/code/findbugs/jsr305/2.0.1/jsr305-2.0.1.jar
        artifactAddress               : com.google.code.findbugs:jsr305:2.0.1@jar
        component                     : com.google.code.findbugs:jsr305:2.0.1
    - library                     : <ROOT>::jav (IdeModuleLibraryImpl)
=======
    - library                     : <ROOT>::app@basicBarDebug (IdeModuleLibraryImpl)
>>>>>>> 574fcae1
        buildId                       : <ROOT>
        projectPath                   : :app
        sourceSet                     : MAIN
        variant                       : basicBarDebug
    - library                     : <ROOT>::dyn_feature@debug (IdeModuleLibraryImpl)
        buildId                       : <ROOT>
        projectPath                   : :dyn_feature
        sourceSet                     : MAIN
        variant                       : debug
    - library                     : <ROOT>::jav (IdeModuleLibraryImpl)
        buildId                       : <ROOT>
        projectPath                   : :jav
        sourceSet                     : MAIN
    - library                     : <ROOT>::lib@debug (IdeModuleLibraryImpl)
        buildId                       : <ROOT>
        lintJar                       : <ROOT>/lib/build/intermediates/lint_publish_jar/global/lint.jar [-]
        projectPath                   : :lib
        sourceSet                     : MAIN
        variant                       : debug
    - library                     : <ROOT>::nested1@debug (IdeModuleLibraryImpl)
        buildId                       : <ROOT>
        lintJar                       : <ROOT>/nested1/build/intermediates/lint_publish_jar/global/lint.jar [-]
        projectPath                   : :nested1
        sourceSet                     : MAIN
        variant                       : debug
    - library                     : <ROOT>::nested1:deep@debug (IdeModuleLibraryImpl)
        buildId                       : <ROOT>
        lintJar                       : <ROOT>/nested1/deep/build/intermediates/lint_publish_jar/global/lint.jar [-]
        projectPath                   : :nested1:deep
        sourceSet                     : MAIN
        variant                       : debug
    - library                     : <ROOT>::nested2@basicDebug (IdeModuleLibraryImpl)
        buildId                       : <ROOT>
        lintJar                       : <ROOT>/nested2/build/intermediates/lint_publish_jar/global/lint.jar [-]
        projectPath                   : :nested2
        sourceSet                     : MAIN
        variant                       : basicDebug
    - library                     : <ROOT>::nested2:deep@debug (IdeModuleLibraryImpl)
        buildId                       : <ROOT>
        lintJar                       : <ROOT>/nested2/deep/build/intermediates/lint_publish_jar/global/lint.jar [-]
        projectPath                   : :nested2:deep
        sourceSet                     : MAIN
        variant                       : debug
    - library                     : <ROOT>::nested2:trans:deep2@debug (IdeModuleLibraryImpl)
        buildId                       : <ROOT>
        lintJar                       : <ROOT>/nested2/trans/deep2/build/intermediates/lint_publish_jar/global/lint.jar [-]
        projectPath                   : :nested2:trans:deep2
        sourceSet                     : MAIN
        variant                       : debug
MODULE                        : project
    externalProject               : project (DefaultExternalProject)
        path                          : : [-]
        identityPath                  : : [-]
        name                          : project
        qName                         : project
        version                       : unspecified
        childProjects
            app                           : :app (DefaultExternalProject)
                path                          : :app [-]
                identityPath                  : :app [-]
                name                          : app
                qName                         : :app
                group                         : project
                version                       : unspecified
                sourceCompatibility           : <PROJECT_JDK_FEATURE_LEVEL>
                targetCompatibility           : <PROJECT_JDK_FEATURE_LEVEL>
                projectDir                    : <ROOT>/app
                buildDir                      : <ROOT>/app/build [-]
                buildFile                     : <ROOT>/app/build.gradle
                tasks
                    testBasicBarDebugUnitTest     : testBasicBarDebugUnitTest (DefaultExternalTask)
                        qName                         : :app:testBasicBarDebugUnitTest
                    testBasicBarReleaseUnitTest   : testBasicBarReleaseUnitTest (DefaultExternalTask)
                        qName                         : :app:testBasicBarReleaseUnitTest
                    testBasicBarSpecialReleaseUnitTest      : testBasicBarSpecialReleaseUnitTest (DefaultExternalTask)
                        qName                         : :app:testBasicBarSpecialReleaseUnitTest
                    testBasicOtherBarDebugUnitTest          : testBasicOtherBarDebugUnitTest (DefaultExternalTask)
                        qName                         : :app:testBasicOtherBarDebugUnitTest
                    testBasicOtherBarReleaseUnitTest        : testBasicOtherBarReleaseUnitTest (DefaultExternalTask)
                        qName                         : :app:testBasicOtherBarReleaseUnitTest
                    testBasicOtherBarSpecialReleaseUnitTest : testBasicOtherBarSpecialReleaseUnitTest (DefaultExternalTask)
                        qName                         : :app:testBasicOtherBarSpecialReleaseUnitTest
                    testPaidBarDebugUnitTest      : testPaidBarDebugUnitTest (DefaultExternalTask)
                        qName                         : :app:testPaidBarDebugUnitTest
                    testPaidBarReleaseUnitTest    : testPaidBarReleaseUnitTest (DefaultExternalTask)
                        qName                         : :app:testPaidBarReleaseUnitTest
                    testPaidBarSpecialReleaseUnitTest       : testPaidBarSpecialReleaseUnitTest (DefaultExternalTask)
                        qName                         : :app:testPaidBarSpecialReleaseUnitTest
                    testPaidOtherBarDebugUnitTest : testPaidOtherBarDebugUnitTest (DefaultExternalTask)
                        qName                         : :app:testPaidOtherBarDebugUnitTest
                    testPaidOtherBarReleaseUnitTest         : testPaidOtherBarReleaseUnitTest (DefaultExternalTask)
                        qName                         : :app:testPaidOtherBarReleaseUnitTest
                    testPaidOtherBarSpecialReleaseUnitTest  : testPaidOtherBarSpecialReleaseUnitTest (DefaultExternalTask)
                        qName                         : :app:testPaidOtherBarSpecialReleaseUnitTest
                externalSystemId              : GRADLE
                artifactsByConfiguration
                    androidApis                   : <empty>
                    androidJacocoAnt              : <empty>
                    androidJdkImage               : <empty>
                    androidTestAnnotationProcessor          : <empty>
                    androidTestBarAnnotationProcessor       : <empty>
                    androidTestBarCompileOnly     : <empty>
                    androidTestBarImplementation  : <empty>
                    androidTestBarRuntimeOnly     : <empty>
                    androidTestBarWearApp         : <empty>
                    androidTestBasicAnnotationProcessor     : <empty>
                    androidTestBasicBarAnnotationProcessor  : <empty>
                    androidTestBasicBarCompileOnly          : <empty>
                    androidTestBasicBarDebugAnnotationProcessor       : <empty>
                    androidTestBasicBarDebugCompileOnly     : <empty>
                    androidTestBasicBarDebugImplementation  : <empty>
                    androidTestBasicBarDebugRuntimeOnly     : <empty>
                    androidTestBasicBarDebugWearApp         : <empty>
                    androidTestBasicBarImplementation       : <empty>
                    androidTestBasicBarRuntimeOnly          : <empty>
                    androidTestBasicBarWearApp    : <empty>
                    androidTestBasicCompileOnly   : <empty>
                    androidTestBasicImplementation          : <empty>
                    androidTestBasicOtherBarAnnotationProcessor       : <empty>
                    androidTestBasicOtherBarCompileOnly     : <empty>
                    androidTestBasicOtherBarDebugAnnotationProcessor  : <empty>
                    androidTestBasicOtherBarDebugCompileOnly          : <empty>
                    androidTestBasicOtherBarDebugImplementation       : <empty>
                    androidTestBasicOtherBarDebugRuntimeOnly          : <empty>
                    androidTestBasicOtherBarDebugWearApp    : <empty>
                    androidTestBasicOtherBarImplementation  : <empty>
                    androidTestBasicOtherBarRuntimeOnly     : <empty>
                    androidTestBasicOtherBarWearApp         : <empty>
                    androidTestBasicRuntimeOnly   : <empty>
                    androidTestBasicWearApp       : <empty>
                    androidTestCompileOnly        : <empty>
                    androidTestDebugAnnotationProcessor     : <empty>
                    androidTestDebugCompileOnly   : <empty>
                    androidTestDebugImplementation          : <empty>
                    androidTestDebugRuntimeOnly   : <empty>
                    androidTestDebugWearApp       : <empty>
                    androidTestImplementation     : <empty>
                    androidTestOtherBarAnnotationProcessor  : <empty>
                    androidTestOtherBarCompileOnly          : <empty>
                    androidTestOtherBarImplementation       : <empty>
                    androidTestOtherBarRuntimeOnly          : <empty>
                    androidTestOtherBarWearApp    : <empty>
                    androidTestPaidAnnotationProcessor      : <empty>
                    androidTestPaidBarAnnotationProcessor   : <empty>
                    androidTestPaidBarCompileOnly : <empty>
                    androidTestPaidBarDebugAnnotationProcessor        : <empty>
                    androidTestPaidBarDebugCompileOnly      : <empty>
                    androidTestPaidBarDebugImplementation   : <empty>
                    androidTestPaidBarDebugRuntimeOnly      : <empty>
                    androidTestPaidBarDebugWearApp          : <empty>
                    androidTestPaidBarImplementation        : <empty>
                    androidTestPaidBarRuntimeOnly : <empty>
                    androidTestPaidBarWearApp     : <empty>
                    androidTestPaidCompileOnly    : <empty>
                    androidTestPaidImplementation : <empty>
                    androidTestPaidOtherBarAnnotationProcessor        : <empty>
                    androidTestPaidOtherBarCompileOnly      : <empty>
                    androidTestPaidOtherBarDebugAnnotationProcessor   : <empty>
                    androidTestPaidOtherBarDebugCompileOnly : <empty>
                    androidTestPaidOtherBarDebugImplementation        : <empty>
                    androidTestPaidOtherBarDebugRuntimeOnly : <empty>
                    androidTestPaidOtherBarDebugWearApp     : <empty>
                    androidTestPaidOtherBarImplementation   : <empty>
                    androidTestPaidOtherBarRuntimeOnly      : <empty>
                    androidTestPaidOtherBarWearApp          : <empty>
                    androidTestPaidRuntimeOnly    : <empty>
                    androidTestPaidWearApp        : <empty>
                    androidTestReleaseAnnotationProcessor   : <empty>
                    androidTestReleaseCompileOnly : <empty>
                    androidTestReleaseImplementation        : <empty>
                    androidTestReleaseRuntimeOnly : <empty>
                    androidTestReleaseWearApp     : <empty>
                    androidTestRuntimeOnly        : <empty>
                    androidTestSpecialReleaseAnnotationProcessor      : <empty>
                    androidTestSpecialReleaseCompileOnly    : <empty>
                    androidTestSpecialReleaseImplementation : <empty>
                    androidTestSpecialReleaseRuntimeOnly    : <empty>
                    androidTestSpecialReleaseWearApp        : <empty>
                    androidTestUtil               : <empty>
                    androidTestWearApp            : <empty>
                    annotationProcessor           : <empty>
                    api                           : <empty>
                    archives                      : <empty>
                    barAnnotationProcessor        : <empty>
                    barApi                        : <empty>
                    barCompileOnly                : <empty>
                    barImplementation             : <empty>
                    barRuntimeOnly                : <empty>
                    barWearApp                    : <empty>
                    basicAnnotationProcessor      : <empty>
                    basicApi                      : <empty>
                    basicBarAnnotationProcessor   : <empty>
                    basicBarApi                   : <empty>
                    basicBarCompileOnly           : <empty>
                    - basicBarDebugAabPublication : <ROOT>/app/build/outputs/bundle/basicBarDebug/app-basic-bar-debug.aab [-]
                    basicBarDebugAndroidTestAnnotationProcessorClasspath        : <empty>
                    basicBarDebugAndroidTestCompileClasspath          : <empty>
                    basicBarDebugAndroidTestRuntimeClasspath          : <empty>
                    basicBarDebugAnnotationProcessor        : <empty>
                    basicBarDebugAnnotationProcessorClasspath         : <empty>
                    basicBarDebugApi              : <empty>
                    basicBarDebugApiElements      : <empty>
                    basicBarDebugCompileClasspath : <empty>
                    basicBarDebugCompileOnly      : <empty>
                    basicBarDebugImplementation   : <empty>
                    basicBarDebugReverseMetadataValues      : <empty>
                    basicBarDebugRuntimeClasspath : <empty>
                    basicBarDebugRuntimeElements  : <empty>
                    basicBarDebugRuntimeOnly      : <empty>
                    basicBarDebugUnitTestAnnotationProcessorClasspath : <empty>
                    basicBarDebugUnitTestCompileClasspath   : <empty>
                    basicBarDebugUnitTestRuntimeClasspath   : <empty>
                    basicBarDebugWearApp          : <empty>
                    basicBarDebugWearBundling     : <empty>
                    basicBarImplementation        : <empty>
                    - basicBarReleaseAabPublication         : <ROOT>/app/build/outputs/bundle/basicBarRelease/app-basic-bar-release.aab [-]
                    basicBarReleaseAnnotationProcessor      : <empty>
                    basicBarReleaseAnnotationProcessorClasspath       : <empty>
                    basicBarReleaseApi            : <empty>
                    basicBarReleaseApiElements    : <empty>
                    basicBarReleaseCompileClasspath         : <empty>
                    basicBarReleaseCompileOnly    : <empty>
                    basicBarReleaseImplementation : <empty>
                    basicBarReleaseReverseMetadataValues    : <empty>
                    basicBarReleaseRuntimeClasspath         : <empty>
                    basicBarReleaseRuntimeElements          : <empty>
                    basicBarReleaseRuntimeOnly    : <empty>
                    basicBarReleaseUnitTestAnnotationProcessorClasspath         : <empty>
                    basicBarReleaseUnitTestCompileClasspath : <empty>
                    basicBarReleaseUnitTestRuntimeClasspath : <empty>
                    basicBarReleaseWearApp        : <empty>
                    basicBarReleaseWearBundling   : <empty>
                    basicBarRuntimeOnly           : <empty>
                    - basicBarSpecialReleaseAabPublication  : <ROOT>/app/build/outputs/bundle/basicBarSpecialRelease/app-basic-bar-specialRelease.aab [-]
                    basicBarSpecialReleaseAnnotationProcessor         : <empty>
                    basicBarSpecialReleaseAnnotationProcessorClasspath          : <empty>
                    basicBarSpecialReleaseApi     : <empty>
                    basicBarSpecialReleaseApiElements       : <empty>
                    basicBarSpecialReleaseCompileClasspath  : <empty>
                    basicBarSpecialReleaseCompileOnly       : <empty>
                    basicBarSpecialReleaseImplementation    : <empty>
                    basicBarSpecialReleaseReverseMetadataValues       : <empty>
                    basicBarSpecialReleaseRuntimeClasspath  : <empty>
                    basicBarSpecialReleaseRuntimeElements   : <empty>
                    basicBarSpecialReleaseRuntimeOnly       : <empty>
                    basicBarSpecialReleaseUnitTestAnnotationProcessorClasspath  : <empty>
                    basicBarSpecialReleaseUnitTestCompileClasspath    : <empty>
                    basicBarSpecialReleaseUnitTestRuntimeClasspath    : <empty>
                    basicBarSpecialReleaseWearApp : <empty>
                    basicBarSpecialReleaseWearBundling      : <empty>
                    basicBarWearApp               : <empty>
                    basicCompileOnly              : <empty>
                    basicImplementation           : <empty>
                    basicOtherBarAnnotationProcessor        : <empty>
                    basicOtherBarApi              : <empty>
                    basicOtherBarCompileOnly      : <empty>
                    - basicOtherBarDebugAabPublication      : <ROOT>/app/build/outputs/bundle/basicOtherBarDebug/app-basic-otherBar-debug.aab [-]
                    basicOtherBarDebugAndroidTestAnnotationProcessorClasspath   : <empty>
                    basicOtherBarDebugAndroidTestCompileClasspath     : <empty>
                    basicOtherBarDebugAndroidTestRuntimeClasspath     : <empty>
                    basicOtherBarDebugAnnotationProcessor   : <empty>
                    basicOtherBarDebugAnnotationProcessorClasspath    : <empty>
                    basicOtherBarDebugApi         : <empty>
                    basicOtherBarDebugApiElements : <empty>
                    basicOtherBarDebugCompileClasspath      : <empty>
                    basicOtherBarDebugCompileOnly : <empty>
                    basicOtherBarDebugImplementation        : <empty>
                    basicOtherBarDebugReverseMetadataValues : <empty>
                    basicOtherBarDebugRuntimeClasspath      : <empty>
                    basicOtherBarDebugRuntimeElements       : <empty>
                    basicOtherBarDebugRuntimeOnly : <empty>
                    basicOtherBarDebugUnitTestAnnotationProcessorClasspath      : <empty>
                    basicOtherBarDebugUnitTestCompileClasspath        : <empty>
                    basicOtherBarDebugUnitTestRuntimeClasspath        : <empty>
                    basicOtherBarDebugWearApp     : <empty>
                    basicOtherBarDebugWearBundling          : <empty>
                    basicOtherBarImplementation   : <empty>
                    - basicOtherBarReleaseAabPublication    : <ROOT>/app/build/outputs/bundle/basicOtherBarRelease/app-basic-otherBar-release.aab [-]
                    basicOtherBarReleaseAnnotationProcessor : <empty>
                    basicOtherBarReleaseAnnotationProcessorClasspath  : <empty>
                    basicOtherBarReleaseApi       : <empty>
                    basicOtherBarReleaseApiElements         : <empty>
                    basicOtherBarReleaseCompileClasspath    : <empty>
                    basicOtherBarReleaseCompileOnly         : <empty>
                    basicOtherBarReleaseImplementation      : <empty>
                    basicOtherBarReleaseReverseMetadataValues         : <empty>
                    basicOtherBarReleaseRuntimeClasspath    : <empty>
                    basicOtherBarReleaseRuntimeElements     : <empty>
                    basicOtherBarReleaseRuntimeOnly         : <empty>
                    basicOtherBarReleaseUnitTestAnnotationProcessorClasspath    : <empty>
                    basicOtherBarReleaseUnitTestCompileClasspath      : <empty>
                    basicOtherBarReleaseUnitTestRuntimeClasspath      : <empty>
                    basicOtherBarReleaseWearApp   : <empty>
                    basicOtherBarReleaseWearBundling        : <empty>
                    basicOtherBarRuntimeOnly      : <empty>
                    - basicOtherBarSpecialReleaseAabPublication       : <ROOT>/app/build/outputs/bundle/basicOtherBarSpecialRelease/app-basic-otherBar-specialRelease.aab [-]
                    basicOtherBarSpecialReleaseAnnotationProcessor    : <empty>
                    basicOtherBarSpecialReleaseAnnotationProcessorClasspath     : <empty>
                    basicOtherBarSpecialReleaseApi          : <empty>
                    basicOtherBarSpecialReleaseApiElements  : <empty>
                    basicOtherBarSpecialReleaseCompileClasspath       : <empty>
                    basicOtherBarSpecialReleaseCompileOnly  : <empty>
                    basicOtherBarSpecialReleaseImplementation         : <empty>
                    basicOtherBarSpecialReleaseReverseMetadataValues  : <empty>
                    basicOtherBarSpecialReleaseRuntimeClasspath       : <empty>
                    basicOtherBarSpecialReleaseRuntimeElements        : <empty>
                    basicOtherBarSpecialReleaseRuntimeOnly  : <empty>
                    basicOtherBarSpecialReleaseUnitTestAnnotationProcessorClasspath       : <empty>
                    basicOtherBarSpecialReleaseUnitTestCompileClasspath         : <empty>
                    basicOtherBarSpecialReleaseUnitTestRuntimeClasspath         : <empty>
                    basicOtherBarSpecialReleaseWearApp      : <empty>
                    basicOtherBarSpecialReleaseWearBundling : <empty>
                    basicOtherBarWearApp          : <empty>
                    basicRuntimeOnly              : <empty>
                    basicWearApp                  : <empty>
                    compileOnly                   : <empty>
                    coreLibraryDesugaring         : <empty>
                    debugAnnotationProcessor      : <empty>
                    debugApi                      : <empty>
                    debugCompileOnly              : <empty>
                    debugImplementation           : <empty>
                    debugRuntimeOnly              : <empty>
                    debugWearApp                  : <empty>
                    default                       : <empty>
                    implementation                : <empty>
                    lintChecks                    : <empty>
                    lintPublish                   : <empty>
                    otherBarAnnotationProcessor   : <empty>
                    otherBarApi                   : <empty>
                    otherBarCompileOnly           : <empty>
                    otherBarImplementation        : <empty>
                    otherBarRuntimeOnly           : <empty>
                    otherBarWearApp               : <empty>
                    paidAnnotationProcessor       : <empty>
                    paidApi                       : <empty>
                    paidBarAnnotationProcessor    : <empty>
                    paidBarApi                    : <empty>
                    paidBarCompileOnly            : <empty>
                    - paidBarDebugAabPublication  : <ROOT>/app/build/outputs/bundle/paidBarDebug/app-paid-bar-debug.aab [-]
                    paidBarDebugAndroidTestAnnotationProcessorClasspath         : <empty>
                    paidBarDebugAndroidTestCompileClasspath : <empty>
                    paidBarDebugAndroidTestRuntimeClasspath : <empty>
                    paidBarDebugAnnotationProcessor         : <empty>
                    paidBarDebugAnnotationProcessorClasspath          : <empty>
                    paidBarDebugApi               : <empty>
                    paidBarDebugApiElements       : <empty>
                    paidBarDebugCompileClasspath  : <empty>
                    paidBarDebugCompileOnly       : <empty>
                    paidBarDebugImplementation    : <empty>
                    paidBarDebugReverseMetadataValues       : <empty>
                    paidBarDebugRuntimeClasspath  : <empty>
                    paidBarDebugRuntimeElements   : <empty>
                    paidBarDebugRuntimeOnly       : <empty>
                    paidBarDebugUnitTestAnnotationProcessorClasspath  : <empty>
                    paidBarDebugUnitTestCompileClasspath    : <empty>
                    paidBarDebugUnitTestRuntimeClasspath    : <empty>
                    paidBarDebugWearApp           : <empty>
                    paidBarDebugWearBundling      : <empty>
                    paidBarImplementation         : <empty>
                    - paidBarReleaseAabPublication          : <ROOT>/app/build/outputs/bundle/paidBarRelease/app-paid-bar-release.aab [-]
                    paidBarReleaseAnnotationProcessor       : <empty>
                    paidBarReleaseAnnotationProcessorClasspath        : <empty>
                    paidBarReleaseApi             : <empty>
                    paidBarReleaseApiElements     : <empty>
                    paidBarReleaseCompileClasspath          : <empty>
                    paidBarReleaseCompileOnly     : <empty>
                    paidBarReleaseImplementation  : <empty>
                    paidBarReleaseReverseMetadataValues     : <empty>
                    paidBarReleaseRuntimeClasspath          : <empty>
                    paidBarReleaseRuntimeElements : <empty>
                    paidBarReleaseRuntimeOnly     : <empty>
                    paidBarReleaseUnitTestAnnotationProcessorClasspath          : <empty>
                    paidBarReleaseUnitTestCompileClasspath  : <empty>
                    paidBarReleaseUnitTestRuntimeClasspath  : <empty>
                    paidBarReleaseWearApp         : <empty>
                    paidBarReleaseWearBundling    : <empty>
                    paidBarRuntimeOnly            : <empty>
                    - paidBarSpecialReleaseAabPublication   : <ROOT>/app/build/outputs/bundle/paidBarSpecialRelease/app-paid-bar-specialRelease.aab [-]
                    paidBarSpecialReleaseAnnotationProcessor          : <empty>
                    paidBarSpecialReleaseAnnotationProcessorClasspath : <empty>
                    paidBarSpecialReleaseApi      : <empty>
                    paidBarSpecialReleaseApiElements        : <empty>
                    paidBarSpecialReleaseCompileClasspath   : <empty>
                    paidBarSpecialReleaseCompileOnly        : <empty>
                    paidBarSpecialReleaseImplementation     : <empty>
                    paidBarSpecialReleaseReverseMetadataValues        : <empty>
                    paidBarSpecialReleaseRuntimeClasspath   : <empty>
                    paidBarSpecialReleaseRuntimeElements    : <empty>
                    paidBarSpecialReleaseRuntimeOnly        : <empty>
                    paidBarSpecialReleaseUnitTestAnnotationProcessorClasspath   : <empty>
                    paidBarSpecialReleaseUnitTestCompileClasspath     : <empty>
                    paidBarSpecialReleaseUnitTestRuntimeClasspath     : <empty>
                    paidBarSpecialReleaseWearApp  : <empty>
                    paidBarSpecialReleaseWearBundling       : <empty>
                    paidBarWearApp                : <empty>
                    paidCompileOnly               : <empty>
                    paidImplementation            : <empty>
                    paidOtherBarAnnotationProcessor         : <empty>
                    paidOtherBarApi               : <empty>
                    paidOtherBarCompileOnly       : <empty>
                    - paidOtherBarDebugAabPublication       : <ROOT>/app/build/outputs/bundle/paidOtherBarDebug/app-paid-otherBar-debug.aab [-]
                    paidOtherBarDebugAndroidTestAnnotationProcessorClasspath    : <empty>
                    paidOtherBarDebugAndroidTestCompileClasspath      : <empty>
                    paidOtherBarDebugAndroidTestRuntimeClasspath      : <empty>
                    paidOtherBarDebugAnnotationProcessor    : <empty>
                    paidOtherBarDebugAnnotationProcessorClasspath     : <empty>
                    paidOtherBarDebugApi          : <empty>
                    paidOtherBarDebugApiElements  : <empty>
                    paidOtherBarDebugCompileClasspath       : <empty>
                    paidOtherBarDebugCompileOnly  : <empty>
                    paidOtherBarDebugImplementation         : <empty>
                    paidOtherBarDebugReverseMetadataValues  : <empty>
                    paidOtherBarDebugRuntimeClasspath       : <empty>
                    paidOtherBarDebugRuntimeElements        : <empty>
                    paidOtherBarDebugRuntimeOnly  : <empty>
                    paidOtherBarDebugUnitTestAnnotationProcessorClasspath       : <empty>
                    paidOtherBarDebugUnitTestCompileClasspath         : <empty>
                    paidOtherBarDebugUnitTestRuntimeClasspath         : <empty>
                    paidOtherBarDebugWearApp      : <empty>
                    paidOtherBarDebugWearBundling : <empty>
                    paidOtherBarImplementation    : <empty>
                    - paidOtherBarReleaseAabPublication     : <ROOT>/app/build/outputs/bundle/paidOtherBarRelease/app-paid-otherBar-release.aab [-]
                    paidOtherBarReleaseAnnotationProcessor  : <empty>
                    paidOtherBarReleaseAnnotationProcessorClasspath   : <empty>
                    paidOtherBarReleaseApi        : <empty>
                    paidOtherBarReleaseApiElements          : <empty>
                    paidOtherBarReleaseCompileClasspath     : <empty>
                    paidOtherBarReleaseCompileOnly          : <empty>
                    paidOtherBarReleaseImplementation       : <empty>
                    paidOtherBarReleaseReverseMetadataValues          : <empty>
                    paidOtherBarReleaseRuntimeClasspath     : <empty>
                    paidOtherBarReleaseRuntimeElements      : <empty>
                    paidOtherBarReleaseRuntimeOnly          : <empty>
                    paidOtherBarReleaseUnitTestAnnotationProcessorClasspath     : <empty>
                    paidOtherBarReleaseUnitTestCompileClasspath       : <empty>
                    paidOtherBarReleaseUnitTestRuntimeClasspath       : <empty>
                    paidOtherBarReleaseWearApp    : <empty>
                    paidOtherBarReleaseWearBundling         : <empty>
                    paidOtherBarRuntimeOnly       : <empty>
                    - paidOtherBarSpecialReleaseAabPublication        : <ROOT>/app/build/outputs/bundle/paidOtherBarSpecialRelease/app-paid-otherBar-specialRelease.aab [-]
                    paidOtherBarSpecialReleaseAnnotationProcessor     : <empty>
                    paidOtherBarSpecialReleaseAnnotationProcessorClasspath      : <empty>
                    paidOtherBarSpecialReleaseApi : <empty>
                    paidOtherBarSpecialReleaseApiElements   : <empty>
                    paidOtherBarSpecialReleaseCompileClasspath        : <empty>
                    paidOtherBarSpecialReleaseCompileOnly   : <empty>
                    paidOtherBarSpecialReleaseImplementation          : <empty>
                    paidOtherBarSpecialReleaseReverseMetadataValues   : <empty>
                    paidOtherBarSpecialReleaseRuntimeClasspath        : <empty>
                    paidOtherBarSpecialReleaseRuntimeElements         : <empty>
                    paidOtherBarSpecialReleaseRuntimeOnly   : <empty>
                    paidOtherBarSpecialReleaseUnitTestAnnotationProcessorClasspath        : <empty>
                    paidOtherBarSpecialReleaseUnitTestCompileClasspath          : <empty>
                    paidOtherBarSpecialReleaseUnitTestRuntimeClasspath          : <empty>
                    paidOtherBarSpecialReleaseWearApp       : <empty>
                    paidOtherBarSpecialReleaseWearBundling  : <empty>
                    paidOtherBarWearApp           : <empty>
                    paidRuntimeOnly               : <empty>
                    paidWearApp                   : <empty>
                    releaseAnnotationProcessor    : <empty>
                    releaseApi                    : <empty>
                    releaseCompileOnly            : <empty>
                    releaseImplementation         : <empty>
                    releaseRuntimeOnly            : <empty>
                    releaseWearApp                : <empty>
                    runtimeOnly                   : <empty>
                    specialReleaseAnnotationProcessor       : <empty>
                    specialReleaseApi             : <empty>
                    specialReleaseCompileOnly     : <empty>
                    specialReleaseImplementation  : <empty>
                    specialReleaseRuntimeOnly     : <empty>
                    specialReleaseWearApp         : <empty>
                    testAnnotationProcessor       : <empty>
                    testBarAnnotationProcessor    : <empty>
                    testBarCompileOnly            : <empty>
                    testBarImplementation         : <empty>
                    testBarRuntimeOnly            : <empty>
                    testBarWearApp                : <empty>
                    testBasicAnnotationProcessor  : <empty>
                    testBasicBarAnnotationProcessor         : <empty>
                    testBasicBarCompileOnly       : <empty>
                    testBasicBarDebugAnnotationProcessor    : <empty>
                    testBasicBarDebugCompileOnly  : <empty>
                    testBasicBarDebugImplementation         : <empty>
                    testBasicBarDebugRuntimeOnly  : <empty>
                    testBasicBarDebugWearApp      : <empty>
                    testBasicBarImplementation    : <empty>
                    testBasicBarReleaseAnnotationProcessor  : <empty>
                    testBasicBarReleaseCompileOnly          : <empty>
                    testBasicBarReleaseImplementation       : <empty>
                    testBasicBarReleaseRuntimeOnly          : <empty>
                    testBasicBarReleaseWearApp    : <empty>
                    testBasicBarRuntimeOnly       : <empty>
                    testBasicBarSpecialReleaseAnnotationProcessor     : <empty>
                    testBasicBarSpecialReleaseCompileOnly   : <empty>
                    testBasicBarSpecialReleaseImplementation          : <empty>
                    testBasicBarSpecialReleaseRuntimeOnly   : <empty>
                    testBasicBarSpecialReleaseWearApp       : <empty>
                    testBasicBarWearApp           : <empty>
                    testBasicCompileOnly          : <empty>
                    testBasicImplementation       : <empty>
                    testBasicOtherBarAnnotationProcessor    : <empty>
                    testBasicOtherBarCompileOnly  : <empty>
                    testBasicOtherBarDebugAnnotationProcessor         : <empty>
                    testBasicOtherBarDebugCompileOnly       : <empty>
                    testBasicOtherBarDebugImplementation    : <empty>
                    testBasicOtherBarDebugRuntimeOnly       : <empty>
                    testBasicOtherBarDebugWearApp : <empty>
                    testBasicOtherBarImplementation         : <empty>
                    testBasicOtherBarReleaseAnnotationProcessor       : <empty>
                    testBasicOtherBarReleaseCompileOnly     : <empty>
                    testBasicOtherBarReleaseImplementation  : <empty>
                    testBasicOtherBarReleaseRuntimeOnly     : <empty>
                    testBasicOtherBarReleaseWearApp         : <empty>
                    testBasicOtherBarRuntimeOnly  : <empty>
                    testBasicOtherBarSpecialReleaseAnnotationProcessor          : <empty>
                    testBasicOtherBarSpecialReleaseCompileOnly        : <empty>
                    testBasicOtherBarSpecialReleaseImplementation     : <empty>
                    testBasicOtherBarSpecialReleaseRuntimeOnly        : <empty>
                    testBasicOtherBarSpecialReleaseWearApp  : <empty>
                    testBasicOtherBarWearApp      : <empty>
                    testBasicRuntimeOnly          : <empty>
                    testBasicWearApp              : <empty>
                    testCompileOnly               : <empty>
                    testDebugAnnotationProcessor  : <empty>
                    testDebugCompileOnly          : <empty>
                    testDebugImplementation       : <empty>
                    testDebugRuntimeOnly          : <empty>
                    testDebugWearApp              : <empty>
                    testFixturesAnnotationProcessor         : <empty>
                    testFixturesApi               : <empty>
                    testFixturesBarAnnotationProcessor      : <empty>
                    testFixturesBarApi            : <empty>
                    testFixturesBarCompileOnly    : <empty>
                    testFixturesBarImplementation : <empty>
                    testFixturesBarRuntimeOnly    : <empty>
                    testFixturesBarWearApp        : <empty>
                    testFixturesBasicAnnotationProcessor    : <empty>
                    testFixturesBasicApi          : <empty>
                    testFixturesBasicCompileOnly  : <empty>
                    testFixturesBasicImplementation         : <empty>
                    testFixturesBasicRuntimeOnly  : <empty>
                    testFixturesBasicWearApp      : <empty>
                    testFixturesCompileOnly       : <empty>
                    testFixturesDebugAnnotationProcessor    : <empty>
                    testFixturesDebugApi          : <empty>
                    testFixturesDebugCompileOnly  : <empty>
                    testFixturesDebugImplementation         : <empty>
                    testFixturesDebugRuntimeOnly  : <empty>
                    testFixturesDebugWearApp      : <empty>
                    testFixturesImplementation    : <empty>
                    testFixturesOtherBarAnnotationProcessor : <empty>
                    testFixturesOtherBarApi       : <empty>
                    testFixturesOtherBarCompileOnly         : <empty>
                    testFixturesOtherBarImplementation      : <empty>
                    testFixturesOtherBarRuntimeOnly         : <empty>
                    testFixturesOtherBarWearApp   : <empty>
                    testFixturesPaidAnnotationProcessor     : <empty>
                    testFixturesPaidApi           : <empty>
                    testFixturesPaidCompileOnly   : <empty>
                    testFixturesPaidImplementation          : <empty>
                    testFixturesPaidRuntimeOnly   : <empty>
                    testFixturesPaidWearApp       : <empty>
                    testFixturesReleaseAnnotationProcessor  : <empty>
                    testFixturesReleaseApi        : <empty>
                    testFixturesReleaseCompileOnly          : <empty>
                    testFixturesReleaseImplementation       : <empty>
                    testFixturesReleaseRuntimeOnly          : <empty>
                    testFixturesReleaseWearApp    : <empty>
                    testFixturesRuntimeOnly       : <empty>
                    testFixturesSpecialReleaseAnnotationProcessor     : <empty>
                    testFixturesSpecialReleaseApi : <empty>
                    testFixturesSpecialReleaseCompileOnly   : <empty>
                    testFixturesSpecialReleaseImplementation          : <empty>
                    testFixturesSpecialReleaseRuntimeOnly   : <empty>
                    testFixturesSpecialReleaseWearApp       : <empty>
                    testFixturesWearApp           : <empty>
                    testImplementation            : <empty>
                    testOtherBarAnnotationProcessor         : <empty>
                    testOtherBarCompileOnly       : <empty>
                    testOtherBarImplementation    : <empty>
                    testOtherBarRuntimeOnly       : <empty>
                    testOtherBarWearApp           : <empty>
                    testPaidAnnotationProcessor   : <empty>
                    testPaidBarAnnotationProcessor          : <empty>
                    testPaidBarCompileOnly        : <empty>
                    testPaidBarDebugAnnotationProcessor     : <empty>
                    testPaidBarDebugCompileOnly   : <empty>
                    testPaidBarDebugImplementation          : <empty>
                    testPaidBarDebugRuntimeOnly   : <empty>
                    testPaidBarDebugWearApp       : <empty>
                    testPaidBarImplementation     : <empty>
                    testPaidBarReleaseAnnotationProcessor   : <empty>
                    testPaidBarReleaseCompileOnly : <empty>
                    testPaidBarReleaseImplementation        : <empty>
                    testPaidBarReleaseRuntimeOnly : <empty>
                    testPaidBarReleaseWearApp     : <empty>
                    testPaidBarRuntimeOnly        : <empty>
                    testPaidBarSpecialReleaseAnnotationProcessor      : <empty>
                    testPaidBarSpecialReleaseCompileOnly    : <empty>
                    testPaidBarSpecialReleaseImplementation : <empty>
                    testPaidBarSpecialReleaseRuntimeOnly    : <empty>
                    testPaidBarSpecialReleaseWearApp        : <empty>
                    testPaidBarWearApp            : <empty>
                    testPaidCompileOnly           : <empty>
                    testPaidImplementation        : <empty>
                    testPaidOtherBarAnnotationProcessor     : <empty>
                    testPaidOtherBarCompileOnly   : <empty>
                    testPaidOtherBarDebugAnnotationProcessor          : <empty>
                    testPaidOtherBarDebugCompileOnly        : <empty>
                    testPaidOtherBarDebugImplementation     : <empty>
                    testPaidOtherBarDebugRuntimeOnly        : <empty>
                    testPaidOtherBarDebugWearApp  : <empty>
                    testPaidOtherBarImplementation          : <empty>
                    testPaidOtherBarReleaseAnnotationProcessor        : <empty>
                    testPaidOtherBarReleaseCompileOnly      : <empty>
                    testPaidOtherBarReleaseImplementation   : <empty>
                    testPaidOtherBarReleaseRuntimeOnly      : <empty>
                    testPaidOtherBarReleaseWearApp          : <empty>
                    testPaidOtherBarRuntimeOnly   : <empty>
                    testPaidOtherBarSpecialReleaseAnnotationProcessor : <empty>
                    testPaidOtherBarSpecialReleaseCompileOnly         : <empty>
                    testPaidOtherBarSpecialReleaseImplementation      : <empty>
                    testPaidOtherBarSpecialReleaseRuntimeOnly         : <empty>
                    testPaidOtherBarSpecialReleaseWearApp   : <empty>
                    testPaidOtherBarWearApp       : <empty>
                    testPaidRuntimeOnly           : <empty>
                    testPaidWearApp               : <empty>
                    testReleaseAnnotationProcessor          : <empty>
                    testReleaseCompileOnly        : <empty>
                    testReleaseImplementation     : <empty>
                    testReleaseRuntimeOnly        : <empty>
                    testReleaseWearApp            : <empty>
                    testRuntimeOnly               : <empty>
                    testSpecialReleaseAnnotationProcessor   : <empty>
                    testSpecialReleaseCompileOnly : <empty>
                    testSpecialReleaseImplementation        : <empty>
                    testSpecialReleaseRuntimeOnly : <empty>
                    testSpecialReleaseWearApp     : <empty>
                    testWearApp                   : <empty>
                    wearApp                       : <empty>
            dyn_feature                   : :dyn_feature (DefaultExternalProject)
                path                          : :dyn_feature [-]
                identityPath                  : :dyn_feature [-]
                name                          : dyn_feature
                qName                         : :dyn_feature
                group                         : project
                version                       : unspecified
                sourceCompatibility           : <PROJECT_JDK_FEATURE_LEVEL>
                targetCompatibility           : <PROJECT_JDK_FEATURE_LEVEL>
                projectDir                    : <ROOT>/dyn_feature
                buildDir                      : <ROOT>/dyn_feature/build [-]
                buildFile                     : <ROOT>/dyn_feature/build.gradle
                tasks
                    testDebugUnitTest             : testDebugUnitTest (DefaultExternalTask)
                        qName                         : :dyn_feature:testDebugUnitTest
                    testReleaseUnitTest           : testReleaseUnitTest (DefaultExternalTask)
                        qName                         : :dyn_feature:testReleaseUnitTest
                externalSystemId              : GRADLE
                artifactsByConfiguration
                    androidApis                   : <empty>
                    androidJacocoAnt              : <empty>
                    androidJdkImage               : <empty>
                    androidTestAnnotationProcessor          : <empty>
                    androidTestCompileOnly        : <empty>
                    androidTestDebugAnnotationProcessor     : <empty>
                    androidTestDebugCompileOnly   : <empty>
                    androidTestDebugImplementation          : <empty>
                    androidTestDebugRuntimeOnly   : <empty>
                    androidTestDebugWearApp       : <empty>
                    androidTestImplementation     : <empty>
                    androidTestReleaseAnnotationProcessor   : <empty>
                    androidTestReleaseCompileOnly : <empty>
                    androidTestReleaseImplementation        : <empty>
                    androidTestReleaseRuntimeOnly : <empty>
                    androidTestReleaseWearApp     : <empty>
                    androidTestRuntimeOnly        : <empty>
                    androidTestUtil               : <empty>
                    androidTestWearApp            : <empty>
                    annotationProcessor           : <empty>
                    api                           : <empty>
                    archives                      : <empty>
                    compileOnly                   : <empty>
                    coreLibraryDesugaring         : <empty>
                    debugAndroidTestAnnotationProcessorClasspath      : <empty>
                    debugAndroidTestCompileClasspath        : <empty>
                    debugAndroidTestRuntimeClasspath        : <empty>
                    debugAnnotationProcessor      : <empty>
                    debugAnnotationProcessorClasspath       : <empty>
                    debugApi                      : <empty>
                    debugApiElements              : <empty>
                    debugCompileClasspath         : <empty>
                    debugCompileOnly              : <empty>
                    debugImplementation           : <empty>
                    debugReverseMetadataElements  : <empty>
                    debugRuntimeClasspath         : <empty>
                    debugRuntimeElements          : <empty>
                    debugRuntimeOnly              : <empty>
                    debugUnitTestAnnotationProcessorClasspath         : <empty>
                    debugUnitTestCompileClasspath : <empty>
                    debugUnitTestRuntimeClasspath : <empty>
                    debugWearApp                  : <empty>
                    default                       : <empty>
                    implementation                : <empty>
                    lintChecks                    : <empty>
                    lintPublish                   : <empty>
                    releaseAnnotationProcessor    : <empty>
                    releaseAnnotationProcessorClasspath     : <empty>
                    releaseApi                    : <empty>
                    releaseApiElements            : <empty>
                    releaseCompileClasspath       : <empty>
                    releaseCompileOnly            : <empty>
                    releaseImplementation         : <empty>
                    releaseReverseMetadataElements          : <empty>
                    releaseRuntimeClasspath       : <empty>
                    releaseRuntimeElements        : <empty>
                    releaseRuntimeOnly            : <empty>
                    releaseUnitTestAnnotationProcessorClasspath       : <empty>
                    releaseUnitTestCompileClasspath         : <empty>
                    releaseUnitTestRuntimeClasspath         : <empty>
                    releaseWearApp                : <empty>
                    runtimeOnly                   : <empty>
                    testAnnotationProcessor       : <empty>
                    testCompileOnly               : <empty>
                    testDebugAnnotationProcessor  : <empty>
                    testDebugCompileOnly          : <empty>
                    testDebugImplementation       : <empty>
                    testDebugRuntimeOnly          : <empty>
                    testDebugWearApp              : <empty>
                    testFixturesAnnotationProcessor         : <empty>
                    testFixturesApi               : <empty>
                    testFixturesCompileOnly       : <empty>
                    testFixturesDebugAnnotationProcessor    : <empty>
                    testFixturesDebugApi          : <empty>
                    testFixturesDebugCompileOnly  : <empty>
                    testFixturesDebugImplementation         : <empty>
                    testFixturesDebugRuntimeOnly  : <empty>
                    testFixturesDebugWearApp      : <empty>
                    testFixturesImplementation    : <empty>
                    testFixturesReleaseAnnotationProcessor  : <empty>
                    testFixturesReleaseApi        : <empty>
                    testFixturesReleaseCompileOnly          : <empty>
                    testFixturesReleaseImplementation       : <empty>
                    testFixturesReleaseRuntimeOnly          : <empty>
                    testFixturesReleaseWearApp    : <empty>
                    testFixturesRuntimeOnly       : <empty>
                    testFixturesWearApp           : <empty>
                    testImplementation            : <empty>
                    testReleaseAnnotationProcessor          : <empty>
                    testReleaseCompileOnly        : <empty>
                    testReleaseImplementation     : <empty>
                    testReleaseRuntimeOnly        : <empty>
                    testReleaseWearApp            : <empty>
                    testRuntimeOnly               : <empty>
                    testWearApp                   : <empty>
                    wearApp                       : <empty>
            jav                           : :jav (DefaultExternalProject)
                path                          : :jav [-]
                identityPath                  : :jav [-]
                name                          : jav
                qName                         : :jav
                group                         : project
                version                       : unspecified
                sourceCompatibility           : 1.6
                targetCompatibility           : 1.6
                projectDir                    : <ROOT>/jav
                buildDir                      : <ROOT>/jav/build [-]
                buildFile                     : <ROOT>/jav/build.gradle
                tasks
                    test                          : test (DefaultExternalTask)
                        qName                         : :jav:test
                sourceSets
                    main                          : main (DefaultExternalSourceSet)
                        sources
                            RESOURCE                      : resources (DefaultExternalSourceDirectorySet)
                                - srcDirs                     : <ROOT>/jav/src/main/resources [-]
                                outputDir                     : <ROOT>/jav/out/production/resources [-]
                                - gradleOutputDirs            : <ROOT>/jav/build/resources/main [-]
                                patterns                      : FilePatternSetImpl
                            SOURCE                        : alljava (DefaultExternalSourceDirectorySet)
                                - srcDirs                     : <ROOT>/jav/src/main/java [-]
                                outputDir                     : <ROOT>/jav/out/production/classes [-]
                                - gradleOutputDirs            : <ROOT>/jav/build/classes/java/main [-]
                                patterns                      : FilePatternSetImpl
                        - dependencies                : DefaultFileCollectionDependency
                            - files                       : <ROOT>/jav/build/classes/java/main [-]
                            - files                       : <ROOT>/jav/build/resources/main [-]
                        - artifacts                   : <ROOT>/jav/build/libs/jav.jar [-]
                        sourceCompatibility           : 1.6
                        targetCompatibility           : 1.6
                    test                          : test (DefaultExternalSourceSet)
                        sources
                            TEST                          : alljava (DefaultExternalSourceDirectorySet)
                                - srcDirs                     : <ROOT>/jav/src/test/java [-]
                                outputDir                     : <ROOT>/jav/out/test/classes [-]
                                - gradleOutputDirs            : <ROOT>/jav/build/classes/java/test [-]
                                patterns                      : FilePatternSetImpl
                            TEST_RESOURCE                 : resources (DefaultExternalSourceDirectorySet)
                                - srcDirs                     : <ROOT>/jav/src/test/resources [-]
                                outputDir                     : <ROOT>/jav/out/test/resources [-]
                                - gradleOutputDirs            : <ROOT>/jav/build/resources/test [-]
                                patterns                      : FilePatternSetImpl
                        - dependencies                : DefaultFileCollectionDependency
                            - files                       : <ROOT>/jav/build/classes/java/main [-]
                            - files                       : <ROOT>/jav/build/resources/main [-]
                        - dependencies                : DefaultFileCollectionDependency
                            - files                       : <ROOT>/jav/build/classes/java/test [-]
                            - files                       : <ROOT>/jav/build/resources/test [-]
                        sourceCompatibility           : 1.6
                        targetCompatibility           : 1.6
                externalSystemId              : GRADLE
                - artifacts                   : <ROOT>/jav/build/libs/jav.jar [-]
                artifactsByConfiguration
                    annotationProcessor           : <empty>
                    api                           : <empty>
                    - apiElements                 : <ROOT>/jav/build/libs/jav.jar [-]
                    - archives                    : <ROOT>/jav/build/libs/jav.jar [-]
                    compileClasspath              : <empty>
                    compileOnly                   : <empty>
                    compileOnlyApi                : <empty>
                    default                       : <empty>
                    implementation                : <empty>
                    runtimeClasspath              : <empty>
                    - runtimeElements             : <ROOT>/jav/build/libs/jav.jar [-]
                    runtimeOnly                   : <empty>
                    testAnnotationProcessor       : <empty>
                    testCompileClasspath          : <empty>
                    testCompileOnly               : <empty>
                    testImplementation            : <empty>
                    testRuntimeClasspath          : <empty>
                    testRuntimeOnly               : <empty>
            lib                           : :lib (DefaultExternalProject)
                path                          : :lib [-]
                identityPath                  : :lib [-]
                name                          : lib
                qName                         : :lib
                group                         : project
                version                       : unspecified
                sourceCompatibility           : <PROJECT_JDK_FEATURE_LEVEL>
                targetCompatibility           : <PROJECT_JDK_FEATURE_LEVEL>
                projectDir                    : <ROOT>/lib
                buildDir                      : <ROOT>/lib/build [-]
                buildFile                     : <ROOT>/lib/build.gradle
                tasks
                    testDebugUnitTest             : testDebugUnitTest (DefaultExternalTask)
                        qName                         : :lib:testDebugUnitTest
                    testReleaseUnitTest           : testReleaseUnitTest (DefaultExternalTask)
                        qName                         : :lib:testReleaseUnitTest
                externalSystemId              : GRADLE
                artifactsByConfiguration
                    androidApis                   : <empty>
                    androidJacocoAnt              : <empty>
                    androidJdkImage               : <empty>
                    androidTestAnnotationProcessor          : <empty>
                    androidTestCompileOnly        : <empty>
                    androidTestDebugAnnotationProcessor     : <empty>
                    androidTestDebugCompileOnly   : <empty>
                    androidTestDebugImplementation          : <empty>
                    androidTestDebugRuntimeOnly   : <empty>
                    androidTestDebugWearApp       : <empty>
                    androidTestImplementation     : <empty>
                    androidTestReleaseAnnotationProcessor   : <empty>
                    androidTestReleaseCompileOnly : <empty>
                    androidTestReleaseImplementation        : <empty>
                    androidTestReleaseRuntimeOnly : <empty>
                    androidTestReleaseWearApp     : <empty>
                    androidTestRuntimeOnly        : <empty>
                    androidTestUtil               : <empty>
                    androidTestWearApp            : <empty>
                    annotationProcessor           : <empty>
                    api                           : <empty>
                    archives                      : <empty>
                    compileOnly                   : <empty>
                    coreLibraryDesugaring         : <empty>
                    debugAndroidTestAnnotationProcessorClasspath      : <empty>
                    debugAndroidTestCompileClasspath        : <empty>
                    debugAndroidTestRuntimeClasspath        : <empty>
                    debugAnnotationProcessor      : <empty>
                    debugAnnotationProcessorClasspath       : <empty>
                    debugApi                      : <empty>
                    debugApiElements              : <empty>
                    debugCompileClasspath         : <empty>
                    debugCompileOnly              : <empty>
                    debugImplementation           : <empty>
                    debugRuntimeClasspath         : <empty>
                    debugRuntimeElements          : <empty>
                    debugRuntimeOnly              : <empty>
                    debugUnitTestAnnotationProcessorClasspath         : <empty>
                    debugUnitTestCompileClasspath : <empty>
                    debugUnitTestRuntimeClasspath : <empty>
                    - debugVariantAllApiPublication         : <ROOT>/lib/build/outputs/aar/lib-debug.aar [-]
                    - debugVariantAllRuntimePublication     : <ROOT>/lib/build/outputs/aar/lib-debug.aar [-]
                    - debugVariantDebugApiPublication       : <ROOT>/lib/build/outputs/aar/lib-debug.aar [-]
                    - debugVariantDebugRuntimePublication   : <ROOT>/lib/build/outputs/aar/lib-debug.aar [-]
                    debugWearApp                  : <empty>
                    default                       : <empty>
                    implementation                : <empty>
                    lintChecks                    : <empty>
                    lintPublish                   : <empty>
                    releaseAnnotationProcessor    : <empty>
                    releaseAnnotationProcessorClasspath     : <empty>
                    releaseApi                    : <empty>
                    releaseApiElements            : <empty>
                    releaseCompileClasspath       : <empty>
                    releaseCompileOnly            : <empty>
                    releaseImplementation         : <empty>
                    releaseRuntimeClasspath       : <empty>
                    releaseRuntimeElements        : <empty>
                    releaseRuntimeOnly            : <empty>
                    releaseUnitTestAnnotationProcessorClasspath       : <empty>
                    releaseUnitTestCompileClasspath         : <empty>
                    releaseUnitTestRuntimeClasspath         : <empty>
                    - releaseVariantAllApiPublication       : <ROOT>/lib/build/outputs/aar/lib-release.aar [-]
                    - releaseVariantAllRuntimePublication   : <ROOT>/lib/build/outputs/aar/lib-release.aar [-]
                    - releaseVariantReleaseApiPublication   : <ROOT>/lib/build/outputs/aar/lib-release.aar [-]
                    - releaseVariantReleaseRuntimePublication         : <ROOT>/lib/build/outputs/aar/lib-release.aar [-]
                    releaseWearApp                : <empty>
                    runtimeOnly                   : <empty>
                    testAnnotationProcessor       : <empty>
                    testCompileOnly               : <empty>
                    testDebugAnnotationProcessor  : <empty>
                    testDebugCompileOnly          : <empty>
                    testDebugImplementation       : <empty>
                    testDebugRuntimeOnly          : <empty>
                    testDebugWearApp              : <empty>
                    testFixturesAnnotationProcessor         : <empty>
                    testFixturesApi               : <empty>
                    testFixturesCompileOnly       : <empty>
                    testFixturesDebugAnnotationProcessor    : <empty>
                    testFixturesDebugApi          : <empty>
                    testFixturesDebugCompileOnly  : <empty>
                    testFixturesDebugImplementation         : <empty>
                    testFixturesDebugRuntimeOnly  : <empty>
                    testFixturesDebugWearApp      : <empty>
                    testFixturesImplementation    : <empty>
                    testFixturesReleaseAnnotationProcessor  : <empty>
                    testFixturesReleaseApi        : <empty>
                    testFixturesReleaseCompileOnly          : <empty>
                    testFixturesReleaseImplementation       : <empty>
                    testFixturesReleaseRuntimeOnly          : <empty>
                    testFixturesReleaseWearApp    : <empty>
                    testFixturesRuntimeOnly       : <empty>
                    testFixturesWearApp           : <empty>
                    testImplementation            : <empty>
                    testReleaseAnnotationProcessor          : <empty>
                    testReleaseCompileOnly        : <empty>
                    testReleaseImplementation     : <empty>
                    testReleaseRuntimeOnly        : <empty>
                    testReleaseWearApp            : <empty>
                    testRuntimeOnly               : <empty>
                    testWearApp                   : <empty>
                    wearApp                       : <empty>
            nested1                       : :nested1 (DefaultExternalProject)
                path                          : :nested1 [-]
                identityPath                  : :nested1 [-]
                name                          : nested1
                qName                         : :nested1
                group                         : project
                version                       : unspecified
                sourceCompatibility           : <PROJECT_JDK_FEATURE_LEVEL>
                targetCompatibility           : <PROJECT_JDK_FEATURE_LEVEL>
                childProjects
                    deep                          : :nested1:deep (DefaultExternalProject)
                        path                          : :nested1:deep [-]
                        identityPath                  : :nested1:deep [-]
                        name                          : deep
                        qName                         : :nested1:deep
                        group                         : project.nested1
                        version                       : unspecified
                        sourceCompatibility           : <PROJECT_JDK_FEATURE_LEVEL>
                        targetCompatibility           : <PROJECT_JDK_FEATURE_LEVEL>
                        projectDir                    : <ROOT>/nested1/deep
                        buildDir                      : <ROOT>/nested1/deep/build [-]
                        buildFile                     : <ROOT>/nested1/deep/build.gradle
                        tasks
                            testDebugUnitTest             : testDebugUnitTest (DefaultExternalTask)
                                qName                         : :nested1:deep:testDebugUnitTest
                            testReleaseUnitTest           : testReleaseUnitTest (DefaultExternalTask)
                                qName                         : :nested1:deep:testReleaseUnitTest
                        externalSystemId              : GRADLE
                        artifactsByConfiguration
                            androidApis                   : <empty>
                            androidJacocoAnt              : <empty>
                            androidJdkImage               : <empty>
                            androidTestAnnotationProcessor          : <empty>
                            androidTestCompileOnly        : <empty>
                            androidTestDebugAnnotationProcessor     : <empty>
                            androidTestDebugCompileOnly   : <empty>
                            androidTestDebugImplementation          : <empty>
                            androidTestDebugRuntimeOnly   : <empty>
                            androidTestDebugWearApp       : <empty>
                            androidTestImplementation     : <empty>
                            androidTestReleaseAnnotationProcessor   : <empty>
                            androidTestReleaseCompileOnly : <empty>
                            androidTestReleaseImplementation        : <empty>
                            androidTestReleaseRuntimeOnly : <empty>
                            androidTestReleaseWearApp     : <empty>
                            androidTestRuntimeOnly        : <empty>
                            androidTestUtil               : <empty>
                            androidTestWearApp            : <empty>
                            annotationProcessor           : <empty>
                            api                           : <empty>
                            archives                      : <empty>
                            compileOnly                   : <empty>
                            coreLibraryDesugaring         : <empty>
                            debugAndroidTestAnnotationProcessorClasspath      : <empty>
                            debugAndroidTestCompileClasspath        : <empty>
                            debugAndroidTestRuntimeClasspath        : <empty>
                            debugAnnotationProcessor      : <empty>
                            debugAnnotationProcessorClasspath       : <empty>
                            debugApi                      : <empty>
                            debugApiElements              : <empty>
                            debugCompileClasspath         : <empty>
                            debugCompileOnly              : <empty>
                            debugImplementation           : <empty>
                            debugRuntimeClasspath         : <empty>
                            debugRuntimeElements          : <empty>
                            debugRuntimeOnly              : <empty>
                            debugUnitTestAnnotationProcessorClasspath         : <empty>
                            debugUnitTestCompileClasspath : <empty>
                            debugUnitTestRuntimeClasspath : <empty>
                            - debugVariantAllApiPublication         : <ROOT>/nested1/deep/build/outputs/aar/deep-debug.aar [-]
                            - debugVariantAllRuntimePublication     : <ROOT>/nested1/deep/build/outputs/aar/deep-debug.aar [-]
                            - debugVariantDebugApiPublication       : <ROOT>/nested1/deep/build/outputs/aar/deep-debug.aar [-]
                            - debugVariantDebugRuntimePublication   : <ROOT>/nested1/deep/build/outputs/aar/deep-debug.aar [-]
                            debugWearApp                  : <empty>
                            default                       : <empty>
                            implementation                : <empty>
                            lintChecks                    : <empty>
                            lintPublish                   : <empty>
                            releaseAnnotationProcessor    : <empty>
                            releaseAnnotationProcessorClasspath     : <empty>
                            releaseApi                    : <empty>
                            releaseApiElements            : <empty>
                            releaseCompileClasspath       : <empty>
                            releaseCompileOnly            : <empty>
                            releaseImplementation         : <empty>
                            releaseRuntimeClasspath       : <empty>
                            releaseRuntimeElements        : <empty>
                            releaseRuntimeOnly            : <empty>
                            releaseUnitTestAnnotationProcessorClasspath       : <empty>
                            releaseUnitTestCompileClasspath         : <empty>
                            releaseUnitTestRuntimeClasspath         : <empty>
                            - releaseVariantAllApiPublication       : <ROOT>/nested1/deep/build/outputs/aar/deep-release.aar [-]
                            - releaseVariantAllRuntimePublication   : <ROOT>/nested1/deep/build/outputs/aar/deep-release.aar [-]
                            - releaseVariantReleaseApiPublication   : <ROOT>/nested1/deep/build/outputs/aar/deep-release.aar [-]
                            - releaseVariantReleaseRuntimePublication         : <ROOT>/nested1/deep/build/outputs/aar/deep-release.aar [-]
                            releaseWearApp                : <empty>
                            runtimeOnly                   : <empty>
                            testAnnotationProcessor       : <empty>
                            testCompileOnly               : <empty>
                            testDebugAnnotationProcessor  : <empty>
                            testDebugCompileOnly          : <empty>
                            testDebugImplementation       : <empty>
                            testDebugRuntimeOnly          : <empty>
                            testDebugWearApp              : <empty>
                            testFixturesAnnotationProcessor         : <empty>
                            testFixturesApi               : <empty>
                            testFixturesCompileOnly       : <empty>
                            testFixturesDebugAnnotationProcessor    : <empty>
                            testFixturesDebugApi          : <empty>
                            testFixturesDebugCompileOnly  : <empty>
                            testFixturesDebugImplementation         : <empty>
                            testFixturesDebugRuntimeOnly  : <empty>
                            testFixturesDebugWearApp      : <empty>
                            testFixturesImplementation    : <empty>
                            testFixturesReleaseAnnotationProcessor  : <empty>
                            testFixturesReleaseApi        : <empty>
                            testFixturesReleaseCompileOnly          : <empty>
                            testFixturesReleaseImplementation       : <empty>
                            testFixturesReleaseRuntimeOnly          : <empty>
                            testFixturesReleaseWearApp    : <empty>
                            testFixturesRuntimeOnly       : <empty>
                            testFixturesWearApp           : <empty>
                            testImplementation            : <empty>
                            testReleaseAnnotationProcessor          : <empty>
                            testReleaseCompileOnly        : <empty>
                            testReleaseImplementation     : <empty>
                            testReleaseRuntimeOnly        : <empty>
                            testReleaseWearApp            : <empty>
                            testRuntimeOnly               : <empty>
                            testWearApp                   : <empty>
                            wearApp                       : <empty>
                projectDir                    : <ROOT>/nested1
                buildDir                      : <ROOT>/nested1/build [-]
                buildFile                     : <ROOT>/nested1/build.gradle
                tasks
                    testDebugUnitTest             : testDebugUnitTest (DefaultExternalTask)
                        qName                         : :nested1:testDebugUnitTest
                    testReleaseUnitTest           : testReleaseUnitTest (DefaultExternalTask)
                        qName                         : :nested1:testReleaseUnitTest
                externalSystemId              : GRADLE
                artifactsByConfiguration
                    androidApis                   : <empty>
                    androidJacocoAnt              : <empty>
                    androidJdkImage               : <empty>
                    androidTestAnnotationProcessor          : <empty>
                    androidTestCompileOnly        : <empty>
                    androidTestDebugAnnotationProcessor     : <empty>
                    androidTestDebugCompileOnly   : <empty>
                    androidTestDebugImplementation          : <empty>
                    androidTestDebugRuntimeOnly   : <empty>
                    androidTestDebugWearApp       : <empty>
                    androidTestImplementation     : <empty>
                    androidTestReleaseAnnotationProcessor   : <empty>
                    androidTestReleaseCompileOnly : <empty>
                    androidTestReleaseImplementation        : <empty>
                    androidTestReleaseRuntimeOnly : <empty>
                    androidTestReleaseWearApp     : <empty>
                    androidTestRuntimeOnly        : <empty>
                    androidTestUtil               : <empty>
                    androidTestWearApp            : <empty>
                    annotationProcessor           : <empty>
                    api                           : <empty>
                    archives                      : <empty>
                    compileOnly                   : <empty>
                    coreLibraryDesugaring         : <empty>
                    debugAndroidTestAnnotationProcessorClasspath      : <empty>
                    debugAndroidTestCompileClasspath        : <empty>
                    debugAndroidTestRuntimeClasspath        : <empty>
                    debugAnnotationProcessor      : <empty>
                    debugAnnotationProcessorClasspath       : <empty>
                    debugApi                      : <empty>
                    debugApiElements              : <empty>
                    debugCompileClasspath         : <empty>
                    debugCompileOnly              : <empty>
                    debugImplementation           : <empty>
                    debugRuntimeClasspath         : <empty>
                    debugRuntimeElements          : <empty>
                    debugRuntimeOnly              : <empty>
                    debugUnitTestAnnotationProcessorClasspath         : <empty>
                    debugUnitTestCompileClasspath : <empty>
                    debugUnitTestRuntimeClasspath : <empty>
                    - debugVariantAllApiPublication         : <ROOT>/nested1/build/outputs/aar/nested1-debug.aar [-]
                    - debugVariantAllRuntimePublication     : <ROOT>/nested1/build/outputs/aar/nested1-debug.aar [-]
                    - debugVariantDebugApiPublication       : <ROOT>/nested1/build/outputs/aar/nested1-debug.aar [-]
                    - debugVariantDebugRuntimePublication   : <ROOT>/nested1/build/outputs/aar/nested1-debug.aar [-]
                    debugWearApp                  : <empty>
                    default                       : <empty>
                    implementation                : <empty>
                    lintChecks                    : <empty>
                    lintPublish                   : <empty>
                    releaseAnnotationProcessor    : <empty>
                    releaseAnnotationProcessorClasspath     : <empty>
                    releaseApi                    : <empty>
                    releaseApiElements            : <empty>
                    releaseCompileClasspath       : <empty>
                    releaseCompileOnly            : <empty>
                    releaseImplementation         : <empty>
                    releaseRuntimeClasspath       : <empty>
                    releaseRuntimeElements        : <empty>
                    releaseRuntimeOnly            : <empty>
                    releaseUnitTestAnnotationProcessorClasspath       : <empty>
                    releaseUnitTestCompileClasspath         : <empty>
                    releaseUnitTestRuntimeClasspath         : <empty>
                    - releaseVariantAllApiPublication       : <ROOT>/nested1/build/outputs/aar/nested1-release.aar [-]
                    - releaseVariantAllRuntimePublication   : <ROOT>/nested1/build/outputs/aar/nested1-release.aar [-]
                    - releaseVariantReleaseApiPublication   : <ROOT>/nested1/build/outputs/aar/nested1-release.aar [-]
                    - releaseVariantReleaseRuntimePublication         : <ROOT>/nested1/build/outputs/aar/nested1-release.aar [-]
                    releaseWearApp                : <empty>
                    runtimeOnly                   : <empty>
                    testAnnotationProcessor       : <empty>
                    testCompileOnly               : <empty>
                    testDebugAnnotationProcessor  : <empty>
                    testDebugCompileOnly          : <empty>
                    testDebugImplementation       : <empty>
                    testDebugRuntimeOnly          : <empty>
                    testDebugWearApp              : <empty>
                    testFixturesAnnotationProcessor         : <empty>
                    testFixturesApi               : <empty>
                    testFixturesCompileOnly       : <empty>
                    testFixturesDebugAnnotationProcessor    : <empty>
                    testFixturesDebugApi          : <empty>
                    testFixturesDebugCompileOnly  : <empty>
                    testFixturesDebugImplementation         : <empty>
                    testFixturesDebugRuntimeOnly  : <empty>
                    testFixturesDebugWearApp      : <empty>
                    testFixturesImplementation    : <empty>
                    testFixturesReleaseAnnotationProcessor  : <empty>
                    testFixturesReleaseApi        : <empty>
                    testFixturesReleaseCompileOnly          : <empty>
                    testFixturesReleaseImplementation       : <empty>
                    testFixturesReleaseRuntimeOnly          : <empty>
                    testFixturesReleaseWearApp    : <empty>
                    testFixturesRuntimeOnly       : <empty>
                    testFixturesWearApp           : <empty>
                    testImplementation            : <empty>
                    testReleaseAnnotationProcessor          : <empty>
                    testReleaseCompileOnly        : <empty>
                    testReleaseImplementation     : <empty>
                    testReleaseRuntimeOnly        : <empty>
                    testReleaseWearApp            : <empty>
                    testRuntimeOnly               : <empty>
                    testWearApp                   : <empty>
                    wearApp                       : <empty>
            nested2                       : :nested2 (DefaultExternalProject)
                path                          : :nested2 [-]
                identityPath                  : :nested2 [-]
                name                          : nested2
                qName                         : :nested2
                group                         : project
                version                       : unspecified
                sourceCompatibility           : <PROJECT_JDK_FEATURE_LEVEL>
                targetCompatibility           : <PROJECT_JDK_FEATURE_LEVEL>
                childProjects
                    deep                          : :nested2:deep (DefaultExternalProject)
                        path                          : :nested2:deep [-]
                        identityPath                  : :nested2:deep [-]
                        name                          : deep
                        qName                         : :nested2:deep
                        group                         : project.nested2
                        version                       : unspecified
                        sourceCompatibility           : <PROJECT_JDK_FEATURE_LEVEL>
                        targetCompatibility           : <PROJECT_JDK_FEATURE_LEVEL>
                        projectDir                    : <ROOT>/nested2/deep
                        buildDir                      : <ROOT>/nested2/deep/build [-]
                        buildFile                     : <ROOT>/nested2/deep/build.gradle
                        tasks
                            testDebugUnitTest             : testDebugUnitTest (DefaultExternalTask)
                                qName                         : :nested2:deep:testDebugUnitTest
                            testReleaseUnitTest           : testReleaseUnitTest (DefaultExternalTask)
                                qName                         : :nested2:deep:testReleaseUnitTest
                        externalSystemId              : GRADLE
                        artifactsByConfiguration
                            androidApis                   : <empty>
                            androidJacocoAnt              : <empty>
                            androidJdkImage               : <empty>
                            androidTestAnnotationProcessor          : <empty>
                            androidTestCompileOnly        : <empty>
                            androidTestDebugAnnotationProcessor     : <empty>
                            androidTestDebugCompileOnly   : <empty>
                            androidTestDebugImplementation          : <empty>
                            androidTestDebugRuntimeOnly   : <empty>
                            androidTestDebugWearApp       : <empty>
                            androidTestImplementation     : <empty>
                            androidTestReleaseAnnotationProcessor   : <empty>
                            androidTestReleaseCompileOnly : <empty>
                            androidTestReleaseImplementation        : <empty>
                            androidTestReleaseRuntimeOnly : <empty>
                            androidTestReleaseWearApp     : <empty>
                            androidTestRuntimeOnly        : <empty>
                            androidTestUtil               : <empty>
                            androidTestWearApp            : <empty>
                            annotationProcessor           : <empty>
                            api                           : <empty>
                            archives                      : <empty>
                            compileOnly                   : <empty>
                            coreLibraryDesugaring         : <empty>
                            debugAndroidTestAnnotationProcessorClasspath      : <empty>
                            debugAndroidTestCompileClasspath        : <empty>
                            debugAndroidTestRuntimeClasspath        : <empty>
                            debugAnnotationProcessor      : <empty>
                            debugAnnotationProcessorClasspath       : <empty>
                            debugApi                      : <empty>
                            debugApiElements              : <empty>
                            debugCompileClasspath         : <empty>
                            debugCompileOnly              : <empty>
                            debugImplementation           : <empty>
                            debugRuntimeClasspath         : <empty>
                            debugRuntimeElements          : <empty>
                            debugRuntimeOnly              : <empty>
                            debugUnitTestAnnotationProcessorClasspath         : <empty>
                            debugUnitTestCompileClasspath : <empty>
                            debugUnitTestRuntimeClasspath : <empty>
                            - debugVariantAllApiPublication         : <ROOT>/nested2/deep/build/outputs/aar/deep-debug.aar [-]
                            - debugVariantAllRuntimePublication     : <ROOT>/nested2/deep/build/outputs/aar/deep-debug.aar [-]
                            - debugVariantDebugApiPublication       : <ROOT>/nested2/deep/build/outputs/aar/deep-debug.aar [-]
                            - debugVariantDebugRuntimePublication   : <ROOT>/nested2/deep/build/outputs/aar/deep-debug.aar [-]
                            debugWearApp                  : <empty>
                            default                       : <empty>
                            implementation                : <empty>
                            lintChecks                    : <empty>
                            lintPublish                   : <empty>
                            releaseAnnotationProcessor    : <empty>
                            releaseAnnotationProcessorClasspath     : <empty>
                            releaseApi                    : <empty>
                            releaseApiElements            : <empty>
                            releaseCompileClasspath       : <empty>
                            releaseCompileOnly            : <empty>
                            releaseImplementation         : <empty>
                            releaseRuntimeClasspath       : <empty>
                            releaseRuntimeElements        : <empty>
                            releaseRuntimeOnly            : <empty>
                            releaseUnitTestAnnotationProcessorClasspath       : <empty>
                            releaseUnitTestCompileClasspath         : <empty>
                            releaseUnitTestRuntimeClasspath         : <empty>
                            - releaseVariantAllApiPublication       : <ROOT>/nested2/deep/build/outputs/aar/deep-release.aar [-]
                            - releaseVariantAllRuntimePublication   : <ROOT>/nested2/deep/build/outputs/aar/deep-release.aar [-]
                            - releaseVariantReleaseApiPublication   : <ROOT>/nested2/deep/build/outputs/aar/deep-release.aar [-]
                            - releaseVariantReleaseRuntimePublication         : <ROOT>/nested2/deep/build/outputs/aar/deep-release.aar [-]
                            releaseWearApp                : <empty>
                            runtimeOnly                   : <empty>
                            testAnnotationProcessor       : <empty>
                            testCompileOnly               : <empty>
                            testDebugAnnotationProcessor  : <empty>
                            testDebugCompileOnly          : <empty>
                            testDebugImplementation       : <empty>
                            testDebugRuntimeOnly          : <empty>
                            testDebugWearApp              : <empty>
                            testFixturesAnnotationProcessor         : <empty>
                            testFixturesApi               : <empty>
                            testFixturesCompileOnly       : <empty>
                            testFixturesDebugAnnotationProcessor    : <empty>
                            testFixturesDebugApi          : <empty>
                            testFixturesDebugCompileOnly  : <empty>
                            testFixturesDebugImplementation         : <empty>
                            testFixturesDebugRuntimeOnly  : <empty>
                            testFixturesDebugWearApp      : <empty>
                            testFixturesImplementation    : <empty>
                            testFixturesReleaseAnnotationProcessor  : <empty>
                            testFixturesReleaseApi        : <empty>
                            testFixturesReleaseCompileOnly          : <empty>
                            testFixturesReleaseImplementation       : <empty>
                            testFixturesReleaseRuntimeOnly          : <empty>
                            testFixturesReleaseWearApp    : <empty>
                            testFixturesRuntimeOnly       : <empty>
                            testFixturesWearApp           : <empty>
                            testImplementation            : <empty>
                            testReleaseAnnotationProcessor          : <empty>
                            testReleaseCompileOnly        : <empty>
                            testReleaseImplementation     : <empty>
                            testReleaseRuntimeOnly        : <empty>
                            testReleaseWearApp            : <empty>
                            testRuntimeOnly               : <empty>
                            testWearApp                   : <empty>
                            wearApp                       : <empty>
                    trans                         : :nested2:trans (DefaultExternalProject)
                        path                          : :nested2:trans [-]
                        identityPath                  : :nested2:trans [-]
                        name                          : trans
                        qName                         : :nested2:trans
                        group                         : project.nested2
                        version                       : unspecified
                        childProjects
                            deep2                         : :nested2:trans:deep2 (DefaultExternalProject)
                                path                          : :nested2:trans:deep2 [-]
                                identityPath                  : :nested2:trans:deep2 [-]
                                name                          : deep2
                                qName                         : :nested2:trans:deep2
                                group                         : project.nested2.trans
                                version                       : unspecified
                                sourceCompatibility           : <PROJECT_JDK_FEATURE_LEVEL>
                                targetCompatibility           : <PROJECT_JDK_FEATURE_LEVEL>
                                projectDir                    : <ROOT>/nested2/trans/deep2
                                buildDir                      : <ROOT>/nested2/trans/deep2/build [-]
                                buildFile                     : <ROOT>/nested2/trans/deep2/build.gradle
                                tasks
                                    testDebugUnitTest             : testDebugUnitTest (DefaultExternalTask)
                                        qName                         : :nested2:trans:deep2:testDebugUnitTest
                                    testReleaseUnitTest           : testReleaseUnitTest (DefaultExternalTask)
                                        qName                         : :nested2:trans:deep2:testReleaseUnitTest
                                externalSystemId              : GRADLE
                                artifactsByConfiguration
                                    androidApis                   : <empty>
                                    androidJacocoAnt              : <empty>
                                    androidJdkImage               : <empty>
                                    androidTestAnnotationProcessor          : <empty>
                                    androidTestCompileOnly        : <empty>
                                    androidTestDebugAnnotationProcessor     : <empty>
                                    androidTestDebugCompileOnly   : <empty>
                                    androidTestDebugImplementation          : <empty>
                                    androidTestDebugRuntimeOnly   : <empty>
                                    androidTestDebugWearApp       : <empty>
                                    androidTestImplementation     : <empty>
                                    androidTestReleaseAnnotationProcessor   : <empty>
                                    androidTestReleaseCompileOnly : <empty>
                                    androidTestReleaseImplementation        : <empty>
                                    androidTestReleaseRuntimeOnly : <empty>
                                    androidTestReleaseWearApp     : <empty>
                                    androidTestRuntimeOnly        : <empty>
                                    androidTestUtil               : <empty>
                                    androidTestWearApp            : <empty>
                                    annotationProcessor           : <empty>
                                    api                           : <empty>
                                    archives                      : <empty>
                                    compileOnly                   : <empty>
                                    coreLibraryDesugaring         : <empty>
                                    debugAndroidTestAnnotationProcessorClasspath      : <empty>
                                    debugAndroidTestCompileClasspath        : <empty>
                                    debugAndroidTestRuntimeClasspath        : <empty>
                                    debugAnnotationProcessor      : <empty>
                                    debugAnnotationProcessorClasspath       : <empty>
                                    debugApi                      : <empty>
                                    debugApiElements              : <empty>
                                    debugCompileClasspath         : <empty>
                                    debugCompileOnly              : <empty>
                                    debugImplementation           : <empty>
                                    debugRuntimeClasspath         : <empty>
                                    debugRuntimeElements          : <empty>
                                    debugRuntimeOnly              : <empty>
                                    debugUnitTestAnnotationProcessorClasspath         : <empty>
                                    debugUnitTestCompileClasspath : <empty>
                                    debugUnitTestRuntimeClasspath : <empty>
                                    - debugVariantAllApiPublication         : <ROOT>/nested2/trans/deep2/build/outputs/aar/deep2-debug.aar [-]
                                    - debugVariantAllRuntimePublication     : <ROOT>/nested2/trans/deep2/build/outputs/aar/deep2-debug.aar [-]
                                    - debugVariantDebugApiPublication       : <ROOT>/nested2/trans/deep2/build/outputs/aar/deep2-debug.aar [-]
                                    - debugVariantDebugRuntimePublication   : <ROOT>/nested2/trans/deep2/build/outputs/aar/deep2-debug.aar [-]
                                    debugWearApp                  : <empty>
                                    default                       : <empty>
                                    implementation                : <empty>
                                    lintChecks                    : <empty>
                                    lintPublish                   : <empty>
                                    releaseAnnotationProcessor    : <empty>
                                    releaseAnnotationProcessorClasspath     : <empty>
                                    releaseApi                    : <empty>
                                    releaseApiElements            : <empty>
                                    releaseCompileClasspath       : <empty>
                                    releaseCompileOnly            : <empty>
                                    releaseImplementation         : <empty>
                                    releaseRuntimeClasspath       : <empty>
                                    releaseRuntimeElements        : <empty>
                                    releaseRuntimeOnly            : <empty>
                                    releaseUnitTestAnnotationProcessorClasspath       : <empty>
                                    releaseUnitTestCompileClasspath         : <empty>
                                    releaseUnitTestRuntimeClasspath         : <empty>
                                    - releaseVariantAllApiPublication       : <ROOT>/nested2/trans/deep2/build/outputs/aar/deep2-release.aar [-]
                                    - releaseVariantAllRuntimePublication   : <ROOT>/nested2/trans/deep2/build/outputs/aar/deep2-release.aar [-]
                                    - releaseVariantReleaseApiPublication   : <ROOT>/nested2/trans/deep2/build/outputs/aar/deep2-release.aar [-]
                                    - releaseVariantReleaseRuntimePublication         : <ROOT>/nested2/trans/deep2/build/outputs/aar/deep2-release.aar [-]
                                    releaseWearApp                : <empty>
                                    runtimeOnly                   : <empty>
                                    testAnnotationProcessor       : <empty>
                                    testCompileOnly               : <empty>
                                    testDebugAnnotationProcessor  : <empty>
                                    testDebugCompileOnly          : <empty>
                                    testDebugImplementation       : <empty>
                                    testDebugRuntimeOnly          : <empty>
                                    testDebugWearApp              : <empty>
                                    testFixturesAnnotationProcessor         : <empty>
                                    testFixturesApi               : <empty>
                                    testFixturesCompileOnly       : <empty>
                                    testFixturesDebugAnnotationProcessor    : <empty>
                                    testFixturesDebugApi          : <empty>
                                    testFixturesDebugCompileOnly  : <empty>
                                    testFixturesDebugImplementation         : <empty>
                                    testFixturesDebugRuntimeOnly  : <empty>
                                    testFixturesDebugWearApp      : <empty>
                                    testFixturesImplementation    : <empty>
                                    testFixturesReleaseAnnotationProcessor  : <empty>
                                    testFixturesReleaseApi        : <empty>
                                    testFixturesReleaseCompileOnly          : <empty>
                                    testFixturesReleaseImplementation       : <empty>
                                    testFixturesReleaseRuntimeOnly          : <empty>
                                    testFixturesReleaseWearApp    : <empty>
                                    testFixturesRuntimeOnly       : <empty>
                                    testFixturesWearApp           : <empty>
                                    testImplementation            : <empty>
                                    testReleaseAnnotationProcessor          : <empty>
                                    testReleaseCompileOnly        : <empty>
                                    testReleaseImplementation     : <empty>
                                    testReleaseRuntimeOnly        : <empty>
                                    testReleaseWearApp            : <empty>
                                    testRuntimeOnly               : <empty>
                                    testWearApp                   : <empty>
                                    wearApp                       : <empty>
                        projectDir                    : <ROOT>/nested2/trans
                        buildDir                      : <ROOT>/nested2/trans/build [-]
                        buildFile                     : <ROOT>/nested2/trans/build.gradle [-]
                        externalSystemId              : GRADLE
                projectDir                    : <ROOT>/nested2
                buildDir                      : <ROOT>/nested2/build [-]
                buildFile                     : <ROOT>/nested2/build.gradle
                tasks
                    testBasicDebugUnitTest        : testBasicDebugUnitTest (DefaultExternalTask)
                        qName                         : :nested2:testBasicDebugUnitTest
                    testBasicReleaseUnitTest      : testBasicReleaseUnitTest (DefaultExternalTask)
                        qName                         : :nested2:testBasicReleaseUnitTest
                    testPaidDebugUnitTest         : testPaidDebugUnitTest (DefaultExternalTask)
                        qName                         : :nested2:testPaidDebugUnitTest
                    testPaidReleaseUnitTest       : testPaidReleaseUnitTest (DefaultExternalTask)
                        qName                         : :nested2:testPaidReleaseUnitTest
                externalSystemId              : GRADLE
                artifactsByConfiguration
                    androidApis                   : <empty>
                    androidJacocoAnt              : <empty>
                    androidJdkImage               : <empty>
                    androidTestAnnotationProcessor          : <empty>
                    androidTestBasicAnnotationProcessor     : <empty>
                    androidTestBasicCompileOnly   : <empty>
                    androidTestBasicDebugAnnotationProcessor          : <empty>
                    androidTestBasicDebugCompileOnly        : <empty>
                    androidTestBasicDebugImplementation     : <empty>
                    androidTestBasicDebugRuntimeOnly        : <empty>
                    androidTestBasicDebugWearApp  : <empty>
                    androidTestBasicImplementation          : <empty>
                    androidTestBasicRuntimeOnly   : <empty>
                    androidTestBasicWearApp       : <empty>
                    androidTestCompileOnly        : <empty>
                    androidTestDebugAnnotationProcessor     : <empty>
                    androidTestDebugCompileOnly   : <empty>
                    androidTestDebugImplementation          : <empty>
                    androidTestDebugRuntimeOnly   : <empty>
                    androidTestDebugWearApp       : <empty>
                    androidTestImplementation     : <empty>
                    androidTestPaidAnnotationProcessor      : <empty>
                    androidTestPaidCompileOnly    : <empty>
                    androidTestPaidDebugAnnotationProcessor : <empty>
                    androidTestPaidDebugCompileOnly         : <empty>
                    androidTestPaidDebugImplementation      : <empty>
                    androidTestPaidDebugRuntimeOnly         : <empty>
                    androidTestPaidDebugWearApp   : <empty>
                    androidTestPaidImplementation : <empty>
                    androidTestPaidRuntimeOnly    : <empty>
                    androidTestPaidWearApp        : <empty>
                    androidTestReleaseAnnotationProcessor   : <empty>
                    androidTestReleaseCompileOnly : <empty>
                    androidTestReleaseImplementation        : <empty>
                    androidTestReleaseRuntimeOnly : <empty>
                    androidTestReleaseWearApp     : <empty>
                    androidTestRuntimeOnly        : <empty>
                    androidTestUtil               : <empty>
                    androidTestWearApp            : <empty>
                    annotationProcessor           : <empty>
                    api                           : <empty>
                    archives                      : <empty>
                    basicAnnotationProcessor      : <empty>
                    basicApi                      : <empty>
                    basicCompileOnly              : <empty>
                    basicDebugAndroidTestAnnotationProcessorClasspath : <empty>
                    basicDebugAndroidTestCompileClasspath   : <empty>
                    basicDebugAndroidTestRuntimeClasspath   : <empty>
                    basicDebugAnnotationProcessor : <empty>
                    basicDebugAnnotationProcessorClasspath  : <empty>
                    basicDebugApi                 : <empty>
                    basicDebugApiElements         : <empty>
                    basicDebugCompileClasspath    : <empty>
                    basicDebugCompileOnly         : <empty>
                    basicDebugImplementation      : <empty>
                    basicDebugRuntimeClasspath    : <empty>
                    basicDebugRuntimeElements     : <empty>
                    basicDebugRuntimeOnly         : <empty>
                    basicDebugUnitTestAnnotationProcessorClasspath    : <empty>
                    basicDebugUnitTestCompileClasspath      : <empty>
                    basicDebugUnitTestRuntimeClasspath      : <empty>
                    - basicDebugVariantAllApiPublication    : <ROOT>/nested2/build/outputs/aar/nested2-basic-debug.aar [-]
                    - basicDebugVariantAllRuntimePublication          : <ROOT>/nested2/build/outputs/aar/nested2-basic-debug.aar [-]
                    - basicDebugVariantBasicDebugApiPublication       : <ROOT>/nested2/build/outputs/aar/nested2-basic-debug.aar [-]
                    - basicDebugVariantBasicDebugRuntimePublication   : <ROOT>/nested2/build/outputs/aar/nested2-basic-debug.aar [-]
                    basicDebugWearApp             : <empty>
                    basicImplementation           : <empty>
                    basicReleaseAnnotationProcessor         : <empty>
                    basicReleaseAnnotationProcessorClasspath          : <empty>
                    basicReleaseApi               : <empty>
                    basicReleaseApiElements       : <empty>
                    basicReleaseCompileClasspath  : <empty>
                    basicReleaseCompileOnly       : <empty>
                    basicReleaseImplementation    : <empty>
                    basicReleaseRuntimeClasspath  : <empty>
                    basicReleaseRuntimeElements   : <empty>
                    basicReleaseRuntimeOnly       : <empty>
                    basicReleaseUnitTestAnnotationProcessorClasspath  : <empty>
                    basicReleaseUnitTestCompileClasspath    : <empty>
                    basicReleaseUnitTestRuntimeClasspath    : <empty>
                    - basicReleaseVariantAllApiPublication  : <ROOT>/nested2/build/outputs/aar/nested2-basic-release.aar [-]
                    - basicReleaseVariantAllRuntimePublication        : <ROOT>/nested2/build/outputs/aar/nested2-basic-release.aar [-]
                    - basicReleaseVariantBasicReleaseApiPublication   : <ROOT>/nested2/build/outputs/aar/nested2-basic-release.aar [-]
                    - basicReleaseVariantBasicReleaseRuntimePublication         : <ROOT>/nested2/build/outputs/aar/nested2-basic-release.aar [-]
                    basicReleaseWearApp           : <empty>
                    basicRuntimeOnly              : <empty>
                    basicWearApp                  : <empty>
                    compileOnly                   : <empty>
                    coreLibraryDesugaring         : <empty>
                    debugAnnotationProcessor      : <empty>
                    debugApi                      : <empty>
                    debugCompileOnly              : <empty>
                    debugImplementation           : <empty>
                    debugRuntimeOnly              : <empty>
                    debugWearApp                  : <empty>
                    default                       : <empty>
                    implementation                : <empty>
                    lintChecks                    : <empty>
                    lintPublish                   : <empty>
                    paidAnnotationProcessor       : <empty>
                    paidApi                       : <empty>
                    paidCompileOnly               : <empty>
                    paidDebugAndroidTestAnnotationProcessorClasspath  : <empty>
                    paidDebugAndroidTestCompileClasspath    : <empty>
                    paidDebugAndroidTestRuntimeClasspath    : <empty>
                    paidDebugAnnotationProcessor  : <empty>
                    paidDebugAnnotationProcessorClasspath   : <empty>
                    paidDebugApi                  : <empty>
                    paidDebugApiElements          : <empty>
                    paidDebugCompileClasspath     : <empty>
                    paidDebugCompileOnly          : <empty>
                    paidDebugImplementation       : <empty>
                    paidDebugRuntimeClasspath     : <empty>
                    paidDebugRuntimeElements      : <empty>
                    paidDebugRuntimeOnly          : <empty>
                    paidDebugUnitTestAnnotationProcessorClasspath     : <empty>
                    paidDebugUnitTestCompileClasspath       : <empty>
                    paidDebugUnitTestRuntimeClasspath       : <empty>
                    - paidDebugVariantAllApiPublication     : <ROOT>/nested2/build/outputs/aar/nested2-paid-debug.aar [-]
                    - paidDebugVariantAllRuntimePublication : <ROOT>/nested2/build/outputs/aar/nested2-paid-debug.aar [-]
                    - paidDebugVariantPaidDebugApiPublication         : <ROOT>/nested2/build/outputs/aar/nested2-paid-debug.aar [-]
                    - paidDebugVariantPaidDebugRuntimePublication     : <ROOT>/nested2/build/outputs/aar/nested2-paid-debug.aar [-]
                    paidDebugWearApp              : <empty>
                    paidImplementation            : <empty>
                    paidReleaseAnnotationProcessor          : <empty>
                    paidReleaseAnnotationProcessorClasspath : <empty>
                    paidReleaseApi                : <empty>
                    paidReleaseApiElements        : <empty>
                    paidReleaseCompileClasspath   : <empty>
                    paidReleaseCompileOnly        : <empty>
                    paidReleaseImplementation     : <empty>
                    paidReleaseRuntimeClasspath   : <empty>
                    paidReleaseRuntimeElements    : <empty>
                    paidReleaseRuntimeOnly        : <empty>
                    paidReleaseUnitTestAnnotationProcessorClasspath   : <empty>
                    paidReleaseUnitTestCompileClasspath     : <empty>
                    paidReleaseUnitTestRuntimeClasspath     : <empty>
                    - paidReleaseVariantAllApiPublication   : <ROOT>/nested2/build/outputs/aar/nested2-paid-release.aar [-]
                    - paidReleaseVariantAllRuntimePublication         : <ROOT>/nested2/build/outputs/aar/nested2-paid-release.aar [-]
                    - paidReleaseVariantPaidReleaseApiPublication     : <ROOT>/nested2/build/outputs/aar/nested2-paid-release.aar [-]
                    - paidReleaseVariantPaidReleaseRuntimePublication : <ROOT>/nested2/build/outputs/aar/nested2-paid-release.aar [-]
                    paidReleaseWearApp            : <empty>
                    paidRuntimeOnly               : <empty>
                    paidWearApp                   : <empty>
                    releaseAnnotationProcessor    : <empty>
                    releaseApi                    : <empty>
                    releaseCompileOnly            : <empty>
                    releaseImplementation         : <empty>
                    releaseRuntimeOnly            : <empty>
                    releaseWearApp                : <empty>
                    runtimeOnly                   : <empty>
                    testAnnotationProcessor       : <empty>
                    testBasicAnnotationProcessor  : <empty>
                    testBasicCompileOnly          : <empty>
                    testBasicDebugAnnotationProcessor       : <empty>
                    testBasicDebugCompileOnly     : <empty>
                    testBasicDebugImplementation  : <empty>
                    testBasicDebugRuntimeOnly     : <empty>
                    testBasicDebugWearApp         : <empty>
                    testBasicImplementation       : <empty>
                    testBasicReleaseAnnotationProcessor     : <empty>
                    testBasicReleaseCompileOnly   : <empty>
                    testBasicReleaseImplementation          : <empty>
                    testBasicReleaseRuntimeOnly   : <empty>
                    testBasicReleaseWearApp       : <empty>
                    testBasicRuntimeOnly          : <empty>
                    testBasicWearApp              : <empty>
                    testCompileOnly               : <empty>
                    testDebugAnnotationProcessor  : <empty>
                    testDebugCompileOnly          : <empty>
                    testDebugImplementation       : <empty>
                    testDebugRuntimeOnly          : <empty>
                    testDebugWearApp              : <empty>
                    testFixturesAnnotationProcessor         : <empty>
                    testFixturesApi               : <empty>
                    testFixturesBasicAnnotationProcessor    : <empty>
                    testFixturesBasicApi          : <empty>
                    testFixturesBasicCompileOnly  : <empty>
                    testFixturesBasicImplementation         : <empty>
                    testFixturesBasicRuntimeOnly  : <empty>
                    testFixturesBasicWearApp      : <empty>
                    testFixturesCompileOnly       : <empty>
                    testFixturesDebugAnnotationProcessor    : <empty>
                    testFixturesDebugApi          : <empty>
                    testFixturesDebugCompileOnly  : <empty>
                    testFixturesDebugImplementation         : <empty>
                    testFixturesDebugRuntimeOnly  : <empty>
                    testFixturesDebugWearApp      : <empty>
                    testFixturesImplementation    : <empty>
                    testFixturesPaidAnnotationProcessor     : <empty>
                    testFixturesPaidApi           : <empty>
                    testFixturesPaidCompileOnly   : <empty>
                    testFixturesPaidImplementation          : <empty>
                    testFixturesPaidRuntimeOnly   : <empty>
                    testFixturesPaidWearApp       : <empty>
                    testFixturesReleaseAnnotationProcessor  : <empty>
                    testFixturesReleaseApi        : <empty>
                    testFixturesReleaseCompileOnly          : <empty>
                    testFixturesReleaseImplementation       : <empty>
                    testFixturesReleaseRuntimeOnly          : <empty>
                    testFixturesReleaseWearApp    : <empty>
                    testFixturesRuntimeOnly       : <empty>
                    testFixturesWearApp           : <empty>
                    testImplementation            : <empty>
                    testPaidAnnotationProcessor   : <empty>
                    testPaidCompileOnly           : <empty>
                    testPaidDebugAnnotationProcessor        : <empty>
                    testPaidDebugCompileOnly      : <empty>
                    testPaidDebugImplementation   : <empty>
                    testPaidDebugRuntimeOnly      : <empty>
                    testPaidDebugWearApp          : <empty>
                    testPaidImplementation        : <empty>
                    testPaidReleaseAnnotationProcessor      : <empty>
                    testPaidReleaseCompileOnly    : <empty>
                    testPaidReleaseImplementation : <empty>
                    testPaidReleaseRuntimeOnly    : <empty>
                    testPaidReleaseWearApp        : <empty>
                    testPaidRuntimeOnly           : <empty>
                    testPaidWearApp               : <empty>
                    testReleaseAnnotationProcessor          : <empty>
                    testReleaseCompileOnly        : <empty>
                    testReleaseImplementation     : <empty>
                    testReleaseRuntimeOnly        : <empty>
                    testReleaseWearApp            : <empty>
                    testRuntimeOnly               : <empty>
                    testWearApp                   : <empty>
                    wearApp                       : <empty>
        projectDir                    : <ROOT>
        buildDir                      : <ROOT>/build [-]
        buildFile                     : <ROOT>/build.gradle
        externalSystemId              : GRADLE
MODULE                        : project.app
    GradleModuleModel
        agpVersion                    : 7.2.0
        gradlePath                    : :app
        gradleVersion                 : 7.3.3
        buildFile                     : <ROOT>/app/build.gradle
        buildFilePath                 : <ROOT>/app/build.gradle
        rootFolderPath                : <ROOT>
        hasSafeArgsJava               : false
        hasSafeArgsKotlin             : false
    CurrentVariantReportedVersions
        minSdk
            ApiLevel                      : 16
            ApiString                     : 16
        runtimeMinSdk
            ApiLevel                      : 16
            ApiString                     : 16
        targetSdk
            ApiLevel                      : <SDK_VERSION>
            ApiString                     : <SDK_VERSION>
    RootBuildId                   : <ROOT>
    BuildId                       : <ROOT>
    ProjectPath                   : :app
    ModelVersion                  : 7.2.0
    ProjectType                   : PROJECT_TYPE_APP
    CompileTarget                 : android-32
    BuildFolder                   : <ROOT>/app/build [-]
    buildToolsVersion             : 30.0.3
    IsBaseSplit                   : true
    GroupId                       : project
    Namespace                     : com.example.projectwithappandlib.app
    TestNamespace                 : com.example.projectwithappandlib.app.test
    AaptOptions
        NameSpacing                   : DISABLED
    LintOptions
        IsCheckTestSources            : false
        IsCheckDependencies           : false
        IsAbortOnError                : true
        IsAbsolutePaths               : true
        IsNoLines                     : false
        IsQuiet                       : false
        IsCheckAllWarnings            : false
        IsIgnoreWarnings              : false
        IsWarningsAsErrors            : false
        IsIgnoreTestSources           : false
        IsIgnoreTestFixturesSources   : false
        IsCheckGeneratedSources       : false
        IsCheckReleaseBuilds          : true
        IsExplainIssues               : true
        IsShowAll                     : false
        TextReport                    : false
        HtmlReport                    : true
        XmlReport                     : true
        SarifReport                   : false
    JavaCompileOptions
        Encoding                      : UTF-8
        SourceCompatibility           : 1.8
        TargetCompatibility           : 1.8
        IsCoreLibraryDesugaringEnabled          : false
    AgpFlags
        ApplicationRClassConstantIds  : true
        AestRClassConstantIds         : true
        TransitiveRClasses            : true
        UseAndroidX                   : false
        UsesCompose                   : false
        MlModelBindingEnabled         : false
        EnableVcsInfo                 : false
    - basicVariant:               : basicBarDebug
        applicationId                 : com.example.psd.sample.app.defaultSuffix.barSuffix
        testApplicationId             : com.example.psd.sample.app.default.test
    - basicVariant:               : basicOtherBarDebug
        applicationId                 : com.example.psd.sample.app.defaultSuffix
        testApplicationId             : com.example.psd.sample.app.default.test
    - basicVariant:               : paidBarDebug
        applicationId                 : com.example.psd.sample.app.paid.defaultSuffix.barSuffix
        testApplicationId             : com.example.psd.sample.app.paid.test
    - basicVariant:               : paidOtherBarDebug
        applicationId                 : com.example.psd.sample.app.paid.defaultSuffix
        testApplicationId             : com.example.psd.sample.app.paid.test
    - basicVariant:               : basicBarRelease
        applicationId                 : com.example.psd.sample.app.defaultSuffix.barSuffix.suffix
    - basicVariant:               : basicOtherBarRelease
        applicationId                 : com.example.psd.sample.app.defaultSuffix.suffix
    - basicVariant:               : paidBarRelease
        applicationId                 : com.example.psd.sample.app.paid.defaultSuffix.barSuffix.suffix
    - basicVariant:               : paidOtherBarRelease
        applicationId                 : com.example.psd.sample.app.paid.defaultSuffix.suffix
    - basicVariant:               : basicBarSpecialRelease
        applicationId                 : com.example.psd.sample.app.defaultSuffix.barSuffix
    - basicVariant:               : basicOtherBarSpecialRelease
        applicationId                 : com.example.psd.sample.app.defaultSuffix
    - basicVariant:               : paidBarSpecialRelease
        applicationId                 : com.example.psd.sample.app.paid.defaultSuffix.barSuffix
    - basicVariant:               : paidOtherBarSpecialRelease
        applicationId                 : com.example.psd.sample.app.paid.defaultSuffix
    FlavorDimensions              : foo
    FlavorDimensions              : bar
    BootClassPath                 : <ANDROID_SDK>/platforms/android-32/android.jar
    DynamicFeatures               : :dyn_feature
    ViewBindingOptions
        Enabled                       : false
    DependenciesInfo
        IncludeInApk                  : true
        IncludeInBundle               : true
    DefaultConfig
        ProductFlavor
            Name                          : main
            ApplicationIdSuffix           : defaultSuffix
            VersionNameSuffix             : vns
            ManifestPlaceholders
                aa                            : aaa
                bb                            : bbb
                cc                            : true
            ApplicationId                 : com.example.psd.sample.app.default
            VersionCode                   : 1
            VersionName                   : 1.0
            MaxSdkVersion                 : 26
            TestApplicationId             : com.example.psd.sample.app.default.test
            TestFunctionalTest            : false
            MinSdkVersion
                ApiLevel                      : 16
                ApiString                     : 16
            TargetSdkVersion
                ApiLevel                      : <SDK_VERSION>
                ApiString                     : <SDK_VERSION>
            VectorDrawables
                UseSupportLibrary             : false
        SourceProvider
            Name                          : main
            Manifest                      : <ROOT>/app/src/main/AndroidManifest.xml
            JavaDirectories               : <ROOT>/app/src/main/java
            KotlinDirectories             : <ROOT>/app/src/main/java
            KotlinDirectories             : <ROOT>/app/src/main/kotlin [-]
            ResourcesDirectories          : <ROOT>/app/src/main/resources [-]
            AidlDirectories               : <ROOT>/app/src/main/aidl [-]
            RenderscriptDirectories       : <ROOT>/app/src/main/rs [-]
            ResDirectories                : <ROOT>/app/src/main/res
            AssetsDirectories             : <ROOT>/app/src/main/assets [-]
            JniLibsDirectories            : <ROOT>/app/src/main/jniLibs [-]
            ShadersDirectories            : <ROOT>/app/src/main/shaders [-]
        ExtraSourceProviders
            ExtraSourceProvider
                ArtifactName                  : _android_test_
                SourceProvider
                    Name                          : androidTest
                    Manifest                      : <ROOT>/app/src/androidTest/AndroidManifest.xml [-]
                    JavaDirectories               : <ROOT>/app/src/androidTest/java [-]
                    KotlinDirectories             : <ROOT>/app/src/androidTest/java [-]
                    KotlinDirectories             : <ROOT>/app/src/androidTest/kotlin [-]
                    ResourcesDirectories          : <ROOT>/app/src/androidTest/resources [-]
                    AidlDirectories               : <ROOT>/app/src/androidTest/aidl [-]
                    RenderscriptDirectories       : <ROOT>/app/src/androidTest/rs [-]
                    ResDirectories                : <ROOT>/app/src/androidTest/res [-]
                    AssetsDirectories             : <ROOT>/app/src/androidTest/assets [-]
                    JniLibsDirectories            : <ROOT>/app/src/androidTest/jniLibs [-]
                    ShadersDirectories            : <ROOT>/app/src/androidTest/shaders [-]
            ExtraSourceProvider
                ArtifactName                  : _unit_test_
                SourceProvider
                    Name                          : test
                    Manifest                      : <ROOT>/app/src/test/AndroidManifest.xml [-]
                    JavaDirectories               : <ROOT>/app/src/test/java [-]
                    KotlinDirectories             : <ROOT>/app/src/test/java [-]
                    KotlinDirectories             : <ROOT>/app/src/test/kotlin [-]
                    ResourcesDirectories          : <ROOT>/app/src/test/resources [-]
                    AidlDirectories               : <ROOT>/app/src/test/aidl [-]
                    RenderscriptDirectories       : <ROOT>/app/src/test/rs [-]
                    ResDirectories                : <ROOT>/app/src/test/res [-]
                    AssetsDirectories             : <ROOT>/app/src/test/assets [-]
                    JniLibsDirectories            : <ROOT>/app/src/test/jniLibs [-]
                    ShadersDirectories            : <ROOT>/app/src/test/shaders [-]
    BuildTypes
        BuildType
            Name                          : debug
            IsDebuggable                  : true
            IsJniDebuggable               : false
            IsRenderscriptDebuggable      : false
            RenderscriptOptimLevel        : 3
            IsMinifyEnabled               : false
            IsZipAlignEnabled             : true
        SourceProvider
            Name                          : debug
            Manifest                      : <ROOT>/app/src/debug/AndroidManifest.xml [-]
            JavaDirectories               : <ROOT>/app/src/debug/java [-]
            KotlinDirectories             : <ROOT>/app/src/debug/java [-]
            KotlinDirectories             : <ROOT>/app/src/debug/kotlin [-]
            ResourcesDirectories          : <ROOT>/app/src/debug/resources [-]
            AidlDirectories               : <ROOT>/app/src/debug/aidl [-]
            RenderscriptDirectories       : <ROOT>/app/src/debug/rs [-]
            ResDirectories                : <ROOT>/app/src/debug/res [-]
            AssetsDirectories             : <ROOT>/app/src/debug/assets [-]
            JniLibsDirectories            : <ROOT>/app/src/debug/jniLibs [-]
            ShadersDirectories            : <ROOT>/app/src/debug/shaders [-]
        ExtraSourceProviders
            ExtraSourceProvider
                ArtifactName                  : _android_test_
                SourceProvider
                    Name                          : androidTestDebug
                    Manifest                      : <ROOT>/app/src/androidTestDebug/AndroidManifest.xml [-]
                    JavaDirectories               : <ROOT>/app/src/androidTestDebug/java [-]
                    KotlinDirectories             : <ROOT>/app/src/androidTestDebug/java [-]
                    KotlinDirectories             : <ROOT>/app/src/androidTestDebug/kotlin [-]
                    ResourcesDirectories          : <ROOT>/app/src/androidTestDebug/resources [-]
                    AidlDirectories               : <ROOT>/app/src/androidTestDebug/aidl [-]
                    RenderscriptDirectories       : <ROOT>/app/src/androidTestDebug/rs [-]
                    ResDirectories                : <ROOT>/app/src/androidTestDebug/res [-]
                    AssetsDirectories             : <ROOT>/app/src/androidTestDebug/assets [-]
                    JniLibsDirectories            : <ROOT>/app/src/androidTestDebug/jniLibs [-]
                    ShadersDirectories            : <ROOT>/app/src/androidTestDebug/shaders [-]
        ExtraSourceProviders
            ExtraSourceProvider
                ArtifactName                  : _unit_test_
                SourceProvider
                    Name                          : testDebug
                    Manifest                      : <ROOT>/app/src/testDebug/AndroidManifest.xml [-]
                    JavaDirectories               : <ROOT>/app/src/testDebug/java [-]
                    KotlinDirectories             : <ROOT>/app/src/testDebug/java [-]
                    KotlinDirectories             : <ROOT>/app/src/testDebug/kotlin [-]
                    ResourcesDirectories          : <ROOT>/app/src/testDebug/resources [-]
                    AidlDirectories               : <ROOT>/app/src/testDebug/aidl [-]
                    RenderscriptDirectories       : <ROOT>/app/src/testDebug/rs [-]
                    ResDirectories                : <ROOT>/app/src/testDebug/res [-]
                    AssetsDirectories             : <ROOT>/app/src/testDebug/assets [-]
                    JniLibsDirectories            : <ROOT>/app/src/testDebug/jniLibs [-]
                    ShadersDirectories            : <ROOT>/app/src/testDebug/shaders [-]
        BuildType
            Name                          : release
            ApplicationIdSuffix           : suffix
            VersionNameSuffix             : vsuffix
            ProguardFiles                 : <ROOT>/app/build/intermediates/default_proguard_files/global/proguard-android.txt-7.2.0 [-]
            ProguardFiles                 : <ROOT>/app/proguard-rules.txt
            ProguardFiles                 : <ROOT>/app/proguard-rules2.txt [-]
            IsDebuggable                  : false
            IsJniDebuggable               : false
            IsRenderscriptDebuggable      : false
            RenderscriptOptimLevel        : 2
            IsMinifyEnabled               : false
            IsZipAlignEnabled             : true
        SourceProvider
            Name                          : release
            Manifest                      : <ROOT>/app/src/release/AndroidManifest.xml [-]
            JavaDirectories               : <ROOT>/app/src/release/java [-]
            KotlinDirectories             : <ROOT>/app/src/release/java [-]
            KotlinDirectories             : <ROOT>/app/src/release/kotlin [-]
            ResourcesDirectories          : <ROOT>/app/src/release/resources [-]
            AidlDirectories               : <ROOT>/app/src/release/aidl [-]
            RenderscriptDirectories       : <ROOT>/app/src/release/rs [-]
            ResDirectories                : <ROOT>/app/src/release/res [-]
            AssetsDirectories             : <ROOT>/app/src/release/assets [-]
            JniLibsDirectories            : <ROOT>/app/src/release/jniLibs [-]
            ShadersDirectories            : <ROOT>/app/src/release/shaders [-]
        ExtraSourceProviders
            ExtraSourceProvider
                ArtifactName                  : _unit_test_
                SourceProvider
                    Name                          : testRelease
                    Manifest                      : <ROOT>/app/src/testRelease/AndroidManifest.xml [-]
                    JavaDirectories               : <ROOT>/app/src/testRelease/java [-]
                    KotlinDirectories             : <ROOT>/app/src/testRelease/java [-]
                    KotlinDirectories             : <ROOT>/app/src/testRelease/kotlin [-]
                    ResourcesDirectories          : <ROOT>/app/src/testRelease/resources [-]
                    AidlDirectories               : <ROOT>/app/src/testRelease/aidl [-]
                    RenderscriptDirectories       : <ROOT>/app/src/testRelease/rs [-]
                    ResDirectories                : <ROOT>/app/src/testRelease/res [-]
                    AssetsDirectories             : <ROOT>/app/src/testRelease/assets [-]
                    JniLibsDirectories            : <ROOT>/app/src/testRelease/jniLibs [-]
                    ShadersDirectories            : <ROOT>/app/src/testRelease/shaders [-]
        BuildType
            Name                          : specialRelease
            VersionNameSuffix             : vnsSpecial
            IsDebuggable                  : false
            IsJniDebuggable               : false
            IsRenderscriptDebuggable      : false
            RenderscriptOptimLevel        : 3
            IsMinifyEnabled               : false
            IsZipAlignEnabled             : true
        SourceProvider
            Name                          : specialRelease
            Manifest                      : <ROOT>/app/src/specialRelease/AndroidManifest.xml [-]
            JavaDirectories               : <ROOT>/app/src/specialRelease/java [-]
            KotlinDirectories             : <ROOT>/app/src/specialRelease/java [-]
            KotlinDirectories             : <ROOT>/app/src/specialRelease/kotlin [-]
            ResourcesDirectories          : <ROOT>/app/src/specialRelease/resources [-]
            AidlDirectories               : <ROOT>/app/src/specialRelease/aidl [-]
            RenderscriptDirectories       : <ROOT>/app/src/specialRelease/rs [-]
            ResDirectories                : <ROOT>/app/src/specialRelease/res [-]
            AssetsDirectories             : <ROOT>/app/src/specialRelease/assets [-]
            JniLibsDirectories            : <ROOT>/app/src/specialRelease/jniLibs [-]
            ShadersDirectories            : <ROOT>/app/src/specialRelease/shaders [-]
        ExtraSourceProviders
            ExtraSourceProvider
                ArtifactName                  : _unit_test_
                SourceProvider
                    Name                          : testSpecialRelease
                    Manifest                      : <ROOT>/app/src/testSpecialRelease/AndroidManifest.xml [-]
                    JavaDirectories               : <ROOT>/app/src/testSpecialRelease/java [-]
                    KotlinDirectories             : <ROOT>/app/src/testSpecialRelease/java [-]
                    KotlinDirectories             : <ROOT>/app/src/testSpecialRelease/kotlin [-]
                    ResourcesDirectories          : <ROOT>/app/src/testSpecialRelease/resources [-]
                    AidlDirectories               : <ROOT>/app/src/testSpecialRelease/aidl [-]
                    RenderscriptDirectories       : <ROOT>/app/src/testSpecialRelease/rs [-]
                    ResDirectories                : <ROOT>/app/src/testSpecialRelease/res [-]
                    AssetsDirectories             : <ROOT>/app/src/testSpecialRelease/assets [-]
                    JniLibsDirectories            : <ROOT>/app/src/testSpecialRelease/jniLibs [-]
                    ShadersDirectories            : <ROOT>/app/src/testSpecialRelease/shaders [-]
    ProductFlavors
        ProductFlavor
            Name                          : basic
            Dimension                     : foo
            ApplicationId                 : com.example.psd.sample.app
            VectorDrawables
        SourceProvider
            Name                          : basic
            Manifest                      : <ROOT>/app/src/basic/AndroidManifest.xml [-]
            JavaDirectories               : <ROOT>/app/src/basic/java [-]
            KotlinDirectories             : <ROOT>/app/src/basic/java [-]
            KotlinDirectories             : <ROOT>/app/src/basic/kotlin [-]
            ResourcesDirectories          : <ROOT>/app/src/basic/resources [-]
            AidlDirectories               : <ROOT>/app/src/basic/aidl [-]
            RenderscriptDirectories       : <ROOT>/app/src/basic/rs [-]
            ResDirectories                : <ROOT>/app/src/basic/res [-]
            AssetsDirectories             : <ROOT>/app/src/basic/assets [-]
            JniLibsDirectories            : <ROOT>/app/src/basic/jniLibs [-]
            ShadersDirectories            : <ROOT>/app/src/basic/shaders [-]
        ExtraSourceProviders
            ExtraSourceProvider
                ArtifactName                  : _android_test_
                SourceProvider
                    Name                          : androidTestBasic
                    Manifest                      : <ROOT>/app/src/androidTestBasic/AndroidManifest.xml [-]
                    JavaDirectories               : <ROOT>/app/src/androidTestBasic/java [-]
                    KotlinDirectories             : <ROOT>/app/src/androidTestBasic/java [-]
                    KotlinDirectories             : <ROOT>/app/src/androidTestBasic/kotlin [-]
                    ResourcesDirectories          : <ROOT>/app/src/androidTestBasic/resources [-]
                    AidlDirectories               : <ROOT>/app/src/androidTestBasic/aidl [-]
                    RenderscriptDirectories       : <ROOT>/app/src/androidTestBasic/rs [-]
                    ResDirectories                : <ROOT>/app/src/androidTestBasic/res [-]
                    AssetsDirectories             : <ROOT>/app/src/androidTestBasic/assets [-]
                    JniLibsDirectories            : <ROOT>/app/src/androidTestBasic/jniLibs [-]
                    ShadersDirectories            : <ROOT>/app/src/androidTestBasic/shaders [-]
            ExtraSourceProvider
                ArtifactName                  : _unit_test_
                SourceProvider
                    Name                          : testBasic
                    Manifest                      : <ROOT>/app/src/testBasic/AndroidManifest.xml [-]
                    JavaDirectories               : <ROOT>/app/src/testBasic/java [-]
                    KotlinDirectories             : <ROOT>/app/src/testBasic/java [-]
                    KotlinDirectories             : <ROOT>/app/src/testBasic/kotlin [-]
                    ResourcesDirectories          : <ROOT>/app/src/testBasic/resources [-]
                    AidlDirectories               : <ROOT>/app/src/testBasic/aidl [-]
                    RenderscriptDirectories       : <ROOT>/app/src/testBasic/rs [-]
                    ResDirectories                : <ROOT>/app/src/testBasic/res [-]
                    AssetsDirectories             : <ROOT>/app/src/testBasic/assets [-]
                    JniLibsDirectories            : <ROOT>/app/src/testBasic/jniLibs [-]
                    ShadersDirectories            : <ROOT>/app/src/testBasic/shaders [-]
        ProductFlavor
            Name                          : paid
            VersionNameSuffix             : vnsFoo
            Dimension                     : foo
            ApplicationId                 : com.example.psd.sample.app.paid
            VersionCode                   : 2
            VersionName                   : 2.0
            MaxSdkVersion                 : 25
            TestApplicationId             : com.example.psd.sample.app.paid.test
            TestHandleProfiling           : true
            TestFunctionalTest            : true
            MinSdkVersion
                ApiLevel                      : 10
                ApiString                     : 10
            TargetSdkVersion
                ApiLevel                      : <SDK_VERSION>
                ApiString                     : <SDK_VERSION>
            TestInstrumentationRunnerArguments
                a                             : AAA
                b                             : BBB
                c                             : CCC
            VectorDrawables
        SourceProvider
            Name                          : paid
            Manifest                      : <ROOT>/app/src/paid/AndroidManifest.xml
            JavaDirectories               : <ROOT>/app/src/paid/java
            KotlinDirectories             : <ROOT>/app/src/paid/java
            KotlinDirectories             : <ROOT>/app/src/paid/kotlin [-]
            ResourcesDirectories          : <ROOT>/app/src/paid/resources [-]
            AidlDirectories               : <ROOT>/app/src/paid/aidl [-]
            RenderscriptDirectories       : <ROOT>/app/src/paid/rs [-]
            ResDirectories                : <ROOT>/app/src/paid/res
            AssetsDirectories             : <ROOT>/app/src/paid/assets [-]
            JniLibsDirectories            : <ROOT>/app/src/paid/jniLibs [-]
            ShadersDirectories            : <ROOT>/app/src/paid/shaders [-]
        ExtraSourceProviders
            ExtraSourceProvider
                ArtifactName                  : _android_test_
                SourceProvider
                    Name                          : androidTestPaid
                    Manifest                      : <ROOT>/app/src/androidTestPaid/AndroidManifest.xml [-]
                    JavaDirectories               : <ROOT>/app/src/androidTestPaid/java [-]
                    KotlinDirectories             : <ROOT>/app/src/androidTestPaid/java [-]
                    KotlinDirectories             : <ROOT>/app/src/androidTestPaid/kotlin [-]
                    ResourcesDirectories          : <ROOT>/app/src/androidTestPaid/resources [-]
                    AidlDirectories               : <ROOT>/app/src/androidTestPaid/aidl [-]
                    RenderscriptDirectories       : <ROOT>/app/src/androidTestPaid/rs [-]
                    ResDirectories                : <ROOT>/app/src/androidTestPaid/res [-]
                    AssetsDirectories             : <ROOT>/app/src/androidTestPaid/assets [-]
                    JniLibsDirectories            : <ROOT>/app/src/androidTestPaid/jniLibs [-]
                    ShadersDirectories            : <ROOT>/app/src/androidTestPaid/shaders [-]
            ExtraSourceProvider
                ArtifactName                  : _unit_test_
                SourceProvider
                    Name                          : testPaid
                    Manifest                      : <ROOT>/app/src/testPaid/AndroidManifest.xml [-]
                    JavaDirectories               : <ROOT>/app/src/testPaid/java [-]
                    KotlinDirectories             : <ROOT>/app/src/testPaid/java [-]
                    KotlinDirectories             : <ROOT>/app/src/testPaid/kotlin [-]
                    ResourcesDirectories          : <ROOT>/app/src/testPaid/resources [-]
                    AidlDirectories               : <ROOT>/app/src/testPaid/aidl [-]
                    RenderscriptDirectories       : <ROOT>/app/src/testPaid/rs [-]
                    ResDirectories                : <ROOT>/app/src/testPaid/res [-]
                    AssetsDirectories             : <ROOT>/app/src/testPaid/assets [-]
                    JniLibsDirectories            : <ROOT>/app/src/testPaid/jniLibs [-]
                    ShadersDirectories            : <ROOT>/app/src/testPaid/shaders [-]
        ProductFlavor
            Name                          : bar
            ApplicationIdSuffix           : barSuffix
            Dimension                     : bar
            VectorDrawables
        SourceProvider
            Name                          : bar
            Manifest                      : <ROOT>/app/src/bar/AndroidManifest.xml [-]
            JavaDirectories               : <ROOT>/app/src/bar/java [-]
            KotlinDirectories             : <ROOT>/app/src/bar/java [-]
            KotlinDirectories             : <ROOT>/app/src/bar/kotlin [-]
            ResourcesDirectories          : <ROOT>/app/src/bar/resources [-]
            AidlDirectories               : <ROOT>/app/src/bar/aidl [-]
            RenderscriptDirectories       : <ROOT>/app/src/bar/rs [-]
            ResDirectories                : <ROOT>/app/src/bar/res [-]
            AssetsDirectories             : <ROOT>/app/src/bar/assets [-]
            JniLibsDirectories            : <ROOT>/app/src/bar/jniLibs [-]
            ShadersDirectories            : <ROOT>/app/src/bar/shaders [-]
        ExtraSourceProviders
            ExtraSourceProvider
                ArtifactName                  : _android_test_
                SourceProvider
                    Name                          : androidTestBar
                    Manifest                      : <ROOT>/app/src/androidTestBar/AndroidManifest.xml [-]
                    JavaDirectories               : <ROOT>/app/src/androidTestBar/java [-]
                    KotlinDirectories             : <ROOT>/app/src/androidTestBar/java [-]
                    KotlinDirectories             : <ROOT>/app/src/androidTestBar/kotlin [-]
                    ResourcesDirectories          : <ROOT>/app/src/androidTestBar/resources [-]
                    AidlDirectories               : <ROOT>/app/src/androidTestBar/aidl [-]
                    RenderscriptDirectories       : <ROOT>/app/src/androidTestBar/rs [-]
                    ResDirectories                : <ROOT>/app/src/androidTestBar/res [-]
                    AssetsDirectories             : <ROOT>/app/src/androidTestBar/assets [-]
                    JniLibsDirectories            : <ROOT>/app/src/androidTestBar/jniLibs [-]
                    ShadersDirectories            : <ROOT>/app/src/androidTestBar/shaders [-]
            ExtraSourceProvider
                ArtifactName                  : _unit_test_
                SourceProvider
                    Name                          : testBar
                    Manifest                      : <ROOT>/app/src/testBar/AndroidManifest.xml [-]
                    JavaDirectories               : <ROOT>/app/src/testBar/java [-]
                    KotlinDirectories             : <ROOT>/app/src/testBar/java [-]
                    KotlinDirectories             : <ROOT>/app/src/testBar/kotlin [-]
                    ResourcesDirectories          : <ROOT>/app/src/testBar/resources [-]
                    AidlDirectories               : <ROOT>/app/src/testBar/aidl [-]
                    RenderscriptDirectories       : <ROOT>/app/src/testBar/rs [-]
                    ResDirectories                : <ROOT>/app/src/testBar/res [-]
                    AssetsDirectories             : <ROOT>/app/src/testBar/assets [-]
                    JniLibsDirectories            : <ROOT>/app/src/testBar/jniLibs [-]
                    ShadersDirectories            : <ROOT>/app/src/testBar/shaders [-]
        ProductFlavor
            Name                          : otherBar
            Dimension                     : bar
            resourceConfigurations        : en
            resourceConfigurations        : hdpi
            resourceConfigurations        : xhdpi
            VectorDrawables
        SourceProvider
            Name                          : otherBar
            Manifest                      : <ROOT>/app/src/otherBar/AndroidManifest.xml [-]
            JavaDirectories               : <ROOT>/app/src/otherBar/java [-]
            KotlinDirectories             : <ROOT>/app/src/otherBar/java [-]
            KotlinDirectories             : <ROOT>/app/src/otherBar/kotlin [-]
            ResourcesDirectories          : <ROOT>/app/src/otherBar/resources [-]
            AidlDirectories               : <ROOT>/app/src/otherBar/aidl [-]
            RenderscriptDirectories       : <ROOT>/app/src/otherBar/rs [-]
            ResDirectories                : <ROOT>/app/src/otherBar/res [-]
            AssetsDirectories             : <ROOT>/app/src/otherBar/assets [-]
            JniLibsDirectories            : <ROOT>/app/src/otherBar/jniLibs [-]
            ShadersDirectories            : <ROOT>/app/src/otherBar/shaders [-]
        ExtraSourceProviders
            ExtraSourceProvider
                ArtifactName                  : _android_test_
                SourceProvider
                    Name                          : androidTestOtherBar
                    Manifest                      : <ROOT>/app/src/androidTestOtherBar/AndroidManifest.xml [-]
                    JavaDirectories               : <ROOT>/app/src/androidTestOtherBar/java [-]
                    KotlinDirectories             : <ROOT>/app/src/androidTestOtherBar/java [-]
                    KotlinDirectories             : <ROOT>/app/src/androidTestOtherBar/kotlin [-]
                    ResourcesDirectories          : <ROOT>/app/src/androidTestOtherBar/resources [-]
                    AidlDirectories               : <ROOT>/app/src/androidTestOtherBar/aidl [-]
                    RenderscriptDirectories       : <ROOT>/app/src/androidTestOtherBar/rs [-]
                    ResDirectories                : <ROOT>/app/src/androidTestOtherBar/res [-]
                    AssetsDirectories             : <ROOT>/app/src/androidTestOtherBar/assets [-]
                    JniLibsDirectories            : <ROOT>/app/src/androidTestOtherBar/jniLibs [-]
                    ShadersDirectories            : <ROOT>/app/src/androidTestOtherBar/shaders [-]
            ExtraSourceProvider
                ArtifactName                  : _unit_test_
                SourceProvider
                    Name                          : testOtherBar
                    Manifest                      : <ROOT>/app/src/testOtherBar/AndroidManifest.xml [-]
                    JavaDirectories               : <ROOT>/app/src/testOtherBar/java [-]
                    KotlinDirectories             : <ROOT>/app/src/testOtherBar/java [-]
                    KotlinDirectories             : <ROOT>/app/src/testOtherBar/kotlin [-]
                    ResourcesDirectories          : <ROOT>/app/src/testOtherBar/resources [-]
                    AidlDirectories               : <ROOT>/app/src/testOtherBar/aidl [-]
                    RenderscriptDirectories       : <ROOT>/app/src/testOtherBar/rs [-]
                    ResDirectories                : <ROOT>/app/src/testOtherBar/res [-]
                    AssetsDirectories             : <ROOT>/app/src/testOtherBar/assets [-]
                    JniLibsDirectories            : <ROOT>/app/src/testOtherBar/jniLibs [-]
                    ShadersDirectories            : <ROOT>/app/src/testOtherBar/shaders [-]
    SigningConfigs
        SigningConfig
            Name                          : debug
            StoreFile                     : debug.keystore
            StorePassword                 : android
            KeyAlias                      : AndroidDebugKey
        SigningConfig
            Name                          : myConfig
            StoreFile                     : debug.keystore
            StorePassword                 : android
            KeyAlias                      : androiddebugkey
    VariantBuildInformation
        VariantBuildInformation
            VariantName                   : basicBarDebug
            BuildTasksAndOutputInformation
                AssembleTaskName              : assembleBasicBarDebug
                AssembleTaskOutputListingFile : <ROOT>/app/build/intermediates/apk_ide_redirect_file/basicBarDebug/redirect.txt [-]
                BundleTaskName                : bundleBasicBarDebug
                BundleTaskOutputListingFile   : <ROOT>/app/build/intermediates/bundle_ide_redirect_file/basicBarDebug/redirect.txt [-]
                ApkFromBundleTaskName         : extractApksForBasicBarDebug
                ApkFromBundleTaskOutputListingFile      : <ROOT>/app/build/intermediates/apk_from_bundle_ide_redirect_file/basicBarDebug/redirect.txt [-]
        VariantBuildInformation
            VariantName                   : basicOtherBarDebug
            BuildTasksAndOutputInformation
                AssembleTaskName              : assembleBasicOtherBarDebug
                AssembleTaskOutputListingFile : <ROOT>/app/build/intermediates/apk_ide_redirect_file/basicOtherBarDebug/redirect.txt [-]
                BundleTaskName                : bundleBasicOtherBarDebug
                BundleTaskOutputListingFile   : <ROOT>/app/build/intermediates/bundle_ide_redirect_file/basicOtherBarDebug/redirect.txt [-]
                ApkFromBundleTaskName         : extractApksForBasicOtherBarDebug
                ApkFromBundleTaskOutputListingFile      : <ROOT>/app/build/intermediates/apk_from_bundle_ide_redirect_file/basicOtherBarDebug/redirect.txt [-]
        VariantBuildInformation
            VariantName                   : paidBarDebug
            BuildTasksAndOutputInformation
                AssembleTaskName              : assemblePaidBarDebug
                AssembleTaskOutputListingFile : <ROOT>/app/build/intermediates/apk_ide_redirect_file/paidBarDebug/redirect.txt [-]
                BundleTaskName                : bundlePaidBarDebug
                BundleTaskOutputListingFile   : <ROOT>/app/build/intermediates/bundle_ide_redirect_file/paidBarDebug/redirect.txt [-]
                ApkFromBundleTaskName         : extractApksForPaidBarDebug
                ApkFromBundleTaskOutputListingFile      : <ROOT>/app/build/intermediates/apk_from_bundle_ide_redirect_file/paidBarDebug/redirect.txt [-]
        VariantBuildInformation
            VariantName                   : paidOtherBarDebug
            BuildTasksAndOutputInformation
                AssembleTaskName              : assemblePaidOtherBarDebug
                AssembleTaskOutputListingFile : <ROOT>/app/build/intermediates/apk_ide_redirect_file/paidOtherBarDebug/redirect.txt [-]
                BundleTaskName                : bundlePaidOtherBarDebug
                BundleTaskOutputListingFile   : <ROOT>/app/build/intermediates/bundle_ide_redirect_file/paidOtherBarDebug/redirect.txt [-]
                ApkFromBundleTaskName         : extractApksForPaidOtherBarDebug
                ApkFromBundleTaskOutputListingFile      : <ROOT>/app/build/intermediates/apk_from_bundle_ide_redirect_file/paidOtherBarDebug/redirect.txt [-]
        VariantBuildInformation
            VariantName                   : basicBarRelease
            BuildTasksAndOutputInformation
                AssembleTaskName              : assembleBasicBarRelease
                AssembleTaskOutputListingFile : <ROOT>/app/build/intermediates/apk_ide_redirect_file/basicBarRelease/redirect.txt [-]
                BundleTaskName                : bundleBasicBarRelease
                BundleTaskOutputListingFile   : <ROOT>/app/build/intermediates/bundle_ide_redirect_file/basicBarRelease/redirect.txt [-]
                ApkFromBundleTaskName         : extractApksForBasicBarRelease
                ApkFromBundleTaskOutputListingFile      : <ROOT>/app/build/intermediates/apk_from_bundle_ide_redirect_file/basicBarRelease/redirect.txt [-]
        VariantBuildInformation
            VariantName                   : basicOtherBarRelease
            BuildTasksAndOutputInformation
                AssembleTaskName              : assembleBasicOtherBarRelease
                AssembleTaskOutputListingFile : <ROOT>/app/build/intermediates/apk_ide_redirect_file/basicOtherBarRelease/redirect.txt [-]
                BundleTaskName                : bundleBasicOtherBarRelease
                BundleTaskOutputListingFile   : <ROOT>/app/build/intermediates/bundle_ide_redirect_file/basicOtherBarRelease/redirect.txt [-]
                ApkFromBundleTaskName         : extractApksForBasicOtherBarRelease
                ApkFromBundleTaskOutputListingFile      : <ROOT>/app/build/intermediates/apk_from_bundle_ide_redirect_file/basicOtherBarRelease/redirect.txt [-]
        VariantBuildInformation
            VariantName                   : paidBarRelease
            BuildTasksAndOutputInformation
                AssembleTaskName              : assemblePaidBarRelease
                AssembleTaskOutputListingFile : <ROOT>/app/build/intermediates/apk_ide_redirect_file/paidBarRelease/redirect.txt [-]
                BundleTaskName                : bundlePaidBarRelease
                BundleTaskOutputListingFile   : <ROOT>/app/build/intermediates/bundle_ide_redirect_file/paidBarRelease/redirect.txt [-]
                ApkFromBundleTaskName         : extractApksForPaidBarRelease
                ApkFromBundleTaskOutputListingFile      : <ROOT>/app/build/intermediates/apk_from_bundle_ide_redirect_file/paidBarRelease/redirect.txt [-]
        VariantBuildInformation
            VariantName                   : paidOtherBarRelease
            BuildTasksAndOutputInformation
                AssembleTaskName              : assemblePaidOtherBarRelease
                AssembleTaskOutputListingFile : <ROOT>/app/build/intermediates/apk_ide_redirect_file/paidOtherBarRelease/redirect.txt [-]
                BundleTaskName                : bundlePaidOtherBarRelease
                BundleTaskOutputListingFile   : <ROOT>/app/build/intermediates/bundle_ide_redirect_file/paidOtherBarRelease/redirect.txt [-]
                ApkFromBundleTaskName         : extractApksForPaidOtherBarRelease
                ApkFromBundleTaskOutputListingFile      : <ROOT>/app/build/intermediates/apk_from_bundle_ide_redirect_file/paidOtherBarRelease/redirect.txt [-]
        VariantBuildInformation
            VariantName                   : basicBarSpecialRelease
            BuildTasksAndOutputInformation
                AssembleTaskName              : assembleBasicBarSpecialRelease
                AssembleTaskOutputListingFile : <ROOT>/app/build/intermediates/apk_ide_redirect_file/basicBarSpecialRelease/redirect.txt [-]
                BundleTaskName                : bundleBasicBarSpecialRelease
                BundleTaskOutputListingFile   : <ROOT>/app/build/intermediates/bundle_ide_redirect_file/basicBarSpecialRelease/redirect.txt [-]
                ApkFromBundleTaskName         : extractApksForBasicBarSpecialRelease
                ApkFromBundleTaskOutputListingFile      : <ROOT>/app/build/intermediates/apk_from_bundle_ide_redirect_file/basicBarSpecialRelease/redirect.txt [-]
        VariantBuildInformation
            VariantName                   : basicOtherBarSpecialRelease
            BuildTasksAndOutputInformation
                AssembleTaskName              : assembleBasicOtherBarSpecialRelease
                AssembleTaskOutputListingFile : <ROOT>/app/build/intermediates/apk_ide_redirect_file/basicOtherBarSpecialRelease/redirect.txt [-]
                BundleTaskName                : bundleBasicOtherBarSpecialRelease
                BundleTaskOutputListingFile   : <ROOT>/app/build/intermediates/bundle_ide_redirect_file/basicOtherBarSpecialRelease/redirect.txt [-]
                ApkFromBundleTaskName         : extractApksForBasicOtherBarSpecialRelease
                ApkFromBundleTaskOutputListingFile      : <ROOT>/app/build/intermediates/apk_from_bundle_ide_redirect_file/basicOtherBarSpecialRelease/redirect.txt [-]
        VariantBuildInformation
            VariantName                   : paidBarSpecialRelease
            BuildTasksAndOutputInformation
                AssembleTaskName              : assemblePaidBarSpecialRelease
                AssembleTaskOutputListingFile : <ROOT>/app/build/intermediates/apk_ide_redirect_file/paidBarSpecialRelease/redirect.txt [-]
                BundleTaskName                : bundlePaidBarSpecialRelease
                BundleTaskOutputListingFile   : <ROOT>/app/build/intermediates/bundle_ide_redirect_file/paidBarSpecialRelease/redirect.txt [-]
                ApkFromBundleTaskName         : extractApksForPaidBarSpecialRelease
                ApkFromBundleTaskOutputListingFile      : <ROOT>/app/build/intermediates/apk_from_bundle_ide_redirect_file/paidBarSpecialRelease/redirect.txt [-]
        VariantBuildInformation
            VariantName                   : paidOtherBarSpecialRelease
            BuildTasksAndOutputInformation
                AssembleTaskName              : assemblePaidOtherBarSpecialRelease
                AssembleTaskOutputListingFile : <ROOT>/app/build/intermediates/apk_ide_redirect_file/paidOtherBarSpecialRelease/redirect.txt [-]
                BundleTaskName                : bundlePaidOtherBarSpecialRelease
                BundleTaskOutputListingFile   : <ROOT>/app/build/intermediates/bundle_ide_redirect_file/paidOtherBarSpecialRelease/redirect.txt [-]
                ApkFromBundleTaskName         : extractApksForPaidOtherBarSpecialRelease
                ApkFromBundleTaskOutputListingFile      : <ROOT>/app/build/intermediates/apk_from_bundle_ide_redirect_file/paidOtherBarSpecialRelease/redirect.txt [-]
    IdeVariants
        IdeVariant
            Name                          : basicBarDebug
            BuildType                     : debug
            DisplayName                   : basic-bar-debug
            InstantAppCompatible          : false
            MinSdkVersion
                ApiLevel                      : 16
                ApiString                     : 16
            TargetSdkVersion
                ApiLevel                      : <SDK_VERSION>
                ApiString                     : <SDK_VERSION>
            MaxSdkVersion                 : 26
            VersionCode                   : 1
            VersionNameSuffix             : vns
            VersionNameWithSuffix         : 1.0vns
            DeprecatedPreMergedTestApplicationId    : com.example.psd.sample.app.default.test
            DeprecatedPreMergedApplicationId        : com.example.psd.sample.app.defaultSuffix.barSuffix
            ProductFlavors                : basic
            ProductFlavors                : bar
            ManifestPlaceholders
                aa                            : aaa
                bb                            : bbb
                cc                            : true
            MainArtifact
                Name                          : MAIN
                CompileTaskName               : compileBasicBarDebugSources
                AssembleTaskName              : assembleBasicBarDebug
                IsTestArtifact                : false
                IdeSetupTaskNames             : generateBasicBarDebugSources
                GeneratedSourceFolders        : <ROOT>/app/build/generated/aidl_source_output_dir/basicBarDebug/out [-]
                GeneratedSourceFolders        : <ROOT>/app/build/generated/ap_generated_sources/basicBarDebug/out [-]
                GeneratedSourceFolders        : <ROOT>/app/build/generated/renderscript_source_output_dir/basicBarDebug/out [-]
                GeneratedSourceFolders        : <ROOT>/app/build/generated/source/buildConfig/basicBar/debug [-]
                ClassesFolder                 : <ROOT>/app/build/intermediates/compile_and_runtime_not_namespaced_r_class_jar/basicBarDebug/R.jar [-]
                ClassesFolder                 : <ROOT>/app/build/intermediates/javac/basicBarDebug/classes [-]
                VariantSourceProvider
                    Name                          : basicBarDebug
                    Manifest                      : <ROOT>/app/src/basicBarDebug/AndroidManifest.xml [-]
                    JavaDirectories               : <ROOT>/app/src/basicBarDebug/java [-]
                    KotlinDirectories             : <ROOT>/app/src/basicBarDebug/java [-]
                    KotlinDirectories             : <ROOT>/app/src/basicBarDebug/kotlin [-]
                    ResourcesDirectories          : <ROOT>/app/src/basicBarDebug/resources [-]
                    AidlDirectories               : <ROOT>/app/src/basicBarDebug/aidl [-]
                    RenderscriptDirectories       : <ROOT>/app/src/basicBarDebug/rs [-]
                    ResDirectories                : <ROOT>/app/src/basicBarDebug/res [-]
                    AssetsDirectories             : <ROOT>/app/src/basicBarDebug/assets [-]
                    JniLibsDirectories            : <ROOT>/app/src/basicBarDebug/jniLibs [-]
                    ShadersDirectories            : <ROOT>/app/src/basicBarDebug/shaders [-]
                MultiFlavorSourceProvider
                    Name                          : basicBar
                    Manifest                      : <ROOT>/app/src/basicBar/AndroidManifest.xml [-]
                    JavaDirectories               : <ROOT>/app/src/basicBar/java [-]
                    KotlinDirectories             : <ROOT>/app/src/basicBar/java [-]
                    KotlinDirectories             : <ROOT>/app/src/basicBar/kotlin [-]
                    ResourcesDirectories          : <ROOT>/app/src/basicBar/resources [-]
                    AidlDirectories               : <ROOT>/app/src/basicBar/aidl [-]
                    RenderscriptDirectories       : <ROOT>/app/src/basicBar/rs [-]
                    ResDirectories                : <ROOT>/app/src/basicBar/res [-]
                    AssetsDirectories             : <ROOT>/app/src/basicBar/assets [-]
                    JniLibsDirectories            : <ROOT>/app/src/basicBar/jniLibs [-]
                    ShadersDirectories            : <ROOT>/app/src/basicBar/shaders [-]
                Dependencies
                    compileClasspath
                        androidLibrary                : __local_aars__:<ROOT>/app/libs/lib1-1.0.aar:unspecified@jar
                        androidLibrary                : com.example.libs:lib2:1.0@aar
                        module                        : <ROOT>-:lib-MAIN
                        androidLibrary                : com.android.support:appcompat-v7:28.0.0@aar
                        androidLibrary                : com.android.support:support-fragment:28.0.0@aar
                        androidLibrary                : com.android.support:animated-vector-drawable:28.0.0@aar
                        androidLibrary                : com.android.support:support-core-ui:28.0.0@aar
                        androidLibrary                : com.android.support:support-core-utils:28.0.0@aar
                        androidLibrary                : com.android.support:support-vector-drawable:28.0.0@aar
                        androidLibrary                : com.android.support:loader:28.0.0@aar
                        androidLibrary                : com.android.support:viewpager:28.0.0@aar
                        androidLibrary                : com.android.support:coordinatorlayout:28.0.0@aar
                        androidLibrary                : com.android.support:drawerlayout:28.0.0@aar
                        androidLibrary                : com.android.support:slidingpanelayout:28.0.0@aar
                        androidLibrary                : com.android.support:customview:28.0.0@aar
                        androidLibrary                : com.android.support:swiperefreshlayout:28.0.0@aar
                        androidLibrary                : com.android.support:asynclayoutinflater:28.0.0@aar
                        androidLibrary                : com.android.support:support-compat:28.0.0@aar
                        androidLibrary                : com.android.support:versionedparcelable:28.0.0@aar
                        androidLibrary                : com.android.support:cursoradapter:28.0.0@aar
                        androidLibrary                : android.arch.lifecycle:runtime:1.1.1@aar
                        androidLibrary                : com.android.support:documentfile:28.0.0@aar
                        androidLibrary                : com.android.support:localbroadcastmanager:28.0.0@aar
                        androidLibrary                : com.android.support:print:28.0.0@aar
                        androidLibrary                : android.arch.lifecycle:viewmodel:1.1.1@aar
                        androidLibrary                : android.arch.lifecycle:livedata:1.1.1@aar
                        androidLibrary                : android.arch.lifecycle:livedata-core:1.1.1@aar
                        androidLibrary                : android.arch.core:runtime:1.1.1@aar
                        androidLibrary                : com.android.support:interpolator:28.0.0@aar
                        androidLibrary                : com.android.support.constraint:constraint-layout:1.1.0@aar
                        javaLibrary                   : com.android.support:collections:28.0.0@jar
                        javaLibrary                   : android.arch.lifecycle:common:1.1.1@jar
                        javaLibrary                   : android.arch.core:common:1.1.1@jar
                        javaLibrary                   : com.android.support:support-annotations:28.0.0@jar
                        javaLibrary                   : com.android.support.constraint:constraint-layout-solver:1.1.0@jar
                        javaLibrary                   : com.example.jlib:lib3:1.0@jar
                        javaLibrary                   : com.example.jlib:lib4:1.0@jar
                    runtimeClasspath
                        androidLibrary                : __local_aars__:<ROOT>/app/libs/lib1-1.0.aar:unspecified@jar
                        module                        : <ROOT>-:lib-MAIN
                        androidLibrary                : com.android.support:appcompat-v7:28.0.0@aar
                        androidLibrary                : com.android.support:support-fragment:28.0.0@aar
                        androidLibrary                : com.android.support:animated-vector-drawable:28.0.0@aar
                        androidLibrary                : com.android.support:support-core-ui:28.0.0@aar
                        androidLibrary                : com.android.support:support-core-utils:28.0.0@aar
                        androidLibrary                : com.android.support:support-vector-drawable:28.0.0@aar
                        androidLibrary                : com.android.support:loader:28.0.0@aar
                        androidLibrary                : com.android.support:viewpager:28.0.0@aar
                        androidLibrary                : com.android.support:coordinatorlayout:28.0.0@aar
                        androidLibrary                : com.android.support:drawerlayout:28.0.0@aar
                        androidLibrary                : com.android.support:slidingpanelayout:28.0.0@aar
                        androidLibrary                : com.android.support:customview:28.0.0@aar
                        androidLibrary                : com.android.support:swiperefreshlayout:28.0.0@aar
                        androidLibrary                : com.android.support:asynclayoutinflater:28.0.0@aar
                        androidLibrary                : com.android.support:support-compat:28.0.0@aar
                        androidLibrary                : com.android.support:versionedparcelable:28.0.0@aar
                        androidLibrary                : com.android.support:cursoradapter:28.0.0@aar
                        androidLibrary                : android.arch.lifecycle:runtime:1.1.1@aar
                        androidLibrary                : com.android.support:documentfile:28.0.0@aar
                        androidLibrary                : com.android.support:localbroadcastmanager:28.0.0@aar
                        androidLibrary                : com.android.support:print:28.0.0@aar
                        androidLibrary                : android.arch.lifecycle:viewmodel:1.1.1@aar
                        androidLibrary                : android.arch.lifecycle:livedata:1.1.1@aar
                        androidLibrary                : android.arch.lifecycle:livedata-core:1.1.1@aar
                        androidLibrary                : android.arch.core:runtime:1.1.1@aar
                        androidLibrary                : com.android.support:interpolator:28.0.0@aar
                        androidLibrary                : com.android.support.constraint:constraint-layout:1.1.0@aar
                        javaLibrary                   : com.android.support:collections:28.0.0@jar
                        javaLibrary                   : android.arch.lifecycle:common:1.1.1@jar
                        javaLibrary                   : android.arch.core:common:1.1.1@jar
                        javaLibrary                   : com.android.support:support-annotations:28.0.0@jar
                        javaLibrary                   : com.android.support.constraint:constraint-layout-solver:1.1.0@jar
                ProvidedDependencies
                    - provided                    : com.example.jlib:lib3:1.0
                    - provided                    : com.example.jlib:lib4:1.0
                    - provided                    : com.example.libs:lib2:1.0@aar
                ApplicationId                 : com.example.psd.sample.app.defaultSuffix.barSuffix
                SigningConfigName             : debug
                IsSigned                      : true
                CodeShrinker                  : null
                BuildTasksAndOutputInformation
                    AssembleTaskName              : assembleBasicBarDebug
                    AssembleTaskOutputListingFile : <ROOT>/app/build/intermediates/apk_ide_redirect_file/basicBarDebug/redirect.txt [-]
                    BundleTaskName                : bundleBasicBarDebug
                    BundleTaskOutputListingFile   : <ROOT>/app/build/intermediates/bundle_ide_redirect_file/basicBarDebug/redirect.txt [-]
                    ApkFromBundleTaskName         : extractApksForBasicBarDebug
                    ApkFromBundleTaskOutputListingFile      : <ROOT>/app/build/intermediates/apk_from_bundle_ide_redirect_file/basicBarDebug/redirect.txt [-]
                GeneratedResourceFolders      : <ROOT>/app/build/generated/res/rs/basicBar/debug [-]
                GeneratedResourceFolders      : <ROOT>/app/build/generated/res/resValues/basicBar/debug [-]
            AndroidTestArtifact
                Name                          : ANDROID_TEST
                CompileTaskName               : compileBasicBarDebugAndroidTestSources
                AssembleTaskName              : assembleBasicBarDebugAndroidTest
                IsTestArtifact                : true
                IdeSetupTaskNames             : generateBasicBarDebugAndroidTestSources
                GeneratedSourceFolders        : <ROOT>/app/build/generated/aidl_source_output_dir/basicBarDebugAndroidTest/out [-]
                GeneratedSourceFolders        : <ROOT>/app/build/generated/ap_generated_sources/basicBarDebugAndroidTest/out [-]
                GeneratedSourceFolders        : <ROOT>/app/build/generated/renderscript_source_output_dir/basicBarDebugAndroidTest/out [-]
                GeneratedSourceFolders        : <ROOT>/app/build/generated/source/buildConfig/androidTest/basicBar/debug [-]
                ClassesFolder                 : <ROOT>/app/build/intermediates/compile_and_runtime_not_namespaced_r_class_jar/basicBarDebugAndroidTest/R.jar [-]
                ClassesFolder                 : <ROOT>/app/build/intermediates/javac/basicBarDebugAndroidTest/classes [-]
                VariantSourceProvider
                    Name                          : androidTestBasicBarDebug
                    Manifest                      : <ROOT>/app/src/androidTestBasicBarDebug/AndroidManifest.xml [-]
                    JavaDirectories               : <ROOT>/app/src/androidTestBasicBarDebug/java [-]
                    KotlinDirectories             : <ROOT>/app/src/androidTestBasicBarDebug/java [-]
                    KotlinDirectories             : <ROOT>/app/src/androidTestBasicBarDebug/kotlin [-]
                    ResourcesDirectories          : <ROOT>/app/src/androidTestBasicBarDebug/resources [-]
                    AidlDirectories               : <ROOT>/app/src/androidTestBasicBarDebug/aidl [-]
                    RenderscriptDirectories       : <ROOT>/app/src/androidTestBasicBarDebug/rs [-]
                    ResDirectories                : <ROOT>/app/src/androidTestBasicBarDebug/res [-]
                    AssetsDirectories             : <ROOT>/app/src/androidTestBasicBarDebug/assets [-]
                    JniLibsDirectories            : <ROOT>/app/src/androidTestBasicBarDebug/jniLibs [-]
                    ShadersDirectories            : <ROOT>/app/src/androidTestBasicBarDebug/shaders [-]
                MultiFlavorSourceProvider
                    Name                          : androidTestBasicBar
                    Manifest                      : <ROOT>/app/src/androidTestBasicBar/AndroidManifest.xml [-]
                    JavaDirectories               : <ROOT>/app/src/androidTestBasicBar/java [-]
                    KotlinDirectories             : <ROOT>/app/src/androidTestBasicBar/java [-]
                    KotlinDirectories             : <ROOT>/app/src/androidTestBasicBar/kotlin [-]
                    ResourcesDirectories          : <ROOT>/app/src/androidTestBasicBar/resources [-]
                    AidlDirectories               : <ROOT>/app/src/androidTestBasicBar/aidl [-]
                    RenderscriptDirectories       : <ROOT>/app/src/androidTestBasicBar/rs [-]
                    ResDirectories                : <ROOT>/app/src/androidTestBasicBar/res [-]
                    AssetsDirectories             : <ROOT>/app/src/androidTestBasicBar/assets [-]
                    JniLibsDirectories            : <ROOT>/app/src/androidTestBasicBar/jniLibs [-]
                    ShadersDirectories            : <ROOT>/app/src/androidTestBasicBar/shaders [-]
                Dependencies
                    compileClasspath
                        androidLibrary                : __local_aars__:<ROOT>/app/libs/lib1-1.0.aar:unspecified@jar
                        androidLibrary                : com.android.support.test.espresso:espresso-core:3.0.2@aar
                        module                        : <ROOT>-:lib-MAIN
                        androidLibrary                : com.android.support:appcompat-v7:28.0.0@aar
                        androidLibrary                : com.android.support.test:runner:1.0.2@aar
                        androidLibrary                : com.android.support:support-fragment:28.0.0@aar
                        androidLibrary                : com.android.support:animated-vector-drawable:28.0.0@aar
                        androidLibrary                : com.android.support:support-core-ui:28.0.0@aar
                        androidLibrary                : com.android.support:support-core-utils:28.0.0@aar
                        androidLibrary                : com.android.support:support-vector-drawable:28.0.0@aar
                        androidLibrary                : com.android.support:loader:28.0.0@aar
                        androidLibrary                : com.android.support:viewpager:28.0.0@aar
                        androidLibrary                : com.android.support:coordinatorlayout:28.0.0@aar
                        androidLibrary                : com.android.support:drawerlayout:28.0.0@aar
                        androidLibrary                : com.android.support:slidingpanelayout:28.0.0@aar
                        androidLibrary                : com.android.support:customview:28.0.0@aar
                        androidLibrary                : com.android.support:swiperefreshlayout:28.0.0@aar
                        androidLibrary                : com.android.support:asynclayoutinflater:28.0.0@aar
                        androidLibrary                : com.android.support:support-compat:28.0.0@aar
                        androidLibrary                : com.android.support:versionedparcelable:28.0.0@aar
                        androidLibrary                : com.android.support:cursoradapter:28.0.0@aar
                        androidLibrary                : com.android.support.test:monitor:1.0.2@aar
                        androidLibrary                : android.arch.lifecycle:runtime:1.1.1@aar
                        androidLibrary                : com.android.support:documentfile:28.0.0@aar
                        androidLibrary                : com.android.support:localbroadcastmanager:28.0.0@aar
                        androidLibrary                : com.android.support:print:28.0.0@aar
                        androidLibrary                : android.arch.lifecycle:viewmodel:1.1.1@aar
                        androidLibrary                : android.arch.lifecycle:livedata:1.1.1@aar
                        androidLibrary                : android.arch.lifecycle:livedata-core:1.1.1@aar
                        androidLibrary                : android.arch.core:runtime:1.1.1@aar
                        androidLibrary                : com.android.support:interpolator:28.0.0@aar
                        androidLibrary                : com.android.support.test.espresso:espresso-idling-resource:3.0.2@aar
                        androidLibrary                : com.android.support.constraint:constraint-layout:1.1.0@aar
                        javaLibrary                   : com.android.support:collections:28.0.0@jar
                        javaLibrary                   : android.arch.lifecycle:common:1.1.1@jar
                        javaLibrary                   : android.arch.core:common:1.1.1@jar
                        javaLibrary                   : com.android.support:support-annotations:28.0.0@jar
                        javaLibrary                   : junit:junit:4.12@jar
                        javaLibrary                   : org.hamcrest:hamcrest-integration:1.3@jar
                        javaLibrary                   : org.hamcrest:hamcrest-library:1.3@jar
                        javaLibrary                   : org.hamcrest:hamcrest-core:1.3@jar
                        javaLibrary                   : net.sf.kxml:kxml2:2.3.0@jar
                        javaLibrary                   : com.squareup:javawriter:2.1.1@jar
                        javaLibrary                   : javax.inject:javax.inject:1@jar
                        javaLibrary                   : com.google.code.findbugs:jsr305:2.0.1@jar
                        javaLibrary                   : com.android.support.constraint:constraint-layout-solver:1.1.0@jar
                        module                        : <ROOT>-:app-MAIN
                    runtimeClasspath
                        androidLibrary                : com.android.support.test.espresso:espresso-core:3.0.2@aar
                        module                        : <ROOT>-:lib-MAIN
                        androidLibrary                : com.android.support.test:runner:1.0.2@aar
                        androidLibrary                : com.android.support.test:monitor:1.0.2@aar
                        androidLibrary                : com.android.support.test.espresso:espresso-idling-resource:3.0.2@aar
                        javaLibrary                   : com.android.support:support-annotations:28.0.0@jar
                        javaLibrary                   : junit:junit:4.12@jar
                        javaLibrary                   : org.hamcrest:hamcrest-integration:1.3@jar
                        javaLibrary                   : org.hamcrest:hamcrest-library:1.3@jar
                        javaLibrary                   : org.hamcrest:hamcrest-core:1.3@jar
                        javaLibrary                   : net.sf.kxml:kxml2:2.3.0@jar
                        javaLibrary                   : com.squareup:javawriter:2.1.1@jar
                        javaLibrary                   : javax.inject:javax.inject:1@jar
                        javaLibrary                   : com.google.code.findbugs:jsr305:2.0.1@jar
                        module                        : <ROOT>-:app-MAIN
                ProvidedDependencies
                    - provided                    : ./app/libs/lib1-1.0.aar
                    - provided                    : android.arch.core:common:1.1.1
                    - provided                    : android.arch.core:runtime:1.1.1@aar
                    - provided                    : android.arch.lifecycle:common:1.1.1
                    - provided                    : android.arch.lifecycle:livedata-core:1.1.1@aar
                    - provided                    : android.arch.lifecycle:livedata:1.1.1@aar
                    - provided                    : android.arch.lifecycle:runtime:1.1.1@aar
                    - provided                    : android.arch.lifecycle:viewmodel:1.1.1@aar
                    - provided                    : com.android.support.constraint:constraint-layout-solver:1.1.0
                    - provided                    : com.android.support.constraint:constraint-layout:1.1.0@aar
                    - provided                    : com.android.support:animated-vector-drawable:28.0.0@aar
                    - provided                    : com.android.support:appcompat-v7:28.0.0@aar
                    - provided                    : com.android.support:asynclayoutinflater:28.0.0@aar
                    - provided                    : com.android.support:collections:28.0.0
                    - provided                    : com.android.support:coordinatorlayout:28.0.0@aar
                    - provided                    : com.android.support:cursoradapter:28.0.0@aar
                    - provided                    : com.android.support:customview:28.0.0@aar
                    - provided                    : com.android.support:documentfile:28.0.0@aar
                    - provided                    : com.android.support:drawerlayout:28.0.0@aar
                    - provided                    : com.android.support:interpolator:28.0.0@aar
                    - provided                    : com.android.support:loader:28.0.0@aar
                    - provided                    : com.android.support:localbroadcastmanager:28.0.0@aar
                    - provided                    : com.android.support:print:28.0.0@aar
                    - provided                    : com.android.support:slidingpanelayout:28.0.0@aar
                    - provided                    : com.android.support:support-compat:28.0.0@aar
                    - provided                    : com.android.support:support-core-ui:28.0.0@aar
                    - provided                    : com.android.support:support-core-utils:28.0.0@aar
                    - provided                    : com.android.support:support-fragment:28.0.0@aar
                    - provided                    : com.android.support:support-vector-drawable:28.0.0@aar
                    - provided                    : com.android.support:swiperefreshlayout:28.0.0@aar
                    - provided                    : com.android.support:versionedparcelable:28.0.0@aar
                    - provided                    : com.android.support:viewpager:28.0.0@aar
                ApplicationId                 : com.example.psd.sample.app.default.test
                SigningConfigName             : debug
                IsSigned                      : true
                CodeShrinker                  : null
                BuildTasksAndOutputInformation
                    AssembleTaskName              : assembleBasicBarDebugAndroidTest
                    AssembleTaskOutputListingFile : <ROOT>/app/build/intermediates/apk_ide_redirect_file/basicBarDebugAndroidTest/redirect.txt [-]
                GeneratedResourceFolders      : <ROOT>/app/build/generated/res/rs/androidTest/basicBar/debug [-]
                GeneratedResourceFolders      : <ROOT>/app/build/generated/res/resValues/androidTest/basicBar/debug [-]
                TestOptions
                    AnimationsDisabled            : false
                    Execution                     : HOST
            UnitTestArtifact
                Name                          : UNIT_TEST
                CompileTaskName               : compileBasicBarDebugUnitTestSources
                AssembleTaskName              : assembleBasicBarDebugUnitTest
                IsTestArtifact                : true
                IdeSetupTaskNames             : createMockableJar
                GeneratedSourceFolders        : <ROOT>/app/build/generated/ap_generated_sources/basicBarDebugUnitTest/out [-]
                ClassesFolder                 : <ROOT>/app/build/intermediates/compile_and_runtime_not_namespaced_r_class_jar/basicBarDebug/R.jar [-]
                ClassesFolder                 : <ROOT>/app/build/intermediates/javac/basicBarDebugUnitTest/classes [-]
                VariantSourceProvider
                    Name                          : testBasicBarDebug
                    Manifest                      : <ROOT>/app/src/testBasicBarDebug/AndroidManifest.xml [-]
                    JavaDirectories               : <ROOT>/app/src/testBasicBarDebug/java [-]
                    KotlinDirectories             : <ROOT>/app/src/testBasicBarDebug/java [-]
                    KotlinDirectories             : <ROOT>/app/src/testBasicBarDebug/kotlin [-]
                    ResourcesDirectories          : <ROOT>/app/src/testBasicBarDebug/resources [-]
                    AidlDirectories               : <ROOT>/app/src/testBasicBarDebug/aidl [-]
                    RenderscriptDirectories       : <ROOT>/app/src/testBasicBarDebug/rs [-]
                    ResDirectories                : <ROOT>/app/src/testBasicBarDebug/res [-]
                    AssetsDirectories             : <ROOT>/app/src/testBasicBarDebug/assets [-]
                    JniLibsDirectories            : <ROOT>/app/src/testBasicBarDebug/jniLibs [-]
                    ShadersDirectories            : <ROOT>/app/src/testBasicBarDebug/shaders [-]
                MultiFlavorSourceProvider
                    Name                          : testBasicBar
                    Manifest                      : <ROOT>/app/src/testBasicBar/AndroidManifest.xml [-]
                    JavaDirectories               : <ROOT>/app/src/testBasicBar/java [-]
                    KotlinDirectories             : <ROOT>/app/src/testBasicBar/java [-]
                    KotlinDirectories             : <ROOT>/app/src/testBasicBar/kotlin [-]
                    ResourcesDirectories          : <ROOT>/app/src/testBasicBar/resources [-]
                    AidlDirectories               : <ROOT>/app/src/testBasicBar/aidl [-]
                    RenderscriptDirectories       : <ROOT>/app/src/testBasicBar/rs [-]
                    ResDirectories                : <ROOT>/app/src/testBasicBar/res [-]
                    AssetsDirectories             : <ROOT>/app/src/testBasicBar/assets [-]
                    JniLibsDirectories            : <ROOT>/app/src/testBasicBar/jniLibs [-]
                    ShadersDirectories            : <ROOT>/app/src/testBasicBar/shaders [-]
                Dependencies
                    compileClasspath
                        androidLibrary                : __local_aars__:<ROOT>/app/libs/lib1-1.0.aar:unspecified@jar
                        module                        : <ROOT>-:lib-MAIN
                        androidLibrary                : com.android.support:appcompat-v7:28.0.0@aar
                        androidLibrary                : com.android.support:support-fragment:28.0.0@aar
                        androidLibrary                : com.android.support:animated-vector-drawable:28.0.0@aar
                        androidLibrary                : com.android.support:support-core-ui:28.0.0@aar
                        androidLibrary                : com.android.support:support-core-utils:28.0.0@aar
                        androidLibrary                : com.android.support:support-vector-drawable:28.0.0@aar
                        androidLibrary                : com.android.support:loader:28.0.0@aar
                        androidLibrary                : com.android.support:viewpager:28.0.0@aar
                        androidLibrary                : com.android.support:coordinatorlayout:28.0.0@aar
                        androidLibrary                : com.android.support:drawerlayout:28.0.0@aar
                        androidLibrary                : com.android.support:slidingpanelayout:28.0.0@aar
                        androidLibrary                : com.android.support:customview:28.0.0@aar
                        androidLibrary                : com.android.support:swiperefreshlayout:28.0.0@aar
                        androidLibrary                : com.android.support:asynclayoutinflater:28.0.0@aar
                        androidLibrary                : com.android.support:support-compat:28.0.0@aar
                        androidLibrary                : com.android.support:versionedparcelable:28.0.0@aar
                        androidLibrary                : com.android.support:cursoradapter:28.0.0@aar
                        androidLibrary                : android.arch.lifecycle:runtime:1.1.1@aar
                        androidLibrary                : com.android.support:documentfile:28.0.0@aar
                        androidLibrary                : com.android.support:localbroadcastmanager:28.0.0@aar
                        androidLibrary                : com.android.support:print:28.0.0@aar
                        androidLibrary                : android.arch.lifecycle:viewmodel:1.1.1@aar
                        androidLibrary                : android.arch.lifecycle:livedata:1.1.1@aar
                        androidLibrary                : android.arch.lifecycle:livedata-core:1.1.1@aar
                        androidLibrary                : android.arch.core:runtime:1.1.1@aar
                        androidLibrary                : com.android.support:interpolator:28.0.0@aar
                        androidLibrary                : com.android.support.constraint:constraint-layout:1.1.0@aar
                        javaLibrary                   : com.android.support:collections:28.0.0@jar
                        javaLibrary                   : android.arch.lifecycle:common:1.1.1@jar
                        javaLibrary                   : android.arch.core:common:1.1.1@jar
                        javaLibrary                   : com.android.support:support-annotations:28.0.0@jar
                        javaLibrary                   : com.android.support.constraint:constraint-layout-solver:1.1.0@jar
                        module                        : <ROOT>-:app-MAIN
                    runtimeClasspath
                        androidLibrary                : __local_aars__:<ROOT>/app/libs/lib1-1.0.aar:unspecified@jar
                        module                        : <ROOT>-:lib-MAIN
                        androidLibrary                : com.android.support:appcompat-v7:28.0.0@aar
                        androidLibrary                : com.android.support:support-fragment:28.0.0@aar
                        androidLibrary                : com.android.support:animated-vector-drawable:28.0.0@aar
                        androidLibrary                : com.android.support:support-core-ui:28.0.0@aar
                        androidLibrary                : com.android.support:support-core-utils:28.0.0@aar
                        androidLibrary                : com.android.support:support-vector-drawable:28.0.0@aar
                        androidLibrary                : com.android.support:loader:28.0.0@aar
                        androidLibrary                : com.android.support:viewpager:28.0.0@aar
                        androidLibrary                : com.android.support:coordinatorlayout:28.0.0@aar
                        androidLibrary                : com.android.support:drawerlayout:28.0.0@aar
                        androidLibrary                : com.android.support:slidingpanelayout:28.0.0@aar
                        androidLibrary                : com.android.support:customview:28.0.0@aar
                        androidLibrary                : com.android.support:swiperefreshlayout:28.0.0@aar
                        androidLibrary                : com.android.support:asynclayoutinflater:28.0.0@aar
                        androidLibrary                : com.android.support:support-compat:28.0.0@aar
                        androidLibrary                : com.android.support:versionedparcelable:28.0.0@aar
                        androidLibrary                : com.android.support:cursoradapter:28.0.0@aar
                        androidLibrary                : android.arch.lifecycle:runtime:1.1.1@aar
                        androidLibrary                : com.android.support:documentfile:28.0.0@aar
                        androidLibrary                : com.android.support:localbroadcastmanager:28.0.0@aar
                        androidLibrary                : com.android.support:print:28.0.0@aar
                        androidLibrary                : android.arch.lifecycle:viewmodel:1.1.1@aar
                        androidLibrary                : android.arch.lifecycle:livedata:1.1.1@aar
                        androidLibrary                : android.arch.lifecycle:livedata-core:1.1.1@aar
                        androidLibrary                : android.arch.core:runtime:1.1.1@aar
                        androidLibrary                : com.android.support:interpolator:28.0.0@aar
                        androidLibrary                : com.android.support.constraint:constraint-layout:1.1.0@aar
                        javaLibrary                   : com.android.support:collections:28.0.0@jar
                        javaLibrary                   : android.arch.lifecycle:common:1.1.1@jar
                        javaLibrary                   : android.arch.core:common:1.1.1@jar
                        javaLibrary                   : com.android.support:support-annotations:28.0.0@jar
                        javaLibrary                   : com.android.support.constraint:constraint-layout-solver:1.1.0@jar
                        module                        : <ROOT>-:app-MAIN
                MockablePlatformJar           : <GRADLE>/caches/transforms-3/xxxxxxxxxxxxxxxxxxxxxxxxxxxxxxxx/transformed/android.jar
    externalProject               : :app (DefaultExternalProject) (*seen*)
MODULE                        : project.app.androidTest
MODULE                        : project.app.main
MODULE                        : project.app.unitTest
MODULE                        : project.dyn_feature
    GradleModuleModel
        agpVersion                    : 7.2.0
        gradlePath                    : :dyn_feature
        gradleVersion                 : 7.3.3
        buildFile                     : <ROOT>/dyn_feature/build.gradle
        buildFilePath                 : <ROOT>/dyn_feature/build.gradle
        rootFolderPath                : <ROOT>
        hasSafeArgsJava               : false
        hasSafeArgsKotlin             : false
    CurrentVariantReportedVersions
        minSdk
            ApiLevel                      : 1
            ApiString                     : 1
        runtimeMinSdk
            ApiLevel                      : 1
            ApiString                     : 1
        targetSdk
            ApiLevel                      : 1
            ApiString                     : 1
    RootBuildId                   : <ROOT>
    BuildId                       : <ROOT>
    ProjectPath                   : :dyn_feature
    ModelVersion                  : 7.2.0
    ProjectType                   : PROJECT_TYPE_DYNAMIC_FEATURE
    CompileTarget                 : android-32
    BuildFolder                   : <ROOT>/dyn_feature/build [-]
    buildToolsVersion             : 30.0.3
    IsBaseSplit                   : false
    GroupId                       : project
    Namespace                     : com.example.dyn_feature
    TestNamespace                 : com.example.dyn_feature.test
    AaptOptions
        NameSpacing                   : DISABLED
    LintOptions
        IsCheckTestSources            : false
        IsCheckDependencies           : false
        IsAbortOnError                : true
        IsAbsolutePaths               : true
        IsNoLines                     : false
        IsQuiet                       : false
        IsCheckAllWarnings            : false
        IsIgnoreWarnings              : false
        IsWarningsAsErrors            : false
        IsIgnoreTestSources           : false
        IsIgnoreTestFixturesSources   : false
        IsCheckGeneratedSources       : false
        IsCheckReleaseBuilds          : true
        IsExplainIssues               : true
        IsShowAll                     : false
        TextReport                    : false
        HtmlReport                    : true
        XmlReport                     : true
        SarifReport                   : false
    JavaCompileOptions
        Encoding                      : UTF-8
        SourceCompatibility           : 1.8
        TargetCompatibility           : 1.8
        IsCoreLibraryDesugaringEnabled          : false
    AgpFlags
        ApplicationRClassConstantIds  : true
        AestRClassConstantIds         : true
        TransitiveRClasses            : true
        UseAndroidX                   : false
        UsesCompose                   : false
        MlModelBindingEnabled         : false
        EnableVcsInfo                 : false
    - basicVariant:               : debug
        testApplicationId             : com.example.dyn_feature.test
    - basicVariant:               : release
    BootClassPath                 : <ANDROID_SDK>/platforms/android-32/android.jar
    BaseFeature                   : :app
    ViewBindingOptions
        Enabled                       : false
    DefaultConfig
        ProductFlavor
            Name                          : main
            VectorDrawables
                UseSupportLibrary             : false
        SourceProvider
            Name                          : main
            Manifest                      : <ROOT>/dyn_feature/src/main/AndroidManifest.xml
            JavaDirectories               : <ROOT>/dyn_feature/src/main/java [-]
            KotlinDirectories             : <ROOT>/dyn_feature/src/main/java [-]
            KotlinDirectories             : <ROOT>/dyn_feature/src/main/kotlin [-]
            ResourcesDirectories          : <ROOT>/dyn_feature/src/main/resources [-]
            AidlDirectories               : <ROOT>/dyn_feature/src/main/aidl [-]
            RenderscriptDirectories       : <ROOT>/dyn_feature/src/main/rs [-]
            ResDirectories                : <ROOT>/dyn_feature/src/main/res [-]
            AssetsDirectories             : <ROOT>/dyn_feature/src/main/assets [-]
            JniLibsDirectories            : <ROOT>/dyn_feature/src/main/jniLibs [-]
            ShadersDirectories            : <ROOT>/dyn_feature/src/main/shaders [-]
        ExtraSourceProviders
            ExtraSourceProvider
                ArtifactName                  : _android_test_
                SourceProvider
                    Name                          : androidTest
                    Manifest                      : <ROOT>/dyn_feature/src/androidTest/AndroidManifest.xml [-]
                    JavaDirectories               : <ROOT>/dyn_feature/src/androidTest/java [-]
                    KotlinDirectories             : <ROOT>/dyn_feature/src/androidTest/java [-]
                    KotlinDirectories             : <ROOT>/dyn_feature/src/androidTest/kotlin [-]
                    ResourcesDirectories          : <ROOT>/dyn_feature/src/androidTest/resources [-]
                    AidlDirectories               : <ROOT>/dyn_feature/src/androidTest/aidl [-]
                    RenderscriptDirectories       : <ROOT>/dyn_feature/src/androidTest/rs [-]
                    ResDirectories                : <ROOT>/dyn_feature/src/androidTest/res [-]
                    AssetsDirectories             : <ROOT>/dyn_feature/src/androidTest/assets [-]
                    JniLibsDirectories            : <ROOT>/dyn_feature/src/androidTest/jniLibs [-]
                    ShadersDirectories            : <ROOT>/dyn_feature/src/androidTest/shaders [-]
            ExtraSourceProvider
                ArtifactName                  : _unit_test_
                SourceProvider
                    Name                          : test
                    Manifest                      : <ROOT>/dyn_feature/src/test/AndroidManifest.xml [-]
                    JavaDirectories               : <ROOT>/dyn_feature/src/test/java [-]
                    KotlinDirectories             : <ROOT>/dyn_feature/src/test/java [-]
                    KotlinDirectories             : <ROOT>/dyn_feature/src/test/kotlin [-]
                    ResourcesDirectories          : <ROOT>/dyn_feature/src/test/resources [-]
                    AidlDirectories               : <ROOT>/dyn_feature/src/test/aidl [-]
                    RenderscriptDirectories       : <ROOT>/dyn_feature/src/test/rs [-]
                    ResDirectories                : <ROOT>/dyn_feature/src/test/res [-]
                    AssetsDirectories             : <ROOT>/dyn_feature/src/test/assets [-]
                    JniLibsDirectories            : <ROOT>/dyn_feature/src/test/jniLibs [-]
                    ShadersDirectories            : <ROOT>/dyn_feature/src/test/shaders [-]
    BuildTypes
        BuildType
            Name                          : debug
            IsDebuggable                  : true
            IsJniDebuggable               : false
            IsRenderscriptDebuggable      : false
            RenderscriptOptimLevel        : 3
            IsMinifyEnabled               : false
            IsZipAlignEnabled             : true
        SourceProvider
            Name                          : debug
            Manifest                      : <ROOT>/dyn_feature/src/debug/AndroidManifest.xml [-]
            JavaDirectories               : <ROOT>/dyn_feature/src/debug/java [-]
            KotlinDirectories             : <ROOT>/dyn_feature/src/debug/java [-]
            KotlinDirectories             : <ROOT>/dyn_feature/src/debug/kotlin [-]
            ResourcesDirectories          : <ROOT>/dyn_feature/src/debug/resources [-]
            AidlDirectories               : <ROOT>/dyn_feature/src/debug/aidl [-]
            RenderscriptDirectories       : <ROOT>/dyn_feature/src/debug/rs [-]
            ResDirectories                : <ROOT>/dyn_feature/src/debug/res [-]
            AssetsDirectories             : <ROOT>/dyn_feature/src/debug/assets [-]
            JniLibsDirectories            : <ROOT>/dyn_feature/src/debug/jniLibs [-]
            ShadersDirectories            : <ROOT>/dyn_feature/src/debug/shaders [-]
        ExtraSourceProviders
            ExtraSourceProvider
                ArtifactName                  : _android_test_
                SourceProvider
                    Name                          : androidTestDebug
                    Manifest                      : <ROOT>/dyn_feature/src/androidTestDebug/AndroidManifest.xml [-]
                    JavaDirectories               : <ROOT>/dyn_feature/src/androidTestDebug/java [-]
                    KotlinDirectories             : <ROOT>/dyn_feature/src/androidTestDebug/java [-]
                    KotlinDirectories             : <ROOT>/dyn_feature/src/androidTestDebug/kotlin [-]
                    ResourcesDirectories          : <ROOT>/dyn_feature/src/androidTestDebug/resources [-]
                    AidlDirectories               : <ROOT>/dyn_feature/src/androidTestDebug/aidl [-]
                    RenderscriptDirectories       : <ROOT>/dyn_feature/src/androidTestDebug/rs [-]
                    ResDirectories                : <ROOT>/dyn_feature/src/androidTestDebug/res [-]
                    AssetsDirectories             : <ROOT>/dyn_feature/src/androidTestDebug/assets [-]
                    JniLibsDirectories            : <ROOT>/dyn_feature/src/androidTestDebug/jniLibs [-]
                    ShadersDirectories            : <ROOT>/dyn_feature/src/androidTestDebug/shaders [-]
        ExtraSourceProviders
            ExtraSourceProvider
                ArtifactName                  : _unit_test_
                SourceProvider
                    Name                          : testDebug
                    Manifest                      : <ROOT>/dyn_feature/src/testDebug/AndroidManifest.xml [-]
                    JavaDirectories               : <ROOT>/dyn_feature/src/testDebug/java [-]
                    KotlinDirectories             : <ROOT>/dyn_feature/src/testDebug/java [-]
                    KotlinDirectories             : <ROOT>/dyn_feature/src/testDebug/kotlin [-]
                    ResourcesDirectories          : <ROOT>/dyn_feature/src/testDebug/resources [-]
                    AidlDirectories               : <ROOT>/dyn_feature/src/testDebug/aidl [-]
                    RenderscriptDirectories       : <ROOT>/dyn_feature/src/testDebug/rs [-]
                    ResDirectories                : <ROOT>/dyn_feature/src/testDebug/res [-]
                    AssetsDirectories             : <ROOT>/dyn_feature/src/testDebug/assets [-]
                    JniLibsDirectories            : <ROOT>/dyn_feature/src/testDebug/jniLibs [-]
                    ShadersDirectories            : <ROOT>/dyn_feature/src/testDebug/shaders [-]
        BuildType
            Name                          : release
            IsDebuggable                  : false
            IsJniDebuggable               : false
            IsRenderscriptDebuggable      : false
            RenderscriptOptimLevel        : 3
            IsMinifyEnabled               : false
            IsZipAlignEnabled             : true
        SourceProvider
            Name                          : release
            Manifest                      : <ROOT>/dyn_feature/src/release/AndroidManifest.xml [-]
            JavaDirectories               : <ROOT>/dyn_feature/src/release/java [-]
            KotlinDirectories             : <ROOT>/dyn_feature/src/release/java [-]
            KotlinDirectories             : <ROOT>/dyn_feature/src/release/kotlin [-]
            ResourcesDirectories          : <ROOT>/dyn_feature/src/release/resources [-]
            AidlDirectories               : <ROOT>/dyn_feature/src/release/aidl [-]
            RenderscriptDirectories       : <ROOT>/dyn_feature/src/release/rs [-]
            ResDirectories                : <ROOT>/dyn_feature/src/release/res [-]
            AssetsDirectories             : <ROOT>/dyn_feature/src/release/assets [-]
            JniLibsDirectories            : <ROOT>/dyn_feature/src/release/jniLibs [-]
            ShadersDirectories            : <ROOT>/dyn_feature/src/release/shaders [-]
        ExtraSourceProviders
            ExtraSourceProvider
                ArtifactName                  : _unit_test_
                SourceProvider
                    Name                          : testRelease
                    Manifest                      : <ROOT>/dyn_feature/src/testRelease/AndroidManifest.xml [-]
                    JavaDirectories               : <ROOT>/dyn_feature/src/testRelease/java [-]
                    KotlinDirectories             : <ROOT>/dyn_feature/src/testRelease/java [-]
                    KotlinDirectories             : <ROOT>/dyn_feature/src/testRelease/kotlin [-]
                    ResourcesDirectories          : <ROOT>/dyn_feature/src/testRelease/resources [-]
                    AidlDirectories               : <ROOT>/dyn_feature/src/testRelease/aidl [-]
                    RenderscriptDirectories       : <ROOT>/dyn_feature/src/testRelease/rs [-]
                    ResDirectories                : <ROOT>/dyn_feature/src/testRelease/res [-]
                    AssetsDirectories             : <ROOT>/dyn_feature/src/testRelease/assets [-]
                    JniLibsDirectories            : <ROOT>/dyn_feature/src/testRelease/jniLibs [-]
                    ShadersDirectories            : <ROOT>/dyn_feature/src/testRelease/shaders [-]
    SigningConfigs
        SigningConfig
            Name                          : debug
            StoreFile                     : debug.keystore
            StorePassword                 : android
            KeyAlias                      : AndroidDebugKey
    VariantBuildInformation
        VariantBuildInformation
            VariantName                   : debug
            BuildTasksAndOutputInformation
                AssembleTaskName              : assembleDebug
                AssembleTaskOutputListingFile : <ROOT>/dyn_feature/build/intermediates/apk_ide_redirect_file/debug/redirect.txt [-]
        VariantBuildInformation
            VariantName                   : release
            BuildTasksAndOutputInformation
                AssembleTaskName              : assembleRelease
                AssembleTaskOutputListingFile : <ROOT>/dyn_feature/build/intermediates/apk_ide_redirect_file/release/redirect.txt [-]
    IdeVariants
        IdeVariant
            Name                          : debug
            BuildType                     : debug
            DisplayName                   : debug
            InstantAppCompatible          : false
            MinSdkVersion
                ApiLevel                      : 1
                ApiString                     : 1
            DeprecatedPreMergedApplicationId        : com.example.dyn_feature
            MainArtifact
                Name                          : MAIN
                CompileTaskName               : compileDebugSources
                AssembleTaskName              : assembleDebug
                IsTestArtifact                : false
                IdeSetupTaskNames             : generateDebugSources
                GeneratedSourceFolders        : <ROOT>/dyn_feature/build/generated/aidl_source_output_dir/debug/out [-]
                GeneratedSourceFolders        : <ROOT>/dyn_feature/build/generated/ap_generated_sources/debug/out [-]
                GeneratedSourceFolders        : <ROOT>/dyn_feature/build/generated/renderscript_source_output_dir/debug/out [-]
                GeneratedSourceFolders        : <ROOT>/dyn_feature/build/generated/source/buildConfig/debug [-]
                ClassesFolder                 : <ROOT>/dyn_feature/build/intermediates/compile_and_runtime_not_namespaced_r_class_jar/debug/R.jar [-]
                ClassesFolder                 : <ROOT>/dyn_feature/build/intermediates/javac/debug/classes [-]
                Dependencies
                    compileClasspath
                    runtimeClasspath
                IsSigned                      : false
                CodeShrinker                  : null
                BuildTasksAndOutputInformation
                    AssembleTaskName              : assembleDebug
                    AssembleTaskOutputListingFile : <ROOT>/dyn_feature/build/intermediates/apk_ide_redirect_file/debug/redirect.txt [-]
                GeneratedResourceFolders      : <ROOT>/dyn_feature/build/generated/res/rs/debug [-]
                GeneratedResourceFolders      : <ROOT>/dyn_feature/build/generated/res/resValues/debug [-]
            AndroidTestArtifact
                Name                          : ANDROID_TEST
                CompileTaskName               : compileDebugAndroidTestSources
                AssembleTaskName              : assembleDebugAndroidTest
                IsTestArtifact                : true
                IdeSetupTaskNames             : generateDebugAndroidTestSources
                GeneratedSourceFolders        : <ROOT>/dyn_feature/build/generated/aidl_source_output_dir/debugAndroidTest/out [-]
                GeneratedSourceFolders        : <ROOT>/dyn_feature/build/generated/ap_generated_sources/debugAndroidTest/out [-]
                GeneratedSourceFolders        : <ROOT>/dyn_feature/build/generated/renderscript_source_output_dir/debugAndroidTest/out [-]
                GeneratedSourceFolders        : <ROOT>/dyn_feature/build/generated/source/buildConfig/androidTest/debug [-]
                ClassesFolder                 : <ROOT>/dyn_feature/build/intermediates/compile_and_runtime_not_namespaced_r_class_jar/debugAndroidTest/R.jar [-]
                ClassesFolder                 : <ROOT>/dyn_feature/build/intermediates/javac/debugAndroidTest/classes [-]
                Dependencies
                    compileClasspath
                        module                        : <ROOT>-:dyn_feature-MAIN
                    runtimeClasspath
                        module                        : <ROOT>-:dyn_feature-MAIN
                ApplicationId                 : com.example.dyn_feature.test
                IsSigned                      : false
                CodeShrinker                  : null
                BuildTasksAndOutputInformation
                    AssembleTaskName              : assembleDebugAndroidTest
                    AssembleTaskOutputListingFile : <ROOT>/dyn_feature/build/intermediates/apk_ide_redirect_file/debugAndroidTest/redirect.txt [-]
                GeneratedResourceFolders      : <ROOT>/dyn_feature/build/generated/res/rs/androidTest/debug [-]
                GeneratedResourceFolders      : <ROOT>/dyn_feature/build/generated/res/resValues/androidTest/debug [-]
                TestOptions
                    AnimationsDisabled            : false
                    Execution                     : HOST
            UnitTestArtifact
                Name                          : UNIT_TEST
                CompileTaskName               : compileDebugUnitTestSources
                AssembleTaskName              : assembleDebugUnitTest
                IsTestArtifact                : true
                IdeSetupTaskNames             : createMockableJar
                GeneratedSourceFolders        : <ROOT>/dyn_feature/build/generated/ap_generated_sources/debugUnitTest/out [-]
                ClassesFolder                 : <ROOT>/dyn_feature/build/intermediates/compile_and_runtime_not_namespaced_r_class_jar/debug/R.jar [-]
                ClassesFolder                 : <ROOT>/dyn_feature/build/intermediates/javac/debugUnitTest/classes [-]
                Dependencies
                    compileClasspath
                        module                        : <ROOT>-:dyn_feature-MAIN
                    runtimeClasspath
                        module                        : <ROOT>-:dyn_feature-MAIN
                MockablePlatformJar           : <GRADLE>/caches/transforms-3/xxxxxxxxxxxxxxxxxxxxxxxxxxxxxxxx/transformed/android.jar
    externalProject               : :dyn_feature (DefaultExternalProject) (*seen*)
MODULE                        : project.dyn_feature.androidTest
MODULE                        : project.dyn_feature.main
MODULE                        : project.dyn_feature.unitTest
MODULE                        : project.jav
    GradleModuleModel
        gradlePath                    : :jav
        gradleVersion                 : 7.3.3
        buildFile                     : <ROOT>/jav/build.gradle
        buildFilePath                 : <ROOT>/jav/build.gradle
        rootFolderPath                : <ROOT>
        hasSafeArgsJava               : false
        hasSafeArgsKotlin             : false
    externalProject               : :jav (DefaultExternalProject) (*seen*)
MODULE                        : project.jav.main
MODULE                        : project.jav.test
MODULE                        : project.lib
    GradleModuleModel
        agpVersion                    : 7.2.0
        gradlePath                    : :lib
        gradleVersion                 : 7.3.3
        buildFile                     : <ROOT>/lib/build.gradle
        buildFilePath                 : <ROOT>/lib/build.gradle
        rootFolderPath                : <ROOT>
        hasSafeArgsJava               : false
        hasSafeArgsKotlin             : false
    CurrentVariantReportedVersions
        minSdk
            ApiLevel                      : 16
            ApiString                     : 16
        runtimeMinSdk
            ApiLevel                      : 16
            ApiString                     : 16
        targetSdk
            ApiLevel                      : <SDK_VERSION>
            ApiString                     : <SDK_VERSION>
    RootBuildId                   : <ROOT>
    BuildId                       : <ROOT>
    ProjectPath                   : :lib
    ModelVersion                  : 7.2.0
    ProjectType                   : PROJECT_TYPE_LIBRARY
    CompileTarget                 : android-32
    BuildFolder                   : <ROOT>/lib/build [-]
    buildToolsVersion             : 30.0.3
    IsBaseSplit                   : false
    GroupId                       : project
    Namespace                     : com.example.projectwithappandlib.lib
    TestNamespace                 : com.example.projectwithappandlib.lib.test
    AaptOptions
        NameSpacing                   : DISABLED
    LintOptions
        IsCheckTestSources            : false
        IsCheckDependencies           : false
        IsAbortOnError                : true
        IsAbsolutePaths               : true
        IsNoLines                     : false
        IsQuiet                       : false
        IsCheckAllWarnings            : false
        IsIgnoreWarnings              : false
        IsWarningsAsErrors            : false
        IsIgnoreTestSources           : false
        IsIgnoreTestFixturesSources   : false
        IsCheckGeneratedSources       : false
        IsCheckReleaseBuilds          : true
        IsExplainIssues               : true
        IsShowAll                     : false
        TextReport                    : false
        HtmlReport                    : true
        XmlReport                     : true
        SarifReport                   : false
    JavaCompileOptions
        Encoding                      : UTF-8
        SourceCompatibility           : 1.8
        TargetCompatibility           : 1.8
        IsCoreLibraryDesugaringEnabled          : false
    AgpFlags
        ApplicationRClassConstantIds  : true
        AestRClassConstantIds         : true
        TransitiveRClasses            : true
        UseAndroidX                   : false
        UsesCompose                   : false
        MlModelBindingEnabled         : false
        EnableVcsInfo                 : false
    - basicVariant:               : debug
        testApplicationId             : com.example.projectwithappandlib.lib.test
    - basicVariant:               : release
    BootClassPath                 : <ANDROID_SDK>/platforms/android-32/android.jar
    ViewBindingOptions
        Enabled                       : false
    DefaultConfig
        ProductFlavor
            Name                          : main
            VersionCode                   : 1
            VersionName                   : 1.0
            MinSdkVersion
                ApiLevel                      : 16
                ApiString                     : 16
            TargetSdkVersion
                ApiLevel                      : <SDK_VERSION>
                ApiString                     : <SDK_VERSION>
            VectorDrawables
                UseSupportLibrary             : false
        SourceProvider
            Name                          : main
            Manifest                      : <ROOT>/lib/src/main/AndroidManifest.xml
            JavaDirectories               : <ROOT>/lib/src/main/java
            KotlinDirectories             : <ROOT>/lib/src/main/java
            KotlinDirectories             : <ROOT>/lib/src/main/kotlin [-]
            ResourcesDirectories          : <ROOT>/lib/src/main/resources [-]
            AidlDirectories               : <ROOT>/lib/src/main/aidl [-]
            RenderscriptDirectories       : <ROOT>/lib/src/main/rs [-]
            ResDirectories                : <ROOT>/lib/src/main/res
            AssetsDirectories             : <ROOT>/lib/src/main/assets [-]
            JniLibsDirectories            : <ROOT>/lib/src/main/jniLibs [-]
            ShadersDirectories            : <ROOT>/lib/src/main/shaders [-]
        ExtraSourceProviders
            ExtraSourceProvider
                ArtifactName                  : _android_test_
                SourceProvider
                    Name                          : androidTest
                    Manifest                      : <ROOT>/lib/src/androidTest/AndroidManifest.xml [-]
                    JavaDirectories               : <ROOT>/lib/src/androidTest/java [-]
                    KotlinDirectories             : <ROOT>/lib/src/androidTest/java [-]
                    KotlinDirectories             : <ROOT>/lib/src/androidTest/kotlin [-]
                    ResourcesDirectories          : <ROOT>/lib/src/androidTest/resources [-]
                    AidlDirectories               : <ROOT>/lib/src/androidTest/aidl [-]
                    RenderscriptDirectories       : <ROOT>/lib/src/androidTest/rs [-]
                    ResDirectories                : <ROOT>/lib/src/androidTest/res [-]
                    AssetsDirectories             : <ROOT>/lib/src/androidTest/assets [-]
                    JniLibsDirectories            : <ROOT>/lib/src/androidTest/jniLibs [-]
                    ShadersDirectories            : <ROOT>/lib/src/androidTest/shaders [-]
            ExtraSourceProvider
                ArtifactName                  : _unit_test_
                SourceProvider
                    Name                          : test
                    Manifest                      : <ROOT>/lib/src/test/AndroidManifest.xml [-]
                    JavaDirectories               : <ROOT>/lib/src/test/java [-]
                    KotlinDirectories             : <ROOT>/lib/src/test/java [-]
                    KotlinDirectories             : <ROOT>/lib/src/test/kotlin [-]
                    ResourcesDirectories          : <ROOT>/lib/src/test/resources [-]
                    AidlDirectories               : <ROOT>/lib/src/test/aidl [-]
                    RenderscriptDirectories       : <ROOT>/lib/src/test/rs [-]
                    ResDirectories                : <ROOT>/lib/src/test/res [-]
                    AssetsDirectories             : <ROOT>/lib/src/test/assets [-]
                    JniLibsDirectories            : <ROOT>/lib/src/test/jniLibs [-]
                    ShadersDirectories            : <ROOT>/lib/src/test/shaders [-]
    BuildTypes
        BuildType
            Name                          : debug
            IsDebuggable                  : true
            IsJniDebuggable               : false
            IsRenderscriptDebuggable      : false
            RenderscriptOptimLevel        : 3
            IsMinifyEnabled               : false
            IsZipAlignEnabled             : true
        SourceProvider
            Name                          : debug
            Manifest                      : <ROOT>/lib/src/debug/AndroidManifest.xml [-]
            JavaDirectories               : <ROOT>/lib/src/debug/java [-]
            KotlinDirectories             : <ROOT>/lib/src/debug/java [-]
            KotlinDirectories             : <ROOT>/lib/src/debug/kotlin [-]
            ResourcesDirectories          : <ROOT>/lib/src/debug/resources [-]
            AidlDirectories               : <ROOT>/lib/src/debug/aidl [-]
            RenderscriptDirectories       : <ROOT>/lib/src/debug/rs [-]
            ResDirectories                : <ROOT>/lib/src/debug/res [-]
            AssetsDirectories             : <ROOT>/lib/src/debug/assets [-]
            JniLibsDirectories            : <ROOT>/lib/src/debug/jniLibs [-]
            ShadersDirectories            : <ROOT>/lib/src/debug/shaders [-]
        ExtraSourceProviders
            ExtraSourceProvider
                ArtifactName                  : _android_test_
                SourceProvider
                    Name                          : androidTestDebug
                    Manifest                      : <ROOT>/lib/src/androidTestDebug/AndroidManifest.xml [-]
                    JavaDirectories               : <ROOT>/lib/src/androidTestDebug/java [-]
                    KotlinDirectories             : <ROOT>/lib/src/androidTestDebug/java [-]
                    KotlinDirectories             : <ROOT>/lib/src/androidTestDebug/kotlin [-]
                    ResourcesDirectories          : <ROOT>/lib/src/androidTestDebug/resources [-]
                    AidlDirectories               : <ROOT>/lib/src/androidTestDebug/aidl [-]
                    RenderscriptDirectories       : <ROOT>/lib/src/androidTestDebug/rs [-]
                    ResDirectories                : <ROOT>/lib/src/androidTestDebug/res [-]
                    AssetsDirectories             : <ROOT>/lib/src/androidTestDebug/assets [-]
                    JniLibsDirectories            : <ROOT>/lib/src/androidTestDebug/jniLibs [-]
                    ShadersDirectories            : <ROOT>/lib/src/androidTestDebug/shaders [-]
        ExtraSourceProviders
            ExtraSourceProvider
                ArtifactName                  : _unit_test_
                SourceProvider
                    Name                          : testDebug
                    Manifest                      : <ROOT>/lib/src/testDebug/AndroidManifest.xml [-]
                    JavaDirectories               : <ROOT>/lib/src/testDebug/java [-]
                    KotlinDirectories             : <ROOT>/lib/src/testDebug/java [-]
                    KotlinDirectories             : <ROOT>/lib/src/testDebug/kotlin [-]
                    ResourcesDirectories          : <ROOT>/lib/src/testDebug/resources [-]
                    AidlDirectories               : <ROOT>/lib/src/testDebug/aidl [-]
                    RenderscriptDirectories       : <ROOT>/lib/src/testDebug/rs [-]
                    ResDirectories                : <ROOT>/lib/src/testDebug/res [-]
                    AssetsDirectories             : <ROOT>/lib/src/testDebug/assets [-]
                    JniLibsDirectories            : <ROOT>/lib/src/testDebug/jniLibs [-]
                    ShadersDirectories            : <ROOT>/lib/src/testDebug/shaders [-]
        BuildType
            Name                          : release
            ProguardFiles                 : <ROOT>/lib/build/intermediates/default_proguard_files/global/proguard-android.txt-7.2.0 [-]
            ProguardFiles                 : <ROOT>/lib/proguard-rules.txt
            ConsumerProguardFiles         : <ROOT>/lib/other.pro
            IsDebuggable                  : false
            IsJniDebuggable               : false
            IsRenderscriptDebuggable      : false
            RenderscriptOptimLevel        : 3
            IsMinifyEnabled               : false
            IsZipAlignEnabled             : true
        SourceProvider
            Name                          : release
            Manifest                      : <ROOT>/lib/src/release/AndroidManifest.xml [-]
            JavaDirectories               : <ROOT>/lib/src/release/java [-]
            KotlinDirectories             : <ROOT>/lib/src/release/java [-]
            KotlinDirectories             : <ROOT>/lib/src/release/kotlin [-]
            ResourcesDirectories          : <ROOT>/lib/src/release/resources [-]
            AidlDirectories               : <ROOT>/lib/src/release/aidl [-]
            RenderscriptDirectories       : <ROOT>/lib/src/release/rs [-]
            ResDirectories                : <ROOT>/lib/src/release/res [-]
            AssetsDirectories             : <ROOT>/lib/src/release/assets [-]
            JniLibsDirectories            : <ROOT>/lib/src/release/jniLibs [-]
            ShadersDirectories            : <ROOT>/lib/src/release/shaders [-]
        ExtraSourceProviders
            ExtraSourceProvider
                ArtifactName                  : _unit_test_
                SourceProvider
                    Name                          : testRelease
                    Manifest                      : <ROOT>/lib/src/testRelease/AndroidManifest.xml [-]
                    JavaDirectories               : <ROOT>/lib/src/testRelease/java [-]
                    KotlinDirectories             : <ROOT>/lib/src/testRelease/java [-]
                    KotlinDirectories             : <ROOT>/lib/src/testRelease/kotlin [-]
                    ResourcesDirectories          : <ROOT>/lib/src/testRelease/resources [-]
                    AidlDirectories               : <ROOT>/lib/src/testRelease/aidl [-]
                    RenderscriptDirectories       : <ROOT>/lib/src/testRelease/rs [-]
                    ResDirectories                : <ROOT>/lib/src/testRelease/res [-]
                    AssetsDirectories             : <ROOT>/lib/src/testRelease/assets [-]
                    JniLibsDirectories            : <ROOT>/lib/src/testRelease/jniLibs [-]
                    ShadersDirectories            : <ROOT>/lib/src/testRelease/shaders [-]
    SigningConfigs
        SigningConfig
            Name                          : debug
            StoreFile                     : debug.keystore
            StorePassword                 : android
            KeyAlias                      : AndroidDebugKey
    VariantBuildInformation
        VariantBuildInformation
            VariantName                   : debug
            BuildTasksAndOutputInformation
                AssembleTaskName              : assembleDebug
        VariantBuildInformation
            VariantName                   : release
            BuildTasksAndOutputInformation
                AssembleTaskName              : assembleRelease
    IdeVariants
        IdeVariant
            Name                          : debug
            BuildType                     : debug
            DisplayName                   : debug
            InstantAppCompatible          : false
            MinSdkVersion
                ApiLevel                      : 16
                ApiString                     : 16
            TargetSdkVersion
                ApiLevel                      : <SDK_VERSION>
                ApiString                     : <SDK_VERSION>
            VersionCode                   : 1
            VersionNameWithSuffix         : 1.0
            DeprecatedPreMergedApplicationId        : com.example.projectwithappandlib.lib
            MainArtifact
                Name                          : MAIN
                CompileTaskName               : compileDebugSources
                AssembleTaskName              : assembleDebug
                IsTestArtifact                : false
                IdeSetupTaskNames             : generateDebugSources
                GeneratedSourceFolders        : <ROOT>/lib/build/generated/aidl_source_output_dir/debug/out [-]
                GeneratedSourceFolders        : <ROOT>/lib/build/generated/ap_generated_sources/debug/out [-]
                GeneratedSourceFolders        : <ROOT>/lib/build/generated/renderscript_source_output_dir/debug/out [-]
                GeneratedSourceFolders        : <ROOT>/lib/build/generated/source/buildConfig/debug [-]
                ClassesFolder                 : <ROOT>/lib/build/intermediates/compile_r_class_jar/debug/R.jar [-]
                ClassesFolder                 : <ROOT>/lib/build/intermediates/javac/debug/classes [-]
                Dependencies
                    compileClasspath
                        androidLibrary                : com.android.support:appcompat-v7:28.0.0@aar
                        androidLibrary                : com.android.support:support-fragment:28.0.0@aar
                        androidLibrary                : com.android.support:animated-vector-drawable:28.0.0@aar
                        androidLibrary                : com.android.support:support-core-ui:28.0.0@aar
                        androidLibrary                : com.android.support:support-core-utils:28.0.0@aar
                        androidLibrary                : com.android.support:support-vector-drawable:28.0.0@aar
                        androidLibrary                : com.android.support:loader:28.0.0@aar
                        androidLibrary                : com.android.support:viewpager:28.0.0@aar
                        androidLibrary                : com.android.support:coordinatorlayout:28.0.0@aar
                        androidLibrary                : com.android.support:drawerlayout:28.0.0@aar
                        androidLibrary                : com.android.support:slidingpanelayout:28.0.0@aar
                        androidLibrary                : com.android.support:customview:28.0.0@aar
                        androidLibrary                : com.android.support:swiperefreshlayout:28.0.0@aar
                        androidLibrary                : com.android.support:asynclayoutinflater:28.0.0@aar
                        androidLibrary                : com.android.support:support-compat:28.0.0@aar
                        androidLibrary                : com.android.support:versionedparcelable:28.0.0@aar
                        androidLibrary                : com.android.support:cursoradapter:28.0.0@aar
                        androidLibrary                : android.arch.lifecycle:runtime:1.1.1@aar
                        androidLibrary                : com.android.support:documentfile:28.0.0@aar
                        androidLibrary                : com.android.support:localbroadcastmanager:28.0.0@aar
                        androidLibrary                : com.android.support:print:28.0.0@aar
                        androidLibrary                : android.arch.lifecycle:viewmodel:1.1.1@aar
                        androidLibrary                : android.arch.lifecycle:livedata:1.1.1@aar
                        androidLibrary                : android.arch.lifecycle:livedata-core:1.1.1@aar
                        androidLibrary                : android.arch.core:runtime:1.1.1@aar
                        androidLibrary                : com.android.support:interpolator:28.0.0@aar
                        javaLibrary                   : com.android.support:collections:28.0.0@jar
                        javaLibrary                   : android.arch.lifecycle:common:1.1.1@jar
                        javaLibrary                   : android.arch.core:common:1.1.1@jar
                        javaLibrary                   : com.android.support:support-annotations:28.0.0@jar
                        module                        : <ROOT>-:jav-MAIN
                    runtimeClasspath
                        androidLibrary                : com.android.support:appcompat-v7:28.0.0@aar
                        androidLibrary                : com.android.support:support-fragment:28.0.0@aar
                        androidLibrary                : com.android.support:animated-vector-drawable:28.0.0@aar
                        androidLibrary                : com.android.support:support-core-ui:28.0.0@aar
                        androidLibrary                : com.android.support:support-core-utils:28.0.0@aar
                        androidLibrary                : com.android.support:support-vector-drawable:28.0.0@aar
                        androidLibrary                : com.android.support:loader:28.0.0@aar
                        androidLibrary                : com.android.support:viewpager:28.0.0@aar
                        androidLibrary                : com.android.support:coordinatorlayout:28.0.0@aar
                        androidLibrary                : com.android.support:drawerlayout:28.0.0@aar
                        androidLibrary                : com.android.support:slidingpanelayout:28.0.0@aar
                        androidLibrary                : com.android.support:customview:28.0.0@aar
                        androidLibrary                : com.android.support:swiperefreshlayout:28.0.0@aar
                        androidLibrary                : com.android.support:asynclayoutinflater:28.0.0@aar
                        androidLibrary                : com.android.support:support-compat:28.0.0@aar
                        androidLibrary                : com.android.support:versionedparcelable:28.0.0@aar
                        androidLibrary                : com.android.support:cursoradapter:28.0.0@aar
                        androidLibrary                : android.arch.lifecycle:runtime:1.1.1@aar
                        androidLibrary                : com.android.support:documentfile:28.0.0@aar
                        androidLibrary                : com.android.support:localbroadcastmanager:28.0.0@aar
                        androidLibrary                : com.android.support:print:28.0.0@aar
                        androidLibrary                : android.arch.lifecycle:viewmodel:1.1.1@aar
                        androidLibrary                : android.arch.lifecycle:livedata:1.1.1@aar
                        androidLibrary                : android.arch.lifecycle:livedata-core:1.1.1@aar
                        androidLibrary                : android.arch.core:runtime:1.1.1@aar
                        androidLibrary                : com.android.support:interpolator:28.0.0@aar
                        javaLibrary                   : com.android.support:collections:28.0.0@jar
                        javaLibrary                   : android.arch.lifecycle:common:1.1.1@jar
                        javaLibrary                   : android.arch.core:common:1.1.1@jar
                        javaLibrary                   : com.android.support:support-annotations:28.0.0@jar
                        module                        : <ROOT>-:jav-MAIN
                IsSigned                      : false
                CodeShrinker                  : null
                BuildTasksAndOutputInformation
                    AssembleTaskName              : assembleDebug
                GeneratedResourceFolders      : <ROOT>/lib/build/generated/res/rs/debug [-]
                GeneratedResourceFolders      : <ROOT>/lib/build/generated/res/resValues/debug [-]
            AndroidTestArtifact
                Name                          : ANDROID_TEST
                CompileTaskName               : compileDebugAndroidTestSources
                AssembleTaskName              : assembleDebugAndroidTest
                IsTestArtifact                : true
                IdeSetupTaskNames             : generateDebugAndroidTestSources
                GeneratedSourceFolders        : <ROOT>/lib/build/generated/aidl_source_output_dir/debugAndroidTest/out [-]
                GeneratedSourceFolders        : <ROOT>/lib/build/generated/ap_generated_sources/debugAndroidTest/out [-]
                GeneratedSourceFolders        : <ROOT>/lib/build/generated/renderscript_source_output_dir/debugAndroidTest/out [-]
                GeneratedSourceFolders        : <ROOT>/lib/build/generated/source/buildConfig/androidTest/debug [-]
                ClassesFolder                 : <ROOT>/lib/build/intermediates/compile_and_runtime_not_namespaced_r_class_jar/debugAndroidTest/R.jar [-]
                ClassesFolder                 : <ROOT>/lib/build/intermediates/javac/debugAndroidTest/classes [-]
                Dependencies
                    compileClasspath
                        module                        : <ROOT>-:lib-MAIN
                        androidLibrary                : com.android.support:appcompat-v7:28.0.0@aar
                        androidLibrary                : com.android.support:support-fragment:28.0.0@aar
                        androidLibrary                : com.android.support:animated-vector-drawable:28.0.0@aar
                        androidLibrary                : com.android.support:support-core-ui:28.0.0@aar
                        androidLibrary                : com.android.support:support-core-utils:28.0.0@aar
                        androidLibrary                : com.android.support:support-vector-drawable:28.0.0@aar
                        androidLibrary                : com.android.support:loader:28.0.0@aar
                        androidLibrary                : com.android.support:viewpager:28.0.0@aar
                        androidLibrary                : com.android.support:coordinatorlayout:28.0.0@aar
                        androidLibrary                : com.android.support:drawerlayout:28.0.0@aar
                        androidLibrary                : com.android.support:slidingpanelayout:28.0.0@aar
                        androidLibrary                : com.android.support:customview:28.0.0@aar
                        androidLibrary                : com.android.support:swiperefreshlayout:28.0.0@aar
                        androidLibrary                : com.android.support:asynclayoutinflater:28.0.0@aar
                        androidLibrary                : com.android.support:support-compat:28.0.0@aar
                        androidLibrary                : com.android.support:versionedparcelable:28.0.0@aar
                        androidLibrary                : com.android.support:cursoradapter:28.0.0@aar
                        androidLibrary                : android.arch.lifecycle:runtime:1.1.1@aar
                        androidLibrary                : com.android.support:documentfile:28.0.0@aar
                        androidLibrary                : com.android.support:localbroadcastmanager:28.0.0@aar
                        androidLibrary                : com.android.support:print:28.0.0@aar
                        androidLibrary                : android.arch.lifecycle:viewmodel:1.1.1@aar
                        androidLibrary                : android.arch.lifecycle:livedata:1.1.1@aar
                        androidLibrary                : android.arch.lifecycle:livedata-core:1.1.1@aar
                        androidLibrary                : android.arch.core:runtime:1.1.1@aar
                        androidLibrary                : com.android.support:interpolator:28.0.0@aar
                        javaLibrary                   : com.android.support:collections:28.0.0@jar
                        javaLibrary                   : android.arch.lifecycle:common:1.1.1@jar
                        javaLibrary                   : android.arch.core:common:1.1.1@jar
                        javaLibrary                   : com.android.support:support-annotations:28.0.0@jar
                        module                        : <ROOT>-:jav-MAIN
                    runtimeClasspath
                        module                        : <ROOT>-:lib-MAIN
                        androidLibrary                : com.android.support:appcompat-v7:28.0.0@aar
                        androidLibrary                : com.android.support:support-fragment:28.0.0@aar
                        androidLibrary                : com.android.support:animated-vector-drawable:28.0.0@aar
                        androidLibrary                : com.android.support:support-core-ui:28.0.0@aar
                        androidLibrary                : com.android.support:support-core-utils:28.0.0@aar
                        androidLibrary                : com.android.support:support-vector-drawable:28.0.0@aar
                        androidLibrary                : com.android.support:loader:28.0.0@aar
                        androidLibrary                : com.android.support:viewpager:28.0.0@aar
                        androidLibrary                : com.android.support:coordinatorlayout:28.0.0@aar
                        androidLibrary                : com.android.support:drawerlayout:28.0.0@aar
                        androidLibrary                : com.android.support:slidingpanelayout:28.0.0@aar
                        androidLibrary                : com.android.support:customview:28.0.0@aar
                        androidLibrary                : com.android.support:swiperefreshlayout:28.0.0@aar
                        androidLibrary                : com.android.support:asynclayoutinflater:28.0.0@aar
                        androidLibrary                : com.android.support:support-compat:28.0.0@aar
                        androidLibrary                : com.android.support:versionedparcelable:28.0.0@aar
                        androidLibrary                : com.android.support:cursoradapter:28.0.0@aar
                        androidLibrary                : android.arch.lifecycle:runtime:1.1.1@aar
                        androidLibrary                : com.android.support:documentfile:28.0.0@aar
                        androidLibrary                : com.android.support:localbroadcastmanager:28.0.0@aar
                        androidLibrary                : com.android.support:print:28.0.0@aar
                        androidLibrary                : android.arch.lifecycle:viewmodel:1.1.1@aar
                        androidLibrary                : android.arch.lifecycle:livedata:1.1.1@aar
                        androidLibrary                : android.arch.lifecycle:livedata-core:1.1.1@aar
                        androidLibrary                : android.arch.core:runtime:1.1.1@aar
                        androidLibrary                : com.android.support:interpolator:28.0.0@aar
                        javaLibrary                   : com.android.support:collections:28.0.0@jar
                        javaLibrary                   : android.arch.lifecycle:common:1.1.1@jar
                        javaLibrary                   : android.arch.core:common:1.1.1@jar
                        javaLibrary                   : com.android.support:support-annotations:28.0.0@jar
                        module                        : <ROOT>-:jav-MAIN
                ApplicationId                 : com.example.projectwithappandlib.lib.test
                SigningConfigName             : debug
                IsSigned                      : true
                CodeShrinker                  : null
                BuildTasksAndOutputInformation
                    AssembleTaskName              : assembleDebugAndroidTest
                    AssembleTaskOutputListingFile : <ROOT>/lib/build/intermediates/apk_ide_redirect_file/debugAndroidTest/redirect.txt [-]
                GeneratedResourceFolders      : <ROOT>/lib/build/generated/res/rs/androidTest/debug [-]
                GeneratedResourceFolders      : <ROOT>/lib/build/generated/res/resValues/androidTest/debug [-]
                TestOptions
                    AnimationsDisabled            : false
                    Execution                     : HOST
            UnitTestArtifact
                Name                          : UNIT_TEST
                CompileTaskName               : compileDebugUnitTestSources
                AssembleTaskName              : assembleDebugUnitTest
                IsTestArtifact                : true
                IdeSetupTaskNames             : createMockableJar
                GeneratedSourceFolders        : <ROOT>/lib/build/generated/ap_generated_sources/debugUnitTest/out [-]
                ClassesFolder                 : <ROOT>/lib/build/intermediates/compile_and_runtime_not_namespaced_r_class_jar/debugUnitTest/R.jar [-]
                ClassesFolder                 : <ROOT>/lib/build/intermediates/javac/debugUnitTest/classes [-]
                Dependencies
                    compileClasspath
                        module                        : <ROOT>-:lib-MAIN
                        androidLibrary                : com.android.support:appcompat-v7:28.0.0@aar
                        androidLibrary                : com.android.support:support-fragment:28.0.0@aar
                        androidLibrary                : com.android.support:animated-vector-drawable:28.0.0@aar
                        androidLibrary                : com.android.support:support-core-ui:28.0.0@aar
                        androidLibrary                : com.android.support:support-core-utils:28.0.0@aar
                        androidLibrary                : com.android.support:support-vector-drawable:28.0.0@aar
                        androidLibrary                : com.android.support:loader:28.0.0@aar
                        androidLibrary                : com.android.support:viewpager:28.0.0@aar
                        androidLibrary                : com.android.support:coordinatorlayout:28.0.0@aar
                        androidLibrary                : com.android.support:drawerlayout:28.0.0@aar
                        androidLibrary                : com.android.support:slidingpanelayout:28.0.0@aar
                        androidLibrary                : com.android.support:customview:28.0.0@aar
                        androidLibrary                : com.android.support:swiperefreshlayout:28.0.0@aar
                        androidLibrary                : com.android.support:asynclayoutinflater:28.0.0@aar
                        androidLibrary                : com.android.support:support-compat:28.0.0@aar
                        androidLibrary                : com.android.support:versionedparcelable:28.0.0@aar
                        androidLibrary                : com.android.support:cursoradapter:28.0.0@aar
                        androidLibrary                : android.arch.lifecycle:runtime:1.1.1@aar
                        androidLibrary                : com.android.support:documentfile:28.0.0@aar
                        androidLibrary                : com.android.support:localbroadcastmanager:28.0.0@aar
                        androidLibrary                : com.android.support:print:28.0.0@aar
                        androidLibrary                : android.arch.lifecycle:viewmodel:1.1.1@aar
                        androidLibrary                : android.arch.lifecycle:livedata:1.1.1@aar
                        androidLibrary                : android.arch.lifecycle:livedata-core:1.1.1@aar
                        androidLibrary                : android.arch.core:runtime:1.1.1@aar
                        androidLibrary                : com.android.support:interpolator:28.0.0@aar
                        javaLibrary                   : com.android.support:collections:28.0.0@jar
                        javaLibrary                   : android.arch.lifecycle:common:1.1.1@jar
                        javaLibrary                   : android.arch.core:common:1.1.1@jar
                        javaLibrary                   : com.android.support:support-annotations:28.0.0@jar
                        module                        : <ROOT>-:jav-MAIN
                    runtimeClasspath
                        module                        : <ROOT>-:lib-MAIN
                        androidLibrary                : com.android.support:appcompat-v7:28.0.0@aar
                        androidLibrary                : com.android.support:support-fragment:28.0.0@aar
                        androidLibrary                : com.android.support:animated-vector-drawable:28.0.0@aar
                        androidLibrary                : com.android.support:support-core-ui:28.0.0@aar
                        androidLibrary                : com.android.support:support-core-utils:28.0.0@aar
                        androidLibrary                : com.android.support:support-vector-drawable:28.0.0@aar
                        androidLibrary                : com.android.support:loader:28.0.0@aar
                        androidLibrary                : com.android.support:viewpager:28.0.0@aar
                        androidLibrary                : com.android.support:coordinatorlayout:28.0.0@aar
                        androidLibrary                : com.android.support:drawerlayout:28.0.0@aar
                        androidLibrary                : com.android.support:slidingpanelayout:28.0.0@aar
                        androidLibrary                : com.android.support:customview:28.0.0@aar
                        androidLibrary                : com.android.support:swiperefreshlayout:28.0.0@aar
                        androidLibrary                : com.android.support:asynclayoutinflater:28.0.0@aar
                        androidLibrary                : com.android.support:support-compat:28.0.0@aar
                        androidLibrary                : com.android.support:versionedparcelable:28.0.0@aar
                        androidLibrary                : com.android.support:cursoradapter:28.0.0@aar
                        androidLibrary                : android.arch.lifecycle:runtime:1.1.1@aar
                        androidLibrary                : com.android.support:documentfile:28.0.0@aar
                        androidLibrary                : com.android.support:localbroadcastmanager:28.0.0@aar
                        androidLibrary                : com.android.support:print:28.0.0@aar
                        androidLibrary                : android.arch.lifecycle:viewmodel:1.1.1@aar
                        androidLibrary                : android.arch.lifecycle:livedata:1.1.1@aar
                        androidLibrary                : android.arch.lifecycle:livedata-core:1.1.1@aar
                        androidLibrary                : android.arch.core:runtime:1.1.1@aar
                        androidLibrary                : com.android.support:interpolator:28.0.0@aar
                        javaLibrary                   : com.android.support:collections:28.0.0@jar
                        javaLibrary                   : android.arch.lifecycle:common:1.1.1@jar
                        javaLibrary                   : android.arch.core:common:1.1.1@jar
                        javaLibrary                   : com.android.support:support-annotations:28.0.0@jar
                        module                        : <ROOT>-:jav-MAIN
                MockablePlatformJar           : <GRADLE>/caches/transforms-3/xxxxxxxxxxxxxxxxxxxxxxxxxxxxxxxx/transformed/android.jar
    externalProject               : :lib (DefaultExternalProject) (*seen*)
MODULE                        : project.lib.androidTest
MODULE                        : project.lib.main
MODULE                        : project.lib.unitTest
MODULE                        : project.nested1
    GradleModuleModel
        agpVersion                    : 7.2.0
        gradlePath                    : :nested1
        gradleVersion                 : 7.3.3
        buildFile                     : <ROOT>/nested1/build.gradle
        buildFilePath                 : <ROOT>/nested1/build.gradle
        rootFolderPath                : <ROOT>
        hasSafeArgsJava               : false
        hasSafeArgsKotlin             : false
    CurrentVariantReportedVersions
        minSdk
            ApiLevel                      : 1
            ApiString                     : 1
        runtimeMinSdk
            ApiLevel                      : 1
            ApiString                     : 1
        targetSdk
            ApiLevel                      : 1
            ApiString                     : 1
    RootBuildId                   : <ROOT>
    BuildId                       : <ROOT>
    ProjectPath                   : :nested1
    ModelVersion                  : 7.2.0
    ProjectType                   : PROJECT_TYPE_LIBRARY
    CompileTarget                 : android-32
    BuildFolder                   : <ROOT>/nested1/build [-]
    buildToolsVersion             : 30.0.3
    IsBaseSplit                   : false
    GroupId                       : project
    Namespace                     : com.example.nested1
    TestNamespace                 : com.example.nested1.test
    AaptOptions
        NameSpacing                   : DISABLED
    LintOptions
        IsCheckTestSources            : false
        IsCheckDependencies           : false
        IsAbortOnError                : true
        IsAbsolutePaths               : true
        IsNoLines                     : false
        IsQuiet                       : false
        IsCheckAllWarnings            : false
        IsIgnoreWarnings              : false
        IsWarningsAsErrors            : false
        IsIgnoreTestSources           : false
        IsIgnoreTestFixturesSources   : false
        IsCheckGeneratedSources       : false
        IsCheckReleaseBuilds          : true
        IsExplainIssues               : true
        IsShowAll                     : false
        TextReport                    : false
        HtmlReport                    : true
        XmlReport                     : true
        SarifReport                   : false
    JavaCompileOptions
        Encoding                      : UTF-8
        SourceCompatibility           : 1.8
        TargetCompatibility           : 1.8
        IsCoreLibraryDesugaringEnabled          : false
    AgpFlags
        ApplicationRClassConstantIds  : true
        AestRClassConstantIds         : true
        TransitiveRClasses            : true
        UseAndroidX                   : false
        UsesCompose                   : false
        MlModelBindingEnabled         : false
        EnableVcsInfo                 : false
    - basicVariant:               : debug
        testApplicationId             : com.example.nested1.test
    - basicVariant:               : release
    BootClassPath                 : <ANDROID_SDK>/platforms/android-32/android.jar
    ViewBindingOptions
        Enabled                       : false
    DefaultConfig
        ProductFlavor
            Name                          : main
            VectorDrawables
                UseSupportLibrary             : false
        SourceProvider
            Name                          : main
            Manifest                      : <ROOT>/nested1/src/main/AndroidManifest.xml
            JavaDirectories               : <ROOT>/nested1/src/main/java [-]
            KotlinDirectories             : <ROOT>/nested1/src/main/java [-]
            KotlinDirectories             : <ROOT>/nested1/src/main/kotlin [-]
            ResourcesDirectories          : <ROOT>/nested1/src/main/resources [-]
            AidlDirectories               : <ROOT>/nested1/src/main/aidl [-]
            RenderscriptDirectories       : <ROOT>/nested1/src/main/rs [-]
            ResDirectories                : <ROOT>/nested1/src/main/res [-]
            AssetsDirectories             : <ROOT>/nested1/src/main/assets [-]
            JniLibsDirectories            : <ROOT>/nested1/src/main/jniLibs [-]
            ShadersDirectories            : <ROOT>/nested1/src/main/shaders [-]
        ExtraSourceProviders
            ExtraSourceProvider
                ArtifactName                  : _android_test_
                SourceProvider
                    Name                          : androidTest
                    Manifest                      : <ROOT>/nested1/src/androidTest/AndroidManifest.xml [-]
                    JavaDirectories               : <ROOT>/nested1/src/androidTest/java [-]
                    KotlinDirectories             : <ROOT>/nested1/src/androidTest/java [-]
                    KotlinDirectories             : <ROOT>/nested1/src/androidTest/kotlin [-]
                    ResourcesDirectories          : <ROOT>/nested1/src/androidTest/resources [-]
                    AidlDirectories               : <ROOT>/nested1/src/androidTest/aidl [-]
                    RenderscriptDirectories       : <ROOT>/nested1/src/androidTest/rs [-]
                    ResDirectories                : <ROOT>/nested1/src/androidTest/res [-]
                    AssetsDirectories             : <ROOT>/nested1/src/androidTest/assets [-]
                    JniLibsDirectories            : <ROOT>/nested1/src/androidTest/jniLibs [-]
                    ShadersDirectories            : <ROOT>/nested1/src/androidTest/shaders [-]
            ExtraSourceProvider
                ArtifactName                  : _unit_test_
                SourceProvider
                    Name                          : test
                    Manifest                      : <ROOT>/nested1/src/test/AndroidManifest.xml [-]
                    JavaDirectories               : <ROOT>/nested1/src/test/java [-]
                    KotlinDirectories             : <ROOT>/nested1/src/test/java [-]
                    KotlinDirectories             : <ROOT>/nested1/src/test/kotlin [-]
                    ResourcesDirectories          : <ROOT>/nested1/src/test/resources [-]
                    AidlDirectories               : <ROOT>/nested1/src/test/aidl [-]
                    RenderscriptDirectories       : <ROOT>/nested1/src/test/rs [-]
                    ResDirectories                : <ROOT>/nested1/src/test/res [-]
                    AssetsDirectories             : <ROOT>/nested1/src/test/assets [-]
                    JniLibsDirectories            : <ROOT>/nested1/src/test/jniLibs [-]
                    ShadersDirectories            : <ROOT>/nested1/src/test/shaders [-]
    BuildTypes
        BuildType
            Name                          : debug
            IsDebuggable                  : true
            IsJniDebuggable               : false
            IsRenderscriptDebuggable      : false
            RenderscriptOptimLevel        : 3
            IsMinifyEnabled               : false
            IsZipAlignEnabled             : true
        SourceProvider
            Name                          : debug
            Manifest                      : <ROOT>/nested1/src/debug/AndroidManifest.xml [-]
            JavaDirectories               : <ROOT>/nested1/src/debug/java [-]
            KotlinDirectories             : <ROOT>/nested1/src/debug/java [-]
            KotlinDirectories             : <ROOT>/nested1/src/debug/kotlin [-]
            ResourcesDirectories          : <ROOT>/nested1/src/debug/resources [-]
            AidlDirectories               : <ROOT>/nested1/src/debug/aidl [-]
            RenderscriptDirectories       : <ROOT>/nested1/src/debug/rs [-]
            ResDirectories                : <ROOT>/nested1/src/debug/res [-]
            AssetsDirectories             : <ROOT>/nested1/src/debug/assets [-]
            JniLibsDirectories            : <ROOT>/nested1/src/debug/jniLibs [-]
            ShadersDirectories            : <ROOT>/nested1/src/debug/shaders [-]
        ExtraSourceProviders
            ExtraSourceProvider
                ArtifactName                  : _android_test_
                SourceProvider
                    Name                          : androidTestDebug
                    Manifest                      : <ROOT>/nested1/src/androidTestDebug/AndroidManifest.xml [-]
                    JavaDirectories               : <ROOT>/nested1/src/androidTestDebug/java [-]
                    KotlinDirectories             : <ROOT>/nested1/src/androidTestDebug/java [-]
                    KotlinDirectories             : <ROOT>/nested1/src/androidTestDebug/kotlin [-]
                    ResourcesDirectories          : <ROOT>/nested1/src/androidTestDebug/resources [-]
                    AidlDirectories               : <ROOT>/nested1/src/androidTestDebug/aidl [-]
                    RenderscriptDirectories       : <ROOT>/nested1/src/androidTestDebug/rs [-]
                    ResDirectories                : <ROOT>/nested1/src/androidTestDebug/res [-]
                    AssetsDirectories             : <ROOT>/nested1/src/androidTestDebug/assets [-]
                    JniLibsDirectories            : <ROOT>/nested1/src/androidTestDebug/jniLibs [-]
                    ShadersDirectories            : <ROOT>/nested1/src/androidTestDebug/shaders [-]
        ExtraSourceProviders
            ExtraSourceProvider
                ArtifactName                  : _unit_test_
                SourceProvider
                    Name                          : testDebug
                    Manifest                      : <ROOT>/nested1/src/testDebug/AndroidManifest.xml [-]
                    JavaDirectories               : <ROOT>/nested1/src/testDebug/java [-]
                    KotlinDirectories             : <ROOT>/nested1/src/testDebug/java [-]
                    KotlinDirectories             : <ROOT>/nested1/src/testDebug/kotlin [-]
                    ResourcesDirectories          : <ROOT>/nested1/src/testDebug/resources [-]
                    AidlDirectories               : <ROOT>/nested1/src/testDebug/aidl [-]
                    RenderscriptDirectories       : <ROOT>/nested1/src/testDebug/rs [-]
                    ResDirectories                : <ROOT>/nested1/src/testDebug/res [-]
                    AssetsDirectories             : <ROOT>/nested1/src/testDebug/assets [-]
                    JniLibsDirectories            : <ROOT>/nested1/src/testDebug/jniLibs [-]
                    ShadersDirectories            : <ROOT>/nested1/src/testDebug/shaders [-]
        BuildType
            Name                          : release
            IsDebuggable                  : false
            IsJniDebuggable               : false
            IsRenderscriptDebuggable      : false
            RenderscriptOptimLevel        : 3
            IsMinifyEnabled               : false
            IsZipAlignEnabled             : true
        SourceProvider
            Name                          : release
            Manifest                      : <ROOT>/nested1/src/release/AndroidManifest.xml [-]
            JavaDirectories               : <ROOT>/nested1/src/release/java [-]
            KotlinDirectories             : <ROOT>/nested1/src/release/java [-]
            KotlinDirectories             : <ROOT>/nested1/src/release/kotlin [-]
            ResourcesDirectories          : <ROOT>/nested1/src/release/resources [-]
            AidlDirectories               : <ROOT>/nested1/src/release/aidl [-]
            RenderscriptDirectories       : <ROOT>/nested1/src/release/rs [-]
            ResDirectories                : <ROOT>/nested1/src/release/res [-]
            AssetsDirectories             : <ROOT>/nested1/src/release/assets [-]
            JniLibsDirectories            : <ROOT>/nested1/src/release/jniLibs [-]
            ShadersDirectories            : <ROOT>/nested1/src/release/shaders [-]
        ExtraSourceProviders
            ExtraSourceProvider
                ArtifactName                  : _unit_test_
                SourceProvider
                    Name                          : testRelease
                    Manifest                      : <ROOT>/nested1/src/testRelease/AndroidManifest.xml [-]
                    JavaDirectories               : <ROOT>/nested1/src/testRelease/java [-]
                    KotlinDirectories             : <ROOT>/nested1/src/testRelease/java [-]
                    KotlinDirectories             : <ROOT>/nested1/src/testRelease/kotlin [-]
                    ResourcesDirectories          : <ROOT>/nested1/src/testRelease/resources [-]
                    AidlDirectories               : <ROOT>/nested1/src/testRelease/aidl [-]
                    RenderscriptDirectories       : <ROOT>/nested1/src/testRelease/rs [-]
                    ResDirectories                : <ROOT>/nested1/src/testRelease/res [-]
                    AssetsDirectories             : <ROOT>/nested1/src/testRelease/assets [-]
                    JniLibsDirectories            : <ROOT>/nested1/src/testRelease/jniLibs [-]
                    ShadersDirectories            : <ROOT>/nested1/src/testRelease/shaders [-]
    SigningConfigs
        SigningConfig
            Name                          : debug
            StoreFile                     : debug.keystore
            StorePassword                 : android
            KeyAlias                      : AndroidDebugKey
    VariantBuildInformation
        VariantBuildInformation
            VariantName                   : debug
            BuildTasksAndOutputInformation
                AssembleTaskName              : assembleDebug
        VariantBuildInformation
            VariantName                   : release
            BuildTasksAndOutputInformation
                AssembleTaskName              : assembleRelease
    IdeVariants
        IdeVariant
            Name                          : debug
            BuildType                     : debug
            DisplayName                   : debug
            InstantAppCompatible          : false
            MinSdkVersion
                ApiLevel                      : 1
                ApiString                     : 1
            DeprecatedPreMergedApplicationId        : com.example.nested1
            MainArtifact
                Name                          : MAIN
                CompileTaskName               : compileDebugSources
                AssembleTaskName              : assembleDebug
                IsTestArtifact                : false
                IdeSetupTaskNames             : generateDebugSources
                GeneratedSourceFolders        : <ROOT>/nested1/build/generated/aidl_source_output_dir/debug/out [-]
                GeneratedSourceFolders        : <ROOT>/nested1/build/generated/ap_generated_sources/debug/out [-]
                GeneratedSourceFolders        : <ROOT>/nested1/build/generated/renderscript_source_output_dir/debug/out [-]
                GeneratedSourceFolders        : <ROOT>/nested1/build/generated/source/buildConfig/debug [-]
                ClassesFolder                 : <ROOT>/nested1/build/intermediates/compile_r_class_jar/debug/R.jar [-]
                ClassesFolder                 : <ROOT>/nested1/build/intermediates/javac/debug/classes [-]
                Dependencies
                    compileClasspath
                    runtimeClasspath
                IsSigned                      : false
                CodeShrinker                  : null
                BuildTasksAndOutputInformation
                    AssembleTaskName              : assembleDebug
                GeneratedResourceFolders      : <ROOT>/nested1/build/generated/res/rs/debug [-]
                GeneratedResourceFolders      : <ROOT>/nested1/build/generated/res/resValues/debug [-]
            AndroidTestArtifact
                Name                          : ANDROID_TEST
                CompileTaskName               : compileDebugAndroidTestSources
                AssembleTaskName              : assembleDebugAndroidTest
                IsTestArtifact                : true
                IdeSetupTaskNames             : generateDebugAndroidTestSources
                GeneratedSourceFolders        : <ROOT>/nested1/build/generated/aidl_source_output_dir/debugAndroidTest/out [-]
                GeneratedSourceFolders        : <ROOT>/nested1/build/generated/ap_generated_sources/debugAndroidTest/out [-]
                GeneratedSourceFolders        : <ROOT>/nested1/build/generated/renderscript_source_output_dir/debugAndroidTest/out [-]
                GeneratedSourceFolders        : <ROOT>/nested1/build/generated/source/buildConfig/androidTest/debug [-]
                ClassesFolder                 : <ROOT>/nested1/build/intermediates/compile_and_runtime_not_namespaced_r_class_jar/debugAndroidTest/R.jar [-]
                ClassesFolder                 : <ROOT>/nested1/build/intermediates/javac/debugAndroidTest/classes [-]
                Dependencies
                    compileClasspath
                        module                        : <ROOT>-:nested1-MAIN
                    runtimeClasspath
                        module                        : <ROOT>-:nested1-MAIN
                ApplicationId                 : com.example.nested1.test
                SigningConfigName             : debug
                IsSigned                      : true
                CodeShrinker                  : null
                BuildTasksAndOutputInformation
                    AssembleTaskName              : assembleDebugAndroidTest
                    AssembleTaskOutputListingFile : <ROOT>/nested1/build/intermediates/apk_ide_redirect_file/debugAndroidTest/redirect.txt [-]
                GeneratedResourceFolders      : <ROOT>/nested1/build/generated/res/rs/androidTest/debug [-]
                GeneratedResourceFolders      : <ROOT>/nested1/build/generated/res/resValues/androidTest/debug [-]
                TestOptions
                    AnimationsDisabled            : false
                    Execution                     : HOST
            UnitTestArtifact
                Name                          : UNIT_TEST
                CompileTaskName               : compileDebugUnitTestSources
                AssembleTaskName              : assembleDebugUnitTest
                IsTestArtifact                : true
                IdeSetupTaskNames             : createMockableJar
                GeneratedSourceFolders        : <ROOT>/nested1/build/generated/ap_generated_sources/debugUnitTest/out [-]
                ClassesFolder                 : <ROOT>/nested1/build/intermediates/compile_and_runtime_not_namespaced_r_class_jar/debugUnitTest/R.jar [-]
                ClassesFolder                 : <ROOT>/nested1/build/intermediates/javac/debugUnitTest/classes [-]
                Dependencies
                    compileClasspath
                        module                        : <ROOT>-:nested1-MAIN
                    runtimeClasspath
                        module                        : <ROOT>-:nested1-MAIN
                MockablePlatformJar           : <GRADLE>/caches/transforms-3/xxxxxxxxxxxxxxxxxxxxxxxxxxxxxxxx/transformed/android.jar
    externalProject               : :nested1 (DefaultExternalProject) (*seen*)
MODULE                        : project.nested1.androidTest
MODULE                        : project.nested1.deep
    GradleModuleModel
        agpVersion                    : 7.2.0
        gradlePath                    : :nested1:deep
        gradleVersion                 : 7.3.3
        buildFile                     : <ROOT>/nested1/deep/build.gradle
        buildFilePath                 : <ROOT>/nested1/deep/build.gradle
        rootFolderPath                : <ROOT>
        hasSafeArgsJava               : false
        hasSafeArgsKotlin             : false
    CurrentVariantReportedVersions
        minSdk
            ApiLevel                      : 1
            ApiString                     : 1
        runtimeMinSdk
            ApiLevel                      : 1
            ApiString                     : 1
        targetSdk
            ApiLevel                      : 1
            ApiString                     : 1
    RootBuildId                   : <ROOT>
    BuildId                       : <ROOT>
    ProjectPath                   : :nested1:deep
    ModelVersion                  : 7.2.0
    ProjectType                   : PROJECT_TYPE_LIBRARY
    CompileTarget                 : android-32
    BuildFolder                   : <ROOT>/nested1/deep/build [-]
    buildToolsVersion             : 30.0.3
    IsBaseSplit                   : false
    GroupId                       : project.nested1
    Namespace                     : com.example.nested1.deep
    TestNamespace                 : com.example.nested1.deep.test
    AaptOptions
        NameSpacing                   : DISABLED
    LintOptions
        IsCheckTestSources            : false
        IsCheckDependencies           : false
        IsAbortOnError                : true
        IsAbsolutePaths               : true
        IsNoLines                     : false
        IsQuiet                       : false
        IsCheckAllWarnings            : false
        IsIgnoreWarnings              : false
        IsWarningsAsErrors            : false
        IsIgnoreTestSources           : false
        IsIgnoreTestFixturesSources   : false
        IsCheckGeneratedSources       : false
        IsCheckReleaseBuilds          : true
        IsExplainIssues               : true
        IsShowAll                     : false
        TextReport                    : false
        HtmlReport                    : true
        XmlReport                     : true
        SarifReport                   : false
    JavaCompileOptions
        Encoding                      : UTF-8
        SourceCompatibility           : 1.8
        TargetCompatibility           : 1.8
        IsCoreLibraryDesugaringEnabled          : false
    AgpFlags
        ApplicationRClassConstantIds  : true
        AestRClassConstantIds         : true
        TransitiveRClasses            : true
        UseAndroidX                   : false
        UsesCompose                   : false
        MlModelBindingEnabled         : false
        EnableVcsInfo                 : false
    - basicVariant:               : debug
        testApplicationId             : com.example.nested1.deep.test
    - basicVariant:               : release
    BootClassPath                 : <ANDROID_SDK>/platforms/android-32/android.jar
    ViewBindingOptions
        Enabled                       : false
    DefaultConfig
        ProductFlavor
            Name                          : main
            VersionCode                   : 1
            resourceConfigurations        : en
            resourceConfigurations        : fr
            VectorDrawables
                UseSupportLibrary             : false
        SourceProvider
            Name                          : main
            Manifest                      : <ROOT>/nested1/deep/src/main/AndroidManifest.xml
            JavaDirectories               : <ROOT>/nested1/deep/src/main/java [-]
            KotlinDirectories             : <ROOT>/nested1/deep/src/main/java [-]
            KotlinDirectories             : <ROOT>/nested1/deep/src/main/kotlin [-]
            ResourcesDirectories          : <ROOT>/nested1/deep/src/main/resources [-]
            AidlDirectories               : <ROOT>/nested1/deep/src/main/aidl [-]
            RenderscriptDirectories       : <ROOT>/nested1/deep/src/main/rs [-]
            ResDirectories                : <ROOT>/nested1/deep/src/main/res [-]
            AssetsDirectories             : <ROOT>/nested1/deep/src/main/assets [-]
            JniLibsDirectories            : <ROOT>/nested1/deep/src/main/jniLibs [-]
            ShadersDirectories            : <ROOT>/nested1/deep/src/main/shaders [-]
        ExtraSourceProviders
            ExtraSourceProvider
                ArtifactName                  : _android_test_
                SourceProvider
                    Name                          : androidTest
                    Manifest                      : <ROOT>/nested1/deep/src/androidTest/AndroidManifest.xml [-]
                    JavaDirectories               : <ROOT>/nested1/deep/src/androidTest/java [-]
                    KotlinDirectories             : <ROOT>/nested1/deep/src/androidTest/java [-]
                    KotlinDirectories             : <ROOT>/nested1/deep/src/androidTest/kotlin [-]
                    ResourcesDirectories          : <ROOT>/nested1/deep/src/androidTest/resources [-]
                    AidlDirectories               : <ROOT>/nested1/deep/src/androidTest/aidl [-]
                    RenderscriptDirectories       : <ROOT>/nested1/deep/src/androidTest/rs [-]
                    ResDirectories                : <ROOT>/nested1/deep/src/androidTest/res [-]
                    AssetsDirectories             : <ROOT>/nested1/deep/src/androidTest/assets [-]
                    JniLibsDirectories            : <ROOT>/nested1/deep/src/androidTest/jniLibs [-]
                    ShadersDirectories            : <ROOT>/nested1/deep/src/androidTest/shaders [-]
            ExtraSourceProvider
                ArtifactName                  : _unit_test_
                SourceProvider
                    Name                          : test
                    Manifest                      : <ROOT>/nested1/deep/src/test/AndroidManifest.xml [-]
                    JavaDirectories               : <ROOT>/nested1/deep/src/test/java [-]
                    KotlinDirectories             : <ROOT>/nested1/deep/src/test/java [-]
                    KotlinDirectories             : <ROOT>/nested1/deep/src/test/kotlin [-]
                    ResourcesDirectories          : <ROOT>/nested1/deep/src/test/resources [-]
                    AidlDirectories               : <ROOT>/nested1/deep/src/test/aidl [-]
                    RenderscriptDirectories       : <ROOT>/nested1/deep/src/test/rs [-]
                    ResDirectories                : <ROOT>/nested1/deep/src/test/res [-]
                    AssetsDirectories             : <ROOT>/nested1/deep/src/test/assets [-]
                    JniLibsDirectories            : <ROOT>/nested1/deep/src/test/jniLibs [-]
                    ShadersDirectories            : <ROOT>/nested1/deep/src/test/shaders [-]
    BuildTypes
        BuildType
            Name                          : debug
            IsDebuggable                  : true
            IsJniDebuggable               : false
            IsRenderscriptDebuggable      : false
            RenderscriptOptimLevel        : 3
            IsMinifyEnabled               : false
            IsZipAlignEnabled             : true
        SourceProvider
            Name                          : debug
            Manifest                      : <ROOT>/nested1/deep/src/debug/AndroidManifest.xml [-]
            JavaDirectories               : <ROOT>/nested1/deep/src/debug/java [-]
            KotlinDirectories             : <ROOT>/nested1/deep/src/debug/java [-]
            KotlinDirectories             : <ROOT>/nested1/deep/src/debug/kotlin [-]
            ResourcesDirectories          : <ROOT>/nested1/deep/src/debug/resources [-]
            AidlDirectories               : <ROOT>/nested1/deep/src/debug/aidl [-]
            RenderscriptDirectories       : <ROOT>/nested1/deep/src/debug/rs [-]
            ResDirectories                : <ROOT>/nested1/deep/src/debug/res [-]
            AssetsDirectories             : <ROOT>/nested1/deep/src/debug/assets [-]
            JniLibsDirectories            : <ROOT>/nested1/deep/src/debug/jniLibs [-]
            ShadersDirectories            : <ROOT>/nested1/deep/src/debug/shaders [-]
        ExtraSourceProviders
            ExtraSourceProvider
                ArtifactName                  : _android_test_
                SourceProvider
                    Name                          : androidTestDebug
                    Manifest                      : <ROOT>/nested1/deep/src/androidTestDebug/AndroidManifest.xml [-]
                    JavaDirectories               : <ROOT>/nested1/deep/src/androidTestDebug/java [-]
                    KotlinDirectories             : <ROOT>/nested1/deep/src/androidTestDebug/java [-]
                    KotlinDirectories             : <ROOT>/nested1/deep/src/androidTestDebug/kotlin [-]
                    ResourcesDirectories          : <ROOT>/nested1/deep/src/androidTestDebug/resources [-]
                    AidlDirectories               : <ROOT>/nested1/deep/src/androidTestDebug/aidl [-]
                    RenderscriptDirectories       : <ROOT>/nested1/deep/src/androidTestDebug/rs [-]
                    ResDirectories                : <ROOT>/nested1/deep/src/androidTestDebug/res [-]
                    AssetsDirectories             : <ROOT>/nested1/deep/src/androidTestDebug/assets [-]
                    JniLibsDirectories            : <ROOT>/nested1/deep/src/androidTestDebug/jniLibs [-]
                    ShadersDirectories            : <ROOT>/nested1/deep/src/androidTestDebug/shaders [-]
        ExtraSourceProviders
            ExtraSourceProvider
                ArtifactName                  : _unit_test_
                SourceProvider
                    Name                          : testDebug
                    Manifest                      : <ROOT>/nested1/deep/src/testDebug/AndroidManifest.xml [-]
                    JavaDirectories               : <ROOT>/nested1/deep/src/testDebug/java [-]
                    KotlinDirectories             : <ROOT>/nested1/deep/src/testDebug/java [-]
                    KotlinDirectories             : <ROOT>/nested1/deep/src/testDebug/kotlin [-]
                    ResourcesDirectories          : <ROOT>/nested1/deep/src/testDebug/resources [-]
                    AidlDirectories               : <ROOT>/nested1/deep/src/testDebug/aidl [-]
                    RenderscriptDirectories       : <ROOT>/nested1/deep/src/testDebug/rs [-]
                    ResDirectories                : <ROOT>/nested1/deep/src/testDebug/res [-]
                    AssetsDirectories             : <ROOT>/nested1/deep/src/testDebug/assets [-]
                    JniLibsDirectories            : <ROOT>/nested1/deep/src/testDebug/jniLibs [-]
                    ShadersDirectories            : <ROOT>/nested1/deep/src/testDebug/shaders [-]
        BuildType
            Name                          : release
            IsDebuggable                  : false
            IsJniDebuggable               : false
            IsRenderscriptDebuggable      : false
            RenderscriptOptimLevel        : 3
            IsMinifyEnabled               : false
            IsZipAlignEnabled             : true
        SourceProvider
            Name                          : release
            Manifest                      : <ROOT>/nested1/deep/src/release/AndroidManifest.xml [-]
            JavaDirectories               : <ROOT>/nested1/deep/src/release/java [-]
            KotlinDirectories             : <ROOT>/nested1/deep/src/release/java [-]
            KotlinDirectories             : <ROOT>/nested1/deep/src/release/kotlin [-]
            ResourcesDirectories          : <ROOT>/nested1/deep/src/release/resources [-]
            AidlDirectories               : <ROOT>/nested1/deep/src/release/aidl [-]
            RenderscriptDirectories       : <ROOT>/nested1/deep/src/release/rs [-]
            ResDirectories                : <ROOT>/nested1/deep/src/release/res [-]
            AssetsDirectories             : <ROOT>/nested1/deep/src/release/assets [-]
            JniLibsDirectories            : <ROOT>/nested1/deep/src/release/jniLibs [-]
            ShadersDirectories            : <ROOT>/nested1/deep/src/release/shaders [-]
        ExtraSourceProviders
            ExtraSourceProvider
                ArtifactName                  : _unit_test_
                SourceProvider
                    Name                          : testRelease
                    Manifest                      : <ROOT>/nested1/deep/src/testRelease/AndroidManifest.xml [-]
                    JavaDirectories               : <ROOT>/nested1/deep/src/testRelease/java [-]
                    KotlinDirectories             : <ROOT>/nested1/deep/src/testRelease/java [-]
                    KotlinDirectories             : <ROOT>/nested1/deep/src/testRelease/kotlin [-]
                    ResourcesDirectories          : <ROOT>/nested1/deep/src/testRelease/resources [-]
                    AidlDirectories               : <ROOT>/nested1/deep/src/testRelease/aidl [-]
                    RenderscriptDirectories       : <ROOT>/nested1/deep/src/testRelease/rs [-]
                    ResDirectories                : <ROOT>/nested1/deep/src/testRelease/res [-]
                    AssetsDirectories             : <ROOT>/nested1/deep/src/testRelease/assets [-]
                    JniLibsDirectories            : <ROOT>/nested1/deep/src/testRelease/jniLibs [-]
                    ShadersDirectories            : <ROOT>/nested1/deep/src/testRelease/shaders [-]
    SigningConfigs
        SigningConfig
            Name                          : debug
            StoreFile                     : debug.keystore
            StorePassword                 : android
            KeyAlias                      : AndroidDebugKey
    VariantBuildInformation
        VariantBuildInformation
            VariantName                   : debug
            BuildTasksAndOutputInformation
                AssembleTaskName              : assembleDebug
        VariantBuildInformation
            VariantName                   : release
            BuildTasksAndOutputInformation
                AssembleTaskName              : assembleRelease
    IdeVariants
        IdeVariant
            Name                          : debug
            BuildType                     : debug
            DisplayName                   : debug
            InstantAppCompatible          : false
            MinSdkVersion
                ApiLevel                      : 1
                ApiString                     : 1
            VersionCode                   : 1
            DeprecatedPreMergedApplicationId        : com.example.nested1.deep
            ResourceConfigurations        : en
            ResourceConfigurations        : fr
            MainArtifact
                Name                          : MAIN
                CompileTaskName               : compileDebugSources
                AssembleTaskName              : assembleDebug
                IsTestArtifact                : false
                IdeSetupTaskNames             : generateDebugSources
                GeneratedSourceFolders        : <ROOT>/nested1/deep/build/generated/aidl_source_output_dir/debug/out [-]
                GeneratedSourceFolders        : <ROOT>/nested1/deep/build/generated/ap_generated_sources/debug/out [-]
                GeneratedSourceFolders        : <ROOT>/nested1/deep/build/generated/renderscript_source_output_dir/debug/out [-]
                GeneratedSourceFolders        : <ROOT>/nested1/deep/build/generated/source/buildConfig/debug [-]
                ClassesFolder                 : <ROOT>/nested1/deep/build/intermediates/compile_r_class_jar/debug/R.jar [-]
                ClassesFolder                 : <ROOT>/nested1/deep/build/intermediates/javac/debug/classes [-]
                Dependencies
                    compileClasspath
                    runtimeClasspath
                IsSigned                      : false
                CodeShrinker                  : null
                BuildTasksAndOutputInformation
                    AssembleTaskName              : assembleDebug
                GeneratedResourceFolders      : <ROOT>/nested1/deep/build/generated/res/rs/debug [-]
                GeneratedResourceFolders      : <ROOT>/nested1/deep/build/generated/res/resValues/debug [-]
            AndroidTestArtifact
                Name                          : ANDROID_TEST
                CompileTaskName               : compileDebugAndroidTestSources
                AssembleTaskName              : assembleDebugAndroidTest
                IsTestArtifact                : true
                IdeSetupTaskNames             : generateDebugAndroidTestSources
                GeneratedSourceFolders        : <ROOT>/nested1/deep/build/generated/aidl_source_output_dir/debugAndroidTest/out [-]
                GeneratedSourceFolders        : <ROOT>/nested1/deep/build/generated/ap_generated_sources/debugAndroidTest/out [-]
                GeneratedSourceFolders        : <ROOT>/nested1/deep/build/generated/renderscript_source_output_dir/debugAndroidTest/out [-]
                GeneratedSourceFolders        : <ROOT>/nested1/deep/build/generated/source/buildConfig/androidTest/debug [-]
                ClassesFolder                 : <ROOT>/nested1/deep/build/intermediates/compile_and_runtime_not_namespaced_r_class_jar/debugAndroidTest/R.jar [-]
                ClassesFolder                 : <ROOT>/nested1/deep/build/intermediates/javac/debugAndroidTest/classes [-]
                Dependencies
                    compileClasspath
                        module                        : <ROOT>-:nested1:deep-MAIN
                    runtimeClasspath
                        module                        : <ROOT>-:nested1:deep-MAIN
                ApplicationId                 : com.example.nested1.deep.test
                SigningConfigName             : debug
                IsSigned                      : true
                CodeShrinker                  : null
                BuildTasksAndOutputInformation
                    AssembleTaskName              : assembleDebugAndroidTest
                    AssembleTaskOutputListingFile : <ROOT>/nested1/deep/build/intermediates/apk_ide_redirect_file/debugAndroidTest/redirect.txt [-]
                GeneratedResourceFolders      : <ROOT>/nested1/deep/build/generated/res/rs/androidTest/debug [-]
                GeneratedResourceFolders      : <ROOT>/nested1/deep/build/generated/res/resValues/androidTest/debug [-]
                TestOptions
                    AnimationsDisabled            : false
                    Execution                     : HOST
            UnitTestArtifact
                Name                          : UNIT_TEST
                CompileTaskName               : compileDebugUnitTestSources
                AssembleTaskName              : assembleDebugUnitTest
                IsTestArtifact                : true
                IdeSetupTaskNames             : createMockableJar
                GeneratedSourceFolders        : <ROOT>/nested1/deep/build/generated/ap_generated_sources/debugUnitTest/out [-]
                ClassesFolder                 : <ROOT>/nested1/deep/build/intermediates/compile_and_runtime_not_namespaced_r_class_jar/debugUnitTest/R.jar [-]
                ClassesFolder                 : <ROOT>/nested1/deep/build/intermediates/javac/debugUnitTest/classes [-]
                Dependencies
                    compileClasspath
                        module                        : <ROOT>-:nested1:deep-MAIN
                    runtimeClasspath
                        module                        : <ROOT>-:nested1:deep-MAIN
                MockablePlatformJar           : <GRADLE>/caches/transforms-3/xxxxxxxxxxxxxxxxxxxxxxxxxxxxxxxx/transformed/android.jar
    externalProject               : :nested1:deep (DefaultExternalProject) (*seen*)
MODULE                        : project.nested1.deep.androidTest
MODULE                        : project.nested1.deep.main
MODULE                        : project.nested1.deep.unitTest
MODULE                        : project.nested1.main
MODULE                        : project.nested1.unitTest
MODULE                        : project.nested2
    GradleModuleModel
        agpVersion                    : 7.2.0
        gradlePath                    : :nested2
        gradleVersion                 : 7.3.3
        buildFile                     : <ROOT>/nested2/build.gradle
        buildFilePath                 : <ROOT>/nested2/build.gradle
        rootFolderPath                : <ROOT>
        hasSafeArgsJava               : false
        hasSafeArgsKotlin             : false
    CurrentVariantReportedVersions
        minSdk
            ApiLevel                      : 1
            ApiString                     : 1
        runtimeMinSdk
            ApiLevel                      : 1
            ApiString                     : 1
        targetSdk
            ApiLevel                      : 1
            ApiString                     : 1
    RootBuildId                   : <ROOT>
    BuildId                       : <ROOT>
    ProjectPath                   : :nested2
    ModelVersion                  : 7.2.0
    ProjectType                   : PROJECT_TYPE_LIBRARY
    CompileTarget                 : android-32
    BuildFolder                   : <ROOT>/nested2/build [-]
    buildToolsVersion             : 30.0.3
    IsBaseSplit                   : false
    GroupId                       : project
    Namespace                     : com.example.nested2
    TestNamespace                 : com.example.nested2.test
    AaptOptions
        NameSpacing                   : DISABLED
    LintOptions
        IsCheckTestSources            : false
        IsCheckDependencies           : false
        IsAbortOnError                : true
        IsAbsolutePaths               : true
        IsNoLines                     : false
        IsQuiet                       : false
        IsCheckAllWarnings            : false
        IsIgnoreWarnings              : false
        IsWarningsAsErrors            : false
        IsIgnoreTestSources           : false
        IsIgnoreTestFixturesSources   : false
        IsCheckGeneratedSources       : false
        IsCheckReleaseBuilds          : true
        IsExplainIssues               : true
        IsShowAll                     : false
        TextReport                    : false
        HtmlReport                    : true
        XmlReport                     : true
        SarifReport                   : false
    JavaCompileOptions
        Encoding                      : UTF-8
        SourceCompatibility           : 1.8
        TargetCompatibility           : 1.8
        IsCoreLibraryDesugaringEnabled          : false
    AgpFlags
        ApplicationRClassConstantIds  : true
        AestRClassConstantIds         : true
        TransitiveRClasses            : true
        UseAndroidX                   : false
        UsesCompose                   : false
        MlModelBindingEnabled         : false
        EnableVcsInfo                 : false
    - basicVariant:               : basicDebug
        testApplicationId             : com.example.nested2.test
    - basicVariant:               : paidDebug
        testApplicationId             : com.example.nested2.test
    - basicVariant:               : basicRelease
    - basicVariant:               : paidRelease
    FlavorDimensions              : foo
    BootClassPath                 : <ANDROID_SDK>/platforms/android-32/android.jar
    ViewBindingOptions
        Enabled                       : false
    DefaultConfig
        ProductFlavor
            Name                          : main
            VectorDrawables
                UseSupportLibrary             : false
        SourceProvider
            Name                          : main
            Manifest                      : <ROOT>/nested2/src/main/AndroidManifest.xml
            JavaDirectories               : <ROOT>/nested2/src/main/java [-]
            KotlinDirectories             : <ROOT>/nested2/src/main/java [-]
            KotlinDirectories             : <ROOT>/nested2/src/main/kotlin [-]
            ResourcesDirectories          : <ROOT>/nested2/src/main/resources [-]
            AidlDirectories               : <ROOT>/nested2/src/main/aidl [-]
            RenderscriptDirectories       : <ROOT>/nested2/src/main/rs [-]
            ResDirectories                : <ROOT>/nested2/src/main/res [-]
            AssetsDirectories             : <ROOT>/nested2/src/main/assets [-]
            JniLibsDirectories            : <ROOT>/nested2/src/main/jniLibs [-]
            ShadersDirectories            : <ROOT>/nested2/src/main/shaders [-]
        ExtraSourceProviders
            ExtraSourceProvider
                ArtifactName                  : _android_test_
                SourceProvider
                    Name                          : androidTest
                    Manifest                      : <ROOT>/nested2/src/androidTest/AndroidManifest.xml [-]
                    JavaDirectories               : <ROOT>/nested2/src/androidTest/java [-]
                    KotlinDirectories             : <ROOT>/nested2/src/androidTest/java [-]
                    KotlinDirectories             : <ROOT>/nested2/src/androidTest/kotlin [-]
                    ResourcesDirectories          : <ROOT>/nested2/src/androidTest/resources [-]
                    AidlDirectories               : <ROOT>/nested2/src/androidTest/aidl [-]
                    RenderscriptDirectories       : <ROOT>/nested2/src/androidTest/rs [-]
                    ResDirectories                : <ROOT>/nested2/src/androidTest/res [-]
                    AssetsDirectories             : <ROOT>/nested2/src/androidTest/assets [-]
                    JniLibsDirectories            : <ROOT>/nested2/src/androidTest/jniLibs [-]
                    ShadersDirectories            : <ROOT>/nested2/src/androidTest/shaders [-]
            ExtraSourceProvider
                ArtifactName                  : _unit_test_
                SourceProvider
                    Name                          : test
                    Manifest                      : <ROOT>/nested2/src/test/AndroidManifest.xml [-]
                    JavaDirectories               : <ROOT>/nested2/src/test/java [-]
                    KotlinDirectories             : <ROOT>/nested2/src/test/java [-]
                    KotlinDirectories             : <ROOT>/nested2/src/test/kotlin [-]
                    ResourcesDirectories          : <ROOT>/nested2/src/test/resources [-]
                    AidlDirectories               : <ROOT>/nested2/src/test/aidl [-]
                    RenderscriptDirectories       : <ROOT>/nested2/src/test/rs [-]
                    ResDirectories                : <ROOT>/nested2/src/test/res [-]
                    AssetsDirectories             : <ROOT>/nested2/src/test/assets [-]
                    JniLibsDirectories            : <ROOT>/nested2/src/test/jniLibs [-]
                    ShadersDirectories            : <ROOT>/nested2/src/test/shaders [-]
    BuildTypes
        BuildType
            Name                          : debug
            IsDebuggable                  : true
            IsJniDebuggable               : false
            IsRenderscriptDebuggable      : false
            RenderscriptOptimLevel        : 3
            IsMinifyEnabled               : false
            IsZipAlignEnabled             : true
        SourceProvider
            Name                          : debug
            Manifest                      : <ROOT>/nested2/src/debug/AndroidManifest.xml [-]
            JavaDirectories               : <ROOT>/nested2/src/debug/java [-]
            KotlinDirectories             : <ROOT>/nested2/src/debug/java [-]
            KotlinDirectories             : <ROOT>/nested2/src/debug/kotlin [-]
            ResourcesDirectories          : <ROOT>/nested2/src/debug/resources [-]
            AidlDirectories               : <ROOT>/nested2/src/debug/aidl [-]
            RenderscriptDirectories       : <ROOT>/nested2/src/debug/rs [-]
            ResDirectories                : <ROOT>/nested2/src/debug/res [-]
            AssetsDirectories             : <ROOT>/nested2/src/debug/assets [-]
            JniLibsDirectories            : <ROOT>/nested2/src/debug/jniLibs [-]
            ShadersDirectories            : <ROOT>/nested2/src/debug/shaders [-]
        ExtraSourceProviders
            ExtraSourceProvider
                ArtifactName                  : _android_test_
                SourceProvider
                    Name                          : androidTestDebug
                    Manifest                      : <ROOT>/nested2/src/androidTestDebug/AndroidManifest.xml [-]
                    JavaDirectories               : <ROOT>/nested2/src/androidTestDebug/java [-]
                    KotlinDirectories             : <ROOT>/nested2/src/androidTestDebug/java [-]
                    KotlinDirectories             : <ROOT>/nested2/src/androidTestDebug/kotlin [-]
                    ResourcesDirectories          : <ROOT>/nested2/src/androidTestDebug/resources [-]
                    AidlDirectories               : <ROOT>/nested2/src/androidTestDebug/aidl [-]
                    RenderscriptDirectories       : <ROOT>/nested2/src/androidTestDebug/rs [-]
                    ResDirectories                : <ROOT>/nested2/src/androidTestDebug/res [-]
                    AssetsDirectories             : <ROOT>/nested2/src/androidTestDebug/assets [-]
                    JniLibsDirectories            : <ROOT>/nested2/src/androidTestDebug/jniLibs [-]
                    ShadersDirectories            : <ROOT>/nested2/src/androidTestDebug/shaders [-]
        ExtraSourceProviders
            ExtraSourceProvider
                ArtifactName                  : _unit_test_
                SourceProvider
                    Name                          : testDebug
                    Manifest                      : <ROOT>/nested2/src/testDebug/AndroidManifest.xml [-]
                    JavaDirectories               : <ROOT>/nested2/src/testDebug/java [-]
                    KotlinDirectories             : <ROOT>/nested2/src/testDebug/java [-]
                    KotlinDirectories             : <ROOT>/nested2/src/testDebug/kotlin [-]
                    ResourcesDirectories          : <ROOT>/nested2/src/testDebug/resources [-]
                    AidlDirectories               : <ROOT>/nested2/src/testDebug/aidl [-]
                    RenderscriptDirectories       : <ROOT>/nested2/src/testDebug/rs [-]
                    ResDirectories                : <ROOT>/nested2/src/testDebug/res [-]
                    AssetsDirectories             : <ROOT>/nested2/src/testDebug/assets [-]
                    JniLibsDirectories            : <ROOT>/nested2/src/testDebug/jniLibs [-]
                    ShadersDirectories            : <ROOT>/nested2/src/testDebug/shaders [-]
        BuildType
            Name                          : release
            IsDebuggable                  : false
            IsJniDebuggable               : false
            IsRenderscriptDebuggable      : false
            RenderscriptOptimLevel        : 3
            IsMinifyEnabled               : false
            IsZipAlignEnabled             : true
        SourceProvider
            Name                          : release
            Manifest                      : <ROOT>/nested2/src/release/AndroidManifest.xml [-]
            JavaDirectories               : <ROOT>/nested2/src/release/java [-]
            KotlinDirectories             : <ROOT>/nested2/src/release/java [-]
            KotlinDirectories             : <ROOT>/nested2/src/release/kotlin [-]
            ResourcesDirectories          : <ROOT>/nested2/src/release/resources [-]
            AidlDirectories               : <ROOT>/nested2/src/release/aidl [-]
            RenderscriptDirectories       : <ROOT>/nested2/src/release/rs [-]
            ResDirectories                : <ROOT>/nested2/src/release/res [-]
            AssetsDirectories             : <ROOT>/nested2/src/release/assets [-]
            JniLibsDirectories            : <ROOT>/nested2/src/release/jniLibs [-]
            ShadersDirectories            : <ROOT>/nested2/src/release/shaders [-]
        ExtraSourceProviders
            ExtraSourceProvider
                ArtifactName                  : _unit_test_
                SourceProvider
                    Name                          : testRelease
                    Manifest                      : <ROOT>/nested2/src/testRelease/AndroidManifest.xml [-]
                    JavaDirectories               : <ROOT>/nested2/src/testRelease/java [-]
                    KotlinDirectories             : <ROOT>/nested2/src/testRelease/java [-]
                    KotlinDirectories             : <ROOT>/nested2/src/testRelease/kotlin [-]
                    ResourcesDirectories          : <ROOT>/nested2/src/testRelease/resources [-]
                    AidlDirectories               : <ROOT>/nested2/src/testRelease/aidl [-]
                    RenderscriptDirectories       : <ROOT>/nested2/src/testRelease/rs [-]
                    ResDirectories                : <ROOT>/nested2/src/testRelease/res [-]
                    AssetsDirectories             : <ROOT>/nested2/src/testRelease/assets [-]
                    JniLibsDirectories            : <ROOT>/nested2/src/testRelease/jniLibs [-]
                    ShadersDirectories            : <ROOT>/nested2/src/testRelease/shaders [-]
    ProductFlavors
        ProductFlavor
            Name                          : basic
            Dimension                     : foo
            VectorDrawables
        SourceProvider
            Name                          : basic
            Manifest                      : <ROOT>/nested2/src/basic/AndroidManifest.xml [-]
            JavaDirectories               : <ROOT>/nested2/src/basic/java [-]
            KotlinDirectories             : <ROOT>/nested2/src/basic/java [-]
            KotlinDirectories             : <ROOT>/nested2/src/basic/kotlin [-]
            ResourcesDirectories          : <ROOT>/nested2/src/basic/resources [-]
            AidlDirectories               : <ROOT>/nested2/src/basic/aidl [-]
            RenderscriptDirectories       : <ROOT>/nested2/src/basic/rs [-]
            ResDirectories                : <ROOT>/nested2/src/basic/res [-]
            AssetsDirectories             : <ROOT>/nested2/src/basic/assets [-]
            JniLibsDirectories            : <ROOT>/nested2/src/basic/jniLibs [-]
            ShadersDirectories            : <ROOT>/nested2/src/basic/shaders [-]
        ExtraSourceProviders
            ExtraSourceProvider
                ArtifactName                  : _android_test_
                SourceProvider
                    Name                          : androidTestBasic
                    Manifest                      : <ROOT>/nested2/src/androidTestBasic/AndroidManifest.xml [-]
                    JavaDirectories               : <ROOT>/nested2/src/androidTestBasic/java [-]
                    KotlinDirectories             : <ROOT>/nested2/src/androidTestBasic/java [-]
                    KotlinDirectories             : <ROOT>/nested2/src/androidTestBasic/kotlin [-]
                    ResourcesDirectories          : <ROOT>/nested2/src/androidTestBasic/resources [-]
                    AidlDirectories               : <ROOT>/nested2/src/androidTestBasic/aidl [-]
                    RenderscriptDirectories       : <ROOT>/nested2/src/androidTestBasic/rs [-]
                    ResDirectories                : <ROOT>/nested2/src/androidTestBasic/res [-]
                    AssetsDirectories             : <ROOT>/nested2/src/androidTestBasic/assets [-]
                    JniLibsDirectories            : <ROOT>/nested2/src/androidTestBasic/jniLibs [-]
                    ShadersDirectories            : <ROOT>/nested2/src/androidTestBasic/shaders [-]
            ExtraSourceProvider
                ArtifactName                  : _unit_test_
                SourceProvider
                    Name                          : testBasic
                    Manifest                      : <ROOT>/nested2/src/testBasic/AndroidManifest.xml [-]
                    JavaDirectories               : <ROOT>/nested2/src/testBasic/java [-]
                    KotlinDirectories             : <ROOT>/nested2/src/testBasic/java [-]
                    KotlinDirectories             : <ROOT>/nested2/src/testBasic/kotlin [-]
                    ResourcesDirectories          : <ROOT>/nested2/src/testBasic/resources [-]
                    AidlDirectories               : <ROOT>/nested2/src/testBasic/aidl [-]
                    RenderscriptDirectories       : <ROOT>/nested2/src/testBasic/rs [-]
                    ResDirectories                : <ROOT>/nested2/src/testBasic/res [-]
                    AssetsDirectories             : <ROOT>/nested2/src/testBasic/assets [-]
                    JniLibsDirectories            : <ROOT>/nested2/src/testBasic/jniLibs [-]
                    ShadersDirectories            : <ROOT>/nested2/src/testBasic/shaders [-]
        ProductFlavor
            Name                          : paid
            Dimension                     : foo
            VectorDrawables
        SourceProvider
            Name                          : paid
            Manifest                      : <ROOT>/nested2/src/paid/AndroidManifest.xml [-]
            JavaDirectories               : <ROOT>/nested2/src/paid/java [-]
            KotlinDirectories             : <ROOT>/nested2/src/paid/java [-]
            KotlinDirectories             : <ROOT>/nested2/src/paid/kotlin [-]
            ResourcesDirectories          : <ROOT>/nested2/src/paid/resources [-]
            AidlDirectories               : <ROOT>/nested2/src/paid/aidl [-]
            RenderscriptDirectories       : <ROOT>/nested2/src/paid/rs [-]
            ResDirectories                : <ROOT>/nested2/src/paid/res [-]
            AssetsDirectories             : <ROOT>/nested2/src/paid/assets [-]
            JniLibsDirectories            : <ROOT>/nested2/src/paid/jniLibs [-]
            ShadersDirectories            : <ROOT>/nested2/src/paid/shaders [-]
        ExtraSourceProviders
            ExtraSourceProvider
                ArtifactName                  : _android_test_
                SourceProvider
                    Name                          : androidTestPaid
                    Manifest                      : <ROOT>/nested2/src/androidTestPaid/AndroidManifest.xml [-]
                    JavaDirectories               : <ROOT>/nested2/src/androidTestPaid/java [-]
                    KotlinDirectories             : <ROOT>/nested2/src/androidTestPaid/java [-]
                    KotlinDirectories             : <ROOT>/nested2/src/androidTestPaid/kotlin [-]
                    ResourcesDirectories          : <ROOT>/nested2/src/androidTestPaid/resources [-]
                    AidlDirectories               : <ROOT>/nested2/src/androidTestPaid/aidl [-]
                    RenderscriptDirectories       : <ROOT>/nested2/src/androidTestPaid/rs [-]
                    ResDirectories                : <ROOT>/nested2/src/androidTestPaid/res [-]
                    AssetsDirectories             : <ROOT>/nested2/src/androidTestPaid/assets [-]
                    JniLibsDirectories            : <ROOT>/nested2/src/androidTestPaid/jniLibs [-]
                    ShadersDirectories            : <ROOT>/nested2/src/androidTestPaid/shaders [-]
            ExtraSourceProvider
                ArtifactName                  : _unit_test_
                SourceProvider
                    Name                          : testPaid
                    Manifest                      : <ROOT>/nested2/src/testPaid/AndroidManifest.xml [-]
                    JavaDirectories               : <ROOT>/nested2/src/testPaid/java [-]
                    KotlinDirectories             : <ROOT>/nested2/src/testPaid/java [-]
                    KotlinDirectories             : <ROOT>/nested2/src/testPaid/kotlin [-]
                    ResourcesDirectories          : <ROOT>/nested2/src/testPaid/resources [-]
                    AidlDirectories               : <ROOT>/nested2/src/testPaid/aidl [-]
                    RenderscriptDirectories       : <ROOT>/nested2/src/testPaid/rs [-]
                    ResDirectories                : <ROOT>/nested2/src/testPaid/res [-]
                    AssetsDirectories             : <ROOT>/nested2/src/testPaid/assets [-]
                    JniLibsDirectories            : <ROOT>/nested2/src/testPaid/jniLibs [-]
                    ShadersDirectories            : <ROOT>/nested2/src/testPaid/shaders [-]
    SigningConfigs
        SigningConfig
            Name                          : debug
            StoreFile                     : debug.keystore
            StorePassword                 : android
            KeyAlias                      : AndroidDebugKey
    VariantBuildInformation
        VariantBuildInformation
            VariantName                   : basicDebug
            BuildTasksAndOutputInformation
                AssembleTaskName              : assembleBasicDebug
        VariantBuildInformation
            VariantName                   : paidDebug
            BuildTasksAndOutputInformation
                AssembleTaskName              : assemblePaidDebug
        VariantBuildInformation
            VariantName                   : basicRelease
            BuildTasksAndOutputInformation
                AssembleTaskName              : assembleBasicRelease
        VariantBuildInformation
            VariantName                   : paidRelease
            BuildTasksAndOutputInformation
                AssembleTaskName              : assemblePaidRelease
    IdeVariants
        IdeVariant
            Name                          : basicDebug
            BuildType                     : debug
            DisplayName                   : basic-debug
            InstantAppCompatible          : false
            MinSdkVersion
                ApiLevel                      : 1
                ApiString                     : 1
            VersionNameSuffix             :
            DeprecatedPreMergedApplicationId        : com.example.nested2
            ProductFlavors                : basic
            MainArtifact
                Name                          : MAIN
                CompileTaskName               : compileBasicDebugSources
                AssembleTaskName              : assembleBasicDebug
                IsTestArtifact                : false
                IdeSetupTaskNames             : generateBasicDebugSources
                GeneratedSourceFolders        : <ROOT>/nested2/build/generated/aidl_source_output_dir/basicDebug/out [-]
                GeneratedSourceFolders        : <ROOT>/nested2/build/generated/ap_generated_sources/basicDebug/out [-]
                GeneratedSourceFolders        : <ROOT>/nested2/build/generated/renderscript_source_output_dir/basicDebug/out [-]
                GeneratedSourceFolders        : <ROOT>/nested2/build/generated/source/buildConfig/basic/debug [-]
                ClassesFolder                 : <ROOT>/nested2/build/intermediates/compile_r_class_jar/basicDebug/R.jar [-]
                ClassesFolder                 : <ROOT>/nested2/build/intermediates/javac/basicDebug/classes [-]
                VariantSourceProvider
                    Name                          : basicDebug
                    Manifest                      : <ROOT>/nested2/src/basicDebug/AndroidManifest.xml [-]
                    JavaDirectories               : <ROOT>/nested2/src/basicDebug/java [-]
                    KotlinDirectories             : <ROOT>/nested2/src/basicDebug/java [-]
                    KotlinDirectories             : <ROOT>/nested2/src/basicDebug/kotlin [-]
                    ResourcesDirectories          : <ROOT>/nested2/src/basicDebug/resources [-]
                    AidlDirectories               : <ROOT>/nested2/src/basicDebug/aidl [-]
                    RenderscriptDirectories       : <ROOT>/nested2/src/basicDebug/rs [-]
                    ResDirectories                : <ROOT>/nested2/src/basicDebug/res [-]
                    AssetsDirectories             : <ROOT>/nested2/src/basicDebug/assets [-]
                    JniLibsDirectories            : <ROOT>/nested2/src/basicDebug/jniLibs [-]
                    ShadersDirectories            : <ROOT>/nested2/src/basicDebug/shaders [-]
                Dependencies
                    compileClasspath
                    runtimeClasspath
                IsSigned                      : false
                CodeShrinker                  : null
                BuildTasksAndOutputInformation
                    AssembleTaskName              : assembleBasicDebug
                GeneratedResourceFolders      : <ROOT>/nested2/build/generated/res/rs/basic/debug [-]
                GeneratedResourceFolders      : <ROOT>/nested2/build/generated/res/resValues/basic/debug [-]
            AndroidTestArtifact
                Name                          : ANDROID_TEST
                CompileTaskName               : compileBasicDebugAndroidTestSources
                AssembleTaskName              : assembleBasicDebugAndroidTest
                IsTestArtifact                : true
                IdeSetupTaskNames             : generateBasicDebugAndroidTestSources
                GeneratedSourceFolders        : <ROOT>/nested2/build/generated/aidl_source_output_dir/basicDebugAndroidTest/out [-]
                GeneratedSourceFolders        : <ROOT>/nested2/build/generated/ap_generated_sources/basicDebugAndroidTest/out [-]
                GeneratedSourceFolders        : <ROOT>/nested2/build/generated/renderscript_source_output_dir/basicDebugAndroidTest/out [-]
                GeneratedSourceFolders        : <ROOT>/nested2/build/generated/source/buildConfig/androidTest/basic/debug [-]
                ClassesFolder                 : <ROOT>/nested2/build/intermediates/compile_and_runtime_not_namespaced_r_class_jar/basicDebugAndroidTest/R.jar [-]
                ClassesFolder                 : <ROOT>/nested2/build/intermediates/javac/basicDebugAndroidTest/classes [-]
                VariantSourceProvider
                    Name                          : androidTestBasicDebug
                    Manifest                      : <ROOT>/nested2/src/androidTestBasicDebug/AndroidManifest.xml [-]
                    JavaDirectories               : <ROOT>/nested2/src/androidTestBasicDebug/java [-]
                    KotlinDirectories             : <ROOT>/nested2/src/androidTestBasicDebug/java [-]
                    KotlinDirectories             : <ROOT>/nested2/src/androidTestBasicDebug/kotlin [-]
                    ResourcesDirectories          : <ROOT>/nested2/src/androidTestBasicDebug/resources [-]
                    AidlDirectories               : <ROOT>/nested2/src/androidTestBasicDebug/aidl [-]
                    RenderscriptDirectories       : <ROOT>/nested2/src/androidTestBasicDebug/rs [-]
                    ResDirectories                : <ROOT>/nested2/src/androidTestBasicDebug/res [-]
                    AssetsDirectories             : <ROOT>/nested2/src/androidTestBasicDebug/assets [-]
                    JniLibsDirectories            : <ROOT>/nested2/src/androidTestBasicDebug/jniLibs [-]
                    ShadersDirectories            : <ROOT>/nested2/src/androidTestBasicDebug/shaders [-]
                Dependencies
                    compileClasspath
                        module                        : <ROOT>-:nested2-MAIN
                    runtimeClasspath
                        module                        : <ROOT>-:nested2-MAIN
                ApplicationId                 : com.example.nested2.test
                SigningConfigName             : debug
                IsSigned                      : true
                CodeShrinker                  : null
                BuildTasksAndOutputInformation
                    AssembleTaskName              : assembleBasicDebugAndroidTest
                    AssembleTaskOutputListingFile : <ROOT>/nested2/build/intermediates/apk_ide_redirect_file/basicDebugAndroidTest/redirect.txt [-]
                GeneratedResourceFolders      : <ROOT>/nested2/build/generated/res/rs/androidTest/basic/debug [-]
                GeneratedResourceFolders      : <ROOT>/nested2/build/generated/res/resValues/androidTest/basic/debug [-]
                TestOptions
                    AnimationsDisabled            : false
                    Execution                     : HOST
            UnitTestArtifact
                Name                          : UNIT_TEST
                CompileTaskName               : compileBasicDebugUnitTestSources
                AssembleTaskName              : assembleBasicDebugUnitTest
                IsTestArtifact                : true
                IdeSetupTaskNames             : createMockableJar
                GeneratedSourceFolders        : <ROOT>/nested2/build/generated/ap_generated_sources/basicDebugUnitTest/out [-]
                ClassesFolder                 : <ROOT>/nested2/build/intermediates/compile_and_runtime_not_namespaced_r_class_jar/basicDebugUnitTest/R.jar [-]
                ClassesFolder                 : <ROOT>/nested2/build/intermediates/javac/basicDebugUnitTest/classes [-]
                VariantSourceProvider
                    Name                          : testBasicDebug
                    Manifest                      : <ROOT>/nested2/src/testBasicDebug/AndroidManifest.xml [-]
                    JavaDirectories               : <ROOT>/nested2/src/testBasicDebug/java [-]
                    KotlinDirectories             : <ROOT>/nested2/src/testBasicDebug/java [-]
                    KotlinDirectories             : <ROOT>/nested2/src/testBasicDebug/kotlin [-]
                    ResourcesDirectories          : <ROOT>/nested2/src/testBasicDebug/resources [-]
                    AidlDirectories               : <ROOT>/nested2/src/testBasicDebug/aidl [-]
                    RenderscriptDirectories       : <ROOT>/nested2/src/testBasicDebug/rs [-]
                    ResDirectories                : <ROOT>/nested2/src/testBasicDebug/res [-]
                    AssetsDirectories             : <ROOT>/nested2/src/testBasicDebug/assets [-]
                    JniLibsDirectories            : <ROOT>/nested2/src/testBasicDebug/jniLibs [-]
                    ShadersDirectories            : <ROOT>/nested2/src/testBasicDebug/shaders [-]
                Dependencies
                    compileClasspath
                        module                        : <ROOT>-:nested2-MAIN
                    runtimeClasspath
                        module                        : <ROOT>-:nested2-MAIN
                MockablePlatformJar           : <GRADLE>/caches/transforms-3/xxxxxxxxxxxxxxxxxxxxxxxxxxxxxxxx/transformed/android.jar
    externalProject               : :nested2 (DefaultExternalProject) (*seen*)
MODULE                        : project.nested2.androidTest
MODULE                        : project.nested2.deep
    GradleModuleModel
        agpVersion                    : 7.2.0
        gradlePath                    : :nested2:deep
        gradleVersion                 : 7.3.3
        buildFile                     : <ROOT>/nested2/deep/build.gradle
        buildFilePath                 : <ROOT>/nested2/deep/build.gradle
        rootFolderPath                : <ROOT>
        hasSafeArgsJava               : false
        hasSafeArgsKotlin             : false
    CurrentVariantReportedVersions
        minSdk
            ApiLevel                      : 1
            ApiString                     : 1
        runtimeMinSdk
            ApiLevel                      : 1
            ApiString                     : 1
        targetSdk
            ApiLevel                      : 1
            ApiString                     : 1
    RootBuildId                   : <ROOT>
    BuildId                       : <ROOT>
    ProjectPath                   : :nested2:deep
    ModelVersion                  : 7.2.0
    ProjectType                   : PROJECT_TYPE_LIBRARY
    CompileTarget                 : android-32
    BuildFolder                   : <ROOT>/nested2/deep/build [-]
    buildToolsVersion             : 30.0.3
    IsBaseSplit                   : false
    GroupId                       : project.nested2
    Namespace                     : com.example.nested2.deep
    TestNamespace                 : com.example.nested2.deep.test
    AaptOptions
        NameSpacing                   : DISABLED
    LintOptions
        IsCheckTestSources            : false
        IsCheckDependencies           : false
        IsAbortOnError                : true
        IsAbsolutePaths               : true
        IsNoLines                     : false
        IsQuiet                       : false
        IsCheckAllWarnings            : false
        IsIgnoreWarnings              : false
        IsWarningsAsErrors            : false
        IsIgnoreTestSources           : false
        IsIgnoreTestFixturesSources   : false
        IsCheckGeneratedSources       : false
        IsCheckReleaseBuilds          : true
        IsExplainIssues               : true
        IsShowAll                     : false
        TextReport                    : false
        HtmlReport                    : true
        XmlReport                     : true
        SarifReport                   : false
    JavaCompileOptions
        Encoding                      : UTF-8
        SourceCompatibility           : 1.8
        TargetCompatibility           : 1.8
        IsCoreLibraryDesugaringEnabled          : false
    AgpFlags
        ApplicationRClassConstantIds  : true
        AestRClassConstantIds         : true
        TransitiveRClasses            : true
        UseAndroidX                   : false
        UsesCompose                   : false
        MlModelBindingEnabled         : false
        EnableVcsInfo                 : false
    - basicVariant:               : debug
        testApplicationId             : com.example.nested2.deep.test
    - basicVariant:               : release
    BootClassPath                 : <ANDROID_SDK>/platforms/android-32/android.jar
    ViewBindingOptions
        Enabled                       : false
    DefaultConfig
        ProductFlavor
            Name                          : main
            VectorDrawables
                UseSupportLibrary             : false
        SourceProvider
            Name                          : main
            Manifest                      : <ROOT>/nested2/deep/src/main/AndroidManifest.xml
            JavaDirectories               : <ROOT>/nested2/deep/src/main/java [-]
            KotlinDirectories             : <ROOT>/nested2/deep/src/main/java [-]
            KotlinDirectories             : <ROOT>/nested2/deep/src/main/kotlin [-]
            ResourcesDirectories          : <ROOT>/nested2/deep/src/main/resources [-]
            AidlDirectories               : <ROOT>/nested2/deep/src/main/aidl [-]
            RenderscriptDirectories       : <ROOT>/nested2/deep/src/main/rs [-]
            ResDirectories                : <ROOT>/nested2/deep/src/main/res [-]
            AssetsDirectories             : <ROOT>/nested2/deep/src/main/assets [-]
            JniLibsDirectories            : <ROOT>/nested2/deep/src/main/jniLibs [-]
            ShadersDirectories            : <ROOT>/nested2/deep/src/main/shaders [-]
        ExtraSourceProviders
            ExtraSourceProvider
                ArtifactName                  : _android_test_
                SourceProvider
                    Name                          : androidTest
                    Manifest                      : <ROOT>/nested2/deep/src/androidTest/AndroidManifest.xml [-]
                    JavaDirectories               : <ROOT>/nested2/deep/src/androidTest/java [-]
                    KotlinDirectories             : <ROOT>/nested2/deep/src/androidTest/java [-]
                    KotlinDirectories             : <ROOT>/nested2/deep/src/androidTest/kotlin [-]
                    ResourcesDirectories          : <ROOT>/nested2/deep/src/androidTest/resources [-]
                    AidlDirectories               : <ROOT>/nested2/deep/src/androidTest/aidl [-]
                    RenderscriptDirectories       : <ROOT>/nested2/deep/src/androidTest/rs [-]
                    ResDirectories                : <ROOT>/nested2/deep/src/androidTest/res [-]
                    AssetsDirectories             : <ROOT>/nested2/deep/src/androidTest/assets [-]
                    JniLibsDirectories            : <ROOT>/nested2/deep/src/androidTest/jniLibs [-]
                    ShadersDirectories            : <ROOT>/nested2/deep/src/androidTest/shaders [-]
            ExtraSourceProvider
                ArtifactName                  : _unit_test_
                SourceProvider
                    Name                          : test
                    Manifest                      : <ROOT>/nested2/deep/src/test/AndroidManifest.xml [-]
                    JavaDirectories               : <ROOT>/nested2/deep/src/test/java [-]
                    KotlinDirectories             : <ROOT>/nested2/deep/src/test/java [-]
                    KotlinDirectories             : <ROOT>/nested2/deep/src/test/kotlin [-]
                    ResourcesDirectories          : <ROOT>/nested2/deep/src/test/resources [-]
                    AidlDirectories               : <ROOT>/nested2/deep/src/test/aidl [-]
                    RenderscriptDirectories       : <ROOT>/nested2/deep/src/test/rs [-]
                    ResDirectories                : <ROOT>/nested2/deep/src/test/res [-]
                    AssetsDirectories             : <ROOT>/nested2/deep/src/test/assets [-]
                    JniLibsDirectories            : <ROOT>/nested2/deep/src/test/jniLibs [-]
                    ShadersDirectories            : <ROOT>/nested2/deep/src/test/shaders [-]
    BuildTypes
        BuildType
            Name                          : debug
            IsDebuggable                  : true
            IsJniDebuggable               : false
            IsRenderscriptDebuggable      : false
            RenderscriptOptimLevel        : 3
            IsMinifyEnabled               : false
            IsZipAlignEnabled             : true
        SourceProvider
            Name                          : debug
            Manifest                      : <ROOT>/nested2/deep/src/debug/AndroidManifest.xml [-]
            JavaDirectories               : <ROOT>/nested2/deep/src/debug/java [-]
            KotlinDirectories             : <ROOT>/nested2/deep/src/debug/java [-]
            KotlinDirectories             : <ROOT>/nested2/deep/src/debug/kotlin [-]
            ResourcesDirectories          : <ROOT>/nested2/deep/src/debug/resources [-]
            AidlDirectories               : <ROOT>/nested2/deep/src/debug/aidl [-]
            RenderscriptDirectories       : <ROOT>/nested2/deep/src/debug/rs [-]
            ResDirectories                : <ROOT>/nested2/deep/src/debug/res [-]
            AssetsDirectories             : <ROOT>/nested2/deep/src/debug/assets [-]
            JniLibsDirectories            : <ROOT>/nested2/deep/src/debug/jniLibs [-]
            ShadersDirectories            : <ROOT>/nested2/deep/src/debug/shaders [-]
        ExtraSourceProviders
            ExtraSourceProvider
                ArtifactName                  : _android_test_
                SourceProvider
                    Name                          : androidTestDebug
                    Manifest                      : <ROOT>/nested2/deep/src/androidTestDebug/AndroidManifest.xml [-]
                    JavaDirectories               : <ROOT>/nested2/deep/src/androidTestDebug/java [-]
                    KotlinDirectories             : <ROOT>/nested2/deep/src/androidTestDebug/java [-]
                    KotlinDirectories             : <ROOT>/nested2/deep/src/androidTestDebug/kotlin [-]
                    ResourcesDirectories          : <ROOT>/nested2/deep/src/androidTestDebug/resources [-]
                    AidlDirectories               : <ROOT>/nested2/deep/src/androidTestDebug/aidl [-]
                    RenderscriptDirectories       : <ROOT>/nested2/deep/src/androidTestDebug/rs [-]
                    ResDirectories                : <ROOT>/nested2/deep/src/androidTestDebug/res [-]
                    AssetsDirectories             : <ROOT>/nested2/deep/src/androidTestDebug/assets [-]
                    JniLibsDirectories            : <ROOT>/nested2/deep/src/androidTestDebug/jniLibs [-]
                    ShadersDirectories            : <ROOT>/nested2/deep/src/androidTestDebug/shaders [-]
        ExtraSourceProviders
            ExtraSourceProvider
                ArtifactName                  : _unit_test_
                SourceProvider
                    Name                          : testDebug
                    Manifest                      : <ROOT>/nested2/deep/src/testDebug/AndroidManifest.xml [-]
                    JavaDirectories               : <ROOT>/nested2/deep/src/testDebug/java [-]
                    KotlinDirectories             : <ROOT>/nested2/deep/src/testDebug/java [-]
                    KotlinDirectories             : <ROOT>/nested2/deep/src/testDebug/kotlin [-]
                    ResourcesDirectories          : <ROOT>/nested2/deep/src/testDebug/resources [-]
                    AidlDirectories               : <ROOT>/nested2/deep/src/testDebug/aidl [-]
                    RenderscriptDirectories       : <ROOT>/nested2/deep/src/testDebug/rs [-]
                    ResDirectories                : <ROOT>/nested2/deep/src/testDebug/res [-]
                    AssetsDirectories             : <ROOT>/nested2/deep/src/testDebug/assets [-]
                    JniLibsDirectories            : <ROOT>/nested2/deep/src/testDebug/jniLibs [-]
                    ShadersDirectories            : <ROOT>/nested2/deep/src/testDebug/shaders [-]
        BuildType
            Name                          : release
            IsDebuggable                  : false
            IsJniDebuggable               : false
            IsRenderscriptDebuggable      : false
            RenderscriptOptimLevel        : 3
            IsMinifyEnabled               : false
            IsZipAlignEnabled             : true
        SourceProvider
            Name                          : release
            Manifest                      : <ROOT>/nested2/deep/src/release/AndroidManifest.xml [-]
            JavaDirectories               : <ROOT>/nested2/deep/src/release/java [-]
            KotlinDirectories             : <ROOT>/nested2/deep/src/release/java [-]
            KotlinDirectories             : <ROOT>/nested2/deep/src/release/kotlin [-]
            ResourcesDirectories          : <ROOT>/nested2/deep/src/release/resources [-]
            AidlDirectories               : <ROOT>/nested2/deep/src/release/aidl [-]
            RenderscriptDirectories       : <ROOT>/nested2/deep/src/release/rs [-]
            ResDirectories                : <ROOT>/nested2/deep/src/release/res [-]
            AssetsDirectories             : <ROOT>/nested2/deep/src/release/assets [-]
            JniLibsDirectories            : <ROOT>/nested2/deep/src/release/jniLibs [-]
            ShadersDirectories            : <ROOT>/nested2/deep/src/release/shaders [-]
        ExtraSourceProviders
            ExtraSourceProvider
                ArtifactName                  : _unit_test_
                SourceProvider
                    Name                          : testRelease
                    Manifest                      : <ROOT>/nested2/deep/src/testRelease/AndroidManifest.xml [-]
                    JavaDirectories               : <ROOT>/nested2/deep/src/testRelease/java [-]
                    KotlinDirectories             : <ROOT>/nested2/deep/src/testRelease/java [-]
                    KotlinDirectories             : <ROOT>/nested2/deep/src/testRelease/kotlin [-]
                    ResourcesDirectories          : <ROOT>/nested2/deep/src/testRelease/resources [-]
                    AidlDirectories               : <ROOT>/nested2/deep/src/testRelease/aidl [-]
                    RenderscriptDirectories       : <ROOT>/nested2/deep/src/testRelease/rs [-]
                    ResDirectories                : <ROOT>/nested2/deep/src/testRelease/res [-]
                    AssetsDirectories             : <ROOT>/nested2/deep/src/testRelease/assets [-]
                    JniLibsDirectories            : <ROOT>/nested2/deep/src/testRelease/jniLibs [-]
                    ShadersDirectories            : <ROOT>/nested2/deep/src/testRelease/shaders [-]
    SigningConfigs
        SigningConfig
            Name                          : debug
            StoreFile                     : debug.keystore
            StorePassword                 : android
            KeyAlias                      : AndroidDebugKey
    VariantBuildInformation
        VariantBuildInformation
            VariantName                   : debug
            BuildTasksAndOutputInformation
                AssembleTaskName              : assembleDebug
        VariantBuildInformation
            VariantName                   : release
            BuildTasksAndOutputInformation
                AssembleTaskName              : assembleRelease
    IdeVariants
        IdeVariant
            Name                          : debug
            BuildType                     : debug
            DisplayName                   : debug
            InstantAppCompatible          : false
            MinSdkVersion
                ApiLevel                      : 1
                ApiString                     : 1
            DeprecatedPreMergedApplicationId        : com.example.nested2.deep
            MainArtifact
                Name                          : MAIN
                CompileTaskName               : compileDebugSources
                AssembleTaskName              : assembleDebug
                IsTestArtifact                : false
                IdeSetupTaskNames             : generateDebugSources
                GeneratedSourceFolders        : <ROOT>/nested2/deep/build/generated/aidl_source_output_dir/debug/out [-]
                GeneratedSourceFolders        : <ROOT>/nested2/deep/build/generated/ap_generated_sources/debug/out [-]
                GeneratedSourceFolders        : <ROOT>/nested2/deep/build/generated/renderscript_source_output_dir/debug/out [-]
                GeneratedSourceFolders        : <ROOT>/nested2/deep/build/generated/source/buildConfig/debug [-]
                ClassesFolder                 : <ROOT>/nested2/deep/build/intermediates/compile_r_class_jar/debug/R.jar [-]
                ClassesFolder                 : <ROOT>/nested2/deep/build/intermediates/javac/debug/classes [-]
                Dependencies
                    compileClasspath
                    runtimeClasspath
                IsSigned                      : false
                CodeShrinker                  : null
                BuildTasksAndOutputInformation
                    AssembleTaskName              : assembleDebug
                GeneratedResourceFolders      : <ROOT>/nested2/deep/build/generated/res/rs/debug [-]
                GeneratedResourceFolders      : <ROOT>/nested2/deep/build/generated/res/resValues/debug [-]
            AndroidTestArtifact
                Name                          : ANDROID_TEST
                CompileTaskName               : compileDebugAndroidTestSources
                AssembleTaskName              : assembleDebugAndroidTest
                IsTestArtifact                : true
                IdeSetupTaskNames             : generateDebugAndroidTestSources
                GeneratedSourceFolders        : <ROOT>/nested2/deep/build/generated/aidl_source_output_dir/debugAndroidTest/out [-]
                GeneratedSourceFolders        : <ROOT>/nested2/deep/build/generated/ap_generated_sources/debugAndroidTest/out [-]
                GeneratedSourceFolders        : <ROOT>/nested2/deep/build/generated/renderscript_source_output_dir/debugAndroidTest/out [-]
                GeneratedSourceFolders        : <ROOT>/nested2/deep/build/generated/source/buildConfig/androidTest/debug [-]
                ClassesFolder                 : <ROOT>/nested2/deep/build/intermediates/compile_and_runtime_not_namespaced_r_class_jar/debugAndroidTest/R.jar [-]
                ClassesFolder                 : <ROOT>/nested2/deep/build/intermediates/javac/debugAndroidTest/classes [-]
                Dependencies
                    compileClasspath
                        module                        : <ROOT>-:nested2:deep-MAIN
                    runtimeClasspath
                        module                        : <ROOT>-:nested2:deep-MAIN
                ApplicationId                 : com.example.nested2.deep.test
                SigningConfigName             : debug
                IsSigned                      : true
                CodeShrinker                  : null
                BuildTasksAndOutputInformation
                    AssembleTaskName              : assembleDebugAndroidTest
                    AssembleTaskOutputListingFile : <ROOT>/nested2/deep/build/intermediates/apk_ide_redirect_file/debugAndroidTest/redirect.txt [-]
                GeneratedResourceFolders      : <ROOT>/nested2/deep/build/generated/res/rs/androidTest/debug [-]
                GeneratedResourceFolders      : <ROOT>/nested2/deep/build/generated/res/resValues/androidTest/debug [-]
                TestOptions
                    AnimationsDisabled            : false
                    Execution                     : HOST
            UnitTestArtifact
                Name                          : UNIT_TEST
                CompileTaskName               : compileDebugUnitTestSources
                AssembleTaskName              : assembleDebugUnitTest
                IsTestArtifact                : true
                IdeSetupTaskNames             : createMockableJar
                GeneratedSourceFolders        : <ROOT>/nested2/deep/build/generated/ap_generated_sources/debugUnitTest/out [-]
                ClassesFolder                 : <ROOT>/nested2/deep/build/intermediates/compile_and_runtime_not_namespaced_r_class_jar/debugUnitTest/R.jar [-]
                ClassesFolder                 : <ROOT>/nested2/deep/build/intermediates/javac/debugUnitTest/classes [-]
                Dependencies
                    compileClasspath
                        module                        : <ROOT>-:nested2:deep-MAIN
                    runtimeClasspath
                        module                        : <ROOT>-:nested2:deep-MAIN
                MockablePlatformJar           : <GRADLE>/caches/transforms-3/xxxxxxxxxxxxxxxxxxxxxxxxxxxxxxxx/transformed/android.jar
    externalProject               : :nested2:deep (DefaultExternalProject) (*seen*)
MODULE                        : project.nested2.deep.androidTest
MODULE                        : project.nested2.deep.main
MODULE                        : project.nested2.deep.unitTest
MODULE                        : project.nested2.main
MODULE                        : project.nested2.trans
    GradleModuleModel
        gradlePath                    : :nested2:trans
        gradleVersion                 : 7.3.3
        buildFilePath                 : <ROOT>/nested2/trans/build.gradle [-]
        rootFolderPath                : <ROOT>
        hasSafeArgsJava               : false
        hasSafeArgsKotlin             : false
    externalProject               : :nested2:trans (DefaultExternalProject) (*seen*)
MODULE                        : project.nested2.trans.deep2
    GradleModuleModel
        agpVersion                    : 7.2.0
        gradlePath                    : :nested2:trans:deep2
        gradleVersion                 : 7.3.3
        buildFile                     : <ROOT>/nested2/trans/deep2/build.gradle
        buildFilePath                 : <ROOT>/nested2/trans/deep2/build.gradle
        rootFolderPath                : <ROOT>
        hasSafeArgsJava               : false
        hasSafeArgsKotlin             : false
    CurrentVariantReportedVersions
        minSdk
            ApiLevel                      : 1
            ApiString                     : 1
        runtimeMinSdk
            ApiLevel                      : 1
            ApiString                     : 1
        targetSdk
            ApiLevel                      : 1
            ApiString                     : 1
    RootBuildId                   : <ROOT>
    BuildId                       : <ROOT>
    ProjectPath                   : :nested2:trans:deep2
    ModelVersion                  : 7.2.0
    ProjectType                   : PROJECT_TYPE_LIBRARY
    CompileTarget                 : android-32
    BuildFolder                   : <ROOT>/nested2/trans/deep2/build [-]
    buildToolsVersion             : 30.0.3
    IsBaseSplit                   : false
    GroupId                       : project.nested2.trans
    Namespace                     : com.example.nested2.trans.deep2
    TestNamespace                 : com.example.nested2.trans.deep2.test
    AaptOptions
        NameSpacing                   : DISABLED
    LintOptions
        IsCheckTestSources            : false
        IsCheckDependencies           : false
        IsAbortOnError                : true
        IsAbsolutePaths               : true
        IsNoLines                     : false
        IsQuiet                       : false
        IsCheckAllWarnings            : false
        IsIgnoreWarnings              : false
        IsWarningsAsErrors            : false
        IsIgnoreTestSources           : false
        IsIgnoreTestFixturesSources   : false
        IsCheckGeneratedSources       : false
        IsCheckReleaseBuilds          : true
        IsExplainIssues               : true
        IsShowAll                     : false
        TextReport                    : false
        HtmlReport                    : true
        XmlReport                     : true
        SarifReport                   : false
    JavaCompileOptions
        Encoding                      : UTF-8
        SourceCompatibility           : 1.8
        TargetCompatibility           : 1.8
        IsCoreLibraryDesugaringEnabled          : false
    AgpFlags
        ApplicationRClassConstantIds  : true
        AestRClassConstantIds         : true
        TransitiveRClasses            : true
        UseAndroidX                   : false
        UsesCompose                   : false
        MlModelBindingEnabled         : false
        EnableVcsInfo                 : false
    - basicVariant:               : debug
        testApplicationId             : com.example.nested2.trans.deep2.test
    - basicVariant:               : release
    BootClassPath                 : <ANDROID_SDK>/platforms/android-32/android.jar
    ViewBindingOptions
        Enabled                       : false
    DefaultConfig
        ProductFlavor
            Name                          : main
            VectorDrawables
                UseSupportLibrary             : false
        SourceProvider
            Name                          : main
            Manifest                      : <ROOT>/nested2/trans/deep2/src/main/AndroidManifest.xml
            JavaDirectories               : <ROOT>/nested2/trans/deep2/src/main/java [-]
            KotlinDirectories             : <ROOT>/nested2/trans/deep2/src/main/java [-]
            KotlinDirectories             : <ROOT>/nested2/trans/deep2/src/main/kotlin [-]
            ResourcesDirectories          : <ROOT>/nested2/trans/deep2/src/main/resources [-]
            AidlDirectories               : <ROOT>/nested2/trans/deep2/src/main/aidl [-]
            RenderscriptDirectories       : <ROOT>/nested2/trans/deep2/src/main/rs [-]
            ResDirectories                : <ROOT>/nested2/trans/deep2/src/main/res [-]
            AssetsDirectories             : <ROOT>/nested2/trans/deep2/src/main/assets [-]
            JniLibsDirectories            : <ROOT>/nested2/trans/deep2/src/main/jniLibs [-]
            ShadersDirectories            : <ROOT>/nested2/trans/deep2/src/main/shaders [-]
        ExtraSourceProviders
            ExtraSourceProvider
                ArtifactName                  : _android_test_
                SourceProvider
                    Name                          : androidTest
                    Manifest                      : <ROOT>/nested2/trans/deep2/src/androidTest/AndroidManifest.xml [-]
                    JavaDirectories               : <ROOT>/nested2/trans/deep2/src/androidTest/java [-]
                    KotlinDirectories             : <ROOT>/nested2/trans/deep2/src/androidTest/java [-]
                    KotlinDirectories             : <ROOT>/nested2/trans/deep2/src/androidTest/kotlin [-]
                    ResourcesDirectories          : <ROOT>/nested2/trans/deep2/src/androidTest/resources [-]
                    AidlDirectories               : <ROOT>/nested2/trans/deep2/src/androidTest/aidl [-]
                    RenderscriptDirectories       : <ROOT>/nested2/trans/deep2/src/androidTest/rs [-]
                    ResDirectories                : <ROOT>/nested2/trans/deep2/src/androidTest/res [-]
                    AssetsDirectories             : <ROOT>/nested2/trans/deep2/src/androidTest/assets [-]
                    JniLibsDirectories            : <ROOT>/nested2/trans/deep2/src/androidTest/jniLibs [-]
                    ShadersDirectories            : <ROOT>/nested2/trans/deep2/src/androidTest/shaders [-]
            ExtraSourceProvider
                ArtifactName                  : _unit_test_
                SourceProvider
                    Name                          : test
                    Manifest                      : <ROOT>/nested2/trans/deep2/src/test/AndroidManifest.xml [-]
                    JavaDirectories               : <ROOT>/nested2/trans/deep2/src/test/java [-]
                    KotlinDirectories             : <ROOT>/nested2/trans/deep2/src/test/java [-]
                    KotlinDirectories             : <ROOT>/nested2/trans/deep2/src/test/kotlin [-]
                    ResourcesDirectories          : <ROOT>/nested2/trans/deep2/src/test/resources [-]
                    AidlDirectories               : <ROOT>/nested2/trans/deep2/src/test/aidl [-]
                    RenderscriptDirectories       : <ROOT>/nested2/trans/deep2/src/test/rs [-]
                    ResDirectories                : <ROOT>/nested2/trans/deep2/src/test/res [-]
                    AssetsDirectories             : <ROOT>/nested2/trans/deep2/src/test/assets [-]
                    JniLibsDirectories            : <ROOT>/nested2/trans/deep2/src/test/jniLibs [-]
                    ShadersDirectories            : <ROOT>/nested2/trans/deep2/src/test/shaders [-]
    BuildTypes
        BuildType
            Name                          : debug
            IsDebuggable                  : true
            IsJniDebuggable               : true
            IsRenderscriptDebuggable      : false
            RenderscriptOptimLevel        : 3
            IsMinifyEnabled               : false
            IsZipAlignEnabled             : true
        SourceProvider
            Name                          : debug
            Manifest                      : <ROOT>/nested2/trans/deep2/src/debug/AndroidManifest.xml [-]
            JavaDirectories               : <ROOT>/nested2/trans/deep2/src/debug/java [-]
            KotlinDirectories             : <ROOT>/nested2/trans/deep2/src/debug/java [-]
            KotlinDirectories             : <ROOT>/nested2/trans/deep2/src/debug/kotlin [-]
            ResourcesDirectories          : <ROOT>/nested2/trans/deep2/src/debug/resources [-]
            AidlDirectories               : <ROOT>/nested2/trans/deep2/src/debug/aidl [-]
            RenderscriptDirectories       : <ROOT>/nested2/trans/deep2/src/debug/rs [-]
            ResDirectories                : <ROOT>/nested2/trans/deep2/src/debug/res [-]
            AssetsDirectories             : <ROOT>/nested2/trans/deep2/src/debug/assets [-]
            JniLibsDirectories            : <ROOT>/nested2/trans/deep2/src/debug/jniLibs [-]
            ShadersDirectories            : <ROOT>/nested2/trans/deep2/src/debug/shaders [-]
        ExtraSourceProviders
            ExtraSourceProvider
                ArtifactName                  : _android_test_
                SourceProvider
                    Name                          : androidTestDebug
                    Manifest                      : <ROOT>/nested2/trans/deep2/src/androidTestDebug/AndroidManifest.xml [-]
                    JavaDirectories               : <ROOT>/nested2/trans/deep2/src/androidTestDebug/java [-]
                    KotlinDirectories             : <ROOT>/nested2/trans/deep2/src/androidTestDebug/java [-]
                    KotlinDirectories             : <ROOT>/nested2/trans/deep2/src/androidTestDebug/kotlin [-]
                    ResourcesDirectories          : <ROOT>/nested2/trans/deep2/src/androidTestDebug/resources [-]
                    AidlDirectories               : <ROOT>/nested2/trans/deep2/src/androidTestDebug/aidl [-]
                    RenderscriptDirectories       : <ROOT>/nested2/trans/deep2/src/androidTestDebug/rs [-]
                    ResDirectories                : <ROOT>/nested2/trans/deep2/src/androidTestDebug/res [-]
                    AssetsDirectories             : <ROOT>/nested2/trans/deep2/src/androidTestDebug/assets [-]
                    JniLibsDirectories            : <ROOT>/nested2/trans/deep2/src/androidTestDebug/jniLibs [-]
                    ShadersDirectories            : <ROOT>/nested2/trans/deep2/src/androidTestDebug/shaders [-]
        ExtraSourceProviders
            ExtraSourceProvider
                ArtifactName                  : _unit_test_
                SourceProvider
                    Name                          : testDebug
                    Manifest                      : <ROOT>/nested2/trans/deep2/src/testDebug/AndroidManifest.xml [-]
                    JavaDirectories               : <ROOT>/nested2/trans/deep2/src/testDebug/java [-]
                    KotlinDirectories             : <ROOT>/nested2/trans/deep2/src/testDebug/java [-]
                    KotlinDirectories             : <ROOT>/nested2/trans/deep2/src/testDebug/kotlin [-]
                    ResourcesDirectories          : <ROOT>/nested2/trans/deep2/src/testDebug/resources [-]
                    AidlDirectories               : <ROOT>/nested2/trans/deep2/src/testDebug/aidl [-]
                    RenderscriptDirectories       : <ROOT>/nested2/trans/deep2/src/testDebug/rs [-]
                    ResDirectories                : <ROOT>/nested2/trans/deep2/src/testDebug/res [-]
                    AssetsDirectories             : <ROOT>/nested2/trans/deep2/src/testDebug/assets [-]
                    JniLibsDirectories            : <ROOT>/nested2/trans/deep2/src/testDebug/jniLibs [-]
                    ShadersDirectories            : <ROOT>/nested2/trans/deep2/src/testDebug/shaders [-]
        BuildType
            Name                          : release
            IsDebuggable                  : false
            IsJniDebuggable               : false
            IsRenderscriptDebuggable      : false
            RenderscriptOptimLevel        : 3
            IsMinifyEnabled               : false
            IsZipAlignEnabled             : true
        SourceProvider
            Name                          : release
            Manifest                      : <ROOT>/nested2/trans/deep2/src/release/AndroidManifest.xml [-]
            JavaDirectories               : <ROOT>/nested2/trans/deep2/src/release/java [-]
            KotlinDirectories             : <ROOT>/nested2/trans/deep2/src/release/java [-]
            KotlinDirectories             : <ROOT>/nested2/trans/deep2/src/release/kotlin [-]
            ResourcesDirectories          : <ROOT>/nested2/trans/deep2/src/release/resources [-]
            AidlDirectories               : <ROOT>/nested2/trans/deep2/src/release/aidl [-]
            RenderscriptDirectories       : <ROOT>/nested2/trans/deep2/src/release/rs [-]
            ResDirectories                : <ROOT>/nested2/trans/deep2/src/release/res [-]
            AssetsDirectories             : <ROOT>/nested2/trans/deep2/src/release/assets [-]
            JniLibsDirectories            : <ROOT>/nested2/trans/deep2/src/release/jniLibs [-]
            ShadersDirectories            : <ROOT>/nested2/trans/deep2/src/release/shaders [-]
        ExtraSourceProviders
            ExtraSourceProvider
                ArtifactName                  : _unit_test_
                SourceProvider
                    Name                          : testRelease
                    Manifest                      : <ROOT>/nested2/trans/deep2/src/testRelease/AndroidManifest.xml [-]
                    JavaDirectories               : <ROOT>/nested2/trans/deep2/src/testRelease/java [-]
                    KotlinDirectories             : <ROOT>/nested2/trans/deep2/src/testRelease/java [-]
                    KotlinDirectories             : <ROOT>/nested2/trans/deep2/src/testRelease/kotlin [-]
                    ResourcesDirectories          : <ROOT>/nested2/trans/deep2/src/testRelease/resources [-]
                    AidlDirectories               : <ROOT>/nested2/trans/deep2/src/testRelease/aidl [-]
                    RenderscriptDirectories       : <ROOT>/nested2/trans/deep2/src/testRelease/rs [-]
                    ResDirectories                : <ROOT>/nested2/trans/deep2/src/testRelease/res [-]
                    AssetsDirectories             : <ROOT>/nested2/trans/deep2/src/testRelease/assets [-]
                    JniLibsDirectories            : <ROOT>/nested2/trans/deep2/src/testRelease/jniLibs [-]
                    ShadersDirectories            : <ROOT>/nested2/trans/deep2/src/testRelease/shaders [-]
    SigningConfigs
        SigningConfig
            Name                          : debug
            StoreFile                     : debug.keystore
            StorePassword                 : android
            KeyAlias                      : AndroidDebugKey
    VariantBuildInformation
        VariantBuildInformation
            VariantName                   : debug
            BuildTasksAndOutputInformation
                AssembleTaskName              : assembleDebug
        VariantBuildInformation
            VariantName                   : release
            BuildTasksAndOutputInformation
                AssembleTaskName              : assembleRelease
    IdeVariants
        IdeVariant
            Name                          : debug
            BuildType                     : debug
            DisplayName                   : debug
            InstantAppCompatible          : false
            MinSdkVersion
                ApiLevel                      : 1
                ApiString                     : 1
            DeprecatedPreMergedApplicationId        : com.example.nested2.trans.deep2
            MainArtifact
                Name                          : MAIN
                CompileTaskName               : compileDebugSources
                AssembleTaskName              : assembleDebug
                IsTestArtifact                : false
                IdeSetupTaskNames             : generateDebugSources
                GeneratedSourceFolders        : <ROOT>/nested2/trans/deep2/build/generated/aidl_source_output_dir/debug/out [-]
                GeneratedSourceFolders        : <ROOT>/nested2/trans/deep2/build/generated/ap_generated_sources/debug/out [-]
                GeneratedSourceFolders        : <ROOT>/nested2/trans/deep2/build/generated/renderscript_source_output_dir/debug/out [-]
                GeneratedSourceFolders        : <ROOT>/nested2/trans/deep2/build/generated/source/buildConfig/debug [-]
                ClassesFolder                 : <ROOT>/nested2/trans/deep2/build/intermediates/compile_r_class_jar/debug/R.jar [-]
                ClassesFolder                 : <ROOT>/nested2/trans/deep2/build/intermediates/javac/debug/classes [-]
                Dependencies
                    compileClasspath
                    runtimeClasspath
                IsSigned                      : false
                CodeShrinker                  : null
                BuildTasksAndOutputInformation
                    AssembleTaskName              : assembleDebug
                GeneratedResourceFolders      : <ROOT>/nested2/trans/deep2/build/generated/res/rs/debug [-]
                GeneratedResourceFolders      : <ROOT>/nested2/trans/deep2/build/generated/res/resValues/debug [-]
            AndroidTestArtifact
                Name                          : ANDROID_TEST
                CompileTaskName               : compileDebugAndroidTestSources
                AssembleTaskName              : assembleDebugAndroidTest
                IsTestArtifact                : true
                IdeSetupTaskNames             : generateDebugAndroidTestSources
                GeneratedSourceFolders        : <ROOT>/nested2/trans/deep2/build/generated/aidl_source_output_dir/debugAndroidTest/out [-]
                GeneratedSourceFolders        : <ROOT>/nested2/trans/deep2/build/generated/ap_generated_sources/debugAndroidTest/out [-]
                GeneratedSourceFolders        : <ROOT>/nested2/trans/deep2/build/generated/renderscript_source_output_dir/debugAndroidTest/out [-]
                GeneratedSourceFolders        : <ROOT>/nested2/trans/deep2/build/generated/source/buildConfig/androidTest/debug [-]
                ClassesFolder                 : <ROOT>/nested2/trans/deep2/build/intermediates/compile_and_runtime_not_namespaced_r_class_jar/debugAndroidTest/R.jar [-]
                ClassesFolder                 : <ROOT>/nested2/trans/deep2/build/intermediates/javac/debugAndroidTest/classes [-]
                Dependencies
                    compileClasspath
                        module                        : <ROOT>-:nested2:trans:deep2-MAIN
                    runtimeClasspath
                        module                        : <ROOT>-:nested2:trans:deep2-MAIN
                ApplicationId                 : com.example.nested2.trans.deep2.test
                SigningConfigName             : debug
                IsSigned                      : true
                CodeShrinker                  : null
                BuildTasksAndOutputInformation
                    AssembleTaskName              : assembleDebugAndroidTest
                    AssembleTaskOutputListingFile : <ROOT>/nested2/trans/deep2/build/intermediates/apk_ide_redirect_file/debugAndroidTest/redirect.txt [-]
                GeneratedResourceFolders      : <ROOT>/nested2/trans/deep2/build/generated/res/rs/androidTest/debug [-]
                GeneratedResourceFolders      : <ROOT>/nested2/trans/deep2/build/generated/res/resValues/androidTest/debug [-]
                TestOptions
                    AnimationsDisabled            : false
                    Execution                     : HOST
            UnitTestArtifact
                Name                          : UNIT_TEST
                CompileTaskName               : compileDebugUnitTestSources
                AssembleTaskName              : assembleDebugUnitTest
                IsTestArtifact                : true
                IdeSetupTaskNames             : createMockableJar
                GeneratedSourceFolders        : <ROOT>/nested2/trans/deep2/build/generated/ap_generated_sources/debugUnitTest/out [-]
                ClassesFolder                 : <ROOT>/nested2/trans/deep2/build/intermediates/compile_and_runtime_not_namespaced_r_class_jar/debugUnitTest/R.jar [-]
                ClassesFolder                 : <ROOT>/nested2/trans/deep2/build/intermediates/javac/debugUnitTest/classes [-]
                Dependencies
                    compileClasspath
                        module                        : <ROOT>-:nested2:trans:deep2-MAIN
                    runtimeClasspath
                        module                        : <ROOT>-:nested2:trans:deep2-MAIN
                MockablePlatformJar           : <GRADLE>/caches/transforms-3/xxxxxxxxxxxxxxxxxxxxxxxxxxxxxxxx/transformed/android.jar
    externalProject               : :nested2:trans:deep2 (DefaultExternalProject) (*seen*)
MODULE                        : project.nested2.trans.deep2.androidTest
MODULE                        : project.nested2.trans.deep2.main
MODULE                        : project.nested2.trans.deep2.unitTest
MODULE                        : project.nested2.unitTest<|MERGE_RESOLUTION|>--- conflicted
+++ resolved
@@ -41,71 +41,6 @@
         resStaticLibrary              : <GRADLE>/caches/transforms-3/xxxxxxxxxxxxxxxxxxxxxxxxxxxxxxxx/transformed/lib1-1.0/res.apk [-]
         - runtimeJarFiles             : <GRADLE>/caches/transforms-3/xxxxxxxxxxxxxxxxxxxxxxxxxxxxxxxx/transformed/lib1-1.0/jars/classes.jar
         symbolFile                    : <GRADLE>/caches/transforms-3/xxxxxxxxxxxxxxxxxxxxxxxxxxxxxxxx/transformed/lib1-1.0/R.txt
-<<<<<<< HEAD
-    - library                     : com.example.libs:lib2:1.0@aar (IdeAndroidLibraryImpl)
-        aidlFolder                    : <GRADLE>/caches/transforms-3/xxxxxxxxxxxxxxxxxxxxxxxxxxxxxxxx/transformed/lib2-1.0/aidl [-]
-        artifact                      : <DEV>/tools/adt/idea/android/testData/projects/psdSampleRepo/com/example/libs/lib2/1.0/lib2-1.0.aar
-        artifactAddress               : com.example.libs:lib2:1.0@aar
-        assetsFolder                  : <GRADLE>/caches/transforms-3/xxxxxxxxxxxxxxxxxxxxxxxxxxxxxxxx/transformed/lib2-1.0/assets [-]
-        - compileJarFiles             : <GRADLE>/caches/transforms-3/xxxxxxxxxxxxxxxxxxxxxxxxxxxxxxxx/transformed/lib2-1.0/jars/classes.jar
-        component                     : com.example.libs:lib2:1.0
-        externalAnnotations           : <GRADLE>/caches/transforms-3/xxxxxxxxxxxxxxxxxxxxxxxxxxxxxxxx/transformed/lib2-1.0/annotations.zip [-]
-        folder                        : <GRADLE>/caches/transforms-3/xxxxxxxxxxxxxxxxxxxxxxxxxxxxxxxx/transformed/lib2-1.0
-        jniFolder                     : <GRADLE>/caches/transforms-3/xxxxxxxxxxxxxxxxxxxxxxxxxxxxxxxx/transformed/lib2-1.0/jni [-]
-        lintJar                       : <GRADLE>/caches/transforms-3/xxxxxxxxxxxxxxxxxxxxxxxxxxxxxxxx/transformed/lib2-1.0/jars/lint.jar [-]
-        manifest                      : <GRADLE>/caches/transforms-3/xxxxxxxxxxxxxxxxxxxxxxxxxxxxxxxx/transformed/lib2-1.0/AndroidManifest.xml
-        proguardRules                 : <GRADLE>/caches/transforms-3/xxxxxxxxxxxxxxxxxxxxxxxxxxxxxxxx/transformed/lib2-1.0/proguard.txt [-]
-        publicResources               : <GRADLE>/caches/transforms-3/xxxxxxxxxxxxxxxxxxxxxxxxxxxxxxxx/transformed/lib2-1.0/public.txt [-]
-        renderscriptFolder            : <GRADLE>/caches/transforms-3/xxxxxxxxxxxxxxxxxxxxxxxxxxxxxxxx/transformed/lib2-1.0/rs [-]
-        resFolder                     : <GRADLE>/caches/transforms-3/xxxxxxxxxxxxxxxxxxxxxxxxxxxxxxxx/transformed/lib2-1.0/res
-        resStaticLibrary              : <GRADLE>/caches/transforms-3/xxxxxxxxxxxxxxxxxxxxxxxxxxxxxxxx/transformed/lib2-1.0/res.apk [-]
-        - runtimeJarFiles             : <GRADLE>/caches/transforms-3/xxxxxxxxxxxxxxxxxxxxxxxxxxxxxxxx/transformed/lib2-1.0/jars/classes.jar
-        symbolFile                    : <GRADLE>/caches/transforms-3/xxxxxxxxxxxxxxxxxxxxxxxxxxxxxxxx/transformed/lib2-1.0/R.txt
-    - library                     : <ROOT>::lib@debug (IdeModuleLibraryImpl)
-        buildId                       : <ROOT>
-        lintJar                       : <ROOT>/lib/build/intermediates/lint_publish_jar/global/lint.jar [-]
-        projectPath                   : :lib
-        sourceSet                     : MAIN
-        variant                       : debug
-    - library                     : com.android.support:appcompat-v7:28.0.0@aar (IdeAndroidLibraryImpl)
-        aidlFolder                    : <GRADLE>/caches/transforms-3/xxxxxxxxxxxxxxxxxxxxxxxxxxxxxxxx/transformed/appcompat-v7-28.0.0/aidl [-]
-        artifact                      : <M2>/com/android/support/appcompat-v7/28.0.0/appcompat-v7-28.0.0.aar
-        artifactAddress               : com.android.support:appcompat-v7:28.0.0@aar
-        assetsFolder                  : <GRADLE>/caches/transforms-3/xxxxxxxxxxxxxxxxxxxxxxxxxxxxxxxx/transformed/appcompat-v7-28.0.0/assets [-]
-        - compileJarFiles             : <GRADLE>/caches/transforms-3/xxxxxxxxxxxxxxxxxxxxxxxxxxxxxxxx/transformed/appcompat-v7-28.0.0/jars/classes.jar
-        component                     : com.android.support:appcompat-v7:28.0.0
-        externalAnnotations           : <GRADLE>/caches/transforms-3/xxxxxxxxxxxxxxxxxxxxxxxxxxxxxxxx/transformed/appcompat-v7-28.0.0/annotations.zip
-        folder                        : <GRADLE>/caches/transforms-3/xxxxxxxxxxxxxxxxxxxxxxxxxxxxxxxx/transformed/appcompat-v7-28.0.0
-        jniFolder                     : <GRADLE>/caches/transforms-3/xxxxxxxxxxxxxxxxxxxxxxxxxxxxxxxx/transformed/appcompat-v7-28.0.0/jni [-]
-        lintJar                       : <GRADLE>/caches/transforms-3/xxxxxxxxxxxxxxxxxxxxxxxxxxxxxxxx/transformed/appcompat-v7-28.0.0/jars/lint.jar [-]
-        manifest                      : <GRADLE>/caches/transforms-3/xxxxxxxxxxxxxxxxxxxxxxxxxxxxxxxx/transformed/appcompat-v7-28.0.0/AndroidManifest.xml
-        proguardRules                 : <GRADLE>/caches/transforms-3/xxxxxxxxxxxxxxxxxxxxxxxxxxxxxxxx/transformed/appcompat-v7-28.0.0/proguard.txt
-        publicResources               : <GRADLE>/caches/transforms-3/xxxxxxxxxxxxxxxxxxxxxxxxxxxxxxxx/transformed/appcompat-v7-28.0.0/public.txt
-        renderscriptFolder            : <GRADLE>/caches/transforms-3/xxxxxxxxxxxxxxxxxxxxxxxxxxxxxxxx/transformed/appcompat-v7-28.0.0/rs [-]
-        resFolder                     : <GRADLE>/caches/transforms-3/xxxxxxxxxxxxxxxxxxxxxxxxxxxxxxxx/transformed/appcompat-v7-28.0.0/res
-        resStaticLibrary              : <GRADLE>/caches/transforms-3/xxxxxxxxxxxxxxxxxxxxxxxxxxxxxxxx/transformed/appcompat-v7-28.0.0/res.apk [-]
-        - runtimeJarFiles             : <GRADLE>/caches/transforms-3/xxxxxxxxxxxxxxxxxxxxxxxxxxxxxxxx/transformed/appcompat-v7-28.0.0/jars/classes.jar
-        symbolFile                    : <GRADLE>/caches/transforms-3/xxxxxxxxxxxxxxxxxxxxxxxxxxxxxxxx/transformed/appcompat-v7-28.0.0/R.txt
-    - library                     : com.android.support:support-fragment:28.0.0@aar (IdeAndroidLibraryImpl)
-        aidlFolder                    : <GRADLE>/caches/transforms-3/xxxxxxxxxxxxxxxxxxxxxxxxxxxxxxxx/transformed/support-fragment-28.0.0/aidl [-]
-        artifact                      : <M2>/com/android/support/support-fragment/28.0.0/support-fragment-28.0.0.aar
-        artifactAddress               : com.android.support:support-fragment:28.0.0@aar
-        assetsFolder                  : <GRADLE>/caches/transforms-3/xxxxxxxxxxxxxxxxxxxxxxxxxxxxxxxx/transformed/support-fragment-28.0.0/assets [-]
-        - compileJarFiles             : <GRADLE>/caches/transforms-3/xxxxxxxxxxxxxxxxxxxxxxxxxxxxxxxx/transformed/support-fragment-28.0.0/jars/classes.jar
-        component                     : com.android.support:support-fragment:28.0.0
-        externalAnnotations           : <GRADLE>/caches/transforms-3/xxxxxxxxxxxxxxxxxxxxxxxxxxxxxxxx/transformed/support-fragment-28.0.0/annotations.zip
-        folder                        : <GRADLE>/caches/transforms-3/xxxxxxxxxxxxxxxxxxxxxxxxxxxxxxxx/transformed/support-fragment-28.0.0
-        jniFolder                     : <GRADLE>/caches/transforms-3/xxxxxxxxxxxxxxxxxxxxxxxxxxxxxxxx/transformed/support-fragment-28.0.0/jni [-]
-        lintJar                       : <GRADLE>/caches/transforms-3/xxxxxxxxxxxxxxxxxxxxxxxxxxxxxxxx/transformed/support-fragment-28.0.0/jars/lint.jar [-]
-        manifest                      : <GRADLE>/caches/transforms-3/xxxxxxxxxxxxxxxxxxxxxxxxxxxxxxxx/transformed/support-fragment-28.0.0/AndroidManifest.xml
-        proguardRules                 : <GRADLE>/caches/transforms-3/xxxxxxxxxxxxxxxxxxxxxxxxxxxxxxxx/transformed/support-fragment-28.0.0/proguard.txt [-]
-        publicResources               : <GRADLE>/caches/transforms-3/xxxxxxxxxxxxxxxxxxxxxxxxxxxxxxxx/transformed/support-fragment-28.0.0/public.txt [-]
-        renderscriptFolder            : <GRADLE>/caches/transforms-3/xxxxxxxxxxxxxxxxxxxxxxxxxxxxxxxx/transformed/support-fragment-28.0.0/rs [-]
-        resFolder                     : <GRADLE>/caches/transforms-3/xxxxxxxxxxxxxxxxxxxxxxxxxxxxxxxx/transformed/support-fragment-28.0.0/res [-]
-        resStaticLibrary              : <GRADLE>/caches/transforms-3/xxxxxxxxxxxxxxxxxxxxxxxxxxxxxxxx/transformed/support-fragment-28.0.0/res.apk [-]
-        - runtimeJarFiles             : <GRADLE>/caches/transforms-3/xxxxxxxxxxxxxxxxxxxxxxxxxxxxxxxx/transformed/support-fragment-28.0.0/jars/classes.jar
-        symbolFile                    : <GRADLE>/caches/transforms-3/xxxxxxxxxxxxxxxxxxxxxxxxxxxxxxxx/transformed/support-fragment-28.0.0/R.txt
-=======
     - library                     : android.arch.core:runtime:1.1.1@aar (IdeAndroidLibraryImpl)
         aidlFolder                    : <GRADLE>/caches/transforms-3/xxxxxxxxxxxxxxxxxxxxxxxxxxxxxxxx/transformed/runtime-1.1.1/aidl [-]
         artifact                      : <M2>/android/arch/core/runtime/1.1.1/runtime-1.1.1.aar
@@ -296,7 +231,6 @@
         resStaticLibrary              : <GRADLE>/caches/transforms-3/xxxxxxxxxxxxxxxxxxxxxxxxxxxxxxxx/transformed/runner-1.0.2/res.apk [-]
         - runtimeJarFiles             : <GRADLE>/caches/transforms-3/xxxxxxxxxxxxxxxxxxxxxxxxxxxxxxxx/transformed/runner-1.0.2/jars/classes.jar
         symbolFile                    : <GRADLE>/caches/transforms-3/xxxxxxxxxxxxxxxxxxxxxxxxxxxxxxxx/transformed/runner-1.0.2/R.txt
->>>>>>> 574fcae1
     - library                     : com.android.support:animated-vector-drawable:28.0.0@aar (IdeAndroidLibraryImpl)
         aidlFolder                    : <GRADLE>/caches/transforms-3/xxxxxxxxxxxxxxxxxxxxxxxxxxxxxxxx/transformed/animated-vector-drawable-28.0.0/aidl [-]
         artifact                      : <M2>/com/android/support/animated-vector-drawable/28.0.0/animated-vector-drawable-28.0.0.aar
@@ -316,103 +250,6 @@
         resStaticLibrary              : <GRADLE>/caches/transforms-3/xxxxxxxxxxxxxxxxxxxxxxxxxxxxxxxx/transformed/animated-vector-drawable-28.0.0/res.apk [-]
         - runtimeJarFiles             : <GRADLE>/caches/transforms-3/xxxxxxxxxxxxxxxxxxxxxxxxxxxxxxxx/transformed/animated-vector-drawable-28.0.0/jars/classes.jar
         symbolFile                    : <GRADLE>/caches/transforms-3/xxxxxxxxxxxxxxxxxxxxxxxxxxxxxxxx/transformed/animated-vector-drawable-28.0.0/R.txt
-<<<<<<< HEAD
-    - library                     : com.android.support:support-core-ui:28.0.0@aar (IdeAndroidLibraryImpl)
-        aidlFolder                    : <GRADLE>/caches/transforms-3/xxxxxxxxxxxxxxxxxxxxxxxxxxxxxxxx/transformed/support-core-ui-28.0.0/aidl [-]
-        artifact                      : <M2>/com/android/support/support-core-ui/28.0.0/support-core-ui-28.0.0.aar
-        artifactAddress               : com.android.support:support-core-ui:28.0.0@aar
-        assetsFolder                  : <GRADLE>/caches/transforms-3/xxxxxxxxxxxxxxxxxxxxxxxxxxxxxxxx/transformed/support-core-ui-28.0.0/assets [-]
-        - compileJarFiles             : <GRADLE>/caches/transforms-3/xxxxxxxxxxxxxxxxxxxxxxxxxxxxxxxx/transformed/support-core-ui-28.0.0/jars/classes.jar
-        component                     : com.android.support:support-core-ui:28.0.0
-        externalAnnotations           : <GRADLE>/caches/transforms-3/xxxxxxxxxxxxxxxxxxxxxxxxxxxxxxxx/transformed/support-core-ui-28.0.0/annotations.zip [-]
-        folder                        : <GRADLE>/caches/transforms-3/xxxxxxxxxxxxxxxxxxxxxxxxxxxxxxxx/transformed/support-core-ui-28.0.0
-        jniFolder                     : <GRADLE>/caches/transforms-3/xxxxxxxxxxxxxxxxxxxxxxxxxxxxxxxx/transformed/support-core-ui-28.0.0/jni [-]
-        lintJar                       : <GRADLE>/caches/transforms-3/xxxxxxxxxxxxxxxxxxxxxxxxxxxxxxxx/transformed/support-core-ui-28.0.0/jars/lint.jar [-]
-        manifest                      : <GRADLE>/caches/transforms-3/xxxxxxxxxxxxxxxxxxxxxxxxxxxxxxxx/transformed/support-core-ui-28.0.0/AndroidManifest.xml
-        proguardRules                 : <GRADLE>/caches/transforms-3/xxxxxxxxxxxxxxxxxxxxxxxxxxxxxxxx/transformed/support-core-ui-28.0.0/proguard.txt [-]
-        publicResources               : <GRADLE>/caches/transforms-3/xxxxxxxxxxxxxxxxxxxxxxxxxxxxxxxx/transformed/support-core-ui-28.0.0/public.txt [-]
-        renderscriptFolder            : <GRADLE>/caches/transforms-3/xxxxxxxxxxxxxxxxxxxxxxxxxxxxxxxx/transformed/support-core-ui-28.0.0/rs [-]
-        resFolder                     : <GRADLE>/caches/transforms-3/xxxxxxxxxxxxxxxxxxxxxxxxxxxxxxxx/transformed/support-core-ui-28.0.0/res [-]
-        resStaticLibrary              : <GRADLE>/caches/transforms-3/xxxxxxxxxxxxxxxxxxxxxxxxxxxxxxxx/transformed/support-core-ui-28.0.0/res.apk [-]
-        - runtimeJarFiles             : <GRADLE>/caches/transforms-3/xxxxxxxxxxxxxxxxxxxxxxxxxxxxxxxx/transformed/support-core-ui-28.0.0/jars/classes.jar
-        symbolFile                    : <GRADLE>/caches/transforms-3/xxxxxxxxxxxxxxxxxxxxxxxxxxxxxxxx/transformed/support-core-ui-28.0.0/R.txt
-    - library                     : com.android.support:support-core-utils:28.0.0@aar (IdeAndroidLibraryImpl)
-        aidlFolder                    : <GRADLE>/caches/transforms-3/xxxxxxxxxxxxxxxxxxxxxxxxxxxxxxxx/transformed/support-core-utils-28.0.0/aidl [-]
-        artifact                      : <M2>/com/android/support/support-core-utils/28.0.0/support-core-utils-28.0.0.aar
-        artifactAddress               : com.android.support:support-core-utils:28.0.0@aar
-        assetsFolder                  : <GRADLE>/caches/transforms-3/xxxxxxxxxxxxxxxxxxxxxxxxxxxxxxxx/transformed/support-core-utils-28.0.0/assets [-]
-        - compileJarFiles             : <GRADLE>/caches/transforms-3/xxxxxxxxxxxxxxxxxxxxxxxxxxxxxxxx/transformed/support-core-utils-28.0.0/jars/classes.jar
-        component                     : com.android.support:support-core-utils:28.0.0
-        externalAnnotations           : <GRADLE>/caches/transforms-3/xxxxxxxxxxxxxxxxxxxxxxxxxxxxxxxx/transformed/support-core-utils-28.0.0/annotations.zip [-]
-        folder                        : <GRADLE>/caches/transforms-3/xxxxxxxxxxxxxxxxxxxxxxxxxxxxxxxx/transformed/support-core-utils-28.0.0
-        jniFolder                     : <GRADLE>/caches/transforms-3/xxxxxxxxxxxxxxxxxxxxxxxxxxxxxxxx/transformed/support-core-utils-28.0.0/jni [-]
-        lintJar                       : <GRADLE>/caches/transforms-3/xxxxxxxxxxxxxxxxxxxxxxxxxxxxxxxx/transformed/support-core-utils-28.0.0/jars/lint.jar [-]
-        manifest                      : <GRADLE>/caches/transforms-3/xxxxxxxxxxxxxxxxxxxxxxxxxxxxxxxx/transformed/support-core-utils-28.0.0/AndroidManifest.xml
-        proguardRules                 : <GRADLE>/caches/transforms-3/xxxxxxxxxxxxxxxxxxxxxxxxxxxxxxxx/transformed/support-core-utils-28.0.0/proguard.txt [-]
-        publicResources               : <GRADLE>/caches/transforms-3/xxxxxxxxxxxxxxxxxxxxxxxxxxxxxxxx/transformed/support-core-utils-28.0.0/public.txt [-]
-        renderscriptFolder            : <GRADLE>/caches/transforms-3/xxxxxxxxxxxxxxxxxxxxxxxxxxxxxxxx/transformed/support-core-utils-28.0.0/rs [-]
-        resFolder                     : <GRADLE>/caches/transforms-3/xxxxxxxxxxxxxxxxxxxxxxxxxxxxxxxx/transformed/support-core-utils-28.0.0/res [-]
-        resStaticLibrary              : <GRADLE>/caches/transforms-3/xxxxxxxxxxxxxxxxxxxxxxxxxxxxxxxx/transformed/support-core-utils-28.0.0/res.apk [-]
-        - runtimeJarFiles             : <GRADLE>/caches/transforms-3/xxxxxxxxxxxxxxxxxxxxxxxxxxxxxxxx/transformed/support-core-utils-28.0.0/jars/classes.jar
-        symbolFile                    : <GRADLE>/caches/transforms-3/xxxxxxxxxxxxxxxxxxxxxxxxxxxxxxxx/transformed/support-core-utils-28.0.0/R.txt
-    - library                     : com.android.support:support-vector-drawable:28.0.0@aar (IdeAndroidLibraryImpl)
-        aidlFolder                    : <GRADLE>/caches/transforms-3/xxxxxxxxxxxxxxxxxxxxxxxxxxxxxxxx/transformed/support-vector-drawable-28.0.0/aidl [-]
-        artifact                      : <M2>/com/android/support/support-vector-drawable/28.0.0/support-vector-drawable-28.0.0.aar
-        artifactAddress               : com.android.support:support-vector-drawable:28.0.0@aar
-        assetsFolder                  : <GRADLE>/caches/transforms-3/xxxxxxxxxxxxxxxxxxxxxxxxxxxxxxxx/transformed/support-vector-drawable-28.0.0/assets [-]
-        - compileJarFiles             : <GRADLE>/caches/transforms-3/xxxxxxxxxxxxxxxxxxxxxxxxxxxxxxxx/transformed/support-vector-drawable-28.0.0/jars/classes.jar
-        component                     : com.android.support:support-vector-drawable:28.0.0
-        externalAnnotations           : <GRADLE>/caches/transforms-3/xxxxxxxxxxxxxxxxxxxxxxxxxxxxxxxx/transformed/support-vector-drawable-28.0.0/annotations.zip [-]
-        folder                        : <GRADLE>/caches/transforms-3/xxxxxxxxxxxxxxxxxxxxxxxxxxxxxxxx/transformed/support-vector-drawable-28.0.0
-        jniFolder                     : <GRADLE>/caches/transforms-3/xxxxxxxxxxxxxxxxxxxxxxxxxxxxxxxx/transformed/support-vector-drawable-28.0.0/jni [-]
-        lintJar                       : <GRADLE>/caches/transforms-3/xxxxxxxxxxxxxxxxxxxxxxxxxxxxxxxx/transformed/support-vector-drawable-28.0.0/jars/lint.jar [-]
-        manifest                      : <GRADLE>/caches/transforms-3/xxxxxxxxxxxxxxxxxxxxxxxxxxxxxxxx/transformed/support-vector-drawable-28.0.0/AndroidManifest.xml
-        proguardRules                 : <GRADLE>/caches/transforms-3/xxxxxxxxxxxxxxxxxxxxxxxxxxxxxxxx/transformed/support-vector-drawable-28.0.0/proguard.txt [-]
-        publicResources               : <GRADLE>/caches/transforms-3/xxxxxxxxxxxxxxxxxxxxxxxxxxxxxxxx/transformed/support-vector-drawable-28.0.0/public.txt [-]
-        renderscriptFolder            : <GRADLE>/caches/transforms-3/xxxxxxxxxxxxxxxxxxxxxxxxxxxxxxxx/transformed/support-vector-drawable-28.0.0/rs [-]
-        resFolder                     : <GRADLE>/caches/transforms-3/xxxxxxxxxxxxxxxxxxxxxxxxxxxxxxxx/transformed/support-vector-drawable-28.0.0/res [-]
-        resStaticLibrary              : <GRADLE>/caches/transforms-3/xxxxxxxxxxxxxxxxxxxxxxxxxxxxxxxx/transformed/support-vector-drawable-28.0.0/res.apk [-]
-        - runtimeJarFiles             : <GRADLE>/caches/transforms-3/xxxxxxxxxxxxxxxxxxxxxxxxxxxxxxxx/transformed/support-vector-drawable-28.0.0/jars/classes.jar
-        symbolFile                    : <GRADLE>/caches/transforms-3/xxxxxxxxxxxxxxxxxxxxxxxxxxxxxxxx/transformed/support-vector-drawable-28.0.0/R.txt
-    - library                     : com.android.support:loader:28.0.0@aar (IdeAndroidLibraryImpl)
-        aidlFolder                    : <GRADLE>/caches/transforms-3/xxxxxxxxxxxxxxxxxxxxxxxxxxxxxxxx/transformed/loader-28.0.0/aidl [-]
-        artifact                      : <M2>/com/android/support/loader/28.0.0/loader-28.0.0.aar
-        artifactAddress               : com.android.support:loader:28.0.0@aar
-        assetsFolder                  : <GRADLE>/caches/transforms-3/xxxxxxxxxxxxxxxxxxxxxxxxxxxxxxxx/transformed/loader-28.0.0/assets [-]
-        - compileJarFiles             : <GRADLE>/caches/transforms-3/xxxxxxxxxxxxxxxxxxxxxxxxxxxxxxxx/transformed/loader-28.0.0/jars/classes.jar
-        component                     : com.android.support:loader:28.0.0
-        externalAnnotations           : <GRADLE>/caches/transforms-3/xxxxxxxxxxxxxxxxxxxxxxxxxxxxxxxx/transformed/loader-28.0.0/annotations.zip [-]
-        folder                        : <GRADLE>/caches/transforms-3/xxxxxxxxxxxxxxxxxxxxxxxxxxxxxxxx/transformed/loader-28.0.0
-        jniFolder                     : <GRADLE>/caches/transforms-3/xxxxxxxxxxxxxxxxxxxxxxxxxxxxxxxx/transformed/loader-28.0.0/jni [-]
-        lintJar                       : <GRADLE>/caches/transforms-3/xxxxxxxxxxxxxxxxxxxxxxxxxxxxxxxx/transformed/loader-28.0.0/jars/lint.jar [-]
-        manifest                      : <GRADLE>/caches/transforms-3/xxxxxxxxxxxxxxxxxxxxxxxxxxxxxxxx/transformed/loader-28.0.0/AndroidManifest.xml
-        proguardRules                 : <GRADLE>/caches/transforms-3/xxxxxxxxxxxxxxxxxxxxxxxxxxxxxxxx/transformed/loader-28.0.0/proguard.txt [-]
-        publicResources               : <GRADLE>/caches/transforms-3/xxxxxxxxxxxxxxxxxxxxxxxxxxxxxxxx/transformed/loader-28.0.0/public.txt [-]
-        renderscriptFolder            : <GRADLE>/caches/transforms-3/xxxxxxxxxxxxxxxxxxxxxxxxxxxxxxxx/transformed/loader-28.0.0/rs [-]
-        resFolder                     : <GRADLE>/caches/transforms-3/xxxxxxxxxxxxxxxxxxxxxxxxxxxxxxxx/transformed/loader-28.0.0/res [-]
-        resStaticLibrary              : <GRADLE>/caches/transforms-3/xxxxxxxxxxxxxxxxxxxxxxxxxxxxxxxx/transformed/loader-28.0.0/res.apk [-]
-        - runtimeJarFiles             : <GRADLE>/caches/transforms-3/xxxxxxxxxxxxxxxxxxxxxxxxxxxxxxxx/transformed/loader-28.0.0/jars/classes.jar
-        symbolFile                    : <GRADLE>/caches/transforms-3/xxxxxxxxxxxxxxxxxxxxxxxxxxxxxxxx/transformed/loader-28.0.0/R.txt
-    - library                     : com.android.support:viewpager:28.0.0@aar (IdeAndroidLibraryImpl)
-        aidlFolder                    : <GRADLE>/caches/transforms-3/xxxxxxxxxxxxxxxxxxxxxxxxxxxxxxxx/transformed/viewpager-28.0.0/aidl [-]
-        artifact                      : <M2>/com/android/support/viewpager/28.0.0/viewpager-28.0.0.aar
-        artifactAddress               : com.android.support:viewpager:28.0.0@aar
-        assetsFolder                  : <GRADLE>/caches/transforms-3/xxxxxxxxxxxxxxxxxxxxxxxxxxxxxxxx/transformed/viewpager-28.0.0/assets [-]
-        - compileJarFiles             : <GRADLE>/caches/transforms-3/xxxxxxxxxxxxxxxxxxxxxxxxxxxxxxxx/transformed/viewpager-28.0.0/jars/classes.jar
-        component                     : com.android.support:viewpager:28.0.0
-        externalAnnotations           : <GRADLE>/caches/transforms-3/xxxxxxxxxxxxxxxxxxxxxxxxxxxxxxxx/transformed/viewpager-28.0.0/annotations.zip [-]
-        folder                        : <GRADLE>/caches/transforms-3/xxxxxxxxxxxxxxxxxxxxxxxxxxxxxxxx/transformed/viewpager-28.0.0
-        jniFolder                     : <GRADLE>/caches/transforms-3/xxxxxxxxxxxxxxxxxxxxxxxxxxxxxxxx/transformed/viewpager-28.0.0/jni [-]
-        lintJar                       : <GRADLE>/caches/transforms-3/xxxxxxxxxxxxxxxxxxxxxxxxxxxxxxxx/transformed/viewpager-28.0.0/jars/lint.jar [-]
-        manifest                      : <GRADLE>/caches/transforms-3/xxxxxxxxxxxxxxxxxxxxxxxxxxxxxxxx/transformed/viewpager-28.0.0/AndroidManifest.xml
-        proguardRules                 : <GRADLE>/caches/transforms-3/xxxxxxxxxxxxxxxxxxxxxxxxxxxxxxxx/transformed/viewpager-28.0.0/proguard.txt [-]
-        publicResources               : <GRADLE>/caches/transforms-3/xxxxxxxxxxxxxxxxxxxxxxxxxxxxxxxx/transformed/viewpager-28.0.0/public.txt [-]
-        renderscriptFolder            : <GRADLE>/caches/transforms-3/xxxxxxxxxxxxxxxxxxxxxxxxxxxxxxxx/transformed/viewpager-28.0.0/rs [-]
-        resFolder                     : <GRADLE>/caches/transforms-3/xxxxxxxxxxxxxxxxxxxxxxxxxxxxxxxx/transformed/viewpager-28.0.0/res [-]
-        resStaticLibrary              : <GRADLE>/caches/transforms-3/xxxxxxxxxxxxxxxxxxxxxxxxxxxxxxxx/transformed/viewpager-28.0.0/res.apk [-]
-        - runtimeJarFiles             : <GRADLE>/caches/transforms-3/xxxxxxxxxxxxxxxxxxxxxxxxxxxxxxxx/transformed/viewpager-28.0.0/jars/classes.jar
-        symbolFile                    : <GRADLE>/caches/transforms-3/xxxxxxxxxxxxxxxxxxxxxxxxxxxxxxxx/transformed/viewpager-28.0.0/R.txt
-=======
     - library                     : com.android.support:appcompat-v7:28.0.0@aar (IdeAndroidLibraryImpl)
         aidlFolder                    : <GRADLE>/caches/transforms-3/xxxxxxxxxxxxxxxxxxxxxxxxxxxxxxxx/transformed/appcompat-v7-28.0.0/aidl [-]
         artifact                      : <M2>/com/android/support/appcompat-v7/28.0.0/appcompat-v7-28.0.0.aar
@@ -451,7 +288,6 @@
         resStaticLibrary              : <GRADLE>/caches/transforms-3/xxxxxxxxxxxxxxxxxxxxxxxxxxxxxxxx/transformed/asynclayoutinflater-28.0.0/res.apk [-]
         - runtimeJarFiles             : <GRADLE>/caches/transforms-3/xxxxxxxxxxxxxxxxxxxxxxxxxxxxxxxx/transformed/asynclayoutinflater-28.0.0/jars/classes.jar
         symbolFile                    : <GRADLE>/caches/transforms-3/xxxxxxxxxxxxxxxxxxxxxxxxxxxxxxxx/transformed/asynclayoutinflater-28.0.0/R.txt
->>>>>>> 574fcae1
     - library                     : com.android.support:coordinatorlayout:28.0.0@aar (IdeAndroidLibraryImpl)
         aidlFolder                    : <GRADLE>/caches/transforms-3/xxxxxxxxxxxxxxxxxxxxxxxxxxxxxxxx/transformed/coordinatorlayout-28.0.0/aidl [-]
         artifact                      : <M2>/com/android/support/coordinatorlayout/28.0.0/coordinatorlayout-28.0.0.aar
@@ -642,66 +478,6 @@
         resStaticLibrary              : <GRADLE>/caches/transforms-3/xxxxxxxxxxxxxxxxxxxxxxxxxxxxxxxx/transformed/slidingpanelayout-28.0.0/res.apk [-]
         - runtimeJarFiles             : <GRADLE>/caches/transforms-3/xxxxxxxxxxxxxxxxxxxxxxxxxxxxxxxx/transformed/slidingpanelayout-28.0.0/jars/classes.jar
         symbolFile                    : <GRADLE>/caches/transforms-3/xxxxxxxxxxxxxxxxxxxxxxxxxxxxxxxx/transformed/slidingpanelayout-28.0.0/R.txt
-<<<<<<< HEAD
-    - library                     : com.android.support:customview:28.0.0@aar (IdeAndroidLibraryImpl)
-        aidlFolder                    : <GRADLE>/caches/transforms-3/xxxxxxxxxxxxxxxxxxxxxxxxxxxxxxxx/transformed/customview-28.0.0/aidl [-]
-        artifact                      : <M2>/com/android/support/customview/28.0.0/customview-28.0.0.aar
-        artifactAddress               : com.android.support:customview:28.0.0@aar
-        assetsFolder                  : <GRADLE>/caches/transforms-3/xxxxxxxxxxxxxxxxxxxxxxxxxxxxxxxx/transformed/customview-28.0.0/assets [-]
-        - compileJarFiles             : <GRADLE>/caches/transforms-3/xxxxxxxxxxxxxxxxxxxxxxxxxxxxxxxx/transformed/customview-28.0.0/jars/classes.jar
-        component                     : com.android.support:customview:28.0.0
-        externalAnnotations           : <GRADLE>/caches/transforms-3/xxxxxxxxxxxxxxxxxxxxxxxxxxxxxxxx/transformed/customview-28.0.0/annotations.zip [-]
-        folder                        : <GRADLE>/caches/transforms-3/xxxxxxxxxxxxxxxxxxxxxxxxxxxxxxxx/transformed/customview-28.0.0
-        jniFolder                     : <GRADLE>/caches/transforms-3/xxxxxxxxxxxxxxxxxxxxxxxxxxxxxxxx/transformed/customview-28.0.0/jni [-]
-        lintJar                       : <GRADLE>/caches/transforms-3/xxxxxxxxxxxxxxxxxxxxxxxxxxxxxxxx/transformed/customview-28.0.0/jars/lint.jar [-]
-        manifest                      : <GRADLE>/caches/transforms-3/xxxxxxxxxxxxxxxxxxxxxxxxxxxxxxxx/transformed/customview-28.0.0/AndroidManifest.xml
-        proguardRules                 : <GRADLE>/caches/transforms-3/xxxxxxxxxxxxxxxxxxxxxxxxxxxxxxxx/transformed/customview-28.0.0/proguard.txt [-]
-        publicResources               : <GRADLE>/caches/transforms-3/xxxxxxxxxxxxxxxxxxxxxxxxxxxxxxxx/transformed/customview-28.0.0/public.txt [-]
-        renderscriptFolder            : <GRADLE>/caches/transforms-3/xxxxxxxxxxxxxxxxxxxxxxxxxxxxxxxx/transformed/customview-28.0.0/rs [-]
-        resFolder                     : <GRADLE>/caches/transforms-3/xxxxxxxxxxxxxxxxxxxxxxxxxxxxxxxx/transformed/customview-28.0.0/res [-]
-        resStaticLibrary              : <GRADLE>/caches/transforms-3/xxxxxxxxxxxxxxxxxxxxxxxxxxxxxxxx/transformed/customview-28.0.0/res.apk [-]
-        - runtimeJarFiles             : <GRADLE>/caches/transforms-3/xxxxxxxxxxxxxxxxxxxxxxxxxxxxxxxx/transformed/customview-28.0.0/jars/classes.jar
-        symbolFile                    : <GRADLE>/caches/transforms-3/xxxxxxxxxxxxxxxxxxxxxxxxxxxxxxxx/transformed/customview-28.0.0/R.txt
-    - library                     : com.android.support:swiperefreshlayout:28.0.0@aar (IdeAndroidLibraryImpl)
-        aidlFolder                    : <GRADLE>/caches/transforms-3/xxxxxxxxxxxxxxxxxxxxxxxxxxxxxxxx/transformed/swiperefreshlayout-28.0.0/aidl [-]
-        artifact                      : <M2>/com/android/support/swiperefreshlayout/28.0.0/swiperefreshlayout-28.0.0.aar
-        artifactAddress               : com.android.support:swiperefreshlayout:28.0.0@aar
-        assetsFolder                  : <GRADLE>/caches/transforms-3/xxxxxxxxxxxxxxxxxxxxxxxxxxxxxxxx/transformed/swiperefreshlayout-28.0.0/assets [-]
-        - compileJarFiles             : <GRADLE>/caches/transforms-3/xxxxxxxxxxxxxxxxxxxxxxxxxxxxxxxx/transformed/swiperefreshlayout-28.0.0/jars/classes.jar
-        component                     : com.android.support:swiperefreshlayout:28.0.0
-        externalAnnotations           : <GRADLE>/caches/transforms-3/xxxxxxxxxxxxxxxxxxxxxxxxxxxxxxxx/transformed/swiperefreshlayout-28.0.0/annotations.zip
-        folder                        : <GRADLE>/caches/transforms-3/xxxxxxxxxxxxxxxxxxxxxxxxxxxxxxxx/transformed/swiperefreshlayout-28.0.0
-        jniFolder                     : <GRADLE>/caches/transforms-3/xxxxxxxxxxxxxxxxxxxxxxxxxxxxxxxx/transformed/swiperefreshlayout-28.0.0/jni [-]
-        lintJar                       : <GRADLE>/caches/transforms-3/xxxxxxxxxxxxxxxxxxxxxxxxxxxxxxxx/transformed/swiperefreshlayout-28.0.0/jars/lint.jar [-]
-        manifest                      : <GRADLE>/caches/transforms-3/xxxxxxxxxxxxxxxxxxxxxxxxxxxxxxxx/transformed/swiperefreshlayout-28.0.0/AndroidManifest.xml
-        proguardRules                 : <GRADLE>/caches/transforms-3/xxxxxxxxxxxxxxxxxxxxxxxxxxxxxxxx/transformed/swiperefreshlayout-28.0.0/proguard.txt [-]
-        publicResources               : <GRADLE>/caches/transforms-3/xxxxxxxxxxxxxxxxxxxxxxxxxxxxxxxx/transformed/swiperefreshlayout-28.0.0/public.txt [-]
-        renderscriptFolder            : <GRADLE>/caches/transforms-3/xxxxxxxxxxxxxxxxxxxxxxxxxxxxxxxx/transformed/swiperefreshlayout-28.0.0/rs [-]
-        resFolder                     : <GRADLE>/caches/transforms-3/xxxxxxxxxxxxxxxxxxxxxxxxxxxxxxxx/transformed/swiperefreshlayout-28.0.0/res [-]
-        resStaticLibrary              : <GRADLE>/caches/transforms-3/xxxxxxxxxxxxxxxxxxxxxxxxxxxxxxxx/transformed/swiperefreshlayout-28.0.0/res.apk [-]
-        - runtimeJarFiles             : <GRADLE>/caches/transforms-3/xxxxxxxxxxxxxxxxxxxxxxxxxxxxxxxx/transformed/swiperefreshlayout-28.0.0/jars/classes.jar
-        symbolFile                    : <GRADLE>/caches/transforms-3/xxxxxxxxxxxxxxxxxxxxxxxxxxxxxxxx/transformed/swiperefreshlayout-28.0.0/R.txt
-    - library                     : com.android.support:asynclayoutinflater:28.0.0@aar (IdeAndroidLibraryImpl)
-        aidlFolder                    : <GRADLE>/caches/transforms-3/xxxxxxxxxxxxxxxxxxxxxxxxxxxxxxxx/transformed/asynclayoutinflater-28.0.0/aidl [-]
-        artifact                      : <M2>/com/android/support/asynclayoutinflater/28.0.0/asynclayoutinflater-28.0.0.aar
-        artifactAddress               : com.android.support:asynclayoutinflater:28.0.0@aar
-        assetsFolder                  : <GRADLE>/caches/transforms-3/xxxxxxxxxxxxxxxxxxxxxxxxxxxxxxxx/transformed/asynclayoutinflater-28.0.0/assets [-]
-        - compileJarFiles             : <GRADLE>/caches/transforms-3/xxxxxxxxxxxxxxxxxxxxxxxxxxxxxxxx/transformed/asynclayoutinflater-28.0.0/jars/classes.jar
-        component                     : com.android.support:asynclayoutinflater:28.0.0
-        externalAnnotations           : <GRADLE>/caches/transforms-3/xxxxxxxxxxxxxxxxxxxxxxxxxxxxxxxx/transformed/asynclayoutinflater-28.0.0/annotations.zip [-]
-        folder                        : <GRADLE>/caches/transforms-3/xxxxxxxxxxxxxxxxxxxxxxxxxxxxxxxx/transformed/asynclayoutinflater-28.0.0
-        jniFolder                     : <GRADLE>/caches/transforms-3/xxxxxxxxxxxxxxxxxxxxxxxxxxxxxxxx/transformed/asynclayoutinflater-28.0.0/jni [-]
-        lintJar                       : <GRADLE>/caches/transforms-3/xxxxxxxxxxxxxxxxxxxxxxxxxxxxxxxx/transformed/asynclayoutinflater-28.0.0/jars/lint.jar [-]
-        manifest                      : <GRADLE>/caches/transforms-3/xxxxxxxxxxxxxxxxxxxxxxxxxxxxxxxx/transformed/asynclayoutinflater-28.0.0/AndroidManifest.xml
-        proguardRules                 : <GRADLE>/caches/transforms-3/xxxxxxxxxxxxxxxxxxxxxxxxxxxxxxxx/transformed/asynclayoutinflater-28.0.0/proguard.txt [-]
-        publicResources               : <GRADLE>/caches/transforms-3/xxxxxxxxxxxxxxxxxxxxxxxxxxxxxxxx/transformed/asynclayoutinflater-28.0.0/public.txt [-]
-        renderscriptFolder            : <GRADLE>/caches/transforms-3/xxxxxxxxxxxxxxxxxxxxxxxxxxxxxxxx/transformed/asynclayoutinflater-28.0.0/rs [-]
-        resFolder                     : <GRADLE>/caches/transforms-3/xxxxxxxxxxxxxxxxxxxxxxxxxxxxxxxx/transformed/asynclayoutinflater-28.0.0/res [-]
-        resStaticLibrary              : <GRADLE>/caches/transforms-3/xxxxxxxxxxxxxxxxxxxxxxxxxxxxxxxx/transformed/asynclayoutinflater-28.0.0/res.apk [-]
-        - runtimeJarFiles             : <GRADLE>/caches/transforms-3/xxxxxxxxxxxxxxxxxxxxxxxxxxxxxxxx/transformed/asynclayoutinflater-28.0.0/jars/classes.jar
-        symbolFile                    : <GRADLE>/caches/transforms-3/xxxxxxxxxxxxxxxxxxxxxxxxxxxxxxxx/transformed/asynclayoutinflater-28.0.0/R.txt
-=======
->>>>>>> 574fcae1
     - library                     : com.android.support:support-compat:28.0.0@aar (IdeAndroidLibraryImpl)
         aidlFolder                    : <GRADLE>/caches/transforms-3/xxxxxxxxxxxxxxxxxxxxxxxxxxxxxxxx/transformed/support-compat-28.0.0/aidl
         artifact                      : <M2>/com/android/support/support-compat/28.0.0/support-compat-28.0.0.aar
@@ -835,225 +611,6 @@
         resStaticLibrary              : <GRADLE>/caches/transforms-3/xxxxxxxxxxxxxxxxxxxxxxxxxxxxxxxx/transformed/versionedparcelable-28.0.0/res.apk [-]
         - runtimeJarFiles             : <GRADLE>/caches/transforms-3/xxxxxxxxxxxxxxxxxxxxxxxxxxxxxxxx/transformed/versionedparcelable-28.0.0/jars/classes.jar
         symbolFile                    : <GRADLE>/caches/transforms-3/xxxxxxxxxxxxxxxxxxxxxxxxxxxxxxxx/transformed/versionedparcelable-28.0.0/R.txt
-<<<<<<< HEAD
-    - library                     : com.android.support:cursoradapter:28.0.0@aar (IdeAndroidLibraryImpl)
-        aidlFolder                    : <GRADLE>/caches/transforms-3/xxxxxxxxxxxxxxxxxxxxxxxxxxxxxxxx/transformed/cursoradapter-28.0.0/aidl [-]
-        artifact                      : <M2>/com/android/support/cursoradapter/28.0.0/cursoradapter-28.0.0.aar
-        artifactAddress               : com.android.support:cursoradapter:28.0.0@aar
-        assetsFolder                  : <GRADLE>/caches/transforms-3/xxxxxxxxxxxxxxxxxxxxxxxxxxxxxxxx/transformed/cursoradapter-28.0.0/assets [-]
-        - compileJarFiles             : <GRADLE>/caches/transforms-3/xxxxxxxxxxxxxxxxxxxxxxxxxxxxxxxx/transformed/cursoradapter-28.0.0/jars/classes.jar
-        component                     : com.android.support:cursoradapter:28.0.0
-        externalAnnotations           : <GRADLE>/caches/transforms-3/xxxxxxxxxxxxxxxxxxxxxxxxxxxxxxxx/transformed/cursoradapter-28.0.0/annotations.zip [-]
-        folder                        : <GRADLE>/caches/transforms-3/xxxxxxxxxxxxxxxxxxxxxxxxxxxxxxxx/transformed/cursoradapter-28.0.0
-        jniFolder                     : <GRADLE>/caches/transforms-3/xxxxxxxxxxxxxxxxxxxxxxxxxxxxxxxx/transformed/cursoradapter-28.0.0/jni [-]
-        lintJar                       : <GRADLE>/caches/transforms-3/xxxxxxxxxxxxxxxxxxxxxxxxxxxxxxxx/transformed/cursoradapter-28.0.0/jars/lint.jar [-]
-        manifest                      : <GRADLE>/caches/transforms-3/xxxxxxxxxxxxxxxxxxxxxxxxxxxxxxxx/transformed/cursoradapter-28.0.0/AndroidManifest.xml
-        proguardRules                 : <GRADLE>/caches/transforms-3/xxxxxxxxxxxxxxxxxxxxxxxxxxxxxxxx/transformed/cursoradapter-28.0.0/proguard.txt [-]
-        publicResources               : <GRADLE>/caches/transforms-3/xxxxxxxxxxxxxxxxxxxxxxxxxxxxxxxx/transformed/cursoradapter-28.0.0/public.txt [-]
-        renderscriptFolder            : <GRADLE>/caches/transforms-3/xxxxxxxxxxxxxxxxxxxxxxxxxxxxxxxx/transformed/cursoradapter-28.0.0/rs [-]
-        resFolder                     : <GRADLE>/caches/transforms-3/xxxxxxxxxxxxxxxxxxxxxxxxxxxxxxxx/transformed/cursoradapter-28.0.0/res [-]
-        resStaticLibrary              : <GRADLE>/caches/transforms-3/xxxxxxxxxxxxxxxxxxxxxxxxxxxxxxxx/transformed/cursoradapter-28.0.0/res.apk [-]
-        - runtimeJarFiles             : <GRADLE>/caches/transforms-3/xxxxxxxxxxxxxxxxxxxxxxxxxxxxxxxx/transformed/cursoradapter-28.0.0/jars/classes.jar
-        symbolFile                    : <GRADLE>/caches/transforms-3/xxxxxxxxxxxxxxxxxxxxxxxxxxxxxxxx/transformed/cursoradapter-28.0.0/R.txt
-    - library                     : android.arch.lifecycle:runtime:1.1.1@aar (IdeAndroidLibraryImpl)
-        aidlFolder                    : <GRADLE>/caches/transforms-3/xxxxxxxxxxxxxxxxxxxxxxxxxxxxxxxx/transformed/runtime-1.1.1/aidl [-]
-        artifact                      : <M2>/android/arch/lifecycle/runtime/1.1.1/runtime-1.1.1.aar
-        artifactAddress               : android.arch.lifecycle:runtime:1.1.1@aar
-        assetsFolder                  : <GRADLE>/caches/transforms-3/xxxxxxxxxxxxxxxxxxxxxxxxxxxxxxxx/transformed/runtime-1.1.1/assets [-]
-        - compileJarFiles             : <GRADLE>/caches/transforms-3/xxxxxxxxxxxxxxxxxxxxxxxxxxxxxxxx/transformed/runtime-1.1.1/jars/classes.jar
-        component                     : android.arch.lifecycle:runtime:1.1.1
-        externalAnnotations           : <GRADLE>/caches/transforms-3/xxxxxxxxxxxxxxxxxxxxxxxxxxxxxxxx/transformed/runtime-1.1.1/annotations.zip [-]
-        folder                        : <GRADLE>/caches/transforms-3/xxxxxxxxxxxxxxxxxxxxxxxxxxxxxxxx/transformed/runtime-1.1.1
-        jniFolder                     : <GRADLE>/caches/transforms-3/xxxxxxxxxxxxxxxxxxxxxxxxxxxxxxxx/transformed/runtime-1.1.1/jni [-]
-        lintJar                       : <GRADLE>/caches/transforms-3/xxxxxxxxxxxxxxxxxxxxxxxxxxxxxxxx/transformed/runtime-1.1.1/jars/lint.jar [-]
-        manifest                      : <GRADLE>/caches/transforms-3/xxxxxxxxxxxxxxxxxxxxxxxxxxxxxxxx/transformed/runtime-1.1.1/AndroidManifest.xml
-        proguardRules                 : <GRADLE>/caches/transforms-3/xxxxxxxxxxxxxxxxxxxxxxxxxxxxxxxx/transformed/runtime-1.1.1/proguard.txt
-        publicResources               : <GRADLE>/caches/transforms-3/xxxxxxxxxxxxxxxxxxxxxxxxxxxxxxxx/transformed/runtime-1.1.1/public.txt [-]
-        renderscriptFolder            : <GRADLE>/caches/transforms-3/xxxxxxxxxxxxxxxxxxxxxxxxxxxxxxxx/transformed/runtime-1.1.1/rs [-]
-        resFolder                     : <GRADLE>/caches/transforms-3/xxxxxxxxxxxxxxxxxxxxxxxxxxxxxxxx/transformed/runtime-1.1.1/res [-]
-        resStaticLibrary              : <GRADLE>/caches/transforms-3/xxxxxxxxxxxxxxxxxxxxxxxxxxxxxxxx/transformed/runtime-1.1.1/res.apk [-]
-        - runtimeJarFiles             : <GRADLE>/caches/transforms-3/xxxxxxxxxxxxxxxxxxxxxxxxxxxxxxxx/transformed/runtime-1.1.1/jars/classes.jar
-        symbolFile                    : <GRADLE>/caches/transforms-3/xxxxxxxxxxxxxxxxxxxxxxxxxxxxxxxx/transformed/runtime-1.1.1/R.txt
-    - library                     : com.android.support:documentfile:28.0.0@aar (IdeAndroidLibraryImpl)
-        aidlFolder                    : <GRADLE>/caches/transforms-3/xxxxxxxxxxxxxxxxxxxxxxxxxxxxxxxx/transformed/documentfile-28.0.0/aidl [-]
-        artifact                      : <M2>/com/android/support/documentfile/28.0.0/documentfile-28.0.0.aar
-        artifactAddress               : com.android.support:documentfile:28.0.0@aar
-        assetsFolder                  : <GRADLE>/caches/transforms-3/xxxxxxxxxxxxxxxxxxxxxxxxxxxxxxxx/transformed/documentfile-28.0.0/assets [-]
-        - compileJarFiles             : <GRADLE>/caches/transforms-3/xxxxxxxxxxxxxxxxxxxxxxxxxxxxxxxx/transformed/documentfile-28.0.0/jars/classes.jar
-        component                     : com.android.support:documentfile:28.0.0
-        externalAnnotations           : <GRADLE>/caches/transforms-3/xxxxxxxxxxxxxxxxxxxxxxxxxxxxxxxx/transformed/documentfile-28.0.0/annotations.zip [-]
-        folder                        : <GRADLE>/caches/transforms-3/xxxxxxxxxxxxxxxxxxxxxxxxxxxxxxxx/transformed/documentfile-28.0.0
-        jniFolder                     : <GRADLE>/caches/transforms-3/xxxxxxxxxxxxxxxxxxxxxxxxxxxxxxxx/transformed/documentfile-28.0.0/jni [-]
-        lintJar                       : <GRADLE>/caches/transforms-3/xxxxxxxxxxxxxxxxxxxxxxxxxxxxxxxx/transformed/documentfile-28.0.0/jars/lint.jar [-]
-        manifest                      : <GRADLE>/caches/transforms-3/xxxxxxxxxxxxxxxxxxxxxxxxxxxxxxxx/transformed/documentfile-28.0.0/AndroidManifest.xml
-        proguardRules                 : <GRADLE>/caches/transforms-3/xxxxxxxxxxxxxxxxxxxxxxxxxxxxxxxx/transformed/documentfile-28.0.0/proguard.txt [-]
-        publicResources               : <GRADLE>/caches/transforms-3/xxxxxxxxxxxxxxxxxxxxxxxxxxxxxxxx/transformed/documentfile-28.0.0/public.txt [-]
-        renderscriptFolder            : <GRADLE>/caches/transforms-3/xxxxxxxxxxxxxxxxxxxxxxxxxxxxxxxx/transformed/documentfile-28.0.0/rs [-]
-        resFolder                     : <GRADLE>/caches/transforms-3/xxxxxxxxxxxxxxxxxxxxxxxxxxxxxxxx/transformed/documentfile-28.0.0/res [-]
-        resStaticLibrary              : <GRADLE>/caches/transforms-3/xxxxxxxxxxxxxxxxxxxxxxxxxxxxxxxx/transformed/documentfile-28.0.0/res.apk [-]
-        - runtimeJarFiles             : <GRADLE>/caches/transforms-3/xxxxxxxxxxxxxxxxxxxxxxxxxxxxxxxx/transformed/documentfile-28.0.0/jars/classes.jar
-        symbolFile                    : <GRADLE>/caches/transforms-3/xxxxxxxxxxxxxxxxxxxxxxxxxxxxxxxx/transformed/documentfile-28.0.0/R.txt
-    - library                     : com.android.support:localbroadcastmanager:28.0.0@aar (IdeAndroidLibraryImpl)
-        aidlFolder                    : <GRADLE>/caches/transforms-3/xxxxxxxxxxxxxxxxxxxxxxxxxxxxxxxx/transformed/localbroadcastmanager-28.0.0/aidl [-]
-        artifact                      : <M2>/com/android/support/localbroadcastmanager/28.0.0/localbroadcastmanager-28.0.0.aar
-        artifactAddress               : com.android.support:localbroadcastmanager:28.0.0@aar
-        assetsFolder                  : <GRADLE>/caches/transforms-3/xxxxxxxxxxxxxxxxxxxxxxxxxxxxxxxx/transformed/localbroadcastmanager-28.0.0/assets [-]
-        - compileJarFiles             : <GRADLE>/caches/transforms-3/xxxxxxxxxxxxxxxxxxxxxxxxxxxxxxxx/transformed/localbroadcastmanager-28.0.0/jars/classes.jar
-        component                     : com.android.support:localbroadcastmanager:28.0.0
-        externalAnnotations           : <GRADLE>/caches/transforms-3/xxxxxxxxxxxxxxxxxxxxxxxxxxxxxxxx/transformed/localbroadcastmanager-28.0.0/annotations.zip [-]
-        folder                        : <GRADLE>/caches/transforms-3/xxxxxxxxxxxxxxxxxxxxxxxxxxxxxxxx/transformed/localbroadcastmanager-28.0.0
-        jniFolder                     : <GRADLE>/caches/transforms-3/xxxxxxxxxxxxxxxxxxxxxxxxxxxxxxxx/transformed/localbroadcastmanager-28.0.0/jni [-]
-        lintJar                       : <GRADLE>/caches/transforms-3/xxxxxxxxxxxxxxxxxxxxxxxxxxxxxxxx/transformed/localbroadcastmanager-28.0.0/jars/lint.jar [-]
-        manifest                      : <GRADLE>/caches/transforms-3/xxxxxxxxxxxxxxxxxxxxxxxxxxxxxxxx/transformed/localbroadcastmanager-28.0.0/AndroidManifest.xml
-        proguardRules                 : <GRADLE>/caches/transforms-3/xxxxxxxxxxxxxxxxxxxxxxxxxxxxxxxx/transformed/localbroadcastmanager-28.0.0/proguard.txt [-]
-        publicResources               : <GRADLE>/caches/transforms-3/xxxxxxxxxxxxxxxxxxxxxxxxxxxxxxxx/transformed/localbroadcastmanager-28.0.0/public.txt [-]
-        renderscriptFolder            : <GRADLE>/caches/transforms-3/xxxxxxxxxxxxxxxxxxxxxxxxxxxxxxxx/transformed/localbroadcastmanager-28.0.0/rs [-]
-        resFolder                     : <GRADLE>/caches/transforms-3/xxxxxxxxxxxxxxxxxxxxxxxxxxxxxxxx/transformed/localbroadcastmanager-28.0.0/res [-]
-        resStaticLibrary              : <GRADLE>/caches/transforms-3/xxxxxxxxxxxxxxxxxxxxxxxxxxxxxxxx/transformed/localbroadcastmanager-28.0.0/res.apk [-]
-        - runtimeJarFiles             : <GRADLE>/caches/transforms-3/xxxxxxxxxxxxxxxxxxxxxxxxxxxxxxxx/transformed/localbroadcastmanager-28.0.0/jars/classes.jar
-        symbolFile                    : <GRADLE>/caches/transforms-3/xxxxxxxxxxxxxxxxxxxxxxxxxxxxxxxx/transformed/localbroadcastmanager-28.0.0/R.txt
-    - library                     : com.android.support:print:28.0.0@aar (IdeAndroidLibraryImpl)
-        aidlFolder                    : <GRADLE>/caches/transforms-3/xxxxxxxxxxxxxxxxxxxxxxxxxxxxxxxx/transformed/print-28.0.0/aidl [-]
-        artifact                      : <M2>/com/android/support/print/28.0.0/print-28.0.0.aar
-        artifactAddress               : com.android.support:print:28.0.0@aar
-        assetsFolder                  : <GRADLE>/caches/transforms-3/xxxxxxxxxxxxxxxxxxxxxxxxxxxxxxxx/transformed/print-28.0.0/assets [-]
-        - compileJarFiles             : <GRADLE>/caches/transforms-3/xxxxxxxxxxxxxxxxxxxxxxxxxxxxxxxx/transformed/print-28.0.0/jars/classes.jar
-        component                     : com.android.support:print:28.0.0
-        externalAnnotations           : <GRADLE>/caches/transforms-3/xxxxxxxxxxxxxxxxxxxxxxxxxxxxxxxx/transformed/print-28.0.0/annotations.zip
-        folder                        : <GRADLE>/caches/transforms-3/xxxxxxxxxxxxxxxxxxxxxxxxxxxxxxxx/transformed/print-28.0.0
-        jniFolder                     : <GRADLE>/caches/transforms-3/xxxxxxxxxxxxxxxxxxxxxxxxxxxxxxxx/transformed/print-28.0.0/jni [-]
-        lintJar                       : <GRADLE>/caches/transforms-3/xxxxxxxxxxxxxxxxxxxxxxxxxxxxxxxx/transformed/print-28.0.0/jars/lint.jar [-]
-        manifest                      : <GRADLE>/caches/transforms-3/xxxxxxxxxxxxxxxxxxxxxxxxxxxxxxxx/transformed/print-28.0.0/AndroidManifest.xml
-        proguardRules                 : <GRADLE>/caches/transforms-3/xxxxxxxxxxxxxxxxxxxxxxxxxxxxxxxx/transformed/print-28.0.0/proguard.txt [-]
-        publicResources               : <GRADLE>/caches/transforms-3/xxxxxxxxxxxxxxxxxxxxxxxxxxxxxxxx/transformed/print-28.0.0/public.txt [-]
-        renderscriptFolder            : <GRADLE>/caches/transforms-3/xxxxxxxxxxxxxxxxxxxxxxxxxxxxxxxx/transformed/print-28.0.0/rs [-]
-        resFolder                     : <GRADLE>/caches/transforms-3/xxxxxxxxxxxxxxxxxxxxxxxxxxxxxxxx/transformed/print-28.0.0/res [-]
-        resStaticLibrary              : <GRADLE>/caches/transforms-3/xxxxxxxxxxxxxxxxxxxxxxxxxxxxxxxx/transformed/print-28.0.0/res.apk [-]
-        - runtimeJarFiles             : <GRADLE>/caches/transforms-3/xxxxxxxxxxxxxxxxxxxxxxxxxxxxxxxx/transformed/print-28.0.0/jars/classes.jar
-        symbolFile                    : <GRADLE>/caches/transforms-3/xxxxxxxxxxxxxxxxxxxxxxxxxxxxxxxx/transformed/print-28.0.0/R.txt
-    - library                     : android.arch.lifecycle:viewmodel:1.1.1@aar (IdeAndroidLibraryImpl)
-        aidlFolder                    : <GRADLE>/caches/transforms-3/xxxxxxxxxxxxxxxxxxxxxxxxxxxxxxxx/transformed/viewmodel-1.1.1/aidl [-]
-        artifact                      : <M2>/android/arch/lifecycle/viewmodel/1.1.1/viewmodel-1.1.1.aar
-        artifactAddress               : android.arch.lifecycle:viewmodel:1.1.1@aar
-        assetsFolder                  : <GRADLE>/caches/transforms-3/xxxxxxxxxxxxxxxxxxxxxxxxxxxxxxxx/transformed/viewmodel-1.1.1/assets [-]
-        - compileJarFiles             : <GRADLE>/caches/transforms-3/xxxxxxxxxxxxxxxxxxxxxxxxxxxxxxxx/transformed/viewmodel-1.1.1/jars/classes.jar
-        component                     : android.arch.lifecycle:viewmodel:1.1.1
-        externalAnnotations           : <GRADLE>/caches/transforms-3/xxxxxxxxxxxxxxxxxxxxxxxxxxxxxxxx/transformed/viewmodel-1.1.1/annotations.zip [-]
-        folder                        : <GRADLE>/caches/transforms-3/xxxxxxxxxxxxxxxxxxxxxxxxxxxxxxxx/transformed/viewmodel-1.1.1
-        jniFolder                     : <GRADLE>/caches/transforms-3/xxxxxxxxxxxxxxxxxxxxxxxxxxxxxxxx/transformed/viewmodel-1.1.1/jni [-]
-        lintJar                       : <GRADLE>/caches/transforms-3/xxxxxxxxxxxxxxxxxxxxxxxxxxxxxxxx/transformed/viewmodel-1.1.1/jars/lint.jar [-]
-        manifest                      : <GRADLE>/caches/transforms-3/xxxxxxxxxxxxxxxxxxxxxxxxxxxxxxxx/transformed/viewmodel-1.1.1/AndroidManifest.xml
-        proguardRules                 : <GRADLE>/caches/transforms-3/xxxxxxxxxxxxxxxxxxxxxxxxxxxxxxxx/transformed/viewmodel-1.1.1/proguard.txt
-        publicResources               : <GRADLE>/caches/transforms-3/xxxxxxxxxxxxxxxxxxxxxxxxxxxxxxxx/transformed/viewmodel-1.1.1/public.txt [-]
-        renderscriptFolder            : <GRADLE>/caches/transforms-3/xxxxxxxxxxxxxxxxxxxxxxxxxxxxxxxx/transformed/viewmodel-1.1.1/rs [-]
-        resFolder                     : <GRADLE>/caches/transforms-3/xxxxxxxxxxxxxxxxxxxxxxxxxxxxxxxx/transformed/viewmodel-1.1.1/res [-]
-        resStaticLibrary              : <GRADLE>/caches/transforms-3/xxxxxxxxxxxxxxxxxxxxxxxxxxxxxxxx/transformed/viewmodel-1.1.1/res.apk [-]
-        - runtimeJarFiles             : <GRADLE>/caches/transforms-3/xxxxxxxxxxxxxxxxxxxxxxxxxxxxxxxx/transformed/viewmodel-1.1.1/jars/classes.jar
-        symbolFile                    : <GRADLE>/caches/transforms-3/xxxxxxxxxxxxxxxxxxxxxxxxxxxxxxxx/transformed/viewmodel-1.1.1/R.txt
-    - library                     : android.arch.lifecycle:livedata:1.1.1@aar (IdeAndroidLibraryImpl)
-        aidlFolder                    : <GRADLE>/caches/transforms-3/xxxxxxxxxxxxxxxxxxxxxxxxxxxxxxxx/transformed/livedata-1.1.1/aidl [-]
-        artifact                      : <M2>/android/arch/lifecycle/livedata/1.1.1/livedata-1.1.1.aar
-        artifactAddress               : android.arch.lifecycle:livedata:1.1.1@aar
-        assetsFolder                  : <GRADLE>/caches/transforms-3/xxxxxxxxxxxxxxxxxxxxxxxxxxxxxxxx/transformed/livedata-1.1.1/assets [-]
-        - compileJarFiles             : <GRADLE>/caches/transforms-3/xxxxxxxxxxxxxxxxxxxxxxxxxxxxxxxx/transformed/livedata-1.1.1/jars/classes.jar
-        component                     : android.arch.lifecycle:livedata:1.1.1
-        externalAnnotations           : <GRADLE>/caches/transforms-3/xxxxxxxxxxxxxxxxxxxxxxxxxxxxxxxx/transformed/livedata-1.1.1/annotations.zip [-]
-        folder                        : <GRADLE>/caches/transforms-3/xxxxxxxxxxxxxxxxxxxxxxxxxxxxxxxx/transformed/livedata-1.1.1
-        jniFolder                     : <GRADLE>/caches/transforms-3/xxxxxxxxxxxxxxxxxxxxxxxxxxxxxxxx/transformed/livedata-1.1.1/jni [-]
-        lintJar                       : <GRADLE>/caches/transforms-3/xxxxxxxxxxxxxxxxxxxxxxxxxxxxxxxx/transformed/livedata-1.1.1/jars/lint.jar [-]
-        manifest                      : <GRADLE>/caches/transforms-3/xxxxxxxxxxxxxxxxxxxxxxxxxxxxxxxx/transformed/livedata-1.1.1/AndroidManifest.xml
-        proguardRules                 : <GRADLE>/caches/transforms-3/xxxxxxxxxxxxxxxxxxxxxxxxxxxxxxxx/transformed/livedata-1.1.1/proguard.txt [-]
-        publicResources               : <GRADLE>/caches/transforms-3/xxxxxxxxxxxxxxxxxxxxxxxxxxxxxxxx/transformed/livedata-1.1.1/public.txt [-]
-        renderscriptFolder            : <GRADLE>/caches/transforms-3/xxxxxxxxxxxxxxxxxxxxxxxxxxxxxxxx/transformed/livedata-1.1.1/rs [-]
-        resFolder                     : <GRADLE>/caches/transforms-3/xxxxxxxxxxxxxxxxxxxxxxxxxxxxxxxx/transformed/livedata-1.1.1/res [-]
-        resStaticLibrary              : <GRADLE>/caches/transforms-3/xxxxxxxxxxxxxxxxxxxxxxxxxxxxxxxx/transformed/livedata-1.1.1/res.apk [-]
-        - runtimeJarFiles             : <GRADLE>/caches/transforms-3/xxxxxxxxxxxxxxxxxxxxxxxxxxxxxxxx/transformed/livedata-1.1.1/jars/classes.jar
-        symbolFile                    : <GRADLE>/caches/transforms-3/xxxxxxxxxxxxxxxxxxxxxxxxxxxxxxxx/transformed/livedata-1.1.1/R.txt
-    - library                     : android.arch.lifecycle:livedata-core:1.1.1@aar (IdeAndroidLibraryImpl)
-        aidlFolder                    : <GRADLE>/caches/transforms-3/xxxxxxxxxxxxxxxxxxxxxxxxxxxxxxxx/transformed/livedata-core-1.1.1/aidl [-]
-        artifact                      : <M2>/android/arch/lifecycle/livedata-core/1.1.1/livedata-core-1.1.1.aar
-        artifactAddress               : android.arch.lifecycle:livedata-core:1.1.1@aar
-        assetsFolder                  : <GRADLE>/caches/transforms-3/xxxxxxxxxxxxxxxxxxxxxxxxxxxxxxxx/transformed/livedata-core-1.1.1/assets [-]
-        - compileJarFiles             : <GRADLE>/caches/transforms-3/xxxxxxxxxxxxxxxxxxxxxxxxxxxxxxxx/transformed/livedata-core-1.1.1/jars/classes.jar
-        component                     : android.arch.lifecycle:livedata-core:1.1.1
-        externalAnnotations           : <GRADLE>/caches/transforms-3/xxxxxxxxxxxxxxxxxxxxxxxxxxxxxxxx/transformed/livedata-core-1.1.1/annotations.zip [-]
-        folder                        : <GRADLE>/caches/transforms-3/xxxxxxxxxxxxxxxxxxxxxxxxxxxxxxxx/transformed/livedata-core-1.1.1
-        jniFolder                     : <GRADLE>/caches/transforms-3/xxxxxxxxxxxxxxxxxxxxxxxxxxxxxxxx/transformed/livedata-core-1.1.1/jni [-]
-        lintJar                       : <GRADLE>/caches/transforms-3/xxxxxxxxxxxxxxxxxxxxxxxxxxxxxxxx/transformed/livedata-core-1.1.1/jars/lint.jar [-]
-        manifest                      : <GRADLE>/caches/transforms-3/xxxxxxxxxxxxxxxxxxxxxxxxxxxxxxxx/transformed/livedata-core-1.1.1/AndroidManifest.xml
-        proguardRules                 : <GRADLE>/caches/transforms-3/xxxxxxxxxxxxxxxxxxxxxxxxxxxxxxxx/transformed/livedata-core-1.1.1/proguard.txt [-]
-        publicResources               : <GRADLE>/caches/transforms-3/xxxxxxxxxxxxxxxxxxxxxxxxxxxxxxxx/transformed/livedata-core-1.1.1/public.txt [-]
-        renderscriptFolder            : <GRADLE>/caches/transforms-3/xxxxxxxxxxxxxxxxxxxxxxxxxxxxxxxx/transformed/livedata-core-1.1.1/rs [-]
-        resFolder                     : <GRADLE>/caches/transforms-3/xxxxxxxxxxxxxxxxxxxxxxxxxxxxxxxx/transformed/livedata-core-1.1.1/res [-]
-        resStaticLibrary              : <GRADLE>/caches/transforms-3/xxxxxxxxxxxxxxxxxxxxxxxxxxxxxxxx/transformed/livedata-core-1.1.1/res.apk [-]
-        - runtimeJarFiles             : <GRADLE>/caches/transforms-3/xxxxxxxxxxxxxxxxxxxxxxxxxxxxxxxx/transformed/livedata-core-1.1.1/jars/classes.jar
-        symbolFile                    : <GRADLE>/caches/transforms-3/xxxxxxxxxxxxxxxxxxxxxxxxxxxxxxxx/transformed/livedata-core-1.1.1/R.txt
-    - library                     : android.arch.core:runtime:1.1.1@aar (IdeAndroidLibraryImpl)
-        aidlFolder                    : <GRADLE>/caches/transforms-3/xxxxxxxxxxxxxxxxxxxxxxxxxxxxxxxx/transformed/runtime-1.1.1/aidl [-]
-        artifact                      : <M2>/android/arch/core/runtime/1.1.1/runtime-1.1.1.aar
-        artifactAddress               : android.arch.core:runtime:1.1.1@aar
-        assetsFolder                  : <GRADLE>/caches/transforms-3/xxxxxxxxxxxxxxxxxxxxxxxxxxxxxxxx/transformed/runtime-1.1.1/assets [-]
-        - compileJarFiles             : <GRADLE>/caches/transforms-3/xxxxxxxxxxxxxxxxxxxxxxxxxxxxxxxx/transformed/runtime-1.1.1/jars/classes.jar
-        component                     : android.arch.core:runtime:1.1.1
-        externalAnnotations           : <GRADLE>/caches/transforms-3/xxxxxxxxxxxxxxxxxxxxxxxxxxxxxxxx/transformed/runtime-1.1.1/annotations.zip [-]
-        folder                        : <GRADLE>/caches/transforms-3/xxxxxxxxxxxxxxxxxxxxxxxxxxxxxxxx/transformed/runtime-1.1.1
-        jniFolder                     : <GRADLE>/caches/transforms-3/xxxxxxxxxxxxxxxxxxxxxxxxxxxxxxxx/transformed/runtime-1.1.1/jni [-]
-        lintJar                       : <GRADLE>/caches/transforms-3/xxxxxxxxxxxxxxxxxxxxxxxxxxxxxxxx/transformed/runtime-1.1.1/jars/lint.jar [-]
-        manifest                      : <GRADLE>/caches/transforms-3/xxxxxxxxxxxxxxxxxxxxxxxxxxxxxxxx/transformed/runtime-1.1.1/AndroidManifest.xml
-        proguardRules                 : <GRADLE>/caches/transforms-3/xxxxxxxxxxxxxxxxxxxxxxxxxxxxxxxx/transformed/runtime-1.1.1/proguard.txt [-]
-        publicResources               : <GRADLE>/caches/transforms-3/xxxxxxxxxxxxxxxxxxxxxxxxxxxxxxxx/transformed/runtime-1.1.1/public.txt [-]
-        renderscriptFolder            : <GRADLE>/caches/transforms-3/xxxxxxxxxxxxxxxxxxxxxxxxxxxxxxxx/transformed/runtime-1.1.1/rs [-]
-        resFolder                     : <GRADLE>/caches/transforms-3/xxxxxxxxxxxxxxxxxxxxxxxxxxxxxxxx/transformed/runtime-1.1.1/res [-]
-        resStaticLibrary              : <GRADLE>/caches/transforms-3/xxxxxxxxxxxxxxxxxxxxxxxxxxxxxxxx/transformed/runtime-1.1.1/res.apk [-]
-        - runtimeJarFiles             : <GRADLE>/caches/transforms-3/xxxxxxxxxxxxxxxxxxxxxxxxxxxxxxxx/transformed/runtime-1.1.1/jars/classes.jar
-        symbolFile                    : <GRADLE>/caches/transforms-3/xxxxxxxxxxxxxxxxxxxxxxxxxxxxxxxx/transformed/runtime-1.1.1/R.txt
-    - library                     : com.android.support:interpolator:28.0.0@aar (IdeAndroidLibraryImpl)
-        aidlFolder                    : <GRADLE>/caches/transforms-3/xxxxxxxxxxxxxxxxxxxxxxxxxxxxxxxx/transformed/interpolator-28.0.0/aidl [-]
-        artifact                      : <M2>/com/android/support/interpolator/28.0.0/interpolator-28.0.0.aar
-        artifactAddress               : com.android.support:interpolator:28.0.0@aar
-        assetsFolder                  : <GRADLE>/caches/transforms-3/xxxxxxxxxxxxxxxxxxxxxxxxxxxxxxxx/transformed/interpolator-28.0.0/assets [-]
-        - compileJarFiles             : <GRADLE>/caches/transforms-3/xxxxxxxxxxxxxxxxxxxxxxxxxxxxxxxx/transformed/interpolator-28.0.0/jars/classes.jar
-        component                     : com.android.support:interpolator:28.0.0
-        externalAnnotations           : <GRADLE>/caches/transforms-3/xxxxxxxxxxxxxxxxxxxxxxxxxxxxxxxx/transformed/interpolator-28.0.0/annotations.zip [-]
-        folder                        : <GRADLE>/caches/transforms-3/xxxxxxxxxxxxxxxxxxxxxxxxxxxxxxxx/transformed/interpolator-28.0.0
-        jniFolder                     : <GRADLE>/caches/transforms-3/xxxxxxxxxxxxxxxxxxxxxxxxxxxxxxxx/transformed/interpolator-28.0.0/jni [-]
-        lintJar                       : <GRADLE>/caches/transforms-3/xxxxxxxxxxxxxxxxxxxxxxxxxxxxxxxx/transformed/interpolator-28.0.0/jars/lint.jar [-]
-        manifest                      : <GRADLE>/caches/transforms-3/xxxxxxxxxxxxxxxxxxxxxxxxxxxxxxxx/transformed/interpolator-28.0.0/AndroidManifest.xml
-        proguardRules                 : <GRADLE>/caches/transforms-3/xxxxxxxxxxxxxxxxxxxxxxxxxxxxxxxx/transformed/interpolator-28.0.0/proguard.txt [-]
-        publicResources               : <GRADLE>/caches/transforms-3/xxxxxxxxxxxxxxxxxxxxxxxxxxxxxxxx/transformed/interpolator-28.0.0/public.txt [-]
-        renderscriptFolder            : <GRADLE>/caches/transforms-3/xxxxxxxxxxxxxxxxxxxxxxxxxxxxxxxx/transformed/interpolator-28.0.0/rs [-]
-        resFolder                     : <GRADLE>/caches/transforms-3/xxxxxxxxxxxxxxxxxxxxxxxxxxxxxxxx/transformed/interpolator-28.0.0/res [-]
-        resStaticLibrary              : <GRADLE>/caches/transforms-3/xxxxxxxxxxxxxxxxxxxxxxxxxxxxxxxx/transformed/interpolator-28.0.0/res.apk [-]
-        - runtimeJarFiles             : <GRADLE>/caches/transforms-3/xxxxxxxxxxxxxxxxxxxxxxxxxxxxxxxx/transformed/interpolator-28.0.0/jars/classes.jar
-        symbolFile                    : <GRADLE>/caches/transforms-3/xxxxxxxxxxxxxxxxxxxxxxxxxxxxxxxx/transformed/interpolator-28.0.0/R.txt
-    - library                     : com.android.support.constraint:constraint-layout:1.1.0@aar (IdeAndroidLibraryImpl)
-        aidlFolder                    : <GRADLE>/caches/transforms-3/xxxxxxxxxxxxxxxxxxxxxxxxxxxxxxxx/transformed/constraint-layout-1.1.0/aidl [-]
-        artifact                      : <M2>/com/android/support/constraint/constraint-layout/1.1.0/constraint-layout-1.1.0.aar
-        artifactAddress               : com.android.support.constraint:constraint-layout:1.1.0@aar
-        assetsFolder                  : <GRADLE>/caches/transforms-3/xxxxxxxxxxxxxxxxxxxxxxxxxxxxxxxx/transformed/constraint-layout-1.1.0/assets [-]
-        - compileJarFiles             : <GRADLE>/caches/transforms-3/xxxxxxxxxxxxxxxxxxxxxxxxxxxxxxxx/transformed/constraint-layout-1.1.0/jars/classes.jar
-        component                     : com.android.support.constraint:constraint-layout:1.1.0
-        externalAnnotations           : <GRADLE>/caches/transforms-3/xxxxxxxxxxxxxxxxxxxxxxxxxxxxxxxx/transformed/constraint-layout-1.1.0/annotations.zip [-]
-        folder                        : <GRADLE>/caches/transforms-3/xxxxxxxxxxxxxxxxxxxxxxxxxxxxxxxx/transformed/constraint-layout-1.1.0
-        jniFolder                     : <GRADLE>/caches/transforms-3/xxxxxxxxxxxxxxxxxxxxxxxxxxxxxxxx/transformed/constraint-layout-1.1.0/jni [-]
-        lintJar                       : <GRADLE>/caches/transforms-3/xxxxxxxxxxxxxxxxxxxxxxxxxxxxxxxx/transformed/constraint-layout-1.1.0/jars/lint.jar [-]
-        manifest                      : <GRADLE>/caches/transforms-3/xxxxxxxxxxxxxxxxxxxxxxxxxxxxxxxx/transformed/constraint-layout-1.1.0/AndroidManifest.xml
-        proguardRules                 : <GRADLE>/caches/transforms-3/xxxxxxxxxxxxxxxxxxxxxxxxxxxxxxxx/transformed/constraint-layout-1.1.0/proguard.txt [-]
-        publicResources               : <GRADLE>/caches/transforms-3/xxxxxxxxxxxxxxxxxxxxxxxxxxxxxxxx/transformed/constraint-layout-1.1.0/public.txt [-]
-        renderscriptFolder            : <GRADLE>/caches/transforms-3/xxxxxxxxxxxxxxxxxxxxxxxxxxxxxxxx/transformed/constraint-layout-1.1.0/rs [-]
-        resFolder                     : <GRADLE>/caches/transforms-3/xxxxxxxxxxxxxxxxxxxxxxxxxxxxxxxx/transformed/constraint-layout-1.1.0/res
-        resStaticLibrary              : <GRADLE>/caches/transforms-3/xxxxxxxxxxxxxxxxxxxxxxxxxxxxxxxx/transformed/constraint-layout-1.1.0/res.apk [-]
-        - runtimeJarFiles             : <GRADLE>/caches/transforms-3/xxxxxxxxxxxxxxxxxxxxxxxxxxxxxxxx/transformed/constraint-layout-1.1.0/jars/classes.jar
-        symbolFile                    : <GRADLE>/caches/transforms-3/xxxxxxxxxxxxxxxxxxxxxxxxxxxxxxxx/transformed/constraint-layout-1.1.0/R.txt
-    - library                     : com.android.support:collections:28.0.0 (IdeJavaLibraryImpl)
-        artifact                      : <M2>/com/android/support/collections/<VERSION>/collections-<VERSION>.jar
-        artifactAddress               : com.android.support:collections:28.0.0@jar
-        component                     : com.android.support:collections:28.0.0
-    - library                     : android.arch.lifecycle:common:1.1.1 (IdeJavaLibraryImpl)
-        artifact                      : <M2>/android/arch/lifecycle/common/1.1.1/common-1.1.1.jar
-        artifactAddress               : android.arch.lifecycle:common:1.1.1@jar
-        component                     : android.arch.lifecycle:common:1.1.1
-=======
     - library                     : com.android.support:viewpager:28.0.0@aar (IdeAndroidLibraryImpl)
         aidlFolder                    : <GRADLE>/caches/transforms-3/xxxxxxxxxxxxxxxxxxxxxxxxxxxxxxxx/transformed/viewpager-28.0.0/aidl [-]
         artifact                      : <M2>/com/android/support/viewpager/28.0.0/viewpager-28.0.0.aar
@@ -1092,28 +649,18 @@
         resStaticLibrary              : <GRADLE>/caches/transforms-3/xxxxxxxxxxxxxxxxxxxxxxxxxxxxxxxx/transformed/lib2-1.0/res.apk [-]
         - runtimeJarFiles             : <GRADLE>/caches/transforms-3/xxxxxxxxxxxxxxxxxxxxxxxxxxxxxxxx/transformed/lib2-1.0/jars/classes.jar
         symbolFile                    : <GRADLE>/caches/transforms-3/xxxxxxxxxxxxxxxxxxxxxxxxxxxxxxxx/transformed/lib2-1.0/R.txt
->>>>>>> 574fcae1
     - library                     : android.arch.core:common:1.1.1 (IdeJavaLibraryImpl)
         artifact                      : <M2>/android/arch/core/common/1.1.1/common-1.1.1.jar
         artifactAddress               : android.arch.core:common:1.1.1@jar
         component                     : android.arch.core:common:1.1.1
-<<<<<<< HEAD
-    - library                     : com.android.support:support-annotations:28.0.0 (IdeJavaLibraryImpl)
-        artifact                      : <M2>/com/android/support/support-annotations/<VERSION>/support-annotations-<VERSION>.jar
-        artifactAddress               : com.android.support:support-annotations:28.0.0@jar
-        component                     : com.android.support:support-annotations:28.0.0
-=======
     - library                     : android.arch.lifecycle:common:1.1.1 (IdeJavaLibraryImpl)
         artifact                      : <M2>/android/arch/lifecycle/common/1.1.1/common-1.1.1.jar
         artifactAddress               : android.arch.lifecycle:common:1.1.1@jar
         component                     : android.arch.lifecycle:common:1.1.1
->>>>>>> 574fcae1
     - library                     : com.android.support.constraint:constraint-layout-solver:1.1.0 (IdeJavaLibraryImpl)
         artifact                      : <M2>/com/android/support/constraint/constraint-layout-solver/<VERSION>/constraint-layout-solver-<VERSION>.jar
         artifactAddress               : com.android.support.constraint:constraint-layout-solver:1.1.0@jar
         component                     : com.android.support.constraint:constraint-layout-solver:1.1.0
-<<<<<<< HEAD
-=======
     - library                     : com.android.support:collections:28.0.0 (IdeJavaLibraryImpl)
         artifact                      : <M2>/com/android/support/collections/<VERSION>/collections-<VERSION>.jar
         artifactAddress               : com.android.support:collections:28.0.0@jar
@@ -1122,7 +669,6 @@
         artifact                      : <M2>/com/android/support/support-annotations/<VERSION>/support-annotations-<VERSION>.jar
         artifactAddress               : com.android.support:support-annotations:28.0.0@jar
         component                     : com.android.support:support-annotations:28.0.0
->>>>>>> 574fcae1
     - library                     : com.example.jlib:lib3:1.0 (IdeJavaLibraryImpl)
         artifact                      : <DEV>/tools/adt/idea/android/testData/projects/psdSampleRepo/com/example/jlib/lib3/1.0/lib3-1.0.jar
         artifactAddress               : com.example.jlib:lib3:1.0@jar
@@ -1131,89 +677,6 @@
         artifact                      : <DEV>/tools/adt/idea/android/testData/projects/psdSampleRepo/com/example/jlib/lib4/1.0/lib4-1.0.jar
         artifactAddress               : com.example.jlib:lib4:1.0@jar
         component                     : com.example.jlib:lib4:1.0
-<<<<<<< HEAD
-    - library                     : <ROOT>::app@basicBarDebug (IdeModuleLibraryImpl)
-        buildId                       : <ROOT>
-        projectPath                   : :app
-        sourceSet                     : MAIN
-        variant                       : basicBarDebug
-    - library                     : com.android.support.test.espresso:espresso-core:3.0.2@aar (IdeAndroidLibraryImpl)
-        aidlFolder                    : <GRADLE>/caches/transforms-3/xxxxxxxxxxxxxxxxxxxxxxxxxxxxxxxx/transformed/espresso-core-3.0.2/aidl [-]
-        artifact                      : <M2>/com/android/support/test/espresso/espresso-core/3.0.2/espresso-core-3.0.2.aar
-        artifactAddress               : com.android.support.test.espresso:espresso-core:3.0.2@aar
-        assetsFolder                  : <GRADLE>/caches/transforms-3/xxxxxxxxxxxxxxxxxxxxxxxxxxxxxxxx/transformed/espresso-core-3.0.2/assets [-]
-        - compileJarFiles             : <GRADLE>/caches/transforms-3/xxxxxxxxxxxxxxxxxxxxxxxxxxxxxxxx/transformed/espresso-core-3.0.2/jars/classes.jar
-        component                     : com.android.support.test.espresso:espresso-core:3.0.2
-        externalAnnotations           : <GRADLE>/caches/transforms-3/xxxxxxxxxxxxxxxxxxxxxxxxxxxxxxxx/transformed/espresso-core-3.0.2/annotations.zip [-]
-        folder                        : <GRADLE>/caches/transforms-3/xxxxxxxxxxxxxxxxxxxxxxxxxxxxxxxx/transformed/espresso-core-3.0.2
-        jniFolder                     : <GRADLE>/caches/transforms-3/xxxxxxxxxxxxxxxxxxxxxxxxxxxxxxxx/transformed/espresso-core-3.0.2/jni [-]
-        lintJar                       : <GRADLE>/caches/transforms-3/xxxxxxxxxxxxxxxxxxxxxxxxxxxxxxxx/transformed/espresso-core-3.0.2/jars/lint.jar [-]
-        manifest                      : <GRADLE>/caches/transforms-3/xxxxxxxxxxxxxxxxxxxxxxxxxxxxxxxx/transformed/espresso-core-3.0.2/AndroidManifest.xml
-        proguardRules                 : <GRADLE>/caches/transforms-3/xxxxxxxxxxxxxxxxxxxxxxxxxxxxxxxx/transformed/espresso-core-3.0.2/proguard.txt
-        publicResources               : <GRADLE>/caches/transforms-3/xxxxxxxxxxxxxxxxxxxxxxxxxxxxxxxx/transformed/espresso-core-3.0.2/public.txt [-]
-        renderscriptFolder            : <GRADLE>/caches/transforms-3/xxxxxxxxxxxxxxxxxxxxxxxxxxxxxxxx/transformed/espresso-core-3.0.2/rs [-]
-        resFolder                     : <GRADLE>/caches/transforms-3/xxxxxxxxxxxxxxxxxxxxxxxxxxxxxxxx/transformed/espresso-core-3.0.2/res [-]
-        resStaticLibrary              : <GRADLE>/caches/transforms-3/xxxxxxxxxxxxxxxxxxxxxxxxxxxxxxxx/transformed/espresso-core-3.0.2/res.apk [-]
-        - runtimeJarFiles             : <GRADLE>/caches/transforms-3/xxxxxxxxxxxxxxxxxxxxxxxxxxxxxxxx/transformed/espresso-core-3.0.2/jars/classes.jar
-        symbolFile                    : <GRADLE>/caches/transforms-3/xxxxxxxxxxxxxxxxxxxxxxxxxxxxxxxx/transformed/espresso-core-3.0.2/R.txt
-    - library                     : com.android.support.test:runner:1.0.2@aar (IdeAndroidLibraryImpl)
-        aidlFolder                    : <GRADLE>/caches/transforms-3/xxxxxxxxxxxxxxxxxxxxxxxxxxxxxxxx/transformed/runner-1.0.2/aidl [-]
-        artifact                      : <M2>/com/android/support/test/runner/1.0.2/runner-1.0.2.aar
-        artifactAddress               : com.android.support.test:runner:1.0.2@aar
-        assetsFolder                  : <GRADLE>/caches/transforms-3/xxxxxxxxxxxxxxxxxxxxxxxxxxxxxxxx/transformed/runner-1.0.2/assets [-]
-        - compileJarFiles             : <GRADLE>/caches/transforms-3/xxxxxxxxxxxxxxxxxxxxxxxxxxxxxxxx/transformed/runner-1.0.2/jars/classes.jar
-        component                     : com.android.support.test:runner:1.0.2
-        externalAnnotations           : <GRADLE>/caches/transforms-3/xxxxxxxxxxxxxxxxxxxxxxxxxxxxxxxx/transformed/runner-1.0.2/annotations.zip [-]
-        folder                        : <GRADLE>/caches/transforms-3/xxxxxxxxxxxxxxxxxxxxxxxxxxxxxxxx/transformed/runner-1.0.2
-        jniFolder                     : <GRADLE>/caches/transforms-3/xxxxxxxxxxxxxxxxxxxxxxxxxxxxxxxx/transformed/runner-1.0.2/jni [-]
-        lintJar                       : <GRADLE>/caches/transforms-3/xxxxxxxxxxxxxxxxxxxxxxxxxxxxxxxx/transformed/runner-1.0.2/jars/lint.jar [-]
-        manifest                      : <GRADLE>/caches/transforms-3/xxxxxxxxxxxxxxxxxxxxxxxxxxxxxxxx/transformed/runner-1.0.2/AndroidManifest.xml
-        proguardRules                 : <GRADLE>/caches/transforms-3/xxxxxxxxxxxxxxxxxxxxxxxxxxxxxxxx/transformed/runner-1.0.2/proguard.txt
-        publicResources               : <GRADLE>/caches/transforms-3/xxxxxxxxxxxxxxxxxxxxxxxxxxxxxxxx/transformed/runner-1.0.2/public.txt [-]
-        renderscriptFolder            : <GRADLE>/caches/transforms-3/xxxxxxxxxxxxxxxxxxxxxxxxxxxxxxxx/transformed/runner-1.0.2/rs [-]
-        resFolder                     : <GRADLE>/caches/transforms-3/xxxxxxxxxxxxxxxxxxxxxxxxxxxxxxxx/transformed/runner-1.0.2/res [-]
-        resStaticLibrary              : <GRADLE>/caches/transforms-3/xxxxxxxxxxxxxxxxxxxxxxxxxxxxxxxx/transformed/runner-1.0.2/res.apk [-]
-        - runtimeJarFiles             : <GRADLE>/caches/transforms-3/xxxxxxxxxxxxxxxxxxxxxxxxxxxxxxxx/transformed/runner-1.0.2/jars/classes.jar
-        symbolFile                    : <GRADLE>/caches/transforms-3/xxxxxxxxxxxxxxxxxxxxxxxxxxxxxxxx/transformed/runner-1.0.2/R.txt
-    - library                     : com.android.support.test:monitor:1.0.2@aar (IdeAndroidLibraryImpl)
-        aidlFolder                    : <GRADLE>/caches/transforms-3/xxxxxxxxxxxxxxxxxxxxxxxxxxxxxxxx/transformed/monitor-1.0.2/aidl [-]
-        artifact                      : <M2>/com/android/support/test/monitor/1.0.2/monitor-1.0.2.aar
-        artifactAddress               : com.android.support.test:monitor:1.0.2@aar
-        assetsFolder                  : <GRADLE>/caches/transforms-3/xxxxxxxxxxxxxxxxxxxxxxxxxxxxxxxx/transformed/monitor-1.0.2/assets [-]
-        - compileJarFiles             : <GRADLE>/caches/transforms-3/xxxxxxxxxxxxxxxxxxxxxxxxxxxxxxxx/transformed/monitor-1.0.2/jars/classes.jar
-        component                     : com.android.support.test:monitor:1.0.2
-        externalAnnotations           : <GRADLE>/caches/transforms-3/xxxxxxxxxxxxxxxxxxxxxxxxxxxxxxxx/transformed/monitor-1.0.2/annotations.zip [-]
-        folder                        : <GRADLE>/caches/transforms-3/xxxxxxxxxxxxxxxxxxxxxxxxxxxxxxxx/transformed/monitor-1.0.2
-        jniFolder                     : <GRADLE>/caches/transforms-3/xxxxxxxxxxxxxxxxxxxxxxxxxxxxxxxx/transformed/monitor-1.0.2/jni [-]
-        lintJar                       : <GRADLE>/caches/transforms-3/xxxxxxxxxxxxxxxxxxxxxxxxxxxxxxxx/transformed/monitor-1.0.2/jars/lint.jar [-]
-        manifest                      : <GRADLE>/caches/transforms-3/xxxxxxxxxxxxxxxxxxxxxxxxxxxxxxxx/transformed/monitor-1.0.2/AndroidManifest.xml
-        proguardRules                 : <GRADLE>/caches/transforms-3/xxxxxxxxxxxxxxxxxxxxxxxxxxxxxxxx/transformed/monitor-1.0.2/proguard.txt
-        publicResources               : <GRADLE>/caches/transforms-3/xxxxxxxxxxxxxxxxxxxxxxxxxxxxxxxx/transformed/monitor-1.0.2/public.txt [-]
-        renderscriptFolder            : <GRADLE>/caches/transforms-3/xxxxxxxxxxxxxxxxxxxxxxxxxxxxxxxx/transformed/monitor-1.0.2/rs [-]
-        resFolder                     : <GRADLE>/caches/transforms-3/xxxxxxxxxxxxxxxxxxxxxxxxxxxxxxxx/transformed/monitor-1.0.2/res [-]
-        resStaticLibrary              : <GRADLE>/caches/transforms-3/xxxxxxxxxxxxxxxxxxxxxxxxxxxxxxxx/transformed/monitor-1.0.2/res.apk [-]
-        - runtimeJarFiles             : <GRADLE>/caches/transforms-3/xxxxxxxxxxxxxxxxxxxxxxxxxxxxxxxx/transformed/monitor-1.0.2/jars/classes.jar
-        symbolFile                    : <GRADLE>/caches/transforms-3/xxxxxxxxxxxxxxxxxxxxxxxxxxxxxxxx/transformed/monitor-1.0.2/R.txt
-    - library                     : com.android.support.test.espresso:espresso-idling-resource:3.0.2@aar (IdeAndroidLibraryImpl)
-        aidlFolder                    : <GRADLE>/caches/transforms-3/xxxxxxxxxxxxxxxxxxxxxxxxxxxxxxxx/transformed/espresso-idling-resource-3.0.2/aidl [-]
-        artifact                      : <M2>/com/android/support/test/espresso/espresso-idling-resource/3.0.2/espresso-idling-resource-3.0.2.aar
-        artifactAddress               : com.android.support.test.espresso:espresso-idling-resource:3.0.2@aar
-        assetsFolder                  : <GRADLE>/caches/transforms-3/xxxxxxxxxxxxxxxxxxxxxxxxxxxxxxxx/transformed/espresso-idling-resource-3.0.2/assets [-]
-        - compileJarFiles             : <GRADLE>/caches/transforms-3/xxxxxxxxxxxxxxxxxxxxxxxxxxxxxxxx/transformed/espresso-idling-resource-3.0.2/jars/classes.jar
-        component                     : com.android.support.test.espresso:espresso-idling-resource:3.0.2
-        externalAnnotations           : <GRADLE>/caches/transforms-3/xxxxxxxxxxxxxxxxxxxxxxxxxxxxxxxx/transformed/espresso-idling-resource-3.0.2/annotations.zip [-]
-        folder                        : <GRADLE>/caches/transforms-3/xxxxxxxxxxxxxxxxxxxxxxxxxxxxxxxx/transformed/espresso-idling-resource-3.0.2
-        jniFolder                     : <GRADLE>/caches/transforms-3/xxxxxxxxxxxxxxxxxxxxxxxxxxxxxxxx/transformed/espresso-idling-resource-3.0.2/jni [-]
-        lintJar                       : <GRADLE>/caches/transforms-3/xxxxxxxxxxxxxxxxxxxxxxxxxxxxxxxx/transformed/espresso-idling-resource-3.0.2/jars/lint.jar [-]
-        manifest                      : <GRADLE>/caches/transforms-3/xxxxxxxxxxxxxxxxxxxxxxxxxxxxxxxx/transformed/espresso-idling-resource-3.0.2/AndroidManifest.xml
-        proguardRules                 : <GRADLE>/caches/transforms-3/xxxxxxxxxxxxxxxxxxxxxxxxxxxxxxxx/transformed/espresso-idling-resource-3.0.2/proguard.txt [-]
-        publicResources               : <GRADLE>/caches/transforms-3/xxxxxxxxxxxxxxxxxxxxxxxxxxxxxxxx/transformed/espresso-idling-resource-3.0.2/public.txt [-]
-        renderscriptFolder            : <GRADLE>/caches/transforms-3/xxxxxxxxxxxxxxxxxxxxxxxxxxxxxxxx/transformed/espresso-idling-resource-3.0.2/rs [-]
-        resFolder                     : <GRADLE>/caches/transforms-3/xxxxxxxxxxxxxxxxxxxxxxxxxxxxxxxx/transformed/espresso-idling-resource-3.0.2/res [-]
-        resStaticLibrary              : <GRADLE>/caches/transforms-3/xxxxxxxxxxxxxxxxxxxxxxxxxxxxxxxx/transformed/espresso-idling-resource-3.0.2/res.apk [-]
-        - runtimeJarFiles             : <GRADLE>/caches/transforms-3/xxxxxxxxxxxxxxxxxxxxxxxxxxxxxxxx/transformed/espresso-idling-resource-3.0.2/jars/classes.jar
-        symbolFile                    : <GRADLE>/caches/transforms-3/xxxxxxxxxxxxxxxxxxxxxxxxxxxxxxxx/transformed/espresso-idling-resource-3.0.2/R.txt
-=======
     - library                     : com.google.code.findbugs:jsr305:2.0.1 (IdeJavaLibraryImpl)
         artifact                      : <M2>/com/google/code/findbugs/jsr305/2.0.1/jsr305-2.0.1.jar
         artifactAddress               : com.google.code.findbugs:jsr305:2.0.1@jar
@@ -1226,13 +689,10 @@
         artifact                      : <M2>/javax/inject/javax.inject/1/javax.inject-1.jar
         artifactAddress               : javax.inject:javax.inject:1@jar
         component                     : javax.inject:javax.inject:1
->>>>>>> 574fcae1
     - library                     : junit:junit:4.12 (IdeJavaLibraryImpl)
         artifact                      : <M2>/junit/junit/4.12/junit-4.12.jar
         artifactAddress               : junit:junit:4.12@jar
         component                     : junit:junit:4.12
-<<<<<<< HEAD
-=======
     - library                     : net.sf.kxml:kxml2:2.3.0 (IdeJavaLibraryImpl)
         artifact                      : <M2>/net/sf/kxml/kxml2/2.3.0/kxml2-2.3.0.jar
         artifactAddress               : net.sf.kxml:kxml2:2.3.0@jar
@@ -1241,7 +701,6 @@
         artifact                      : <M2>/org/hamcrest/hamcrest-core/1.3/hamcrest-core-1.3.jar
         artifactAddress               : org.hamcrest:hamcrest-core:1.3@jar
         component                     : org.hamcrest:hamcrest-core:1.3
->>>>>>> 574fcae1
     - library                     : org.hamcrest:hamcrest-integration:1.3 (IdeJavaLibraryImpl)
         artifact                      : <M2>/org/hamcrest/hamcrest-integration/1.3/hamcrest-integration-1.3.jar
         artifactAddress               : org.hamcrest:hamcrest-integration:1.3@jar
@@ -1250,31 +709,7 @@
         artifact                      : <M2>/org/hamcrest/hamcrest-library/1.3/hamcrest-library-1.3.jar
         artifactAddress               : org.hamcrest:hamcrest-library:1.3@jar
         component                     : org.hamcrest:hamcrest-library:1.3
-<<<<<<< HEAD
-    - library                     : org.hamcrest:hamcrest-core:1.3 (IdeJavaLibraryImpl)
-        artifact                      : <M2>/org/hamcrest/hamcrest-core/1.3/hamcrest-core-1.3.jar
-        artifactAddress               : org.hamcrest:hamcrest-core:1.3@jar
-        component                     : org.hamcrest:hamcrest-core:1.3
-    - library                     : net.sf.kxml:kxml2:2.3.0 (IdeJavaLibraryImpl)
-        artifact                      : <M2>/net/sf/kxml/kxml2/2.3.0/kxml2-2.3.0.jar
-        artifactAddress               : net.sf.kxml:kxml2:2.3.0@jar
-        component                     : net.sf.kxml:kxml2:2.3.0
-    - library                     : com.squareup:javawriter:2.1.1 (IdeJavaLibraryImpl)
-        artifact                      : <M2>/com/squareup/javawriter/2.1.1/javawriter-2.1.1.jar
-        artifactAddress               : com.squareup:javawriter:2.1.1@jar
-        component                     : com.squareup:javawriter:2.1.1
-    - library                     : javax.inject:javax.inject:1 (IdeJavaLibraryImpl)
-        artifact                      : <M2>/javax/inject/javax.inject/1/javax.inject-1.jar
-        artifactAddress               : javax.inject:javax.inject:1@jar
-        component                     : javax.inject:javax.inject:1
-    - library                     : com.google.code.findbugs:jsr305:2.0.1 (IdeJavaLibraryImpl)
-        artifact                      : <M2>/com/google/code/findbugs/jsr305/2.0.1/jsr305-2.0.1.jar
-        artifactAddress               : com.google.code.findbugs:jsr305:2.0.1@jar
-        component                     : com.google.code.findbugs:jsr305:2.0.1
-    - library                     : <ROOT>::jav (IdeModuleLibraryImpl)
-=======
     - library                     : <ROOT>::app@basicBarDebug (IdeModuleLibraryImpl)
->>>>>>> 574fcae1
         buildId                       : <ROOT>
         projectPath                   : :app
         sourceSet                     : MAIN
@@ -3045,7 +2480,6 @@
         UseAndroidX                   : false
         UsesCompose                   : false
         MlModelBindingEnabled         : false
-        EnableVcsInfo                 : false
     - basicVariant:               : basicBarDebug
         applicationId                 : com.example.psd.sample.app.defaultSuffix.barSuffix
         testApplicationId             : com.example.psd.sample.app.default.test
@@ -4100,7 +3534,6 @@
         UseAndroidX                   : false
         UsesCompose                   : false
         MlModelBindingEnabled         : false
-        EnableVcsInfo                 : false
     - basicVariant:               : debug
         testApplicationId             : com.example.dyn_feature.test
     - basicVariant:               : release
@@ -4422,7 +3855,6 @@
         UseAndroidX                   : false
         UsesCompose                   : false
         MlModelBindingEnabled         : false
-        EnableVcsInfo                 : false
     - basicVariant:               : debug
         testApplicationId             : com.example.projectwithappandlib.lib.test
     - basicVariant:               : release
@@ -4931,7 +4363,6 @@
         UseAndroidX                   : false
         UsesCompose                   : false
         MlModelBindingEnabled         : false
-        EnableVcsInfo                 : false
     - basicVariant:               : debug
         testApplicationId             : com.example.nested1.test
     - basicVariant:               : release
@@ -5236,7 +4667,6 @@
         UseAndroidX                   : false
         UsesCompose                   : false
         MlModelBindingEnabled         : false
-        EnableVcsInfo                 : false
     - basicVariant:               : debug
         testApplicationId             : com.example.nested1.deep.test
     - basicVariant:               : release
@@ -5551,7 +4981,6 @@
         UseAndroidX                   : false
         UsesCompose                   : false
         MlModelBindingEnabled         : false
-        EnableVcsInfo                 : false
     - basicVariant:               : basicDebug
         testApplicationId             : com.example.nested2.test
     - basicVariant:               : paidDebug
@@ -6006,7 +5435,6 @@
         UseAndroidX                   : false
         UsesCompose                   : false
         MlModelBindingEnabled         : false
-        EnableVcsInfo                 : false
     - basicVariant:               : debug
         testApplicationId             : com.example.nested2.deep.test
     - basicVariant:               : release
@@ -6323,7 +5751,6 @@
         UseAndroidX                   : false
         UsesCompose                   : false
         MlModelBindingEnabled         : false
-        EnableVcsInfo                 : false
     - basicVariant:               : debug
         testApplicationId             : com.example.nested2.trans.deep2.test
     - basicVariant:               : release
