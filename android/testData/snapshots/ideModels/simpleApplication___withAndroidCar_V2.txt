MODULE                        : project
    ExternalModuleGroup           :
    ExternalModuleVersion         : unspecified
    LinkedProjectId               : project
    LinkedProjectPath             : <ROOT>
    RootProjectPath               : <ROOT>
    COMPILER_MODULE_EXTENSION
        compilerSourceOutputPath      : file://<ROOT>/build/classes/production/project [-]
        compilerTestOutputPath        : file://<ROOT>/build/classes/test/project [-]
        isCompilerPathInherited       : true
        isExcludeOutput               : true
    ModuleFile                    : <ROOT>/.idea/modules/project.iml [-]
    ModuleTypeName                : JAVA_MODULE
    CONENT_ENTRY                  : file://<ROOT>
        EXCLUDE_FOLDER                : file://<ROOT>/.gradle
        EXCLUDE_FOLDER                : file://<ROOT>/build [-]
    JDK                           : <NAME_CUT> JavaSDK
    *isInherited                  : true
    ORDER_ENTRY                   : <Module source>
    BUILD_TASKS
LIBRARY_TABLE
    - library                     : android.arch.core:runtime:1.1.1@aar (IdeAndroidLibraryImpl)
        aidlFolder                    : <GRADLE>/caches/<GRADLE_VERSION>/transforms/xxxxxxxxxxxxxxxxxxxxxxxxxxxxxxxx/transformed/runtime-1.1.1/aidl [-]
        artifact                      : <M2>/android/arch/core/runtime/1.1.1/runtime-1.1.1.aar
        artifactAddress               : android.arch.core:runtime:1.1.1@aar
        assetsFolder                  : <GRADLE>/caches/<GRADLE_VERSION>/transforms/xxxxxxxxxxxxxxxxxxxxxxxxxxxxxxxx/transformed/runtime-1.1.1/assets [-]
        - compileJarFiles             : <GRADLE>/caches/<GRADLE_VERSION>/transforms/xxxxxxxxxxxxxxxxxxxxxxxxxxxxxxxx/transformed/runtime-1.1.1/jars/classes.jar
        component                     : android.arch.core:runtime:1.1.1
        externalAnnotations           : <GRADLE>/caches/<GRADLE_VERSION>/transforms/xxxxxxxxxxxxxxxxxxxxxxxxxxxxxxxx/transformed/runtime-1.1.1/annotations.zip [-]
        folder                        : <GRADLE>/caches/<GRADLE_VERSION>/transforms/xxxxxxxxxxxxxxxxxxxxxxxxxxxxxxxx/transformed/runtime-1.1.1
        jniFolder                     : <GRADLE>/caches/<GRADLE_VERSION>/transforms/xxxxxxxxxxxxxxxxxxxxxxxxxxxxxxxx/transformed/runtime-1.1.1/jni [-]
        manifest                      : <GRADLE>/caches/<GRADLE_VERSION>/transforms/xxxxxxxxxxxxxxxxxxxxxxxxxxxxxxxx/transformed/runtime-1.1.1/AndroidManifest.xml
        proguardRules                 : <GRADLE>/caches/<GRADLE_VERSION>/transforms/xxxxxxxxxxxxxxxxxxxxxxxxxxxxxxxx/transformed/runtime-1.1.1/proguard.txt [-]
        publicResources               : <GRADLE>/caches/<GRADLE_VERSION>/transforms/xxxxxxxxxxxxxxxxxxxxxxxxxxxxxxxx/transformed/runtime-1.1.1/public.txt [-]
        renderscriptFolder            : <GRADLE>/caches/<GRADLE_VERSION>/transforms/xxxxxxxxxxxxxxxxxxxxxxxxxxxxxxxx/transformed/runtime-1.1.1/rs [-]
        resFolder                     : <GRADLE>/caches/<GRADLE_VERSION>/transforms/xxxxxxxxxxxxxxxxxxxxxxxxxxxxxxxx/transformed/runtime-1.1.1/res [-]
        resStaticLibrary              : <GRADLE>/caches/<GRADLE_VERSION>/transforms/xxxxxxxxxxxxxxxxxxxxxxxxxxxxxxxx/transformed/runtime-1.1.1/res.apk [-]
        - runtimeJarFiles             : <GRADLE>/caches/<GRADLE_VERSION>/transforms/xxxxxxxxxxxxxxxxxxxxxxxxxxxxxxxx/transformed/runtime-1.1.1/jars/classes.jar
        symbolFile                    : <GRADLE>/caches/<GRADLE_VERSION>/transforms/xxxxxxxxxxxxxxxxxxxxxxxxxxxxxxxx/transformed/runtime-1.1.1/R.txt
    - library                     : android.arch.lifecycle:livedata-core:1.1.1@aar (IdeAndroidLibraryImpl)
        aidlFolder                    : <GRADLE>/caches/<GRADLE_VERSION>/transforms/xxxxxxxxxxxxxxxxxxxxxxxxxxxxxxxx/transformed/livedata-core-1.1.1/aidl [-]
        artifact                      : <M2>/android/arch/lifecycle/livedata-core/1.1.1/livedata-core-1.1.1.aar
        artifactAddress               : android.arch.lifecycle:livedata-core:1.1.1@aar
        assetsFolder                  : <GRADLE>/caches/<GRADLE_VERSION>/transforms/xxxxxxxxxxxxxxxxxxxxxxxxxxxxxxxx/transformed/livedata-core-1.1.1/assets [-]
        - compileJarFiles             : <GRADLE>/caches/<GRADLE_VERSION>/transforms/xxxxxxxxxxxxxxxxxxxxxxxxxxxxxxxx/transformed/livedata-core-1.1.1/jars/classes.jar
        component                     : android.arch.lifecycle:livedata-core:1.1.1
        externalAnnotations           : <GRADLE>/caches/<GRADLE_VERSION>/transforms/xxxxxxxxxxxxxxxxxxxxxxxxxxxxxxxx/transformed/livedata-core-1.1.1/annotations.zip [-]
        folder                        : <GRADLE>/caches/<GRADLE_VERSION>/transforms/xxxxxxxxxxxxxxxxxxxxxxxxxxxxxxxx/transformed/livedata-core-1.1.1
        jniFolder                     : <GRADLE>/caches/<GRADLE_VERSION>/transforms/xxxxxxxxxxxxxxxxxxxxxxxxxxxxxxxx/transformed/livedata-core-1.1.1/jni [-]
        manifest                      : <GRADLE>/caches/<GRADLE_VERSION>/transforms/xxxxxxxxxxxxxxxxxxxxxxxxxxxxxxxx/transformed/livedata-core-1.1.1/AndroidManifest.xml
        proguardRules                 : <GRADLE>/caches/<GRADLE_VERSION>/transforms/xxxxxxxxxxxxxxxxxxxxxxxxxxxxxxxx/transformed/livedata-core-1.1.1/proguard.txt [-]
        publicResources               : <GRADLE>/caches/<GRADLE_VERSION>/transforms/xxxxxxxxxxxxxxxxxxxxxxxxxxxxxxxx/transformed/livedata-core-1.1.1/public.txt [-]
        renderscriptFolder            : <GRADLE>/caches/<GRADLE_VERSION>/transforms/xxxxxxxxxxxxxxxxxxxxxxxxxxxxxxxx/transformed/livedata-core-1.1.1/rs [-]
        resFolder                     : <GRADLE>/caches/<GRADLE_VERSION>/transforms/xxxxxxxxxxxxxxxxxxxxxxxxxxxxxxxx/transformed/livedata-core-1.1.1/res [-]
        resStaticLibrary              : <GRADLE>/caches/<GRADLE_VERSION>/transforms/xxxxxxxxxxxxxxxxxxxxxxxxxxxxxxxx/transformed/livedata-core-1.1.1/res.apk [-]
        - runtimeJarFiles             : <GRADLE>/caches/<GRADLE_VERSION>/transforms/xxxxxxxxxxxxxxxxxxxxxxxxxxxxxxxx/transformed/livedata-core-1.1.1/jars/classes.jar
        symbolFile                    : <GRADLE>/caches/<GRADLE_VERSION>/transforms/xxxxxxxxxxxxxxxxxxxxxxxxxxxxxxxx/transformed/livedata-core-1.1.1/R.txt
    - library                     : android.arch.lifecycle:livedata:1.1.1@aar (IdeAndroidLibraryImpl)
        aidlFolder                    : <GRADLE>/caches/<GRADLE_VERSION>/transforms/xxxxxxxxxxxxxxxxxxxxxxxxxxxxxxxx/transformed/livedata-1.1.1/aidl [-]
        artifact                      : <M2>/android/arch/lifecycle/livedata/1.1.1/livedata-1.1.1.aar
        artifactAddress               : android.arch.lifecycle:livedata:1.1.1@aar
        assetsFolder                  : <GRADLE>/caches/<GRADLE_VERSION>/transforms/xxxxxxxxxxxxxxxxxxxxxxxxxxxxxxxx/transformed/livedata-1.1.1/assets [-]
        - compileJarFiles             : <GRADLE>/caches/<GRADLE_VERSION>/transforms/xxxxxxxxxxxxxxxxxxxxxxxxxxxxxxxx/transformed/livedata-1.1.1/jars/classes.jar
        component                     : android.arch.lifecycle:livedata:1.1.1
        externalAnnotations           : <GRADLE>/caches/<GRADLE_VERSION>/transforms/xxxxxxxxxxxxxxxxxxxxxxxxxxxxxxxx/transformed/livedata-1.1.1/annotations.zip [-]
        folder                        : <GRADLE>/caches/<GRADLE_VERSION>/transforms/xxxxxxxxxxxxxxxxxxxxxxxxxxxxxxxx/transformed/livedata-1.1.1
        jniFolder                     : <GRADLE>/caches/<GRADLE_VERSION>/transforms/xxxxxxxxxxxxxxxxxxxxxxxxxxxxxxxx/transformed/livedata-1.1.1/jni [-]
        manifest                      : <GRADLE>/caches/<GRADLE_VERSION>/transforms/xxxxxxxxxxxxxxxxxxxxxxxxxxxxxxxx/transformed/livedata-1.1.1/AndroidManifest.xml
        proguardRules                 : <GRADLE>/caches/<GRADLE_VERSION>/transforms/xxxxxxxxxxxxxxxxxxxxxxxxxxxxxxxx/transformed/livedata-1.1.1/proguard.txt [-]
        publicResources               : <GRADLE>/caches/<GRADLE_VERSION>/transforms/xxxxxxxxxxxxxxxxxxxxxxxxxxxxxxxx/transformed/livedata-1.1.1/public.txt [-]
        renderscriptFolder            : <GRADLE>/caches/<GRADLE_VERSION>/transforms/xxxxxxxxxxxxxxxxxxxxxxxxxxxxxxxx/transformed/livedata-1.1.1/rs [-]
        resFolder                     : <GRADLE>/caches/<GRADLE_VERSION>/transforms/xxxxxxxxxxxxxxxxxxxxxxxxxxxxxxxx/transformed/livedata-1.1.1/res [-]
        resStaticLibrary              : <GRADLE>/caches/<GRADLE_VERSION>/transforms/xxxxxxxxxxxxxxxxxxxxxxxxxxxxxxxx/transformed/livedata-1.1.1/res.apk [-]
        - runtimeJarFiles             : <GRADLE>/caches/<GRADLE_VERSION>/transforms/xxxxxxxxxxxxxxxxxxxxxxxxxxxxxxxx/transformed/livedata-1.1.1/jars/classes.jar
        symbolFile                    : <GRADLE>/caches/<GRADLE_VERSION>/transforms/xxxxxxxxxxxxxxxxxxxxxxxxxxxxxxxx/transformed/livedata-1.1.1/R.txt
    - library                     : android.arch.lifecycle:runtime:1.1.1@aar (IdeAndroidLibraryImpl)
        aidlFolder                    : <GRADLE>/caches/<GRADLE_VERSION>/transforms/xxxxxxxxxxxxxxxxxxxxxxxxxxxxxxxx/transformed/runtime-1.1.1/aidl [-]
        artifact                      : <M2>/android/arch/lifecycle/runtime/1.1.1/runtime-1.1.1.aar
        artifactAddress               : android.arch.lifecycle:runtime:1.1.1@aar
        assetsFolder                  : <GRADLE>/caches/<GRADLE_VERSION>/transforms/xxxxxxxxxxxxxxxxxxxxxxxxxxxxxxxx/transformed/runtime-1.1.1/assets [-]
        - compileJarFiles             : <GRADLE>/caches/<GRADLE_VERSION>/transforms/xxxxxxxxxxxxxxxxxxxxxxxxxxxxxxxx/transformed/runtime-1.1.1/jars/classes.jar
        component                     : android.arch.lifecycle:runtime:1.1.1
        externalAnnotations           : <GRADLE>/caches/<GRADLE_VERSION>/transforms/xxxxxxxxxxxxxxxxxxxxxxxxxxxxxxxx/transformed/runtime-1.1.1/annotations.zip [-]
        folder                        : <GRADLE>/caches/<GRADLE_VERSION>/transforms/xxxxxxxxxxxxxxxxxxxxxxxxxxxxxxxx/transformed/runtime-1.1.1
        jniFolder                     : <GRADLE>/caches/<GRADLE_VERSION>/transforms/xxxxxxxxxxxxxxxxxxxxxxxxxxxxxxxx/transformed/runtime-1.1.1/jni [-]
        manifest                      : <GRADLE>/caches/<GRADLE_VERSION>/transforms/xxxxxxxxxxxxxxxxxxxxxxxxxxxxxxxx/transformed/runtime-1.1.1/AndroidManifest.xml
        proguardRules                 : <GRADLE>/caches/<GRADLE_VERSION>/transforms/xxxxxxxxxxxxxxxxxxxxxxxxxxxxxxxx/transformed/runtime-1.1.1/proguard.txt
        publicResources               : <GRADLE>/caches/<GRADLE_VERSION>/transforms/xxxxxxxxxxxxxxxxxxxxxxxxxxxxxxxx/transformed/runtime-1.1.1/public.txt [-]
        renderscriptFolder            : <GRADLE>/caches/<GRADLE_VERSION>/transforms/xxxxxxxxxxxxxxxxxxxxxxxxxxxxxxxx/transformed/runtime-1.1.1/rs [-]
        resFolder                     : <GRADLE>/caches/<GRADLE_VERSION>/transforms/xxxxxxxxxxxxxxxxxxxxxxxxxxxxxxxx/transformed/runtime-1.1.1/res [-]
        resStaticLibrary              : <GRADLE>/caches/<GRADLE_VERSION>/transforms/xxxxxxxxxxxxxxxxxxxxxxxxxxxxxxxx/transformed/runtime-1.1.1/res.apk [-]
        - runtimeJarFiles             : <GRADLE>/caches/<GRADLE_VERSION>/transforms/xxxxxxxxxxxxxxxxxxxxxxxxxxxxxxxx/transformed/runtime-1.1.1/jars/classes.jar
        symbolFile                    : <GRADLE>/caches/<GRADLE_VERSION>/transforms/xxxxxxxxxxxxxxxxxxxxxxxxxxxxxxxx/transformed/runtime-1.1.1/R.txt
    - library                     : android.arch.lifecycle:viewmodel:1.1.1@aar (IdeAndroidLibraryImpl)
        aidlFolder                    : <GRADLE>/caches/<GRADLE_VERSION>/transforms/xxxxxxxxxxxxxxxxxxxxxxxxxxxxxxxx/transformed/viewmodel-1.1.1/aidl [-]
        artifact                      : <M2>/android/arch/lifecycle/viewmodel/1.1.1/viewmodel-1.1.1.aar
        artifactAddress               : android.arch.lifecycle:viewmodel:1.1.1@aar
        assetsFolder                  : <GRADLE>/caches/<GRADLE_VERSION>/transforms/xxxxxxxxxxxxxxxxxxxxxxxxxxxxxxxx/transformed/viewmodel-1.1.1/assets [-]
        - compileJarFiles             : <GRADLE>/caches/<GRADLE_VERSION>/transforms/xxxxxxxxxxxxxxxxxxxxxxxxxxxxxxxx/transformed/viewmodel-1.1.1/jars/classes.jar
        component                     : android.arch.lifecycle:viewmodel:1.1.1
        externalAnnotations           : <GRADLE>/caches/<GRADLE_VERSION>/transforms/xxxxxxxxxxxxxxxxxxxxxxxxxxxxxxxx/transformed/viewmodel-1.1.1/annotations.zip [-]
        folder                        : <GRADLE>/caches/<GRADLE_VERSION>/transforms/xxxxxxxxxxxxxxxxxxxxxxxxxxxxxxxx/transformed/viewmodel-1.1.1
        jniFolder                     : <GRADLE>/caches/<GRADLE_VERSION>/transforms/xxxxxxxxxxxxxxxxxxxxxxxxxxxxxxxx/transformed/viewmodel-1.1.1/jni [-]
        manifest                      : <GRADLE>/caches/<GRADLE_VERSION>/transforms/xxxxxxxxxxxxxxxxxxxxxxxxxxxxxxxx/transformed/viewmodel-1.1.1/AndroidManifest.xml
        proguardRules                 : <GRADLE>/caches/<GRADLE_VERSION>/transforms/xxxxxxxxxxxxxxxxxxxxxxxxxxxxxxxx/transformed/viewmodel-1.1.1/proguard.txt
        publicResources               : <GRADLE>/caches/<GRADLE_VERSION>/transforms/xxxxxxxxxxxxxxxxxxxxxxxxxxxxxxxx/transformed/viewmodel-1.1.1/public.txt [-]
        renderscriptFolder            : <GRADLE>/caches/<GRADLE_VERSION>/transforms/xxxxxxxxxxxxxxxxxxxxxxxxxxxxxxxx/transformed/viewmodel-1.1.1/rs [-]
        resFolder                     : <GRADLE>/caches/<GRADLE_VERSION>/transforms/xxxxxxxxxxxxxxxxxxxxxxxxxxxxxxxx/transformed/viewmodel-1.1.1/res [-]
        resStaticLibrary              : <GRADLE>/caches/<GRADLE_VERSION>/transforms/xxxxxxxxxxxxxxxxxxxxxxxxxxxxxxxx/transformed/viewmodel-1.1.1/res.apk [-]
        - runtimeJarFiles             : <GRADLE>/caches/<GRADLE_VERSION>/transforms/xxxxxxxxxxxxxxxxxxxxxxxxxxxxxxxx/transformed/viewmodel-1.1.1/jars/classes.jar
        symbolFile                    : <GRADLE>/caches/<GRADLE_VERSION>/transforms/xxxxxxxxxxxxxxxxxxxxxxxxxxxxxxxx/transformed/viewmodel-1.1.1/R.txt
    - library                     : com.android.support.constraint:constraint-layout:1.0.2@aar (IdeAndroidLibraryImpl)
        aidlFolder                    : <GRADLE>/caches/<GRADLE_VERSION>/transforms/xxxxxxxxxxxxxxxxxxxxxxxxxxxxxxxx/transformed/constraint-layout-1.0.2/aidl [-]
        artifact                      : <M2>/com/android/support/constraint/constraint-layout/1.0.2/constraint-layout-1.0.2.aar
        artifactAddress               : com.android.support.constraint:constraint-layout:1.0.2@aar
        assetsFolder                  : <GRADLE>/caches/<GRADLE_VERSION>/transforms/xxxxxxxxxxxxxxxxxxxxxxxxxxxxxxxx/transformed/constraint-layout-1.0.2/assets [-]
        - compileJarFiles             : <GRADLE>/caches/<GRADLE_VERSION>/transforms/xxxxxxxxxxxxxxxxxxxxxxxxxxxxxxxx/transformed/constraint-layout-1.0.2/jars/classes.jar
        component                     : com.android.support.constraint:constraint-layout:1.0.2
        externalAnnotations           : <GRADLE>/caches/<GRADLE_VERSION>/transforms/xxxxxxxxxxxxxxxxxxxxxxxxxxxxxxxx/transformed/constraint-layout-1.0.2/annotations.zip [-]
        folder                        : <GRADLE>/caches/<GRADLE_VERSION>/transforms/xxxxxxxxxxxxxxxxxxxxxxxxxxxxxxxx/transformed/constraint-layout-1.0.2
        jniFolder                     : <GRADLE>/caches/<GRADLE_VERSION>/transforms/xxxxxxxxxxxxxxxxxxxxxxxxxxxxxxxx/transformed/constraint-layout-1.0.2/jni [-]
        manifest                      : <GRADLE>/caches/<GRADLE_VERSION>/transforms/xxxxxxxxxxxxxxxxxxxxxxxxxxxxxxxx/transformed/constraint-layout-1.0.2/AndroidManifest.xml
        proguardRules                 : <GRADLE>/caches/<GRADLE_VERSION>/transforms/xxxxxxxxxxxxxxxxxxxxxxxxxxxxxxxx/transformed/constraint-layout-1.0.2/proguard.txt [-]
        publicResources               : <GRADLE>/caches/<GRADLE_VERSION>/transforms/xxxxxxxxxxxxxxxxxxxxxxxxxxxxxxxx/transformed/constraint-layout-1.0.2/public.txt [-]
        renderscriptFolder            : <GRADLE>/caches/<GRADLE_VERSION>/transforms/xxxxxxxxxxxxxxxxxxxxxxxxxxxxxxxx/transformed/constraint-layout-1.0.2/rs [-]
        resFolder                     : <GRADLE>/caches/<GRADLE_VERSION>/transforms/xxxxxxxxxxxxxxxxxxxxxxxxxxxxxxxx/transformed/constraint-layout-1.0.2/res
        resStaticLibrary              : <GRADLE>/caches/<GRADLE_VERSION>/transforms/xxxxxxxxxxxxxxxxxxxxxxxxxxxxxxxx/transformed/constraint-layout-1.0.2/res.apk [-]
        - runtimeJarFiles             : <GRADLE>/caches/<GRADLE_VERSION>/transforms/xxxxxxxxxxxxxxxxxxxxxxxxxxxxxxxx/transformed/constraint-layout-1.0.2/jars/classes.jar
        symbolFile                    : <GRADLE>/caches/<GRADLE_VERSION>/transforms/xxxxxxxxxxxxxxxxxxxxxxxxxxxxxxxx/transformed/constraint-layout-1.0.2/R.txt
    - library                     : com.android.support.test.espresso:espresso-core:3.0.2@aar (IdeAndroidLibraryImpl)
        aidlFolder                    : <GRADLE>/caches/<GRADLE_VERSION>/transforms/xxxxxxxxxxxxxxxxxxxxxxxxxxxxxxxx/transformed/espresso-core-3.0.2/aidl [-]
        artifact                      : <M2>/com/android/support/test/espresso/espresso-core/3.0.2/espresso-core-3.0.2.aar
        artifactAddress               : com.android.support.test.espresso:espresso-core:3.0.2@aar
        assetsFolder                  : <GRADLE>/caches/<GRADLE_VERSION>/transforms/xxxxxxxxxxxxxxxxxxxxxxxxxxxxxxxx/transformed/espresso-core-3.0.2/assets [-]
        - compileJarFiles             : <GRADLE>/caches/<GRADLE_VERSION>/transforms/xxxxxxxxxxxxxxxxxxxxxxxxxxxxxxxx/transformed/espresso-core-3.0.2/jars/classes.jar
        component                     : com.android.support.test.espresso:espresso-core:3.0.2
        externalAnnotations           : <GRADLE>/caches/<GRADLE_VERSION>/transforms/xxxxxxxxxxxxxxxxxxxxxxxxxxxxxxxx/transformed/espresso-core-3.0.2/annotations.zip [-]
        folder                        : <GRADLE>/caches/<GRADLE_VERSION>/transforms/xxxxxxxxxxxxxxxxxxxxxxxxxxxxxxxx/transformed/espresso-core-3.0.2
        jniFolder                     : <GRADLE>/caches/<GRADLE_VERSION>/transforms/xxxxxxxxxxxxxxxxxxxxxxxxxxxxxxxx/transformed/espresso-core-3.0.2/jni [-]
        manifest                      : <GRADLE>/caches/<GRADLE_VERSION>/transforms/xxxxxxxxxxxxxxxxxxxxxxxxxxxxxxxx/transformed/espresso-core-3.0.2/AndroidManifest.xml
        proguardRules                 : <GRADLE>/caches/<GRADLE_VERSION>/transforms/xxxxxxxxxxxxxxxxxxxxxxxxxxxxxxxx/transformed/espresso-core-3.0.2/proguard.txt
        publicResources               : <GRADLE>/caches/<GRADLE_VERSION>/transforms/xxxxxxxxxxxxxxxxxxxxxxxxxxxxxxxx/transformed/espresso-core-3.0.2/public.txt [-]
        renderscriptFolder            : <GRADLE>/caches/<GRADLE_VERSION>/transforms/xxxxxxxxxxxxxxxxxxxxxxxxxxxxxxxx/transformed/espresso-core-3.0.2/rs [-]
        resFolder                     : <GRADLE>/caches/<GRADLE_VERSION>/transforms/xxxxxxxxxxxxxxxxxxxxxxxxxxxxxxxx/transformed/espresso-core-3.0.2/res [-]
        resStaticLibrary              : <GRADLE>/caches/<GRADLE_VERSION>/transforms/xxxxxxxxxxxxxxxxxxxxxxxxxxxxxxxx/transformed/espresso-core-3.0.2/res.apk [-]
        - runtimeJarFiles             : <GRADLE>/caches/<GRADLE_VERSION>/transforms/xxxxxxxxxxxxxxxxxxxxxxxxxxxxxxxx/transformed/espresso-core-3.0.2/jars/classes.jar
        symbolFile                    : <GRADLE>/caches/<GRADLE_VERSION>/transforms/xxxxxxxxxxxxxxxxxxxxxxxxxxxxxxxx/transformed/espresso-core-3.0.2/R.txt
    - library                     : com.android.support.test.espresso:espresso-idling-resource:3.0.2@aar (IdeAndroidLibraryImpl)
        aidlFolder                    : <GRADLE>/caches/<GRADLE_VERSION>/transforms/xxxxxxxxxxxxxxxxxxxxxxxxxxxxxxxx/transformed/espresso-idling-resource-3.0.2/aidl [-]
        artifact                      : <M2>/com/android/support/test/espresso/espresso-idling-resource/3.0.2/espresso-idling-resource-3.0.2.aar
        artifactAddress               : com.android.support.test.espresso:espresso-idling-resource:3.0.2@aar
        assetsFolder                  : <GRADLE>/caches/<GRADLE_VERSION>/transforms/xxxxxxxxxxxxxxxxxxxxxxxxxxxxxxxx/transformed/espresso-idling-resource-3.0.2/assets [-]
        - compileJarFiles             : <GRADLE>/caches/<GRADLE_VERSION>/transforms/xxxxxxxxxxxxxxxxxxxxxxxxxxxxxxxx/transformed/espresso-idling-resource-3.0.2/jars/classes.jar
        component                     : com.android.support.test.espresso:espresso-idling-resource:3.0.2
        externalAnnotations           : <GRADLE>/caches/<GRADLE_VERSION>/transforms/xxxxxxxxxxxxxxxxxxxxxxxxxxxxxxxx/transformed/espresso-idling-resource-3.0.2/annotations.zip [-]
        folder                        : <GRADLE>/caches/<GRADLE_VERSION>/transforms/xxxxxxxxxxxxxxxxxxxxxxxxxxxxxxxx/transformed/espresso-idling-resource-3.0.2
        jniFolder                     : <GRADLE>/caches/<GRADLE_VERSION>/transforms/xxxxxxxxxxxxxxxxxxxxxxxxxxxxxxxx/transformed/espresso-idling-resource-3.0.2/jni [-]
        manifest                      : <GRADLE>/caches/<GRADLE_VERSION>/transforms/xxxxxxxxxxxxxxxxxxxxxxxxxxxxxxxx/transformed/espresso-idling-resource-3.0.2/AndroidManifest.xml
        proguardRules                 : <GRADLE>/caches/<GRADLE_VERSION>/transforms/xxxxxxxxxxxxxxxxxxxxxxxxxxxxxxxx/transformed/espresso-idling-resource-3.0.2/proguard.txt [-]
        publicResources               : <GRADLE>/caches/<GRADLE_VERSION>/transforms/xxxxxxxxxxxxxxxxxxxxxxxxxxxxxxxx/transformed/espresso-idling-resource-3.0.2/public.txt [-]
        renderscriptFolder            : <GRADLE>/caches/<GRADLE_VERSION>/transforms/xxxxxxxxxxxxxxxxxxxxxxxxxxxxxxxx/transformed/espresso-idling-resource-3.0.2/rs [-]
        resFolder                     : <GRADLE>/caches/<GRADLE_VERSION>/transforms/xxxxxxxxxxxxxxxxxxxxxxxxxxxxxxxx/transformed/espresso-idling-resource-3.0.2/res [-]
        resStaticLibrary              : <GRADLE>/caches/<GRADLE_VERSION>/transforms/xxxxxxxxxxxxxxxxxxxxxxxxxxxxxxxx/transformed/espresso-idling-resource-3.0.2/res.apk [-]
        - runtimeJarFiles             : <GRADLE>/caches/<GRADLE_VERSION>/transforms/xxxxxxxxxxxxxxxxxxxxxxxxxxxxxxxx/transformed/espresso-idling-resource-3.0.2/jars/classes.jar
        symbolFile                    : <GRADLE>/caches/<GRADLE_VERSION>/transforms/xxxxxxxxxxxxxxxxxxxxxxxxxxxxxxxx/transformed/espresso-idling-resource-3.0.2/R.txt
    - library                     : com.android.support.test:monitor:1.0.2@aar (IdeAndroidLibraryImpl)
        aidlFolder                    : <GRADLE>/caches/<GRADLE_VERSION>/transforms/xxxxxxxxxxxxxxxxxxxxxxxxxxxxxxxx/transformed/monitor-1.0.2/aidl [-]
        artifact                      : <M2>/com/android/support/test/monitor/1.0.2/monitor-1.0.2.aar
        artifactAddress               : com.android.support.test:monitor:1.0.2@aar
        assetsFolder                  : <GRADLE>/caches/<GRADLE_VERSION>/transforms/xxxxxxxxxxxxxxxxxxxxxxxxxxxxxxxx/transformed/monitor-1.0.2/assets [-]
        - compileJarFiles             : <GRADLE>/caches/<GRADLE_VERSION>/transforms/xxxxxxxxxxxxxxxxxxxxxxxxxxxxxxxx/transformed/monitor-1.0.2/jars/classes.jar
        component                     : com.android.support.test:monitor:1.0.2
        externalAnnotations           : <GRADLE>/caches/<GRADLE_VERSION>/transforms/xxxxxxxxxxxxxxxxxxxxxxxxxxxxxxxx/transformed/monitor-1.0.2/annotations.zip [-]
        folder                        : <GRADLE>/caches/<GRADLE_VERSION>/transforms/xxxxxxxxxxxxxxxxxxxxxxxxxxxxxxxx/transformed/monitor-1.0.2
        jniFolder                     : <GRADLE>/caches/<GRADLE_VERSION>/transforms/xxxxxxxxxxxxxxxxxxxxxxxxxxxxxxxx/transformed/monitor-1.0.2/jni [-]
        manifest                      : <GRADLE>/caches/<GRADLE_VERSION>/transforms/xxxxxxxxxxxxxxxxxxxxxxxxxxxxxxxx/transformed/monitor-1.0.2/AndroidManifest.xml
        proguardRules                 : <GRADLE>/caches/<GRADLE_VERSION>/transforms/xxxxxxxxxxxxxxxxxxxxxxxxxxxxxxxx/transformed/monitor-1.0.2/proguard.txt
        publicResources               : <GRADLE>/caches/<GRADLE_VERSION>/transforms/xxxxxxxxxxxxxxxxxxxxxxxxxxxxxxxx/transformed/monitor-1.0.2/public.txt [-]
        renderscriptFolder            : <GRADLE>/caches/<GRADLE_VERSION>/transforms/xxxxxxxxxxxxxxxxxxxxxxxxxxxxxxxx/transformed/monitor-1.0.2/rs [-]
        resFolder                     : <GRADLE>/caches/<GRADLE_VERSION>/transforms/xxxxxxxxxxxxxxxxxxxxxxxxxxxxxxxx/transformed/monitor-1.0.2/res [-]
        resStaticLibrary              : <GRADLE>/caches/<GRADLE_VERSION>/transforms/xxxxxxxxxxxxxxxxxxxxxxxxxxxxxxxx/transformed/monitor-1.0.2/res.apk [-]
        - runtimeJarFiles             : <GRADLE>/caches/<GRADLE_VERSION>/transforms/xxxxxxxxxxxxxxxxxxxxxxxxxxxxxxxx/transformed/monitor-1.0.2/jars/classes.jar
        symbolFile                    : <GRADLE>/caches/<GRADLE_VERSION>/transforms/xxxxxxxxxxxxxxxxxxxxxxxxxxxxxxxx/transformed/monitor-1.0.2/R.txt
    - library                     : com.android.support.test:runner:1.0.2@aar (IdeAndroidLibraryImpl)
        aidlFolder                    : <GRADLE>/caches/<GRADLE_VERSION>/transforms/xxxxxxxxxxxxxxxxxxxxxxxxxxxxxxxx/transformed/runner-1.0.2/aidl [-]
        artifact                      : <M2>/com/android/support/test/runner/1.0.2/runner-1.0.2.aar
        artifactAddress               : com.android.support.test:runner:1.0.2@aar
        assetsFolder                  : <GRADLE>/caches/<GRADLE_VERSION>/transforms/xxxxxxxxxxxxxxxxxxxxxxxxxxxxxxxx/transformed/runner-1.0.2/assets [-]
        - compileJarFiles             : <GRADLE>/caches/<GRADLE_VERSION>/transforms/xxxxxxxxxxxxxxxxxxxxxxxxxxxxxxxx/transformed/runner-1.0.2/jars/classes.jar
        component                     : com.android.support.test:runner:1.0.2
        externalAnnotations           : <GRADLE>/caches/<GRADLE_VERSION>/transforms/xxxxxxxxxxxxxxxxxxxxxxxxxxxxxxxx/transformed/runner-1.0.2/annotations.zip [-]
        folder                        : <GRADLE>/caches/<GRADLE_VERSION>/transforms/xxxxxxxxxxxxxxxxxxxxxxxxxxxxxxxx/transformed/runner-1.0.2
        jniFolder                     : <GRADLE>/caches/<GRADLE_VERSION>/transforms/xxxxxxxxxxxxxxxxxxxxxxxxxxxxxxxx/transformed/runner-1.0.2/jni [-]
        manifest                      : <GRADLE>/caches/<GRADLE_VERSION>/transforms/xxxxxxxxxxxxxxxxxxxxxxxxxxxxxxxx/transformed/runner-1.0.2/AndroidManifest.xml
        proguardRules                 : <GRADLE>/caches/<GRADLE_VERSION>/transforms/xxxxxxxxxxxxxxxxxxxxxxxxxxxxxxxx/transformed/runner-1.0.2/proguard.txt
        publicResources               : <GRADLE>/caches/<GRADLE_VERSION>/transforms/xxxxxxxxxxxxxxxxxxxxxxxxxxxxxxxx/transformed/runner-1.0.2/public.txt [-]
        renderscriptFolder            : <GRADLE>/caches/<GRADLE_VERSION>/transforms/xxxxxxxxxxxxxxxxxxxxxxxxxxxxxxxx/transformed/runner-1.0.2/rs [-]
        resFolder                     : <GRADLE>/caches/<GRADLE_VERSION>/transforms/xxxxxxxxxxxxxxxxxxxxxxxxxxxxxxxx/transformed/runner-1.0.2/res [-]
        resStaticLibrary              : <GRADLE>/caches/<GRADLE_VERSION>/transforms/xxxxxxxxxxxxxxxxxxxxxxxxxxxxxxxx/transformed/runner-1.0.2/res.apk [-]
        - runtimeJarFiles             : <GRADLE>/caches/<GRADLE_VERSION>/transforms/xxxxxxxxxxxxxxxxxxxxxxxxxxxxxxxx/transformed/runner-1.0.2/jars/classes.jar
        symbolFile                    : <GRADLE>/caches/<GRADLE_VERSION>/transforms/xxxxxxxxxxxxxxxxxxxxxxxxxxxxxxxx/transformed/runner-1.0.2/R.txt
    - library                     : com.android.support:animated-vector-drawable:28.0.0@aar (IdeAndroidLibraryImpl)
        aidlFolder                    : <GRADLE>/caches/<GRADLE_VERSION>/transforms/xxxxxxxxxxxxxxxxxxxxxxxxxxxxxxxx/transformed/animated-vector-drawable-28.0.0/aidl [-]
        artifact                      : <M2>/com/android/support/animated-vector-drawable/28.0.0/animated-vector-drawable-28.0.0.aar
        artifactAddress               : com.android.support:animated-vector-drawable:28.0.0@aar
        assetsFolder                  : <GRADLE>/caches/<GRADLE_VERSION>/transforms/xxxxxxxxxxxxxxxxxxxxxxxxxxxxxxxx/transformed/animated-vector-drawable-28.0.0/assets [-]
        - compileJarFiles             : <GRADLE>/caches/<GRADLE_VERSION>/transforms/xxxxxxxxxxxxxxxxxxxxxxxxxxxxxxxx/transformed/animated-vector-drawable-28.0.0/jars/classes.jar
        component                     : com.android.support:animated-vector-drawable:28.0.0
        externalAnnotations           : <GRADLE>/caches/<GRADLE_VERSION>/transforms/xxxxxxxxxxxxxxxxxxxxxxxxxxxxxxxx/transformed/animated-vector-drawable-28.0.0/annotations.zip [-]
        folder                        : <GRADLE>/caches/<GRADLE_VERSION>/transforms/xxxxxxxxxxxxxxxxxxxxxxxxxxxxxxxx/transformed/animated-vector-drawable-28.0.0
        jniFolder                     : <GRADLE>/caches/<GRADLE_VERSION>/transforms/xxxxxxxxxxxxxxxxxxxxxxxxxxxxxxxx/transformed/animated-vector-drawable-28.0.0/jni [-]
        manifest                      : <GRADLE>/caches/<GRADLE_VERSION>/transforms/xxxxxxxxxxxxxxxxxxxxxxxxxxxxxxxx/transformed/animated-vector-drawable-28.0.0/AndroidManifest.xml
        proguardRules                 : <GRADLE>/caches/<GRADLE_VERSION>/transforms/xxxxxxxxxxxxxxxxxxxxxxxxxxxxxxxx/transformed/animated-vector-drawable-28.0.0/proguard.txt
        publicResources               : <GRADLE>/caches/<GRADLE_VERSION>/transforms/xxxxxxxxxxxxxxxxxxxxxxxxxxxxxxxx/transformed/animated-vector-drawable-28.0.0/public.txt [-]
        renderscriptFolder            : <GRADLE>/caches/<GRADLE_VERSION>/transforms/xxxxxxxxxxxxxxxxxxxxxxxxxxxxxxxx/transformed/animated-vector-drawable-28.0.0/rs [-]
        resFolder                     : <GRADLE>/caches/<GRADLE_VERSION>/transforms/xxxxxxxxxxxxxxxxxxxxxxxxxxxxxxxx/transformed/animated-vector-drawable-28.0.0/res [-]
        resStaticLibrary              : <GRADLE>/caches/<GRADLE_VERSION>/transforms/xxxxxxxxxxxxxxxxxxxxxxxxxxxxxxxx/transformed/animated-vector-drawable-28.0.0/res.apk [-]
        - runtimeJarFiles             : <GRADLE>/caches/<GRADLE_VERSION>/transforms/xxxxxxxxxxxxxxxxxxxxxxxxxxxxxxxx/transformed/animated-vector-drawable-28.0.0/jars/classes.jar
        symbolFile                    : <GRADLE>/caches/<GRADLE_VERSION>/transforms/xxxxxxxxxxxxxxxxxxxxxxxxxxxxxxxx/transformed/animated-vector-drawable-28.0.0/R.txt
    - library                     : com.android.support:appcompat-v7:28.0.0@aar (IdeAndroidLibraryImpl)
        aidlFolder                    : <GRADLE>/caches/<GRADLE_VERSION>/transforms/xxxxxxxxxxxxxxxxxxxxxxxxxxxxxxxx/transformed/appcompat-v7-28.0.0/aidl [-]
        artifact                      : <M2>/com/android/support/appcompat-v7/28.0.0/appcompat-v7-28.0.0.aar
        artifactAddress               : com.android.support:appcompat-v7:28.0.0@aar
        assetsFolder                  : <GRADLE>/caches/<GRADLE_VERSION>/transforms/xxxxxxxxxxxxxxxxxxxxxxxxxxxxxxxx/transformed/appcompat-v7-28.0.0/assets [-]
        - compileJarFiles             : <GRADLE>/caches/<GRADLE_VERSION>/transforms/xxxxxxxxxxxxxxxxxxxxxxxxxxxxxxxx/transformed/appcompat-v7-28.0.0/jars/classes.jar
        component                     : com.android.support:appcompat-v7:28.0.0
        externalAnnotations           : <GRADLE>/caches/<GRADLE_VERSION>/transforms/xxxxxxxxxxxxxxxxxxxxxxxxxxxxxxxx/transformed/appcompat-v7-28.0.0/annotations.zip
        folder                        : <GRADLE>/caches/<GRADLE_VERSION>/transforms/xxxxxxxxxxxxxxxxxxxxxxxxxxxxxxxx/transformed/appcompat-v7-28.0.0
        jniFolder                     : <GRADLE>/caches/<GRADLE_VERSION>/transforms/xxxxxxxxxxxxxxxxxxxxxxxxxxxxxxxx/transformed/appcompat-v7-28.0.0/jni [-]
        manifest                      : <GRADLE>/caches/<GRADLE_VERSION>/transforms/xxxxxxxxxxxxxxxxxxxxxxxxxxxxxxxx/transformed/appcompat-v7-28.0.0/AndroidManifest.xml
        proguardRules                 : <GRADLE>/caches/<GRADLE_VERSION>/transforms/xxxxxxxxxxxxxxxxxxxxxxxxxxxxxxxx/transformed/appcompat-v7-28.0.0/proguard.txt
        publicResources               : <GRADLE>/caches/<GRADLE_VERSION>/transforms/xxxxxxxxxxxxxxxxxxxxxxxxxxxxxxxx/transformed/appcompat-v7-28.0.0/public.txt
        renderscriptFolder            : <GRADLE>/caches/<GRADLE_VERSION>/transforms/xxxxxxxxxxxxxxxxxxxxxxxxxxxxxxxx/transformed/appcompat-v7-28.0.0/rs [-]
        resFolder                     : <GRADLE>/caches/<GRADLE_VERSION>/transforms/xxxxxxxxxxxxxxxxxxxxxxxxxxxxxxxx/transformed/appcompat-v7-28.0.0/res
        resStaticLibrary              : <GRADLE>/caches/<GRADLE_VERSION>/transforms/xxxxxxxxxxxxxxxxxxxxxxxxxxxxxxxx/transformed/appcompat-v7-28.0.0/res.apk [-]
        - runtimeJarFiles             : <GRADLE>/caches/<GRADLE_VERSION>/transforms/xxxxxxxxxxxxxxxxxxxxxxxxxxxxxxxx/transformed/appcompat-v7-28.0.0/jars/classes.jar
        symbolFile                    : <GRADLE>/caches/<GRADLE_VERSION>/transforms/xxxxxxxxxxxxxxxxxxxxxxxxxxxxxxxx/transformed/appcompat-v7-28.0.0/R.txt
    - library                     : com.android.support:asynclayoutinflater:28.0.0@aar (IdeAndroidLibraryImpl)
        aidlFolder                    : <GRADLE>/caches/<GRADLE_VERSION>/transforms/xxxxxxxxxxxxxxxxxxxxxxxxxxxxxxxx/transformed/asynclayoutinflater-28.0.0/aidl [-]
        artifact                      : <M2>/com/android/support/asynclayoutinflater/28.0.0/asynclayoutinflater-28.0.0.aar
        artifactAddress               : com.android.support:asynclayoutinflater:28.0.0@aar
        assetsFolder                  : <GRADLE>/caches/<GRADLE_VERSION>/transforms/xxxxxxxxxxxxxxxxxxxxxxxxxxxxxxxx/transformed/asynclayoutinflater-28.0.0/assets [-]
        - compileJarFiles             : <GRADLE>/caches/<GRADLE_VERSION>/transforms/xxxxxxxxxxxxxxxxxxxxxxxxxxxxxxxx/transformed/asynclayoutinflater-28.0.0/jars/classes.jar
        component                     : com.android.support:asynclayoutinflater:28.0.0
        externalAnnotations           : <GRADLE>/caches/<GRADLE_VERSION>/transforms/xxxxxxxxxxxxxxxxxxxxxxxxxxxxxxxx/transformed/asynclayoutinflater-28.0.0/annotations.zip [-]
        folder                        : <GRADLE>/caches/<GRADLE_VERSION>/transforms/xxxxxxxxxxxxxxxxxxxxxxxxxxxxxxxx/transformed/asynclayoutinflater-28.0.0
        jniFolder                     : <GRADLE>/caches/<GRADLE_VERSION>/transforms/xxxxxxxxxxxxxxxxxxxxxxxxxxxxxxxx/transformed/asynclayoutinflater-28.0.0/jni [-]
        manifest                      : <GRADLE>/caches/<GRADLE_VERSION>/transforms/xxxxxxxxxxxxxxxxxxxxxxxxxxxxxxxx/transformed/asynclayoutinflater-28.0.0/AndroidManifest.xml
        proguardRules                 : <GRADLE>/caches/<GRADLE_VERSION>/transforms/xxxxxxxxxxxxxxxxxxxxxxxxxxxxxxxx/transformed/asynclayoutinflater-28.0.0/proguard.txt [-]
        publicResources               : <GRADLE>/caches/<GRADLE_VERSION>/transforms/xxxxxxxxxxxxxxxxxxxxxxxxxxxxxxxx/transformed/asynclayoutinflater-28.0.0/public.txt [-]
        renderscriptFolder            : <GRADLE>/caches/<GRADLE_VERSION>/transforms/xxxxxxxxxxxxxxxxxxxxxxxxxxxxxxxx/transformed/asynclayoutinflater-28.0.0/rs [-]
        resFolder                     : <GRADLE>/caches/<GRADLE_VERSION>/transforms/xxxxxxxxxxxxxxxxxxxxxxxxxxxxxxxx/transformed/asynclayoutinflater-28.0.0/res [-]
        resStaticLibrary              : <GRADLE>/caches/<GRADLE_VERSION>/transforms/xxxxxxxxxxxxxxxxxxxxxxxxxxxxxxxx/transformed/asynclayoutinflater-28.0.0/res.apk [-]
        - runtimeJarFiles             : <GRADLE>/caches/<GRADLE_VERSION>/transforms/xxxxxxxxxxxxxxxxxxxxxxxxxxxxxxxx/transformed/asynclayoutinflater-28.0.0/jars/classes.jar
        symbolFile                    : <GRADLE>/caches/<GRADLE_VERSION>/transforms/xxxxxxxxxxxxxxxxxxxxxxxxxxxxxxxx/transformed/asynclayoutinflater-28.0.0/R.txt
    - library                     : com.android.support:coordinatorlayout:28.0.0@aar (IdeAndroidLibraryImpl)
        aidlFolder                    : <GRADLE>/caches/<GRADLE_VERSION>/transforms/xxxxxxxxxxxxxxxxxxxxxxxxxxxxxxxx/transformed/coordinatorlayout-28.0.0/aidl [-]
        artifact                      : <M2>/com/android/support/coordinatorlayout/28.0.0/coordinatorlayout-28.0.0.aar
        artifactAddress               : com.android.support:coordinatorlayout:28.0.0@aar
        assetsFolder                  : <GRADLE>/caches/<GRADLE_VERSION>/transforms/xxxxxxxxxxxxxxxxxxxxxxxxxxxxxxxx/transformed/coordinatorlayout-28.0.0/assets [-]
        - compileJarFiles             : <GRADLE>/caches/<GRADLE_VERSION>/transforms/xxxxxxxxxxxxxxxxxxxxxxxxxxxxxxxx/transformed/coordinatorlayout-28.0.0/jars/classes.jar
        component                     : com.android.support:coordinatorlayout:28.0.0
        externalAnnotations           : <GRADLE>/caches/<GRADLE_VERSION>/transforms/xxxxxxxxxxxxxxxxxxxxxxxxxxxxxxxx/transformed/coordinatorlayout-28.0.0/annotations.zip
        folder                        : <GRADLE>/caches/<GRADLE_VERSION>/transforms/xxxxxxxxxxxxxxxxxxxxxxxxxxxxxxxx/transformed/coordinatorlayout-28.0.0
        jniFolder                     : <GRADLE>/caches/<GRADLE_VERSION>/transforms/xxxxxxxxxxxxxxxxxxxxxxxxxxxxxxxx/transformed/coordinatorlayout-28.0.0/jni [-]
        manifest                      : <GRADLE>/caches/<GRADLE_VERSION>/transforms/xxxxxxxxxxxxxxxxxxxxxxxxxxxxxxxx/transformed/coordinatorlayout-28.0.0/AndroidManifest.xml
        proguardRules                 : <GRADLE>/caches/<GRADLE_VERSION>/transforms/xxxxxxxxxxxxxxxxxxxxxxxxxxxxxxxx/transformed/coordinatorlayout-28.0.0/proguard.txt
        publicResources               : <GRADLE>/caches/<GRADLE_VERSION>/transforms/xxxxxxxxxxxxxxxxxxxxxxxxxxxxxxxx/transformed/coordinatorlayout-28.0.0/public.txt
        renderscriptFolder            : <GRADLE>/caches/<GRADLE_VERSION>/transforms/xxxxxxxxxxxxxxxxxxxxxxxxxxxxxxxx/transformed/coordinatorlayout-28.0.0/rs [-]
        resFolder                     : <GRADLE>/caches/<GRADLE_VERSION>/transforms/xxxxxxxxxxxxxxxxxxxxxxxxxxxxxxxx/transformed/coordinatorlayout-28.0.0/res
        resStaticLibrary              : <GRADLE>/caches/<GRADLE_VERSION>/transforms/xxxxxxxxxxxxxxxxxxxxxxxxxxxxxxxx/transformed/coordinatorlayout-28.0.0/res.apk [-]
        - runtimeJarFiles             : <GRADLE>/caches/<GRADLE_VERSION>/transforms/xxxxxxxxxxxxxxxxxxxxxxxxxxxxxxxx/transformed/coordinatorlayout-28.0.0/jars/classes.jar
        symbolFile                    : <GRADLE>/caches/<GRADLE_VERSION>/transforms/xxxxxxxxxxxxxxxxxxxxxxxxxxxxxxxx/transformed/coordinatorlayout-28.0.0/R.txt
    - library                     : com.android.support:cursoradapter:28.0.0@aar (IdeAndroidLibraryImpl)
        aidlFolder                    : <GRADLE>/caches/<GRADLE_VERSION>/transforms/xxxxxxxxxxxxxxxxxxxxxxxxxxxxxxxx/transformed/cursoradapter-28.0.0/aidl [-]
        artifact                      : <M2>/com/android/support/cursoradapter/28.0.0/cursoradapter-28.0.0.aar
        artifactAddress               : com.android.support:cursoradapter:28.0.0@aar
        assetsFolder                  : <GRADLE>/caches/<GRADLE_VERSION>/transforms/xxxxxxxxxxxxxxxxxxxxxxxxxxxxxxxx/transformed/cursoradapter-28.0.0/assets [-]
        - compileJarFiles             : <GRADLE>/caches/<GRADLE_VERSION>/transforms/xxxxxxxxxxxxxxxxxxxxxxxxxxxxxxxx/transformed/cursoradapter-28.0.0/jars/classes.jar
        component                     : com.android.support:cursoradapter:28.0.0
        externalAnnotations           : <GRADLE>/caches/<GRADLE_VERSION>/transforms/xxxxxxxxxxxxxxxxxxxxxxxxxxxxxxxx/transformed/cursoradapter-28.0.0/annotations.zip [-]
        folder                        : <GRADLE>/caches/<GRADLE_VERSION>/transforms/xxxxxxxxxxxxxxxxxxxxxxxxxxxxxxxx/transformed/cursoradapter-28.0.0
        jniFolder                     : <GRADLE>/caches/<GRADLE_VERSION>/transforms/xxxxxxxxxxxxxxxxxxxxxxxxxxxxxxxx/transformed/cursoradapter-28.0.0/jni [-]
        manifest                      : <GRADLE>/caches/<GRADLE_VERSION>/transforms/xxxxxxxxxxxxxxxxxxxxxxxxxxxxxxxx/transformed/cursoradapter-28.0.0/AndroidManifest.xml
        proguardRules                 : <GRADLE>/caches/<GRADLE_VERSION>/transforms/xxxxxxxxxxxxxxxxxxxxxxxxxxxxxxxx/transformed/cursoradapter-28.0.0/proguard.txt [-]
        publicResources               : <GRADLE>/caches/<GRADLE_VERSION>/transforms/xxxxxxxxxxxxxxxxxxxxxxxxxxxxxxxx/transformed/cursoradapter-28.0.0/public.txt [-]
        renderscriptFolder            : <GRADLE>/caches/<GRADLE_VERSION>/transforms/xxxxxxxxxxxxxxxxxxxxxxxxxxxxxxxx/transformed/cursoradapter-28.0.0/rs [-]
        resFolder                     : <GRADLE>/caches/<GRADLE_VERSION>/transforms/xxxxxxxxxxxxxxxxxxxxxxxxxxxxxxxx/transformed/cursoradapter-28.0.0/res [-]
        resStaticLibrary              : <GRADLE>/caches/<GRADLE_VERSION>/transforms/xxxxxxxxxxxxxxxxxxxxxxxxxxxxxxxx/transformed/cursoradapter-28.0.0/res.apk [-]
        - runtimeJarFiles             : <GRADLE>/caches/<GRADLE_VERSION>/transforms/xxxxxxxxxxxxxxxxxxxxxxxxxxxxxxxx/transformed/cursoradapter-28.0.0/jars/classes.jar
        symbolFile                    : <GRADLE>/caches/<GRADLE_VERSION>/transforms/xxxxxxxxxxxxxxxxxxxxxxxxxxxxxxxx/transformed/cursoradapter-28.0.0/R.txt
    - library                     : com.android.support:customview:28.0.0@aar (IdeAndroidLibraryImpl)
        aidlFolder                    : <GRADLE>/caches/<GRADLE_VERSION>/transforms/xxxxxxxxxxxxxxxxxxxxxxxxxxxxxxxx/transformed/customview-28.0.0/aidl [-]
        artifact                      : <M2>/com/android/support/customview/28.0.0/customview-28.0.0.aar
        artifactAddress               : com.android.support:customview:28.0.0@aar
        assetsFolder                  : <GRADLE>/caches/<GRADLE_VERSION>/transforms/xxxxxxxxxxxxxxxxxxxxxxxxxxxxxxxx/transformed/customview-28.0.0/assets [-]
        - compileJarFiles             : <GRADLE>/caches/<GRADLE_VERSION>/transforms/xxxxxxxxxxxxxxxxxxxxxxxxxxxxxxxx/transformed/customview-28.0.0/jars/classes.jar
        component                     : com.android.support:customview:28.0.0
        externalAnnotations           : <GRADLE>/caches/<GRADLE_VERSION>/transforms/xxxxxxxxxxxxxxxxxxxxxxxxxxxxxxxx/transformed/customview-28.0.0/annotations.zip [-]
        folder                        : <GRADLE>/caches/<GRADLE_VERSION>/transforms/xxxxxxxxxxxxxxxxxxxxxxxxxxxxxxxx/transformed/customview-28.0.0
        jniFolder                     : <GRADLE>/caches/<GRADLE_VERSION>/transforms/xxxxxxxxxxxxxxxxxxxxxxxxxxxxxxxx/transformed/customview-28.0.0/jni [-]
        manifest                      : <GRADLE>/caches/<GRADLE_VERSION>/transforms/xxxxxxxxxxxxxxxxxxxxxxxxxxxxxxxx/transformed/customview-28.0.0/AndroidManifest.xml
        proguardRules                 : <GRADLE>/caches/<GRADLE_VERSION>/transforms/xxxxxxxxxxxxxxxxxxxxxxxxxxxxxxxx/transformed/customview-28.0.0/proguard.txt [-]
        publicResources               : <GRADLE>/caches/<GRADLE_VERSION>/transforms/xxxxxxxxxxxxxxxxxxxxxxxxxxxxxxxx/transformed/customview-28.0.0/public.txt [-]
        renderscriptFolder            : <GRADLE>/caches/<GRADLE_VERSION>/transforms/xxxxxxxxxxxxxxxxxxxxxxxxxxxxxxxx/transformed/customview-28.0.0/rs [-]
        resFolder                     : <GRADLE>/caches/<GRADLE_VERSION>/transforms/xxxxxxxxxxxxxxxxxxxxxxxxxxxxxxxx/transformed/customview-28.0.0/res [-]
        resStaticLibrary              : <GRADLE>/caches/<GRADLE_VERSION>/transforms/xxxxxxxxxxxxxxxxxxxxxxxxxxxxxxxx/transformed/customview-28.0.0/res.apk [-]
        - runtimeJarFiles             : <GRADLE>/caches/<GRADLE_VERSION>/transforms/xxxxxxxxxxxxxxxxxxxxxxxxxxxxxxxx/transformed/customview-28.0.0/jars/classes.jar
        symbolFile                    : <GRADLE>/caches/<GRADLE_VERSION>/transforms/xxxxxxxxxxxxxxxxxxxxxxxxxxxxxxxx/transformed/customview-28.0.0/R.txt
    - library                     : com.android.support:documentfile:28.0.0@aar (IdeAndroidLibraryImpl)
        aidlFolder                    : <GRADLE>/caches/<GRADLE_VERSION>/transforms/xxxxxxxxxxxxxxxxxxxxxxxxxxxxxxxx/transformed/documentfile-28.0.0/aidl [-]
        artifact                      : <M2>/com/android/support/documentfile/28.0.0/documentfile-28.0.0.aar
        artifactAddress               : com.android.support:documentfile:28.0.0@aar
        assetsFolder                  : <GRADLE>/caches/<GRADLE_VERSION>/transforms/xxxxxxxxxxxxxxxxxxxxxxxxxxxxxxxx/transformed/documentfile-28.0.0/assets [-]
        - compileJarFiles             : <GRADLE>/caches/<GRADLE_VERSION>/transforms/xxxxxxxxxxxxxxxxxxxxxxxxxxxxxxxx/transformed/documentfile-28.0.0/jars/classes.jar
        component                     : com.android.support:documentfile:28.0.0
        externalAnnotations           : <GRADLE>/caches/<GRADLE_VERSION>/transforms/xxxxxxxxxxxxxxxxxxxxxxxxxxxxxxxx/transformed/documentfile-28.0.0/annotations.zip [-]
        folder                        : <GRADLE>/caches/<GRADLE_VERSION>/transforms/xxxxxxxxxxxxxxxxxxxxxxxxxxxxxxxx/transformed/documentfile-28.0.0
        jniFolder                     : <GRADLE>/caches/<GRADLE_VERSION>/transforms/xxxxxxxxxxxxxxxxxxxxxxxxxxxxxxxx/transformed/documentfile-28.0.0/jni [-]
        manifest                      : <GRADLE>/caches/<GRADLE_VERSION>/transforms/xxxxxxxxxxxxxxxxxxxxxxxxxxxxxxxx/transformed/documentfile-28.0.0/AndroidManifest.xml
        proguardRules                 : <GRADLE>/caches/<GRADLE_VERSION>/transforms/xxxxxxxxxxxxxxxxxxxxxxxxxxxxxxxx/transformed/documentfile-28.0.0/proguard.txt [-]
        publicResources               : <GRADLE>/caches/<GRADLE_VERSION>/transforms/xxxxxxxxxxxxxxxxxxxxxxxxxxxxxxxx/transformed/documentfile-28.0.0/public.txt [-]
        renderscriptFolder            : <GRADLE>/caches/<GRADLE_VERSION>/transforms/xxxxxxxxxxxxxxxxxxxxxxxxxxxxxxxx/transformed/documentfile-28.0.0/rs [-]
        resFolder                     : <GRADLE>/caches/<GRADLE_VERSION>/transforms/xxxxxxxxxxxxxxxxxxxxxxxxxxxxxxxx/transformed/documentfile-28.0.0/res [-]
        resStaticLibrary              : <GRADLE>/caches/<GRADLE_VERSION>/transforms/xxxxxxxxxxxxxxxxxxxxxxxxxxxxxxxx/transformed/documentfile-28.0.0/res.apk [-]
        - runtimeJarFiles             : <GRADLE>/caches/<GRADLE_VERSION>/transforms/xxxxxxxxxxxxxxxxxxxxxxxxxxxxxxxx/transformed/documentfile-28.0.0/jars/classes.jar
        symbolFile                    : <GRADLE>/caches/<GRADLE_VERSION>/transforms/xxxxxxxxxxxxxxxxxxxxxxxxxxxxxxxx/transformed/documentfile-28.0.0/R.txt
    - library                     : com.android.support:drawerlayout:28.0.0@aar (IdeAndroidLibraryImpl)
        aidlFolder                    : <GRADLE>/caches/<GRADLE_VERSION>/transforms/xxxxxxxxxxxxxxxxxxxxxxxxxxxxxxxx/transformed/drawerlayout-28.0.0/aidl [-]
        artifact                      : <M2>/com/android/support/drawerlayout/28.0.0/drawerlayout-28.0.0.aar
        artifactAddress               : com.android.support:drawerlayout:28.0.0@aar
        assetsFolder                  : <GRADLE>/caches/<GRADLE_VERSION>/transforms/xxxxxxxxxxxxxxxxxxxxxxxxxxxxxxxx/transformed/drawerlayout-28.0.0/assets [-]
        - compileJarFiles             : <GRADLE>/caches/<GRADLE_VERSION>/transforms/xxxxxxxxxxxxxxxxxxxxxxxxxxxxxxxx/transformed/drawerlayout-28.0.0/jars/classes.jar
        component                     : com.android.support:drawerlayout:28.0.0
        externalAnnotations           : <GRADLE>/caches/<GRADLE_VERSION>/transforms/xxxxxxxxxxxxxxxxxxxxxxxxxxxxxxxx/transformed/drawerlayout-28.0.0/annotations.zip
        folder                        : <GRADLE>/caches/<GRADLE_VERSION>/transforms/xxxxxxxxxxxxxxxxxxxxxxxxxxxxxxxx/transformed/drawerlayout-28.0.0
        jniFolder                     : <GRADLE>/caches/<GRADLE_VERSION>/transforms/xxxxxxxxxxxxxxxxxxxxxxxxxxxxxxxx/transformed/drawerlayout-28.0.0/jni [-]
        manifest                      : <GRADLE>/caches/<GRADLE_VERSION>/transforms/xxxxxxxxxxxxxxxxxxxxxxxxxxxxxxxx/transformed/drawerlayout-28.0.0/AndroidManifest.xml
        proguardRules                 : <GRADLE>/caches/<GRADLE_VERSION>/transforms/xxxxxxxxxxxxxxxxxxxxxxxxxxxxxxxx/transformed/drawerlayout-28.0.0/proguard.txt [-]
        publicResources               : <GRADLE>/caches/<GRADLE_VERSION>/transforms/xxxxxxxxxxxxxxxxxxxxxxxxxxxxxxxx/transformed/drawerlayout-28.0.0/public.txt [-]
        renderscriptFolder            : <GRADLE>/caches/<GRADLE_VERSION>/transforms/xxxxxxxxxxxxxxxxxxxxxxxxxxxxxxxx/transformed/drawerlayout-28.0.0/rs [-]
        resFolder                     : <GRADLE>/caches/<GRADLE_VERSION>/transforms/xxxxxxxxxxxxxxxxxxxxxxxxxxxxxxxx/transformed/drawerlayout-28.0.0/res [-]
        resStaticLibrary              : <GRADLE>/caches/<GRADLE_VERSION>/transforms/xxxxxxxxxxxxxxxxxxxxxxxxxxxxxxxx/transformed/drawerlayout-28.0.0/res.apk [-]
        - runtimeJarFiles             : <GRADLE>/caches/<GRADLE_VERSION>/transforms/xxxxxxxxxxxxxxxxxxxxxxxxxxxxxxxx/transformed/drawerlayout-28.0.0/jars/classes.jar
        symbolFile                    : <GRADLE>/caches/<GRADLE_VERSION>/transforms/xxxxxxxxxxxxxxxxxxxxxxxxxxxxxxxx/transformed/drawerlayout-28.0.0/R.txt
    - library                     : com.android.support:interpolator:28.0.0@aar (IdeAndroidLibraryImpl)
        aidlFolder                    : <GRADLE>/caches/<GRADLE_VERSION>/transforms/xxxxxxxxxxxxxxxxxxxxxxxxxxxxxxxx/transformed/interpolator-28.0.0/aidl [-]
        artifact                      : <M2>/com/android/support/interpolator/28.0.0/interpolator-28.0.0.aar
        artifactAddress               : com.android.support:interpolator:28.0.0@aar
        assetsFolder                  : <GRADLE>/caches/<GRADLE_VERSION>/transforms/xxxxxxxxxxxxxxxxxxxxxxxxxxxxxxxx/transformed/interpolator-28.0.0/assets [-]
        - compileJarFiles             : <GRADLE>/caches/<GRADLE_VERSION>/transforms/xxxxxxxxxxxxxxxxxxxxxxxxxxxxxxxx/transformed/interpolator-28.0.0/jars/classes.jar
        component                     : com.android.support:interpolator:28.0.0
        externalAnnotations           : <GRADLE>/caches/<GRADLE_VERSION>/transforms/xxxxxxxxxxxxxxxxxxxxxxxxxxxxxxxx/transformed/interpolator-28.0.0/annotations.zip [-]
        folder                        : <GRADLE>/caches/<GRADLE_VERSION>/transforms/xxxxxxxxxxxxxxxxxxxxxxxxxxxxxxxx/transformed/interpolator-28.0.0
        jniFolder                     : <GRADLE>/caches/<GRADLE_VERSION>/transforms/xxxxxxxxxxxxxxxxxxxxxxxxxxxxxxxx/transformed/interpolator-28.0.0/jni [-]
        manifest                      : <GRADLE>/caches/<GRADLE_VERSION>/transforms/xxxxxxxxxxxxxxxxxxxxxxxxxxxxxxxx/transformed/interpolator-28.0.0/AndroidManifest.xml
        proguardRules                 : <GRADLE>/caches/<GRADLE_VERSION>/transforms/xxxxxxxxxxxxxxxxxxxxxxxxxxxxxxxx/transformed/interpolator-28.0.0/proguard.txt [-]
        publicResources               : <GRADLE>/caches/<GRADLE_VERSION>/transforms/xxxxxxxxxxxxxxxxxxxxxxxxxxxxxxxx/transformed/interpolator-28.0.0/public.txt [-]
        renderscriptFolder            : <GRADLE>/caches/<GRADLE_VERSION>/transforms/xxxxxxxxxxxxxxxxxxxxxxxxxxxxxxxx/transformed/interpolator-28.0.0/rs [-]
        resFolder                     : <GRADLE>/caches/<GRADLE_VERSION>/transforms/xxxxxxxxxxxxxxxxxxxxxxxxxxxxxxxx/transformed/interpolator-28.0.0/res [-]
        resStaticLibrary              : <GRADLE>/caches/<GRADLE_VERSION>/transforms/xxxxxxxxxxxxxxxxxxxxxxxxxxxxxxxx/transformed/interpolator-28.0.0/res.apk [-]
        - runtimeJarFiles             : <GRADLE>/caches/<GRADLE_VERSION>/transforms/xxxxxxxxxxxxxxxxxxxxxxxxxxxxxxxx/transformed/interpolator-28.0.0/jars/classes.jar
        symbolFile                    : <GRADLE>/caches/<GRADLE_VERSION>/transforms/xxxxxxxxxxxxxxxxxxxxxxxxxxxxxxxx/transformed/interpolator-28.0.0/R.txt
    - library                     : com.android.support:loader:28.0.0@aar (IdeAndroidLibraryImpl)
        aidlFolder                    : <GRADLE>/caches/<GRADLE_VERSION>/transforms/xxxxxxxxxxxxxxxxxxxxxxxxxxxxxxxx/transformed/loader-28.0.0/aidl [-]
        artifact                      : <M2>/com/android/support/loader/28.0.0/loader-28.0.0.aar
        artifactAddress               : com.android.support:loader:28.0.0@aar
        assetsFolder                  : <GRADLE>/caches/<GRADLE_VERSION>/transforms/xxxxxxxxxxxxxxxxxxxxxxxxxxxxxxxx/transformed/loader-28.0.0/assets [-]
        - compileJarFiles             : <GRADLE>/caches/<GRADLE_VERSION>/transforms/xxxxxxxxxxxxxxxxxxxxxxxxxxxxxxxx/transformed/loader-28.0.0/jars/classes.jar
        component                     : com.android.support:loader:28.0.0
        externalAnnotations           : <GRADLE>/caches/<GRADLE_VERSION>/transforms/xxxxxxxxxxxxxxxxxxxxxxxxxxxxxxxx/transformed/loader-28.0.0/annotations.zip [-]
        folder                        : <GRADLE>/caches/<GRADLE_VERSION>/transforms/xxxxxxxxxxxxxxxxxxxxxxxxxxxxxxxx/transformed/loader-28.0.0
        jniFolder                     : <GRADLE>/caches/<GRADLE_VERSION>/transforms/xxxxxxxxxxxxxxxxxxxxxxxxxxxxxxxx/transformed/loader-28.0.0/jni [-]
        manifest                      : <GRADLE>/caches/<GRADLE_VERSION>/transforms/xxxxxxxxxxxxxxxxxxxxxxxxxxxxxxxx/transformed/loader-28.0.0/AndroidManifest.xml
        proguardRules                 : <GRADLE>/caches/<GRADLE_VERSION>/transforms/xxxxxxxxxxxxxxxxxxxxxxxxxxxxxxxx/transformed/loader-28.0.0/proguard.txt [-]
        publicResources               : <GRADLE>/caches/<GRADLE_VERSION>/transforms/xxxxxxxxxxxxxxxxxxxxxxxxxxxxxxxx/transformed/loader-28.0.0/public.txt [-]
        renderscriptFolder            : <GRADLE>/caches/<GRADLE_VERSION>/transforms/xxxxxxxxxxxxxxxxxxxxxxxxxxxxxxxx/transformed/loader-28.0.0/rs [-]
        resFolder                     : <GRADLE>/caches/<GRADLE_VERSION>/transforms/xxxxxxxxxxxxxxxxxxxxxxxxxxxxxxxx/transformed/loader-28.0.0/res [-]
        resStaticLibrary              : <GRADLE>/caches/<GRADLE_VERSION>/transforms/xxxxxxxxxxxxxxxxxxxxxxxxxxxxxxxx/transformed/loader-28.0.0/res.apk [-]
        - runtimeJarFiles             : <GRADLE>/caches/<GRADLE_VERSION>/transforms/xxxxxxxxxxxxxxxxxxxxxxxxxxxxxxxx/transformed/loader-28.0.0/jars/classes.jar
        symbolFile                    : <GRADLE>/caches/<GRADLE_VERSION>/transforms/xxxxxxxxxxxxxxxxxxxxxxxxxxxxxxxx/transformed/loader-28.0.0/R.txt
    - library                     : com.android.support:localbroadcastmanager:28.0.0@aar (IdeAndroidLibraryImpl)
        aidlFolder                    : <GRADLE>/caches/<GRADLE_VERSION>/transforms/xxxxxxxxxxxxxxxxxxxxxxxxxxxxxxxx/transformed/localbroadcastmanager-28.0.0/aidl [-]
        artifact                      : <M2>/com/android/support/localbroadcastmanager/28.0.0/localbroadcastmanager-28.0.0.aar
        artifactAddress               : com.android.support:localbroadcastmanager:28.0.0@aar
        assetsFolder                  : <GRADLE>/caches/<GRADLE_VERSION>/transforms/xxxxxxxxxxxxxxxxxxxxxxxxxxxxxxxx/transformed/localbroadcastmanager-28.0.0/assets [-]
        - compileJarFiles             : <GRADLE>/caches/<GRADLE_VERSION>/transforms/xxxxxxxxxxxxxxxxxxxxxxxxxxxxxxxx/transformed/localbroadcastmanager-28.0.0/jars/classes.jar
        component                     : com.android.support:localbroadcastmanager:28.0.0
        externalAnnotations           : <GRADLE>/caches/<GRADLE_VERSION>/transforms/xxxxxxxxxxxxxxxxxxxxxxxxxxxxxxxx/transformed/localbroadcastmanager-28.0.0/annotations.zip [-]
        folder                        : <GRADLE>/caches/<GRADLE_VERSION>/transforms/xxxxxxxxxxxxxxxxxxxxxxxxxxxxxxxx/transformed/localbroadcastmanager-28.0.0
        jniFolder                     : <GRADLE>/caches/<GRADLE_VERSION>/transforms/xxxxxxxxxxxxxxxxxxxxxxxxxxxxxxxx/transformed/localbroadcastmanager-28.0.0/jni [-]
        manifest                      : <GRADLE>/caches/<GRADLE_VERSION>/transforms/xxxxxxxxxxxxxxxxxxxxxxxxxxxxxxxx/transformed/localbroadcastmanager-28.0.0/AndroidManifest.xml
        proguardRules                 : <GRADLE>/caches/<GRADLE_VERSION>/transforms/xxxxxxxxxxxxxxxxxxxxxxxxxxxxxxxx/transformed/localbroadcastmanager-28.0.0/proguard.txt [-]
        publicResources               : <GRADLE>/caches/<GRADLE_VERSION>/transforms/xxxxxxxxxxxxxxxxxxxxxxxxxxxxxxxx/transformed/localbroadcastmanager-28.0.0/public.txt [-]
        renderscriptFolder            : <GRADLE>/caches/<GRADLE_VERSION>/transforms/xxxxxxxxxxxxxxxxxxxxxxxxxxxxxxxx/transformed/localbroadcastmanager-28.0.0/rs [-]
        resFolder                     : <GRADLE>/caches/<GRADLE_VERSION>/transforms/xxxxxxxxxxxxxxxxxxxxxxxxxxxxxxxx/transformed/localbroadcastmanager-28.0.0/res [-]
        resStaticLibrary              : <GRADLE>/caches/<GRADLE_VERSION>/transforms/xxxxxxxxxxxxxxxxxxxxxxxxxxxxxxxx/transformed/localbroadcastmanager-28.0.0/res.apk [-]
        - runtimeJarFiles             : <GRADLE>/caches/<GRADLE_VERSION>/transforms/xxxxxxxxxxxxxxxxxxxxxxxxxxxxxxxx/transformed/localbroadcastmanager-28.0.0/jars/classes.jar
        symbolFile                    : <GRADLE>/caches/<GRADLE_VERSION>/transforms/xxxxxxxxxxxxxxxxxxxxxxxxxxxxxxxx/transformed/localbroadcastmanager-28.0.0/R.txt
    - library                     : com.android.support:print:28.0.0@aar (IdeAndroidLibraryImpl)
        aidlFolder                    : <GRADLE>/caches/<GRADLE_VERSION>/transforms/xxxxxxxxxxxxxxxxxxxxxxxxxxxxxxxx/transformed/print-28.0.0/aidl [-]
        artifact                      : <M2>/com/android/support/print/28.0.0/print-28.0.0.aar
        artifactAddress               : com.android.support:print:28.0.0@aar
        assetsFolder                  : <GRADLE>/caches/<GRADLE_VERSION>/transforms/xxxxxxxxxxxxxxxxxxxxxxxxxxxxxxxx/transformed/print-28.0.0/assets [-]
        - compileJarFiles             : <GRADLE>/caches/<GRADLE_VERSION>/transforms/xxxxxxxxxxxxxxxxxxxxxxxxxxxxxxxx/transformed/print-28.0.0/jars/classes.jar
        component                     : com.android.support:print:28.0.0
        externalAnnotations           : <GRADLE>/caches/<GRADLE_VERSION>/transforms/xxxxxxxxxxxxxxxxxxxxxxxxxxxxxxxx/transformed/print-28.0.0/annotations.zip
        folder                        : <GRADLE>/caches/<GRADLE_VERSION>/transforms/xxxxxxxxxxxxxxxxxxxxxxxxxxxxxxxx/transformed/print-28.0.0
        jniFolder                     : <GRADLE>/caches/<GRADLE_VERSION>/transforms/xxxxxxxxxxxxxxxxxxxxxxxxxxxxxxxx/transformed/print-28.0.0/jni [-]
        manifest                      : <GRADLE>/caches/<GRADLE_VERSION>/transforms/xxxxxxxxxxxxxxxxxxxxxxxxxxxxxxxx/transformed/print-28.0.0/AndroidManifest.xml
        proguardRules                 : <GRADLE>/caches/<GRADLE_VERSION>/transforms/xxxxxxxxxxxxxxxxxxxxxxxxxxxxxxxx/transformed/print-28.0.0/proguard.txt [-]
        publicResources               : <GRADLE>/caches/<GRADLE_VERSION>/transforms/xxxxxxxxxxxxxxxxxxxxxxxxxxxxxxxx/transformed/print-28.0.0/public.txt [-]
        renderscriptFolder            : <GRADLE>/caches/<GRADLE_VERSION>/transforms/xxxxxxxxxxxxxxxxxxxxxxxxxxxxxxxx/transformed/print-28.0.0/rs [-]
        resFolder                     : <GRADLE>/caches/<GRADLE_VERSION>/transforms/xxxxxxxxxxxxxxxxxxxxxxxxxxxxxxxx/transformed/print-28.0.0/res [-]
        resStaticLibrary              : <GRADLE>/caches/<GRADLE_VERSION>/transforms/xxxxxxxxxxxxxxxxxxxxxxxxxxxxxxxx/transformed/print-28.0.0/res.apk [-]
        - runtimeJarFiles             : <GRADLE>/caches/<GRADLE_VERSION>/transforms/xxxxxxxxxxxxxxxxxxxxxxxxxxxxxxxx/transformed/print-28.0.0/jars/classes.jar
        symbolFile                    : <GRADLE>/caches/<GRADLE_VERSION>/transforms/xxxxxxxxxxxxxxxxxxxxxxxxxxxxxxxx/transformed/print-28.0.0/R.txt
    - library                     : com.android.support:slidingpanelayout:28.0.0@aar (IdeAndroidLibraryImpl)
        aidlFolder                    : <GRADLE>/caches/<GRADLE_VERSION>/transforms/xxxxxxxxxxxxxxxxxxxxxxxxxxxxxxxx/transformed/slidingpanelayout-28.0.0/aidl [-]
        artifact                      : <M2>/com/android/support/slidingpanelayout/28.0.0/slidingpanelayout-28.0.0.aar
        artifactAddress               : com.android.support:slidingpanelayout:28.0.0@aar
        assetsFolder                  : <GRADLE>/caches/<GRADLE_VERSION>/transforms/xxxxxxxxxxxxxxxxxxxxxxxxxxxxxxxx/transformed/slidingpanelayout-28.0.0/assets [-]
        - compileJarFiles             : <GRADLE>/caches/<GRADLE_VERSION>/transforms/xxxxxxxxxxxxxxxxxxxxxxxxxxxxxxxx/transformed/slidingpanelayout-28.0.0/jars/classes.jar
        component                     : com.android.support:slidingpanelayout:28.0.0
        externalAnnotations           : <GRADLE>/caches/<GRADLE_VERSION>/transforms/xxxxxxxxxxxxxxxxxxxxxxxxxxxxxxxx/transformed/slidingpanelayout-28.0.0/annotations.zip [-]
        folder                        : <GRADLE>/caches/<GRADLE_VERSION>/transforms/xxxxxxxxxxxxxxxxxxxxxxxxxxxxxxxx/transformed/slidingpanelayout-28.0.0
        jniFolder                     : <GRADLE>/caches/<GRADLE_VERSION>/transforms/xxxxxxxxxxxxxxxxxxxxxxxxxxxxxxxx/transformed/slidingpanelayout-28.0.0/jni [-]
        manifest                      : <GRADLE>/caches/<GRADLE_VERSION>/transforms/xxxxxxxxxxxxxxxxxxxxxxxxxxxxxxxx/transformed/slidingpanelayout-28.0.0/AndroidManifest.xml
        proguardRules                 : <GRADLE>/caches/<GRADLE_VERSION>/transforms/xxxxxxxxxxxxxxxxxxxxxxxxxxxxxxxx/transformed/slidingpanelayout-28.0.0/proguard.txt [-]
        publicResources               : <GRADLE>/caches/<GRADLE_VERSION>/transforms/xxxxxxxxxxxxxxxxxxxxxxxxxxxxxxxx/transformed/slidingpanelayout-28.0.0/public.txt [-]
        renderscriptFolder            : <GRADLE>/caches/<GRADLE_VERSION>/transforms/xxxxxxxxxxxxxxxxxxxxxxxxxxxxxxxx/transformed/slidingpanelayout-28.0.0/rs [-]
        resFolder                     : <GRADLE>/caches/<GRADLE_VERSION>/transforms/xxxxxxxxxxxxxxxxxxxxxxxxxxxxxxxx/transformed/slidingpanelayout-28.0.0/res [-]
        resStaticLibrary              : <GRADLE>/caches/<GRADLE_VERSION>/transforms/xxxxxxxxxxxxxxxxxxxxxxxxxxxxxxxx/transformed/slidingpanelayout-28.0.0/res.apk [-]
        - runtimeJarFiles             : <GRADLE>/caches/<GRADLE_VERSION>/transforms/xxxxxxxxxxxxxxxxxxxxxxxxxxxxxxxx/transformed/slidingpanelayout-28.0.0/jars/classes.jar
        symbolFile                    : <GRADLE>/caches/<GRADLE_VERSION>/transforms/xxxxxxxxxxxxxxxxxxxxxxxxxxxxxxxx/transformed/slidingpanelayout-28.0.0/R.txt
    - library                     : com.android.support:support-compat:28.0.0@aar (IdeAndroidLibraryImpl)
        aidlFolder                    : <GRADLE>/caches/<GRADLE_VERSION>/transforms/xxxxxxxxxxxxxxxxxxxxxxxxxxxxxxxx/transformed/support-compat-28.0.0/aidl
        artifact                      : <M2>/com/android/support/support-compat/28.0.0/support-compat-28.0.0.aar
        artifactAddress               : com.android.support:support-compat:28.0.0@aar
        assetsFolder                  : <GRADLE>/caches/<GRADLE_VERSION>/transforms/xxxxxxxxxxxxxxxxxxxxxxxxxxxxxxxx/transformed/support-compat-28.0.0/assets [-]
        - compileJarFiles             : <GRADLE>/caches/<GRADLE_VERSION>/transforms/xxxxxxxxxxxxxxxxxxxxxxxxxxxxxxxx/transformed/support-compat-28.0.0/jars/classes.jar
        component                     : com.android.support:support-compat:28.0.0
        externalAnnotations           : <GRADLE>/caches/<GRADLE_VERSION>/transforms/xxxxxxxxxxxxxxxxxxxxxxxxxxxxxxxx/transformed/support-compat-28.0.0/annotations.zip
        folder                        : <GRADLE>/caches/<GRADLE_VERSION>/transforms/xxxxxxxxxxxxxxxxxxxxxxxxxxxxxxxx/transformed/support-compat-28.0.0
        jniFolder                     : <GRADLE>/caches/<GRADLE_VERSION>/transforms/xxxxxxxxxxxxxxxxxxxxxxxxxxxxxxxx/transformed/support-compat-28.0.0/jni [-]
        manifest                      : <GRADLE>/caches/<GRADLE_VERSION>/transforms/xxxxxxxxxxxxxxxxxxxxxxxxxxxxxxxx/transformed/support-compat-28.0.0/AndroidManifest.xml
        proguardRules                 : <GRADLE>/caches/<GRADLE_VERSION>/transforms/xxxxxxxxxxxxxxxxxxxxxxxxxxxxxxxx/transformed/support-compat-28.0.0/proguard.txt
        publicResources               : <GRADLE>/caches/<GRADLE_VERSION>/transforms/xxxxxxxxxxxxxxxxxxxxxxxxxxxxxxxx/transformed/support-compat-28.0.0/public.txt
        renderscriptFolder            : <GRADLE>/caches/<GRADLE_VERSION>/transforms/xxxxxxxxxxxxxxxxxxxxxxxxxxxxxxxx/transformed/support-compat-28.0.0/rs [-]
        resFolder                     : <GRADLE>/caches/<GRADLE_VERSION>/transforms/xxxxxxxxxxxxxxxxxxxxxxxxxxxxxxxx/transformed/support-compat-28.0.0/res
        resStaticLibrary              : <GRADLE>/caches/<GRADLE_VERSION>/transforms/xxxxxxxxxxxxxxxxxxxxxxxxxxxxxxxx/transformed/support-compat-28.0.0/res.apk [-]
        - runtimeJarFiles             : <GRADLE>/caches/<GRADLE_VERSION>/transforms/xxxxxxxxxxxxxxxxxxxxxxxxxxxxxxxx/transformed/support-compat-28.0.0/jars/classes.jar
        symbolFile                    : <GRADLE>/caches/<GRADLE_VERSION>/transforms/xxxxxxxxxxxxxxxxxxxxxxxxxxxxxxxx/transformed/support-compat-28.0.0/R.txt
    - library                     : com.android.support:support-core-ui:28.0.0@aar (IdeAndroidLibraryImpl)
        aidlFolder                    : <GRADLE>/caches/<GRADLE_VERSION>/transforms/xxxxxxxxxxxxxxxxxxxxxxxxxxxxxxxx/transformed/support-core-ui-28.0.0/aidl [-]
        artifact                      : <M2>/com/android/support/support-core-ui/28.0.0/support-core-ui-28.0.0.aar
        artifactAddress               : com.android.support:support-core-ui:28.0.0@aar
        assetsFolder                  : <GRADLE>/caches/<GRADLE_VERSION>/transforms/xxxxxxxxxxxxxxxxxxxxxxxxxxxxxxxx/transformed/support-core-ui-28.0.0/assets [-]
        - compileJarFiles             : <GRADLE>/caches/<GRADLE_VERSION>/transforms/xxxxxxxxxxxxxxxxxxxxxxxxxxxxxxxx/transformed/support-core-ui-28.0.0/jars/classes.jar
        component                     : com.android.support:support-core-ui:28.0.0
        externalAnnotations           : <GRADLE>/caches/<GRADLE_VERSION>/transforms/xxxxxxxxxxxxxxxxxxxxxxxxxxxxxxxx/transformed/support-core-ui-28.0.0/annotations.zip [-]
        folder                        : <GRADLE>/caches/<GRADLE_VERSION>/transforms/xxxxxxxxxxxxxxxxxxxxxxxxxxxxxxxx/transformed/support-core-ui-28.0.0
        jniFolder                     : <GRADLE>/caches/<GRADLE_VERSION>/transforms/xxxxxxxxxxxxxxxxxxxxxxxxxxxxxxxx/transformed/support-core-ui-28.0.0/jni [-]
        manifest                      : <GRADLE>/caches/<GRADLE_VERSION>/transforms/xxxxxxxxxxxxxxxxxxxxxxxxxxxxxxxx/transformed/support-core-ui-28.0.0/AndroidManifest.xml
        proguardRules                 : <GRADLE>/caches/<GRADLE_VERSION>/transforms/xxxxxxxxxxxxxxxxxxxxxxxxxxxxxxxx/transformed/support-core-ui-28.0.0/proguard.txt [-]
        publicResources               : <GRADLE>/caches/<GRADLE_VERSION>/transforms/xxxxxxxxxxxxxxxxxxxxxxxxxxxxxxxx/transformed/support-core-ui-28.0.0/public.txt [-]
        renderscriptFolder            : <GRADLE>/caches/<GRADLE_VERSION>/transforms/xxxxxxxxxxxxxxxxxxxxxxxxxxxxxxxx/transformed/support-core-ui-28.0.0/rs [-]
        resFolder                     : <GRADLE>/caches/<GRADLE_VERSION>/transforms/xxxxxxxxxxxxxxxxxxxxxxxxxxxxxxxx/transformed/support-core-ui-28.0.0/res [-]
        resStaticLibrary              : <GRADLE>/caches/<GRADLE_VERSION>/transforms/xxxxxxxxxxxxxxxxxxxxxxxxxxxxxxxx/transformed/support-core-ui-28.0.0/res.apk [-]
        - runtimeJarFiles             : <GRADLE>/caches/<GRADLE_VERSION>/transforms/xxxxxxxxxxxxxxxxxxxxxxxxxxxxxxxx/transformed/support-core-ui-28.0.0/jars/classes.jar
        symbolFile                    : <GRADLE>/caches/<GRADLE_VERSION>/transforms/xxxxxxxxxxxxxxxxxxxxxxxxxxxxxxxx/transformed/support-core-ui-28.0.0/R.txt
    - library                     : com.android.support:support-core-utils:28.0.0@aar (IdeAndroidLibraryImpl)
        aidlFolder                    : <GRADLE>/caches/<GRADLE_VERSION>/transforms/xxxxxxxxxxxxxxxxxxxxxxxxxxxxxxxx/transformed/support-core-utils-28.0.0/aidl [-]
        artifact                      : <M2>/com/android/support/support-core-utils/28.0.0/support-core-utils-28.0.0.aar
        artifactAddress               : com.android.support:support-core-utils:28.0.0@aar
        assetsFolder                  : <GRADLE>/caches/<GRADLE_VERSION>/transforms/xxxxxxxxxxxxxxxxxxxxxxxxxxxxxxxx/transformed/support-core-utils-28.0.0/assets [-]
        - compileJarFiles             : <GRADLE>/caches/<GRADLE_VERSION>/transforms/xxxxxxxxxxxxxxxxxxxxxxxxxxxxxxxx/transformed/support-core-utils-28.0.0/jars/classes.jar
        component                     : com.android.support:support-core-utils:28.0.0
        externalAnnotations           : <GRADLE>/caches/<GRADLE_VERSION>/transforms/xxxxxxxxxxxxxxxxxxxxxxxxxxxxxxxx/transformed/support-core-utils-28.0.0/annotations.zip [-]
        folder                        : <GRADLE>/caches/<GRADLE_VERSION>/transforms/xxxxxxxxxxxxxxxxxxxxxxxxxxxxxxxx/transformed/support-core-utils-28.0.0
        jniFolder                     : <GRADLE>/caches/<GRADLE_VERSION>/transforms/xxxxxxxxxxxxxxxxxxxxxxxxxxxxxxxx/transformed/support-core-utils-28.0.0/jni [-]
        manifest                      : <GRADLE>/caches/<GRADLE_VERSION>/transforms/xxxxxxxxxxxxxxxxxxxxxxxxxxxxxxxx/transformed/support-core-utils-28.0.0/AndroidManifest.xml
        proguardRules                 : <GRADLE>/caches/<GRADLE_VERSION>/transforms/xxxxxxxxxxxxxxxxxxxxxxxxxxxxxxxx/transformed/support-core-utils-28.0.0/proguard.txt [-]
        publicResources               : <GRADLE>/caches/<GRADLE_VERSION>/transforms/xxxxxxxxxxxxxxxxxxxxxxxxxxxxxxxx/transformed/support-core-utils-28.0.0/public.txt [-]
        renderscriptFolder            : <GRADLE>/caches/<GRADLE_VERSION>/transforms/xxxxxxxxxxxxxxxxxxxxxxxxxxxxxxxx/transformed/support-core-utils-28.0.0/rs [-]
        resFolder                     : <GRADLE>/caches/<GRADLE_VERSION>/transforms/xxxxxxxxxxxxxxxxxxxxxxxxxxxxxxxx/transformed/support-core-utils-28.0.0/res [-]
        resStaticLibrary              : <GRADLE>/caches/<GRADLE_VERSION>/transforms/xxxxxxxxxxxxxxxxxxxxxxxxxxxxxxxx/transformed/support-core-utils-28.0.0/res.apk [-]
        - runtimeJarFiles             : <GRADLE>/caches/<GRADLE_VERSION>/transforms/xxxxxxxxxxxxxxxxxxxxxxxxxxxxxxxx/transformed/support-core-utils-28.0.0/jars/classes.jar
        symbolFile                    : <GRADLE>/caches/<GRADLE_VERSION>/transforms/xxxxxxxxxxxxxxxxxxxxxxxxxxxxxxxx/transformed/support-core-utils-28.0.0/R.txt
    - library                     : com.android.support:support-fragment:28.0.0@aar (IdeAndroidLibraryImpl)
        aidlFolder                    : <GRADLE>/caches/<GRADLE_VERSION>/transforms/xxxxxxxxxxxxxxxxxxxxxxxxxxxxxxxx/transformed/support-fragment-28.0.0/aidl [-]
        artifact                      : <M2>/com/android/support/support-fragment/28.0.0/support-fragment-28.0.0.aar
        artifactAddress               : com.android.support:support-fragment:28.0.0@aar
        assetsFolder                  : <GRADLE>/caches/<GRADLE_VERSION>/transforms/xxxxxxxxxxxxxxxxxxxxxxxxxxxxxxxx/transformed/support-fragment-28.0.0/assets [-]
        - compileJarFiles             : <GRADLE>/caches/<GRADLE_VERSION>/transforms/xxxxxxxxxxxxxxxxxxxxxxxxxxxxxxxx/transformed/support-fragment-28.0.0/jars/classes.jar
        component                     : com.android.support:support-fragment:28.0.0
        externalAnnotations           : <GRADLE>/caches/<GRADLE_VERSION>/transforms/xxxxxxxxxxxxxxxxxxxxxxxxxxxxxxxx/transformed/support-fragment-28.0.0/annotations.zip
        folder                        : <GRADLE>/caches/<GRADLE_VERSION>/transforms/xxxxxxxxxxxxxxxxxxxxxxxxxxxxxxxx/transformed/support-fragment-28.0.0
        jniFolder                     : <GRADLE>/caches/<GRADLE_VERSION>/transforms/xxxxxxxxxxxxxxxxxxxxxxxxxxxxxxxx/transformed/support-fragment-28.0.0/jni [-]
        manifest                      : <GRADLE>/caches/<GRADLE_VERSION>/transforms/xxxxxxxxxxxxxxxxxxxxxxxxxxxxxxxx/transformed/support-fragment-28.0.0/AndroidManifest.xml
        proguardRules                 : <GRADLE>/caches/<GRADLE_VERSION>/transforms/xxxxxxxxxxxxxxxxxxxxxxxxxxxxxxxx/transformed/support-fragment-28.0.0/proguard.txt [-]
        publicResources               : <GRADLE>/caches/<GRADLE_VERSION>/transforms/xxxxxxxxxxxxxxxxxxxxxxxxxxxxxxxx/transformed/support-fragment-28.0.0/public.txt [-]
        renderscriptFolder            : <GRADLE>/caches/<GRADLE_VERSION>/transforms/xxxxxxxxxxxxxxxxxxxxxxxxxxxxxxxx/transformed/support-fragment-28.0.0/rs [-]
        resFolder                     : <GRADLE>/caches/<GRADLE_VERSION>/transforms/xxxxxxxxxxxxxxxxxxxxxxxxxxxxxxxx/transformed/support-fragment-28.0.0/res [-]
        resStaticLibrary              : <GRADLE>/caches/<GRADLE_VERSION>/transforms/xxxxxxxxxxxxxxxxxxxxxxxxxxxxxxxx/transformed/support-fragment-28.0.0/res.apk [-]
        - runtimeJarFiles             : <GRADLE>/caches/<GRADLE_VERSION>/transforms/xxxxxxxxxxxxxxxxxxxxxxxxxxxxxxxx/transformed/support-fragment-28.0.0/jars/classes.jar
        symbolFile                    : <GRADLE>/caches/<GRADLE_VERSION>/transforms/xxxxxxxxxxxxxxxxxxxxxxxxxxxxxxxx/transformed/support-fragment-28.0.0/R.txt
    - library                     : com.android.support:support-vector-drawable:28.0.0@aar (IdeAndroidLibraryImpl)
        aidlFolder                    : <GRADLE>/caches/<GRADLE_VERSION>/transforms/xxxxxxxxxxxxxxxxxxxxxxxxxxxxxxxx/transformed/support-vector-drawable-28.0.0/aidl [-]
        artifact                      : <M2>/com/android/support/support-vector-drawable/28.0.0/support-vector-drawable-28.0.0.aar
        artifactAddress               : com.android.support:support-vector-drawable:28.0.0@aar
        assetsFolder                  : <GRADLE>/caches/<GRADLE_VERSION>/transforms/xxxxxxxxxxxxxxxxxxxxxxxxxxxxxxxx/transformed/support-vector-drawable-28.0.0/assets [-]
        - compileJarFiles             : <GRADLE>/caches/<GRADLE_VERSION>/transforms/xxxxxxxxxxxxxxxxxxxxxxxxxxxxxxxx/transformed/support-vector-drawable-28.0.0/jars/classes.jar
        component                     : com.android.support:support-vector-drawable:28.0.0
        externalAnnotations           : <GRADLE>/caches/<GRADLE_VERSION>/transforms/xxxxxxxxxxxxxxxxxxxxxxxxxxxxxxxx/transformed/support-vector-drawable-28.0.0/annotations.zip [-]
        folder                        : <GRADLE>/caches/<GRADLE_VERSION>/transforms/xxxxxxxxxxxxxxxxxxxxxxxxxxxxxxxx/transformed/support-vector-drawable-28.0.0
        jniFolder                     : <GRADLE>/caches/<GRADLE_VERSION>/transforms/xxxxxxxxxxxxxxxxxxxxxxxxxxxxxxxx/transformed/support-vector-drawable-28.0.0/jni [-]
        manifest                      : <GRADLE>/caches/<GRADLE_VERSION>/transforms/xxxxxxxxxxxxxxxxxxxxxxxxxxxxxxxx/transformed/support-vector-drawable-28.0.0/AndroidManifest.xml
        proguardRules                 : <GRADLE>/caches/<GRADLE_VERSION>/transforms/xxxxxxxxxxxxxxxxxxxxxxxxxxxxxxxx/transformed/support-vector-drawable-28.0.0/proguard.txt [-]
        publicResources               : <GRADLE>/caches/<GRADLE_VERSION>/transforms/xxxxxxxxxxxxxxxxxxxxxxxxxxxxxxxx/transformed/support-vector-drawable-28.0.0/public.txt [-]
        renderscriptFolder            : <GRADLE>/caches/<GRADLE_VERSION>/transforms/xxxxxxxxxxxxxxxxxxxxxxxxxxxxxxxx/transformed/support-vector-drawable-28.0.0/rs [-]
        resFolder                     : <GRADLE>/caches/<GRADLE_VERSION>/transforms/xxxxxxxxxxxxxxxxxxxxxxxxxxxxxxxx/transformed/support-vector-drawable-28.0.0/res [-]
        resStaticLibrary              : <GRADLE>/caches/<GRADLE_VERSION>/transforms/xxxxxxxxxxxxxxxxxxxxxxxxxxxxxxxx/transformed/support-vector-drawable-28.0.0/res.apk [-]
        - runtimeJarFiles             : <GRADLE>/caches/<GRADLE_VERSION>/transforms/xxxxxxxxxxxxxxxxxxxxxxxxxxxxxxxx/transformed/support-vector-drawable-28.0.0/jars/classes.jar
        symbolFile                    : <GRADLE>/caches/<GRADLE_VERSION>/transforms/xxxxxxxxxxxxxxxxxxxxxxxxxxxxxxxx/transformed/support-vector-drawable-28.0.0/R.txt
    - library                     : com.android.support:swiperefreshlayout:28.0.0@aar (IdeAndroidLibraryImpl)
        aidlFolder                    : <GRADLE>/caches/<GRADLE_VERSION>/transforms/xxxxxxxxxxxxxxxxxxxxxxxxxxxxxxxx/transformed/swiperefreshlayout-28.0.0/aidl [-]
        artifact                      : <M2>/com/android/support/swiperefreshlayout/28.0.0/swiperefreshlayout-28.0.0.aar
        artifactAddress               : com.android.support:swiperefreshlayout:28.0.0@aar
        assetsFolder                  : <GRADLE>/caches/<GRADLE_VERSION>/transforms/xxxxxxxxxxxxxxxxxxxxxxxxxxxxxxxx/transformed/swiperefreshlayout-28.0.0/assets [-]
        - compileJarFiles             : <GRADLE>/caches/<GRADLE_VERSION>/transforms/xxxxxxxxxxxxxxxxxxxxxxxxxxxxxxxx/transformed/swiperefreshlayout-28.0.0/jars/classes.jar
        component                     : com.android.support:swiperefreshlayout:28.0.0
        externalAnnotations           : <GRADLE>/caches/<GRADLE_VERSION>/transforms/xxxxxxxxxxxxxxxxxxxxxxxxxxxxxxxx/transformed/swiperefreshlayout-28.0.0/annotations.zip
        folder                        : <GRADLE>/caches/<GRADLE_VERSION>/transforms/xxxxxxxxxxxxxxxxxxxxxxxxxxxxxxxx/transformed/swiperefreshlayout-28.0.0
        jniFolder                     : <GRADLE>/caches/<GRADLE_VERSION>/transforms/xxxxxxxxxxxxxxxxxxxxxxxxxxxxxxxx/transformed/swiperefreshlayout-28.0.0/jni [-]
        manifest                      : <GRADLE>/caches/<GRADLE_VERSION>/transforms/xxxxxxxxxxxxxxxxxxxxxxxxxxxxxxxx/transformed/swiperefreshlayout-28.0.0/AndroidManifest.xml
        proguardRules                 : <GRADLE>/caches/<GRADLE_VERSION>/transforms/xxxxxxxxxxxxxxxxxxxxxxxxxxxxxxxx/transformed/swiperefreshlayout-28.0.0/proguard.txt [-]
        publicResources               : <GRADLE>/caches/<GRADLE_VERSION>/transforms/xxxxxxxxxxxxxxxxxxxxxxxxxxxxxxxx/transformed/swiperefreshlayout-28.0.0/public.txt [-]
        renderscriptFolder            : <GRADLE>/caches/<GRADLE_VERSION>/transforms/xxxxxxxxxxxxxxxxxxxxxxxxxxxxxxxx/transformed/swiperefreshlayout-28.0.0/rs [-]
        resFolder                     : <GRADLE>/caches/<GRADLE_VERSION>/transforms/xxxxxxxxxxxxxxxxxxxxxxxxxxxxxxxx/transformed/swiperefreshlayout-28.0.0/res [-]
        resStaticLibrary              : <GRADLE>/caches/<GRADLE_VERSION>/transforms/xxxxxxxxxxxxxxxxxxxxxxxxxxxxxxxx/transformed/swiperefreshlayout-28.0.0/res.apk [-]
        - runtimeJarFiles             : <GRADLE>/caches/<GRADLE_VERSION>/transforms/xxxxxxxxxxxxxxxxxxxxxxxxxxxxxxxx/transformed/swiperefreshlayout-28.0.0/jars/classes.jar
        symbolFile                    : <GRADLE>/caches/<GRADLE_VERSION>/transforms/xxxxxxxxxxxxxxxxxxxxxxxxxxxxxxxx/transformed/swiperefreshlayout-28.0.0/R.txt
    - library                     : com.android.support:versionedparcelable:28.0.0@aar (IdeAndroidLibraryImpl)
        aidlFolder                    : <GRADLE>/caches/<GRADLE_VERSION>/transforms/xxxxxxxxxxxxxxxxxxxxxxxxxxxxxxxx/transformed/versionedparcelable-28.0.0/aidl
        artifact                      : <M2>/com/android/support/versionedparcelable/28.0.0/versionedparcelable-28.0.0.aar
        artifactAddress               : com.android.support:versionedparcelable:28.0.0@aar
        assetsFolder                  : <GRADLE>/caches/<GRADLE_VERSION>/transforms/xxxxxxxxxxxxxxxxxxxxxxxxxxxxxxxx/transformed/versionedparcelable-28.0.0/assets [-]
        - compileJarFiles             : <GRADLE>/caches/<GRADLE_VERSION>/transforms/xxxxxxxxxxxxxxxxxxxxxxxxxxxxxxxx/transformed/versionedparcelable-28.0.0/jars/classes.jar
        component                     : com.android.support:versionedparcelable:28.0.0
        externalAnnotations           : <GRADLE>/caches/<GRADLE_VERSION>/transforms/xxxxxxxxxxxxxxxxxxxxxxxxxxxxxxxx/transformed/versionedparcelable-28.0.0/annotations.zip [-]
        folder                        : <GRADLE>/caches/<GRADLE_VERSION>/transforms/xxxxxxxxxxxxxxxxxxxxxxxxxxxxxxxx/transformed/versionedparcelable-28.0.0
        jniFolder                     : <GRADLE>/caches/<GRADLE_VERSION>/transforms/xxxxxxxxxxxxxxxxxxxxxxxxxxxxxxxx/transformed/versionedparcelable-28.0.0/jni [-]
        manifest                      : <GRADLE>/caches/<GRADLE_VERSION>/transforms/xxxxxxxxxxxxxxxxxxxxxxxxxxxxxxxx/transformed/versionedparcelable-28.0.0/AndroidManifest.xml
        proguardRules                 : <GRADLE>/caches/<GRADLE_VERSION>/transforms/xxxxxxxxxxxxxxxxxxxxxxxxxxxxxxxx/transformed/versionedparcelable-28.0.0/proguard.txt
        publicResources               : <GRADLE>/caches/<GRADLE_VERSION>/transforms/xxxxxxxxxxxxxxxxxxxxxxxxxxxxxxxx/transformed/versionedparcelable-28.0.0/public.txt [-]
        renderscriptFolder            : <GRADLE>/caches/<GRADLE_VERSION>/transforms/xxxxxxxxxxxxxxxxxxxxxxxxxxxxxxxx/transformed/versionedparcelable-28.0.0/rs [-]
        resFolder                     : <GRADLE>/caches/<GRADLE_VERSION>/transforms/xxxxxxxxxxxxxxxxxxxxxxxxxxxxxxxx/transformed/versionedparcelable-28.0.0/res [-]
        resStaticLibrary              : <GRADLE>/caches/<GRADLE_VERSION>/transforms/xxxxxxxxxxxxxxxxxxxxxxxxxxxxxxxx/transformed/versionedparcelable-28.0.0/res.apk [-]
        - runtimeJarFiles             : <GRADLE>/caches/<GRADLE_VERSION>/transforms/xxxxxxxxxxxxxxxxxxxxxxxxxxxxxxxx/transformed/versionedparcelable-28.0.0/jars/classes.jar
        symbolFile                    : <GRADLE>/caches/<GRADLE_VERSION>/transforms/xxxxxxxxxxxxxxxxxxxxxxxxxxxxxxxx/transformed/versionedparcelable-28.0.0/R.txt
    - library                     : com.android.support:viewpager:28.0.0@aar (IdeAndroidLibraryImpl)
        aidlFolder                    : <GRADLE>/caches/<GRADLE_VERSION>/transforms/xxxxxxxxxxxxxxxxxxxxxxxxxxxxxxxx/transformed/viewpager-28.0.0/aidl [-]
        artifact                      : <M2>/com/android/support/viewpager/28.0.0/viewpager-28.0.0.aar
        artifactAddress               : com.android.support:viewpager:28.0.0@aar
        assetsFolder                  : <GRADLE>/caches/<GRADLE_VERSION>/transforms/xxxxxxxxxxxxxxxxxxxxxxxxxxxxxxxx/transformed/viewpager-28.0.0/assets [-]
        - compileJarFiles             : <GRADLE>/caches/<GRADLE_VERSION>/transforms/xxxxxxxxxxxxxxxxxxxxxxxxxxxxxxxx/transformed/viewpager-28.0.0/jars/classes.jar
        component                     : com.android.support:viewpager:28.0.0
        externalAnnotations           : <GRADLE>/caches/<GRADLE_VERSION>/transforms/xxxxxxxxxxxxxxxxxxxxxxxxxxxxxxxx/transformed/viewpager-28.0.0/annotations.zip [-]
        folder                        : <GRADLE>/caches/<GRADLE_VERSION>/transforms/xxxxxxxxxxxxxxxxxxxxxxxxxxxxxxxx/transformed/viewpager-28.0.0
        jniFolder                     : <GRADLE>/caches/<GRADLE_VERSION>/transforms/xxxxxxxxxxxxxxxxxxxxxxxxxxxxxxxx/transformed/viewpager-28.0.0/jni [-]
        manifest                      : <GRADLE>/caches/<GRADLE_VERSION>/transforms/xxxxxxxxxxxxxxxxxxxxxxxxxxxxxxxx/transformed/viewpager-28.0.0/AndroidManifest.xml
        proguardRules                 : <GRADLE>/caches/<GRADLE_VERSION>/transforms/xxxxxxxxxxxxxxxxxxxxxxxxxxxxxxxx/transformed/viewpager-28.0.0/proguard.txt [-]
        publicResources               : <GRADLE>/caches/<GRADLE_VERSION>/transforms/xxxxxxxxxxxxxxxxxxxxxxxxxxxxxxxx/transformed/viewpager-28.0.0/public.txt [-]
        renderscriptFolder            : <GRADLE>/caches/<GRADLE_VERSION>/transforms/xxxxxxxxxxxxxxxxxxxxxxxxxxxxxxxx/transformed/viewpager-28.0.0/rs [-]
        resFolder                     : <GRADLE>/caches/<GRADLE_VERSION>/transforms/xxxxxxxxxxxxxxxxxxxxxxxxxxxxxxxx/transformed/viewpager-28.0.0/res [-]
        resStaticLibrary              : <GRADLE>/caches/<GRADLE_VERSION>/transforms/xxxxxxxxxxxxxxxxxxxxxxxxxxxxxxxx/transformed/viewpager-28.0.0/res.apk [-]
        - runtimeJarFiles             : <GRADLE>/caches/<GRADLE_VERSION>/transforms/xxxxxxxxxxxxxxxxxxxxxxxxxxxxxxxx/transformed/viewpager-28.0.0/jars/classes.jar
        symbolFile                    : <GRADLE>/caches/<GRADLE_VERSION>/transforms/xxxxxxxxxxxxxxxxxxxxxxxxxxxxxxxx/transformed/viewpager-28.0.0/R.txt
<<<<<<< HEAD
    - library                     : <ANDROID_SDK>/platforms/android-<SDK_VERSION>/optional/android.car.jar (IdeJavaLibraryImpl)
        artifact                      : <ANDROID_SDK>/platforms/android-<SDK_VERSION>/optional/android.car.jar
        artifactAddress               : __local_jars__:<ANDROID_SDK>/platforms/android-<SDK_VERSION>/optional/android.car.jar:unspecified
=======
    - library                     : <ANDROID_SDK>/platforms/android-34/optional/android.car.jar (IdeJavaLibraryImpl)
        artifact                      : <ANDROID_SDK>/platforms/android-34/optional/android.car.jar
        artifactAddress               : __local_jars__:<ANDROID_SDK>/platforms/android-34/optional/android.car.jar:unspecified
>>>>>>> 8b7d83e8
    - library                     : android.arch.core:common:1.1.1 (IdeJavaLibraryImpl)
        artifact                      : <M2>/android/arch/core/common/1.1.1/common-1.1.1.jar
        artifactAddress               : android.arch.core:common:1.1.1@jar
        component                     : android.arch.core:common:1.1.1
    - library                     : android.arch.lifecycle:common:1.1.1 (IdeJavaLibraryImpl)
        artifact                      : <M2>/android/arch/lifecycle/common/1.1.1/common-1.1.1.jar
        artifactAddress               : android.arch.lifecycle:common:1.1.1@jar
        component                     : android.arch.lifecycle:common:1.1.1
    - library                     : com.android.support.constraint:constraint-layout-solver:1.0.2 (IdeJavaLibraryImpl)
        artifact                      : <M2>/com/android/support/constraint/constraint-layout-solver/<VERSION>/constraint-layout-solver-<VERSION>.jar
        artifactAddress               : com.android.support.constraint:constraint-layout-solver:1.0.2@jar
        component                     : com.android.support.constraint:constraint-layout-solver:1.0.2
    - library                     : com.android.support:collections:28.0.0 (IdeJavaLibraryImpl)
        artifact                      : <M2>/com/android/support/collections/<VERSION>/collections-<VERSION>.jar
        artifactAddress               : com.android.support:collections:28.0.0@jar
        component                     : com.android.support:collections:28.0.0
    - library                     : com.android.support:support-annotations:28.0.0 (IdeJavaLibraryImpl)
        artifact                      : <M2>/com/android/support/support-annotations/<VERSION>/support-annotations-<VERSION>.jar
        artifactAddress               : com.android.support:support-annotations:28.0.0@jar
        component                     : com.android.support:support-annotations:28.0.0
    - library                     : com.google.code.findbugs:jsr305:2.0.1 (IdeJavaLibraryImpl)
        artifact                      : <M2>/com/google/code/findbugs/jsr305/2.0.1/jsr305-2.0.1.jar
        artifactAddress               : com.google.code.findbugs:jsr305:2.0.1@jar
        component                     : com.google.code.findbugs:jsr305:2.0.1
    - library                     : com.google.guava:guava:19.0 (IdeJavaLibraryImpl)
        artifact                      : <M2>/com/google/guava/guava/19.0/guava-19.0.jar
        artifactAddress               : com.google.guava:guava:19.0@jar
        component                     : com.google.guava:guava:19.0
    - library                     : com.squareup:javawriter:2.1.1 (IdeJavaLibraryImpl)
        artifact                      : <M2>/com/squareup/javawriter/2.1.1/javawriter-2.1.1.jar
        artifactAddress               : com.squareup:javawriter:2.1.1@jar
        component                     : com.squareup:javawriter:2.1.1
    - library                     : javax.inject:javax.inject:1 (IdeJavaLibraryImpl)
        artifact                      : <M2>/javax/inject/javax.inject/1/javax.inject-1.jar
        artifactAddress               : javax.inject:javax.inject:1@jar
        component                     : javax.inject:javax.inject:1
    - library                     : junit:junit:4.12 (IdeJavaLibraryImpl)
        artifact                      : <M2>/junit/junit/4.12/junit-4.12.jar
        artifactAddress               : junit:junit:4.12@jar
        component                     : junit:junit:4.12
    - library                     : net.sf.kxml:kxml2:2.3.0 (IdeJavaLibraryImpl)
        artifact                      : <M2>/net/sf/kxml/kxml2/2.3.0/kxml2-2.3.0.jar
        artifactAddress               : net.sf.kxml:kxml2:2.3.0@jar
        component                     : net.sf.kxml:kxml2:2.3.0
    - library                     : org.hamcrest:hamcrest-core:1.3 (IdeJavaLibraryImpl)
        artifact                      : <M2>/org/hamcrest/hamcrest-core/1.3/hamcrest-core-1.3.jar
        artifactAddress               : org.hamcrest:hamcrest-core:1.3@jar
        component                     : org.hamcrest:hamcrest-core:1.3
    - library                     : org.hamcrest:hamcrest-integration:1.3 (IdeJavaLibraryImpl)
        artifact                      : <M2>/org/hamcrest/hamcrest-integration/1.3/hamcrest-integration-1.3.jar
        artifactAddress               : org.hamcrest:hamcrest-integration:1.3@jar
        component                     : org.hamcrest:hamcrest-integration:1.3
    - library                     : org.hamcrest:hamcrest-library:1.3 (IdeJavaLibraryImpl)
        artifact                      : <M2>/org/hamcrest/hamcrest-library/1.3/hamcrest-library-1.3.jar
        artifactAddress               : org.hamcrest:hamcrest-library:1.3@jar
        component                     : org.hamcrest:hamcrest-library:1.3
    - library                     : <ROOT>::app@debug (IdeModuleLibraryImpl)
        buildId                       : <ROOT>
        projectPath                   : :app
        sourceSet                     : MAIN
        variant                       : debug
MODULE                        : project
    externalProject               : project (DefaultExternalProject)
        path                          : : [-]
        identityPath                  : : [-]
        name                          : project
        qName                         : project
        version                       : unspecified
        projectDir                    : <ROOT>
        buildDir                      : <ROOT>/build [-]
        buildFile                     : <ROOT>/build.gradle
        externalSystemId              : GRADLE
        childProjects
            app                           : :app (DefaultExternalProject)
                path                          : :app [-]
                identityPath                  : :app [-]
                name                          : app
                qName                         : :app
                group                         : project
                version                       : unspecified
                projectDir                    : <ROOT>/app
                buildDir                      : <ROOT>/app/build [-]
                buildFile                     : <ROOT>/app/build.gradle
                externalSystemId              : GRADLE
                sourceSetModel                : DefaultGradleSourceSetModel
                    sourceCompatibility           : <PROJECT_JDK_FEATURE_LEVEL>
                    targetCompatibility           : <PROJECT_JDK_FEATURE_LEVEL>
                    configurationArtifacts
                        _internal-unified-test-platform-android-device-provider-ddmlib        : <empty>
                        _internal-unified-test-platform-android-device-provider-gradle        : <empty>
                        _internal-unified-test-platform-android-driver-instrumentation        : <empty>
                        _internal-unified-test-platform-android-test-plugin         : <empty>
                        _internal-unified-test-platform-android-test-plugin-host-additional-test-output : <empty>
                        _internal-unified-test-platform-android-test-plugin-host-apk-installer          : <empty>
                        _internal-unified-test-platform-android-test-plugin-host-coverage     : <empty>
                        _internal-unified-test-platform-android-test-plugin-host-device-info  : <empty>
                        _internal-unified-test-platform-android-test-plugin-host-emulator-control       : <empty>
                        _internal-unified-test-platform-android-test-plugin-host-logcat       : <empty>
                        _internal-unified-test-platform-android-test-plugin-result-listener-gradle      : <empty>
                        _internal-unified-test-platform-core    : <empty>
                        _internal-unified-test-platform-launcher          : <empty>
                        androidApis                   : <empty>
                        androidJdkImage               : <empty>
                        androidTestAnnotationProcessor          : <empty>
                        androidTestCompileOnly        : <empty>
                        androidTestDebugAnnotationProcessor     : <empty>
                        androidTestDebugCompileOnly   : <empty>
                        androidTestDebugImplementation          : <empty>
                        androidTestDebugRuntimeOnly   : <empty>
                        androidTestDebugWearApp       : <empty>
                        androidTestImplementation     : <empty>
                        androidTestReleaseAnnotationProcessor   : <empty>
                        androidTestReleaseCompileOnly : <empty>
                        androidTestReleaseImplementation        : <empty>
                        androidTestReleaseRuntimeOnly : <empty>
                        androidTestReleaseWearApp     : <empty>
                        androidTestRuntimeOnly        : <empty>
                        androidTestUtil               : <empty>
                        androidTestWearApp            : <empty>
                        annotationProcessor           : <empty>
                        api                           : <empty>
                        archives                      : <empty>
                        compileOnly                   : <empty>
                        compileOnlyApi                : <empty>
                        coreLibraryDesugaring         : <empty>
                        debugAndroidTestAnnotationProcessorClasspath      : <empty>
                        debugAndroidTestCompileClasspath        : <empty>
                        debugAndroidTestRuntimeClasspath        : <empty>
                        debugAnnotationProcessor      : <empty>
                        debugAnnotationProcessorClasspath       : <empty>
                        debugApi                      : <empty>
                        debugApiElements              : <empty>
                        debugCompileClasspath         : <empty>
                        debugCompileOnly              : <empty>
                        debugCompileOnlyApi           : <empty>
                        debugImplementation           : <empty>
                        debugReverseMetadataValues    : <empty>
                        debugRuntimeClasspath         : <empty>
                        debugRuntimeElements          : <empty>
                        debugRuntimeOnly              : <empty>
                        debugUnitTestAnnotationProcessorClasspath         : <empty>
                        debugUnitTestCompileClasspath : <empty>
                        debugUnitTestRuntimeClasspath : <empty>
                        debugWearApp                  : <empty>
                        debugWearBundling             : <empty>
                        default                       : <empty>
                        implementation                : <empty>
                        lintChecks                    : <empty>
                        lintPublish                   : <empty>
                        releaseAnnotationProcessor    : <empty>
                        releaseAnnotationProcessorClasspath     : <empty>
                        releaseApi                    : <empty>
                        releaseApiElements            : <empty>
                        releaseCompileClasspath       : <empty>
                        releaseCompileOnly            : <empty>
                        releaseCompileOnlyApi         : <empty>
                        releaseImplementation         : <empty>
                        releaseReverseMetadataValues  : <empty>
                        releaseRuntimeClasspath       : <empty>
                        releaseRuntimeElements        : <empty>
                        releaseRuntimeOnly            : <empty>
                        releaseUnitTestAnnotationProcessorClasspath       : <empty>
                        releaseUnitTestCompileClasspath         : <empty>
                        releaseUnitTestRuntimeClasspath         : <empty>
                        releaseWearApp                : <empty>
                        releaseWearBundling           : <empty>
                        runtimeOnly                   : <empty>
                        testAnnotationProcessor       : <empty>
                        testCompileOnly               : <empty>
                        testDebugAnnotationProcessor  : <empty>
                        testDebugCompileOnly          : <empty>
                        testDebugImplementation       : <empty>
                        testDebugRuntimeOnly          : <empty>
                        testDebugWearApp              : <empty>
                        testFixturesAnnotationProcessor         : <empty>
                        testFixturesApi               : <empty>
                        testFixturesCompileOnly       : <empty>
                        testFixturesCompileOnlyApi    : <empty>
                        testFixturesDebugAnnotationProcessor    : <empty>
                        testFixturesDebugApi          : <empty>
                        testFixturesDebugCompileOnly  : <empty>
                        testFixturesDebugCompileOnlyApi         : <empty>
                        testFixturesDebugImplementation         : <empty>
                        testFixturesDebugRuntimeOnly  : <empty>
                        testFixturesDebugWearApp      : <empty>
                        testFixturesImplementation    : <empty>
                        testFixturesReleaseAnnotationProcessor  : <empty>
                        testFixturesReleaseApi        : <empty>
                        testFixturesReleaseCompileOnly          : <empty>
                        testFixturesReleaseCompileOnlyApi       : <empty>
                        testFixturesReleaseImplementation       : <empty>
                        testFixturesReleaseRuntimeOnly          : <empty>
                        testFixturesReleaseWearApp    : <empty>
                        testFixturesRuntimeOnly       : <empty>
                        testFixturesWearApp           : <empty>
                        testImplementation            : <empty>
                        testReleaseAnnotationProcessor          : <empty>
                        testReleaseCompileOnly        : <empty>
                        testReleaseImplementation     : <empty>
                        testReleaseRuntimeOnly        : <empty>
                        testReleaseWearApp            : <empty>
                        testRuntimeOnly               : <empty>
                        testWearApp                   : <empty>
                        wearApp                       : <empty>
                taskModel                     : DefaultGradleTaskModel
                    tasks
                        testDebugUnitTest             : testDebugUnitTest (DefaultExternalTask)
                            qName                         : :app:testDebugUnitTest
                        testReleaseUnitTest           : testReleaseUnitTest (DefaultExternalTask)
                            qName                         : :app:testReleaseUnitTest
        sourceSetModel                : DefaultGradleSourceSetModel
        taskModel                     : DefaultGradleTaskModel
<<<<<<< HEAD
=======
            tasks
                testDebugUnitTest             : testDebugUnitTest (DefaultExternalTask)
                    qName                         : :app:testDebugUnitTest
                testReleaseUnitTest           : testReleaseUnitTest (DefaultExternalTask)
                    qName                         : :app:testReleaseUnitTest
>>>>>>> 8b7d83e8
MODULE                        : project.app
    GradleModuleModel
        agpVersion                    : <AGP_VERSION>
        gradlePath                    : :app
        gradleVersion                 : <GRADLE_VERSION>
        buildFile                     : <ROOT>/app/build.gradle
        buildFilePath                 : <ROOT>/app/build.gradle
        rootFolderPath                : <ROOT>
        hasSafeArgsJava               : false
        hasSafeArgsKotlin             : false
    CurrentVariantReportedVersions
        minSdk
            ApiLevel                      : 19
            ApiString                     : 19
        runtimeMinSdk
            ApiLevel                      : 19
            ApiString                     : 19
        targetSdk
            ApiLevel                      : 34
            ApiString                     : 34
    RootBuildId                   : <ROOT>
    BuildId                       : <ROOT>
    ProjectPath                   : :app
    ModelVersion                  : <AGP_VERSION>
    ProjectType                   : PROJECT_TYPE_APP
    CompileTarget                 : android-34
    BuildFolder                   : <ROOT>/app/build [-]
    buildToolsVersion             : <CURRENT_BUILD_TOOLS_VERSION>
    IsBaseSplit                   : true
    GroupId                       : project
    Namespace                     : google.simpleapplication
    TestNamespace                 : google.simpleapplication.test
    AaptOptions
        NameSpacing                   : DISABLED
    LintOptions
        IsCheckTestSources            : false
        IsCheckDependencies           : false
        IsAbortOnError                : false
        IsAbsolutePaths               : true
        IsNoLines                     : false
        IsQuiet                       : false
        IsCheckAllWarnings            : false
        IsIgnoreWarnings              : false
        IsWarningsAsErrors            : false
        IsIgnoreTestSources           : false
        IsIgnoreTestFixturesSources   : false
        IsCheckGeneratedSources       : false
        IsCheckReleaseBuilds          : true
        IsExplainIssues               : true
        IsShowAll                     : false
        TextReport                    : false
        HtmlReport                    : true
        XmlReport                     : true
        SarifReport                   : false
    JavaCompileOptions
        Encoding                      : UTF-8
        SourceCompatibility           : 1.8
        TargetCompatibility           : 1.8
        IsCoreLibraryDesugaringEnabled          : false
    AgpFlags
        ApplicationRClassConstantIds  : false
        AestRClassConstantIds         : false
        TransitiveRClasses            : false
        UseAndroidX                   : false
        UsesCompose                   : false
        MlModelBindingEnabled         : false
        AndroidResourcesEnabled       : true
        DataBindingEnabled            : false
<<<<<<< HEAD
=======
        GenerateManifestClass         : false
>>>>>>> 8b7d83e8
    - basicVariant:               : debug
        applicationId                 : google.simpleapplication
        testApplicationId             : google.simpleapplication.test
        buildType                     : debug
    - basicVariant:               : release
        applicationId                 : google.simpleapplication
        buildType                     : release
    BootClassPath                 : <ANDROID_SDK>/platforms/android-34/android.jar
    BootClassPath                 : <ANDROID_SDK>/platforms/android-34/optional/android.car.jar
    ViewBindingOptions
        Enabled                       : false
    DependenciesInfo
        IncludeInApk                  : true
        IncludeInBundle               : true
    DefaultConfig
        ProductFlavor
            Name                          : main
            ApplicationId                 : google.simpleapplication
            VersionCode                   : 1
            VersionName                   : 1.0
            MinSdkVersion
                ApiLevel                      : 19
                ApiString                     : 19
            TargetSdkVersion
                ApiLevel                      : 34
                ApiString                     : 34
            VectorDrawables
                UseSupportLibrary             : false
        SourceProvider
            Name                          : main
            Manifest                      : <ROOT>/app/src/main/AndroidManifest.xml
            JavaDirectories               : <ROOT>/app/src/main/java
            KotlinDirectories             : <ROOT>/app/src/main/java
            KotlinDirectories             : <ROOT>/app/src/main/kotlin [-]
            ResourcesDirectories          : <ROOT>/app/src/main/resources [-]
            ResDirectories                : <ROOT>/app/src/main/res
            AssetsDirectories             : <ROOT>/app/src/main/assets [-]
            JniLibsDirectories            : <ROOT>/app/src/main/jniLibs [-]
            ShadersDirectories            : <ROOT>/app/src/main/shaders [-]
            BaselineProfileDirectories    : <ROOT>/app/src/main/baselineProfiles [-]
        ExtraSourceProviders
            ExtraSourceProvider
                ArtifactName                  : _android_test_
                SourceProvider
                    Name                          : androidTest
                    Manifest                      : <ROOT>/app/src/androidTest/AndroidManifest.xml [-]
                    JavaDirectories               : <ROOT>/app/src/androidTest/java
                    KotlinDirectories             : <ROOT>/app/src/androidTest/java
                    KotlinDirectories             : <ROOT>/app/src/androidTest/kotlin [-]
                    ResourcesDirectories          : <ROOT>/app/src/androidTest/resources [-]
                    ResDirectories                : <ROOT>/app/src/androidTest/res [-]
                    AssetsDirectories             : <ROOT>/app/src/androidTest/assets [-]
                    JniLibsDirectories            : <ROOT>/app/src/androidTest/jniLibs [-]
                    ShadersDirectories            : <ROOT>/app/src/androidTest/shaders [-]
                    BaselineProfileDirectories    : <ROOT>/app/src/androidTest/baselineProfiles [-]
            ExtraSourceProvider
                ArtifactName                  : _unit_test_
                SourceProvider
                    Name                          : test
                    Manifest                      : <ROOT>/app/src/test/AndroidManifest.xml [-]
                    JavaDirectories               : <ROOT>/app/src/test/java
                    KotlinDirectories             : <ROOT>/app/src/test/java
                    KotlinDirectories             : <ROOT>/app/src/test/kotlin [-]
                    ResourcesDirectories          : <ROOT>/app/src/test/resources [-]
                    ResDirectories                : <ROOT>/app/src/test/res [-]
                    AssetsDirectories             : <ROOT>/app/src/test/assets [-]
                    JniLibsDirectories            : <ROOT>/app/src/test/jniLibs [-]
                    ShadersDirectories            : <ROOT>/app/src/test/shaders [-]
                    BaselineProfileDirectories    : <ROOT>/app/src/test/baselineProfiles [-]
    BuildTypes
        BuildType
            Name                          : debug
            IsDebuggable                  : true
            IsJniDebuggable               : false
            IsPseudoLocalesEnabled        : false
            IsRenderscriptDebuggable      : false
            RenderscriptOptimLevel        : 3
            IsMinifyEnabled               : false
            IsZipAlignEnabled             : true
        SourceProvider
            Name                          : debug
            Manifest                      : <ROOT>/app/src/debug/AndroidManifest.xml [-]
            JavaDirectories               : <ROOT>/app/src/debug/java [-]
            KotlinDirectories             : <ROOT>/app/src/debug/java [-]
            KotlinDirectories             : <ROOT>/app/src/debug/kotlin [-]
            ResourcesDirectories          : <ROOT>/app/src/debug/resources [-]
            ResDirectories                : <ROOT>/app/src/debug/res [-]
            AssetsDirectories             : <ROOT>/app/src/debug/assets [-]
            JniLibsDirectories            : <ROOT>/app/src/debug/jniLibs [-]
            ShadersDirectories            : <ROOT>/app/src/debug/shaders [-]
            BaselineProfileDirectories    : <ROOT>/app/src/debug/baselineProfiles [-]
        ExtraSourceProviders
            ExtraSourceProvider
                ArtifactName                  : _android_test_
                SourceProvider
                    Name                          : androidTestDebug
                    Manifest                      : <ROOT>/app/src/androidTestDebug/AndroidManifest.xml [-]
                    JavaDirectories               : <ROOT>/app/src/androidTestDebug/java [-]
                    KotlinDirectories             : <ROOT>/app/src/androidTestDebug/java [-]
                    KotlinDirectories             : <ROOT>/app/src/androidTestDebug/kotlin [-]
                    ResourcesDirectories          : <ROOT>/app/src/androidTestDebug/resources [-]
                    ResDirectories                : <ROOT>/app/src/androidTestDebug/res [-]
                    AssetsDirectories             : <ROOT>/app/src/androidTestDebug/assets [-]
                    JniLibsDirectories            : <ROOT>/app/src/androidTestDebug/jniLibs [-]
                    ShadersDirectories            : <ROOT>/app/src/androidTestDebug/shaders [-]
                    BaselineProfileDirectories    : <ROOT>/app/src/androidTestDebug/baselineProfiles [-]
        ExtraSourceProviders
            ExtraSourceProvider
                ArtifactName                  : _unit_test_
                SourceProvider
                    Name                          : testDebug
                    Manifest                      : <ROOT>/app/src/testDebug/AndroidManifest.xml [-]
                    JavaDirectories               : <ROOT>/app/src/testDebug/java [-]
                    KotlinDirectories             : <ROOT>/app/src/testDebug/java [-]
                    KotlinDirectories             : <ROOT>/app/src/testDebug/kotlin [-]
                    ResourcesDirectories          : <ROOT>/app/src/testDebug/resources [-]
                    ResDirectories                : <ROOT>/app/src/testDebug/res [-]
                    AssetsDirectories             : <ROOT>/app/src/testDebug/assets [-]
                    JniLibsDirectories            : <ROOT>/app/src/testDebug/jniLibs [-]
                    ShadersDirectories            : <ROOT>/app/src/testDebug/shaders [-]
                    BaselineProfileDirectories    : <ROOT>/app/src/testDebug/baselineProfiles [-]
        BuildType
            Name                          : release
            ProguardFiles                 : <ROOT>/app/build/intermediates/default_proguard_files/global/proguard-android.txt-<AGP_VERSION> [-]
            ProguardFiles                 : <ROOT>/app/proguard-rules.pro
            IsDebuggable                  : false
            IsJniDebuggable               : false
            IsPseudoLocalesEnabled        : false
            IsRenderscriptDebuggable      : false
            RenderscriptOptimLevel        : 3
            IsMinifyEnabled               : false
            IsZipAlignEnabled             : true
        SourceProvider
            Name                          : release
            Manifest                      : <ROOT>/app/src/release/AndroidManifest.xml [-]
            JavaDirectories               : <ROOT>/app/src/release/java [-]
            KotlinDirectories             : <ROOT>/app/src/release/java [-]
            KotlinDirectories             : <ROOT>/app/src/release/kotlin [-]
            ResourcesDirectories          : <ROOT>/app/src/release/resources [-]
            ResDirectories                : <ROOT>/app/src/release/res [-]
            AssetsDirectories             : <ROOT>/app/src/release/assets [-]
            JniLibsDirectories            : <ROOT>/app/src/release/jniLibs [-]
            ShadersDirectories            : <ROOT>/app/src/release/shaders [-]
            BaselineProfileDirectories    : <ROOT>/app/src/release/baselineProfiles [-]
        ExtraSourceProviders
            ExtraSourceProvider
                ArtifactName                  : _unit_test_
                SourceProvider
                    Name                          : testRelease
                    Manifest                      : <ROOT>/app/src/testRelease/AndroidManifest.xml [-]
                    JavaDirectories               : <ROOT>/app/src/testRelease/java [-]
                    KotlinDirectories             : <ROOT>/app/src/testRelease/java [-]
                    KotlinDirectories             : <ROOT>/app/src/testRelease/kotlin [-]
                    ResourcesDirectories          : <ROOT>/app/src/testRelease/resources [-]
                    ResDirectories                : <ROOT>/app/src/testRelease/res [-]
                    AssetsDirectories             : <ROOT>/app/src/testRelease/assets [-]
                    JniLibsDirectories            : <ROOT>/app/src/testRelease/jniLibs [-]
                    ShadersDirectories            : <ROOT>/app/src/testRelease/shaders [-]
                    BaselineProfileDirectories    : <ROOT>/app/src/testRelease/baselineProfiles [-]
    SigningConfigs
        SigningConfig
            Name                          : debug
            StoreFile                     : debug.keystore
            StorePassword                 : android
            KeyAlias                      : AndroidDebugKey
    VariantBuildInformation
        VariantBuildInformation
            VariantName                   : debug
            BuildTasksAndOutputInformation
                AssembleTaskName              : assembleDebug
                AssembleTaskOutputListingFile : <ROOT>/app/build/intermediates/apk_ide_redirect_file/debug/createDebugApkListingFileRedirect/redirect.txt [-]
                BundleTaskName                : bundleDebug
                BundleTaskOutputListingFile   : <ROOT>/app/build/intermediates/bundle_ide_redirect_file/debug/createDebugBundleListingFileRedirect/redirect.txt [-]
                ApkFromBundleTaskName         : extractApksForDebug
                ApkFromBundleTaskOutputListingFile      : <ROOT>/app/build/intermediates/apk_from_bundle_ide_redirect_file/debug/createDebugApksFromBundleListingFileRedirect/redirect.txt [-]
        VariantBuildInformation
            VariantName                   : release
            BuildTasksAndOutputInformation
                AssembleTaskName              : assembleRelease
                AssembleTaskOutputListingFile : <ROOT>/app/build/intermediates/apk_ide_redirect_file/release/createReleaseApkListingFileRedirect/redirect.txt [-]
                BundleTaskName                : bundleRelease
                BundleTaskOutputListingFile   : <ROOT>/app/build/intermediates/bundle_ide_redirect_file/release/createReleaseBundleListingFileRedirect/redirect.txt [-]
                ApkFromBundleTaskName         : extractApksForRelease
                ApkFromBundleTaskOutputListingFile      : <ROOT>/app/build/intermediates/apk_from_bundle_ide_redirect_file/release/createReleaseApksFromBundleListingFileRedirect/redirect.txt [-]
    IdeVariants
        IdeVariant
            Name                          : debug
            BuildType                     : debug
            DisplayName                   : debug
            InstantAppCompatible          : false
            MinSdkVersion
                ApiLevel                      : 19
                ApiString                     : 19
            TargetSdkVersion
                ApiLevel                      : 34
                ApiString                     : 34
            VersionCode                   : 1
            VersionNameWithSuffix         : 1.0
            MainArtifact
                Name                          : MAIN
                CompileTaskName               : compileDebugSources
                AssembleTaskName              : assembleDebug
                IsTestArtifact                : false
                IdeSetupTaskNames             : generateDebugSources
                GeneratedSourceFolders        : <ROOT>/app/build/generated/ap_generated_sources/debug/out [-]
                ClassesFolder                 : <ROOT>/app/build/intermediates/compile_and_runtime_not_namespaced_r_class_jar/debug/processDebugResources/R.jar [-]
                ClassesFolder                 : <ROOT>/app/build/intermediates/javac/debug/compileDebugJavaWithJavac/classes [-]
                Dependencies
                    compileClasspath
                        androidLibrary                : com.android.support:appcompat-v7:28.0.0@aar
                            javaLibrary                   : com.android.support:support-annotations:28.0.0@jar
                            androidLibrary                : com.android.support:support-compat:28.0.0@aar
                            javaLibrary                   : com.android.support:collections:28.0.0@jar
                            androidLibrary                : com.android.support:cursoradapter:28.0.0@aar
                            androidLibrary                : com.android.support:support-core-utils:28.0.0@aar
                            androidLibrary                : com.android.support:support-fragment:28.0.0@aar
                            androidLibrary                : com.android.support:support-vector-drawable:28.0.0@aar
                            androidLibrary                : com.android.support:animated-vector-drawable:28.0.0@aar
                        androidLibrary                : com.android.support:support-compat:28.0.0@aar
                            javaLibrary                   : com.android.support:support-annotations:28.0.0@jar
                            javaLibrary                   : com.android.support:collections:28.0.0@jar
                            androidLibrary                : android.arch.lifecycle:runtime:1.1.1@aar
                            androidLibrary                : com.android.support:versionedparcelable:28.0.0@aar
                        androidLibrary                : android.arch.lifecycle:runtime:1.1.1@aar
                            javaLibrary                   : android.arch.lifecycle:common:1.1.1@jar
                            javaLibrary                   : android.arch.core:common:1.1.1@jar
                            javaLibrary                   : com.android.support:support-annotations:28.0.0@jar
                        androidLibrary                : com.android.support:versionedparcelable:28.0.0@aar
                            javaLibrary                   : com.android.support:support-annotations:28.0.0@jar
                            javaLibrary                   : com.android.support:collections:28.0.0@jar
                        androidLibrary                : com.android.support:cursoradapter:28.0.0@aar
                            javaLibrary                   : com.android.support:support-annotations:28.0.0@jar
                        androidLibrary                : com.android.support:support-core-utils:28.0.0@aar
                            javaLibrary                   : com.android.support:support-annotations:28.0.0@jar
                            androidLibrary                : com.android.support:support-compat:28.0.0@aar
                            androidLibrary                : com.android.support:documentfile:28.0.0@aar
                            androidLibrary                : com.android.support:loader:28.0.0@aar
                            androidLibrary                : com.android.support:localbroadcastmanager:28.0.0@aar
                            androidLibrary                : com.android.support:print:28.0.0@aar
                        androidLibrary                : com.android.support:documentfile:28.0.0@aar
                            javaLibrary                   : com.android.support:support-annotations:28.0.0@jar
                        androidLibrary                : com.android.support:loader:28.0.0@aar
                            javaLibrary                   : com.android.support:support-annotations:28.0.0@jar
                            androidLibrary                : com.android.support:support-compat:28.0.0@aar
                            androidLibrary                : android.arch.lifecycle:livedata:1.1.1@aar
                            androidLibrary                : android.arch.lifecycle:viewmodel:1.1.1@aar
                        androidLibrary                : android.arch.lifecycle:livedata:1.1.1@aar
                            androidLibrary                : android.arch.core:runtime:1.1.1@aar
                            androidLibrary                : android.arch.lifecycle:livedata-core:1.1.1@aar
                            javaLibrary                   : android.arch.core:common:1.1.1@jar
                        androidLibrary                : android.arch.core:runtime:1.1.1@aar
                            javaLibrary                   : com.android.support:support-annotations:28.0.0@jar
                            javaLibrary                   : android.arch.core:common:1.1.1@jar
                        androidLibrary                : android.arch.lifecycle:livedata-core:1.1.1@aar
                            javaLibrary                   : android.arch.lifecycle:common:1.1.1@jar
                            javaLibrary                   : android.arch.core:common:1.1.1@jar
                            androidLibrary                : android.arch.core:runtime:1.1.1@aar
                        androidLibrary                : android.arch.lifecycle:viewmodel:1.1.1@aar
                            javaLibrary                   : com.android.support:support-annotations:28.0.0@jar
                        androidLibrary                : com.android.support:localbroadcastmanager:28.0.0@aar
                            javaLibrary                   : com.android.support:support-annotations:28.0.0@jar
                        androidLibrary                : com.android.support:print:28.0.0@aar
                            javaLibrary                   : com.android.support:support-annotations:28.0.0@jar
                        androidLibrary                : com.android.support:support-fragment:28.0.0@aar
                            androidLibrary                : com.android.support:support-compat:28.0.0@aar
                            androidLibrary                : com.android.support:support-core-ui:28.0.0@aar
                            androidLibrary                : com.android.support:support-core-utils:28.0.0@aar
                            javaLibrary                   : com.android.support:support-annotations:28.0.0@jar
                            androidLibrary                : com.android.support:loader:28.0.0@aar
                            androidLibrary                : android.arch.lifecycle:viewmodel:1.1.1@aar
                        androidLibrary                : com.android.support:support-core-ui:28.0.0@aar
                            javaLibrary                   : com.android.support:support-annotations:28.0.0@jar
                            androidLibrary                : com.android.support:support-compat:28.0.0@aar
                            androidLibrary                : com.android.support:support-core-utils:28.0.0@aar
                            androidLibrary                : com.android.support:customview:28.0.0@aar
                            androidLibrary                : com.android.support:viewpager:28.0.0@aar
                            androidLibrary                : com.android.support:coordinatorlayout:28.0.0@aar
                            androidLibrary                : com.android.support:drawerlayout:28.0.0@aar
                            androidLibrary                : com.android.support:slidingpanelayout:28.0.0@aar
                            androidLibrary                : com.android.support:interpolator:28.0.0@aar
                            androidLibrary                : com.android.support:swiperefreshlayout:28.0.0@aar
                            androidLibrary                : com.android.support:asynclayoutinflater:28.0.0@aar
                            androidLibrary                : com.android.support:cursoradapter:28.0.0@aar
                        androidLibrary                : com.android.support:customview:28.0.0@aar
                            javaLibrary                   : com.android.support:support-annotations:28.0.0@jar
                            androidLibrary                : com.android.support:support-compat:28.0.0@aar
                        androidLibrary                : com.android.support:viewpager:28.0.0@aar
                            javaLibrary                   : com.android.support:support-annotations:28.0.0@jar
                            androidLibrary                : com.android.support:support-compat:28.0.0@aar
                            androidLibrary                : com.android.support:customview:28.0.0@aar
                        androidLibrary                : com.android.support:coordinatorlayout:28.0.0@aar
                            javaLibrary                   : com.android.support:support-annotations:28.0.0@jar
                            androidLibrary                : com.android.support:support-compat:28.0.0@aar
                            androidLibrary                : com.android.support:customview:28.0.0@aar
                        androidLibrary                : com.android.support:drawerlayout:28.0.0@aar
                            javaLibrary                   : com.android.support:support-annotations:28.0.0@jar
                            androidLibrary                : com.android.support:support-compat:28.0.0@aar
                            androidLibrary                : com.android.support:customview:28.0.0@aar
                        androidLibrary                : com.android.support:slidingpanelayout:28.0.0@aar
                            javaLibrary                   : com.android.support:support-annotations:28.0.0@jar
                            androidLibrary                : com.android.support:support-compat:28.0.0@aar
                            androidLibrary                : com.android.support:customview:28.0.0@aar
                        androidLibrary                : com.android.support:interpolator:28.0.0@aar
                            javaLibrary                   : com.android.support:support-annotations:28.0.0@jar
                        androidLibrary                : com.android.support:swiperefreshlayout:28.0.0@aar
                            javaLibrary                   : com.android.support:support-annotations:28.0.0@jar
                            androidLibrary                : com.android.support:support-compat:28.0.0@aar
                            androidLibrary                : com.android.support:interpolator:28.0.0@aar
                        androidLibrary                : com.android.support:asynclayoutinflater:28.0.0@aar
                            javaLibrary                   : com.android.support:support-annotations:28.0.0@jar
                            androidLibrary                : com.android.support:support-compat:28.0.0@aar
                        androidLibrary                : com.android.support:support-vector-drawable:28.0.0@aar
                            javaLibrary                   : com.android.support:support-annotations:28.0.0@jar
                            androidLibrary                : com.android.support:support-compat:28.0.0@aar
                        androidLibrary                : com.android.support:animated-vector-drawable:28.0.0@aar
                            androidLibrary                : com.android.support:support-vector-drawable:28.0.0@aar
                            androidLibrary                : com.android.support:support-core-ui:28.0.0@aar
                        androidLibrary                : com.android.support.constraint:constraint-layout:1.0.2@aar
                            javaLibrary                   : com.android.support.constraint:constraint-layout-solver:1.0.2@jar
                        javaLibrary                   : com.android.support:support-annotations:28.0.0@jar
                        javaLibrary                   : com.android.support:collections:28.0.0@jar
                            javaLibrary                   : com.android.support:support-annotations:28.0.0@jar
                        javaLibrary                   : android.arch.lifecycle:common:1.1.1@jar
                            javaLibrary                   : com.android.support:support-annotations:28.0.0@jar
                        javaLibrary                   : android.arch.core:common:1.1.1@jar
                            javaLibrary                   : com.android.support:support-annotations:28.0.0@jar
                        javaLibrary                   : com.google.guava:guava:19.0@jar
                        javaLibrary                   : com.android.support.constraint:constraint-layout-solver:1.0.2@jar
                        javaLibrary                   : __local_jars__:<ANDROID_SDK>/platforms/android-34/optional/android.car.jar:unspecified
                    runtimeClasspath
                        androidLibrary                : com.android.support:appcompat-v7:28.0.0@aar
                            javaLibrary                   : com.android.support:support-annotations:28.0.0@jar
                            androidLibrary                : com.android.support:support-compat:28.0.0@aar
                            javaLibrary                   : com.android.support:collections:28.0.0@jar
                            androidLibrary                : com.android.support:cursoradapter:28.0.0@aar
                            androidLibrary                : com.android.support:support-core-utils:28.0.0@aar
                            androidLibrary                : com.android.support:support-fragment:28.0.0@aar
                            androidLibrary                : com.android.support:support-vector-drawable:28.0.0@aar
                            androidLibrary                : com.android.support:animated-vector-drawable:28.0.0@aar
                        androidLibrary                : com.android.support:support-compat:28.0.0@aar
                            javaLibrary                   : com.android.support:support-annotations:28.0.0@jar
                            javaLibrary                   : com.android.support:collections:28.0.0@jar
                            androidLibrary                : android.arch.lifecycle:runtime:1.1.1@aar
                            androidLibrary                : com.android.support:versionedparcelable:28.0.0@aar
                        androidLibrary                : android.arch.lifecycle:runtime:1.1.1@aar
                            javaLibrary                   : android.arch.lifecycle:common:1.1.1@jar
                            javaLibrary                   : android.arch.core:common:1.1.1@jar
                            javaLibrary                   : com.android.support:support-annotations:28.0.0@jar
                        androidLibrary                : com.android.support:versionedparcelable:28.0.0@aar
                            javaLibrary                   : com.android.support:support-annotations:28.0.0@jar
                            javaLibrary                   : com.android.support:collections:28.0.0@jar
                        androidLibrary                : com.android.support:cursoradapter:28.0.0@aar
                            javaLibrary                   : com.android.support:support-annotations:28.0.0@jar
                        androidLibrary                : com.android.support:support-core-utils:28.0.0@aar
                            javaLibrary                   : com.android.support:support-annotations:28.0.0@jar
                            androidLibrary                : com.android.support:support-compat:28.0.0@aar
                            androidLibrary                : com.android.support:documentfile:28.0.0@aar
                            androidLibrary                : com.android.support:loader:28.0.0@aar
                            androidLibrary                : com.android.support:localbroadcastmanager:28.0.0@aar
                            androidLibrary                : com.android.support:print:28.0.0@aar
                        androidLibrary                : com.android.support:documentfile:28.0.0@aar
                            javaLibrary                   : com.android.support:support-annotations:28.0.0@jar
                        androidLibrary                : com.android.support:loader:28.0.0@aar
                            javaLibrary                   : com.android.support:support-annotations:28.0.0@jar
                            androidLibrary                : com.android.support:support-compat:28.0.0@aar
                            androidLibrary                : android.arch.lifecycle:livedata:1.1.1@aar
                            androidLibrary                : android.arch.lifecycle:viewmodel:1.1.1@aar
                        androidLibrary                : android.arch.lifecycle:livedata:1.1.1@aar
                            androidLibrary                : android.arch.core:runtime:1.1.1@aar
                            androidLibrary                : android.arch.lifecycle:livedata-core:1.1.1@aar
                            javaLibrary                   : android.arch.core:common:1.1.1@jar
                        androidLibrary                : android.arch.core:runtime:1.1.1@aar
                            javaLibrary                   : com.android.support:support-annotations:28.0.0@jar
                            javaLibrary                   : android.arch.core:common:1.1.1@jar
                        androidLibrary                : android.arch.lifecycle:livedata-core:1.1.1@aar
                            javaLibrary                   : android.arch.lifecycle:common:1.1.1@jar
                            javaLibrary                   : android.arch.core:common:1.1.1@jar
                            androidLibrary                : android.arch.core:runtime:1.1.1@aar
                        androidLibrary                : android.arch.lifecycle:viewmodel:1.1.1@aar
                            javaLibrary                   : com.android.support:support-annotations:28.0.0@jar
                        androidLibrary                : com.android.support:localbroadcastmanager:28.0.0@aar
                            javaLibrary                   : com.android.support:support-annotations:28.0.0@jar
                        androidLibrary                : com.android.support:print:28.0.0@aar
                            javaLibrary                   : com.android.support:support-annotations:28.0.0@jar
                        androidLibrary                : com.android.support:support-fragment:28.0.0@aar
                            androidLibrary                : com.android.support:support-compat:28.0.0@aar
                            androidLibrary                : com.android.support:support-core-ui:28.0.0@aar
                            androidLibrary                : com.android.support:support-core-utils:28.0.0@aar
                            javaLibrary                   : com.android.support:support-annotations:28.0.0@jar
                            androidLibrary                : com.android.support:loader:28.0.0@aar
                            androidLibrary                : android.arch.lifecycle:viewmodel:1.1.1@aar
                        androidLibrary                : com.android.support:support-core-ui:28.0.0@aar
                            javaLibrary                   : com.android.support:support-annotations:28.0.0@jar
                            androidLibrary                : com.android.support:support-compat:28.0.0@aar
                            androidLibrary                : com.android.support:support-core-utils:28.0.0@aar
                            androidLibrary                : com.android.support:customview:28.0.0@aar
                            androidLibrary                : com.android.support:viewpager:28.0.0@aar
                            androidLibrary                : com.android.support:coordinatorlayout:28.0.0@aar
                            androidLibrary                : com.android.support:drawerlayout:28.0.0@aar
                            androidLibrary                : com.android.support:slidingpanelayout:28.0.0@aar
                            androidLibrary                : com.android.support:interpolator:28.0.0@aar
                            androidLibrary                : com.android.support:swiperefreshlayout:28.0.0@aar
                            androidLibrary                : com.android.support:asynclayoutinflater:28.0.0@aar
                            androidLibrary                : com.android.support:cursoradapter:28.0.0@aar
                        androidLibrary                : com.android.support:customview:28.0.0@aar
                            javaLibrary                   : com.android.support:support-annotations:28.0.0@jar
                            androidLibrary                : com.android.support:support-compat:28.0.0@aar
                        androidLibrary                : com.android.support:viewpager:28.0.0@aar
                            javaLibrary                   : com.android.support:support-annotations:28.0.0@jar
                            androidLibrary                : com.android.support:support-compat:28.0.0@aar
                            androidLibrary                : com.android.support:customview:28.0.0@aar
                        androidLibrary                : com.android.support:coordinatorlayout:28.0.0@aar
                            javaLibrary                   : com.android.support:support-annotations:28.0.0@jar
                            androidLibrary                : com.android.support:support-compat:28.0.0@aar
                            androidLibrary                : com.android.support:customview:28.0.0@aar
                        androidLibrary                : com.android.support:drawerlayout:28.0.0@aar
                            javaLibrary                   : com.android.support:support-annotations:28.0.0@jar
                            androidLibrary                : com.android.support:support-compat:28.0.0@aar
                            androidLibrary                : com.android.support:customview:28.0.0@aar
                        androidLibrary                : com.android.support:slidingpanelayout:28.0.0@aar
                            javaLibrary                   : com.android.support:support-annotations:28.0.0@jar
                            androidLibrary                : com.android.support:support-compat:28.0.0@aar
                            androidLibrary                : com.android.support:customview:28.0.0@aar
                        androidLibrary                : com.android.support:interpolator:28.0.0@aar
                            javaLibrary                   : com.android.support:support-annotations:28.0.0@jar
                        androidLibrary                : com.android.support:swiperefreshlayout:28.0.0@aar
                            javaLibrary                   : com.android.support:support-annotations:28.0.0@jar
                            androidLibrary                : com.android.support:support-compat:28.0.0@aar
                            androidLibrary                : com.android.support:interpolator:28.0.0@aar
                        androidLibrary                : com.android.support:asynclayoutinflater:28.0.0@aar
                            javaLibrary                   : com.android.support:support-annotations:28.0.0@jar
                            androidLibrary                : com.android.support:support-compat:28.0.0@aar
                        androidLibrary                : com.android.support:support-vector-drawable:28.0.0@aar
                            javaLibrary                   : com.android.support:support-annotations:28.0.0@jar
                            androidLibrary                : com.android.support:support-compat:28.0.0@aar
                        androidLibrary                : com.android.support:animated-vector-drawable:28.0.0@aar
                            androidLibrary                : com.android.support:support-vector-drawable:28.0.0@aar
                            androidLibrary                : com.android.support:support-core-ui:28.0.0@aar
                        androidLibrary                : com.android.support.constraint:constraint-layout:1.0.2@aar
                            javaLibrary                   : com.android.support.constraint:constraint-layout-solver:1.0.2@jar
                        javaLibrary                   : com.android.support:support-annotations:28.0.0@jar
                        javaLibrary                   : com.android.support:collections:28.0.0@jar
                            javaLibrary                   : com.android.support:support-annotations:28.0.0@jar
                        javaLibrary                   : android.arch.lifecycle:common:1.1.1@jar
                            javaLibrary                   : com.android.support:support-annotations:28.0.0@jar
                        javaLibrary                   : android.arch.core:common:1.1.1@jar
                            javaLibrary                   : com.android.support:support-annotations:28.0.0@jar
                        javaLibrary                   : com.google.guava:guava:19.0@jar
                        javaLibrary                   : com.android.support.constraint:constraint-layout-solver:1.0.2@jar
                        javaLibrary                   : __local_jars__:<ANDROID_SDK>/platforms/android-34/optional/android.car.jar:unspecified
                ApplicationId                 : google.simpleapplication
                SigningConfigName             : debug
                IsSigned                      : true
                CodeShrinker                  : null
                BuildTasksAndOutputInformation
                    AssembleTaskName              : assembleDebug
                    AssembleTaskOutputListingFile : <ROOT>/app/build/intermediates/apk_ide_redirect_file/debug/createDebugApkListingFileRedirect/redirect.txt [-]
                    BundleTaskName                : bundleDebug
                    BundleTaskOutputListingFile   : <ROOT>/app/build/intermediates/bundle_ide_redirect_file/debug/createDebugBundleListingFileRedirect/redirect.txt [-]
                    ApkFromBundleTaskName         : extractApksForDebug
                    ApkFromBundleTaskOutputListingFile      : <ROOT>/app/build/intermediates/apk_from_bundle_ide_redirect_file/debug/createDebugApksFromBundleListingFileRedirect/redirect.txt [-]
                GeneratedResourceFolders      : <ROOT>/app/build/generated/res/resValues/debug [-]
                DesugaredMethodFiles          : <GRADLE>/caches/<GRADLE_VERSION>/transforms/xxxxxxxxxxxxxxxxxxxxxxxxxxxxxxxx/transformed/D8BackportedDesugaredMethods.txt
            AndroidTestArtifact
                Name                          : ANDROID_TEST
                CompileTaskName               : compileDebugAndroidTestSources
                AssembleTaskName              : assembleDebugAndroidTest
                IsTestArtifact                : true
                IdeSetupTaskNames             : generateDebugAndroidTestSources
                GeneratedSourceFolders        : <ROOT>/app/build/generated/ap_generated_sources/debugAndroidTest/out [-]
                ClassesFolder                 : <ROOT>/app/build/intermediates/compile_and_runtime_not_namespaced_r_class_jar/debugAndroidTest/processDebugAndroidTestResources/R.jar [-]
                ClassesFolder                 : <ROOT>/app/build/intermediates/javac/debugAndroidTest/compileDebugAndroidTestJavaWithJavac/classes [-]
                Dependencies
                    compileClasspath
                        androidLibrary                : com.android.support.test:runner:1.0.2@aar
                            javaLibrary                   : com.android.support:support-annotations:28.0.0@jar
                            androidLibrary                : com.android.support.test:monitor:1.0.2@aar
                            javaLibrary                   : junit:junit:4.12@jar
                            javaLibrary                   : net.sf.kxml:kxml2:2.3.0@jar
                        androidLibrary                : com.android.support.test:monitor:1.0.2@aar
                            javaLibrary                   : com.android.support:support-annotations:28.0.0@jar
                        androidLibrary                : com.android.support.test.espresso:espresso-core:3.0.2@aar
                            androidLibrary                : com.android.support.test:runner:1.0.2@aar
                            androidLibrary                : com.android.support.test.espresso:espresso-idling-resource:3.0.2@aar
                            javaLibrary                   : com.squareup:javawriter:2.1.1@jar
                            javaLibrary                   : javax.inject:javax.inject:1@jar
                            javaLibrary                   : org.hamcrest:hamcrest-library:1.3@jar
                            javaLibrary                   : org.hamcrest:hamcrest-integration:1.3@jar
                            javaLibrary                   : com.google.code.findbugs:jsr305:2.0.1@jar
                        androidLibrary                : com.android.support.test.espresso:espresso-idling-resource:3.0.2@aar
                        androidLibrary                : com.android.support:appcompat-v7:28.0.0@aar
                            javaLibrary                   : com.android.support:support-annotations:28.0.0@jar
                            androidLibrary                : com.android.support:support-compat:28.0.0@aar
                            javaLibrary                   : com.android.support:collections:28.0.0@jar
                            androidLibrary                : com.android.support:cursoradapter:28.0.0@aar
                            androidLibrary                : com.android.support:support-core-utils:28.0.0@aar
                            androidLibrary                : com.android.support:support-fragment:28.0.0@aar
                            androidLibrary                : com.android.support:support-vector-drawable:28.0.0@aar
                            androidLibrary                : com.android.support:animated-vector-drawable:28.0.0@aar
                        androidLibrary                : com.android.support:support-compat:28.0.0@aar
                            javaLibrary                   : com.android.support:support-annotations:28.0.0@jar
                            javaLibrary                   : com.android.support:collections:28.0.0@jar
                            androidLibrary                : android.arch.lifecycle:runtime:1.1.1@aar
                            androidLibrary                : com.android.support:versionedparcelable:28.0.0@aar
                        androidLibrary                : android.arch.lifecycle:runtime:1.1.1@aar
                            javaLibrary                   : android.arch.lifecycle:common:1.1.1@jar
                            javaLibrary                   : android.arch.core:common:1.1.1@jar
                            javaLibrary                   : com.android.support:support-annotations:28.0.0@jar
                        androidLibrary                : com.android.support:versionedparcelable:28.0.0@aar
                            javaLibrary                   : com.android.support:support-annotations:28.0.0@jar
                            javaLibrary                   : com.android.support:collections:28.0.0@jar
                        androidLibrary                : com.android.support:cursoradapter:28.0.0@aar
                            javaLibrary                   : com.android.support:support-annotations:28.0.0@jar
                        androidLibrary                : com.android.support:support-core-utils:28.0.0@aar
                            javaLibrary                   : com.android.support:support-annotations:28.0.0@jar
                            androidLibrary                : com.android.support:support-compat:28.0.0@aar
                            androidLibrary                : com.android.support:documentfile:28.0.0@aar
                            androidLibrary                : com.android.support:loader:28.0.0@aar
                            androidLibrary                : com.android.support:localbroadcastmanager:28.0.0@aar
                            androidLibrary                : com.android.support:print:28.0.0@aar
                        androidLibrary                : com.android.support:documentfile:28.0.0@aar
                            javaLibrary                   : com.android.support:support-annotations:28.0.0@jar
                        androidLibrary                : com.android.support:loader:28.0.0@aar
                            javaLibrary                   : com.android.support:support-annotations:28.0.0@jar
                            androidLibrary                : com.android.support:support-compat:28.0.0@aar
                            androidLibrary                : android.arch.lifecycle:livedata:1.1.1@aar
                            androidLibrary                : android.arch.lifecycle:viewmodel:1.1.1@aar
                        androidLibrary                : android.arch.lifecycle:livedata:1.1.1@aar
                            androidLibrary                : android.arch.core:runtime:1.1.1@aar
                            androidLibrary                : android.arch.lifecycle:livedata-core:1.1.1@aar
                            javaLibrary                   : android.arch.core:common:1.1.1@jar
                        androidLibrary                : android.arch.core:runtime:1.1.1@aar
                            javaLibrary                   : com.android.support:support-annotations:28.0.0@jar
                            javaLibrary                   : android.arch.core:common:1.1.1@jar
                        androidLibrary                : android.arch.lifecycle:livedata-core:1.1.1@aar
                            javaLibrary                   : android.arch.lifecycle:common:1.1.1@jar
                            javaLibrary                   : android.arch.core:common:1.1.1@jar
                            androidLibrary                : android.arch.core:runtime:1.1.1@aar
                        androidLibrary                : android.arch.lifecycle:viewmodel:1.1.1@aar
                            javaLibrary                   : com.android.support:support-annotations:28.0.0@jar
                        androidLibrary                : com.android.support:localbroadcastmanager:28.0.0@aar
                            javaLibrary                   : com.android.support:support-annotations:28.0.0@jar
                        androidLibrary                : com.android.support:print:28.0.0@aar
                            javaLibrary                   : com.android.support:support-annotations:28.0.0@jar
                        androidLibrary                : com.android.support:support-fragment:28.0.0@aar
                            androidLibrary                : com.android.support:support-compat:28.0.0@aar
                            androidLibrary                : com.android.support:support-core-ui:28.0.0@aar
                            androidLibrary                : com.android.support:support-core-utils:28.0.0@aar
                            javaLibrary                   : com.android.support:support-annotations:28.0.0@jar
                            androidLibrary                : com.android.support:loader:28.0.0@aar
                            androidLibrary                : android.arch.lifecycle:viewmodel:1.1.1@aar
                        androidLibrary                : com.android.support:support-core-ui:28.0.0@aar
                            javaLibrary                   : com.android.support:support-annotations:28.0.0@jar
                            androidLibrary                : com.android.support:support-compat:28.0.0@aar
                            androidLibrary                : com.android.support:support-core-utils:28.0.0@aar
                            androidLibrary                : com.android.support:customview:28.0.0@aar
                            androidLibrary                : com.android.support:viewpager:28.0.0@aar
                            androidLibrary                : com.android.support:coordinatorlayout:28.0.0@aar
                            androidLibrary                : com.android.support:drawerlayout:28.0.0@aar
                            androidLibrary                : com.android.support:slidingpanelayout:28.0.0@aar
                            androidLibrary                : com.android.support:interpolator:28.0.0@aar
                            androidLibrary                : com.android.support:swiperefreshlayout:28.0.0@aar
                            androidLibrary                : com.android.support:asynclayoutinflater:28.0.0@aar
                            androidLibrary                : com.android.support:cursoradapter:28.0.0@aar
                        androidLibrary                : com.android.support:customview:28.0.0@aar
                            javaLibrary                   : com.android.support:support-annotations:28.0.0@jar
                            androidLibrary                : com.android.support:support-compat:28.0.0@aar
                        androidLibrary                : com.android.support:viewpager:28.0.0@aar
                            javaLibrary                   : com.android.support:support-annotations:28.0.0@jar
                            androidLibrary                : com.android.support:support-compat:28.0.0@aar
                            androidLibrary                : com.android.support:customview:28.0.0@aar
                        androidLibrary                : com.android.support:coordinatorlayout:28.0.0@aar
                            javaLibrary                   : com.android.support:support-annotations:28.0.0@jar
                            androidLibrary                : com.android.support:support-compat:28.0.0@aar
                            androidLibrary                : com.android.support:customview:28.0.0@aar
                        androidLibrary                : com.android.support:drawerlayout:28.0.0@aar
                            javaLibrary                   : com.android.support:support-annotations:28.0.0@jar
                            androidLibrary                : com.android.support:support-compat:28.0.0@aar
                            androidLibrary                : com.android.support:customview:28.0.0@aar
                        androidLibrary                : com.android.support:slidingpanelayout:28.0.0@aar
                            javaLibrary                   : com.android.support:support-annotations:28.0.0@jar
                            androidLibrary                : com.android.support:support-compat:28.0.0@aar
                            androidLibrary                : com.android.support:customview:28.0.0@aar
                        androidLibrary                : com.android.support:interpolator:28.0.0@aar
                            javaLibrary                   : com.android.support:support-annotations:28.0.0@jar
                        androidLibrary                : com.android.support:swiperefreshlayout:28.0.0@aar
                            javaLibrary                   : com.android.support:support-annotations:28.0.0@jar
                            androidLibrary                : com.android.support:support-compat:28.0.0@aar
                            androidLibrary                : com.android.support:interpolator:28.0.0@aar
                        androidLibrary                : com.android.support:asynclayoutinflater:28.0.0@aar
                            javaLibrary                   : com.android.support:support-annotations:28.0.0@jar
                            androidLibrary                : com.android.support:support-compat:28.0.0@aar
                        androidLibrary                : com.android.support:support-vector-drawable:28.0.0@aar
                            javaLibrary                   : com.android.support:support-annotations:28.0.0@jar
                            androidLibrary                : com.android.support:support-compat:28.0.0@aar
                        androidLibrary                : com.android.support:animated-vector-drawable:28.0.0@aar
                            androidLibrary                : com.android.support:support-vector-drawable:28.0.0@aar
                            androidLibrary                : com.android.support:support-core-ui:28.0.0@aar
                        androidLibrary                : com.android.support.constraint:constraint-layout:1.0.2@aar
                            javaLibrary                   : com.android.support.constraint:constraint-layout-solver:1.0.2@jar
                        javaLibrary                   : com.android.support:support-annotations:28.0.0@jar
                        javaLibrary                   : junit:junit:4.12@jar
                            javaLibrary                   : org.hamcrest:hamcrest-core:1.3@jar
                        javaLibrary                   : org.hamcrest:hamcrest-core:1.3@jar
                        javaLibrary                   : net.sf.kxml:kxml2:2.3.0@jar
                        javaLibrary                   : com.squareup:javawriter:2.1.1@jar
                        javaLibrary                   : javax.inject:javax.inject:1@jar
                        javaLibrary                   : org.hamcrest:hamcrest-library:1.3@jar
                            javaLibrary                   : org.hamcrest:hamcrest-core:1.3@jar
                        javaLibrary                   : org.hamcrest:hamcrest-integration:1.3@jar
                            javaLibrary                   : org.hamcrest:hamcrest-library:1.3@jar
                        javaLibrary                   : com.google.code.findbugs:jsr305:2.0.1@jar
                        javaLibrary                   : com.android.support:collections:28.0.0@jar
                            javaLibrary                   : com.android.support:support-annotations:28.0.0@jar
                        javaLibrary                   : android.arch.lifecycle:common:1.1.1@jar
                            javaLibrary                   : com.android.support:support-annotations:28.0.0@jar
                        javaLibrary                   : android.arch.core:common:1.1.1@jar
                            javaLibrary                   : com.android.support:support-annotations:28.0.0@jar
                        javaLibrary                   : com.google.guava:guava:19.0@jar
                        javaLibrary                   : com.android.support.constraint:constraint-layout-solver:1.0.2@jar
                        javaLibrary                   : __local_jars__:<ANDROID_SDK>/platforms/android-34/optional/android.car.jar:unspecified
                        module                        : <ROOT>-:app-MAIN
                            androidLibrary                : com.android.support:appcompat-v7:28.0.0@aar
                            javaLibrary                   : com.google.guava:guava:19.0@jar
                            androidLibrary                : com.android.support.constraint:constraint-layout:1.0.2@aar
                    runtimeClasspath
                        androidLibrary                : com.android.support.test:runner:1.0.2@aar
                            javaLibrary                   : com.android.support:support-annotations:28.0.0@jar
                            androidLibrary                : com.android.support.test:monitor:1.0.2@aar
                            javaLibrary                   : junit:junit:4.12@jar
                            javaLibrary                   : net.sf.kxml:kxml2:2.3.0@jar
                        androidLibrary                : com.android.support.test:monitor:1.0.2@aar
                            javaLibrary                   : com.android.support:support-annotations:28.0.0@jar
                        androidLibrary                : com.android.support.test.espresso:espresso-core:3.0.2@aar
                            androidLibrary                : com.android.support.test:runner:1.0.2@aar
                            androidLibrary                : com.android.support.test.espresso:espresso-idling-resource:3.0.2@aar
                            javaLibrary                   : com.squareup:javawriter:2.1.1@jar
                            javaLibrary                   : javax.inject:javax.inject:1@jar
                            javaLibrary                   : org.hamcrest:hamcrest-library:1.3@jar
                            javaLibrary                   : org.hamcrest:hamcrest-integration:1.3@jar
                            javaLibrary                   : com.google.code.findbugs:jsr305:2.0.1@jar
                        androidLibrary                : com.android.support.test.espresso:espresso-idling-resource:3.0.2@aar
                        javaLibrary                   : com.android.support:support-annotations:28.0.0@jar
                        javaLibrary                   : junit:junit:4.12@jar
                            javaLibrary                   : org.hamcrest:hamcrest-core:1.3@jar
                        javaLibrary                   : org.hamcrest:hamcrest-core:1.3@jar
                        javaLibrary                   : net.sf.kxml:kxml2:2.3.0@jar
                        javaLibrary                   : com.squareup:javawriter:2.1.1@jar
                        javaLibrary                   : javax.inject:javax.inject:1@jar
                        javaLibrary                   : org.hamcrest:hamcrest-library:1.3@jar
                            javaLibrary                   : org.hamcrest:hamcrest-core:1.3@jar
                        javaLibrary                   : org.hamcrest:hamcrest-integration:1.3@jar
                            javaLibrary                   : org.hamcrest:hamcrest-library:1.3@jar
                        javaLibrary                   : com.google.code.findbugs:jsr305:2.0.1@jar
                        javaLibrary                   : __local_jars__:<ANDROID_SDK>/platforms/android-34/optional/android.car.jar:unspecified
                ProvidedDependencies
                    - provided                    : android.arch.core:common:1.1.1
                    - provided                    : android.arch.core:runtime:1.1.1@aar
                    - provided                    : android.arch.lifecycle:common:1.1.1
                    - provided                    : android.arch.lifecycle:livedata-core:1.1.1@aar
                    - provided                    : android.arch.lifecycle:livedata:1.1.1@aar
                    - provided                    : android.arch.lifecycle:runtime:1.1.1@aar
                    - provided                    : android.arch.lifecycle:viewmodel:1.1.1@aar
                    - provided                    : com.android.support.constraint:constraint-layout-solver:1.0.2
                    - provided                    : com.android.support.constraint:constraint-layout:1.0.2@aar
                    - provided                    : com.android.support:animated-vector-drawable:28.0.0@aar
                    - provided                    : com.android.support:appcompat-v7:28.0.0@aar
                    - provided                    : com.android.support:asynclayoutinflater:28.0.0@aar
                    - provided                    : com.android.support:collections:28.0.0
                    - provided                    : com.android.support:coordinatorlayout:28.0.0@aar
                    - provided                    : com.android.support:cursoradapter:28.0.0@aar
                    - provided                    : com.android.support:customview:28.0.0@aar
                    - provided                    : com.android.support:documentfile:28.0.0@aar
                    - provided                    : com.android.support:drawerlayout:28.0.0@aar
                    - provided                    : com.android.support:interpolator:28.0.0@aar
                    - provided                    : com.android.support:loader:28.0.0@aar
                    - provided                    : com.android.support:localbroadcastmanager:28.0.0@aar
                    - provided                    : com.android.support:print:28.0.0@aar
                    - provided                    : com.android.support:slidingpanelayout:28.0.0@aar
                    - provided                    : com.android.support:support-compat:28.0.0@aar
                    - provided                    : com.android.support:support-core-ui:28.0.0@aar
                    - provided                    : com.android.support:support-core-utils:28.0.0@aar
                    - provided                    : com.android.support:support-fragment:28.0.0@aar
                    - provided                    : com.android.support:support-vector-drawable:28.0.0@aar
                    - provided                    : com.android.support:swiperefreshlayout:28.0.0@aar
                    - provided                    : com.android.support:versionedparcelable:28.0.0@aar
                    - provided                    : com.android.support:viewpager:28.0.0@aar
                    - provided                    : com.google.guava:guava:19.0
                ApplicationId                 : google.simpleapplication.test
                SigningConfigName             : debug
                IsSigned                      : true
                CodeShrinker                  : null
                BuildTasksAndOutputInformation
                    AssembleTaskName              : assembleDebugAndroidTest
                    AssembleTaskOutputListingFile : <ROOT>/app/build/intermediates/apk_ide_redirect_file/debugAndroidTest/createDebugAndroidTestApkListingFileRedirect/redirect.txt [-]
                GeneratedResourceFolders      : <ROOT>/app/build/generated/res/resValues/androidTest/debug [-]
                DesugaredMethodFiles          : <GRADLE>/caches/<GRADLE_VERSION>/transforms/xxxxxxxxxxxxxxxxxxxxxxxxxxxxxxxx/transformed/D8BackportedDesugaredMethods.txt
                TestOptions
                    AnimationsDisabled            : false
                    Execution                     : HOST
                    InstrumentedTestTaskName      : connectedDebugAndroidTest
            UnitTestArtifact
                Name                          : UNIT_TEST
                CompileTaskName               : compileDebugUnitTestSources
                AssembleTaskName              : assembleDebugUnitTest
                IsTestArtifact                : true
                IdeSetupTaskNames             : createMockableJar
                GeneratedSourceFolders        : <ROOT>/app/build/generated/ap_generated_sources/debugUnitTest/out [-]
                ClassesFolder                 : <ROOT>/app/build/intermediates/compile_and_runtime_not_namespaced_r_class_jar/debug/processDebugResources/R.jar [-]
                ClassesFolder                 : <ROOT>/app/build/intermediates/javac/debugUnitTest/compileDebugUnitTestJavaWithJavac/classes [-]
                Dependencies
                    compileClasspath
                        androidLibrary                : com.android.support:appcompat-v7:28.0.0@aar
                            javaLibrary                   : com.android.support:support-annotations:28.0.0@jar
                            androidLibrary                : com.android.support:support-compat:28.0.0@aar
                            javaLibrary                   : com.android.support:collections:28.0.0@jar
                            androidLibrary                : com.android.support:cursoradapter:28.0.0@aar
                            androidLibrary                : com.android.support:support-core-utils:28.0.0@aar
                            androidLibrary                : com.android.support:support-fragment:28.0.0@aar
                            androidLibrary                : com.android.support:support-vector-drawable:28.0.0@aar
                            androidLibrary                : com.android.support:animated-vector-drawable:28.0.0@aar
                        androidLibrary                : com.android.support:support-compat:28.0.0@aar
                            javaLibrary                   : com.android.support:support-annotations:28.0.0@jar
                            javaLibrary                   : com.android.support:collections:28.0.0@jar
                            androidLibrary                : android.arch.lifecycle:runtime:1.1.1@aar
                            androidLibrary                : com.android.support:versionedparcelable:28.0.0@aar
                        androidLibrary                : android.arch.lifecycle:runtime:1.1.1@aar
                            javaLibrary                   : android.arch.lifecycle:common:1.1.1@jar
                            javaLibrary                   : android.arch.core:common:1.1.1@jar
                            javaLibrary                   : com.android.support:support-annotations:28.0.0@jar
                        androidLibrary                : com.android.support:versionedparcelable:28.0.0@aar
                            javaLibrary                   : com.android.support:support-annotations:28.0.0@jar
                            javaLibrary                   : com.android.support:collections:28.0.0@jar
                        androidLibrary                : com.android.support:cursoradapter:28.0.0@aar
                            javaLibrary                   : com.android.support:support-annotations:28.0.0@jar
                        androidLibrary                : com.android.support:support-core-utils:28.0.0@aar
                            javaLibrary                   : com.android.support:support-annotations:28.0.0@jar
                            androidLibrary                : com.android.support:support-compat:28.0.0@aar
                            androidLibrary                : com.android.support:documentfile:28.0.0@aar
                            androidLibrary                : com.android.support:loader:28.0.0@aar
                            androidLibrary                : com.android.support:localbroadcastmanager:28.0.0@aar
                            androidLibrary                : com.android.support:print:28.0.0@aar
                        androidLibrary                : com.android.support:documentfile:28.0.0@aar
                            javaLibrary                   : com.android.support:support-annotations:28.0.0@jar
                        androidLibrary                : com.android.support:loader:28.0.0@aar
                            javaLibrary                   : com.android.support:support-annotations:28.0.0@jar
                            androidLibrary                : com.android.support:support-compat:28.0.0@aar
                            androidLibrary                : android.arch.lifecycle:livedata:1.1.1@aar
                            androidLibrary                : android.arch.lifecycle:viewmodel:1.1.1@aar
                        androidLibrary                : android.arch.lifecycle:livedata:1.1.1@aar
                            androidLibrary                : android.arch.core:runtime:1.1.1@aar
                            androidLibrary                : android.arch.lifecycle:livedata-core:1.1.1@aar
                            javaLibrary                   : android.arch.core:common:1.1.1@jar
                        androidLibrary                : android.arch.core:runtime:1.1.1@aar
                            javaLibrary                   : com.android.support:support-annotations:28.0.0@jar
                            javaLibrary                   : android.arch.core:common:1.1.1@jar
                        androidLibrary                : android.arch.lifecycle:livedata-core:1.1.1@aar
                            javaLibrary                   : android.arch.lifecycle:common:1.1.1@jar
                            javaLibrary                   : android.arch.core:common:1.1.1@jar
                            androidLibrary                : android.arch.core:runtime:1.1.1@aar
                        androidLibrary                : android.arch.lifecycle:viewmodel:1.1.1@aar
                            javaLibrary                   : com.android.support:support-annotations:28.0.0@jar
                        androidLibrary                : com.android.support:localbroadcastmanager:28.0.0@aar
                            javaLibrary                   : com.android.support:support-annotations:28.0.0@jar
                        androidLibrary                : com.android.support:print:28.0.0@aar
                            javaLibrary                   : com.android.support:support-annotations:28.0.0@jar
                        androidLibrary                : com.android.support:support-fragment:28.0.0@aar
                            androidLibrary                : com.android.support:support-compat:28.0.0@aar
                            androidLibrary                : com.android.support:support-core-ui:28.0.0@aar
                            androidLibrary                : com.android.support:support-core-utils:28.0.0@aar
                            javaLibrary                   : com.android.support:support-annotations:28.0.0@jar
                            androidLibrary                : com.android.support:loader:28.0.0@aar
                            androidLibrary                : android.arch.lifecycle:viewmodel:1.1.1@aar
                        androidLibrary                : com.android.support:support-core-ui:28.0.0@aar
                            javaLibrary                   : com.android.support:support-annotations:28.0.0@jar
                            androidLibrary                : com.android.support:support-compat:28.0.0@aar
                            androidLibrary                : com.android.support:support-core-utils:28.0.0@aar
                            androidLibrary                : com.android.support:customview:28.0.0@aar
                            androidLibrary                : com.android.support:viewpager:28.0.0@aar
                            androidLibrary                : com.android.support:coordinatorlayout:28.0.0@aar
                            androidLibrary                : com.android.support:drawerlayout:28.0.0@aar
                            androidLibrary                : com.android.support:slidingpanelayout:28.0.0@aar
                            androidLibrary                : com.android.support:interpolator:28.0.0@aar
                            androidLibrary                : com.android.support:swiperefreshlayout:28.0.0@aar
                            androidLibrary                : com.android.support:asynclayoutinflater:28.0.0@aar
                            androidLibrary                : com.android.support:cursoradapter:28.0.0@aar
                        androidLibrary                : com.android.support:customview:28.0.0@aar
                            javaLibrary                   : com.android.support:support-annotations:28.0.0@jar
                            androidLibrary                : com.android.support:support-compat:28.0.0@aar
                        androidLibrary                : com.android.support:viewpager:28.0.0@aar
                            javaLibrary                   : com.android.support:support-annotations:28.0.0@jar
                            androidLibrary                : com.android.support:support-compat:28.0.0@aar
                            androidLibrary                : com.android.support:customview:28.0.0@aar
                        androidLibrary                : com.android.support:coordinatorlayout:28.0.0@aar
                            javaLibrary                   : com.android.support:support-annotations:28.0.0@jar
                            androidLibrary                : com.android.support:support-compat:28.0.0@aar
                            androidLibrary                : com.android.support:customview:28.0.0@aar
                        androidLibrary                : com.android.support:drawerlayout:28.0.0@aar
                            javaLibrary                   : com.android.support:support-annotations:28.0.0@jar
                            androidLibrary                : com.android.support:support-compat:28.0.0@aar
                            androidLibrary                : com.android.support:customview:28.0.0@aar
                        androidLibrary                : com.android.support:slidingpanelayout:28.0.0@aar
                            javaLibrary                   : com.android.support:support-annotations:28.0.0@jar
                            androidLibrary                : com.android.support:support-compat:28.0.0@aar
                            androidLibrary                : com.android.support:customview:28.0.0@aar
                        androidLibrary                : com.android.support:interpolator:28.0.0@aar
                            javaLibrary                   : com.android.support:support-annotations:28.0.0@jar
                        androidLibrary                : com.android.support:swiperefreshlayout:28.0.0@aar
                            javaLibrary                   : com.android.support:support-annotations:28.0.0@jar
                            androidLibrary                : com.android.support:support-compat:28.0.0@aar
                            androidLibrary                : com.android.support:interpolator:28.0.0@aar
                        androidLibrary                : com.android.support:asynclayoutinflater:28.0.0@aar
                            javaLibrary                   : com.android.support:support-annotations:28.0.0@jar
                            androidLibrary                : com.android.support:support-compat:28.0.0@aar
                        androidLibrary                : com.android.support:support-vector-drawable:28.0.0@aar
                            javaLibrary                   : com.android.support:support-annotations:28.0.0@jar
                            androidLibrary                : com.android.support:support-compat:28.0.0@aar
                        androidLibrary                : com.android.support:animated-vector-drawable:28.0.0@aar
                            androidLibrary                : com.android.support:support-vector-drawable:28.0.0@aar
                            androidLibrary                : com.android.support:support-core-ui:28.0.0@aar
                        androidLibrary                : com.android.support.constraint:constraint-layout:1.0.2@aar
                            javaLibrary                   : com.android.support.constraint:constraint-layout-solver:1.0.2@jar
                        javaLibrary                   : com.android.support:support-annotations:28.0.0@jar
                        javaLibrary                   : com.android.support:collections:28.0.0@jar
                            javaLibrary                   : com.android.support:support-annotations:28.0.0@jar
                        javaLibrary                   : android.arch.lifecycle:common:1.1.1@jar
                            javaLibrary                   : com.android.support:support-annotations:28.0.0@jar
                        javaLibrary                   : android.arch.core:common:1.1.1@jar
                            javaLibrary                   : com.android.support:support-annotations:28.0.0@jar
                        javaLibrary                   : com.google.guava:guava:19.0@jar
                        javaLibrary                   : com.android.support.constraint:constraint-layout-solver:1.0.2@jar
                        javaLibrary                   : junit:junit:4.12@jar
                            javaLibrary                   : org.hamcrest:hamcrest-core:1.3@jar
                        javaLibrary                   : org.hamcrest:hamcrest-core:1.3@jar
                        javaLibrary                   : __local_jars__:<ANDROID_SDK>/platforms/android-34/optional/android.car.jar:unspecified
                        module                        : <ROOT>-:app-MAIN
                            androidLibrary                : com.android.support:appcompat-v7:28.0.0@aar
                            javaLibrary                   : com.google.guava:guava:19.0@jar
                            androidLibrary                : com.android.support.constraint:constraint-layout:1.0.2@aar
                    runtimeClasspath
                        androidLibrary                : com.android.support:appcompat-v7:28.0.0@aar
                            javaLibrary                   : com.android.support:support-annotations:28.0.0@jar
                            androidLibrary                : com.android.support:support-compat:28.0.0@aar
                            javaLibrary                   : com.android.support:collections:28.0.0@jar
                            androidLibrary                : com.android.support:cursoradapter:28.0.0@aar
                            androidLibrary                : com.android.support:support-core-utils:28.0.0@aar
                            androidLibrary                : com.android.support:support-fragment:28.0.0@aar
                            androidLibrary                : com.android.support:support-vector-drawable:28.0.0@aar
                            androidLibrary                : com.android.support:animated-vector-drawable:28.0.0@aar
                        androidLibrary                : com.android.support:support-compat:28.0.0@aar
                            javaLibrary                   : com.android.support:support-annotations:28.0.0@jar
                            javaLibrary                   : com.android.support:collections:28.0.0@jar
                            androidLibrary                : android.arch.lifecycle:runtime:1.1.1@aar
                            androidLibrary                : com.android.support:versionedparcelable:28.0.0@aar
                        androidLibrary                : android.arch.lifecycle:runtime:1.1.1@aar
                            javaLibrary                   : android.arch.lifecycle:common:1.1.1@jar
                            javaLibrary                   : android.arch.core:common:1.1.1@jar
                            javaLibrary                   : com.android.support:support-annotations:28.0.0@jar
                        androidLibrary                : com.android.support:versionedparcelable:28.0.0@aar
                            javaLibrary                   : com.android.support:support-annotations:28.0.0@jar
                            javaLibrary                   : com.android.support:collections:28.0.0@jar
                        androidLibrary                : com.android.support:cursoradapter:28.0.0@aar
                            javaLibrary                   : com.android.support:support-annotations:28.0.0@jar
                        androidLibrary                : com.android.support:support-core-utils:28.0.0@aar
                            javaLibrary                   : com.android.support:support-annotations:28.0.0@jar
                            androidLibrary                : com.android.support:support-compat:28.0.0@aar
                            androidLibrary                : com.android.support:documentfile:28.0.0@aar
                            androidLibrary                : com.android.support:loader:28.0.0@aar
                            androidLibrary                : com.android.support:localbroadcastmanager:28.0.0@aar
                            androidLibrary                : com.android.support:print:28.0.0@aar
                        androidLibrary                : com.android.support:documentfile:28.0.0@aar
                            javaLibrary                   : com.android.support:support-annotations:28.0.0@jar
                        androidLibrary                : com.android.support:loader:28.0.0@aar
                            javaLibrary                   : com.android.support:support-annotations:28.0.0@jar
                            androidLibrary                : com.android.support:support-compat:28.0.0@aar
                            androidLibrary                : android.arch.lifecycle:livedata:1.1.1@aar
                            androidLibrary                : android.arch.lifecycle:viewmodel:1.1.1@aar
                        androidLibrary                : android.arch.lifecycle:livedata:1.1.1@aar
                            androidLibrary                : android.arch.core:runtime:1.1.1@aar
                            androidLibrary                : android.arch.lifecycle:livedata-core:1.1.1@aar
                            javaLibrary                   : android.arch.core:common:1.1.1@jar
                        androidLibrary                : android.arch.core:runtime:1.1.1@aar
                            javaLibrary                   : com.android.support:support-annotations:28.0.0@jar
                            javaLibrary                   : android.arch.core:common:1.1.1@jar
                        androidLibrary                : android.arch.lifecycle:livedata-core:1.1.1@aar
                            javaLibrary                   : android.arch.lifecycle:common:1.1.1@jar
                            javaLibrary                   : android.arch.core:common:1.1.1@jar
                            androidLibrary                : android.arch.core:runtime:1.1.1@aar
                        androidLibrary                : android.arch.lifecycle:viewmodel:1.1.1@aar
                            javaLibrary                   : com.android.support:support-annotations:28.0.0@jar
                        androidLibrary                : com.android.support:localbroadcastmanager:28.0.0@aar
                            javaLibrary                   : com.android.support:support-annotations:28.0.0@jar
                        androidLibrary                : com.android.support:print:28.0.0@aar
                            javaLibrary                   : com.android.support:support-annotations:28.0.0@jar
                        androidLibrary                : com.android.support:support-fragment:28.0.0@aar
                            androidLibrary                : com.android.support:support-compat:28.0.0@aar
                            androidLibrary                : com.android.support:support-core-ui:28.0.0@aar
                            androidLibrary                : com.android.support:support-core-utils:28.0.0@aar
                            javaLibrary                   : com.android.support:support-annotations:28.0.0@jar
                            androidLibrary                : com.android.support:loader:28.0.0@aar
                            androidLibrary                : android.arch.lifecycle:viewmodel:1.1.1@aar
                        androidLibrary                : com.android.support:support-core-ui:28.0.0@aar
                            javaLibrary                   : com.android.support:support-annotations:28.0.0@jar
                            androidLibrary                : com.android.support:support-compat:28.0.0@aar
                            androidLibrary                : com.android.support:support-core-utils:28.0.0@aar
                            androidLibrary                : com.android.support:customview:28.0.0@aar
                            androidLibrary                : com.android.support:viewpager:28.0.0@aar
                            androidLibrary                : com.android.support:coordinatorlayout:28.0.0@aar
                            androidLibrary                : com.android.support:drawerlayout:28.0.0@aar
                            androidLibrary                : com.android.support:slidingpanelayout:28.0.0@aar
                            androidLibrary                : com.android.support:interpolator:28.0.0@aar
                            androidLibrary                : com.android.support:swiperefreshlayout:28.0.0@aar
                            androidLibrary                : com.android.support:asynclayoutinflater:28.0.0@aar
                            androidLibrary                : com.android.support:cursoradapter:28.0.0@aar
                        androidLibrary                : com.android.support:customview:28.0.0@aar
                            javaLibrary                   : com.android.support:support-annotations:28.0.0@jar
                            androidLibrary                : com.android.support:support-compat:28.0.0@aar
                        androidLibrary                : com.android.support:viewpager:28.0.0@aar
                            javaLibrary                   : com.android.support:support-annotations:28.0.0@jar
                            androidLibrary                : com.android.support:support-compat:28.0.0@aar
                            androidLibrary                : com.android.support:customview:28.0.0@aar
                        androidLibrary                : com.android.support:coordinatorlayout:28.0.0@aar
                            javaLibrary                   : com.android.support:support-annotations:28.0.0@jar
                            androidLibrary                : com.android.support:support-compat:28.0.0@aar
                            androidLibrary                : com.android.support:customview:28.0.0@aar
                        androidLibrary                : com.android.support:drawerlayout:28.0.0@aar
                            javaLibrary                   : com.android.support:support-annotations:28.0.0@jar
                            androidLibrary                : com.android.support:support-compat:28.0.0@aar
                            androidLibrary                : com.android.support:customview:28.0.0@aar
                        androidLibrary                : com.android.support:slidingpanelayout:28.0.0@aar
                            javaLibrary                   : com.android.support:support-annotations:28.0.0@jar
                            androidLibrary                : com.android.support:support-compat:28.0.0@aar
                            androidLibrary                : com.android.support:customview:28.0.0@aar
                        androidLibrary                : com.android.support:interpolator:28.0.0@aar
                            javaLibrary                   : com.android.support:support-annotations:28.0.0@jar
                        androidLibrary                : com.android.support:swiperefreshlayout:28.0.0@aar
                            javaLibrary                   : com.android.support:support-annotations:28.0.0@jar
                            androidLibrary                : com.android.support:support-compat:28.0.0@aar
                            androidLibrary                : com.android.support:interpolator:28.0.0@aar
                        androidLibrary                : com.android.support:asynclayoutinflater:28.0.0@aar
                            javaLibrary                   : com.android.support:support-annotations:28.0.0@jar
                            androidLibrary                : com.android.support:support-compat:28.0.0@aar
                        androidLibrary                : com.android.support:support-vector-drawable:28.0.0@aar
                            javaLibrary                   : com.android.support:support-annotations:28.0.0@jar
                            androidLibrary                : com.android.support:support-compat:28.0.0@aar
                        androidLibrary                : com.android.support:animated-vector-drawable:28.0.0@aar
                            androidLibrary                : com.android.support:support-vector-drawable:28.0.0@aar
                            androidLibrary                : com.android.support:support-core-ui:28.0.0@aar
                        androidLibrary                : com.android.support.constraint:constraint-layout:1.0.2@aar
                            javaLibrary                   : com.android.support.constraint:constraint-layout-solver:1.0.2@jar
                        javaLibrary                   : com.android.support:support-annotations:28.0.0@jar
                        javaLibrary                   : com.android.support:collections:28.0.0@jar
                            javaLibrary                   : com.android.support:support-annotations:28.0.0@jar
                        javaLibrary                   : android.arch.lifecycle:common:1.1.1@jar
                            javaLibrary                   : com.android.support:support-annotations:28.0.0@jar
                        javaLibrary                   : android.arch.core:common:1.1.1@jar
                            javaLibrary                   : com.android.support:support-annotations:28.0.0@jar
                        javaLibrary                   : com.google.guava:guava:19.0@jar
                        javaLibrary                   : com.android.support.constraint:constraint-layout-solver:1.0.2@jar
                        javaLibrary                   : junit:junit:4.12@jar
                            javaLibrary                   : org.hamcrest:hamcrest-core:1.3@jar
                        javaLibrary                   : org.hamcrest:hamcrest-core:1.3@jar
                        javaLibrary                   : __local_jars__:<ANDROID_SDK>/platforms/android-34/optional/android.car.jar:unspecified
                        module                        : <ROOT>-:app-MAIN
                            androidLibrary                : com.android.support:appcompat-v7:28.0.0@aar
                            javaLibrary                   : com.google.guava:guava:19.0@jar
                            androidLibrary                : com.android.support.constraint:constraint-layout:1.0.2@aar
                MockablePlatformJar           : <GRADLE>/caches/<GRADLE_VERSION>/transforms/xxxxxxxxxxxxxxxxxxxxxxxxxxxxxxxx/transformed/android.jar
    externalProject               : :app (DefaultExternalProject) (*seen*)
MODULE                        : project.app.androidTest
MODULE                        : project.app.main
MODULE                        : project.app.unitTest<|MERGE_RESOLUTION|>--- conflicted
+++ resolved
@@ -577,15 +577,9 @@
         resStaticLibrary              : <GRADLE>/caches/<GRADLE_VERSION>/transforms/xxxxxxxxxxxxxxxxxxxxxxxxxxxxxxxx/transformed/viewpager-28.0.0/res.apk [-]
         - runtimeJarFiles             : <GRADLE>/caches/<GRADLE_VERSION>/transforms/xxxxxxxxxxxxxxxxxxxxxxxxxxxxxxxx/transformed/viewpager-28.0.0/jars/classes.jar
         symbolFile                    : <GRADLE>/caches/<GRADLE_VERSION>/transforms/xxxxxxxxxxxxxxxxxxxxxxxxxxxxxxxx/transformed/viewpager-28.0.0/R.txt
-<<<<<<< HEAD
-    - library                     : <ANDROID_SDK>/platforms/android-<SDK_VERSION>/optional/android.car.jar (IdeJavaLibraryImpl)
-        artifact                      : <ANDROID_SDK>/platforms/android-<SDK_VERSION>/optional/android.car.jar
-        artifactAddress               : __local_jars__:<ANDROID_SDK>/platforms/android-<SDK_VERSION>/optional/android.car.jar:unspecified
-=======
     - library                     : <ANDROID_SDK>/platforms/android-34/optional/android.car.jar (IdeJavaLibraryImpl)
         artifact                      : <ANDROID_SDK>/platforms/android-34/optional/android.car.jar
         artifactAddress               : __local_jars__:<ANDROID_SDK>/platforms/android-34/optional/android.car.jar:unspecified
->>>>>>> 8b7d83e8
     - library                     : android.arch.core:common:1.1.1 (IdeJavaLibraryImpl)
         artifact                      : <M2>/android/arch/core/common/1.1.1/common-1.1.1.jar
         artifactAddress               : android.arch.core:common:1.1.1@jar
@@ -798,14 +792,11 @@
                             qName                         : :app:testReleaseUnitTest
         sourceSetModel                : DefaultGradleSourceSetModel
         taskModel                     : DefaultGradleTaskModel
-<<<<<<< HEAD
-=======
             tasks
                 testDebugUnitTest             : testDebugUnitTest (DefaultExternalTask)
                     qName                         : :app:testDebugUnitTest
                 testReleaseUnitTest           : testReleaseUnitTest (DefaultExternalTask)
                     qName                         : :app:testReleaseUnitTest
->>>>>>> 8b7d83e8
 MODULE                        : project.app
     GradleModuleModel
         agpVersion                    : <AGP_VERSION>
@@ -874,10 +865,7 @@
         MlModelBindingEnabled         : false
         AndroidResourcesEnabled       : true
         DataBindingEnabled            : false
-<<<<<<< HEAD
-=======
         GenerateManifestClass         : false
->>>>>>> 8b7d83e8
     - basicVariant:               : debug
         applicationId                 : google.simpleapplication
         testApplicationId             : google.simpleapplication.test
