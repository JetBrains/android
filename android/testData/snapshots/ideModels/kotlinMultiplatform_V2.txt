MODULE                        : kotlinMultiPlatform
    ExternalModuleGroup           :
    ExternalModuleVersion         : unspecified
    LinkedProjectId               : kotlinMultiPlatform
    LinkedProjectPath             : <ROOT>
    RootProjectPath               : <ROOT>
    COMPILER_MODULE_EXTENSION
        compilerSourceOutputPath      : file://<ROOT>/build/classes/production/kotlinMultiPlatform [-]
        compilerTestOutputPath        : file://<ROOT>/build/classes/test/kotlinMultiPlatform [-]
        isCompilerPathInherited       : true
        isExcludeOutput               : true
    ModuleFile                    : <ROOT>/.idea/modules/kotlinMultiPlatform.iml [-]
    ModuleTypeName                : JAVA_MODULE
    CONENT_ENTRY                  : file://<ROOT>
        EXCLUDE_FOLDER                : file://<ROOT>/.gradle
        EXCLUDE_FOLDER                : file://<ROOT>/build [-]
    JDK                           : <NAME_CUT> JavaSDK
    *isInherited                  : true
    ORDER_ENTRY                   : <Module source>
    BUILD_TASKS
LIBRARY_TABLE
    - library                     : android.arch.core:runtime:1.1.1@aar (IdeAndroidLibraryImpl)
        aidlFolder                    : <GRADLE>/caches/<GRADLE_VERSION>/transforms/xxxxxxxxxxxxxxxxxxxxxxxxxxxxxxxx/transformed/runtime-1.1.1/aidl [-]
        artifact                      : <M2>/android/arch/core/runtime/1.1.1/runtime-1.1.1.aar
        artifactAddress               : android.arch.core:runtime:1.1.1@aar
        assetsFolder                  : <GRADLE>/caches/<GRADLE_VERSION>/transforms/xxxxxxxxxxxxxxxxxxxxxxxxxxxxxxxx/transformed/runtime-1.1.1/assets [-]
        - compileJarFiles             : <GRADLE>/caches/<GRADLE_VERSION>/transforms/xxxxxxxxxxxxxxxxxxxxxxxxxxxxxxxx/transformed/runtime-1.1.1/jars/classes.jar
        component                     : android.arch.core:runtime:1.1.1
        externalAnnotations           : <GRADLE>/caches/<GRADLE_VERSION>/transforms/xxxxxxxxxxxxxxxxxxxxxxxxxxxxxxxx/transformed/runtime-1.1.1/annotations.zip [-]
        folder                        : <GRADLE>/caches/<GRADLE_VERSION>/transforms/xxxxxxxxxxxxxxxxxxxxxxxxxxxxxxxx/transformed/runtime-1.1.1
        jniFolder                     : <GRADLE>/caches/<GRADLE_VERSION>/transforms/xxxxxxxxxxxxxxxxxxxxxxxxxxxxxxxx/transformed/runtime-1.1.1/jni [-]
        manifest                      : <GRADLE>/caches/<GRADLE_VERSION>/transforms/xxxxxxxxxxxxxxxxxxxxxxxxxxxxxxxx/transformed/runtime-1.1.1/AndroidManifest.xml
        proguardRules                 : <GRADLE>/caches/<GRADLE_VERSION>/transforms/xxxxxxxxxxxxxxxxxxxxxxxxxxxxxxxx/transformed/runtime-1.1.1/proguard.txt [-]
        publicResources               : <GRADLE>/caches/<GRADLE_VERSION>/transforms/xxxxxxxxxxxxxxxxxxxxxxxxxxxxxxxx/transformed/runtime-1.1.1/public.txt [-]
        renderscriptFolder            : <GRADLE>/caches/<GRADLE_VERSION>/transforms/xxxxxxxxxxxxxxxxxxxxxxxxxxxxxxxx/transformed/runtime-1.1.1/rs [-]
        resFolder                     : <GRADLE>/caches/<GRADLE_VERSION>/transforms/xxxxxxxxxxxxxxxxxxxxxxxxxxxxxxxx/transformed/runtime-1.1.1/res [-]
        resStaticLibrary              : <GRADLE>/caches/<GRADLE_VERSION>/transforms/xxxxxxxxxxxxxxxxxxxxxxxxxxxxxxxx/transformed/runtime-1.1.1/res.apk [-]
        - runtimeJarFiles             : <GRADLE>/caches/<GRADLE_VERSION>/transforms/xxxxxxxxxxxxxxxxxxxxxxxxxxxxxxxx/transformed/runtime-1.1.1/jars/classes.jar
        symbolFile                    : <GRADLE>/caches/<GRADLE_VERSION>/transforms/xxxxxxxxxxxxxxxxxxxxxxxxxxxxxxxx/transformed/runtime-1.1.1/R.txt
    - library                     : android.arch.lifecycle:livedata-core:1.1.1@aar (IdeAndroidLibraryImpl)
        aidlFolder                    : <GRADLE>/caches/<GRADLE_VERSION>/transforms/xxxxxxxxxxxxxxxxxxxxxxxxxxxxxxxx/transformed/livedata-core-1.1.1/aidl [-]
        artifact                      : <M2>/android/arch/lifecycle/livedata-core/1.1.1/livedata-core-1.1.1.aar
        artifactAddress               : android.arch.lifecycle:livedata-core:1.1.1@aar
        assetsFolder                  : <GRADLE>/caches/<GRADLE_VERSION>/transforms/xxxxxxxxxxxxxxxxxxxxxxxxxxxxxxxx/transformed/livedata-core-1.1.1/assets [-]
        - compileJarFiles             : <GRADLE>/caches/<GRADLE_VERSION>/transforms/xxxxxxxxxxxxxxxxxxxxxxxxxxxxxxxx/transformed/livedata-core-1.1.1/jars/classes.jar
        component                     : android.arch.lifecycle:livedata-core:1.1.1
        externalAnnotations           : <GRADLE>/caches/<GRADLE_VERSION>/transforms/xxxxxxxxxxxxxxxxxxxxxxxxxxxxxxxx/transformed/livedata-core-1.1.1/annotations.zip [-]
        folder                        : <GRADLE>/caches/<GRADLE_VERSION>/transforms/xxxxxxxxxxxxxxxxxxxxxxxxxxxxxxxx/transformed/livedata-core-1.1.1
        jniFolder                     : <GRADLE>/caches/<GRADLE_VERSION>/transforms/xxxxxxxxxxxxxxxxxxxxxxxxxxxxxxxx/transformed/livedata-core-1.1.1/jni [-]
        manifest                      : <GRADLE>/caches/<GRADLE_VERSION>/transforms/xxxxxxxxxxxxxxxxxxxxxxxxxxxxxxxx/transformed/livedata-core-1.1.1/AndroidManifest.xml
        proguardRules                 : <GRADLE>/caches/<GRADLE_VERSION>/transforms/xxxxxxxxxxxxxxxxxxxxxxxxxxxxxxxx/transformed/livedata-core-1.1.1/proguard.txt [-]
        publicResources               : <GRADLE>/caches/<GRADLE_VERSION>/transforms/xxxxxxxxxxxxxxxxxxxxxxxxxxxxxxxx/transformed/livedata-core-1.1.1/public.txt [-]
        renderscriptFolder            : <GRADLE>/caches/<GRADLE_VERSION>/transforms/xxxxxxxxxxxxxxxxxxxxxxxxxxxxxxxx/transformed/livedata-core-1.1.1/rs [-]
        resFolder                     : <GRADLE>/caches/<GRADLE_VERSION>/transforms/xxxxxxxxxxxxxxxxxxxxxxxxxxxxxxxx/transformed/livedata-core-1.1.1/res [-]
        resStaticLibrary              : <GRADLE>/caches/<GRADLE_VERSION>/transforms/xxxxxxxxxxxxxxxxxxxxxxxxxxxxxxxx/transformed/livedata-core-1.1.1/res.apk [-]
        - runtimeJarFiles             : <GRADLE>/caches/<GRADLE_VERSION>/transforms/xxxxxxxxxxxxxxxxxxxxxxxxxxxxxxxx/transformed/livedata-core-1.1.1/jars/classes.jar
        symbolFile                    : <GRADLE>/caches/<GRADLE_VERSION>/transforms/xxxxxxxxxxxxxxxxxxxxxxxxxxxxxxxx/transformed/livedata-core-1.1.1/R.txt
    - library                     : android.arch.lifecycle:livedata:1.1.1@aar (IdeAndroidLibraryImpl)
        aidlFolder                    : <GRADLE>/caches/<GRADLE_VERSION>/transforms/xxxxxxxxxxxxxxxxxxxxxxxxxxxxxxxx/transformed/livedata-1.1.1/aidl [-]
        artifact                      : <M2>/android/arch/lifecycle/livedata/1.1.1/livedata-1.1.1.aar
        artifactAddress               : android.arch.lifecycle:livedata:1.1.1@aar
        assetsFolder                  : <GRADLE>/caches/<GRADLE_VERSION>/transforms/xxxxxxxxxxxxxxxxxxxxxxxxxxxxxxxx/transformed/livedata-1.1.1/assets [-]
        - compileJarFiles             : <GRADLE>/caches/<GRADLE_VERSION>/transforms/xxxxxxxxxxxxxxxxxxxxxxxxxxxxxxxx/transformed/livedata-1.1.1/jars/classes.jar
        component                     : android.arch.lifecycle:livedata:1.1.1
        externalAnnotations           : <GRADLE>/caches/<GRADLE_VERSION>/transforms/xxxxxxxxxxxxxxxxxxxxxxxxxxxxxxxx/transformed/livedata-1.1.1/annotations.zip [-]
        folder                        : <GRADLE>/caches/<GRADLE_VERSION>/transforms/xxxxxxxxxxxxxxxxxxxxxxxxxxxxxxxx/transformed/livedata-1.1.1
        jniFolder                     : <GRADLE>/caches/<GRADLE_VERSION>/transforms/xxxxxxxxxxxxxxxxxxxxxxxxxxxxxxxx/transformed/livedata-1.1.1/jni [-]
        manifest                      : <GRADLE>/caches/<GRADLE_VERSION>/transforms/xxxxxxxxxxxxxxxxxxxxxxxxxxxxxxxx/transformed/livedata-1.1.1/AndroidManifest.xml
        proguardRules                 : <GRADLE>/caches/<GRADLE_VERSION>/transforms/xxxxxxxxxxxxxxxxxxxxxxxxxxxxxxxx/transformed/livedata-1.1.1/proguard.txt [-]
        publicResources               : <GRADLE>/caches/<GRADLE_VERSION>/transforms/xxxxxxxxxxxxxxxxxxxxxxxxxxxxxxxx/transformed/livedata-1.1.1/public.txt [-]
        renderscriptFolder            : <GRADLE>/caches/<GRADLE_VERSION>/transforms/xxxxxxxxxxxxxxxxxxxxxxxxxxxxxxxx/transformed/livedata-1.1.1/rs [-]
        resFolder                     : <GRADLE>/caches/<GRADLE_VERSION>/transforms/xxxxxxxxxxxxxxxxxxxxxxxxxxxxxxxx/transformed/livedata-1.1.1/res [-]
        resStaticLibrary              : <GRADLE>/caches/<GRADLE_VERSION>/transforms/xxxxxxxxxxxxxxxxxxxxxxxxxxxxxxxx/transformed/livedata-1.1.1/res.apk [-]
        - runtimeJarFiles             : <GRADLE>/caches/<GRADLE_VERSION>/transforms/xxxxxxxxxxxxxxxxxxxxxxxxxxxxxxxx/transformed/livedata-1.1.1/jars/classes.jar
        symbolFile                    : <GRADLE>/caches/<GRADLE_VERSION>/transforms/xxxxxxxxxxxxxxxxxxxxxxxxxxxxxxxx/transformed/livedata-1.1.1/R.txt
    - library                     : android.arch.lifecycle:runtime:1.1.1@aar (IdeAndroidLibraryImpl)
        aidlFolder                    : <GRADLE>/caches/<GRADLE_VERSION>/transforms/xxxxxxxxxxxxxxxxxxxxxxxxxxxxxxxx/transformed/runtime-1.1.1/aidl [-]
        artifact                      : <M2>/android/arch/lifecycle/runtime/1.1.1/runtime-1.1.1.aar
        artifactAddress               : android.arch.lifecycle:runtime:1.1.1@aar
        assetsFolder                  : <GRADLE>/caches/<GRADLE_VERSION>/transforms/xxxxxxxxxxxxxxxxxxxxxxxxxxxxxxxx/transformed/runtime-1.1.1/assets [-]
        - compileJarFiles             : <GRADLE>/caches/<GRADLE_VERSION>/transforms/xxxxxxxxxxxxxxxxxxxxxxxxxxxxxxxx/transformed/runtime-1.1.1/jars/classes.jar
        component                     : android.arch.lifecycle:runtime:1.1.1
        externalAnnotations           : <GRADLE>/caches/<GRADLE_VERSION>/transforms/xxxxxxxxxxxxxxxxxxxxxxxxxxxxxxxx/transformed/runtime-1.1.1/annotations.zip [-]
        folder                        : <GRADLE>/caches/<GRADLE_VERSION>/transforms/xxxxxxxxxxxxxxxxxxxxxxxxxxxxxxxx/transformed/runtime-1.1.1
        jniFolder                     : <GRADLE>/caches/<GRADLE_VERSION>/transforms/xxxxxxxxxxxxxxxxxxxxxxxxxxxxxxxx/transformed/runtime-1.1.1/jni [-]
        manifest                      : <GRADLE>/caches/<GRADLE_VERSION>/transforms/xxxxxxxxxxxxxxxxxxxxxxxxxxxxxxxx/transformed/runtime-1.1.1/AndroidManifest.xml
        proguardRules                 : <GRADLE>/caches/<GRADLE_VERSION>/transforms/xxxxxxxxxxxxxxxxxxxxxxxxxxxxxxxx/transformed/runtime-1.1.1/proguard.txt
        publicResources               : <GRADLE>/caches/<GRADLE_VERSION>/transforms/xxxxxxxxxxxxxxxxxxxxxxxxxxxxxxxx/transformed/runtime-1.1.1/public.txt [-]
        renderscriptFolder            : <GRADLE>/caches/<GRADLE_VERSION>/transforms/xxxxxxxxxxxxxxxxxxxxxxxxxxxxxxxx/transformed/runtime-1.1.1/rs [-]
        resFolder                     : <GRADLE>/caches/<GRADLE_VERSION>/transforms/xxxxxxxxxxxxxxxxxxxxxxxxxxxxxxxx/transformed/runtime-1.1.1/res [-]
        resStaticLibrary              : <GRADLE>/caches/<GRADLE_VERSION>/transforms/xxxxxxxxxxxxxxxxxxxxxxxxxxxxxxxx/transformed/runtime-1.1.1/res.apk [-]
        - runtimeJarFiles             : <GRADLE>/caches/<GRADLE_VERSION>/transforms/xxxxxxxxxxxxxxxxxxxxxxxxxxxxxxxx/transformed/runtime-1.1.1/jars/classes.jar
        symbolFile                    : <GRADLE>/caches/<GRADLE_VERSION>/transforms/xxxxxxxxxxxxxxxxxxxxxxxxxxxxxxxx/transformed/runtime-1.1.1/R.txt
    - library                     : android.arch.lifecycle:viewmodel:1.1.1@aar (IdeAndroidLibraryImpl)
        aidlFolder                    : <GRADLE>/caches/<GRADLE_VERSION>/transforms/xxxxxxxxxxxxxxxxxxxxxxxxxxxxxxxx/transformed/viewmodel-1.1.1/aidl [-]
        artifact                      : <M2>/android/arch/lifecycle/viewmodel/1.1.1/viewmodel-1.1.1.aar
        artifactAddress               : android.arch.lifecycle:viewmodel:1.1.1@aar
        assetsFolder                  : <GRADLE>/caches/<GRADLE_VERSION>/transforms/xxxxxxxxxxxxxxxxxxxxxxxxxxxxxxxx/transformed/viewmodel-1.1.1/assets [-]
        - compileJarFiles             : <GRADLE>/caches/<GRADLE_VERSION>/transforms/xxxxxxxxxxxxxxxxxxxxxxxxxxxxxxxx/transformed/viewmodel-1.1.1/jars/classes.jar
        component                     : android.arch.lifecycle:viewmodel:1.1.1
        externalAnnotations           : <GRADLE>/caches/<GRADLE_VERSION>/transforms/xxxxxxxxxxxxxxxxxxxxxxxxxxxxxxxx/transformed/viewmodel-1.1.1/annotations.zip [-]
        folder                        : <GRADLE>/caches/<GRADLE_VERSION>/transforms/xxxxxxxxxxxxxxxxxxxxxxxxxxxxxxxx/transformed/viewmodel-1.1.1
        jniFolder                     : <GRADLE>/caches/<GRADLE_VERSION>/transforms/xxxxxxxxxxxxxxxxxxxxxxxxxxxxxxxx/transformed/viewmodel-1.1.1/jni [-]
        manifest                      : <GRADLE>/caches/<GRADLE_VERSION>/transforms/xxxxxxxxxxxxxxxxxxxxxxxxxxxxxxxx/transformed/viewmodel-1.1.1/AndroidManifest.xml
        proguardRules                 : <GRADLE>/caches/<GRADLE_VERSION>/transforms/xxxxxxxxxxxxxxxxxxxxxxxxxxxxxxxx/transformed/viewmodel-1.1.1/proguard.txt
        publicResources               : <GRADLE>/caches/<GRADLE_VERSION>/transforms/xxxxxxxxxxxxxxxxxxxxxxxxxxxxxxxx/transformed/viewmodel-1.1.1/public.txt [-]
        renderscriptFolder            : <GRADLE>/caches/<GRADLE_VERSION>/transforms/xxxxxxxxxxxxxxxxxxxxxxxxxxxxxxxx/transformed/viewmodel-1.1.1/rs [-]
        resFolder                     : <GRADLE>/caches/<GRADLE_VERSION>/transforms/xxxxxxxxxxxxxxxxxxxxxxxxxxxxxxxx/transformed/viewmodel-1.1.1/res [-]
        resStaticLibrary              : <GRADLE>/caches/<GRADLE_VERSION>/transforms/xxxxxxxxxxxxxxxxxxxxxxxxxxxxxxxx/transformed/viewmodel-1.1.1/res.apk [-]
        - runtimeJarFiles             : <GRADLE>/caches/<GRADLE_VERSION>/transforms/xxxxxxxxxxxxxxxxxxxxxxxxxxxxxxxx/transformed/viewmodel-1.1.1/jars/classes.jar
        symbolFile                    : <GRADLE>/caches/<GRADLE_VERSION>/transforms/xxxxxxxxxxxxxxxxxxxxxxxxxxxxxxxx/transformed/viewmodel-1.1.1/R.txt
    - library                     : com.android.support.test:monitor:1.0.2@aar (IdeAndroidLibraryImpl)
        aidlFolder                    : <GRADLE>/caches/<GRADLE_VERSION>/transforms/xxxxxxxxxxxxxxxxxxxxxxxxxxxxxxxx/transformed/monitor-1.0.2/aidl [-]
        artifact                      : <M2>/com/android/support/test/monitor/1.0.2/monitor-1.0.2.aar
        artifactAddress               : com.android.support.test:monitor:1.0.2@aar
        assetsFolder                  : <GRADLE>/caches/<GRADLE_VERSION>/transforms/xxxxxxxxxxxxxxxxxxxxxxxxxxxxxxxx/transformed/monitor-1.0.2/assets [-]
        - compileJarFiles             : <GRADLE>/caches/<GRADLE_VERSION>/transforms/xxxxxxxxxxxxxxxxxxxxxxxxxxxxxxxx/transformed/monitor-1.0.2/jars/classes.jar
        component                     : com.android.support.test:monitor:1.0.2
        externalAnnotations           : <GRADLE>/caches/<GRADLE_VERSION>/transforms/xxxxxxxxxxxxxxxxxxxxxxxxxxxxxxxx/transformed/monitor-1.0.2/annotations.zip [-]
        folder                        : <GRADLE>/caches/<GRADLE_VERSION>/transforms/xxxxxxxxxxxxxxxxxxxxxxxxxxxxxxxx/transformed/monitor-1.0.2
        jniFolder                     : <GRADLE>/caches/<GRADLE_VERSION>/transforms/xxxxxxxxxxxxxxxxxxxxxxxxxxxxxxxx/transformed/monitor-1.0.2/jni [-]
        manifest                      : <GRADLE>/caches/<GRADLE_VERSION>/transforms/xxxxxxxxxxxxxxxxxxxxxxxxxxxxxxxx/transformed/monitor-1.0.2/AndroidManifest.xml
        proguardRules                 : <GRADLE>/caches/<GRADLE_VERSION>/transforms/xxxxxxxxxxxxxxxxxxxxxxxxxxxxxxxx/transformed/monitor-1.0.2/proguard.txt
        publicResources               : <GRADLE>/caches/<GRADLE_VERSION>/transforms/xxxxxxxxxxxxxxxxxxxxxxxxxxxxxxxx/transformed/monitor-1.0.2/public.txt [-]
        renderscriptFolder            : <GRADLE>/caches/<GRADLE_VERSION>/transforms/xxxxxxxxxxxxxxxxxxxxxxxxxxxxxxxx/transformed/monitor-1.0.2/rs [-]
        resFolder                     : <GRADLE>/caches/<GRADLE_VERSION>/transforms/xxxxxxxxxxxxxxxxxxxxxxxxxxxxxxxx/transformed/monitor-1.0.2/res [-]
        resStaticLibrary              : <GRADLE>/caches/<GRADLE_VERSION>/transforms/xxxxxxxxxxxxxxxxxxxxxxxxxxxxxxxx/transformed/monitor-1.0.2/res.apk [-]
        - runtimeJarFiles             : <GRADLE>/caches/<GRADLE_VERSION>/transforms/xxxxxxxxxxxxxxxxxxxxxxxxxxxxxxxx/transformed/monitor-1.0.2/jars/classes.jar
        symbolFile                    : <GRADLE>/caches/<GRADLE_VERSION>/transforms/xxxxxxxxxxxxxxxxxxxxxxxxxxxxxxxx/transformed/monitor-1.0.2/R.txt
    - library                     : com.android.support.test:runner:1.0.2@aar (IdeAndroidLibraryImpl)
        aidlFolder                    : <GRADLE>/caches/<GRADLE_VERSION>/transforms/xxxxxxxxxxxxxxxxxxxxxxxxxxxxxxxx/transformed/runner-1.0.2/aidl [-]
        artifact                      : <M2>/com/android/support/test/runner/1.0.2/runner-1.0.2.aar
        artifactAddress               : com.android.support.test:runner:1.0.2@aar
        assetsFolder                  : <GRADLE>/caches/<GRADLE_VERSION>/transforms/xxxxxxxxxxxxxxxxxxxxxxxxxxxxxxxx/transformed/runner-1.0.2/assets [-]
        - compileJarFiles             : <GRADLE>/caches/<GRADLE_VERSION>/transforms/xxxxxxxxxxxxxxxxxxxxxxxxxxxxxxxx/transformed/runner-1.0.2/jars/classes.jar
        component                     : com.android.support.test:runner:1.0.2
        externalAnnotations           : <GRADLE>/caches/<GRADLE_VERSION>/transforms/xxxxxxxxxxxxxxxxxxxxxxxxxxxxxxxx/transformed/runner-1.0.2/annotations.zip [-]
        folder                        : <GRADLE>/caches/<GRADLE_VERSION>/transforms/xxxxxxxxxxxxxxxxxxxxxxxxxxxxxxxx/transformed/runner-1.0.2
        jniFolder                     : <GRADLE>/caches/<GRADLE_VERSION>/transforms/xxxxxxxxxxxxxxxxxxxxxxxxxxxxxxxx/transformed/runner-1.0.2/jni [-]
        manifest                      : <GRADLE>/caches/<GRADLE_VERSION>/transforms/xxxxxxxxxxxxxxxxxxxxxxxxxxxxxxxx/transformed/runner-1.0.2/AndroidManifest.xml
        proguardRules                 : <GRADLE>/caches/<GRADLE_VERSION>/transforms/xxxxxxxxxxxxxxxxxxxxxxxxxxxxxxxx/transformed/runner-1.0.2/proguard.txt
        publicResources               : <GRADLE>/caches/<GRADLE_VERSION>/transforms/xxxxxxxxxxxxxxxxxxxxxxxxxxxxxxxx/transformed/runner-1.0.2/public.txt [-]
        renderscriptFolder            : <GRADLE>/caches/<GRADLE_VERSION>/transforms/xxxxxxxxxxxxxxxxxxxxxxxxxxxxxxxx/transformed/runner-1.0.2/rs [-]
        resFolder                     : <GRADLE>/caches/<GRADLE_VERSION>/transforms/xxxxxxxxxxxxxxxxxxxxxxxxxxxxxxxx/transformed/runner-1.0.2/res [-]
        resStaticLibrary              : <GRADLE>/caches/<GRADLE_VERSION>/transforms/xxxxxxxxxxxxxxxxxxxxxxxxxxxxxxxx/transformed/runner-1.0.2/res.apk [-]
        - runtimeJarFiles             : <GRADLE>/caches/<GRADLE_VERSION>/transforms/xxxxxxxxxxxxxxxxxxxxxxxxxxxxxxxx/transformed/runner-1.0.2/jars/classes.jar
        symbolFile                    : <GRADLE>/caches/<GRADLE_VERSION>/transforms/xxxxxxxxxxxxxxxxxxxxxxxxxxxxxxxx/transformed/runner-1.0.2/R.txt
    - library                     : com.android.support:animated-vector-drawable:28.0.0@aar (IdeAndroidLibraryImpl)
        aidlFolder                    : <GRADLE>/caches/<GRADLE_VERSION>/transforms/xxxxxxxxxxxxxxxxxxxxxxxxxxxxxxxx/transformed/animated-vector-drawable-28.0.0/aidl [-]
        artifact                      : <M2>/com/android/support/animated-vector-drawable/28.0.0/animated-vector-drawable-28.0.0.aar
        artifactAddress               : com.android.support:animated-vector-drawable:28.0.0@aar
        assetsFolder                  : <GRADLE>/caches/<GRADLE_VERSION>/transforms/xxxxxxxxxxxxxxxxxxxxxxxxxxxxxxxx/transformed/animated-vector-drawable-28.0.0/assets [-]
        - compileJarFiles             : <GRADLE>/caches/<GRADLE_VERSION>/transforms/xxxxxxxxxxxxxxxxxxxxxxxxxxxxxxxx/transformed/animated-vector-drawable-28.0.0/jars/classes.jar
        component                     : com.android.support:animated-vector-drawable:28.0.0
        externalAnnotations           : <GRADLE>/caches/<GRADLE_VERSION>/transforms/xxxxxxxxxxxxxxxxxxxxxxxxxxxxxxxx/transformed/animated-vector-drawable-28.0.0/annotations.zip [-]
        folder                        : <GRADLE>/caches/<GRADLE_VERSION>/transforms/xxxxxxxxxxxxxxxxxxxxxxxxxxxxxxxx/transformed/animated-vector-drawable-28.0.0
        jniFolder                     : <GRADLE>/caches/<GRADLE_VERSION>/transforms/xxxxxxxxxxxxxxxxxxxxxxxxxxxxxxxx/transformed/animated-vector-drawable-28.0.0/jni [-]
        manifest                      : <GRADLE>/caches/<GRADLE_VERSION>/transforms/xxxxxxxxxxxxxxxxxxxxxxxxxxxxxxxx/transformed/animated-vector-drawable-28.0.0/AndroidManifest.xml
        proguardRules                 : <GRADLE>/caches/<GRADLE_VERSION>/transforms/xxxxxxxxxxxxxxxxxxxxxxxxxxxxxxxx/transformed/animated-vector-drawable-28.0.0/proguard.txt
        publicResources               : <GRADLE>/caches/<GRADLE_VERSION>/transforms/xxxxxxxxxxxxxxxxxxxxxxxxxxxxxxxx/transformed/animated-vector-drawable-28.0.0/public.txt [-]
        renderscriptFolder            : <GRADLE>/caches/<GRADLE_VERSION>/transforms/xxxxxxxxxxxxxxxxxxxxxxxxxxxxxxxx/transformed/animated-vector-drawable-28.0.0/rs [-]
        resFolder                     : <GRADLE>/caches/<GRADLE_VERSION>/transforms/xxxxxxxxxxxxxxxxxxxxxxxxxxxxxxxx/transformed/animated-vector-drawable-28.0.0/res [-]
        resStaticLibrary              : <GRADLE>/caches/<GRADLE_VERSION>/transforms/xxxxxxxxxxxxxxxxxxxxxxxxxxxxxxxx/transformed/animated-vector-drawable-28.0.0/res.apk [-]
        - runtimeJarFiles             : <GRADLE>/caches/<GRADLE_VERSION>/transforms/xxxxxxxxxxxxxxxxxxxxxxxxxxxxxxxx/transformed/animated-vector-drawable-28.0.0/jars/classes.jar
        symbolFile                    : <GRADLE>/caches/<GRADLE_VERSION>/transforms/xxxxxxxxxxxxxxxxxxxxxxxxxxxxxxxx/transformed/animated-vector-drawable-28.0.0/R.txt
    - library                     : com.android.support:appcompat-v7:28.0.0@aar (IdeAndroidLibraryImpl)
        aidlFolder                    : <GRADLE>/caches/<GRADLE_VERSION>/transforms/xxxxxxxxxxxxxxxxxxxxxxxxxxxxxxxx/transformed/appcompat-v7-28.0.0/aidl [-]
        artifact                      : <M2>/com/android/support/appcompat-v7/28.0.0/appcompat-v7-28.0.0.aar
        artifactAddress               : com.android.support:appcompat-v7:28.0.0@aar
        assetsFolder                  : <GRADLE>/caches/<GRADLE_VERSION>/transforms/xxxxxxxxxxxxxxxxxxxxxxxxxxxxxxxx/transformed/appcompat-v7-28.0.0/assets [-]
        - compileJarFiles             : <GRADLE>/caches/<GRADLE_VERSION>/transforms/xxxxxxxxxxxxxxxxxxxxxxxxxxxxxxxx/transformed/appcompat-v7-28.0.0/jars/classes.jar
        component                     : com.android.support:appcompat-v7:28.0.0
        externalAnnotations           : <GRADLE>/caches/<GRADLE_VERSION>/transforms/xxxxxxxxxxxxxxxxxxxxxxxxxxxxxxxx/transformed/appcompat-v7-28.0.0/annotations.zip
        folder                        : <GRADLE>/caches/<GRADLE_VERSION>/transforms/xxxxxxxxxxxxxxxxxxxxxxxxxxxxxxxx/transformed/appcompat-v7-28.0.0
        jniFolder                     : <GRADLE>/caches/<GRADLE_VERSION>/transforms/xxxxxxxxxxxxxxxxxxxxxxxxxxxxxxxx/transformed/appcompat-v7-28.0.0/jni [-]
        manifest                      : <GRADLE>/caches/<GRADLE_VERSION>/transforms/xxxxxxxxxxxxxxxxxxxxxxxxxxxxxxxx/transformed/appcompat-v7-28.0.0/AndroidManifest.xml
        proguardRules                 : <GRADLE>/caches/<GRADLE_VERSION>/transforms/xxxxxxxxxxxxxxxxxxxxxxxxxxxxxxxx/transformed/appcompat-v7-28.0.0/proguard.txt
        publicResources               : <GRADLE>/caches/<GRADLE_VERSION>/transforms/xxxxxxxxxxxxxxxxxxxxxxxxxxxxxxxx/transformed/appcompat-v7-28.0.0/public.txt
        renderscriptFolder            : <GRADLE>/caches/<GRADLE_VERSION>/transforms/xxxxxxxxxxxxxxxxxxxxxxxxxxxxxxxx/transformed/appcompat-v7-28.0.0/rs [-]
        resFolder                     : <GRADLE>/caches/<GRADLE_VERSION>/transforms/xxxxxxxxxxxxxxxxxxxxxxxxxxxxxxxx/transformed/appcompat-v7-28.0.0/res
        resStaticLibrary              : <GRADLE>/caches/<GRADLE_VERSION>/transforms/xxxxxxxxxxxxxxxxxxxxxxxxxxxxxxxx/transformed/appcompat-v7-28.0.0/res.apk [-]
        - runtimeJarFiles             : <GRADLE>/caches/<GRADLE_VERSION>/transforms/xxxxxxxxxxxxxxxxxxxxxxxxxxxxxxxx/transformed/appcompat-v7-28.0.0/jars/classes.jar
        symbolFile                    : <GRADLE>/caches/<GRADLE_VERSION>/transforms/xxxxxxxxxxxxxxxxxxxxxxxxxxxxxxxx/transformed/appcompat-v7-28.0.0/R.txt
    - library                     : com.android.support:asynclayoutinflater:28.0.0@aar (IdeAndroidLibraryImpl)
        aidlFolder                    : <GRADLE>/caches/<GRADLE_VERSION>/transforms/xxxxxxxxxxxxxxxxxxxxxxxxxxxxxxxx/transformed/asynclayoutinflater-28.0.0/aidl [-]
        artifact                      : <M2>/com/android/support/asynclayoutinflater/28.0.0/asynclayoutinflater-28.0.0.aar
        artifactAddress               : com.android.support:asynclayoutinflater:28.0.0@aar
        assetsFolder                  : <GRADLE>/caches/<GRADLE_VERSION>/transforms/xxxxxxxxxxxxxxxxxxxxxxxxxxxxxxxx/transformed/asynclayoutinflater-28.0.0/assets [-]
        - compileJarFiles             : <GRADLE>/caches/<GRADLE_VERSION>/transforms/xxxxxxxxxxxxxxxxxxxxxxxxxxxxxxxx/transformed/asynclayoutinflater-28.0.0/jars/classes.jar
        component                     : com.android.support:asynclayoutinflater:28.0.0
        externalAnnotations           : <GRADLE>/caches/<GRADLE_VERSION>/transforms/xxxxxxxxxxxxxxxxxxxxxxxxxxxxxxxx/transformed/asynclayoutinflater-28.0.0/annotations.zip [-]
        folder                        : <GRADLE>/caches/<GRADLE_VERSION>/transforms/xxxxxxxxxxxxxxxxxxxxxxxxxxxxxxxx/transformed/asynclayoutinflater-28.0.0
        jniFolder                     : <GRADLE>/caches/<GRADLE_VERSION>/transforms/xxxxxxxxxxxxxxxxxxxxxxxxxxxxxxxx/transformed/asynclayoutinflater-28.0.0/jni [-]
        manifest                      : <GRADLE>/caches/<GRADLE_VERSION>/transforms/xxxxxxxxxxxxxxxxxxxxxxxxxxxxxxxx/transformed/asynclayoutinflater-28.0.0/AndroidManifest.xml
        proguardRules                 : <GRADLE>/caches/<GRADLE_VERSION>/transforms/xxxxxxxxxxxxxxxxxxxxxxxxxxxxxxxx/transformed/asynclayoutinflater-28.0.0/proguard.txt [-]
        publicResources               : <GRADLE>/caches/<GRADLE_VERSION>/transforms/xxxxxxxxxxxxxxxxxxxxxxxxxxxxxxxx/transformed/asynclayoutinflater-28.0.0/public.txt [-]
        renderscriptFolder            : <GRADLE>/caches/<GRADLE_VERSION>/transforms/xxxxxxxxxxxxxxxxxxxxxxxxxxxxxxxx/transformed/asynclayoutinflater-28.0.0/rs [-]
        resFolder                     : <GRADLE>/caches/<GRADLE_VERSION>/transforms/xxxxxxxxxxxxxxxxxxxxxxxxxxxxxxxx/transformed/asynclayoutinflater-28.0.0/res [-]
        resStaticLibrary              : <GRADLE>/caches/<GRADLE_VERSION>/transforms/xxxxxxxxxxxxxxxxxxxxxxxxxxxxxxxx/transformed/asynclayoutinflater-28.0.0/res.apk [-]
        - runtimeJarFiles             : <GRADLE>/caches/<GRADLE_VERSION>/transforms/xxxxxxxxxxxxxxxxxxxxxxxxxxxxxxxx/transformed/asynclayoutinflater-28.0.0/jars/classes.jar
        symbolFile                    : <GRADLE>/caches/<GRADLE_VERSION>/transforms/xxxxxxxxxxxxxxxxxxxxxxxxxxxxxxxx/transformed/asynclayoutinflater-28.0.0/R.txt
    - library                     : com.android.support:coordinatorlayout:28.0.0@aar (IdeAndroidLibraryImpl)
        aidlFolder                    : <GRADLE>/caches/<GRADLE_VERSION>/transforms/xxxxxxxxxxxxxxxxxxxxxxxxxxxxxxxx/transformed/coordinatorlayout-28.0.0/aidl [-]
        artifact                      : <M2>/com/android/support/coordinatorlayout/28.0.0/coordinatorlayout-28.0.0.aar
        artifactAddress               : com.android.support:coordinatorlayout:28.0.0@aar
        assetsFolder                  : <GRADLE>/caches/<GRADLE_VERSION>/transforms/xxxxxxxxxxxxxxxxxxxxxxxxxxxxxxxx/transformed/coordinatorlayout-28.0.0/assets [-]
        - compileJarFiles             : <GRADLE>/caches/<GRADLE_VERSION>/transforms/xxxxxxxxxxxxxxxxxxxxxxxxxxxxxxxx/transformed/coordinatorlayout-28.0.0/jars/classes.jar
        component                     : com.android.support:coordinatorlayout:28.0.0
        externalAnnotations           : <GRADLE>/caches/<GRADLE_VERSION>/transforms/xxxxxxxxxxxxxxxxxxxxxxxxxxxxxxxx/transformed/coordinatorlayout-28.0.0/annotations.zip
        folder                        : <GRADLE>/caches/<GRADLE_VERSION>/transforms/xxxxxxxxxxxxxxxxxxxxxxxxxxxxxxxx/transformed/coordinatorlayout-28.0.0
        jniFolder                     : <GRADLE>/caches/<GRADLE_VERSION>/transforms/xxxxxxxxxxxxxxxxxxxxxxxxxxxxxxxx/transformed/coordinatorlayout-28.0.0/jni [-]
        manifest                      : <GRADLE>/caches/<GRADLE_VERSION>/transforms/xxxxxxxxxxxxxxxxxxxxxxxxxxxxxxxx/transformed/coordinatorlayout-28.0.0/AndroidManifest.xml
        proguardRules                 : <GRADLE>/caches/<GRADLE_VERSION>/transforms/xxxxxxxxxxxxxxxxxxxxxxxxxxxxxxxx/transformed/coordinatorlayout-28.0.0/proguard.txt
        publicResources               : <GRADLE>/caches/<GRADLE_VERSION>/transforms/xxxxxxxxxxxxxxxxxxxxxxxxxxxxxxxx/transformed/coordinatorlayout-28.0.0/public.txt
        renderscriptFolder            : <GRADLE>/caches/<GRADLE_VERSION>/transforms/xxxxxxxxxxxxxxxxxxxxxxxxxxxxxxxx/transformed/coordinatorlayout-28.0.0/rs [-]
        resFolder                     : <GRADLE>/caches/<GRADLE_VERSION>/transforms/xxxxxxxxxxxxxxxxxxxxxxxxxxxxxxxx/transformed/coordinatorlayout-28.0.0/res
        resStaticLibrary              : <GRADLE>/caches/<GRADLE_VERSION>/transforms/xxxxxxxxxxxxxxxxxxxxxxxxxxxxxxxx/transformed/coordinatorlayout-28.0.0/res.apk [-]
        - runtimeJarFiles             : <GRADLE>/caches/<GRADLE_VERSION>/transforms/xxxxxxxxxxxxxxxxxxxxxxxxxxxxxxxx/transformed/coordinatorlayout-28.0.0/jars/classes.jar
        symbolFile                    : <GRADLE>/caches/<GRADLE_VERSION>/transforms/xxxxxxxxxxxxxxxxxxxxxxxxxxxxxxxx/transformed/coordinatorlayout-28.0.0/R.txt
    - library                     : com.android.support:cursoradapter:28.0.0@aar (IdeAndroidLibraryImpl)
        aidlFolder                    : <GRADLE>/caches/<GRADLE_VERSION>/transforms/xxxxxxxxxxxxxxxxxxxxxxxxxxxxxxxx/transformed/cursoradapter-28.0.0/aidl [-]
        artifact                      : <M2>/com/android/support/cursoradapter/28.0.0/cursoradapter-28.0.0.aar
        artifactAddress               : com.android.support:cursoradapter:28.0.0@aar
        assetsFolder                  : <GRADLE>/caches/<GRADLE_VERSION>/transforms/xxxxxxxxxxxxxxxxxxxxxxxxxxxxxxxx/transformed/cursoradapter-28.0.0/assets [-]
        - compileJarFiles             : <GRADLE>/caches/<GRADLE_VERSION>/transforms/xxxxxxxxxxxxxxxxxxxxxxxxxxxxxxxx/transformed/cursoradapter-28.0.0/jars/classes.jar
        component                     : com.android.support:cursoradapter:28.0.0
        externalAnnotations           : <GRADLE>/caches/<GRADLE_VERSION>/transforms/xxxxxxxxxxxxxxxxxxxxxxxxxxxxxxxx/transformed/cursoradapter-28.0.0/annotations.zip [-]
        folder                        : <GRADLE>/caches/<GRADLE_VERSION>/transforms/xxxxxxxxxxxxxxxxxxxxxxxxxxxxxxxx/transformed/cursoradapter-28.0.0
        jniFolder                     : <GRADLE>/caches/<GRADLE_VERSION>/transforms/xxxxxxxxxxxxxxxxxxxxxxxxxxxxxxxx/transformed/cursoradapter-28.0.0/jni [-]
        manifest                      : <GRADLE>/caches/<GRADLE_VERSION>/transforms/xxxxxxxxxxxxxxxxxxxxxxxxxxxxxxxx/transformed/cursoradapter-28.0.0/AndroidManifest.xml
        proguardRules                 : <GRADLE>/caches/<GRADLE_VERSION>/transforms/xxxxxxxxxxxxxxxxxxxxxxxxxxxxxxxx/transformed/cursoradapter-28.0.0/proguard.txt [-]
        publicResources               : <GRADLE>/caches/<GRADLE_VERSION>/transforms/xxxxxxxxxxxxxxxxxxxxxxxxxxxxxxxx/transformed/cursoradapter-28.0.0/public.txt [-]
        renderscriptFolder            : <GRADLE>/caches/<GRADLE_VERSION>/transforms/xxxxxxxxxxxxxxxxxxxxxxxxxxxxxxxx/transformed/cursoradapter-28.0.0/rs [-]
        resFolder                     : <GRADLE>/caches/<GRADLE_VERSION>/transforms/xxxxxxxxxxxxxxxxxxxxxxxxxxxxxxxx/transformed/cursoradapter-28.0.0/res [-]
        resStaticLibrary              : <GRADLE>/caches/<GRADLE_VERSION>/transforms/xxxxxxxxxxxxxxxxxxxxxxxxxxxxxxxx/transformed/cursoradapter-28.0.0/res.apk [-]
        - runtimeJarFiles             : <GRADLE>/caches/<GRADLE_VERSION>/transforms/xxxxxxxxxxxxxxxxxxxxxxxxxxxxxxxx/transformed/cursoradapter-28.0.0/jars/classes.jar
        symbolFile                    : <GRADLE>/caches/<GRADLE_VERSION>/transforms/xxxxxxxxxxxxxxxxxxxxxxxxxxxxxxxx/transformed/cursoradapter-28.0.0/R.txt
    - library                     : com.android.support:customview:28.0.0@aar (IdeAndroidLibraryImpl)
        aidlFolder                    : <GRADLE>/caches/<GRADLE_VERSION>/transforms/xxxxxxxxxxxxxxxxxxxxxxxxxxxxxxxx/transformed/customview-28.0.0/aidl [-]
        artifact                      : <M2>/com/android/support/customview/28.0.0/customview-28.0.0.aar
        artifactAddress               : com.android.support:customview:28.0.0@aar
        assetsFolder                  : <GRADLE>/caches/<GRADLE_VERSION>/transforms/xxxxxxxxxxxxxxxxxxxxxxxxxxxxxxxx/transformed/customview-28.0.0/assets [-]
        - compileJarFiles             : <GRADLE>/caches/<GRADLE_VERSION>/transforms/xxxxxxxxxxxxxxxxxxxxxxxxxxxxxxxx/transformed/customview-28.0.0/jars/classes.jar
        component                     : com.android.support:customview:28.0.0
        externalAnnotations           : <GRADLE>/caches/<GRADLE_VERSION>/transforms/xxxxxxxxxxxxxxxxxxxxxxxxxxxxxxxx/transformed/customview-28.0.0/annotations.zip [-]
        folder                        : <GRADLE>/caches/<GRADLE_VERSION>/transforms/xxxxxxxxxxxxxxxxxxxxxxxxxxxxxxxx/transformed/customview-28.0.0
        jniFolder                     : <GRADLE>/caches/<GRADLE_VERSION>/transforms/xxxxxxxxxxxxxxxxxxxxxxxxxxxxxxxx/transformed/customview-28.0.0/jni [-]
        manifest                      : <GRADLE>/caches/<GRADLE_VERSION>/transforms/xxxxxxxxxxxxxxxxxxxxxxxxxxxxxxxx/transformed/customview-28.0.0/AndroidManifest.xml
        proguardRules                 : <GRADLE>/caches/<GRADLE_VERSION>/transforms/xxxxxxxxxxxxxxxxxxxxxxxxxxxxxxxx/transformed/customview-28.0.0/proguard.txt [-]
        publicResources               : <GRADLE>/caches/<GRADLE_VERSION>/transforms/xxxxxxxxxxxxxxxxxxxxxxxxxxxxxxxx/transformed/customview-28.0.0/public.txt [-]
        renderscriptFolder            : <GRADLE>/caches/<GRADLE_VERSION>/transforms/xxxxxxxxxxxxxxxxxxxxxxxxxxxxxxxx/transformed/customview-28.0.0/rs [-]
        resFolder                     : <GRADLE>/caches/<GRADLE_VERSION>/transforms/xxxxxxxxxxxxxxxxxxxxxxxxxxxxxxxx/transformed/customview-28.0.0/res [-]
        resStaticLibrary              : <GRADLE>/caches/<GRADLE_VERSION>/transforms/xxxxxxxxxxxxxxxxxxxxxxxxxxxxxxxx/transformed/customview-28.0.0/res.apk [-]
        - runtimeJarFiles             : <GRADLE>/caches/<GRADLE_VERSION>/transforms/xxxxxxxxxxxxxxxxxxxxxxxxxxxxxxxx/transformed/customview-28.0.0/jars/classes.jar
        symbolFile                    : <GRADLE>/caches/<GRADLE_VERSION>/transforms/xxxxxxxxxxxxxxxxxxxxxxxxxxxxxxxx/transformed/customview-28.0.0/R.txt
    - library                     : com.android.support:documentfile:28.0.0@aar (IdeAndroidLibraryImpl)
        aidlFolder                    : <GRADLE>/caches/<GRADLE_VERSION>/transforms/xxxxxxxxxxxxxxxxxxxxxxxxxxxxxxxx/transformed/documentfile-28.0.0/aidl [-]
        artifact                      : <M2>/com/android/support/documentfile/28.0.0/documentfile-28.0.0.aar
        artifactAddress               : com.android.support:documentfile:28.0.0@aar
        assetsFolder                  : <GRADLE>/caches/<GRADLE_VERSION>/transforms/xxxxxxxxxxxxxxxxxxxxxxxxxxxxxxxx/transformed/documentfile-28.0.0/assets [-]
        - compileJarFiles             : <GRADLE>/caches/<GRADLE_VERSION>/transforms/xxxxxxxxxxxxxxxxxxxxxxxxxxxxxxxx/transformed/documentfile-28.0.0/jars/classes.jar
        component                     : com.android.support:documentfile:28.0.0
        externalAnnotations           : <GRADLE>/caches/<GRADLE_VERSION>/transforms/xxxxxxxxxxxxxxxxxxxxxxxxxxxxxxxx/transformed/documentfile-28.0.0/annotations.zip [-]
        folder                        : <GRADLE>/caches/<GRADLE_VERSION>/transforms/xxxxxxxxxxxxxxxxxxxxxxxxxxxxxxxx/transformed/documentfile-28.0.0
        jniFolder                     : <GRADLE>/caches/<GRADLE_VERSION>/transforms/xxxxxxxxxxxxxxxxxxxxxxxxxxxxxxxx/transformed/documentfile-28.0.0/jni [-]
        manifest                      : <GRADLE>/caches/<GRADLE_VERSION>/transforms/xxxxxxxxxxxxxxxxxxxxxxxxxxxxxxxx/transformed/documentfile-28.0.0/AndroidManifest.xml
        proguardRules                 : <GRADLE>/caches/<GRADLE_VERSION>/transforms/xxxxxxxxxxxxxxxxxxxxxxxxxxxxxxxx/transformed/documentfile-28.0.0/proguard.txt [-]
        publicResources               : <GRADLE>/caches/<GRADLE_VERSION>/transforms/xxxxxxxxxxxxxxxxxxxxxxxxxxxxxxxx/transformed/documentfile-28.0.0/public.txt [-]
        renderscriptFolder            : <GRADLE>/caches/<GRADLE_VERSION>/transforms/xxxxxxxxxxxxxxxxxxxxxxxxxxxxxxxx/transformed/documentfile-28.0.0/rs [-]
        resFolder                     : <GRADLE>/caches/<GRADLE_VERSION>/transforms/xxxxxxxxxxxxxxxxxxxxxxxxxxxxxxxx/transformed/documentfile-28.0.0/res [-]
        resStaticLibrary              : <GRADLE>/caches/<GRADLE_VERSION>/transforms/xxxxxxxxxxxxxxxxxxxxxxxxxxxxxxxx/transformed/documentfile-28.0.0/res.apk [-]
        - runtimeJarFiles             : <GRADLE>/caches/<GRADLE_VERSION>/transforms/xxxxxxxxxxxxxxxxxxxxxxxxxxxxxxxx/transformed/documentfile-28.0.0/jars/classes.jar
        symbolFile                    : <GRADLE>/caches/<GRADLE_VERSION>/transforms/xxxxxxxxxxxxxxxxxxxxxxxxxxxxxxxx/transformed/documentfile-28.0.0/R.txt
    - library                     : com.android.support:drawerlayout:28.0.0@aar (IdeAndroidLibraryImpl)
        aidlFolder                    : <GRADLE>/caches/<GRADLE_VERSION>/transforms/xxxxxxxxxxxxxxxxxxxxxxxxxxxxxxxx/transformed/drawerlayout-28.0.0/aidl [-]
        artifact                      : <M2>/com/android/support/drawerlayout/28.0.0/drawerlayout-28.0.0.aar
        artifactAddress               : com.android.support:drawerlayout:28.0.0@aar
        assetsFolder                  : <GRADLE>/caches/<GRADLE_VERSION>/transforms/xxxxxxxxxxxxxxxxxxxxxxxxxxxxxxxx/transformed/drawerlayout-28.0.0/assets [-]
        - compileJarFiles             : <GRADLE>/caches/<GRADLE_VERSION>/transforms/xxxxxxxxxxxxxxxxxxxxxxxxxxxxxxxx/transformed/drawerlayout-28.0.0/jars/classes.jar
        component                     : com.android.support:drawerlayout:28.0.0
        externalAnnotations           : <GRADLE>/caches/<GRADLE_VERSION>/transforms/xxxxxxxxxxxxxxxxxxxxxxxxxxxxxxxx/transformed/drawerlayout-28.0.0/annotations.zip
        folder                        : <GRADLE>/caches/<GRADLE_VERSION>/transforms/xxxxxxxxxxxxxxxxxxxxxxxxxxxxxxxx/transformed/drawerlayout-28.0.0
        jniFolder                     : <GRADLE>/caches/<GRADLE_VERSION>/transforms/xxxxxxxxxxxxxxxxxxxxxxxxxxxxxxxx/transformed/drawerlayout-28.0.0/jni [-]
        manifest                      : <GRADLE>/caches/<GRADLE_VERSION>/transforms/xxxxxxxxxxxxxxxxxxxxxxxxxxxxxxxx/transformed/drawerlayout-28.0.0/AndroidManifest.xml
        proguardRules                 : <GRADLE>/caches/<GRADLE_VERSION>/transforms/xxxxxxxxxxxxxxxxxxxxxxxxxxxxxxxx/transformed/drawerlayout-28.0.0/proguard.txt [-]
        publicResources               : <GRADLE>/caches/<GRADLE_VERSION>/transforms/xxxxxxxxxxxxxxxxxxxxxxxxxxxxxxxx/transformed/drawerlayout-28.0.0/public.txt [-]
        renderscriptFolder            : <GRADLE>/caches/<GRADLE_VERSION>/transforms/xxxxxxxxxxxxxxxxxxxxxxxxxxxxxxxx/transformed/drawerlayout-28.0.0/rs [-]
        resFolder                     : <GRADLE>/caches/<GRADLE_VERSION>/transforms/xxxxxxxxxxxxxxxxxxxxxxxxxxxxxxxx/transformed/drawerlayout-28.0.0/res [-]
        resStaticLibrary              : <GRADLE>/caches/<GRADLE_VERSION>/transforms/xxxxxxxxxxxxxxxxxxxxxxxxxxxxxxxx/transformed/drawerlayout-28.0.0/res.apk [-]
        - runtimeJarFiles             : <GRADLE>/caches/<GRADLE_VERSION>/transforms/xxxxxxxxxxxxxxxxxxxxxxxxxxxxxxxx/transformed/drawerlayout-28.0.0/jars/classes.jar
        symbolFile                    : <GRADLE>/caches/<GRADLE_VERSION>/transforms/xxxxxxxxxxxxxxxxxxxxxxxxxxxxxxxx/transformed/drawerlayout-28.0.0/R.txt
    - library                     : com.android.support:interpolator:28.0.0@aar (IdeAndroidLibraryImpl)
        aidlFolder                    : <GRADLE>/caches/<GRADLE_VERSION>/transforms/xxxxxxxxxxxxxxxxxxxxxxxxxxxxxxxx/transformed/interpolator-28.0.0/aidl [-]
        artifact                      : <M2>/com/android/support/interpolator/28.0.0/interpolator-28.0.0.aar
        artifactAddress               : com.android.support:interpolator:28.0.0@aar
        assetsFolder                  : <GRADLE>/caches/<GRADLE_VERSION>/transforms/xxxxxxxxxxxxxxxxxxxxxxxxxxxxxxxx/transformed/interpolator-28.0.0/assets [-]
        - compileJarFiles             : <GRADLE>/caches/<GRADLE_VERSION>/transforms/xxxxxxxxxxxxxxxxxxxxxxxxxxxxxxxx/transformed/interpolator-28.0.0/jars/classes.jar
        component                     : com.android.support:interpolator:28.0.0
        externalAnnotations           : <GRADLE>/caches/<GRADLE_VERSION>/transforms/xxxxxxxxxxxxxxxxxxxxxxxxxxxxxxxx/transformed/interpolator-28.0.0/annotations.zip [-]
        folder                        : <GRADLE>/caches/<GRADLE_VERSION>/transforms/xxxxxxxxxxxxxxxxxxxxxxxxxxxxxxxx/transformed/interpolator-28.0.0
        jniFolder                     : <GRADLE>/caches/<GRADLE_VERSION>/transforms/xxxxxxxxxxxxxxxxxxxxxxxxxxxxxxxx/transformed/interpolator-28.0.0/jni [-]
        manifest                      : <GRADLE>/caches/<GRADLE_VERSION>/transforms/xxxxxxxxxxxxxxxxxxxxxxxxxxxxxxxx/transformed/interpolator-28.0.0/AndroidManifest.xml
        proguardRules                 : <GRADLE>/caches/<GRADLE_VERSION>/transforms/xxxxxxxxxxxxxxxxxxxxxxxxxxxxxxxx/transformed/interpolator-28.0.0/proguard.txt [-]
        publicResources               : <GRADLE>/caches/<GRADLE_VERSION>/transforms/xxxxxxxxxxxxxxxxxxxxxxxxxxxxxxxx/transformed/interpolator-28.0.0/public.txt [-]
        renderscriptFolder            : <GRADLE>/caches/<GRADLE_VERSION>/transforms/xxxxxxxxxxxxxxxxxxxxxxxxxxxxxxxx/transformed/interpolator-28.0.0/rs [-]
        resFolder                     : <GRADLE>/caches/<GRADLE_VERSION>/transforms/xxxxxxxxxxxxxxxxxxxxxxxxxxxxxxxx/transformed/interpolator-28.0.0/res [-]
        resStaticLibrary              : <GRADLE>/caches/<GRADLE_VERSION>/transforms/xxxxxxxxxxxxxxxxxxxxxxxxxxxxxxxx/transformed/interpolator-28.0.0/res.apk [-]
        - runtimeJarFiles             : <GRADLE>/caches/<GRADLE_VERSION>/transforms/xxxxxxxxxxxxxxxxxxxxxxxxxxxxxxxx/transformed/interpolator-28.0.0/jars/classes.jar
        symbolFile                    : <GRADLE>/caches/<GRADLE_VERSION>/transforms/xxxxxxxxxxxxxxxxxxxxxxxxxxxxxxxx/transformed/interpolator-28.0.0/R.txt
    - library                     : com.android.support:loader:28.0.0@aar (IdeAndroidLibraryImpl)
        aidlFolder                    : <GRADLE>/caches/<GRADLE_VERSION>/transforms/xxxxxxxxxxxxxxxxxxxxxxxxxxxxxxxx/transformed/loader-28.0.0/aidl [-]
        artifact                      : <M2>/com/android/support/loader/28.0.0/loader-28.0.0.aar
        artifactAddress               : com.android.support:loader:28.0.0@aar
        assetsFolder                  : <GRADLE>/caches/<GRADLE_VERSION>/transforms/xxxxxxxxxxxxxxxxxxxxxxxxxxxxxxxx/transformed/loader-28.0.0/assets [-]
        - compileJarFiles             : <GRADLE>/caches/<GRADLE_VERSION>/transforms/xxxxxxxxxxxxxxxxxxxxxxxxxxxxxxxx/transformed/loader-28.0.0/jars/classes.jar
        component                     : com.android.support:loader:28.0.0
        externalAnnotations           : <GRADLE>/caches/<GRADLE_VERSION>/transforms/xxxxxxxxxxxxxxxxxxxxxxxxxxxxxxxx/transformed/loader-28.0.0/annotations.zip [-]
        folder                        : <GRADLE>/caches/<GRADLE_VERSION>/transforms/xxxxxxxxxxxxxxxxxxxxxxxxxxxxxxxx/transformed/loader-28.0.0
        jniFolder                     : <GRADLE>/caches/<GRADLE_VERSION>/transforms/xxxxxxxxxxxxxxxxxxxxxxxxxxxxxxxx/transformed/loader-28.0.0/jni [-]
        manifest                      : <GRADLE>/caches/<GRADLE_VERSION>/transforms/xxxxxxxxxxxxxxxxxxxxxxxxxxxxxxxx/transformed/loader-28.0.0/AndroidManifest.xml
        proguardRules                 : <GRADLE>/caches/<GRADLE_VERSION>/transforms/xxxxxxxxxxxxxxxxxxxxxxxxxxxxxxxx/transformed/loader-28.0.0/proguard.txt [-]
        publicResources               : <GRADLE>/caches/<GRADLE_VERSION>/transforms/xxxxxxxxxxxxxxxxxxxxxxxxxxxxxxxx/transformed/loader-28.0.0/public.txt [-]
        renderscriptFolder            : <GRADLE>/caches/<GRADLE_VERSION>/transforms/xxxxxxxxxxxxxxxxxxxxxxxxxxxxxxxx/transformed/loader-28.0.0/rs [-]
        resFolder                     : <GRADLE>/caches/<GRADLE_VERSION>/transforms/xxxxxxxxxxxxxxxxxxxxxxxxxxxxxxxx/transformed/loader-28.0.0/res [-]
        resStaticLibrary              : <GRADLE>/caches/<GRADLE_VERSION>/transforms/xxxxxxxxxxxxxxxxxxxxxxxxxxxxxxxx/transformed/loader-28.0.0/res.apk [-]
        - runtimeJarFiles             : <GRADLE>/caches/<GRADLE_VERSION>/transforms/xxxxxxxxxxxxxxxxxxxxxxxxxxxxxxxx/transformed/loader-28.0.0/jars/classes.jar
        symbolFile                    : <GRADLE>/caches/<GRADLE_VERSION>/transforms/xxxxxxxxxxxxxxxxxxxxxxxxxxxxxxxx/transformed/loader-28.0.0/R.txt
    - library                     : com.android.support:localbroadcastmanager:28.0.0@aar (IdeAndroidLibraryImpl)
        aidlFolder                    : <GRADLE>/caches/<GRADLE_VERSION>/transforms/xxxxxxxxxxxxxxxxxxxxxxxxxxxxxxxx/transformed/localbroadcastmanager-28.0.0/aidl [-]
        artifact                      : <M2>/com/android/support/localbroadcastmanager/28.0.0/localbroadcastmanager-28.0.0.aar
        artifactAddress               : com.android.support:localbroadcastmanager:28.0.0@aar
        assetsFolder                  : <GRADLE>/caches/<GRADLE_VERSION>/transforms/xxxxxxxxxxxxxxxxxxxxxxxxxxxxxxxx/transformed/localbroadcastmanager-28.0.0/assets [-]
        - compileJarFiles             : <GRADLE>/caches/<GRADLE_VERSION>/transforms/xxxxxxxxxxxxxxxxxxxxxxxxxxxxxxxx/transformed/localbroadcastmanager-28.0.0/jars/classes.jar
        component                     : com.android.support:localbroadcastmanager:28.0.0
        externalAnnotations           : <GRADLE>/caches/<GRADLE_VERSION>/transforms/xxxxxxxxxxxxxxxxxxxxxxxxxxxxxxxx/transformed/localbroadcastmanager-28.0.0/annotations.zip [-]
        folder                        : <GRADLE>/caches/<GRADLE_VERSION>/transforms/xxxxxxxxxxxxxxxxxxxxxxxxxxxxxxxx/transformed/localbroadcastmanager-28.0.0
        jniFolder                     : <GRADLE>/caches/<GRADLE_VERSION>/transforms/xxxxxxxxxxxxxxxxxxxxxxxxxxxxxxxx/transformed/localbroadcastmanager-28.0.0/jni [-]
        manifest                      : <GRADLE>/caches/<GRADLE_VERSION>/transforms/xxxxxxxxxxxxxxxxxxxxxxxxxxxxxxxx/transformed/localbroadcastmanager-28.0.0/AndroidManifest.xml
        proguardRules                 : <GRADLE>/caches/<GRADLE_VERSION>/transforms/xxxxxxxxxxxxxxxxxxxxxxxxxxxxxxxx/transformed/localbroadcastmanager-28.0.0/proguard.txt [-]
        publicResources               : <GRADLE>/caches/<GRADLE_VERSION>/transforms/xxxxxxxxxxxxxxxxxxxxxxxxxxxxxxxx/transformed/localbroadcastmanager-28.0.0/public.txt [-]
        renderscriptFolder            : <GRADLE>/caches/<GRADLE_VERSION>/transforms/xxxxxxxxxxxxxxxxxxxxxxxxxxxxxxxx/transformed/localbroadcastmanager-28.0.0/rs [-]
        resFolder                     : <GRADLE>/caches/<GRADLE_VERSION>/transforms/xxxxxxxxxxxxxxxxxxxxxxxxxxxxxxxx/transformed/localbroadcastmanager-28.0.0/res [-]
        resStaticLibrary              : <GRADLE>/caches/<GRADLE_VERSION>/transforms/xxxxxxxxxxxxxxxxxxxxxxxxxxxxxxxx/transformed/localbroadcastmanager-28.0.0/res.apk [-]
        - runtimeJarFiles             : <GRADLE>/caches/<GRADLE_VERSION>/transforms/xxxxxxxxxxxxxxxxxxxxxxxxxxxxxxxx/transformed/localbroadcastmanager-28.0.0/jars/classes.jar
        symbolFile                    : <GRADLE>/caches/<GRADLE_VERSION>/transforms/xxxxxxxxxxxxxxxxxxxxxxxxxxxxxxxx/transformed/localbroadcastmanager-28.0.0/R.txt
    - library                     : com.android.support:print:28.0.0@aar (IdeAndroidLibraryImpl)
        aidlFolder                    : <GRADLE>/caches/<GRADLE_VERSION>/transforms/xxxxxxxxxxxxxxxxxxxxxxxxxxxxxxxx/transformed/print-28.0.0/aidl [-]
        artifact                      : <M2>/com/android/support/print/28.0.0/print-28.0.0.aar
        artifactAddress               : com.android.support:print:28.0.0@aar
        assetsFolder                  : <GRADLE>/caches/<GRADLE_VERSION>/transforms/xxxxxxxxxxxxxxxxxxxxxxxxxxxxxxxx/transformed/print-28.0.0/assets [-]
        - compileJarFiles             : <GRADLE>/caches/<GRADLE_VERSION>/transforms/xxxxxxxxxxxxxxxxxxxxxxxxxxxxxxxx/transformed/print-28.0.0/jars/classes.jar
        component                     : com.android.support:print:28.0.0
        externalAnnotations           : <GRADLE>/caches/<GRADLE_VERSION>/transforms/xxxxxxxxxxxxxxxxxxxxxxxxxxxxxxxx/transformed/print-28.0.0/annotations.zip
        folder                        : <GRADLE>/caches/<GRADLE_VERSION>/transforms/xxxxxxxxxxxxxxxxxxxxxxxxxxxxxxxx/transformed/print-28.0.0
        jniFolder                     : <GRADLE>/caches/<GRADLE_VERSION>/transforms/xxxxxxxxxxxxxxxxxxxxxxxxxxxxxxxx/transformed/print-28.0.0/jni [-]
        manifest                      : <GRADLE>/caches/<GRADLE_VERSION>/transforms/xxxxxxxxxxxxxxxxxxxxxxxxxxxxxxxx/transformed/print-28.0.0/AndroidManifest.xml
        proguardRules                 : <GRADLE>/caches/<GRADLE_VERSION>/transforms/xxxxxxxxxxxxxxxxxxxxxxxxxxxxxxxx/transformed/print-28.0.0/proguard.txt [-]
        publicResources               : <GRADLE>/caches/<GRADLE_VERSION>/transforms/xxxxxxxxxxxxxxxxxxxxxxxxxxxxxxxx/transformed/print-28.0.0/public.txt [-]
        renderscriptFolder            : <GRADLE>/caches/<GRADLE_VERSION>/transforms/xxxxxxxxxxxxxxxxxxxxxxxxxxxxxxxx/transformed/print-28.0.0/rs [-]
        resFolder                     : <GRADLE>/caches/<GRADLE_VERSION>/transforms/xxxxxxxxxxxxxxxxxxxxxxxxxxxxxxxx/transformed/print-28.0.0/res [-]
        resStaticLibrary              : <GRADLE>/caches/<GRADLE_VERSION>/transforms/xxxxxxxxxxxxxxxxxxxxxxxxxxxxxxxx/transformed/print-28.0.0/res.apk [-]
        - runtimeJarFiles             : <GRADLE>/caches/<GRADLE_VERSION>/transforms/xxxxxxxxxxxxxxxxxxxxxxxxxxxxxxxx/transformed/print-28.0.0/jars/classes.jar
        symbolFile                    : <GRADLE>/caches/<GRADLE_VERSION>/transforms/xxxxxxxxxxxxxxxxxxxxxxxxxxxxxxxx/transformed/print-28.0.0/R.txt
    - library                     : com.android.support:slidingpanelayout:28.0.0@aar (IdeAndroidLibraryImpl)
        aidlFolder                    : <GRADLE>/caches/<GRADLE_VERSION>/transforms/xxxxxxxxxxxxxxxxxxxxxxxxxxxxxxxx/transformed/slidingpanelayout-28.0.0/aidl [-]
        artifact                      : <M2>/com/android/support/slidingpanelayout/28.0.0/slidingpanelayout-28.0.0.aar
        artifactAddress               : com.android.support:slidingpanelayout:28.0.0@aar
        assetsFolder                  : <GRADLE>/caches/<GRADLE_VERSION>/transforms/xxxxxxxxxxxxxxxxxxxxxxxxxxxxxxxx/transformed/slidingpanelayout-28.0.0/assets [-]
        - compileJarFiles             : <GRADLE>/caches/<GRADLE_VERSION>/transforms/xxxxxxxxxxxxxxxxxxxxxxxxxxxxxxxx/transformed/slidingpanelayout-28.0.0/jars/classes.jar
        component                     : com.android.support:slidingpanelayout:28.0.0
        externalAnnotations           : <GRADLE>/caches/<GRADLE_VERSION>/transforms/xxxxxxxxxxxxxxxxxxxxxxxxxxxxxxxx/transformed/slidingpanelayout-28.0.0/annotations.zip [-]
        folder                        : <GRADLE>/caches/<GRADLE_VERSION>/transforms/xxxxxxxxxxxxxxxxxxxxxxxxxxxxxxxx/transformed/slidingpanelayout-28.0.0
        jniFolder                     : <GRADLE>/caches/<GRADLE_VERSION>/transforms/xxxxxxxxxxxxxxxxxxxxxxxxxxxxxxxx/transformed/slidingpanelayout-28.0.0/jni [-]
        manifest                      : <GRADLE>/caches/<GRADLE_VERSION>/transforms/xxxxxxxxxxxxxxxxxxxxxxxxxxxxxxxx/transformed/slidingpanelayout-28.0.0/AndroidManifest.xml
        proguardRules                 : <GRADLE>/caches/<GRADLE_VERSION>/transforms/xxxxxxxxxxxxxxxxxxxxxxxxxxxxxxxx/transformed/slidingpanelayout-28.0.0/proguard.txt [-]
        publicResources               : <GRADLE>/caches/<GRADLE_VERSION>/transforms/xxxxxxxxxxxxxxxxxxxxxxxxxxxxxxxx/transformed/slidingpanelayout-28.0.0/public.txt [-]
        renderscriptFolder            : <GRADLE>/caches/<GRADLE_VERSION>/transforms/xxxxxxxxxxxxxxxxxxxxxxxxxxxxxxxx/transformed/slidingpanelayout-28.0.0/rs [-]
        resFolder                     : <GRADLE>/caches/<GRADLE_VERSION>/transforms/xxxxxxxxxxxxxxxxxxxxxxxxxxxxxxxx/transformed/slidingpanelayout-28.0.0/res [-]
        resStaticLibrary              : <GRADLE>/caches/<GRADLE_VERSION>/transforms/xxxxxxxxxxxxxxxxxxxxxxxxxxxxxxxx/transformed/slidingpanelayout-28.0.0/res.apk [-]
        - runtimeJarFiles             : <GRADLE>/caches/<GRADLE_VERSION>/transforms/xxxxxxxxxxxxxxxxxxxxxxxxxxxxxxxx/transformed/slidingpanelayout-28.0.0/jars/classes.jar
        symbolFile                    : <GRADLE>/caches/<GRADLE_VERSION>/transforms/xxxxxxxxxxxxxxxxxxxxxxxxxxxxxxxx/transformed/slidingpanelayout-28.0.0/R.txt
    - library                     : com.android.support:support-compat:28.0.0@aar (IdeAndroidLibraryImpl)
        aidlFolder                    : <GRADLE>/caches/<GRADLE_VERSION>/transforms/xxxxxxxxxxxxxxxxxxxxxxxxxxxxxxxx/transformed/support-compat-28.0.0/aidl
        artifact                      : <M2>/com/android/support/support-compat/28.0.0/support-compat-28.0.0.aar
        artifactAddress               : com.android.support:support-compat:28.0.0@aar
        assetsFolder                  : <GRADLE>/caches/<GRADLE_VERSION>/transforms/xxxxxxxxxxxxxxxxxxxxxxxxxxxxxxxx/transformed/support-compat-28.0.0/assets [-]
        - compileJarFiles             : <GRADLE>/caches/<GRADLE_VERSION>/transforms/xxxxxxxxxxxxxxxxxxxxxxxxxxxxxxxx/transformed/support-compat-28.0.0/jars/classes.jar
        component                     : com.android.support:support-compat:28.0.0
        externalAnnotations           : <GRADLE>/caches/<GRADLE_VERSION>/transforms/xxxxxxxxxxxxxxxxxxxxxxxxxxxxxxxx/transformed/support-compat-28.0.0/annotations.zip
        folder                        : <GRADLE>/caches/<GRADLE_VERSION>/transforms/xxxxxxxxxxxxxxxxxxxxxxxxxxxxxxxx/transformed/support-compat-28.0.0
        jniFolder                     : <GRADLE>/caches/<GRADLE_VERSION>/transforms/xxxxxxxxxxxxxxxxxxxxxxxxxxxxxxxx/transformed/support-compat-28.0.0/jni [-]
        manifest                      : <GRADLE>/caches/<GRADLE_VERSION>/transforms/xxxxxxxxxxxxxxxxxxxxxxxxxxxxxxxx/transformed/support-compat-28.0.0/AndroidManifest.xml
        proguardRules                 : <GRADLE>/caches/<GRADLE_VERSION>/transforms/xxxxxxxxxxxxxxxxxxxxxxxxxxxxxxxx/transformed/support-compat-28.0.0/proguard.txt
        publicResources               : <GRADLE>/caches/<GRADLE_VERSION>/transforms/xxxxxxxxxxxxxxxxxxxxxxxxxxxxxxxx/transformed/support-compat-28.0.0/public.txt
        renderscriptFolder            : <GRADLE>/caches/<GRADLE_VERSION>/transforms/xxxxxxxxxxxxxxxxxxxxxxxxxxxxxxxx/transformed/support-compat-28.0.0/rs [-]
        resFolder                     : <GRADLE>/caches/<GRADLE_VERSION>/transforms/xxxxxxxxxxxxxxxxxxxxxxxxxxxxxxxx/transformed/support-compat-28.0.0/res
        resStaticLibrary              : <GRADLE>/caches/<GRADLE_VERSION>/transforms/xxxxxxxxxxxxxxxxxxxxxxxxxxxxxxxx/transformed/support-compat-28.0.0/res.apk [-]
        - runtimeJarFiles             : <GRADLE>/caches/<GRADLE_VERSION>/transforms/xxxxxxxxxxxxxxxxxxxxxxxxxxxxxxxx/transformed/support-compat-28.0.0/jars/classes.jar
        symbolFile                    : <GRADLE>/caches/<GRADLE_VERSION>/transforms/xxxxxxxxxxxxxxxxxxxxxxxxxxxxxxxx/transformed/support-compat-28.0.0/R.txt
    - library                     : com.android.support:support-core-ui:28.0.0@aar (IdeAndroidLibraryImpl)
        aidlFolder                    : <GRADLE>/caches/<GRADLE_VERSION>/transforms/xxxxxxxxxxxxxxxxxxxxxxxxxxxxxxxx/transformed/support-core-ui-28.0.0/aidl [-]
        artifact                      : <M2>/com/android/support/support-core-ui/28.0.0/support-core-ui-28.0.0.aar
        artifactAddress               : com.android.support:support-core-ui:28.0.0@aar
        assetsFolder                  : <GRADLE>/caches/<GRADLE_VERSION>/transforms/xxxxxxxxxxxxxxxxxxxxxxxxxxxxxxxx/transformed/support-core-ui-28.0.0/assets [-]
        - compileJarFiles             : <GRADLE>/caches/<GRADLE_VERSION>/transforms/xxxxxxxxxxxxxxxxxxxxxxxxxxxxxxxx/transformed/support-core-ui-28.0.0/jars/classes.jar
        component                     : com.android.support:support-core-ui:28.0.0
        externalAnnotations           : <GRADLE>/caches/<GRADLE_VERSION>/transforms/xxxxxxxxxxxxxxxxxxxxxxxxxxxxxxxx/transformed/support-core-ui-28.0.0/annotations.zip [-]
        folder                        : <GRADLE>/caches/<GRADLE_VERSION>/transforms/xxxxxxxxxxxxxxxxxxxxxxxxxxxxxxxx/transformed/support-core-ui-28.0.0
        jniFolder                     : <GRADLE>/caches/<GRADLE_VERSION>/transforms/xxxxxxxxxxxxxxxxxxxxxxxxxxxxxxxx/transformed/support-core-ui-28.0.0/jni [-]
        manifest                      : <GRADLE>/caches/<GRADLE_VERSION>/transforms/xxxxxxxxxxxxxxxxxxxxxxxxxxxxxxxx/transformed/support-core-ui-28.0.0/AndroidManifest.xml
        proguardRules                 : <GRADLE>/caches/<GRADLE_VERSION>/transforms/xxxxxxxxxxxxxxxxxxxxxxxxxxxxxxxx/transformed/support-core-ui-28.0.0/proguard.txt [-]
        publicResources               : <GRADLE>/caches/<GRADLE_VERSION>/transforms/xxxxxxxxxxxxxxxxxxxxxxxxxxxxxxxx/transformed/support-core-ui-28.0.0/public.txt [-]
        renderscriptFolder            : <GRADLE>/caches/<GRADLE_VERSION>/transforms/xxxxxxxxxxxxxxxxxxxxxxxxxxxxxxxx/transformed/support-core-ui-28.0.0/rs [-]
        resFolder                     : <GRADLE>/caches/<GRADLE_VERSION>/transforms/xxxxxxxxxxxxxxxxxxxxxxxxxxxxxxxx/transformed/support-core-ui-28.0.0/res [-]
        resStaticLibrary              : <GRADLE>/caches/<GRADLE_VERSION>/transforms/xxxxxxxxxxxxxxxxxxxxxxxxxxxxxxxx/transformed/support-core-ui-28.0.0/res.apk [-]
        - runtimeJarFiles             : <GRADLE>/caches/<GRADLE_VERSION>/transforms/xxxxxxxxxxxxxxxxxxxxxxxxxxxxxxxx/transformed/support-core-ui-28.0.0/jars/classes.jar
        symbolFile                    : <GRADLE>/caches/<GRADLE_VERSION>/transforms/xxxxxxxxxxxxxxxxxxxxxxxxxxxxxxxx/transformed/support-core-ui-28.0.0/R.txt
    - library                     : com.android.support:support-core-utils:28.0.0@aar (IdeAndroidLibraryImpl)
        aidlFolder                    : <GRADLE>/caches/<GRADLE_VERSION>/transforms/xxxxxxxxxxxxxxxxxxxxxxxxxxxxxxxx/transformed/support-core-utils-28.0.0/aidl [-]
        artifact                      : <M2>/com/android/support/support-core-utils/28.0.0/support-core-utils-28.0.0.aar
        artifactAddress               : com.android.support:support-core-utils:28.0.0@aar
        assetsFolder                  : <GRADLE>/caches/<GRADLE_VERSION>/transforms/xxxxxxxxxxxxxxxxxxxxxxxxxxxxxxxx/transformed/support-core-utils-28.0.0/assets [-]
        - compileJarFiles             : <GRADLE>/caches/<GRADLE_VERSION>/transforms/xxxxxxxxxxxxxxxxxxxxxxxxxxxxxxxx/transformed/support-core-utils-28.0.0/jars/classes.jar
        component                     : com.android.support:support-core-utils:28.0.0
        externalAnnotations           : <GRADLE>/caches/<GRADLE_VERSION>/transforms/xxxxxxxxxxxxxxxxxxxxxxxxxxxxxxxx/transformed/support-core-utils-28.0.0/annotations.zip [-]
        folder                        : <GRADLE>/caches/<GRADLE_VERSION>/transforms/xxxxxxxxxxxxxxxxxxxxxxxxxxxxxxxx/transformed/support-core-utils-28.0.0
        jniFolder                     : <GRADLE>/caches/<GRADLE_VERSION>/transforms/xxxxxxxxxxxxxxxxxxxxxxxxxxxxxxxx/transformed/support-core-utils-28.0.0/jni [-]
        manifest                      : <GRADLE>/caches/<GRADLE_VERSION>/transforms/xxxxxxxxxxxxxxxxxxxxxxxxxxxxxxxx/transformed/support-core-utils-28.0.0/AndroidManifest.xml
        proguardRules                 : <GRADLE>/caches/<GRADLE_VERSION>/transforms/xxxxxxxxxxxxxxxxxxxxxxxxxxxxxxxx/transformed/support-core-utils-28.0.0/proguard.txt [-]
        publicResources               : <GRADLE>/caches/<GRADLE_VERSION>/transforms/xxxxxxxxxxxxxxxxxxxxxxxxxxxxxxxx/transformed/support-core-utils-28.0.0/public.txt [-]
        renderscriptFolder            : <GRADLE>/caches/<GRADLE_VERSION>/transforms/xxxxxxxxxxxxxxxxxxxxxxxxxxxxxxxx/transformed/support-core-utils-28.0.0/rs [-]
        resFolder                     : <GRADLE>/caches/<GRADLE_VERSION>/transforms/xxxxxxxxxxxxxxxxxxxxxxxxxxxxxxxx/transformed/support-core-utils-28.0.0/res [-]
        resStaticLibrary              : <GRADLE>/caches/<GRADLE_VERSION>/transforms/xxxxxxxxxxxxxxxxxxxxxxxxxxxxxxxx/transformed/support-core-utils-28.0.0/res.apk [-]
        - runtimeJarFiles             : <GRADLE>/caches/<GRADLE_VERSION>/transforms/xxxxxxxxxxxxxxxxxxxxxxxxxxxxxxxx/transformed/support-core-utils-28.0.0/jars/classes.jar
        symbolFile                    : <GRADLE>/caches/<GRADLE_VERSION>/transforms/xxxxxxxxxxxxxxxxxxxxxxxxxxxxxxxx/transformed/support-core-utils-28.0.0/R.txt
    - library                     : com.android.support:support-fragment:28.0.0@aar (IdeAndroidLibraryImpl)
        aidlFolder                    : <GRADLE>/caches/<GRADLE_VERSION>/transforms/xxxxxxxxxxxxxxxxxxxxxxxxxxxxxxxx/transformed/support-fragment-28.0.0/aidl [-]
        artifact                      : <M2>/com/android/support/support-fragment/28.0.0/support-fragment-28.0.0.aar
        artifactAddress               : com.android.support:support-fragment:28.0.0@aar
        assetsFolder                  : <GRADLE>/caches/<GRADLE_VERSION>/transforms/xxxxxxxxxxxxxxxxxxxxxxxxxxxxxxxx/transformed/support-fragment-28.0.0/assets [-]
        - compileJarFiles             : <GRADLE>/caches/<GRADLE_VERSION>/transforms/xxxxxxxxxxxxxxxxxxxxxxxxxxxxxxxx/transformed/support-fragment-28.0.0/jars/classes.jar
        component                     : com.android.support:support-fragment:28.0.0
        externalAnnotations           : <GRADLE>/caches/<GRADLE_VERSION>/transforms/xxxxxxxxxxxxxxxxxxxxxxxxxxxxxxxx/transformed/support-fragment-28.0.0/annotations.zip
        folder                        : <GRADLE>/caches/<GRADLE_VERSION>/transforms/xxxxxxxxxxxxxxxxxxxxxxxxxxxxxxxx/transformed/support-fragment-28.0.0
        jniFolder                     : <GRADLE>/caches/<GRADLE_VERSION>/transforms/xxxxxxxxxxxxxxxxxxxxxxxxxxxxxxxx/transformed/support-fragment-28.0.0/jni [-]
        manifest                      : <GRADLE>/caches/<GRADLE_VERSION>/transforms/xxxxxxxxxxxxxxxxxxxxxxxxxxxxxxxx/transformed/support-fragment-28.0.0/AndroidManifest.xml
        proguardRules                 : <GRADLE>/caches/<GRADLE_VERSION>/transforms/xxxxxxxxxxxxxxxxxxxxxxxxxxxxxxxx/transformed/support-fragment-28.0.0/proguard.txt [-]
        publicResources               : <GRADLE>/caches/<GRADLE_VERSION>/transforms/xxxxxxxxxxxxxxxxxxxxxxxxxxxxxxxx/transformed/support-fragment-28.0.0/public.txt [-]
        renderscriptFolder            : <GRADLE>/caches/<GRADLE_VERSION>/transforms/xxxxxxxxxxxxxxxxxxxxxxxxxxxxxxxx/transformed/support-fragment-28.0.0/rs [-]
        resFolder                     : <GRADLE>/caches/<GRADLE_VERSION>/transforms/xxxxxxxxxxxxxxxxxxxxxxxxxxxxxxxx/transformed/support-fragment-28.0.0/res [-]
        resStaticLibrary              : <GRADLE>/caches/<GRADLE_VERSION>/transforms/xxxxxxxxxxxxxxxxxxxxxxxxxxxxxxxx/transformed/support-fragment-28.0.0/res.apk [-]
        - runtimeJarFiles             : <GRADLE>/caches/<GRADLE_VERSION>/transforms/xxxxxxxxxxxxxxxxxxxxxxxxxxxxxxxx/transformed/support-fragment-28.0.0/jars/classes.jar
        symbolFile                    : <GRADLE>/caches/<GRADLE_VERSION>/transforms/xxxxxxxxxxxxxxxxxxxxxxxxxxxxxxxx/transformed/support-fragment-28.0.0/R.txt
    - library                     : com.android.support:support-vector-drawable:28.0.0@aar (IdeAndroidLibraryImpl)
        aidlFolder                    : <GRADLE>/caches/<GRADLE_VERSION>/transforms/xxxxxxxxxxxxxxxxxxxxxxxxxxxxxxxx/transformed/support-vector-drawable-28.0.0/aidl [-]
        artifact                      : <M2>/com/android/support/support-vector-drawable/28.0.0/support-vector-drawable-28.0.0.aar
        artifactAddress               : com.android.support:support-vector-drawable:28.0.0@aar
        assetsFolder                  : <GRADLE>/caches/<GRADLE_VERSION>/transforms/xxxxxxxxxxxxxxxxxxxxxxxxxxxxxxxx/transformed/support-vector-drawable-28.0.0/assets [-]
        - compileJarFiles             : <GRADLE>/caches/<GRADLE_VERSION>/transforms/xxxxxxxxxxxxxxxxxxxxxxxxxxxxxxxx/transformed/support-vector-drawable-28.0.0/jars/classes.jar
        component                     : com.android.support:support-vector-drawable:28.0.0
        externalAnnotations           : <GRADLE>/caches/<GRADLE_VERSION>/transforms/xxxxxxxxxxxxxxxxxxxxxxxxxxxxxxxx/transformed/support-vector-drawable-28.0.0/annotations.zip [-]
        folder                        : <GRADLE>/caches/<GRADLE_VERSION>/transforms/xxxxxxxxxxxxxxxxxxxxxxxxxxxxxxxx/transformed/support-vector-drawable-28.0.0
        jniFolder                     : <GRADLE>/caches/<GRADLE_VERSION>/transforms/xxxxxxxxxxxxxxxxxxxxxxxxxxxxxxxx/transformed/support-vector-drawable-28.0.0/jni [-]
        manifest                      : <GRADLE>/caches/<GRADLE_VERSION>/transforms/xxxxxxxxxxxxxxxxxxxxxxxxxxxxxxxx/transformed/support-vector-drawable-28.0.0/AndroidManifest.xml
        proguardRules                 : <GRADLE>/caches/<GRADLE_VERSION>/transforms/xxxxxxxxxxxxxxxxxxxxxxxxxxxxxxxx/transformed/support-vector-drawable-28.0.0/proguard.txt [-]
        publicResources               : <GRADLE>/caches/<GRADLE_VERSION>/transforms/xxxxxxxxxxxxxxxxxxxxxxxxxxxxxxxx/transformed/support-vector-drawable-28.0.0/public.txt [-]
        renderscriptFolder            : <GRADLE>/caches/<GRADLE_VERSION>/transforms/xxxxxxxxxxxxxxxxxxxxxxxxxxxxxxxx/transformed/support-vector-drawable-28.0.0/rs [-]
        resFolder                     : <GRADLE>/caches/<GRADLE_VERSION>/transforms/xxxxxxxxxxxxxxxxxxxxxxxxxxxxxxxx/transformed/support-vector-drawable-28.0.0/res [-]
        resStaticLibrary              : <GRADLE>/caches/<GRADLE_VERSION>/transforms/xxxxxxxxxxxxxxxxxxxxxxxxxxxxxxxx/transformed/support-vector-drawable-28.0.0/res.apk [-]
        - runtimeJarFiles             : <GRADLE>/caches/<GRADLE_VERSION>/transforms/xxxxxxxxxxxxxxxxxxxxxxxxxxxxxxxx/transformed/support-vector-drawable-28.0.0/jars/classes.jar
        symbolFile                    : <GRADLE>/caches/<GRADLE_VERSION>/transforms/xxxxxxxxxxxxxxxxxxxxxxxxxxxxxxxx/transformed/support-vector-drawable-28.0.0/R.txt
    - library                     : com.android.support:swiperefreshlayout:28.0.0@aar (IdeAndroidLibraryImpl)
        aidlFolder                    : <GRADLE>/caches/<GRADLE_VERSION>/transforms/xxxxxxxxxxxxxxxxxxxxxxxxxxxxxxxx/transformed/swiperefreshlayout-28.0.0/aidl [-]
        artifact                      : <M2>/com/android/support/swiperefreshlayout/28.0.0/swiperefreshlayout-28.0.0.aar
        artifactAddress               : com.android.support:swiperefreshlayout:28.0.0@aar
        assetsFolder                  : <GRADLE>/caches/<GRADLE_VERSION>/transforms/xxxxxxxxxxxxxxxxxxxxxxxxxxxxxxxx/transformed/swiperefreshlayout-28.0.0/assets [-]
        - compileJarFiles             : <GRADLE>/caches/<GRADLE_VERSION>/transforms/xxxxxxxxxxxxxxxxxxxxxxxxxxxxxxxx/transformed/swiperefreshlayout-28.0.0/jars/classes.jar
        component                     : com.android.support:swiperefreshlayout:28.0.0
        externalAnnotations           : <GRADLE>/caches/<GRADLE_VERSION>/transforms/xxxxxxxxxxxxxxxxxxxxxxxxxxxxxxxx/transformed/swiperefreshlayout-28.0.0/annotations.zip
        folder                        : <GRADLE>/caches/<GRADLE_VERSION>/transforms/xxxxxxxxxxxxxxxxxxxxxxxxxxxxxxxx/transformed/swiperefreshlayout-28.0.0
        jniFolder                     : <GRADLE>/caches/<GRADLE_VERSION>/transforms/xxxxxxxxxxxxxxxxxxxxxxxxxxxxxxxx/transformed/swiperefreshlayout-28.0.0/jni [-]
        manifest                      : <GRADLE>/caches/<GRADLE_VERSION>/transforms/xxxxxxxxxxxxxxxxxxxxxxxxxxxxxxxx/transformed/swiperefreshlayout-28.0.0/AndroidManifest.xml
        proguardRules                 : <GRADLE>/caches/<GRADLE_VERSION>/transforms/xxxxxxxxxxxxxxxxxxxxxxxxxxxxxxxx/transformed/swiperefreshlayout-28.0.0/proguard.txt [-]
        publicResources               : <GRADLE>/caches/<GRADLE_VERSION>/transforms/xxxxxxxxxxxxxxxxxxxxxxxxxxxxxxxx/transformed/swiperefreshlayout-28.0.0/public.txt [-]
        renderscriptFolder            : <GRADLE>/caches/<GRADLE_VERSION>/transforms/xxxxxxxxxxxxxxxxxxxxxxxxxxxxxxxx/transformed/swiperefreshlayout-28.0.0/rs [-]
        resFolder                     : <GRADLE>/caches/<GRADLE_VERSION>/transforms/xxxxxxxxxxxxxxxxxxxxxxxxxxxxxxxx/transformed/swiperefreshlayout-28.0.0/res [-]
        resStaticLibrary              : <GRADLE>/caches/<GRADLE_VERSION>/transforms/xxxxxxxxxxxxxxxxxxxxxxxxxxxxxxxx/transformed/swiperefreshlayout-28.0.0/res.apk [-]
        - runtimeJarFiles             : <GRADLE>/caches/<GRADLE_VERSION>/transforms/xxxxxxxxxxxxxxxxxxxxxxxxxxxxxxxx/transformed/swiperefreshlayout-28.0.0/jars/classes.jar
        symbolFile                    : <GRADLE>/caches/<GRADLE_VERSION>/transforms/xxxxxxxxxxxxxxxxxxxxxxxxxxxxxxxx/transformed/swiperefreshlayout-28.0.0/R.txt
    - library                     : com.android.support:versionedparcelable:28.0.0@aar (IdeAndroidLibraryImpl)
        aidlFolder                    : <GRADLE>/caches/<GRADLE_VERSION>/transforms/xxxxxxxxxxxxxxxxxxxxxxxxxxxxxxxx/transformed/versionedparcelable-28.0.0/aidl
        artifact                      : <M2>/com/android/support/versionedparcelable/28.0.0/versionedparcelable-28.0.0.aar
        artifactAddress               : com.android.support:versionedparcelable:28.0.0@aar
        assetsFolder                  : <GRADLE>/caches/<GRADLE_VERSION>/transforms/xxxxxxxxxxxxxxxxxxxxxxxxxxxxxxxx/transformed/versionedparcelable-28.0.0/assets [-]
        - compileJarFiles             : <GRADLE>/caches/<GRADLE_VERSION>/transforms/xxxxxxxxxxxxxxxxxxxxxxxxxxxxxxxx/transformed/versionedparcelable-28.0.0/jars/classes.jar
        component                     : com.android.support:versionedparcelable:28.0.0
        externalAnnotations           : <GRADLE>/caches/<GRADLE_VERSION>/transforms/xxxxxxxxxxxxxxxxxxxxxxxxxxxxxxxx/transformed/versionedparcelable-28.0.0/annotations.zip [-]
        folder                        : <GRADLE>/caches/<GRADLE_VERSION>/transforms/xxxxxxxxxxxxxxxxxxxxxxxxxxxxxxxx/transformed/versionedparcelable-28.0.0
        jniFolder                     : <GRADLE>/caches/<GRADLE_VERSION>/transforms/xxxxxxxxxxxxxxxxxxxxxxxxxxxxxxxx/transformed/versionedparcelable-28.0.0/jni [-]
        manifest                      : <GRADLE>/caches/<GRADLE_VERSION>/transforms/xxxxxxxxxxxxxxxxxxxxxxxxxxxxxxxx/transformed/versionedparcelable-28.0.0/AndroidManifest.xml
        proguardRules                 : <GRADLE>/caches/<GRADLE_VERSION>/transforms/xxxxxxxxxxxxxxxxxxxxxxxxxxxxxxxx/transformed/versionedparcelable-28.0.0/proguard.txt
        publicResources               : <GRADLE>/caches/<GRADLE_VERSION>/transforms/xxxxxxxxxxxxxxxxxxxxxxxxxxxxxxxx/transformed/versionedparcelable-28.0.0/public.txt [-]
        renderscriptFolder            : <GRADLE>/caches/<GRADLE_VERSION>/transforms/xxxxxxxxxxxxxxxxxxxxxxxxxxxxxxxx/transformed/versionedparcelable-28.0.0/rs [-]
        resFolder                     : <GRADLE>/caches/<GRADLE_VERSION>/transforms/xxxxxxxxxxxxxxxxxxxxxxxxxxxxxxxx/transformed/versionedparcelable-28.0.0/res [-]
        resStaticLibrary              : <GRADLE>/caches/<GRADLE_VERSION>/transforms/xxxxxxxxxxxxxxxxxxxxxxxxxxxxxxxx/transformed/versionedparcelable-28.0.0/res.apk [-]
        - runtimeJarFiles             : <GRADLE>/caches/<GRADLE_VERSION>/transforms/xxxxxxxxxxxxxxxxxxxxxxxxxxxxxxxx/transformed/versionedparcelable-28.0.0/jars/classes.jar
        symbolFile                    : <GRADLE>/caches/<GRADLE_VERSION>/transforms/xxxxxxxxxxxxxxxxxxxxxxxxxxxxxxxx/transformed/versionedparcelable-28.0.0/R.txt
    - library                     : com.android.support:viewpager:28.0.0@aar (IdeAndroidLibraryImpl)
        aidlFolder                    : <GRADLE>/caches/<GRADLE_VERSION>/transforms/xxxxxxxxxxxxxxxxxxxxxxxxxxxxxxxx/transformed/viewpager-28.0.0/aidl [-]
        artifact                      : <M2>/com/android/support/viewpager/28.0.0/viewpager-28.0.0.aar
        artifactAddress               : com.android.support:viewpager:28.0.0@aar
        assetsFolder                  : <GRADLE>/caches/<GRADLE_VERSION>/transforms/xxxxxxxxxxxxxxxxxxxxxxxxxxxxxxxx/transformed/viewpager-28.0.0/assets [-]
        - compileJarFiles             : <GRADLE>/caches/<GRADLE_VERSION>/transforms/xxxxxxxxxxxxxxxxxxxxxxxxxxxxxxxx/transformed/viewpager-28.0.0/jars/classes.jar
        component                     : com.android.support:viewpager:28.0.0
        externalAnnotations           : <GRADLE>/caches/<GRADLE_VERSION>/transforms/xxxxxxxxxxxxxxxxxxxxxxxxxxxxxxxx/transformed/viewpager-28.0.0/annotations.zip [-]
        folder                        : <GRADLE>/caches/<GRADLE_VERSION>/transforms/xxxxxxxxxxxxxxxxxxxxxxxxxxxxxxxx/transformed/viewpager-28.0.0
        jniFolder                     : <GRADLE>/caches/<GRADLE_VERSION>/transforms/xxxxxxxxxxxxxxxxxxxxxxxxxxxxxxxx/transformed/viewpager-28.0.0/jni [-]
        manifest                      : <GRADLE>/caches/<GRADLE_VERSION>/transforms/xxxxxxxxxxxxxxxxxxxxxxxxxxxxxxxx/transformed/viewpager-28.0.0/AndroidManifest.xml
        proguardRules                 : <GRADLE>/caches/<GRADLE_VERSION>/transforms/xxxxxxxxxxxxxxxxxxxxxxxxxxxxxxxx/transformed/viewpager-28.0.0/proguard.txt [-]
        publicResources               : <GRADLE>/caches/<GRADLE_VERSION>/transforms/xxxxxxxxxxxxxxxxxxxxxxxxxxxxxxxx/transformed/viewpager-28.0.0/public.txt [-]
        renderscriptFolder            : <GRADLE>/caches/<GRADLE_VERSION>/transforms/xxxxxxxxxxxxxxxxxxxxxxxxxxxxxxxx/transformed/viewpager-28.0.0/rs [-]
        resFolder                     : <GRADLE>/caches/<GRADLE_VERSION>/transforms/xxxxxxxxxxxxxxxxxxxxxxxxxxxxxxxx/transformed/viewpager-28.0.0/res [-]
        resStaticLibrary              : <GRADLE>/caches/<GRADLE_VERSION>/transforms/xxxxxxxxxxxxxxxxxxxxxxxxxxxxxxxx/transformed/viewpager-28.0.0/res.apk [-]
        - runtimeJarFiles             : <GRADLE>/caches/<GRADLE_VERSION>/transforms/xxxxxxxxxxxxxxxxxxxxxxxxxxxxxxxx/transformed/viewpager-28.0.0/jars/classes.jar
        symbolFile                    : <GRADLE>/caches/<GRADLE_VERSION>/transforms/xxxxxxxxxxxxxxxxxxxxxxxxxxxxxxxx/transformed/viewpager-28.0.0/R.txt
    - library                     : android.arch.core:common:1.1.1 (IdeJavaLibraryImpl)
        artifact                      : <M2>/android/arch/core/common/1.1.1/common-1.1.1.jar
        artifactAddress               : android.arch.core:common:1.1.1@jar
        component                     : android.arch.core:common:1.1.1
    - library                     : android.arch.lifecycle:common:1.1.1 (IdeJavaLibraryImpl)
        artifact                      : <M2>/android/arch/lifecycle/common/1.1.1/common-1.1.1.jar
        artifactAddress               : android.arch.lifecycle:common:1.1.1@jar
        component                     : android.arch.lifecycle:common:1.1.1
    - library                     : com.android.support:collections:28.0.0 (IdeJavaLibraryImpl)
        artifact                      : <M2>/com/android/support/collections/<VERSION>/collections-<VERSION>.jar
        artifactAddress               : com.android.support:collections:28.0.0@jar
        component                     : com.android.support:collections:28.0.0
    - library                     : com.android.support:support-annotations:27.1.1 (IdeJavaLibraryImpl)
        artifact                      : <M2>/com/android/support/support-annotations/<VERSION>/support-annotations-<VERSION>.jar
        artifactAddress               : com.android.support:support-annotations:27.1.1@jar
        component                     : com.android.support:support-annotations:27.1.1
    - library                     : com.android.support:support-annotations:28.0.0 (IdeJavaLibraryImpl)
        artifact                      : <M2>/com/android/support/support-annotations/<VERSION>/support-annotations-<VERSION>.jar
        artifactAddress               : com.android.support:support-annotations:28.0.0@jar
        component                     : com.android.support:support-annotations:28.0.0
    - library                     : junit:junit:4.12 (IdeJavaLibraryImpl)
        artifact                      : <M2>/junit/junit/4.12/junit-4.12.jar
        artifactAddress               : junit:junit:4.12@jar
        component                     : junit:junit:4.12
    - library                     : net.sf.kxml:kxml2:2.3.0 (IdeJavaLibraryImpl)
        artifact                      : <M2>/net/sf/kxml/kxml2/2.3.0/kxml2-2.3.0.jar
        artifactAddress               : net.sf.kxml:kxml2:2.3.0@jar
        component                     : net.sf.kxml:kxml2:2.3.0
    - library                     : org.hamcrest:hamcrest-core:1.3 (IdeJavaLibraryImpl)
        artifact                      : <M2>/org/hamcrest/hamcrest-core/1.3/hamcrest-core-1.3.jar
        artifactAddress               : org.hamcrest:hamcrest-core:1.3@jar
        component                     : org.hamcrest:hamcrest-core:1.3
    - library                     : org.jetbrains.kotlin:kotlin-stdlib-jdk7:<KOTLIN_VERSION> (IdeJavaLibraryImpl)
        artifact                      : <M2>/org/jetbrains/kotlin/kotlin-stdlib-jdk7/<KOTLIN_VERSION>/kotlin-stdlib-jdk7-<KOTLIN_VERSION>.jar
        artifactAddress               : org.jetbrains.kotlin:kotlin-stdlib-jdk7:<KOTLIN_VERSION>@jar
        component                     : org.jetbrains.kotlin:kotlin-stdlib-jdk7:<KOTLIN_VERSION>
    - library                     : org.jetbrains.kotlin:kotlin-stdlib:<KOTLIN_VERSION> (IdeJavaLibraryImpl)
        artifact                      : <M2>/org/jetbrains/kotlin/kotlin-stdlib/<KOTLIN_VERSION>/kotlin-stdlib-<KOTLIN_VERSION>.jar
        artifactAddress               : org.jetbrains.kotlin:kotlin-stdlib:<KOTLIN_VERSION>@jar
        component                     : org.jetbrains.kotlin:kotlin-stdlib:<KOTLIN_VERSION>
    - library                     : org.jetbrains:annotations:13.0 (IdeJavaLibraryImpl)
        artifact                      : <M2>/org/jetbrains/annotations/13.0/annotations-13.0.jar
        artifactAddress               : org.jetbrains:annotations:13.0@jar
        component                     : org.jetbrains:annotations:13.0
    - library                     : <ROOT>::app@debug (IdeModuleLibraryImpl)
        buildId                       : <ROOT>
        projectPath                   : :app
        sourceSet                     : MAIN
        variant                       : debug
    - library                     : <ROOT>::module2@debug (IdeModuleLibraryImpl)
        buildId                       : <ROOT>
        projectPath                   : :module2
        sourceSet                     : MAIN
        variant                       : debug
MODULE                        : kotlinMultiPlatform
    externalProject               : kotlinMultiPlatform (DefaultExternalProject)
        path                          : : [-]
        identityPath                  : : [-]
        name                          : kotlinMultiPlatform
        qName                         : kotlinMultiPlatform
        version                       : unspecified
        projectDir                    : <ROOT>
        buildDir                      : <ROOT>/build [-]
        buildFile                     : <ROOT>/build.gradle
        externalSystemId              : GRADLE
        childProjects
            app                           : :app (DefaultExternalProject)
                path                          : :app [-]
                identityPath                  : :app [-]
                name                          : app
                qName                         : :app
                group                         : kotlinMultiPlatform
                version                       : unspecified
                projectDir                    : <ROOT>/app
                buildDir                      : <ROOT>/app/build [-]
                buildFile                     : <ROOT>/app/build.gradle
                externalSystemId              : GRADLE
                sourceSetModel                : DefaultGradleSourceSetModel
                    sourceCompatibility           : <PROJECT_JDK_FEATURE_LEVEL>
                    targetCompatibility           : <PROJECT_JDK_FEATURE_LEVEL>
                    configurationArtifacts
                        _internal-unified-test-platform-android-device-provider-ddmlib        : <empty>
                        _internal-unified-test-platform-android-device-provider-gradle        : <empty>
                        _internal-unified-test-platform-android-driver-instrumentation        : <empty>
                        _internal-unified-test-platform-android-test-plugin         : <empty>
                        _internal-unified-test-platform-android-test-plugin-host-additional-test-output : <empty>
                        _internal-unified-test-platform-android-test-plugin-host-apk-installer          : <empty>
                        _internal-unified-test-platform-android-test-plugin-host-coverage     : <empty>
                        _internal-unified-test-platform-android-test-plugin-host-device-info  : <empty>
                        _internal-unified-test-platform-android-test-plugin-host-emulator-control       : <empty>
                        _internal-unified-test-platform-android-test-plugin-host-logcat       : <empty>
                        _internal-unified-test-platform-android-test-plugin-result-listener-gradle      : <empty>
                        _internal-unified-test-platform-core    : <empty>
                        _internal-unified-test-platform-launcher          : <empty>
                        androidApis                   : <empty>
                        androidJdkImage               : <empty>
                        androidTestAnnotationProcessor          : <empty>
                        androidTestApi                : <empty>
                        androidTestApiDependenciesMetadata      : <empty>
                        androidTestCompileOnly        : <empty>
                        androidTestCompileOnlyDependenciesMetadata        : <empty>
                        androidTestDebugAnnotationProcessor     : <empty>
                        androidTestDebugApi           : <empty>
                        androidTestDebugApiDependenciesMetadata : <empty>
                        androidTestDebugCompileOnly   : <empty>
                        androidTestDebugCompileOnlyDependenciesMetadata   : <empty>
                        androidTestDebugImplementation          : <empty>
                        androidTestDebugImplementationDependenciesMetadata          : <empty>
                        androidTestDebugIntransitiveDependenciesMetadata  : <empty>
                        androidTestDebugRuntimeOnly   : <empty>
                        androidTestDebugWearApp       : <empty>
                        androidTestImplementation     : <empty>
                        androidTestImplementationDependenciesMetadata     : <empty>
                        androidTestIntransitiveDependenciesMetadata       : <empty>
                        androidTestReleaseAnnotationProcessor   : <empty>
                        androidTestReleaseApi         : <empty>
                        androidTestReleaseApiDependenciesMetadata         : <empty>
                        androidTestReleaseCompileOnly : <empty>
                        androidTestReleaseCompileOnlyDependenciesMetadata : <empty>
                        androidTestReleaseImplementation        : <empty>
                        androidTestReleaseImplementationDependenciesMetadata        : <empty>
                        androidTestReleaseIntransitiveDependenciesMetadata          : <empty>
                        androidTestReleaseRuntimeOnly : <empty>
                        androidTestReleaseWearApp     : <empty>
                        androidTestRuntimeOnly        : <empty>
                        androidTestUtil               : <empty>
                        androidTestWearApp            : <empty>
                        annotationProcessor           : <empty>
                        api                           : <empty>
                        apiDependenciesMetadata       : <empty>
                        archives                      : <empty>
                        compileOnly                   : <empty>
                        compileOnlyApi                : <empty>
                        compileOnlyDependenciesMetadata         : <empty>
                        coreLibraryDesugaring         : <empty>
                        debugAndroidTestAnnotationProcessorClasspath      : <empty>
                        debugAndroidTestApi           : <empty>
                        debugAndroidTestApiDependenciesMetadata : <empty>
                        debugAndroidTestCompilationApi          : <empty>
                        debugAndroidTestCompilationCompileOnly  : <empty>
                        debugAndroidTestCompilationImplementation         : <empty>
                        debugAndroidTestCompilationRuntimeOnly  : <empty>
                        debugAndroidTestCompileClasspath        : <empty>
                        debugAndroidTestCompileOnly   : <empty>
                        debugAndroidTestCompileOnlyDependenciesMetadata   : <empty>
                        debugAndroidTestImplementation          : <empty>
                        debugAndroidTestImplementationDependenciesMetadata          : <empty>
                        debugAndroidTestIntransitiveDependenciesMetadata  : <empty>
                        debugAndroidTestRuntimeClasspath        : <empty>
                        debugAndroidTestRuntimeOnly   : <empty>
                        debugAnnotationProcessor      : <empty>
                        debugAnnotationProcessorClasspath       : <empty>
                        debugApi                      : <empty>
                        debugApiDependenciesMetadata  : <empty>
                        debugApiElements              : <empty>
                        debugCompilationApi           : <empty>
                        debugCompilationCompileOnly   : <empty>
                        debugCompilationImplementation          : <empty>
                        debugCompilationRuntimeOnly   : <empty>
                        debugCompileClasspath         : <empty>
                        debugCompileOnly              : <empty>
                        debugCompileOnlyApi           : <empty>
                        debugCompileOnlyDependenciesMetadata    : <empty>
                        debugImplementation           : <empty>
                        debugImplementationDependenciesMetadata : <empty>
                        debugIntransitiveDependenciesMetadata   : <empty>
                        debugReverseMetadataValues    : <empty>
                        debugRuntimeClasspath         : <empty>
                        debugRuntimeElements          : <empty>
                        debugRuntimeOnly              : <empty>
                        debugUnitTestAnnotationProcessorClasspath         : <empty>
                        debugUnitTestApi              : <empty>
                        debugUnitTestApiDependenciesMetadata    : <empty>
                        debugUnitTestCompilationApi   : <empty>
                        debugUnitTestCompilationCompileOnly     : <empty>
                        debugUnitTestCompilationImplementation  : <empty>
                        debugUnitTestCompilationRuntimeOnly     : <empty>
                        debugUnitTestCompileClasspath : <empty>
                        debugUnitTestCompileOnly      : <empty>
                        debugUnitTestCompileOnlyDependenciesMetadata      : <empty>
                        debugUnitTestImplementation   : <empty>
                        debugUnitTestImplementationDependenciesMetadata   : <empty>
                        debugUnitTestIntransitiveDependenciesMetadata     : <empty>
                        debugUnitTestRuntimeClasspath : <empty>
                        debugUnitTestRuntimeOnly      : <empty>
                        debugWearApp                  : <empty>
                        debugWearBundling             : <empty>
                        default                       : <empty>
                        implementation                : <empty>
                        implementationDependenciesMetadata      : <empty>
                        intransitiveDependenciesMetadata        : <empty>
                        kotlinBuildToolsApiClasspath  : <empty>
                        kotlinCompilerClasspath       : <empty>
                        kotlinCompilerPluginClasspath : <empty>
                        kotlinCompilerPluginClasspathDebug      : <empty>
                        kotlinCompilerPluginClasspathDebugAndroidTest     : <empty>
                        kotlinCompilerPluginClasspathDebugUnitTest        : <empty>
                        kotlinCompilerPluginClasspathRelease    : <empty>
                        kotlinCompilerPluginClasspathReleaseUnitTest      : <empty>
                        kotlinKlibCommonizerClasspath : <empty>
                        kotlinNativeCompilerPluginClasspath     : <empty>
                        lintChecks                    : <empty>
                        lintPublish                   : <empty>
                        releaseAnnotationProcessor    : <empty>
                        releaseAnnotationProcessorClasspath     : <empty>
                        releaseApi                    : <empty>
                        releaseApiDependenciesMetadata          : <empty>
                        releaseApiElements            : <empty>
                        releaseCompilationApi         : <empty>
                        releaseCompilationCompileOnly : <empty>
                        releaseCompilationImplementation        : <empty>
                        releaseCompilationRuntimeOnly : <empty>
                        releaseCompileClasspath       : <empty>
                        releaseCompileOnly            : <empty>
                        releaseCompileOnlyApi         : <empty>
                        releaseCompileOnlyDependenciesMetadata  : <empty>
                        releaseImplementation         : <empty>
                        releaseImplementationDependenciesMetadata         : <empty>
                        releaseIntransitiveDependenciesMetadata : <empty>
                        releaseReverseMetadataValues  : <empty>
                        releaseRuntimeClasspath       : <empty>
                        releaseRuntimeElements        : <empty>
                        releaseRuntimeOnly            : <empty>
                        releaseUnitTestAnnotationProcessorClasspath       : <empty>
                        releaseUnitTestApi            : <empty>
                        releaseUnitTestApiDependenciesMetadata  : <empty>
                        releaseUnitTestCompilationApi : <empty>
                        releaseUnitTestCompilationCompileOnly   : <empty>
                        releaseUnitTestCompilationImplementation          : <empty>
                        releaseUnitTestCompilationRuntimeOnly   : <empty>
                        releaseUnitTestCompileClasspath         : <empty>
                        releaseUnitTestCompileOnly    : <empty>
                        releaseUnitTestCompileOnlyDependenciesMetadata    : <empty>
                        releaseUnitTestImplementation : <empty>
                        releaseUnitTestImplementationDependenciesMetadata : <empty>
                        releaseUnitTestIntransitiveDependenciesMetadata   : <empty>
                        releaseUnitTestRuntimeClasspath         : <empty>
                        releaseUnitTestRuntimeOnly    : <empty>
                        releaseWearApp                : <empty>
                        releaseWearBundling           : <empty>
                        runtimeOnly                   : <empty>
                        testAnnotationProcessor       : <empty>
                        testApi                       : <empty>
                        testApiDependenciesMetadata   : <empty>
                        testCompileOnly               : <empty>
                        testCompileOnlyDependenciesMetadata     : <empty>
                        testDebugAnnotationProcessor  : <empty>
                        testDebugApi                  : <empty>
                        testDebugApiDependenciesMetadata        : <empty>
                        testDebugCompileOnly          : <empty>
                        testDebugCompileOnlyDependenciesMetadata          : <empty>
                        testDebugImplementation       : <empty>
                        testDebugImplementationDependenciesMetadata       : <empty>
                        testDebugIntransitiveDependenciesMetadata         : <empty>
                        testDebugRuntimeOnly          : <empty>
                        testDebugWearApp              : <empty>
                        testFixturesAnnotationProcessor         : <empty>
                        testFixturesApi               : <empty>
                        testFixturesApiDependenciesMetadata     : <empty>
                        testFixturesCompileOnly       : <empty>
                        testFixturesCompileOnlyApi    : <empty>
                        testFixturesCompileOnlyDependenciesMetadata       : <empty>
                        testFixturesDebugAnnotationProcessor    : <empty>
                        testFixturesDebugApi          : <empty>
                        testFixturesDebugApiDependenciesMetadata          : <empty>
                        testFixturesDebugCompileOnly  : <empty>
                        testFixturesDebugCompileOnlyApi         : <empty>
                        testFixturesDebugCompileOnlyDependenciesMetadata  : <empty>
                        testFixturesDebugImplementation         : <empty>
                        testFixturesDebugImplementationDependenciesMetadata         : <empty>
                        testFixturesDebugIntransitiveDependenciesMetadata : <empty>
                        testFixturesDebugRuntimeOnly  : <empty>
                        testFixturesDebugWearApp      : <empty>
                        testFixturesImplementation    : <empty>
                        testFixturesImplementationDependenciesMetadata    : <empty>
                        testFixturesIntransitiveDependenciesMetadata      : <empty>
                        testFixturesReleaseAnnotationProcessor  : <empty>
                        testFixturesReleaseApi        : <empty>
                        testFixturesReleaseApiDependenciesMetadata        : <empty>
                        testFixturesReleaseCompileOnly          : <empty>
                        testFixturesReleaseCompileOnlyApi       : <empty>
                        testFixturesReleaseCompileOnlyDependenciesMetadata          : <empty>
                        testFixturesReleaseImplementation       : <empty>
                        testFixturesReleaseImplementationDependenciesMetadata       : <empty>
                        testFixturesReleaseIntransitiveDependenciesMetadata         : <empty>
                        testFixturesReleaseRuntimeOnly          : <empty>
                        testFixturesReleaseWearApp    : <empty>
                        testFixturesRuntimeOnly       : <empty>
                        testFixturesWearApp           : <empty>
                        testImplementation            : <empty>
                        testImplementationDependenciesMetadata  : <empty>
                        testIntransitiveDependenciesMetadata    : <empty>
                        testReleaseAnnotationProcessor          : <empty>
                        testReleaseApi                : <empty>
                        testReleaseApiDependenciesMetadata      : <empty>
                        testReleaseCompileOnly        : <empty>
                        testReleaseCompileOnlyDependenciesMetadata        : <empty>
                        testReleaseImplementation     : <empty>
                        testReleaseImplementationDependenciesMetadata     : <empty>
                        testReleaseIntransitiveDependenciesMetadata       : <empty>
                        testReleaseRuntimeOnly        : <empty>
                        testReleaseWearApp            : <empty>
                        testRuntimeOnly               : <empty>
                        testWearApp                   : <empty>
                        wearApp                       : <empty>
                taskModel                     : DefaultGradleTaskModel
                    tasks
                        testDebugUnitTest             : testDebugUnitTest (DefaultExternalTask)
                            qName                         : :app:testDebugUnitTest
                        testReleaseUnitTest           : testReleaseUnitTest (DefaultExternalTask)
                            qName                         : :app:testReleaseUnitTest
            module2                       : :module2 (DefaultExternalProject)
                path                          : :module2 [-]
                identityPath                  : :module2 [-]
                name                          : module2
                qName                         : :module2
                group                         : kotlinMultiPlatform
                version                       : unspecified
                projectDir                    : <ROOT>/module2
                buildDir                      : <ROOT>/module2/build [-]
                buildFile                     : <ROOT>/module2/build.gradle
                externalSystemId              : GRADLE
                sourceSetModel                : DefaultGradleSourceSetModel
                    sourceCompatibility           : <PROJECT_JDK_FEATURE_LEVEL>
                    targetCompatibility           : <PROJECT_JDK_FEATURE_LEVEL>
                    - taskArtifacts               : <ROOT>/module2/build/libs/module2-metadata.jar [-]
                    configurationArtifacts
                        _internal-unified-test-platform-android-device-provider-ddmlib        : <empty>
                        _internal-unified-test-platform-android-device-provider-gradle        : <empty>
                        _internal-unified-test-platform-android-driver-instrumentation        : <empty>
                        _internal-unified-test-platform-android-test-plugin         : <empty>
                        _internal-unified-test-platform-android-test-plugin-host-additional-test-output : <empty>
                        _internal-unified-test-platform-android-test-plugin-host-apk-installer          : <empty>
                        _internal-unified-test-platform-android-test-plugin-host-coverage     : <empty>
                        _internal-unified-test-platform-android-test-plugin-host-device-info  : <empty>
                        _internal-unified-test-platform-android-test-plugin-host-emulator-control       : <empty>
                        _internal-unified-test-platform-android-test-plugin-host-logcat       : <empty>
                        _internal-unified-test-platform-android-test-plugin-result-listener-gradle      : <empty>
                        _internal-unified-test-platform-core    : <empty>
                        _internal-unified-test-platform-launcher          : <empty>
                        allInstrumentedTestSourceSetsCompileDependenciesMetadata    : <empty>
                        allSourceSetsCompileDependenciesMetadata          : <empty>
                        allTestSourceSetsCompileDependenciesMetadata      : <empty>
                        androidApis                   : <empty>
                        androidDebugAndroidTestCompilationApi   : <empty>
                        androidDebugAndroidTestCompilationCompileOnly     : <empty>
                        androidDebugAndroidTestCompilationImplementation  : <empty>
                        androidDebugAndroidTestCompilationRuntimeOnly     : <empty>
                        androidDebugAndroidTestCompileClasspath : <empty>
                        androidDebugAndroidTestRuntimeClasspath : <empty>
                        androidDebugApi               : <empty>
                        androidDebugApiDependenciesMetadata     : <empty>
                        - androidDebugArchives        : <ROOT>/module2/build/outputs/aar/module2-debug.aar [-]
                        androidDebugCompilationApi    : <empty>
                        androidDebugCompilationCompileOnly      : <empty>
                        androidDebugCompilationImplementation   : <empty>
                        androidDebugCompilationRuntimeOnly      : <empty>
                        androidDebugCompileClasspath  : <empty>
                        androidDebugCompileOnly       : <empty>
                        androidDebugCompileOnlyDependenciesMetadata       : <empty>
                        androidDebugImplementation    : <empty>
                        androidDebugImplementationDependenciesMetadata    : <empty>
                        androidDebugIntransitiveDependenciesMetadata      : <empty>
                        androidDebugResolvableDependenciesMetadata        : <empty>
                        androidDebugRuntimeClasspath  : <empty>
                        androidDebugRuntimeOnly       : <empty>
                        androidDebugUnitTestCompilationApi      : <empty>
                        androidDebugUnitTestCompilationCompileOnly        : <empty>
                        androidDebugUnitTestCompilationImplementation     : <empty>
                        androidDebugUnitTestCompilationRuntimeOnly        : <empty>
                        androidDebugUnitTestCompileClasspath    : <empty>
                        androidDebugUnitTestRuntimeClasspath    : <empty>
                        androidInstrumentedTestApi    : <empty>
                        androidInstrumentedTestApiDependenciesMetadata    : <empty>
                        androidInstrumentedTestCompileOnly      : <empty>
                        androidInstrumentedTestCompileOnlyDependenciesMetadata      : <empty>
                        androidInstrumentedTestDebugApi         : <empty>
                        androidInstrumentedTestDebugApiDependenciesMetadata         : <empty>
                        androidInstrumentedTestDebugCompileOnly : <empty>
                        androidInstrumentedTestDebugCompileOnlyDependenciesMetadata : <empty>
                        androidInstrumentedTestDebugImplementation        : <empty>
                        androidInstrumentedTestDebugImplementationDependenciesMetadata        : <empty>
                        androidInstrumentedTestDebugIntransitiveDependenciesMetadata          : <empty>
                        androidInstrumentedTestDebugResolvableDependenciesMetadata  : <empty>
                        androidInstrumentedTestDebugRuntimeOnly : <empty>
                        androidInstrumentedTestImplementation   : <empty>
                        androidInstrumentedTestImplementationDependenciesMetadata   : <empty>
                        androidInstrumentedTestIntransitiveDependenciesMetadata     : <empty>
                        androidInstrumentedTestResolvableDependenciesMetadata       : <empty>
                        androidInstrumentedTestRuntimeOnly      : <empty>
                        androidJdkImage               : <empty>
                        androidMainApi                : <empty>
                        androidMainApiDependenciesMetadata      : <empty>
                        androidMainCompileOnly        : <empty>
                        androidMainCompileOnlyDependenciesMetadata        : <empty>
                        androidMainImplementation     : <empty>
                        androidMainImplementationDependenciesMetadata     : <empty>
                        androidMainIntransitiveDependenciesMetadata       : <empty>
                        androidMainResolvableDependenciesMetadata         : <empty>
                        androidMainRuntimeOnly        : <empty>
                        androidReleaseApi             : <empty>
                        androidReleaseApiDependenciesMetadata   : <empty>
                        - androidReleaseArchives      : <ROOT>/module2/build/outputs/aar/module2-release.aar [-]
                        androidReleaseCompilationApi  : <empty>
                        androidReleaseCompilationCompileOnly    : <empty>
                        androidReleaseCompilationImplementation : <empty>
                        androidReleaseCompilationRuntimeOnly    : <empty>
                        androidReleaseCompileClasspath          : <empty>
                        androidReleaseCompileOnly     : <empty>
                        androidReleaseCompileOnlyDependenciesMetadata     : <empty>
                        androidReleaseImplementation  : <empty>
                        androidReleaseImplementationDependenciesMetadata  : <empty>
                        androidReleaseIntransitiveDependenciesMetadata    : <empty>
                        androidReleaseResolvableDependenciesMetadata      : <empty>
                        androidReleaseRuntimeClasspath          : <empty>
                        androidReleaseRuntimeOnly     : <empty>
                        androidReleaseUnitTestCompilationApi    : <empty>
                        androidReleaseUnitTestCompilationCompileOnly      : <empty>
                        androidReleaseUnitTestCompilationImplementation   : <empty>
                        androidReleaseUnitTestCompilationRuntimeOnly      : <empty>
                        androidReleaseUnitTestCompileClasspath  : <empty>
                        androidReleaseUnitTestRuntimeClasspath  : <empty>
                        androidTestAnnotationProcessor          : <empty>
                        androidTestCompileOnly        : <empty>
                        androidTestDebugAnnotationProcessor     : <empty>
                        androidTestDebugCompileOnly   : <empty>
                        androidTestDebugImplementation          : <empty>
                        androidTestDebugRuntimeOnly   : <empty>
                        androidTestDebugWearApp       : <empty>
                        androidTestImplementation     : <empty>
                        androidTestReleaseAnnotationProcessor   : <empty>
                        androidTestReleaseCompileOnly : <empty>
                        androidTestReleaseImplementation        : <empty>
                        androidTestReleaseRuntimeOnly : <empty>
                        androidTestReleaseWearApp     : <empty>
                        androidTestRuntimeOnly        : <empty>
                        androidTestUtil               : <empty>
                        androidTestWearApp            : <empty>
                        androidUnitTestApi            : <empty>
                        androidUnitTestApiDependenciesMetadata  : <empty>
                        androidUnitTestCompileOnly    : <empty>
                        androidUnitTestCompileOnlyDependenciesMetadata    : <empty>
                        androidUnitTestDebugApi       : <empty>
                        androidUnitTestDebugApiDependenciesMetadata       : <empty>
                        androidUnitTestDebugCompileOnly         : <empty>
                        androidUnitTestDebugCompileOnlyDependenciesMetadata         : <empty>
                        androidUnitTestDebugImplementation      : <empty>
                        androidUnitTestDebugImplementationDependenciesMetadata      : <empty>
                        androidUnitTestDebugIntransitiveDependenciesMetadata        : <empty>
                        androidUnitTestDebugResolvableDependenciesMetadata          : <empty>
                        androidUnitTestDebugRuntimeOnly         : <empty>
                        androidUnitTestImplementation : <empty>
                        androidUnitTestImplementationDependenciesMetadata : <empty>
                        androidUnitTestIntransitiveDependenciesMetadata   : <empty>
                        androidUnitTestReleaseApi     : <empty>
                        androidUnitTestReleaseApiDependenciesMetadata     : <empty>
                        androidUnitTestReleaseCompileOnly       : <empty>
                        androidUnitTestReleaseCompileOnlyDependenciesMetadata       : <empty>
                        androidUnitTestReleaseImplementation    : <empty>
                        androidUnitTestReleaseImplementationDependenciesMetadata    : <empty>
                        androidUnitTestReleaseIntransitiveDependenciesMetadata      : <empty>
                        androidUnitTestReleaseResolvableDependenciesMetadata        : <empty>
                        androidUnitTestReleaseRuntimeOnly       : <empty>
                        androidUnitTestResolvableDependenciesMetadata     : <empty>
                        androidUnitTestRuntimeOnly    : <empty>
                        annotationProcessor           : <empty>
                        api                           : <empty>
                        - archives                    : <ROOT>/module2/build/libs/module2-metadata.jar [-]
                        commonMainApi                 : <empty>
                        commonMainApiDependenciesMetadata       : <empty>
                        commonMainCompileOnly         : <empty>
                        commonMainCompileOnlyDependenciesMetadata         : <empty>
                        commonMainImplementation      : <empty>
                        commonMainImplementationDependenciesMetadata      : <empty>
                        commonMainIntransitiveDependenciesMetadata        : <empty>
                        commonMainResolvableDependenciesMetadata          : <empty>
                        commonMainRuntimeOnly         : <empty>
                        commonTestApi                 : <empty>
                        commonTestApiDependenciesMetadata       : <empty>
                        commonTestCompileOnly         : <empty>
                        commonTestCompileOnlyDependenciesMetadata         : <empty>
                        commonTestImplementation      : <empty>
                        commonTestImplementationDependenciesMetadata      : <empty>
                        commonTestIntransitiveDependenciesMetadata        : <empty>
                        commonTestResolvableDependenciesMetadata          : <empty>
                        commonTestRuntimeOnly         : <empty>
                        compileOnly                   : <empty>
                        compileOnlyApi                : <empty>
                        coreLibraryDesugaring         : <empty>
                        debugAndroidTestAnnotationProcessorClasspath      : <empty>
                        debugAndroidTestCompileClasspath        : <empty>
                        debugAndroidTestRuntimeClasspath        : <empty>
                        debugAnnotationProcessor      : <empty>
                        debugAnnotationProcessorClasspath       : <empty>
                        debugApi                      : <empty>
                        debugApiElements              : <empty>
                        - debugApiElements-published  : <ROOT>/module2/build/outputs/aar/module2-debug.aar [-]
                        debugCompileClasspath         : <empty>
                        debugCompileOnly              : <empty>
                        debugCompileOnlyApi           : <empty>
                        debugImplementation           : <empty>
                        debugRuntimeClasspath         : <empty>
                        debugRuntimeElements          : <empty>
                        - debugRuntimeElements-published        : <ROOT>/module2/build/outputs/aar/module2-debug.aar [-]
                        debugRuntimeOnly              : <empty>
                        - debugSourcesElements        : <ROOT>/module2/build/libs/module2-android-debug-sources.jar [-]
                        - debugSourcesElements-published        : <ROOT>/module2/build/libs/module2-android-debug-sources.jar [-]
                        debugUnitTestAnnotationProcessorClasspath         : <empty>
                        debugUnitTestCompileClasspath : <empty>
                        debugUnitTestRuntimeClasspath : <empty>
                        debugWearApp                  : <empty>
                        default                       : <empty>
                        implementation                : <empty>
                        kotlinBuildToolsApiClasspath  : <empty>
                        kotlinCompilerClasspath       : <empty>
                        kotlinCompilerPluginClasspath : <empty>
                        kotlinCompilerPluginClasspathAndroidDebug         : <empty>
                        kotlinCompilerPluginClasspathAndroidDebugAndroidTest        : <empty>
                        kotlinCompilerPluginClasspathAndroidDebugUnitTest : <empty>
                        kotlinCompilerPluginClasspathAndroidRelease       : <empty>
                        kotlinCompilerPluginClasspathAndroidReleaseUnitTest         : <empty>
                        kotlinCompilerPluginClasspathMetadataMain         : <empty>
                        kotlinKlibCommonizerClasspath : <empty>
                        kotlinNativeCompilerPluginClasspath     : <empty>
                        lintChecks                    : <empty>
                        lintPublish                   : <empty>
                        - metadataApiElements         : <ROOT>/module2/build/libs/module2-metadata.jar [-]
                        metadataCompilationApi        : <empty>
                        metadataCompilationCompileOnly          : <empty>
                        metadataCompilationImplementation       : <empty>
                        metadataCompilationRuntimeOnly          : <empty>
                        metadataCompileClasspath      : <empty>
                        - metadataSourcesElements     : <ROOT>/module2/build/libs/module2-kotlin-sources.jar [-]
                        releaseAnnotationProcessor    : <empty>
                        releaseAnnotationProcessorClasspath     : <empty>
                        releaseApi                    : <empty>
                        releaseApiElements            : <empty>
                        - releaseApiElements-published          : <ROOT>/module2/build/outputs/aar/module2-release.aar [-]
                        releaseCompileClasspath       : <empty>
                        releaseCompileOnly            : <empty>
                        releaseCompileOnlyApi         : <empty>
                        releaseImplementation         : <empty>
                        releaseRuntimeClasspath       : <empty>
                        releaseRuntimeElements        : <empty>
                        - releaseRuntimeElements-published      : <ROOT>/module2/build/outputs/aar/module2-release.aar [-]
                        releaseRuntimeOnly            : <empty>
                        - releaseSourcesElements      : <ROOT>/module2/build/libs/module2-android-sources.jar [-]
                        - releaseSourcesElements-published      : <ROOT>/module2/build/libs/module2-android-sources.jar [-]
                        releaseUnitTestAnnotationProcessorClasspath       : <empty>
                        releaseUnitTestCompileClasspath         : <empty>
                        releaseUnitTestRuntimeClasspath         : <empty>
                        releaseWearApp                : <empty>
                        runtimeOnly                   : <empty>
                        testAnnotationProcessor       : <empty>
                        testCompileOnly               : <empty>
                        testDebugAnnotationProcessor  : <empty>
                        testDebugCompileOnly          : <empty>
                        testDebugImplementation       : <empty>
                        testDebugRuntimeOnly          : <empty>
                        testDebugWearApp              : <empty>
                        testFixturesAnnotationProcessor         : <empty>
                        testFixturesApi               : <empty>
                        testFixturesCompileOnly       : <empty>
                        testFixturesCompileOnlyApi    : <empty>
                        testFixturesDebugAnnotationProcessor    : <empty>
                        testFixturesDebugApi          : <empty>
                        testFixturesDebugCompileOnly  : <empty>
                        testFixturesDebugCompileOnlyApi         : <empty>
                        testFixturesDebugImplementation         : <empty>
                        testFixturesDebugRuntimeOnly  : <empty>
                        testFixturesDebugWearApp      : <empty>
                        testFixturesImplementation    : <empty>
                        testFixturesReleaseAnnotationProcessor  : <empty>
                        testFixturesReleaseApi        : <empty>
                        testFixturesReleaseCompileOnly          : <empty>
                        testFixturesReleaseCompileOnlyApi       : <empty>
                        testFixturesReleaseImplementation       : <empty>
                        testFixturesReleaseRuntimeOnly          : <empty>
                        testFixturesReleaseWearApp    : <empty>
                        testFixturesRuntimeOnly       : <empty>
                        testFixturesWearApp           : <empty>
                        testImplementation            : <empty>
                        testReleaseAnnotationProcessor          : <empty>
                        testReleaseCompileOnly        : <empty>
                        testReleaseImplementation     : <empty>
                        testReleaseRuntimeOnly        : <empty>
                        testReleaseWearApp            : <empty>
                        testRuntimeOnly               : <empty>
                        testWearApp                   : <empty>
                        wearApp                       : <empty>
                    - additionalArtifacts         : <ROOT>/module2/build/libs/module2-metadata.jar [-]
                taskModel                     : DefaultGradleTaskModel
                    tasks
                        testDebugUnitTest             : testDebugUnitTest (DefaultExternalTask)
                            qName                         : :module2:testDebugUnitTest
                        testReleaseUnitTest           : testReleaseUnitTest (DefaultExternalTask)
                            qName                         : :module2:testReleaseUnitTest
        sourceSetModel                : DefaultGradleSourceSetModel
        taskModel                     : DefaultGradleTaskModel
<<<<<<< HEAD
=======
            tasks
                testDebugUnitTest             : testDebugUnitTest (DefaultExternalTask)
                    qName                         : :app:testDebugUnitTest
                testReleaseUnitTest           : testReleaseUnitTest (DefaultExternalTask)
                    qName                         : :app:testReleaseUnitTest
>>>>>>> 8b7d83e8
MODULE                        : kotlinMultiPlatform.app
    GradleModuleModel
        agpVersion                    : <AGP_VERSION>
        gradlePath                    : :app
        gradleVersion                 : <GRADLE_VERSION>
        buildFile                     : <ROOT>/app/build.gradle
        buildFilePath                 : <ROOT>/app/build.gradle
        rootFolderPath                : <ROOT>
        hasSafeArgsJava               : false
        hasSafeArgsKotlin             : false
    CurrentVariantReportedVersions
        minSdk
            ApiLevel                      : 16
            ApiString                     : 16
        runtimeMinSdk
            ApiLevel                      : 16
            ApiString                     : 16
        targetSdk
            ApiLevel                      : 34
            ApiString                     : 34
    RootBuildId                   : <ROOT>
    BuildId                       : <ROOT>
    ProjectPath                   : :app
    ModelVersion                  : <AGP_VERSION>
    ProjectType                   : PROJECT_TYPE_APP
    CompileTarget                 : android-34
    BuildFolder                   : <ROOT>/app/build [-]
    buildToolsVersion             : <CURRENT_BUILD_TOOLS_VERSION>
    IsBaseSplit                   : true
    GroupId                       : kotlinMultiPlatform
    Namespace                     : com.example.android.kotlin
    TestNamespace                 : com.example.android.kotlin.test
    AaptOptions
        NameSpacing                   : DISABLED
    LintOptions
        IsCheckTestSources            : false
        IsCheckDependencies           : false
        IsAbortOnError                : true
        IsAbsolutePaths               : true
        IsNoLines                     : false
        IsQuiet                       : false
        IsCheckAllWarnings            : false
        IsIgnoreWarnings              : false
        IsWarningsAsErrors            : false
        IsIgnoreTestSources           : false
        IsIgnoreTestFixturesSources   : false
        IsCheckGeneratedSources       : false
        IsCheckReleaseBuilds          : true
        IsExplainIssues               : true
        IsShowAll                     : false
        TextReport                    : false
        HtmlReport                    : true
        XmlReport                     : true
        SarifReport                   : false
    JavaCompileOptions
        Encoding                      : UTF-8
        SourceCompatibility           : 1.8
        TargetCompatibility           : 1.8
        IsCoreLibraryDesugaringEnabled          : false
    AgpFlags
        ApplicationRClassConstantIds  : false
        AestRClassConstantIds         : false
        TransitiveRClasses            : false
        UseAndroidX                   : false
        UsesCompose                   : false
        MlModelBindingEnabled         : false
        AndroidResourcesEnabled       : true
        DataBindingEnabled            : false
<<<<<<< HEAD
=======
        GenerateManifestClass         : false
>>>>>>> 8b7d83e8
    - basicVariant:               : debug
        applicationId                 : com.example.android.kotlin
        testApplicationId             : com.example.android.kotlin.test
        buildType                     : debug
    - basicVariant:               : release
        applicationId                 : com.example.android.kotlin
        buildType                     : release
    BootClassPath                 : <ANDROID_SDK>/platforms/android-34/android.jar
    ViewBindingOptions
        Enabled                       : false
    DependenciesInfo
        IncludeInApk                  : true
        IncludeInBundle               : true
    DefaultConfig
        ProductFlavor
            Name                          : main
            ApplicationId                 : com.example.android.kotlin
            VersionCode                   : 1
            VersionName                   : 1.0
            TestInstrumentationRunner     : android.support.test.runner.AndroidJUnitRunner
            MinSdkVersion
                ApiLevel                      : 16
                ApiString                     : 16
            TargetSdkVersion
                ApiLevel                      : 34
                ApiString                     : 34
            VectorDrawables
                UseSupportLibrary             : false
        SourceProvider
            Name                          : main
            Manifest                      : <ROOT>/app/src/main/AndroidManifest.xml
            JavaDirectories               : <ROOT>/app/src/main/java
            KotlinDirectories             : <ROOT>/app/src/main/kotlin [-]
            KotlinDirectories             : <ROOT>/app/src/main/java
            ResourcesDirectories          : <ROOT>/app/src/main/resources [-]
            ResDirectories                : <ROOT>/app/src/main/res [-]
            AssetsDirectories             : <ROOT>/app/src/main/assets [-]
            JniLibsDirectories            : <ROOT>/app/src/main/jniLibs [-]
            ShadersDirectories            : <ROOT>/app/src/main/shaders [-]
            BaselineProfileDirectories    : <ROOT>/app/src/main/baselineProfiles [-]
        ExtraSourceProviders
            ExtraSourceProvider
                ArtifactName                  : _android_test_
                SourceProvider
                    Name                          : androidTest
                    Manifest                      : <ROOT>/app/src/androidTest/AndroidManifest.xml [-]
                    JavaDirectories               : <ROOT>/app/src/androidTest/java
                    KotlinDirectories             : <ROOT>/app/src/androidTest/kotlin [-]
                    KotlinDirectories             : <ROOT>/app/src/androidTest/java
                    ResourcesDirectories          : <ROOT>/app/src/androidTest/resources [-]
                    ResDirectories                : <ROOT>/app/src/androidTest/res [-]
                    AssetsDirectories             : <ROOT>/app/src/androidTest/assets [-]
                    JniLibsDirectories            : <ROOT>/app/src/androidTest/jniLibs [-]
                    ShadersDirectories            : <ROOT>/app/src/androidTest/shaders [-]
                    BaselineProfileDirectories    : <ROOT>/app/src/androidTest/baselineProfiles [-]
            ExtraSourceProvider
                ArtifactName                  : _unit_test_
                SourceProvider
                    Name                          : test
                    Manifest                      : <ROOT>/app/src/test/AndroidManifest.xml [-]
                    JavaDirectories               : <ROOT>/app/src/test/java
                    KotlinDirectories             : <ROOT>/app/src/test/kotlin [-]
                    KotlinDirectories             : <ROOT>/app/src/test/java
                    ResourcesDirectories          : <ROOT>/app/src/test/resources [-]
                    ResDirectories                : <ROOT>/app/src/test/res [-]
                    AssetsDirectories             : <ROOT>/app/src/test/assets [-]
                    JniLibsDirectories            : <ROOT>/app/src/test/jniLibs [-]
                    ShadersDirectories            : <ROOT>/app/src/test/shaders [-]
                    BaselineProfileDirectories    : <ROOT>/app/src/test/baselineProfiles [-]
    BuildTypes
        BuildType
            Name                          : debug
            IsDebuggable                  : true
            IsJniDebuggable               : false
            IsPseudoLocalesEnabled        : false
            IsRenderscriptDebuggable      : false
            RenderscriptOptimLevel        : 3
            IsMinifyEnabled               : false
            IsZipAlignEnabled             : true
        SourceProvider
            Name                          : debug
            Manifest                      : <ROOT>/app/src/debug/AndroidManifest.xml [-]
            JavaDirectories               : <ROOT>/app/src/debug/java [-]
            KotlinDirectories             : <ROOT>/app/src/debug/kotlin [-]
            KotlinDirectories             : <ROOT>/app/src/debug/java [-]
            ResourcesDirectories          : <ROOT>/app/src/debug/resources [-]
            ResDirectories                : <ROOT>/app/src/debug/res [-]
            AssetsDirectories             : <ROOT>/app/src/debug/assets [-]
            JniLibsDirectories            : <ROOT>/app/src/debug/jniLibs [-]
            ShadersDirectories            : <ROOT>/app/src/debug/shaders [-]
            BaselineProfileDirectories    : <ROOT>/app/src/debug/baselineProfiles [-]
        ExtraSourceProviders
            ExtraSourceProvider
                ArtifactName                  : _android_test_
                SourceProvider
                    Name                          : androidTestDebug
                    Manifest                      : <ROOT>/app/src/androidTestDebug/AndroidManifest.xml [-]
                    JavaDirectories               : <ROOT>/app/src/androidTestDebug/java [-]
                    KotlinDirectories             : <ROOT>/app/src/androidTestDebug/kotlin [-]
                    KotlinDirectories             : <ROOT>/app/src/androidTestDebug/java [-]
                    ResourcesDirectories          : <ROOT>/app/src/androidTestDebug/resources [-]
                    ResDirectories                : <ROOT>/app/src/androidTestDebug/res [-]
                    AssetsDirectories             : <ROOT>/app/src/androidTestDebug/assets [-]
                    JniLibsDirectories            : <ROOT>/app/src/androidTestDebug/jniLibs [-]
                    ShadersDirectories            : <ROOT>/app/src/androidTestDebug/shaders [-]
                    BaselineProfileDirectories    : <ROOT>/app/src/androidTestDebug/baselineProfiles [-]
        ExtraSourceProviders
            ExtraSourceProvider
                ArtifactName                  : _unit_test_
                SourceProvider
                    Name                          : testDebug
                    Manifest                      : <ROOT>/app/src/testDebug/AndroidManifest.xml [-]
                    JavaDirectories               : <ROOT>/app/src/testDebug/java [-]
                    KotlinDirectories             : <ROOT>/app/src/testDebug/kotlin [-]
                    KotlinDirectories             : <ROOT>/app/src/testDebug/java [-]
                    ResourcesDirectories          : <ROOT>/app/src/testDebug/resources [-]
                    ResDirectories                : <ROOT>/app/src/testDebug/res [-]
                    AssetsDirectories             : <ROOT>/app/src/testDebug/assets [-]
                    JniLibsDirectories            : <ROOT>/app/src/testDebug/jniLibs [-]
                    ShadersDirectories            : <ROOT>/app/src/testDebug/shaders [-]
                    BaselineProfileDirectories    : <ROOT>/app/src/testDebug/baselineProfiles [-]
        BuildType
            Name                          : release
            IsDebuggable                  : false
            IsJniDebuggable               : false
            IsPseudoLocalesEnabled        : false
            IsRenderscriptDebuggable      : false
            RenderscriptOptimLevel        : 3
            IsMinifyEnabled               : false
            IsZipAlignEnabled             : true
        SourceProvider
            Name                          : release
            Manifest                      : <ROOT>/app/src/release/AndroidManifest.xml [-]
            JavaDirectories               : <ROOT>/app/src/release/java [-]
            KotlinDirectories             : <ROOT>/app/src/release/kotlin [-]
            KotlinDirectories             : <ROOT>/app/src/release/java [-]
            ResourcesDirectories          : <ROOT>/app/src/release/resources [-]
            ResDirectories                : <ROOT>/app/src/release/res [-]
            AssetsDirectories             : <ROOT>/app/src/release/assets [-]
            JniLibsDirectories            : <ROOT>/app/src/release/jniLibs [-]
            ShadersDirectories            : <ROOT>/app/src/release/shaders [-]
            BaselineProfileDirectories    : <ROOT>/app/src/release/baselineProfiles [-]
        ExtraSourceProviders
            ExtraSourceProvider
                ArtifactName                  : _unit_test_
                SourceProvider
                    Name                          : testRelease
                    Manifest                      : <ROOT>/app/src/testRelease/AndroidManifest.xml [-]
                    JavaDirectories               : <ROOT>/app/src/testRelease/java [-]
                    KotlinDirectories             : <ROOT>/app/src/testRelease/kotlin [-]
                    KotlinDirectories             : <ROOT>/app/src/testRelease/java [-]
                    ResourcesDirectories          : <ROOT>/app/src/testRelease/resources [-]
                    ResDirectories                : <ROOT>/app/src/testRelease/res [-]
                    AssetsDirectories             : <ROOT>/app/src/testRelease/assets [-]
                    JniLibsDirectories            : <ROOT>/app/src/testRelease/jniLibs [-]
                    ShadersDirectories            : <ROOT>/app/src/testRelease/shaders [-]
                    BaselineProfileDirectories    : <ROOT>/app/src/testRelease/baselineProfiles [-]
    SigningConfigs
        SigningConfig
            Name                          : debug
            StoreFile                     : debug.keystore
            StorePassword                 : android
            KeyAlias                      : AndroidDebugKey
    VariantBuildInformation
        VariantBuildInformation
            VariantName                   : debug
            BuildTasksAndOutputInformation
                AssembleTaskName              : assembleDebug
                AssembleTaskOutputListingFile : <ROOT>/app/build/intermediates/apk_ide_redirect_file/debug/createDebugApkListingFileRedirect/redirect.txt [-]
                BundleTaskName                : bundleDebug
                BundleTaskOutputListingFile   : <ROOT>/app/build/intermediates/bundle_ide_redirect_file/debug/createDebugBundleListingFileRedirect/redirect.txt [-]
                ApkFromBundleTaskName         : extractApksForDebug
                ApkFromBundleTaskOutputListingFile      : <ROOT>/app/build/intermediates/apk_from_bundle_ide_redirect_file/debug/createDebugApksFromBundleListingFileRedirect/redirect.txt [-]
        VariantBuildInformation
            VariantName                   : release
            BuildTasksAndOutputInformation
                AssembleTaskName              : assembleRelease
                AssembleTaskOutputListingFile : <ROOT>/app/build/intermediates/apk_ide_redirect_file/release/createReleaseApkListingFileRedirect/redirect.txt [-]
                BundleTaskName                : bundleRelease
                BundleTaskOutputListingFile   : <ROOT>/app/build/intermediates/bundle_ide_redirect_file/release/createReleaseBundleListingFileRedirect/redirect.txt [-]
                ApkFromBundleTaskName         : extractApksForRelease
                ApkFromBundleTaskOutputListingFile      : <ROOT>/app/build/intermediates/apk_from_bundle_ide_redirect_file/release/createReleaseApksFromBundleListingFileRedirect/redirect.txt [-]
    IdeVariants
        IdeVariant
            Name                          : debug
            BuildType                     : debug
            DisplayName                   : debug
            InstantAppCompatible          : false
            MinSdkVersion
                ApiLevel                      : 16
                ApiString                     : 16
            TargetSdkVersion
                ApiLevel                      : 34
                ApiString                     : 34
            VersionCode                   : 1
            VersionNameWithSuffix         : 1.0
            TestInstrumentationRunner     : android.support.test.runner.AndroidJUnitRunner
            MainArtifact
                Name                          : MAIN
                CompileTaskName               : compileDebugSources
                AssembleTaskName              : assembleDebug
                IsTestArtifact                : false
                IdeSetupTaskNames             : generateDebugSources
                GeneratedSourceFolders        : <ROOT>/app/build/generated/ap_generated_sources/debug/out [-]
                ClassesFolder                 : <ROOT>/app/build/intermediates/compile_and_runtime_not_namespaced_r_class_jar/debug/processDebugResources/R.jar [-]
                ClassesFolder                 : <ROOT>/app/build/intermediates/javac/debug/compileDebugJavaWithJavac/classes [-]
                ClassesFolder                 : <ROOT>/app/build/tmp/kotlin-classes/debug [-]
                Dependencies
                    compileClasspath
                        androidLibrary                : com.android.support:appcompat-v7:28.0.0@aar
                            javaLibrary                   : com.android.support:support-annotations:28.0.0@jar
                            androidLibrary                : com.android.support:support-compat:28.0.0@aar
                            javaLibrary                   : com.android.support:collections:28.0.0@jar
                            androidLibrary                : com.android.support:cursoradapter:28.0.0@aar
                            androidLibrary                : com.android.support:support-core-utils:28.0.0@aar
                            androidLibrary                : com.android.support:support-fragment:28.0.0@aar
                            androidLibrary                : com.android.support:support-vector-drawable:28.0.0@aar
                            androidLibrary                : com.android.support:animated-vector-drawable:28.0.0@aar
                        androidLibrary                : com.android.support:support-compat:28.0.0@aar
                            javaLibrary                   : com.android.support:support-annotations:28.0.0@jar
                            javaLibrary                   : com.android.support:collections:28.0.0@jar
                            androidLibrary                : android.arch.lifecycle:runtime:1.1.1@aar
                            androidLibrary                : com.android.support:versionedparcelable:28.0.0@aar
                        androidLibrary                : android.arch.lifecycle:runtime:1.1.1@aar
                            javaLibrary                   : android.arch.lifecycle:common:1.1.1@jar
                            javaLibrary                   : android.arch.core:common:1.1.1@jar
                            javaLibrary                   : com.android.support:support-annotations:28.0.0@jar
                        androidLibrary                : com.android.support:versionedparcelable:28.0.0@aar
                            javaLibrary                   : com.android.support:support-annotations:28.0.0@jar
                            javaLibrary                   : com.android.support:collections:28.0.0@jar
                        androidLibrary                : com.android.support:cursoradapter:28.0.0@aar
                            javaLibrary                   : com.android.support:support-annotations:28.0.0@jar
                        androidLibrary                : com.android.support:support-core-utils:28.0.0@aar
                            javaLibrary                   : com.android.support:support-annotations:28.0.0@jar
                            androidLibrary                : com.android.support:support-compat:28.0.0@aar
                            androidLibrary                : com.android.support:documentfile:28.0.0@aar
                            androidLibrary                : com.android.support:loader:28.0.0@aar
                            androidLibrary                : com.android.support:localbroadcastmanager:28.0.0@aar
                            androidLibrary                : com.android.support:print:28.0.0@aar
                        androidLibrary                : com.android.support:documentfile:28.0.0@aar
                            javaLibrary                   : com.android.support:support-annotations:28.0.0@jar
                        androidLibrary                : com.android.support:loader:28.0.0@aar
                            javaLibrary                   : com.android.support:support-annotations:28.0.0@jar
                            androidLibrary                : com.android.support:support-compat:28.0.0@aar
                            androidLibrary                : android.arch.lifecycle:livedata:1.1.1@aar
                            androidLibrary                : android.arch.lifecycle:viewmodel:1.1.1@aar
                        androidLibrary                : android.arch.lifecycle:livedata:1.1.1@aar
                            androidLibrary                : android.arch.core:runtime:1.1.1@aar
                            androidLibrary                : android.arch.lifecycle:livedata-core:1.1.1@aar
                            javaLibrary                   : android.arch.core:common:1.1.1@jar
                        androidLibrary                : android.arch.core:runtime:1.1.1@aar
                            javaLibrary                   : com.android.support:support-annotations:28.0.0@jar
                            javaLibrary                   : android.arch.core:common:1.1.1@jar
                        androidLibrary                : android.arch.lifecycle:livedata-core:1.1.1@aar
                            javaLibrary                   : android.arch.lifecycle:common:1.1.1@jar
                            javaLibrary                   : android.arch.core:common:1.1.1@jar
                            androidLibrary                : android.arch.core:runtime:1.1.1@aar
                        androidLibrary                : android.arch.lifecycle:viewmodel:1.1.1@aar
                            javaLibrary                   : com.android.support:support-annotations:28.0.0@jar
                        androidLibrary                : com.android.support:localbroadcastmanager:28.0.0@aar
                            javaLibrary                   : com.android.support:support-annotations:28.0.0@jar
                        androidLibrary                : com.android.support:print:28.0.0@aar
                            javaLibrary                   : com.android.support:support-annotations:28.0.0@jar
                        androidLibrary                : com.android.support:support-fragment:28.0.0@aar
                            androidLibrary                : com.android.support:support-compat:28.0.0@aar
                            androidLibrary                : com.android.support:support-core-ui:28.0.0@aar
                            androidLibrary                : com.android.support:support-core-utils:28.0.0@aar
                            javaLibrary                   : com.android.support:support-annotations:28.0.0@jar
                            androidLibrary                : com.android.support:loader:28.0.0@aar
                            androidLibrary                : android.arch.lifecycle:viewmodel:1.1.1@aar
                        androidLibrary                : com.android.support:support-core-ui:28.0.0@aar
                            javaLibrary                   : com.android.support:support-annotations:28.0.0@jar
                            androidLibrary                : com.android.support:support-compat:28.0.0@aar
                            androidLibrary                : com.android.support:support-core-utils:28.0.0@aar
                            androidLibrary                : com.android.support:customview:28.0.0@aar
                            androidLibrary                : com.android.support:viewpager:28.0.0@aar
                            androidLibrary                : com.android.support:coordinatorlayout:28.0.0@aar
                            androidLibrary                : com.android.support:drawerlayout:28.0.0@aar
                            androidLibrary                : com.android.support:slidingpanelayout:28.0.0@aar
                            androidLibrary                : com.android.support:interpolator:28.0.0@aar
                            androidLibrary                : com.android.support:swiperefreshlayout:28.0.0@aar
                            androidLibrary                : com.android.support:asynclayoutinflater:28.0.0@aar
                            androidLibrary                : com.android.support:cursoradapter:28.0.0@aar
                        androidLibrary                : com.android.support:customview:28.0.0@aar
                            javaLibrary                   : com.android.support:support-annotations:28.0.0@jar
                            androidLibrary                : com.android.support:support-compat:28.0.0@aar
                        androidLibrary                : com.android.support:viewpager:28.0.0@aar
                            javaLibrary                   : com.android.support:support-annotations:28.0.0@jar
                            androidLibrary                : com.android.support:support-compat:28.0.0@aar
                            androidLibrary                : com.android.support:customview:28.0.0@aar
                        androidLibrary                : com.android.support:coordinatorlayout:28.0.0@aar
                            javaLibrary                   : com.android.support:support-annotations:28.0.0@jar
                            androidLibrary                : com.android.support:support-compat:28.0.0@aar
                            androidLibrary                : com.android.support:customview:28.0.0@aar
                        androidLibrary                : com.android.support:drawerlayout:28.0.0@aar
                            javaLibrary                   : com.android.support:support-annotations:28.0.0@jar
                            androidLibrary                : com.android.support:support-compat:28.0.0@aar
                            androidLibrary                : com.android.support:customview:28.0.0@aar
                        androidLibrary                : com.android.support:slidingpanelayout:28.0.0@aar
                            javaLibrary                   : com.android.support:support-annotations:28.0.0@jar
                            androidLibrary                : com.android.support:support-compat:28.0.0@aar
                            androidLibrary                : com.android.support:customview:28.0.0@aar
                        androidLibrary                : com.android.support:interpolator:28.0.0@aar
                            javaLibrary                   : com.android.support:support-annotations:28.0.0@jar
                        androidLibrary                : com.android.support:swiperefreshlayout:28.0.0@aar
                            javaLibrary                   : com.android.support:support-annotations:28.0.0@jar
                            androidLibrary                : com.android.support:support-compat:28.0.0@aar
                            androidLibrary                : com.android.support:interpolator:28.0.0@aar
                        androidLibrary                : com.android.support:asynclayoutinflater:28.0.0@aar
                            javaLibrary                   : com.android.support:support-annotations:28.0.0@jar
                            androidLibrary                : com.android.support:support-compat:28.0.0@aar
                        androidLibrary                : com.android.support:support-vector-drawable:28.0.0@aar
                            javaLibrary                   : com.android.support:support-annotations:28.0.0@jar
                            androidLibrary                : com.android.support:support-compat:28.0.0@aar
                        androidLibrary                : com.android.support:animated-vector-drawable:28.0.0@aar
                            androidLibrary                : com.android.support:support-vector-drawable:28.0.0@aar
                            androidLibrary                : com.android.support:support-core-ui:28.0.0@aar
                        javaLibrary                   : org.jetbrains.kotlin:kotlin-stdlib:<KOTLIN_VERSION>@jar
                            javaLibrary                   : org.jetbrains:annotations:13.0@jar
                        javaLibrary                   : org.jetbrains:annotations:13.0@jar
                        javaLibrary                   : org.jetbrains.kotlin:kotlin-stdlib-jdk7:<KOTLIN_VERSION>@jar
                            javaLibrary                   : org.jetbrains.kotlin:kotlin-stdlib:<KOTLIN_VERSION>@jar
                        javaLibrary                   : com.android.support:support-annotations:28.0.0@jar
                        javaLibrary                   : com.android.support:collections:28.0.0@jar
                            javaLibrary                   : com.android.support:support-annotations:28.0.0@jar
                        javaLibrary                   : android.arch.lifecycle:common:1.1.1@jar
                            javaLibrary                   : com.android.support:support-annotations:28.0.0@jar
                        javaLibrary                   : android.arch.core:common:1.1.1@jar
                            javaLibrary                   : com.android.support:support-annotations:28.0.0@jar
                        module                        : <ROOT>-:module2-MAIN
                            javaLibrary                   : org.jetbrains.kotlin:kotlin-stdlib:<KOTLIN_VERSION>@jar
                    runtimeClasspath
                        androidLibrary                : com.android.support:appcompat-v7:28.0.0@aar
                            javaLibrary                   : com.android.support:support-annotations:28.0.0@jar
                            androidLibrary                : com.android.support:support-compat:28.0.0@aar
                            javaLibrary                   : com.android.support:collections:28.0.0@jar
                            androidLibrary                : com.android.support:cursoradapter:28.0.0@aar
                            androidLibrary                : com.android.support:support-core-utils:28.0.0@aar
                            androidLibrary                : com.android.support:support-fragment:28.0.0@aar
                            androidLibrary                : com.android.support:support-vector-drawable:28.0.0@aar
                            androidLibrary                : com.android.support:animated-vector-drawable:28.0.0@aar
                        androidLibrary                : com.android.support:support-compat:28.0.0@aar
                            javaLibrary                   : com.android.support:support-annotations:28.0.0@jar
                            javaLibrary                   : com.android.support:collections:28.0.0@jar
                            androidLibrary                : android.arch.lifecycle:runtime:1.1.1@aar
                            androidLibrary                : com.android.support:versionedparcelable:28.0.0@aar
                        androidLibrary                : android.arch.lifecycle:runtime:1.1.1@aar
                            javaLibrary                   : android.arch.lifecycle:common:1.1.1@jar
                            javaLibrary                   : android.arch.core:common:1.1.1@jar
                            javaLibrary                   : com.android.support:support-annotations:28.0.0@jar
                        androidLibrary                : com.android.support:versionedparcelable:28.0.0@aar
                            javaLibrary                   : com.android.support:support-annotations:28.0.0@jar
                            javaLibrary                   : com.android.support:collections:28.0.0@jar
                        androidLibrary                : com.android.support:cursoradapter:28.0.0@aar
                            javaLibrary                   : com.android.support:support-annotations:28.0.0@jar
                        androidLibrary                : com.android.support:support-core-utils:28.0.0@aar
                            javaLibrary                   : com.android.support:support-annotations:28.0.0@jar
                            androidLibrary                : com.android.support:support-compat:28.0.0@aar
                            androidLibrary                : com.android.support:documentfile:28.0.0@aar
                            androidLibrary                : com.android.support:loader:28.0.0@aar
                            androidLibrary                : com.android.support:localbroadcastmanager:28.0.0@aar
                            androidLibrary                : com.android.support:print:28.0.0@aar
                        androidLibrary                : com.android.support:documentfile:28.0.0@aar
                            javaLibrary                   : com.android.support:support-annotations:28.0.0@jar
                        androidLibrary                : com.android.support:loader:28.0.0@aar
                            javaLibrary                   : com.android.support:support-annotations:28.0.0@jar
                            androidLibrary                : com.android.support:support-compat:28.0.0@aar
                            androidLibrary                : android.arch.lifecycle:livedata:1.1.1@aar
                            androidLibrary                : android.arch.lifecycle:viewmodel:1.1.1@aar
                        androidLibrary                : android.arch.lifecycle:livedata:1.1.1@aar
                            androidLibrary                : android.arch.core:runtime:1.1.1@aar
                            androidLibrary                : android.arch.lifecycle:livedata-core:1.1.1@aar
                            javaLibrary                   : android.arch.core:common:1.1.1@jar
                        androidLibrary                : android.arch.core:runtime:1.1.1@aar
                            javaLibrary                   : com.android.support:support-annotations:28.0.0@jar
                            javaLibrary                   : android.arch.core:common:1.1.1@jar
                        androidLibrary                : android.arch.lifecycle:livedata-core:1.1.1@aar
                            javaLibrary                   : android.arch.lifecycle:common:1.1.1@jar
                            javaLibrary                   : android.arch.core:common:1.1.1@jar
                            androidLibrary                : android.arch.core:runtime:1.1.1@aar
                        androidLibrary                : android.arch.lifecycle:viewmodel:1.1.1@aar
                            javaLibrary                   : com.android.support:support-annotations:28.0.0@jar
                        androidLibrary                : com.android.support:localbroadcastmanager:28.0.0@aar
                            javaLibrary                   : com.android.support:support-annotations:28.0.0@jar
                        androidLibrary                : com.android.support:print:28.0.0@aar
                            javaLibrary                   : com.android.support:support-annotations:28.0.0@jar
                        androidLibrary                : com.android.support:support-fragment:28.0.0@aar
                            androidLibrary                : com.android.support:support-compat:28.0.0@aar
                            androidLibrary                : com.android.support:support-core-ui:28.0.0@aar
                            androidLibrary                : com.android.support:support-core-utils:28.0.0@aar
                            javaLibrary                   : com.android.support:support-annotations:28.0.0@jar
                            androidLibrary                : com.android.support:loader:28.0.0@aar
                            androidLibrary                : android.arch.lifecycle:viewmodel:1.1.1@aar
                        androidLibrary                : com.android.support:support-core-ui:28.0.0@aar
                            javaLibrary                   : com.android.support:support-annotations:28.0.0@jar
                            androidLibrary                : com.android.support:support-compat:28.0.0@aar
                            androidLibrary                : com.android.support:support-core-utils:28.0.0@aar
                            androidLibrary                : com.android.support:customview:28.0.0@aar
                            androidLibrary                : com.android.support:viewpager:28.0.0@aar
                            androidLibrary                : com.android.support:coordinatorlayout:28.0.0@aar
                            androidLibrary                : com.android.support:drawerlayout:28.0.0@aar
                            androidLibrary                : com.android.support:slidingpanelayout:28.0.0@aar
                            androidLibrary                : com.android.support:interpolator:28.0.0@aar
                            androidLibrary                : com.android.support:swiperefreshlayout:28.0.0@aar
                            androidLibrary                : com.android.support:asynclayoutinflater:28.0.0@aar
                            androidLibrary                : com.android.support:cursoradapter:28.0.0@aar
                        androidLibrary                : com.android.support:customview:28.0.0@aar
                            javaLibrary                   : com.android.support:support-annotations:28.0.0@jar
                            androidLibrary                : com.android.support:support-compat:28.0.0@aar
                        androidLibrary                : com.android.support:viewpager:28.0.0@aar
                            javaLibrary                   : com.android.support:support-annotations:28.0.0@jar
                            androidLibrary                : com.android.support:support-compat:28.0.0@aar
                            androidLibrary                : com.android.support:customview:28.0.0@aar
                        androidLibrary                : com.android.support:coordinatorlayout:28.0.0@aar
                            javaLibrary                   : com.android.support:support-annotations:28.0.0@jar
                            androidLibrary                : com.android.support:support-compat:28.0.0@aar
                            androidLibrary                : com.android.support:customview:28.0.0@aar
                        androidLibrary                : com.android.support:drawerlayout:28.0.0@aar
                            javaLibrary                   : com.android.support:support-annotations:28.0.0@jar
                            androidLibrary                : com.android.support:support-compat:28.0.0@aar
                            androidLibrary                : com.android.support:customview:28.0.0@aar
                        androidLibrary                : com.android.support:slidingpanelayout:28.0.0@aar
                            javaLibrary                   : com.android.support:support-annotations:28.0.0@jar
                            androidLibrary                : com.android.support:support-compat:28.0.0@aar
                            androidLibrary                : com.android.support:customview:28.0.0@aar
                        androidLibrary                : com.android.support:interpolator:28.0.0@aar
                            javaLibrary                   : com.android.support:support-annotations:28.0.0@jar
                        androidLibrary                : com.android.support:swiperefreshlayout:28.0.0@aar
                            javaLibrary                   : com.android.support:support-annotations:28.0.0@jar
                            androidLibrary                : com.android.support:support-compat:28.0.0@aar
                            androidLibrary                : com.android.support:interpolator:28.0.0@aar
                        androidLibrary                : com.android.support:asynclayoutinflater:28.0.0@aar
                            javaLibrary                   : com.android.support:support-annotations:28.0.0@jar
                            androidLibrary                : com.android.support:support-compat:28.0.0@aar
                        androidLibrary                : com.android.support:support-vector-drawable:28.0.0@aar
                            javaLibrary                   : com.android.support:support-annotations:28.0.0@jar
                            androidLibrary                : com.android.support:support-compat:28.0.0@aar
                        androidLibrary                : com.android.support:animated-vector-drawable:28.0.0@aar
                            androidLibrary                : com.android.support:support-vector-drawable:28.0.0@aar
                            androidLibrary                : com.android.support:support-core-ui:28.0.0@aar
                        javaLibrary                   : org.jetbrains.kotlin:kotlin-stdlib:<KOTLIN_VERSION>@jar
                            javaLibrary                   : org.jetbrains:annotations:13.0@jar
                        javaLibrary                   : org.jetbrains:annotations:13.0@jar
                        javaLibrary                   : org.jetbrains.kotlin:kotlin-stdlib-jdk7:<KOTLIN_VERSION>@jar
                            javaLibrary                   : org.jetbrains.kotlin:kotlin-stdlib:<KOTLIN_VERSION>@jar
                        javaLibrary                   : com.android.support:support-annotations:28.0.0@jar
                        javaLibrary                   : com.android.support:collections:28.0.0@jar
                            javaLibrary                   : com.android.support:support-annotations:28.0.0@jar
                        javaLibrary                   : android.arch.lifecycle:common:1.1.1@jar
                            javaLibrary                   : com.android.support:support-annotations:28.0.0@jar
                        javaLibrary                   : android.arch.core:common:1.1.1@jar
                            javaLibrary                   : com.android.support:support-annotations:28.0.0@jar
                        module                        : <ROOT>-:module2-MAIN
                            javaLibrary                   : org.jetbrains.kotlin:kotlin-stdlib:<KOTLIN_VERSION>@jar
                ApplicationId                 : com.example.android.kotlin
                SigningConfigName             : debug
                IsSigned                      : true
                CodeShrinker                  : null
                BuildTasksAndOutputInformation
                    AssembleTaskName              : assembleDebug
                    AssembleTaskOutputListingFile : <ROOT>/app/build/intermediates/apk_ide_redirect_file/debug/createDebugApkListingFileRedirect/redirect.txt [-]
                    BundleTaskName                : bundleDebug
                    BundleTaskOutputListingFile   : <ROOT>/app/build/intermediates/bundle_ide_redirect_file/debug/createDebugBundleListingFileRedirect/redirect.txt [-]
                    ApkFromBundleTaskName         : extractApksForDebug
                    ApkFromBundleTaskOutputListingFile      : <ROOT>/app/build/intermediates/apk_from_bundle_ide_redirect_file/debug/createDebugApksFromBundleListingFileRedirect/redirect.txt [-]
                GeneratedResourceFolders      : <ROOT>/app/build/generated/res/resValues/debug [-]
                DesugaredMethodFiles          : <GRADLE>/caches/<GRADLE_VERSION>/transforms/xxxxxxxxxxxxxxxxxxxxxxxxxxxxxxxx/transformed/D8BackportedDesugaredMethods.txt
            AndroidTestArtifact
                Name                          : ANDROID_TEST
                CompileTaskName               : compileDebugAndroidTestSources
                AssembleTaskName              : assembleDebugAndroidTest
                IsTestArtifact                : true
                IdeSetupTaskNames             : generateDebugAndroidTestSources
                GeneratedSourceFolders        : <ROOT>/app/build/generated/ap_generated_sources/debugAndroidTest/out [-]
                ClassesFolder                 : <ROOT>/app/build/intermediates/compile_and_runtime_not_namespaced_r_class_jar/debugAndroidTest/processDebugAndroidTestResources/R.jar [-]
                ClassesFolder                 : <ROOT>/app/build/intermediates/javac/debugAndroidTest/compileDebugAndroidTestJavaWithJavac/classes [-]
                ClassesFolder                 : <ROOT>/app/build/tmp/kotlin-classes/debugAndroidTest [-]
                Dependencies
                    compileClasspath
                        androidLibrary                : com.android.support.test:runner:1.0.2@aar
                            javaLibrary                   : com.android.support:support-annotations:28.0.0@jar
                            androidLibrary                : com.android.support.test:monitor:1.0.2@aar
                            javaLibrary                   : junit:junit:4.12@jar
                            javaLibrary                   : net.sf.kxml:kxml2:2.3.0@jar
                        androidLibrary                : com.android.support.test:monitor:1.0.2@aar
                            javaLibrary                   : com.android.support:support-annotations:28.0.0@jar
                        androidLibrary                : com.android.support:appcompat-v7:28.0.0@aar
                            javaLibrary                   : com.android.support:support-annotations:28.0.0@jar
                            androidLibrary                : com.android.support:support-compat:28.0.0@aar
                            javaLibrary                   : com.android.support:collections:28.0.0@jar
                            androidLibrary                : com.android.support:cursoradapter:28.0.0@aar
                            androidLibrary                : com.android.support:support-core-utils:28.0.0@aar
                            androidLibrary                : com.android.support:support-fragment:28.0.0@aar
                            androidLibrary                : com.android.support:support-vector-drawable:28.0.0@aar
                            androidLibrary                : com.android.support:animated-vector-drawable:28.0.0@aar
                        androidLibrary                : com.android.support:support-compat:28.0.0@aar
                            javaLibrary                   : com.android.support:support-annotations:28.0.0@jar
                            javaLibrary                   : com.android.support:collections:28.0.0@jar
                            androidLibrary                : android.arch.lifecycle:runtime:1.1.1@aar
                            androidLibrary                : com.android.support:versionedparcelable:28.0.0@aar
                        androidLibrary                : android.arch.lifecycle:runtime:1.1.1@aar
                            javaLibrary                   : android.arch.lifecycle:common:1.1.1@jar
                            javaLibrary                   : android.arch.core:common:1.1.1@jar
                            javaLibrary                   : com.android.support:support-annotations:28.0.0@jar
                        androidLibrary                : com.android.support:versionedparcelable:28.0.0@aar
                            javaLibrary                   : com.android.support:support-annotations:28.0.0@jar
                            javaLibrary                   : com.android.support:collections:28.0.0@jar
                        androidLibrary                : com.android.support:cursoradapter:28.0.0@aar
                            javaLibrary                   : com.android.support:support-annotations:28.0.0@jar
                        androidLibrary                : com.android.support:support-core-utils:28.0.0@aar
                            javaLibrary                   : com.android.support:support-annotations:28.0.0@jar
                            androidLibrary                : com.android.support:support-compat:28.0.0@aar
                            androidLibrary                : com.android.support:documentfile:28.0.0@aar
                            androidLibrary                : com.android.support:loader:28.0.0@aar
                            androidLibrary                : com.android.support:localbroadcastmanager:28.0.0@aar
                            androidLibrary                : com.android.support:print:28.0.0@aar
                        androidLibrary                : com.android.support:documentfile:28.0.0@aar
                            javaLibrary                   : com.android.support:support-annotations:28.0.0@jar
                        androidLibrary                : com.android.support:loader:28.0.0@aar
                            javaLibrary                   : com.android.support:support-annotations:28.0.0@jar
                            androidLibrary                : com.android.support:support-compat:28.0.0@aar
                            androidLibrary                : android.arch.lifecycle:livedata:1.1.1@aar
                            androidLibrary                : android.arch.lifecycle:viewmodel:1.1.1@aar
                        androidLibrary                : android.arch.lifecycle:livedata:1.1.1@aar
                            androidLibrary                : android.arch.core:runtime:1.1.1@aar
                            androidLibrary                : android.arch.lifecycle:livedata-core:1.1.1@aar
                            javaLibrary                   : android.arch.core:common:1.1.1@jar
                        androidLibrary                : android.arch.core:runtime:1.1.1@aar
                            javaLibrary                   : com.android.support:support-annotations:28.0.0@jar
                            javaLibrary                   : android.arch.core:common:1.1.1@jar
                        androidLibrary                : android.arch.lifecycle:livedata-core:1.1.1@aar
                            javaLibrary                   : android.arch.lifecycle:common:1.1.1@jar
                            javaLibrary                   : android.arch.core:common:1.1.1@jar
                            androidLibrary                : android.arch.core:runtime:1.1.1@aar
                        androidLibrary                : android.arch.lifecycle:viewmodel:1.1.1@aar
                            javaLibrary                   : com.android.support:support-annotations:28.0.0@jar
                        androidLibrary                : com.android.support:localbroadcastmanager:28.0.0@aar
                            javaLibrary                   : com.android.support:support-annotations:28.0.0@jar
                        androidLibrary                : com.android.support:print:28.0.0@aar
                            javaLibrary                   : com.android.support:support-annotations:28.0.0@jar
                        androidLibrary                : com.android.support:support-fragment:28.0.0@aar
                            androidLibrary                : com.android.support:support-compat:28.0.0@aar
                            androidLibrary                : com.android.support:support-core-ui:28.0.0@aar
                            androidLibrary                : com.android.support:support-core-utils:28.0.0@aar
                            javaLibrary                   : com.android.support:support-annotations:28.0.0@jar
                            androidLibrary                : com.android.support:loader:28.0.0@aar
                            androidLibrary                : android.arch.lifecycle:viewmodel:1.1.1@aar
                        androidLibrary                : com.android.support:support-core-ui:28.0.0@aar
                            javaLibrary                   : com.android.support:support-annotations:28.0.0@jar
                            androidLibrary                : com.android.support:support-compat:28.0.0@aar
                            androidLibrary                : com.android.support:support-core-utils:28.0.0@aar
                            androidLibrary                : com.android.support:customview:28.0.0@aar
                            androidLibrary                : com.android.support:viewpager:28.0.0@aar
                            androidLibrary                : com.android.support:coordinatorlayout:28.0.0@aar
                            androidLibrary                : com.android.support:drawerlayout:28.0.0@aar
                            androidLibrary                : com.android.support:slidingpanelayout:28.0.0@aar
                            androidLibrary                : com.android.support:interpolator:28.0.0@aar
                            androidLibrary                : com.android.support:swiperefreshlayout:28.0.0@aar
                            androidLibrary                : com.android.support:asynclayoutinflater:28.0.0@aar
                            androidLibrary                : com.android.support:cursoradapter:28.0.0@aar
                        androidLibrary                : com.android.support:customview:28.0.0@aar
                            javaLibrary                   : com.android.support:support-annotations:28.0.0@jar
                            androidLibrary                : com.android.support:support-compat:28.0.0@aar
                        androidLibrary                : com.android.support:viewpager:28.0.0@aar
                            javaLibrary                   : com.android.support:support-annotations:28.0.0@jar
                            androidLibrary                : com.android.support:support-compat:28.0.0@aar
                            androidLibrary                : com.android.support:customview:28.0.0@aar
                        androidLibrary                : com.android.support:coordinatorlayout:28.0.0@aar
                            javaLibrary                   : com.android.support:support-annotations:28.0.0@jar
                            androidLibrary                : com.android.support:support-compat:28.0.0@aar
                            androidLibrary                : com.android.support:customview:28.0.0@aar
                        androidLibrary                : com.android.support:drawerlayout:28.0.0@aar
                            javaLibrary                   : com.android.support:support-annotations:28.0.0@jar
                            androidLibrary                : com.android.support:support-compat:28.0.0@aar
                            androidLibrary                : com.android.support:customview:28.0.0@aar
                        androidLibrary                : com.android.support:slidingpanelayout:28.0.0@aar
                            javaLibrary                   : com.android.support:support-annotations:28.0.0@jar
                            androidLibrary                : com.android.support:support-compat:28.0.0@aar
                            androidLibrary                : com.android.support:customview:28.0.0@aar
                        androidLibrary                : com.android.support:interpolator:28.0.0@aar
                            javaLibrary                   : com.android.support:support-annotations:28.0.0@jar
                        androidLibrary                : com.android.support:swiperefreshlayout:28.0.0@aar
                            javaLibrary                   : com.android.support:support-annotations:28.0.0@jar
                            androidLibrary                : com.android.support:support-compat:28.0.0@aar
                            androidLibrary                : com.android.support:interpolator:28.0.0@aar
                        androidLibrary                : com.android.support:asynclayoutinflater:28.0.0@aar
                            javaLibrary                   : com.android.support:support-annotations:28.0.0@jar
                            androidLibrary                : com.android.support:support-compat:28.0.0@aar
                        androidLibrary                : com.android.support:support-vector-drawable:28.0.0@aar
                            javaLibrary                   : com.android.support:support-annotations:28.0.0@jar
                            androidLibrary                : com.android.support:support-compat:28.0.0@aar
                        androidLibrary                : com.android.support:animated-vector-drawable:28.0.0@aar
                            androidLibrary                : com.android.support:support-vector-drawable:28.0.0@aar
                            androidLibrary                : com.android.support:support-core-ui:28.0.0@aar
                        javaLibrary                   : com.android.support:support-annotations:28.0.0@jar
                        javaLibrary                   : junit:junit:4.12@jar
                            javaLibrary                   : org.hamcrest:hamcrest-core:1.3@jar
                        javaLibrary                   : org.hamcrest:hamcrest-core:1.3@jar
                        javaLibrary                   : net.sf.kxml:kxml2:2.3.0@jar
                        javaLibrary                   : org.jetbrains.kotlin:kotlin-stdlib:<KOTLIN_VERSION>@jar
                            javaLibrary                   : org.jetbrains:annotations:13.0@jar
                        javaLibrary                   : org.jetbrains:annotations:13.0@jar
                        javaLibrary                   : org.jetbrains.kotlin:kotlin-stdlib-jdk7:<KOTLIN_VERSION>@jar
                            javaLibrary                   : org.jetbrains.kotlin:kotlin-stdlib:<KOTLIN_VERSION>@jar
                        javaLibrary                   : com.android.support:collections:28.0.0@jar
                            javaLibrary                   : com.android.support:support-annotations:28.0.0@jar
                        javaLibrary                   : android.arch.lifecycle:common:1.1.1@jar
                            javaLibrary                   : com.android.support:support-annotations:28.0.0@jar
                        javaLibrary                   : android.arch.core:common:1.1.1@jar
                            javaLibrary                   : com.android.support:support-annotations:28.0.0@jar
                        module                        : <ROOT>-:app-MAIN
                        module                        : <ROOT>-:module2-MAIN
                            javaLibrary                   : org.jetbrains.kotlin:kotlin-stdlib:<KOTLIN_VERSION>@jar
                    runtimeClasspath
                        androidLibrary                : com.android.support.test:runner:1.0.2@aar
                            javaLibrary                   : com.android.support:support-annotations:28.0.0@jar
                            androidLibrary                : com.android.support.test:monitor:1.0.2@aar
                            javaLibrary                   : junit:junit:4.12@jar
                            javaLibrary                   : net.sf.kxml:kxml2:2.3.0@jar
                        androidLibrary                : com.android.support.test:monitor:1.0.2@aar
                            javaLibrary                   : com.android.support:support-annotations:28.0.0@jar
                        javaLibrary                   : com.android.support:support-annotations:28.0.0@jar
                        javaLibrary                   : junit:junit:4.12@jar
                            javaLibrary                   : org.hamcrest:hamcrest-core:1.3@jar
                        javaLibrary                   : org.hamcrest:hamcrest-core:1.3@jar
                        javaLibrary                   : net.sf.kxml:kxml2:2.3.0@jar
                ProvidedDependencies
                    - provided                    : android.arch.core:common:1.1.1
                    - provided                    : android.arch.core:runtime:1.1.1@aar
                    - provided                    : android.arch.lifecycle:common:1.1.1
                    - provided                    : android.arch.lifecycle:livedata-core:1.1.1@aar
                    - provided                    : android.arch.lifecycle:livedata:1.1.1@aar
                    - provided                    : android.arch.lifecycle:runtime:1.1.1@aar
                    - provided                    : android.arch.lifecycle:viewmodel:1.1.1@aar
                    - provided                    : com.android.support:animated-vector-drawable:28.0.0@aar
                    - provided                    : com.android.support:appcompat-v7:28.0.0@aar
                    - provided                    : com.android.support:asynclayoutinflater:28.0.0@aar
                    - provided                    : com.android.support:collections:28.0.0
                    - provided                    : com.android.support:coordinatorlayout:28.0.0@aar
                    - provided                    : com.android.support:cursoradapter:28.0.0@aar
                    - provided                    : com.android.support:customview:28.0.0@aar
                    - provided                    : com.android.support:documentfile:28.0.0@aar
                    - provided                    : com.android.support:drawerlayout:28.0.0@aar
                    - provided                    : com.android.support:interpolator:28.0.0@aar
                    - provided                    : com.android.support:loader:28.0.0@aar
                    - provided                    : com.android.support:localbroadcastmanager:28.0.0@aar
                    - provided                    : com.android.support:print:28.0.0@aar
                    - provided                    : com.android.support:slidingpanelayout:28.0.0@aar
                    - provided                    : com.android.support:support-compat:28.0.0@aar
                    - provided                    : com.android.support:support-core-ui:28.0.0@aar
                    - provided                    : com.android.support:support-core-utils:28.0.0@aar
                    - provided                    : com.android.support:support-fragment:28.0.0@aar
                    - provided                    : com.android.support:support-vector-drawable:28.0.0@aar
                    - provided                    : com.android.support:swiperefreshlayout:28.0.0@aar
                    - provided                    : com.android.support:versionedparcelable:28.0.0@aar
                    - provided                    : com.android.support:viewpager:28.0.0@aar
                    - provided                    : org.jetbrains.kotlin:kotlin-stdlib-jdk7:<KOTLIN_VERSION>
                    - provided                    : org.jetbrains.kotlin:kotlin-stdlib:<KOTLIN_VERSION>
                    - provided                    : org.jetbrains:annotations:13.0
                ApplicationId                 : com.example.android.kotlin.test
                SigningConfigName             : debug
                IsSigned                      : true
                CodeShrinker                  : null
                BuildTasksAndOutputInformation
                    AssembleTaskName              : assembleDebugAndroidTest
                    AssembleTaskOutputListingFile : <ROOT>/app/build/intermediates/apk_ide_redirect_file/debugAndroidTest/createDebugAndroidTestApkListingFileRedirect/redirect.txt [-]
                GeneratedResourceFolders      : <ROOT>/app/build/generated/res/resValues/androidTest/debug [-]
                DesugaredMethodFiles          : <GRADLE>/caches/<GRADLE_VERSION>/transforms/xxxxxxxxxxxxxxxxxxxxxxxxxxxxxxxx/transformed/D8BackportedDesugaredMethods.txt
                TestOptions
                    AnimationsDisabled            : false
                    Execution                     : HOST
                    InstrumentedTestTaskName      : connectedDebugAndroidTest
            UnitTestArtifact
                Name                          : UNIT_TEST
                CompileTaskName               : compileDebugUnitTestSources
                AssembleTaskName              : assembleDebugUnitTest
                IsTestArtifact                : true
                IdeSetupTaskNames             : createMockableJar
                GeneratedSourceFolders        : <ROOT>/app/build/generated/ap_generated_sources/debugUnitTest/out [-]
                ClassesFolder                 : <ROOT>/app/build/intermediates/compile_and_runtime_not_namespaced_r_class_jar/debug/processDebugResources/R.jar [-]
                ClassesFolder                 : <ROOT>/app/build/intermediates/javac/debugUnitTest/compileDebugUnitTestJavaWithJavac/classes [-]
                ClassesFolder                 : <ROOT>/app/build/tmp/kotlin-classes/debugUnitTest [-]
                Dependencies
                    compileClasspath
                        androidLibrary                : com.android.support:appcompat-v7:28.0.0@aar
                            javaLibrary                   : com.android.support:support-annotations:28.0.0@jar
                            androidLibrary                : com.android.support:support-compat:28.0.0@aar
                            javaLibrary                   : com.android.support:collections:28.0.0@jar
                            androidLibrary                : com.android.support:cursoradapter:28.0.0@aar
                            androidLibrary                : com.android.support:support-core-utils:28.0.0@aar
                            androidLibrary                : com.android.support:support-fragment:28.0.0@aar
                            androidLibrary                : com.android.support:support-vector-drawable:28.0.0@aar
                            androidLibrary                : com.android.support:animated-vector-drawable:28.0.0@aar
                        androidLibrary                : com.android.support:support-compat:28.0.0@aar
                            javaLibrary                   : com.android.support:support-annotations:28.0.0@jar
                            javaLibrary                   : com.android.support:collections:28.0.0@jar
                            androidLibrary                : android.arch.lifecycle:runtime:1.1.1@aar
                            androidLibrary                : com.android.support:versionedparcelable:28.0.0@aar
                        androidLibrary                : android.arch.lifecycle:runtime:1.1.1@aar
                            javaLibrary                   : android.arch.lifecycle:common:1.1.1@jar
                            javaLibrary                   : android.arch.core:common:1.1.1@jar
                            javaLibrary                   : com.android.support:support-annotations:28.0.0@jar
                        androidLibrary                : com.android.support:versionedparcelable:28.0.0@aar
                            javaLibrary                   : com.android.support:support-annotations:28.0.0@jar
                            javaLibrary                   : com.android.support:collections:28.0.0@jar
                        androidLibrary                : com.android.support:cursoradapter:28.0.0@aar
                            javaLibrary                   : com.android.support:support-annotations:28.0.0@jar
                        androidLibrary                : com.android.support:support-core-utils:28.0.0@aar
                            javaLibrary                   : com.android.support:support-annotations:28.0.0@jar
                            androidLibrary                : com.android.support:support-compat:28.0.0@aar
                            androidLibrary                : com.android.support:documentfile:28.0.0@aar
                            androidLibrary                : com.android.support:loader:28.0.0@aar
                            androidLibrary                : com.android.support:localbroadcastmanager:28.0.0@aar
                            androidLibrary                : com.android.support:print:28.0.0@aar
                        androidLibrary                : com.android.support:documentfile:28.0.0@aar
                            javaLibrary                   : com.android.support:support-annotations:28.0.0@jar
                        androidLibrary                : com.android.support:loader:28.0.0@aar
                            javaLibrary                   : com.android.support:support-annotations:28.0.0@jar
                            androidLibrary                : com.android.support:support-compat:28.0.0@aar
                            androidLibrary                : android.arch.lifecycle:livedata:1.1.1@aar
                            androidLibrary                : android.arch.lifecycle:viewmodel:1.1.1@aar
                        androidLibrary                : android.arch.lifecycle:livedata:1.1.1@aar
                            androidLibrary                : android.arch.core:runtime:1.1.1@aar
                            androidLibrary                : android.arch.lifecycle:livedata-core:1.1.1@aar
                            javaLibrary                   : android.arch.core:common:1.1.1@jar
                        androidLibrary                : android.arch.core:runtime:1.1.1@aar
                            javaLibrary                   : com.android.support:support-annotations:28.0.0@jar
                            javaLibrary                   : android.arch.core:common:1.1.1@jar
                        androidLibrary                : android.arch.lifecycle:livedata-core:1.1.1@aar
                            javaLibrary                   : android.arch.lifecycle:common:1.1.1@jar
                            javaLibrary                   : android.arch.core:common:1.1.1@jar
                            androidLibrary                : android.arch.core:runtime:1.1.1@aar
                        androidLibrary                : android.arch.lifecycle:viewmodel:1.1.1@aar
                            javaLibrary                   : com.android.support:support-annotations:28.0.0@jar
                        androidLibrary                : com.android.support:localbroadcastmanager:28.0.0@aar
                            javaLibrary                   : com.android.support:support-annotations:28.0.0@jar
                        androidLibrary                : com.android.support:print:28.0.0@aar
                            javaLibrary                   : com.android.support:support-annotations:28.0.0@jar
                        androidLibrary                : com.android.support:support-fragment:28.0.0@aar
                            androidLibrary                : com.android.support:support-compat:28.0.0@aar
                            androidLibrary                : com.android.support:support-core-ui:28.0.0@aar
                            androidLibrary                : com.android.support:support-core-utils:28.0.0@aar
                            javaLibrary                   : com.android.support:support-annotations:28.0.0@jar
                            androidLibrary                : com.android.support:loader:28.0.0@aar
                            androidLibrary                : android.arch.lifecycle:viewmodel:1.1.1@aar
                        androidLibrary                : com.android.support:support-core-ui:28.0.0@aar
                            javaLibrary                   : com.android.support:support-annotations:28.0.0@jar
                            androidLibrary                : com.android.support:support-compat:28.0.0@aar
                            androidLibrary                : com.android.support:support-core-utils:28.0.0@aar
                            androidLibrary                : com.android.support:customview:28.0.0@aar
                            androidLibrary                : com.android.support:viewpager:28.0.0@aar
                            androidLibrary                : com.android.support:coordinatorlayout:28.0.0@aar
                            androidLibrary                : com.android.support:drawerlayout:28.0.0@aar
                            androidLibrary                : com.android.support:slidingpanelayout:28.0.0@aar
                            androidLibrary                : com.android.support:interpolator:28.0.0@aar
                            androidLibrary                : com.android.support:swiperefreshlayout:28.0.0@aar
                            androidLibrary                : com.android.support:asynclayoutinflater:28.0.0@aar
                            androidLibrary                : com.android.support:cursoradapter:28.0.0@aar
                        androidLibrary                : com.android.support:customview:28.0.0@aar
                            javaLibrary                   : com.android.support:support-annotations:28.0.0@jar
                            androidLibrary                : com.android.support:support-compat:28.0.0@aar
                        androidLibrary                : com.android.support:viewpager:28.0.0@aar
                            javaLibrary                   : com.android.support:support-annotations:28.0.0@jar
                            androidLibrary                : com.android.support:support-compat:28.0.0@aar
                            androidLibrary                : com.android.support:customview:28.0.0@aar
                        androidLibrary                : com.android.support:coordinatorlayout:28.0.0@aar
                            javaLibrary                   : com.android.support:support-annotations:28.0.0@jar
                            androidLibrary                : com.android.support:support-compat:28.0.0@aar
                            androidLibrary                : com.android.support:customview:28.0.0@aar
                        androidLibrary                : com.android.support:drawerlayout:28.0.0@aar
                            javaLibrary                   : com.android.support:support-annotations:28.0.0@jar
                            androidLibrary                : com.android.support:support-compat:28.0.0@aar
                            androidLibrary                : com.android.support:customview:28.0.0@aar
                        androidLibrary                : com.android.support:slidingpanelayout:28.0.0@aar
                            javaLibrary                   : com.android.support:support-annotations:28.0.0@jar
                            androidLibrary                : com.android.support:support-compat:28.0.0@aar
                            androidLibrary                : com.android.support:customview:28.0.0@aar
                        androidLibrary                : com.android.support:interpolator:28.0.0@aar
                            javaLibrary                   : com.android.support:support-annotations:28.0.0@jar
                        androidLibrary                : com.android.support:swiperefreshlayout:28.0.0@aar
                            javaLibrary                   : com.android.support:support-annotations:28.0.0@jar
                            androidLibrary                : com.android.support:support-compat:28.0.0@aar
                            androidLibrary                : com.android.support:interpolator:28.0.0@aar
                        androidLibrary                : com.android.support:asynclayoutinflater:28.0.0@aar
                            javaLibrary                   : com.android.support:support-annotations:28.0.0@jar
                            androidLibrary                : com.android.support:support-compat:28.0.0@aar
                        androidLibrary                : com.android.support:support-vector-drawable:28.0.0@aar
                            javaLibrary                   : com.android.support:support-annotations:28.0.0@jar
                            androidLibrary                : com.android.support:support-compat:28.0.0@aar
                        androidLibrary                : com.android.support:animated-vector-drawable:28.0.0@aar
                            androidLibrary                : com.android.support:support-vector-drawable:28.0.0@aar
                            androidLibrary                : com.android.support:support-core-ui:28.0.0@aar
                        javaLibrary                   : org.jetbrains.kotlin:kotlin-stdlib:<KOTLIN_VERSION>@jar
                            javaLibrary                   : org.jetbrains:annotations:13.0@jar
                        javaLibrary                   : org.jetbrains:annotations:13.0@jar
                        javaLibrary                   : org.jetbrains.kotlin:kotlin-stdlib-jdk7:<KOTLIN_VERSION>@jar
                            javaLibrary                   : org.jetbrains.kotlin:kotlin-stdlib:<KOTLIN_VERSION>@jar
                        javaLibrary                   : com.android.support:support-annotations:28.0.0@jar
                        javaLibrary                   : com.android.support:collections:28.0.0@jar
                            javaLibrary                   : com.android.support:support-annotations:28.0.0@jar
                        javaLibrary                   : android.arch.lifecycle:common:1.1.1@jar
                            javaLibrary                   : com.android.support:support-annotations:28.0.0@jar
                        javaLibrary                   : android.arch.core:common:1.1.1@jar
                            javaLibrary                   : com.android.support:support-annotations:28.0.0@jar
                        javaLibrary                   : junit:junit:4.12@jar
                            javaLibrary                   : org.hamcrest:hamcrest-core:1.3@jar
                        javaLibrary                   : org.hamcrest:hamcrest-core:1.3@jar
                        module                        : <ROOT>-:app-MAIN
                        module                        : <ROOT>-:module2-MAIN
                            javaLibrary                   : org.jetbrains.kotlin:kotlin-stdlib:<KOTLIN_VERSION>@jar
                    runtimeClasspath
                        androidLibrary                : com.android.support:appcompat-v7:28.0.0@aar
                            javaLibrary                   : com.android.support:support-annotations:28.0.0@jar
                            androidLibrary                : com.android.support:support-compat:28.0.0@aar
                            javaLibrary                   : com.android.support:collections:28.0.0@jar
                            androidLibrary                : com.android.support:cursoradapter:28.0.0@aar
                            androidLibrary                : com.android.support:support-core-utils:28.0.0@aar
                            androidLibrary                : com.android.support:support-fragment:28.0.0@aar
                            androidLibrary                : com.android.support:support-vector-drawable:28.0.0@aar
                            androidLibrary                : com.android.support:animated-vector-drawable:28.0.0@aar
                        androidLibrary                : com.android.support:support-compat:28.0.0@aar
                            javaLibrary                   : com.android.support:support-annotations:28.0.0@jar
                            javaLibrary                   : com.android.support:collections:28.0.0@jar
                            androidLibrary                : android.arch.lifecycle:runtime:1.1.1@aar
                            androidLibrary                : com.android.support:versionedparcelable:28.0.0@aar
                        androidLibrary                : android.arch.lifecycle:runtime:1.1.1@aar
                            javaLibrary                   : android.arch.lifecycle:common:1.1.1@jar
                            javaLibrary                   : android.arch.core:common:1.1.1@jar
                            javaLibrary                   : com.android.support:support-annotations:28.0.0@jar
                        androidLibrary                : com.android.support:versionedparcelable:28.0.0@aar
                            javaLibrary                   : com.android.support:support-annotations:28.0.0@jar
                            javaLibrary                   : com.android.support:collections:28.0.0@jar
                        androidLibrary                : com.android.support:cursoradapter:28.0.0@aar
                            javaLibrary                   : com.android.support:support-annotations:28.0.0@jar
                        androidLibrary                : com.android.support:support-core-utils:28.0.0@aar
                            javaLibrary                   : com.android.support:support-annotations:28.0.0@jar
                            androidLibrary                : com.android.support:support-compat:28.0.0@aar
                            androidLibrary                : com.android.support:documentfile:28.0.0@aar
                            androidLibrary                : com.android.support:loader:28.0.0@aar
                            androidLibrary                : com.android.support:localbroadcastmanager:28.0.0@aar
                            androidLibrary                : com.android.support:print:28.0.0@aar
                        androidLibrary                : com.android.support:documentfile:28.0.0@aar
                            javaLibrary                   : com.android.support:support-annotations:28.0.0@jar
                        androidLibrary                : com.android.support:loader:28.0.0@aar
                            javaLibrary                   : com.android.support:support-annotations:28.0.0@jar
                            androidLibrary                : com.android.support:support-compat:28.0.0@aar
                            androidLibrary                : android.arch.lifecycle:livedata:1.1.1@aar
                            androidLibrary                : android.arch.lifecycle:viewmodel:1.1.1@aar
                        androidLibrary                : android.arch.lifecycle:livedata:1.1.1@aar
                            androidLibrary                : android.arch.core:runtime:1.1.1@aar
                            androidLibrary                : android.arch.lifecycle:livedata-core:1.1.1@aar
                            javaLibrary                   : android.arch.core:common:1.1.1@jar
                        androidLibrary                : android.arch.core:runtime:1.1.1@aar
                            javaLibrary                   : com.android.support:support-annotations:28.0.0@jar
                            javaLibrary                   : android.arch.core:common:1.1.1@jar
                        androidLibrary                : android.arch.lifecycle:livedata-core:1.1.1@aar
                            javaLibrary                   : android.arch.lifecycle:common:1.1.1@jar
                            javaLibrary                   : android.arch.core:common:1.1.1@jar
                            androidLibrary                : android.arch.core:runtime:1.1.1@aar
                        androidLibrary                : android.arch.lifecycle:viewmodel:1.1.1@aar
                            javaLibrary                   : com.android.support:support-annotations:28.0.0@jar
                        androidLibrary                : com.android.support:localbroadcastmanager:28.0.0@aar
                            javaLibrary                   : com.android.support:support-annotations:28.0.0@jar
                        androidLibrary                : com.android.support:print:28.0.0@aar
                            javaLibrary                   : com.android.support:support-annotations:28.0.0@jar
                        androidLibrary                : com.android.support:support-fragment:28.0.0@aar
                            androidLibrary                : com.android.support:support-compat:28.0.0@aar
                            androidLibrary                : com.android.support:support-core-ui:28.0.0@aar
                            androidLibrary                : com.android.support:support-core-utils:28.0.0@aar
                            javaLibrary                   : com.android.support:support-annotations:28.0.0@jar
                            androidLibrary                : com.android.support:loader:28.0.0@aar
                            androidLibrary                : android.arch.lifecycle:viewmodel:1.1.1@aar
                        androidLibrary                : com.android.support:support-core-ui:28.0.0@aar
                            javaLibrary                   : com.android.support:support-annotations:28.0.0@jar
                            androidLibrary                : com.android.support:support-compat:28.0.0@aar
                            androidLibrary                : com.android.support:support-core-utils:28.0.0@aar
                            androidLibrary                : com.android.support:customview:28.0.0@aar
                            androidLibrary                : com.android.support:viewpager:28.0.0@aar
                            androidLibrary                : com.android.support:coordinatorlayout:28.0.0@aar
                            androidLibrary                : com.android.support:drawerlayout:28.0.0@aar
                            androidLibrary                : com.android.support:slidingpanelayout:28.0.0@aar
                            androidLibrary                : com.android.support:interpolator:28.0.0@aar
                            androidLibrary                : com.android.support:swiperefreshlayout:28.0.0@aar
                            androidLibrary                : com.android.support:asynclayoutinflater:28.0.0@aar
                            androidLibrary                : com.android.support:cursoradapter:28.0.0@aar
                        androidLibrary                : com.android.support:customview:28.0.0@aar
                            javaLibrary                   : com.android.support:support-annotations:28.0.0@jar
                            androidLibrary                : com.android.support:support-compat:28.0.0@aar
                        androidLibrary                : com.android.support:viewpager:28.0.0@aar
                            javaLibrary                   : com.android.support:support-annotations:28.0.0@jar
                            androidLibrary                : com.android.support:support-compat:28.0.0@aar
                            androidLibrary                : com.android.support:customview:28.0.0@aar
                        androidLibrary                : com.android.support:coordinatorlayout:28.0.0@aar
                            javaLibrary                   : com.android.support:support-annotations:28.0.0@jar
                            androidLibrary                : com.android.support:support-compat:28.0.0@aar
                            androidLibrary                : com.android.support:customview:28.0.0@aar
                        androidLibrary                : com.android.support:drawerlayout:28.0.0@aar
                            javaLibrary                   : com.android.support:support-annotations:28.0.0@jar
                            androidLibrary                : com.android.support:support-compat:28.0.0@aar
                            androidLibrary                : com.android.support:customview:28.0.0@aar
                        androidLibrary                : com.android.support:slidingpanelayout:28.0.0@aar
                            javaLibrary                   : com.android.support:support-annotations:28.0.0@jar
                            androidLibrary                : com.android.support:support-compat:28.0.0@aar
                            androidLibrary                : com.android.support:customview:28.0.0@aar
                        androidLibrary                : com.android.support:interpolator:28.0.0@aar
                            javaLibrary                   : com.android.support:support-annotations:28.0.0@jar
                        androidLibrary                : com.android.support:swiperefreshlayout:28.0.0@aar
                            javaLibrary                   : com.android.support:support-annotations:28.0.0@jar
                            androidLibrary                : com.android.support:support-compat:28.0.0@aar
                            androidLibrary                : com.android.support:interpolator:28.0.0@aar
                        androidLibrary                : com.android.support:asynclayoutinflater:28.0.0@aar
                            javaLibrary                   : com.android.support:support-annotations:28.0.0@jar
                            androidLibrary                : com.android.support:support-compat:28.0.0@aar
                        androidLibrary                : com.android.support:support-vector-drawable:28.0.0@aar
                            javaLibrary                   : com.android.support:support-annotations:28.0.0@jar
                            androidLibrary                : com.android.support:support-compat:28.0.0@aar
                        androidLibrary                : com.android.support:animated-vector-drawable:28.0.0@aar
                            androidLibrary                : com.android.support:support-vector-drawable:28.0.0@aar
                            androidLibrary                : com.android.support:support-core-ui:28.0.0@aar
                        javaLibrary                   : org.jetbrains.kotlin:kotlin-stdlib:<KOTLIN_VERSION>@jar
                            javaLibrary                   : org.jetbrains:annotations:13.0@jar
                        javaLibrary                   : org.jetbrains:annotations:13.0@jar
                        javaLibrary                   : org.jetbrains.kotlin:kotlin-stdlib-jdk7:<KOTLIN_VERSION>@jar
                            javaLibrary                   : org.jetbrains.kotlin:kotlin-stdlib:<KOTLIN_VERSION>@jar
                        javaLibrary                   : com.android.support:support-annotations:28.0.0@jar
                        javaLibrary                   : com.android.support:collections:28.0.0@jar
                            javaLibrary                   : com.android.support:support-annotations:28.0.0@jar
                        javaLibrary                   : android.arch.lifecycle:common:1.1.1@jar
                            javaLibrary                   : com.android.support:support-annotations:28.0.0@jar
                        javaLibrary                   : android.arch.core:common:1.1.1@jar
                            javaLibrary                   : com.android.support:support-annotations:28.0.0@jar
                        javaLibrary                   : junit:junit:4.12@jar
                            javaLibrary                   : org.hamcrest:hamcrest-core:1.3@jar
                        javaLibrary                   : org.hamcrest:hamcrest-core:1.3@jar
                        module                        : <ROOT>-:app-MAIN
                            module                        : <ROOT>-:module2-MAIN
                            javaLibrary                   : org.jetbrains.kotlin:kotlin-stdlib-jdk7:<KOTLIN_VERSION>@jar
                            androidLibrary                : com.android.support:appcompat-v7:28.0.0@aar
                        module                        : <ROOT>-:module2-MAIN
                            javaLibrary                   : org.jetbrains.kotlin:kotlin-stdlib:<KOTLIN_VERSION>@jar
                MockablePlatformJar           : <GRADLE>/caches/<GRADLE_VERSION>/transforms/xxxxxxxxxxxxxxxxxxxxxxxxxxxxxxxx/transformed/android.jar
    kotlinGradleModel             : KotlinGradleModelImpl
        additionalVisibleSourceSets
            debug                         : <empty>
            - debugAndroidTest            : debug
            - debugAndroidTest            : main
            - debugUnitTest               : debug
            - debugUnitTest               : main
        compilerArgumentsBySourceSet
            debug
                compilerArguments             : K2JVMCompilerArguments
                    allowNoSourceFiles            : true
                    assertionsMode                : legacy
                    backendThreads                : 1
                    destination                   : <ROOT>/app/build/tmp/kotlin-classes/debug
                    jvmDefault                    : disable
                    jvmTarget                     : 21
                    moduleName                    : app_debug
                    noJdk                         : true
                    noReflect                     : true
                    noStdlib                      : true
                    serializeIr                   : none
                    useInlineScopesNumbers        : true
                    autoAdvanceApiVersion         : true
                    autoAdvanceLanguageVersion    : true
                    explicitApi                   : disable
                    explicitReturnTypes           : disable
                    useFirLT                      : true
            debugAndroidTest
                compilerArguments             : K2JVMCompilerArguments
                    allowNoSourceFiles            : true
                    assertionsMode                : legacy
                    backendThreads                : 1
                    destination                   : <ROOT>/app/build/tmp/kotlin-classes/debugAndroidTest
                    jvmDefault                    : disable
                    jvmTarget                     : 21
                    moduleName                    : app_debugAndroidTest
                    noJdk                         : true
                    noReflect                     : true
                    noStdlib                      : true
                    serializeIr                   : none
                    useInlineScopesNumbers        : true
                    autoAdvanceApiVersion         : true
                    autoAdvanceLanguageVersion    : true
                    explicitApi                   : disable
                    explicitReturnTypes           : disable
                    useFirLT                      : true
            debugUnitTest
                compilerArguments             : K2JVMCompilerArguments
                    allowNoSourceFiles            : true
                    assertionsMode                : legacy
                    backendThreads                : 1
                    destination                   : <ROOT>/app/build/tmp/kotlin-classes/debugUnitTest
                    jvmDefault                    : disable
                    jvmTarget                     : 21
                    moduleName                    : app_debugUnitTest
                    noJdk                         : true
                    noReflect                     : true
                    noStdlib                      : true
                    serializeIr                   : none
                    autoAdvanceApiVersion         : true
                    autoAdvanceLanguageVersion    : true
                    explicitApi                   : disable
                    explicitReturnTypes           : disable
                    useFirLT                      : true
        gradleUserHome                : <GRADLE>
        hasKotlinPlugin               : true
        kotlinGradlePluginVersion     : KotlinGradlePluginVersionImpl
            major                         : 2
            minor                         : 1
            patch                         : 20
            versionString                 : <KOTLIN_VERSION_FOR_TESTS>
        kotlinTarget                  : kotlin-android
        kotlinTaskProperties
            debug                         : KotlinTaskPropertiesImpl
                incremental                   : true
                pluginVersion                 : <CUT>
            debugAndroidTest              : KotlinTaskPropertiesImpl
                incremental                   : true
                pluginVersion                 : <CUT>
            debugUnitTest                 : KotlinTaskPropertiesImpl
                incremental                   : true
                pluginVersion                 : <CUT>
    externalProject               : :app (DefaultExternalProject) (*seen*)
MODULE                        : kotlinMultiPlatform.app.androidTest
MODULE                        : kotlinMultiPlatform.app.main
MODULE                        : kotlinMultiPlatform.app.unitTest
MODULE                        : kotlinMultiPlatform.module2
    GradleModuleModel
        agpVersion                    : <AGP_VERSION>
        gradlePath                    : :module2
        gradleVersion                 : <GRADLE_VERSION>
        buildFile                     : <ROOT>/module2/build.gradle
        buildFilePath                 : <ROOT>/module2/build.gradle
        rootFolderPath                : <ROOT>
        hasSafeArgsJava               : false
        hasSafeArgsKotlin             : false
    CurrentVariantReportedVersions
        minSdk
            ApiLevel                      : 16
            ApiString                     : 16
        runtimeMinSdk
            ApiLevel                      : 16
            ApiString                     : 16
        targetSdk
            ApiLevel                      : 34
            ApiString                     : 34
    RootBuildId                   : <ROOT>
    BuildId                       : <ROOT>
    ProjectPath                   : :module2
    ModelVersion                  : <AGP_VERSION>
    ProjectType                   : PROJECT_TYPE_LIBRARY
    CompileTarget                 : android-34
    BuildFolder                   : <ROOT>/module2/build [-]
    buildToolsVersion             : <CURRENT_BUILD_TOOLS_VERSION>
    IsBaseSplit                   : false
    GroupId                       : kotlinMultiPlatform
    Namespace                     : com.example.test.multiproject.module2
    TestNamespace                 : com.example.test.multiproject.module2.test
    AaptOptions
        NameSpacing                   : DISABLED
    LintOptions
        IsCheckTestSources            : false
        IsCheckDependencies           : false
        IsAbortOnError                : true
        IsAbsolutePaths               : true
        IsNoLines                     : false
        IsQuiet                       : false
        IsCheckAllWarnings            : false
        IsIgnoreWarnings              : false
        IsWarningsAsErrors            : false
        IsIgnoreTestSources           : false
        IsIgnoreTestFixturesSources   : false
        IsCheckGeneratedSources       : false
        IsCheckReleaseBuilds          : true
        IsExplainIssues               : true
        IsShowAll                     : false
        TextReport                    : false
        HtmlReport                    : true
        XmlReport                     : true
        SarifReport                   : false
    JavaCompileOptions
        Encoding                      : UTF-8
        SourceCompatibility           : 1.8
        TargetCompatibility           : 1.8
        IsCoreLibraryDesugaringEnabled          : false
    AgpFlags
        ApplicationRClassConstantIds  : false
        AestRClassConstantIds         : false
        TransitiveRClasses            : false
        UseAndroidX                   : false
        UsesCompose                   : false
        MlModelBindingEnabled         : false
        AndroidResourcesEnabled       : true
        DataBindingEnabled            : false
<<<<<<< HEAD
=======
        GenerateManifestClass         : false
>>>>>>> 8b7d83e8
    - basicVariant:               : debug
        testApplicationId             : com.example.test.multiproject.module2.test
        buildType                     : debug
    - basicVariant:               : release
        buildType                     : release
    BootClassPath                 : <ANDROID_SDK>/platforms/android-34/android.jar
    ViewBindingOptions
        Enabled                       : false
    DefaultConfig
        ProductFlavor
            Name                          : main
            MinSdkVersion
                ApiLevel                      : 16
                ApiString                     : 16
            TargetSdkVersion
                ApiLevel                      : 34
                ApiString                     : 34
            VectorDrawables
                UseSupportLibrary             : false
        SourceProvider
            Name                          : main
            Manifest                      : <ROOT>/module2/src/androidMain/AndroidManifest.xml
            JavaDirectories               : <ROOT>/module2/src/main/java [-]
            KotlinDirectories             : <ROOT>/module2/src/androidMain/kotlin
            KotlinDirectories             : <ROOT>/module2/src/main/java [-]
            KotlinDirectories             : <ROOT>/module2/src/main/kotlin [-]
            ResourcesDirectories          : <ROOT>/module2/src/main/resources [-]
            ResourcesDirectories          : <ROOT>/module2/src/androidMain/resources [-]
            ResDirectories                : <ROOT>/module2/src/main/res [-]
            ResDirectories                : <ROOT>/module2/src/androidMain/res [-]
            AssetsDirectories             : <ROOT>/module2/src/main/assets [-]
            AssetsDirectories             : <ROOT>/module2/src/androidMain/assets [-]
            JniLibsDirectories            : <ROOT>/module2/src/main/jniLibs [-]
            JniLibsDirectories            : <ROOT>/module2/src/androidMain/jniLibs [-]
            ShadersDirectories            : <ROOT>/module2/src/main/shaders [-]
            ShadersDirectories            : <ROOT>/module2/src/androidMain/shaders [-]
            BaselineProfileDirectories    : <ROOT>/module2/src/main/baselineProfiles [-]
        ExtraSourceProviders
            ExtraSourceProvider
                ArtifactName                  : _android_test_
                SourceProvider
                    Name                          : androidTest
                    Manifest                      : <ROOT>/module2/src/androidInstrumentedTest/AndroidManifest.xml [-]
                    JavaDirectories               : <ROOT>/module2/src/androidTest/java [-]
                    KotlinDirectories             : <ROOT>/module2/src/androidInstrumentedTest/kotlin [-]
                    KotlinDirectories             : <ROOT>/module2/src/androidTest/java [-]
                    KotlinDirectories             : <ROOT>/module2/src/androidTest/kotlin
                    ResourcesDirectories          : <ROOT>/module2/src/androidTest/resources [-]
                    ResourcesDirectories          : <ROOT>/module2/src/androidInstrumentedTest/resources [-]
                    ResDirectories                : <ROOT>/module2/src/androidTest/res [-]
                    ResDirectories                : <ROOT>/module2/src/androidInstrumentedTest/res [-]
                    AssetsDirectories             : <ROOT>/module2/src/androidTest/assets [-]
                    AssetsDirectories             : <ROOT>/module2/src/androidInstrumentedTest/assets [-]
                    JniLibsDirectories            : <ROOT>/module2/src/androidTest/jniLibs [-]
                    JniLibsDirectories            : <ROOT>/module2/src/androidInstrumentedTest/jniLibs [-]
                    ShadersDirectories            : <ROOT>/module2/src/androidTest/shaders [-]
                    ShadersDirectories            : <ROOT>/module2/src/androidInstrumentedTest/shaders [-]
                    BaselineProfileDirectories    : <ROOT>/module2/src/androidTest/baselineProfiles [-]
            ExtraSourceProvider
                ArtifactName                  : _unit_test_
                SourceProvider
                    Name                          : test
                    Manifest                      : <ROOT>/module2/src/androidUnitTest/AndroidManifest.xml [-]
                    JavaDirectories               : <ROOT>/module2/src/test/java [-]
                    KotlinDirectories             : <ROOT>/module2/src/androidUnitTest/kotlin [-]
                    KotlinDirectories             : <ROOT>/module2/src/test/java [-]
                    KotlinDirectories             : <ROOT>/module2/src/test/kotlin [-]
                    ResourcesDirectories          : <ROOT>/module2/src/test/resources [-]
                    ResourcesDirectories          : <ROOT>/module2/src/androidUnitTest/resources [-]
                    ResDirectories                : <ROOT>/module2/src/test/res [-]
                    ResDirectories                : <ROOT>/module2/src/androidUnitTest/res [-]
                    AssetsDirectories             : <ROOT>/module2/src/test/assets [-]
                    AssetsDirectories             : <ROOT>/module2/src/androidUnitTest/assets [-]
                    JniLibsDirectories            : <ROOT>/module2/src/test/jniLibs [-]
                    JniLibsDirectories            : <ROOT>/module2/src/androidUnitTest/jniLibs [-]
                    ShadersDirectories            : <ROOT>/module2/src/test/shaders [-]
                    ShadersDirectories            : <ROOT>/module2/src/androidUnitTest/shaders [-]
                    BaselineProfileDirectories    : <ROOT>/module2/src/test/baselineProfiles [-]
    BuildTypes
        BuildType
            Name                          : debug
            IsDebuggable                  : true
            IsJniDebuggable               : false
            IsPseudoLocalesEnabled        : false
            IsRenderscriptDebuggable      : false
            RenderscriptOptimLevel        : 3
            IsMinifyEnabled               : false
            IsZipAlignEnabled             : true
        SourceProvider
            Name                          : debug
            Manifest                      : <ROOT>/module2/src/androidDebug/AndroidManifest.xml [-]
            JavaDirectories               : <ROOT>/module2/src/debug/java [-]
            KotlinDirectories             : <ROOT>/module2/src/androidDebug/kotlin [-]
            KotlinDirectories             : <ROOT>/module2/src/debug/java [-]
            KotlinDirectories             : <ROOT>/module2/src/debug/kotlin [-]
            ResourcesDirectories          : <ROOT>/module2/src/debug/resources [-]
            ResourcesDirectories          : <ROOT>/module2/src/androidDebug/resources [-]
            ResDirectories                : <ROOT>/module2/src/debug/res [-]
            ResDirectories                : <ROOT>/module2/src/androidDebug/res [-]
            AssetsDirectories             : <ROOT>/module2/src/debug/assets [-]
            AssetsDirectories             : <ROOT>/module2/src/androidDebug/assets [-]
            JniLibsDirectories            : <ROOT>/module2/src/debug/jniLibs [-]
            JniLibsDirectories            : <ROOT>/module2/src/androidDebug/jniLibs [-]
            ShadersDirectories            : <ROOT>/module2/src/debug/shaders [-]
            ShadersDirectories            : <ROOT>/module2/src/androidDebug/shaders [-]
            BaselineProfileDirectories    : <ROOT>/module2/src/debug/baselineProfiles [-]
        ExtraSourceProviders
            ExtraSourceProvider
                ArtifactName                  : _android_test_
                SourceProvider
                    Name                          : androidTestDebug
                    Manifest                      : <ROOT>/module2/src/androidInstrumentedTestDebug/AndroidManifest.xml [-]
                    JavaDirectories               : <ROOT>/module2/src/androidTestDebug/java [-]
                    KotlinDirectories             : <ROOT>/module2/src/androidInstrumentedTestDebug/kotlin [-]
                    KotlinDirectories             : <ROOT>/module2/src/androidTestDebug/java [-]
                    KotlinDirectories             : <ROOT>/module2/src/androidTestDebug/kotlin [-]
                    ResourcesDirectories          : <ROOT>/module2/src/androidTestDebug/resources [-]
                    ResourcesDirectories          : <ROOT>/module2/src/androidInstrumentedTestDebug/resources [-]
                    ResDirectories                : <ROOT>/module2/src/androidTestDebug/res [-]
                    ResDirectories                : <ROOT>/module2/src/androidInstrumentedTestDebug/res [-]
                    AssetsDirectories             : <ROOT>/module2/src/androidTestDebug/assets [-]
                    AssetsDirectories             : <ROOT>/module2/src/androidInstrumentedTestDebug/assets [-]
                    JniLibsDirectories            : <ROOT>/module2/src/androidTestDebug/jniLibs [-]
                    JniLibsDirectories            : <ROOT>/module2/src/androidInstrumentedTestDebug/jniLibs [-]
                    ShadersDirectories            : <ROOT>/module2/src/androidTestDebug/shaders [-]
                    ShadersDirectories            : <ROOT>/module2/src/androidInstrumentedTestDebug/shaders [-]
                    BaselineProfileDirectories    : <ROOT>/module2/src/androidTestDebug/baselineProfiles [-]
        ExtraSourceProviders
            ExtraSourceProvider
                ArtifactName                  : _unit_test_
                SourceProvider
                    Name                          : testDebug
                    Manifest                      : <ROOT>/module2/src/androidUnitTestDebug/AndroidManifest.xml [-]
                    JavaDirectories               : <ROOT>/module2/src/testDebug/java [-]
                    KotlinDirectories             : <ROOT>/module2/src/androidUnitTestDebug/kotlin [-]
                    KotlinDirectories             : <ROOT>/module2/src/testDebug/java [-]
                    KotlinDirectories             : <ROOT>/module2/src/testDebug/kotlin [-]
                    ResourcesDirectories          : <ROOT>/module2/src/testDebug/resources [-]
                    ResourcesDirectories          : <ROOT>/module2/src/androidUnitTestDebug/resources [-]
                    ResDirectories                : <ROOT>/module2/src/testDebug/res [-]
                    ResDirectories                : <ROOT>/module2/src/androidUnitTestDebug/res [-]
                    AssetsDirectories             : <ROOT>/module2/src/testDebug/assets [-]
                    AssetsDirectories             : <ROOT>/module2/src/androidUnitTestDebug/assets [-]
                    JniLibsDirectories            : <ROOT>/module2/src/testDebug/jniLibs [-]
                    JniLibsDirectories            : <ROOT>/module2/src/androidUnitTestDebug/jniLibs [-]
                    ShadersDirectories            : <ROOT>/module2/src/testDebug/shaders [-]
                    ShadersDirectories            : <ROOT>/module2/src/androidUnitTestDebug/shaders [-]
                    BaselineProfileDirectories    : <ROOT>/module2/src/testDebug/baselineProfiles [-]
        BuildType
            Name                          : release
            IsDebuggable                  : false
            IsJniDebuggable               : false
            IsPseudoLocalesEnabled        : false
            IsRenderscriptDebuggable      : false
            RenderscriptOptimLevel        : 3
            IsMinifyEnabled               : false
            IsZipAlignEnabled             : true
        SourceProvider
            Name                          : release
            Manifest                      : <ROOT>/module2/src/androidRelease/AndroidManifest.xml [-]
            JavaDirectories               : <ROOT>/module2/src/release/java [-]
            KotlinDirectories             : <ROOT>/module2/src/androidRelease/kotlin [-]
            KotlinDirectories             : <ROOT>/module2/src/release/java [-]
            KotlinDirectories             : <ROOT>/module2/src/release/kotlin [-]
            ResourcesDirectories          : <ROOT>/module2/src/release/resources [-]
            ResourcesDirectories          : <ROOT>/module2/src/androidRelease/resources [-]
            ResDirectories                : <ROOT>/module2/src/release/res [-]
            ResDirectories                : <ROOT>/module2/src/androidRelease/res [-]
            AssetsDirectories             : <ROOT>/module2/src/release/assets [-]
            AssetsDirectories             : <ROOT>/module2/src/androidRelease/assets [-]
            JniLibsDirectories            : <ROOT>/module2/src/release/jniLibs [-]
            JniLibsDirectories            : <ROOT>/module2/src/androidRelease/jniLibs [-]
            ShadersDirectories            : <ROOT>/module2/src/release/shaders [-]
            ShadersDirectories            : <ROOT>/module2/src/androidRelease/shaders [-]
            BaselineProfileDirectories    : <ROOT>/module2/src/release/baselineProfiles [-]
        ExtraSourceProviders
            ExtraSourceProvider
                ArtifactName                  : _unit_test_
                SourceProvider
                    Name                          : testRelease
                    Manifest                      : <ROOT>/module2/src/androidUnitTestRelease/AndroidManifest.xml [-]
                    JavaDirectories               : <ROOT>/module2/src/testRelease/java [-]
                    KotlinDirectories             : <ROOT>/module2/src/androidUnitTestRelease/kotlin [-]
                    KotlinDirectories             : <ROOT>/module2/src/testRelease/java [-]
                    KotlinDirectories             : <ROOT>/module2/src/testRelease/kotlin [-]
                    ResourcesDirectories          : <ROOT>/module2/src/testRelease/resources [-]
                    ResourcesDirectories          : <ROOT>/module2/src/androidUnitTestRelease/resources [-]
                    ResDirectories                : <ROOT>/module2/src/testRelease/res [-]
                    ResDirectories                : <ROOT>/module2/src/androidUnitTestRelease/res [-]
                    AssetsDirectories             : <ROOT>/module2/src/testRelease/assets [-]
                    AssetsDirectories             : <ROOT>/module2/src/androidUnitTestRelease/assets [-]
                    JniLibsDirectories            : <ROOT>/module2/src/testRelease/jniLibs [-]
                    JniLibsDirectories            : <ROOT>/module2/src/androidUnitTestRelease/jniLibs [-]
                    ShadersDirectories            : <ROOT>/module2/src/testRelease/shaders [-]
                    ShadersDirectories            : <ROOT>/module2/src/androidUnitTestRelease/shaders [-]
                    BaselineProfileDirectories    : <ROOT>/module2/src/testRelease/baselineProfiles [-]
    SigningConfigs
        SigningConfig
            Name                          : debug
            StoreFile                     : debug.keystore
            StorePassword                 : android
            KeyAlias                      : AndroidDebugKey
    VariantBuildInformation
        VariantBuildInformation
            VariantName                   : debug
            BuildTasksAndOutputInformation
                AssembleTaskName              : assembleDebug
        VariantBuildInformation
            VariantName                   : release
            BuildTasksAndOutputInformation
                AssembleTaskName              : assembleRelease
    IdeVariants
        IdeVariant
            Name                          : debug
            BuildType                     : debug
            DisplayName                   : debug
            InstantAppCompatible          : false
            MinSdkVersion
                ApiLevel                      : 16
                ApiString                     : 16
            TargetSdkVersion
                ApiLevel                      : 34
                ApiString                     : 34
            MainArtifact
                Name                          : MAIN
                CompileTaskName               : compileDebugSources
                AssembleTaskName              : assembleDebug
                IsTestArtifact                : false
                IdeSetupTaskNames             : generateDebugSources
                GeneratedSourceFolders        : <ROOT>/module2/build/generated/ap_generated_sources/debug/out [-]
                ClassesFolder                 : <ROOT>/module2/build/intermediates/compile_r_class_jar/debug/generateDebugRFile/R.jar [-]
                ClassesFolder                 : <ROOT>/module2/build/intermediates/javac/debug/compileDebugJavaWithJavac/classes [-]
                ClassesFolder                 : <ROOT>/module2/build/tmp/kotlin-classes/debug [-]
                VariantSourceProvider
                    Name                          : debug_KotlinMPP
                    Manifest                      : <ROOT>/module2/src/androidMain/__KotlinMPP__/AndroidManifest.xml [-]
                    JavaDirectories               : <ROOT>/module2/src/commonMain/kotlin [-]
                    ResourcesDirectories          : <ROOT>/module2/src/commonMain/resources [-]
                Dependencies
                    compileClasspath
                        javaLibrary                   : org.jetbrains.kotlin:kotlin-stdlib:<KOTLIN_VERSION>@jar
                            javaLibrary                   : org.jetbrains:annotations:13.0@jar
                        javaLibrary                   : org.jetbrains:annotations:13.0@jar
                    runtimeClasspath
                        javaLibrary                   : org.jetbrains.kotlin:kotlin-stdlib:<KOTLIN_VERSION>@jar
                            javaLibrary                   : org.jetbrains:annotations:13.0@jar
                        javaLibrary                   : org.jetbrains:annotations:13.0@jar
                IsSigned                      : false
                CodeShrinker                  : null
                BuildTasksAndOutputInformation
                    AssembleTaskName              : assembleDebug
                GeneratedResourceFolders      : <ROOT>/module2/build/generated/res/resValues/debug [-]
                GeneratedAssetFolders         : <ROOT>/module2/build/generated/assets/debugAssetsCopyForAGP [-]
                DesugaredMethodFiles          : <GRADLE>/caches/<GRADLE_VERSION>/transforms/xxxxxxxxxxxxxxxxxxxxxxxxxxxxxxxx/transformed/D8BackportedDesugaredMethods.txt
            AndroidTestArtifact
                Name                          : ANDROID_TEST
                CompileTaskName               : compileDebugAndroidTestSources
                AssembleTaskName              : assembleDebugAndroidTest
                IsTestArtifact                : true
                IdeSetupTaskNames             : generateDebugAndroidTestSources
                GeneratedSourceFolders        : <ROOT>/module2/build/generated/ap_generated_sources/debugAndroidTest/out [-]
                ClassesFolder                 : <ROOT>/module2/build/intermediates/compile_and_runtime_not_namespaced_r_class_jar/debugAndroidTest/processDebugAndroidTestResources/R.jar [-]
                ClassesFolder                 : <ROOT>/module2/build/intermediates/javac/debugAndroidTest/compileDebugAndroidTestJavaWithJavac/classes [-]
                ClassesFolder                 : <ROOT>/module2/build/tmp/kotlin-classes/debugAndroidTest [-]
                Dependencies
                    compileClasspath
                        androidLibrary                : com.android.support.test:runner:1.0.2@aar
                            javaLibrary                   : com.android.support:support-annotations:27.1.1@jar
                            androidLibrary                : com.android.support.test:monitor:1.0.2@aar
                            javaLibrary                   : junit:junit:4.12@jar
                            javaLibrary                   : net.sf.kxml:kxml2:2.3.0@jar
                        androidLibrary                : com.android.support.test:monitor:1.0.2@aar
                            javaLibrary                   : com.android.support:support-annotations:27.1.1@jar
                        javaLibrary                   : org.jetbrains.kotlin:kotlin-stdlib:<KOTLIN_VERSION>@jar
                            javaLibrary                   : org.jetbrains:annotations:13.0@jar
                        javaLibrary                   : org.jetbrains:annotations:13.0@jar
                        javaLibrary                   : com.android.support:support-annotations:27.1.1@jar
                        javaLibrary                   : junit:junit:4.12@jar
                            javaLibrary                   : org.hamcrest:hamcrest-core:1.3@jar
                        javaLibrary                   : org.hamcrest:hamcrest-core:1.3@jar
                        javaLibrary                   : net.sf.kxml:kxml2:2.3.0@jar
                        module                        : <ROOT>-:module2-MAIN
                            javaLibrary                   : org.jetbrains.kotlin:kotlin-stdlib:<KOTLIN_VERSION>@jar
                    runtimeClasspath
                        androidLibrary                : com.android.support.test:runner:1.0.2@aar
                            javaLibrary                   : com.android.support:support-annotations:27.1.1@jar
                            androidLibrary                : com.android.support.test:monitor:1.0.2@aar
                            javaLibrary                   : junit:junit:4.12@jar
                            javaLibrary                   : net.sf.kxml:kxml2:2.3.0@jar
                        androidLibrary                : com.android.support.test:monitor:1.0.2@aar
                            javaLibrary                   : com.android.support:support-annotations:27.1.1@jar
                        javaLibrary                   : com.android.support:support-annotations:27.1.1@jar
                        javaLibrary                   : junit:junit:4.12@jar
                            javaLibrary                   : org.hamcrest:hamcrest-core:1.3@jar
                        javaLibrary                   : org.hamcrest:hamcrest-core:1.3@jar
                        javaLibrary                   : net.sf.kxml:kxml2:2.3.0@jar
                        javaLibrary                   : org.jetbrains.kotlin:kotlin-stdlib:<KOTLIN_VERSION>@jar
                            javaLibrary                   : org.jetbrains:annotations:13.0@jar
                        javaLibrary                   : org.jetbrains:annotations:13.0@jar
                        module                        : <ROOT>-:module2-MAIN
                            javaLibrary                   : org.jetbrains.kotlin:kotlin-stdlib:<KOTLIN_VERSION>@jar
                ApplicationId                 : com.example.test.multiproject.module2.test
                SigningConfigName             : debug
                IsSigned                      : true
                CodeShrinker                  : null
                BuildTasksAndOutputInformation
                    AssembleTaskName              : assembleDebugAndroidTest
                    AssembleTaskOutputListingFile : <ROOT>/module2/build/intermediates/apk_ide_redirect_file/debugAndroidTest/createDebugAndroidTestApkListingFileRedirect/redirect.txt [-]
                GeneratedResourceFolders      : <ROOT>/module2/build/generated/res/resValues/androidTest/debug [-]
                DesugaredMethodFiles          : <GRADLE>/caches/<GRADLE_VERSION>/transforms/xxxxxxxxxxxxxxxxxxxxxxxxxxxxxxxx/transformed/D8BackportedDesugaredMethods.txt
                TestOptions
                    AnimationsDisabled            : false
                    Execution                     : HOST
                    InstrumentedTestTaskName      : connectedDebugAndroidTest
            UnitTestArtifact
                Name                          : UNIT_TEST
                CompileTaskName               : compileDebugUnitTestSources
                AssembleTaskName              : assembleDebugUnitTest
                IsTestArtifact                : true
                IdeSetupTaskNames             : createMockableJar
                GeneratedSourceFolders        : <ROOT>/module2/build/generated/ap_generated_sources/debugUnitTest/out [-]
                ClassesFolder                 : <ROOT>/module2/build/intermediates/compile_and_runtime_not_namespaced_r_class_jar/debugUnitTest/generateDebugUnitTestStubRFile/R.jar [-]
                ClassesFolder                 : <ROOT>/module2/build/intermediates/javac/debugUnitTest/compileDebugUnitTestJavaWithJavac/classes [-]
                ClassesFolder                 : <ROOT>/module2/build/tmp/kotlin-classes/debugUnitTest [-]
                VariantSourceProvider
                    Name                          : debug_KotlinMPP
                    Manifest                      : <ROOT>/module2/src/androidUnitTest/__KotlinMPP__/AndroidManifest.xml [-]
                    JavaDirectories               : <ROOT>/module2/src/commonTest/kotlin [-]
                    ResourcesDirectories          : <ROOT>/module2/src/commonTest/resources [-]
                Dependencies
                    compileClasspath
                        javaLibrary                   : org.jetbrains.kotlin:kotlin-stdlib:<KOTLIN_VERSION>@jar
                            javaLibrary                   : org.jetbrains:annotations:13.0@jar
                        javaLibrary                   : org.jetbrains:annotations:13.0@jar
                        javaLibrary                   : junit:junit:4.12@jar
                            javaLibrary                   : org.hamcrest:hamcrest-core:1.3@jar
                        javaLibrary                   : org.hamcrest:hamcrest-core:1.3@jar
                        module                        : <ROOT>-:module2-MAIN
                            javaLibrary                   : org.jetbrains.kotlin:kotlin-stdlib:<KOTLIN_VERSION>@jar
                    runtimeClasspath
                        javaLibrary                   : junit:junit:4.12@jar
                            javaLibrary                   : org.hamcrest:hamcrest-core:1.3@jar
                        javaLibrary                   : org.hamcrest:hamcrest-core:1.3@jar
                        javaLibrary                   : org.jetbrains.kotlin:kotlin-stdlib:<KOTLIN_VERSION>@jar
                            javaLibrary                   : org.jetbrains:annotations:13.0@jar
                        javaLibrary                   : org.jetbrains:annotations:13.0@jar
                        module                        : <ROOT>-:module2-MAIN
                            javaLibrary                   : org.jetbrains.kotlin:kotlin-stdlib:<KOTLIN_VERSION>@jar
                MockablePlatformJar           : <GRADLE>/caches/<GRADLE_VERSION>/transforms/xxxxxxxxxxxxxxxxxxxxxxxxxxxxxxxx/transformed/android.jar
    kotlinMppGradleModel          : {androidInstrumentedTest=androidInstrumentedTest, androidMain=androidMain, androidUnitTest=androidUnitTest} (KotlinMPPGradleModelImpl)
        dependencies
            androidInstrumentedTest
                - dependency                  : :module2::module2/androidDebug
                - dependency                  : :module2::module2/androidMain
                - dependency                  : :module2::module2/commonMain
            androidMain
                - dependency                  : :module2::module2/commonMain
            androidUnitTest
                - dependency                  : :module2::module2/androidMain
                - dependency                  : :module2::module2/commonMain
                - dependency                  : :module2::module2/commonTest
        extraFeatures                 : ExtraFeaturesImpl
            isHMPPEnabled                 : true
        kotlinGradlePluginVersion
            versionString                 : <KOTLIN_VERSION_FOR_TESTS>
        - targets                     : android (KotlinTargetImpl)
            - compilations                : debug (KotlinCompilationImpl)
                - allSourceSets               : androidMain (KotlinSourceSetImpl)
                    actualPlatforms               : KotlinPlatformContainerImpl
                        arePlatformsInitialized       : true
                        - platforms                   : ANDROID
                    androidSourceSetInfo          : KotlinAndroidSourceSetInfoImpl
                        androidSourceSetName          : main
                        - androidVariantNames         : debug
                        - androidVariantNames         : release
                        kotlinSourceSetName           : androidMain
                    languageSettings              : KotlinLanguageSettingsImpl
                        - compilerPluginClasspath     : <M2>/org/jetbrains/kotlin/kotlin-scripting-compiler-embeddable/<KOTLIN_VERSION>/kotlin-scripting-compiler-embeddable-<KOTLIN_VERSION>.jar
                        - compilerPluginClasspath     : <M2>/org/jetbrains/kotlin/kotlin-scripting-compiler-impl-embeddable/<KOTLIN_VERSION>/kotlin-scripting-compiler-impl-embeddable-<KOTLIN_VERSION>.jar
                        - compilerPluginClasspath     : <M2>/org/jetbrains/kotlin/kotlin-scripting-jvm/<KOTLIN_VERSION>/kotlin-scripting-jvm-<KOTLIN_VERSION>.jar
                        - compilerPluginClasspath     : <M2>/org/jetbrains/kotlin/kotlin-scripting-common/<KOTLIN_VERSION>/kotlin-scripting-common-<KOTLIN_VERSION>.jar
                        - compilerPluginClasspath     : <M2>/org/jetbrains/kotlin/kotlin-stdlib/<KOTLIN_VERSION>/kotlin-stdlib-<KOTLIN_VERSION>.jar
                        - compilerPluginClasspath     : <M2>/org/jetbrains/annotations/13.0/annotations-13.0.jar
                        - compilerPluginClasspath     : <M2>/org/jetbrains/kotlin/kotlin-script-runtime/<KOTLIN_VERSION>/kotlin-script-runtime-<KOTLIN_VERSION>.jar
                    - resourceDirs                : <ROOT>/module2/src/androidMain/resources [-]
                    - resourceDirs                : <ROOT>/module2/src/main/resources [-]
                    - resourceDirs                : <ROOT>/module2/src/commonMain/resources [-]
                    - resourceDirs                : <ROOT>/module2/src/androidDebug/resources [-]
                    - resourceDirs                : <ROOT>/module2/src/debug/resources [-]
                    - sourceDirs                  : <ROOT>/module2/src/androidMain/kotlin
                    - sourceDirs                  : <ROOT>/module2/src/main/java [-]
                    - sourceDirs                  : <ROOT>/module2/src/main/kotlin [-]
                    - sourceDirs                  : <ROOT>/module2/src/commonMain/kotlin [-]
                    - sourceDirs                  : <ROOT>/module2/src/androidDebug/kotlin [-]
                    - sourceDirs                  : <ROOT>/module2/src/debug/java [-]
                    - sourceDirs                  : <ROOT>/module2/src/debug/kotlin [-]
                    platform                      : ANDROID
                compilerArguments             : K2JVMCompilerArguments
                    allowNoSourceFiles            : true
                    assertionsMode                : legacy
                    backendThreads                : 1
                    destination                   : <ROOT>/module2/build/tmp/kotlin-classes/debug
                    jvmDefault                    : disable
                    jvmTarget                     : 21
                    moduleName                    : module2_debug
                    noReflect                     : true
                    noStdlib                      : true
                    serializeIr                   : none
                    autoAdvanceApiVersion         : true
                    autoAdvanceLanguageVersion    : true
                    explicitApi                   : disable
                    explicitReturnTypes           : disable
                    - fragmentRefines             : androidDebug:commonMain
                    - fragments                   : androidDebug
                    - fragments                   : commonMain
                    multiPlatform                 : true
                    - pluginClasspaths            : <M2>/org/jetbrains/kotlin/kotlin-scripting-compiler-embeddable/<KOTLIN_VERSION>/kotlin-scripting-compiler-embeddable-<KOTLIN_VERSION>.jar
                    - pluginClasspaths            : <M2>/org/jetbrains/kotlin/kotlin-scripting-compiler-impl-embeddable/<KOTLIN_VERSION>/kotlin-scripting-compiler-impl-embeddable-<KOTLIN_VERSION>.jar
                    - pluginClasspaths            : <M2>/org/jetbrains/kotlin/kotlin-scripting-jvm/<KOTLIN_VERSION>/kotlin-scripting-jvm-<KOTLIN_VERSION>.jar
                    - pluginClasspaths            : <M2>/org/jetbrains/kotlin/kotlin-scripting-common/<KOTLIN_VERSION>/kotlin-scripting-common-<KOTLIN_VERSION>.jar
                    - pluginClasspaths            : <M2>/org/jetbrains/kotlin/kotlin-stdlib/<KOTLIN_VERSION>/kotlin-stdlib-<KOTLIN_VERSION>.jar
                    - pluginClasspaths            : <M2>/org/jetbrains/annotations/13.0/annotations-13.0.jar
                    - pluginClasspaths            : <M2>/org/jetbrains/kotlin/kotlin-script-runtime/<KOTLIN_VERSION>/kotlin-script-runtime-<KOTLIN_VERSION>.jar
                    useFirLT                      : true
                - declaredSourceSets          : androidMain (KotlinSourceSetImpl) (*seen*)
                disambiguationClassifier      : android
                kotlinTaskProperties          : KotlinTaskPropertiesImpl
                    incremental                   : true
                    pluginVersion                 : <CUT>
                output                        : KotlinCompilationOutputImpl
                    - classesDirs                 : <ROOT>/module2/build/tmp/kotlin-classes/debug [-]
                    - classesDirs                 : <ROOT>/module2/build/intermediates/javac/debug/compileDebugJavaWithJavac/classes [-]
                    effectiveClassesDir           : <ROOT>/module2/build/tmp/kotlin-classes/debug [-]
                    resourcesDir                  : <ROOT>/module2/build/processedResources/android/debug [-]
                platform                      : ANDROID
            - compilations                : debugAndroidTest (KotlinCompilationImpl)
                - allSourceSets               : androidInstrumentedTest (KotlinSourceSetImpl)
                    actualPlatforms               : KotlinPlatformContainerImpl
                        arePlatformsInitialized       : true
                        - platforms                   : ANDROID
                    - additionalVisibleSourceSets : androidMain
                    androidSourceSetInfo          : KotlinAndroidSourceSetInfoImpl
                        androidSourceSetName          : androidTest
                        - androidVariantNames         : debugAndroidTest
                        kotlinSourceSetName           : androidInstrumentedTest
                    isTestComponent               : true
                    languageSettings              : KotlinLanguageSettingsImpl
                        - compilerPluginClasspath     : <M2>/org/jetbrains/kotlin/kotlin-scripting-compiler-embeddable/<KOTLIN_VERSION>/kotlin-scripting-compiler-embeddable-<KOTLIN_VERSION>.jar
                        - compilerPluginClasspath     : <M2>/org/jetbrains/kotlin/kotlin-scripting-compiler-impl-embeddable/<KOTLIN_VERSION>/kotlin-scripting-compiler-impl-embeddable-<KOTLIN_VERSION>.jar
                        - compilerPluginClasspath     : <M2>/org/jetbrains/kotlin/kotlin-scripting-jvm/<KOTLIN_VERSION>/kotlin-scripting-jvm-<KOTLIN_VERSION>.jar
                        - compilerPluginClasspath     : <M2>/org/jetbrains/kotlin/kotlin-scripting-common/<KOTLIN_VERSION>/kotlin-scripting-common-<KOTLIN_VERSION>.jar
                        - compilerPluginClasspath     : <M2>/org/jetbrains/kotlin/kotlin-stdlib/<KOTLIN_VERSION>/kotlin-stdlib-<KOTLIN_VERSION>.jar
                        - compilerPluginClasspath     : <M2>/org/jetbrains/annotations/13.0/annotations-13.0.jar
                        - compilerPluginClasspath     : <M2>/org/jetbrains/kotlin/kotlin-script-runtime/<KOTLIN_VERSION>/kotlin-script-runtime-<KOTLIN_VERSION>.jar
                    - resourceDirs                : <ROOT>/module2/src/androidInstrumentedTest/resources [-]
                    - resourceDirs                : <ROOT>/module2/src/androidTest/resources [-]
                    - resourceDirs                : <ROOT>/module2/src/androidInstrumentedTestDebug/resources [-]
                    - resourceDirs                : <ROOT>/module2/src/androidTestDebug/resources [-]
                    - sourceDirs                  : <ROOT>/module2/src/androidInstrumentedTest/kotlin [-]
                    - sourceDirs                  : <ROOT>/module2/src/androidTest/java [-]
                    - sourceDirs                  : <ROOT>/module2/src/androidTest/kotlin
                    - sourceDirs                  : <ROOT>/module2/src/androidInstrumentedTestDebug/kotlin [-]
                    - sourceDirs                  : <ROOT>/module2/src/androidTestDebug/java [-]
                    - sourceDirs                  : <ROOT>/module2/src/androidTestDebug/kotlin [-]
                    platform                      : ANDROID
                - associateCompilations       : KotlinCompilationCoordinatesImpl
                    compilationName               : debug
                    targetName                    : android
                compilerArguments             : K2JVMCompilerArguments
                    allowNoSourceFiles            : true
                    assertionsMode                : legacy
                    backendThreads                : 1
                    destination                   : <ROOT>/module2/build/tmp/kotlin-classes/debugAndroidTest
                    jvmDefault                    : disable
                    jvmTarget                     : 21
                    moduleName                    : module2_debugAndroidTest
                    noReflect                     : true
                    noStdlib                      : true
                    serializeIr                   : none
                    autoAdvanceApiVersion         : true
                    autoAdvanceLanguageVersion    : true
                    explicitApi                   : disable
                    explicitReturnTypes           : disable
                    - fragments                   : androidInstrumentedTestDebug
                    multiPlatform                 : true
                    - pluginClasspaths            : <M2>/org/jetbrains/kotlin/kotlin-scripting-compiler-embeddable/<KOTLIN_VERSION>/kotlin-scripting-compiler-embeddable-<KOTLIN_VERSION>.jar
                    - pluginClasspaths            : <M2>/org/jetbrains/kotlin/kotlin-scripting-compiler-impl-embeddable/<KOTLIN_VERSION>/kotlin-scripting-compiler-impl-embeddable-<KOTLIN_VERSION>.jar
                    - pluginClasspaths            : <M2>/org/jetbrains/kotlin/kotlin-scripting-jvm/<KOTLIN_VERSION>/kotlin-scripting-jvm-<KOTLIN_VERSION>.jar
                    - pluginClasspaths            : <M2>/org/jetbrains/kotlin/kotlin-scripting-common/<KOTLIN_VERSION>/kotlin-scripting-common-<KOTLIN_VERSION>.jar
                    - pluginClasspaths            : <M2>/org/jetbrains/kotlin/kotlin-stdlib/<KOTLIN_VERSION>/kotlin-stdlib-<KOTLIN_VERSION>.jar
                    - pluginClasspaths            : <M2>/org/jetbrains/annotations/13.0/annotations-13.0.jar
                    - pluginClasspaths            : <M2>/org/jetbrains/kotlin/kotlin-script-runtime/<KOTLIN_VERSION>/kotlin-script-runtime-<KOTLIN_VERSION>.jar
                    useFirLT                      : true
                - declaredSourceSets          : androidInstrumentedTest (KotlinSourceSetImpl) (*seen*)
                disambiguationClassifier      : android
                isTestComponent               : true
                kotlinTaskProperties          : KotlinTaskPropertiesImpl
                    incremental                   : true
                    pluginVersion                 : <CUT>
                output                        : KotlinCompilationOutputImpl
                    - classesDirs                 : <ROOT>/module2/build/tmp/kotlin-classes/debugAndroidTest [-]
                    - classesDirs                 : <ROOT>/module2/build/intermediates/javac/debugAndroidTest/compileDebugAndroidTestJavaWithJavac/classes [-]
                    effectiveClassesDir           : <ROOT>/module2/build/tmp/kotlin-classes/debugAndroidTest [-]
                    resourcesDir                  : <ROOT>/module2/build/processedResources/android/debugAndroidTest [-]
                platform                      : ANDROID
            - compilations                : debugUnitTest (KotlinCompilationImpl)
                - allSourceSets               : androidUnitTest (KotlinSourceSetImpl)
                    actualPlatforms               : KotlinPlatformContainerImpl
                        arePlatformsInitialized       : true
                        - platforms                   : ANDROID
                    - additionalVisibleSourceSets : androidMain
                    androidSourceSetInfo          : KotlinAndroidSourceSetInfoImpl
                        androidSourceSetName          : test
                        - androidVariantNames         : debugUnitTest
                        - androidVariantNames         : releaseUnitTest
                        kotlinSourceSetName           : androidUnitTest
                    isTestComponent               : true
                    languageSettings              : KotlinLanguageSettingsImpl
                        - compilerPluginClasspath     : <M2>/org/jetbrains/kotlin/kotlin-scripting-compiler-embeddable/<KOTLIN_VERSION>/kotlin-scripting-compiler-embeddable-<KOTLIN_VERSION>.jar
                        - compilerPluginClasspath     : <M2>/org/jetbrains/kotlin/kotlin-scripting-compiler-impl-embeddable/<KOTLIN_VERSION>/kotlin-scripting-compiler-impl-embeddable-<KOTLIN_VERSION>.jar
                        - compilerPluginClasspath     : <M2>/org/jetbrains/kotlin/kotlin-scripting-jvm/<KOTLIN_VERSION>/kotlin-scripting-jvm-<KOTLIN_VERSION>.jar
                        - compilerPluginClasspath     : <M2>/org/jetbrains/kotlin/kotlin-scripting-common/<KOTLIN_VERSION>/kotlin-scripting-common-<KOTLIN_VERSION>.jar
                        - compilerPluginClasspath     : <M2>/org/jetbrains/kotlin/kotlin-stdlib/<KOTLIN_VERSION>/kotlin-stdlib-<KOTLIN_VERSION>.jar
                        - compilerPluginClasspath     : <M2>/org/jetbrains/annotations/13.0/annotations-13.0.jar
                        - compilerPluginClasspath     : <M2>/org/jetbrains/kotlin/kotlin-script-runtime/<KOTLIN_VERSION>/kotlin-script-runtime-<KOTLIN_VERSION>.jar
                    - resourceDirs                : <ROOT>/module2/src/androidUnitTest/resources [-]
                    - resourceDirs                : <ROOT>/module2/src/test/resources [-]
                    - resourceDirs                : <ROOT>/module2/src/commonTest/resources [-]
                    - resourceDirs                : <ROOT>/module2/src/androidUnitTestDebug/resources [-]
                    - resourceDirs                : <ROOT>/module2/src/testDebug/resources [-]
                    - sourceDirs                  : <ROOT>/module2/src/androidUnitTest/kotlin [-]
                    - sourceDirs                  : <ROOT>/module2/src/test/java [-]
                    - sourceDirs                  : <ROOT>/module2/src/test/kotlin [-]
                    - sourceDirs                  : <ROOT>/module2/src/commonTest/kotlin [-]
                    - sourceDirs                  : <ROOT>/module2/src/androidUnitTestDebug/kotlin [-]
                    - sourceDirs                  : <ROOT>/module2/src/testDebug/java [-]
                    - sourceDirs                  : <ROOT>/module2/src/testDebug/kotlin [-]
                    platform                      : ANDROID
                - associateCompilations       : KotlinCompilationCoordinatesImpl
                    compilationName               : debug
                    targetName                    : android
                compilerArguments             : K2JVMCompilerArguments
                    allowNoSourceFiles            : true
                    assertionsMode                : legacy
                    backendThreads                : 1
                    destination                   : <ROOT>/module2/build/tmp/kotlin-classes/debugUnitTest
                    jvmDefault                    : disable
                    jvmTarget                     : 21
                    moduleName                    : module2_debugUnitTest
                    noReflect                     : true
                    noStdlib                      : true
                    serializeIr                   : none
                    autoAdvanceApiVersion         : true
                    autoAdvanceLanguageVersion    : true
                    explicitApi                   : disable
                    explicitReturnTypes           : disable
                    - fragmentRefines             : androidUnitTestDebug:commonTest
                    - fragments                   : androidUnitTestDebug
                    - fragments                   : commonTest
                    multiPlatform                 : true
                    - pluginClasspaths            : <M2>/org/jetbrains/kotlin/kotlin-scripting-compiler-embeddable/<KOTLIN_VERSION>/kotlin-scripting-compiler-embeddable-<KOTLIN_VERSION>.jar
                    - pluginClasspaths            : <M2>/org/jetbrains/kotlin/kotlin-scripting-compiler-impl-embeddable/<KOTLIN_VERSION>/kotlin-scripting-compiler-impl-embeddable-<KOTLIN_VERSION>.jar
                    - pluginClasspaths            : <M2>/org/jetbrains/kotlin/kotlin-scripting-jvm/<KOTLIN_VERSION>/kotlin-scripting-jvm-<KOTLIN_VERSION>.jar
                    - pluginClasspaths            : <M2>/org/jetbrains/kotlin/kotlin-scripting-common/<KOTLIN_VERSION>/kotlin-scripting-common-<KOTLIN_VERSION>.jar
                    - pluginClasspaths            : <M2>/org/jetbrains/kotlin/kotlin-stdlib/<KOTLIN_VERSION>/kotlin-stdlib-<KOTLIN_VERSION>.jar
                    - pluginClasspaths            : <M2>/org/jetbrains/annotations/13.0/annotations-13.0.jar
                    - pluginClasspaths            : <M2>/org/jetbrains/kotlin/kotlin-script-runtime/<KOTLIN_VERSION>/kotlin-script-runtime-<KOTLIN_VERSION>.jar
                    useFirLT                      : true
                - declaredSourceSets          : androidUnitTest (KotlinSourceSetImpl) (*seen*)
                disambiguationClassifier      : android
                isTestComponent               : true
                kotlinTaskProperties          : KotlinTaskPropertiesImpl
                    incremental                   : true
                    pluginVersion                 : <CUT>
                output                        : KotlinCompilationOutputImpl
                    - classesDirs                 : <ROOT>/module2/build/tmp/kotlin-classes/debugUnitTest [-]
                    - classesDirs                 : <ROOT>/module2/build/intermediates/javac/debugUnitTest/compileDebugUnitTestJavaWithJavac/classes [-]
                    effectiveClassesDir           : <ROOT>/module2/build/tmp/kotlin-classes/debugUnitTest [-]
                    resourcesDir                  : <ROOT>/module2/build/processedResources/android/debugUnitTest [-]
                platform                      : ANDROID
            disambiguationClassifier      : android
            platform                      : ANDROID
            presetName                    : android
            - testRunTasks                : KotlinTestRunTaskImpl
                compilationName               : test
                taskName                      : testDebugUnitTest
            - testRunTasks                : KotlinTestRunTaskImpl
                compilationName               : test
                taskName                      : testReleaseUnitTest
        sourceSets
            androidInstrumentedTest       : androidInstrumentedTest (KotlinSourceSetImpl) (*seen*)
            androidMain                   : androidMain (KotlinSourceSetImpl) (*seen*)
            androidUnitTest               : androidUnitTest (KotlinSourceSetImpl) (*seen*)
    externalProject               : :module2 (DefaultExternalProject) (*seen*)
MODULE                        : kotlinMultiPlatform.module2.androidTest
MODULE                        : kotlinMultiPlatform.module2.main
MODULE                        : kotlinMultiPlatform.module2.unitTest<|MERGE_RESOLUTION|>--- conflicted
+++ resolved
@@ -1122,14 +1122,11 @@
                             qName                         : :module2:testReleaseUnitTest
         sourceSetModel                : DefaultGradleSourceSetModel
         taskModel                     : DefaultGradleTaskModel
-<<<<<<< HEAD
-=======
             tasks
                 testDebugUnitTest             : testDebugUnitTest (DefaultExternalTask)
                     qName                         : :app:testDebugUnitTest
                 testReleaseUnitTest           : testReleaseUnitTest (DefaultExternalTask)
                     qName                         : :app:testReleaseUnitTest
->>>>>>> 8b7d83e8
 MODULE                        : kotlinMultiPlatform.app
     GradleModuleModel
         agpVersion                    : <AGP_VERSION>
@@ -1198,10 +1195,7 @@
         MlModelBindingEnabled         : false
         AndroidResourcesEnabled       : true
         DataBindingEnabled            : false
-<<<<<<< HEAD
-=======
         GenerateManifestClass         : false
->>>>>>> 8b7d83e8
     - basicVariant:               : debug
         applicationId                 : com.example.android.kotlin
         testApplicationId             : com.example.android.kotlin.test
@@ -2297,10 +2291,7 @@
         MlModelBindingEnabled         : false
         AndroidResourcesEnabled       : true
         DataBindingEnabled            : false
-<<<<<<< HEAD
-=======
         GenerateManifestClass         : false
->>>>>>> 8b7d83e8
     - basicVariant:               : debug
         testApplicationId             : com.example.test.multiproject.module2.test
         buildType                     : debug
