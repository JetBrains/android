MODULE                        : MultiFlavor
    ExternalModuleGroup           :
    ExternalModuleVersion         : unspecified
    LinkedProjectId               : MultiFlavor
    LinkedProjectPath             : <ROOT>
    RootProjectPath               : <ROOT>
    COMPILER_MODULE_EXTENSION
        compilerSourceOutputPath      : file://<ROOT>/build/classes/production/MultiFlavor [-]
        compilerTestOutputPath        : file://<ROOT>/build/classes/test/MultiFlavor [-]
        isCompilerPathInherited       : true
        isExcludeOutput               : true
    ModuleFile                    : <ROOT>/.idea/modules/MultiFlavor.iml [-]
    ModuleTypeName                : JAVA_MODULE
    CONENT_ENTRY                  : file://<ROOT>
        EXCLUDE_FOLDER                : file://<ROOT>/.gradle
        EXCLUDE_FOLDER                : file://<ROOT>/build [-]
    JDK                           : <NAME_CUT> JavaSDK
    *isInherited                  : true
    ORDER_ENTRY                   : <Module source>
    BUILD_TASKS
LIBRARY_TABLE
    - library                     : androidx.activity:activity:1.0.0@aar (IdeAndroidLibraryImpl)
        aidlFolder                    : <GRADLE>/caches/<TRANSFORMS>/xxxxxxxxxxxxxxxxxxxxxxxxxxxxxxxx/transformed/activity-1.0.0/aidl [-]
        artifact                      : <M2>/androidx/activity/activity/1.0.0/activity-1.0.0.aar
        artifactAddress               : androidx.activity:activity:1.0.0@aar
        assetsFolder                  : <GRADLE>/caches/<TRANSFORMS>/xxxxxxxxxxxxxxxxxxxxxxxxxxxxxxxx/transformed/activity-1.0.0/assets [-]
        - compileJarFiles             : <GRADLE>/caches/<TRANSFORMS>/xxxxxxxxxxxxxxxxxxxxxxxxxxxxxxxx/transformed/activity-1.0.0/jars/classes.jar
        component                     : androidx.activity:activity:1.0.0
        externalAnnotations           : <GRADLE>/caches/<TRANSFORMS>/xxxxxxxxxxxxxxxxxxxxxxxxxxxxxxxx/transformed/activity-1.0.0/annotations.zip [-]
        folder                        : <GRADLE>/caches/<TRANSFORMS>/xxxxxxxxxxxxxxxxxxxxxxxxxxxxxxxx/transformed/activity-1.0.0
        jniFolder                     : <GRADLE>/caches/<TRANSFORMS>/xxxxxxxxxxxxxxxxxxxxxxxxxxxxxxxx/transformed/activity-1.0.0/jni [-]
        lintJar                       : <GRADLE>/caches/<TRANSFORMS>/xxxxxxxxxxxxxxxxxxxxxxxxxxxxxxxx/transformed/activity-1.0.0/jars/lint.jar [-]
        manifest                      : <GRADLE>/caches/<TRANSFORMS>/xxxxxxxxxxxxxxxxxxxxxxxxxxxxxxxx/transformed/activity-1.0.0/AndroidManifest.xml
        proguardRules                 : <GRADLE>/caches/<TRANSFORMS>/xxxxxxxxxxxxxxxxxxxxxxxxxxxxxxxx/transformed/activity-1.0.0/proguard.txt [-]
        publicResources               : <GRADLE>/caches/<TRANSFORMS>/xxxxxxxxxxxxxxxxxxxxxxxxxxxxxxxx/transformed/activity-1.0.0/public.txt [-]
        renderscriptFolder            : <GRADLE>/caches/<TRANSFORMS>/xxxxxxxxxxxxxxxxxxxxxxxxxxxxxxxx/transformed/activity-1.0.0/rs [-]
        resFolder                     : <GRADLE>/caches/<TRANSFORMS>/xxxxxxxxxxxxxxxxxxxxxxxxxxxxxxxx/transformed/activity-1.0.0/res [-]
        resStaticLibrary              : <GRADLE>/caches/<TRANSFORMS>/xxxxxxxxxxxxxxxxxxxxxxxxxxxxxxxx/transformed/activity-1.0.0/res.apk [-]
        - runtimeJarFiles             : <GRADLE>/caches/<TRANSFORMS>/xxxxxxxxxxxxxxxxxxxxxxxxxxxxxxxx/transformed/activity-1.0.0/jars/classes.jar
        symbolFile                    : <GRADLE>/caches/<TRANSFORMS>/xxxxxxxxxxxxxxxxxxxxxxxxxxxxxxxx/transformed/activity-1.0.0/R.txt
    - library                     : androidx.appcompat:appcompat-resources:1.1.0@aar (IdeAndroidLibraryImpl)
        aidlFolder                    : <GRADLE>/caches/<TRANSFORMS>/xxxxxxxxxxxxxxxxxxxxxxxxxxxxxxxx/transformed/appcompat-resources-1.1.0/aidl [-]
        artifact                      : <M2>/androidx/appcompat/appcompat-resources/1.1.0/appcompat-resources-1.1.0.aar
        artifactAddress               : androidx.appcompat:appcompat-resources:1.1.0@aar
        assetsFolder                  : <GRADLE>/caches/<TRANSFORMS>/xxxxxxxxxxxxxxxxxxxxxxxxxxxxxxxx/transformed/appcompat-resources-1.1.0/assets [-]
        - compileJarFiles             : <GRADLE>/caches/<TRANSFORMS>/xxxxxxxxxxxxxxxxxxxxxxxxxxxxxxxx/transformed/appcompat-resources-1.1.0/jars/classes.jar
        component                     : androidx.appcompat:appcompat-resources:1.1.0
        externalAnnotations           : <GRADLE>/caches/<TRANSFORMS>/xxxxxxxxxxxxxxxxxxxxxxxxxxxxxxxx/transformed/appcompat-resources-1.1.0/annotations.zip [-]
        folder                        : <GRADLE>/caches/<TRANSFORMS>/xxxxxxxxxxxxxxxxxxxxxxxxxxxxxxxx/transformed/appcompat-resources-1.1.0
        jniFolder                     : <GRADLE>/caches/<TRANSFORMS>/xxxxxxxxxxxxxxxxxxxxxxxxxxxxxxxx/transformed/appcompat-resources-1.1.0/jni [-]
        lintJar                       : <GRADLE>/caches/<TRANSFORMS>/xxxxxxxxxxxxxxxxxxxxxxxxxxxxxxxx/transformed/appcompat-resources-1.1.0/jars/lint.jar [-]
        manifest                      : <GRADLE>/caches/<TRANSFORMS>/xxxxxxxxxxxxxxxxxxxxxxxxxxxxxxxx/transformed/appcompat-resources-1.1.0/AndroidManifest.xml
        proguardRules                 : <GRADLE>/caches/<TRANSFORMS>/xxxxxxxxxxxxxxxxxxxxxxxxxxxxxxxx/transformed/appcompat-resources-1.1.0/proguard.txt [-]
        publicResources               : <GRADLE>/caches/<TRANSFORMS>/xxxxxxxxxxxxxxxxxxxxxxxxxxxxxxxx/transformed/appcompat-resources-1.1.0/public.txt [-]
        renderscriptFolder            : <GRADLE>/caches/<TRANSFORMS>/xxxxxxxxxxxxxxxxxxxxxxxxxxxxxxxx/transformed/appcompat-resources-1.1.0/rs [-]
        resFolder                     : <GRADLE>/caches/<TRANSFORMS>/xxxxxxxxxxxxxxxxxxxxxxxxxxxxxxxx/transformed/appcompat-resources-1.1.0/res
        resStaticLibrary              : <GRADLE>/caches/<TRANSFORMS>/xxxxxxxxxxxxxxxxxxxxxxxxxxxxxxxx/transformed/appcompat-resources-1.1.0/res.apk [-]
        - runtimeJarFiles             : <GRADLE>/caches/<TRANSFORMS>/xxxxxxxxxxxxxxxxxxxxxxxxxxxxxxxx/transformed/appcompat-resources-1.1.0/jars/classes.jar
        symbolFile                    : <GRADLE>/caches/<TRANSFORMS>/xxxxxxxxxxxxxxxxxxxxxxxxxxxxxxxx/transformed/appcompat-resources-1.1.0/R.txt
    - library                     : androidx.appcompat:appcompat:1.1.0@aar (IdeAndroidLibraryImpl)
        aidlFolder                    : <GRADLE>/caches/<TRANSFORMS>/xxxxxxxxxxxxxxxxxxxxxxxxxxxxxxxx/transformed/appcompat-1.1.0/aidl [-]
        artifact                      : <M2>/androidx/appcompat/appcompat/1.1.0/appcompat-1.1.0.aar
        artifactAddress               : androidx.appcompat:appcompat:1.1.0@aar
        assetsFolder                  : <GRADLE>/caches/<TRANSFORMS>/xxxxxxxxxxxxxxxxxxxxxxxxxxxxxxxx/transformed/appcompat-1.1.0/assets [-]
        - compileJarFiles             : <GRADLE>/caches/<TRANSFORMS>/xxxxxxxxxxxxxxxxxxxxxxxxxxxxxxxx/transformed/appcompat-1.1.0/jars/classes.jar
        component                     : androidx.appcompat:appcompat:1.1.0
        externalAnnotations           : <GRADLE>/caches/<TRANSFORMS>/xxxxxxxxxxxxxxxxxxxxxxxxxxxxxxxx/transformed/appcompat-1.1.0/annotations.zip
        folder                        : <GRADLE>/caches/<TRANSFORMS>/xxxxxxxxxxxxxxxxxxxxxxxxxxxxxxxx/transformed/appcompat-1.1.0
        jniFolder                     : <GRADLE>/caches/<TRANSFORMS>/xxxxxxxxxxxxxxxxxxxxxxxxxxxxxxxx/transformed/appcompat-1.1.0/jni [-]
        lintJar                       : <GRADLE>/caches/<TRANSFORMS>/xxxxxxxxxxxxxxxxxxxxxxxxxxxxxxxx/transformed/appcompat-1.1.0/jars/lint.jar [-]
        manifest                      : <GRADLE>/caches/<TRANSFORMS>/xxxxxxxxxxxxxxxxxxxxxxxxxxxxxxxx/transformed/appcompat-1.1.0/AndroidManifest.xml
        proguardRules                 : <GRADLE>/caches/<TRANSFORMS>/xxxxxxxxxxxxxxxxxxxxxxxxxxxxxxxx/transformed/appcompat-1.1.0/proguard.txt
        publicResources               : <GRADLE>/caches/<TRANSFORMS>/xxxxxxxxxxxxxxxxxxxxxxxxxxxxxxxx/transformed/appcompat-1.1.0/public.txt
        renderscriptFolder            : <GRADLE>/caches/<TRANSFORMS>/xxxxxxxxxxxxxxxxxxxxxxxxxxxxxxxx/transformed/appcompat-1.1.0/rs [-]
        resFolder                     : <GRADLE>/caches/<TRANSFORMS>/xxxxxxxxxxxxxxxxxxxxxxxxxxxxxxxx/transformed/appcompat-1.1.0/res
        resStaticLibrary              : <GRADLE>/caches/<TRANSFORMS>/xxxxxxxxxxxxxxxxxxxxxxxxxxxxxxxx/transformed/appcompat-1.1.0/res.apk [-]
        - runtimeJarFiles             : <GRADLE>/caches/<TRANSFORMS>/xxxxxxxxxxxxxxxxxxxxxxxxxxxxxxxx/transformed/appcompat-1.1.0/jars/classes.jar
        symbolFile                    : <GRADLE>/caches/<TRANSFORMS>/xxxxxxxxxxxxxxxxxxxxxxxxxxxxxxxx/transformed/appcompat-1.1.0/R.txt
    - library                     : androidx.arch.core:core-runtime:2.0.0@aar (IdeAndroidLibraryImpl)
        aidlFolder                    : <GRADLE>/caches/<TRANSFORMS>/xxxxxxxxxxxxxxxxxxxxxxxxxxxxxxxx/transformed/core-runtime-2.0.0/aidl [-]
        artifact                      : <M2>/androidx/arch/core/core-runtime/2.0.0/core-runtime-2.0.0.aar
        artifactAddress               : androidx.arch.core:core-runtime:2.0.0@aar
        assetsFolder                  : <GRADLE>/caches/<TRANSFORMS>/xxxxxxxxxxxxxxxxxxxxxxxxxxxxxxxx/transformed/core-runtime-2.0.0/assets [-]
        - compileJarFiles             : <GRADLE>/caches/<TRANSFORMS>/xxxxxxxxxxxxxxxxxxxxxxxxxxxxxxxx/transformed/core-runtime-2.0.0/jars/classes.jar
        component                     : androidx.arch.core:core-runtime:2.0.0
        externalAnnotations           : <GRADLE>/caches/<TRANSFORMS>/xxxxxxxxxxxxxxxxxxxxxxxxxxxxxxxx/transformed/core-runtime-2.0.0/annotations.zip [-]
        folder                        : <GRADLE>/caches/<TRANSFORMS>/xxxxxxxxxxxxxxxxxxxxxxxxxxxxxxxx/transformed/core-runtime-2.0.0
        jniFolder                     : <GRADLE>/caches/<TRANSFORMS>/xxxxxxxxxxxxxxxxxxxxxxxxxxxxxxxx/transformed/core-runtime-2.0.0/jni [-]
        lintJar                       : <GRADLE>/caches/<TRANSFORMS>/xxxxxxxxxxxxxxxxxxxxxxxxxxxxxxxx/transformed/core-runtime-2.0.0/jars/lint.jar [-]
        manifest                      : <GRADLE>/caches/<TRANSFORMS>/xxxxxxxxxxxxxxxxxxxxxxxxxxxxxxxx/transformed/core-runtime-2.0.0/AndroidManifest.xml
        proguardRules                 : <GRADLE>/caches/<TRANSFORMS>/xxxxxxxxxxxxxxxxxxxxxxxxxxxxxxxx/transformed/core-runtime-2.0.0/proguard.txt [-]
        publicResources               : <GRADLE>/caches/<TRANSFORMS>/xxxxxxxxxxxxxxxxxxxxxxxxxxxxxxxx/transformed/core-runtime-2.0.0/public.txt [-]
        renderscriptFolder            : <GRADLE>/caches/<TRANSFORMS>/xxxxxxxxxxxxxxxxxxxxxxxxxxxxxxxx/transformed/core-runtime-2.0.0/rs [-]
        resFolder                     : <GRADLE>/caches/<TRANSFORMS>/xxxxxxxxxxxxxxxxxxxxxxxxxxxxxxxx/transformed/core-runtime-2.0.0/res [-]
        resStaticLibrary              : <GRADLE>/caches/<TRANSFORMS>/xxxxxxxxxxxxxxxxxxxxxxxxxxxxxxxx/transformed/core-runtime-2.0.0/res.apk [-]
        - runtimeJarFiles             : <GRADLE>/caches/<TRANSFORMS>/xxxxxxxxxxxxxxxxxxxxxxxxxxxxxxxx/transformed/core-runtime-2.0.0/jars/classes.jar
        symbolFile                    : <GRADLE>/caches/<TRANSFORMS>/xxxxxxxxxxxxxxxxxxxxxxxxxxxxxxxx/transformed/core-runtime-2.0.0/R.txt
    - library                     : androidx.constraintlayout:constraintlayout:1.1.3@aar (IdeAndroidLibraryImpl)
        aidlFolder                    : <GRADLE>/caches/<TRANSFORMS>/xxxxxxxxxxxxxxxxxxxxxxxxxxxxxxxx/transformed/constraintlayout-1.1.3/aidl [-]
        artifact                      : <M2>/androidx/constraintlayout/constraintlayout/1.1.3/constraintlayout-1.1.3.aar
        artifactAddress               : androidx.constraintlayout:constraintlayout:1.1.3@aar
        assetsFolder                  : <GRADLE>/caches/<TRANSFORMS>/xxxxxxxxxxxxxxxxxxxxxxxxxxxxxxxx/transformed/constraintlayout-1.1.3/assets [-]
        - compileJarFiles             : <GRADLE>/caches/<TRANSFORMS>/xxxxxxxxxxxxxxxxxxxxxxxxxxxxxxxx/transformed/constraintlayout-1.1.3/jars/classes.jar
        component                     : androidx.constraintlayout:constraintlayout:1.1.3
        externalAnnotations           : <GRADLE>/caches/<TRANSFORMS>/xxxxxxxxxxxxxxxxxxxxxxxxxxxxxxxx/transformed/constraintlayout-1.1.3/annotations.zip [-]
        folder                        : <GRADLE>/caches/<TRANSFORMS>/xxxxxxxxxxxxxxxxxxxxxxxxxxxxxxxx/transformed/constraintlayout-1.1.3
        jniFolder                     : <GRADLE>/caches/<TRANSFORMS>/xxxxxxxxxxxxxxxxxxxxxxxxxxxxxxxx/transformed/constraintlayout-1.1.3/jni [-]
        lintJar                       : <GRADLE>/caches/<TRANSFORMS>/xxxxxxxxxxxxxxxxxxxxxxxxxxxxxxxx/transformed/constraintlayout-1.1.3/jars/lint.jar [-]
        manifest                      : <GRADLE>/caches/<TRANSFORMS>/xxxxxxxxxxxxxxxxxxxxxxxxxxxxxxxx/transformed/constraintlayout-1.1.3/AndroidManifest.xml
        proguardRules                 : <GRADLE>/caches/<TRANSFORMS>/xxxxxxxxxxxxxxxxxxxxxxxxxxxxxxxx/transformed/constraintlayout-1.1.3/proguard.txt [-]
        publicResources               : <GRADLE>/caches/<TRANSFORMS>/xxxxxxxxxxxxxxxxxxxxxxxxxxxxxxxx/transformed/constraintlayout-1.1.3/public.txt [-]
        renderscriptFolder            : <GRADLE>/caches/<TRANSFORMS>/xxxxxxxxxxxxxxxxxxxxxxxxxxxxxxxx/transformed/constraintlayout-1.1.3/rs [-]
        resFolder                     : <GRADLE>/caches/<TRANSFORMS>/xxxxxxxxxxxxxxxxxxxxxxxxxxxxxxxx/transformed/constraintlayout-1.1.3/res
        resStaticLibrary              : <GRADLE>/caches/<TRANSFORMS>/xxxxxxxxxxxxxxxxxxxxxxxxxxxxxxxx/transformed/constraintlayout-1.1.3/res.apk [-]
        - runtimeJarFiles             : <GRADLE>/caches/<TRANSFORMS>/xxxxxxxxxxxxxxxxxxxxxxxxxxxxxxxx/transformed/constraintlayout-1.1.3/jars/classes.jar
        symbolFile                    : <GRADLE>/caches/<TRANSFORMS>/xxxxxxxxxxxxxxxxxxxxxxxxxxxxxxxx/transformed/constraintlayout-1.1.3/R.txt
    - library                     : androidx.core:core:1.1.0@aar (IdeAndroidLibraryImpl)
        aidlFolder                    : <GRADLE>/caches/<TRANSFORMS>/xxxxxxxxxxxxxxxxxxxxxxxxxxxxxxxx/transformed/core-1.1.0/aidl
        artifact                      : <M2>/androidx/core/core/1.1.0/core-1.1.0.aar
        artifactAddress               : androidx.core:core:1.1.0@aar
        assetsFolder                  : <GRADLE>/caches/<TRANSFORMS>/xxxxxxxxxxxxxxxxxxxxxxxxxxxxxxxx/transformed/core-1.1.0/assets [-]
        - compileJarFiles             : <GRADLE>/caches/<TRANSFORMS>/xxxxxxxxxxxxxxxxxxxxxxxxxxxxxxxx/transformed/core-1.1.0/jars/classes.jar
        component                     : androidx.core:core:1.1.0
        externalAnnotations           : <GRADLE>/caches/<TRANSFORMS>/xxxxxxxxxxxxxxxxxxxxxxxxxxxxxxxx/transformed/core-1.1.0/annotations.zip
        folder                        : <GRADLE>/caches/<TRANSFORMS>/xxxxxxxxxxxxxxxxxxxxxxxxxxxxxxxx/transformed/core-1.1.0
        jniFolder                     : <GRADLE>/caches/<TRANSFORMS>/xxxxxxxxxxxxxxxxxxxxxxxxxxxxxxxx/transformed/core-1.1.0/jni [-]
        lintJar                       : <GRADLE>/caches/<TRANSFORMS>/xxxxxxxxxxxxxxxxxxxxxxxxxxxxxxxx/transformed/core-1.1.0/jars/lint.jar [-]
        manifest                      : <GRADLE>/caches/<TRANSFORMS>/xxxxxxxxxxxxxxxxxxxxxxxxxxxxxxxx/transformed/core-1.1.0/AndroidManifest.xml
        proguardRules                 : <GRADLE>/caches/<TRANSFORMS>/xxxxxxxxxxxxxxxxxxxxxxxxxxxxxxxx/transformed/core-1.1.0/proguard.txt
        publicResources               : <GRADLE>/caches/<TRANSFORMS>/xxxxxxxxxxxxxxxxxxxxxxxxxxxxxxxx/transformed/core-1.1.0/public.txt
        renderscriptFolder            : <GRADLE>/caches/<TRANSFORMS>/xxxxxxxxxxxxxxxxxxxxxxxxxxxxxxxx/transformed/core-1.1.0/rs [-]
        resFolder                     : <GRADLE>/caches/<TRANSFORMS>/xxxxxxxxxxxxxxxxxxxxxxxxxxxxxxxx/transformed/core-1.1.0/res
        resStaticLibrary              : <GRADLE>/caches/<TRANSFORMS>/xxxxxxxxxxxxxxxxxxxxxxxxxxxxxxxx/transformed/core-1.1.0/res.apk [-]
        - runtimeJarFiles             : <GRADLE>/caches/<TRANSFORMS>/xxxxxxxxxxxxxxxxxxxxxxxxxxxxxxxx/transformed/core-1.1.0/jars/classes.jar
        symbolFile                    : <GRADLE>/caches/<TRANSFORMS>/xxxxxxxxxxxxxxxxxxxxxxxxxxxxxxxx/transformed/core-1.1.0/R.txt
    - library                     : androidx.cursoradapter:cursoradapter:1.0.0@aar (IdeAndroidLibraryImpl)
        aidlFolder                    : <GRADLE>/caches/<TRANSFORMS>/xxxxxxxxxxxxxxxxxxxxxxxxxxxxxxxx/transformed/cursoradapter-1.0.0/aidl [-]
        artifact                      : <M2>/androidx/cursoradapter/cursoradapter/1.0.0/cursoradapter-1.0.0.aar
        artifactAddress               : androidx.cursoradapter:cursoradapter:1.0.0@aar
        assetsFolder                  : <GRADLE>/caches/<TRANSFORMS>/xxxxxxxxxxxxxxxxxxxxxxxxxxxxxxxx/transformed/cursoradapter-1.0.0/assets [-]
        - compileJarFiles             : <GRADLE>/caches/<TRANSFORMS>/xxxxxxxxxxxxxxxxxxxxxxxxxxxxxxxx/transformed/cursoradapter-1.0.0/jars/classes.jar
        component                     : androidx.cursoradapter:cursoradapter:1.0.0
        externalAnnotations           : <GRADLE>/caches/<TRANSFORMS>/xxxxxxxxxxxxxxxxxxxxxxxxxxxxxxxx/transformed/cursoradapter-1.0.0/annotations.zip [-]
        folder                        : <GRADLE>/caches/<TRANSFORMS>/xxxxxxxxxxxxxxxxxxxxxxxxxxxxxxxx/transformed/cursoradapter-1.0.0
        jniFolder                     : <GRADLE>/caches/<TRANSFORMS>/xxxxxxxxxxxxxxxxxxxxxxxxxxxxxxxx/transformed/cursoradapter-1.0.0/jni [-]
        lintJar                       : <GRADLE>/caches/<TRANSFORMS>/xxxxxxxxxxxxxxxxxxxxxxxxxxxxxxxx/transformed/cursoradapter-1.0.0/jars/lint.jar [-]
        manifest                      : <GRADLE>/caches/<TRANSFORMS>/xxxxxxxxxxxxxxxxxxxxxxxxxxxxxxxx/transformed/cursoradapter-1.0.0/AndroidManifest.xml
        proguardRules                 : <GRADLE>/caches/<TRANSFORMS>/xxxxxxxxxxxxxxxxxxxxxxxxxxxxxxxx/transformed/cursoradapter-1.0.0/proguard.txt [-]
        publicResources               : <GRADLE>/caches/<TRANSFORMS>/xxxxxxxxxxxxxxxxxxxxxxxxxxxxxxxx/transformed/cursoradapter-1.0.0/public.txt [-]
        renderscriptFolder            : <GRADLE>/caches/<TRANSFORMS>/xxxxxxxxxxxxxxxxxxxxxxxxxxxxxxxx/transformed/cursoradapter-1.0.0/rs [-]
        resFolder                     : <GRADLE>/caches/<TRANSFORMS>/xxxxxxxxxxxxxxxxxxxxxxxxxxxxxxxx/transformed/cursoradapter-1.0.0/res [-]
        resStaticLibrary              : <GRADLE>/caches/<TRANSFORMS>/xxxxxxxxxxxxxxxxxxxxxxxxxxxxxxxx/transformed/cursoradapter-1.0.0/res.apk [-]
        - runtimeJarFiles             : <GRADLE>/caches/<TRANSFORMS>/xxxxxxxxxxxxxxxxxxxxxxxxxxxxxxxx/transformed/cursoradapter-1.0.0/jars/classes.jar
        symbolFile                    : <GRADLE>/caches/<TRANSFORMS>/xxxxxxxxxxxxxxxxxxxxxxxxxxxxxxxx/transformed/cursoradapter-1.0.0/R.txt
    - library                     : androidx.customview:customview:1.0.0@aar (IdeAndroidLibraryImpl)
        aidlFolder                    : <GRADLE>/caches/<TRANSFORMS>/xxxxxxxxxxxxxxxxxxxxxxxxxxxxxxxx/transformed/customview-1.0.0/aidl [-]
        artifact                      : <M2>/androidx/customview/customview/1.0.0/customview-1.0.0.aar
        artifactAddress               : androidx.customview:customview:1.0.0@aar
        assetsFolder                  : <GRADLE>/caches/<TRANSFORMS>/xxxxxxxxxxxxxxxxxxxxxxxxxxxxxxxx/transformed/customview-1.0.0/assets [-]
        - compileJarFiles             : <GRADLE>/caches/<TRANSFORMS>/xxxxxxxxxxxxxxxxxxxxxxxxxxxxxxxx/transformed/customview-1.0.0/jars/classes.jar
        component                     : androidx.customview:customview:1.0.0
        externalAnnotations           : <GRADLE>/caches/<TRANSFORMS>/xxxxxxxxxxxxxxxxxxxxxxxxxxxxxxxx/transformed/customview-1.0.0/annotations.zip [-]
        folder                        : <GRADLE>/caches/<TRANSFORMS>/xxxxxxxxxxxxxxxxxxxxxxxxxxxxxxxx/transformed/customview-1.0.0
        jniFolder                     : <GRADLE>/caches/<TRANSFORMS>/xxxxxxxxxxxxxxxxxxxxxxxxxxxxxxxx/transformed/customview-1.0.0/jni [-]
        lintJar                       : <GRADLE>/caches/<TRANSFORMS>/xxxxxxxxxxxxxxxxxxxxxxxxxxxxxxxx/transformed/customview-1.0.0/jars/lint.jar [-]
        manifest                      : <GRADLE>/caches/<TRANSFORMS>/xxxxxxxxxxxxxxxxxxxxxxxxxxxxxxxx/transformed/customview-1.0.0/AndroidManifest.xml
        proguardRules                 : <GRADLE>/caches/<TRANSFORMS>/xxxxxxxxxxxxxxxxxxxxxxxxxxxxxxxx/transformed/customview-1.0.0/proguard.txt [-]
        publicResources               : <GRADLE>/caches/<TRANSFORMS>/xxxxxxxxxxxxxxxxxxxxxxxxxxxxxxxx/transformed/customview-1.0.0/public.txt [-]
        renderscriptFolder            : <GRADLE>/caches/<TRANSFORMS>/xxxxxxxxxxxxxxxxxxxxxxxxxxxxxxxx/transformed/customview-1.0.0/rs [-]
        resFolder                     : <GRADLE>/caches/<TRANSFORMS>/xxxxxxxxxxxxxxxxxxxxxxxxxxxxxxxx/transformed/customview-1.0.0/res [-]
        resStaticLibrary              : <GRADLE>/caches/<TRANSFORMS>/xxxxxxxxxxxxxxxxxxxxxxxxxxxxxxxx/transformed/customview-1.0.0/res.apk [-]
        - runtimeJarFiles             : <GRADLE>/caches/<TRANSFORMS>/xxxxxxxxxxxxxxxxxxxxxxxxxxxxxxxx/transformed/customview-1.0.0/jars/classes.jar
        symbolFile                    : <GRADLE>/caches/<TRANSFORMS>/xxxxxxxxxxxxxxxxxxxxxxxxxxxxxxxx/transformed/customview-1.0.0/R.txt
    - library                     : androidx.drawerlayout:drawerlayout:1.0.0@aar (IdeAndroidLibraryImpl)
        aidlFolder                    : <GRADLE>/caches/<TRANSFORMS>/xxxxxxxxxxxxxxxxxxxxxxxxxxxxxxxx/transformed/drawerlayout-1.0.0/aidl [-]
        artifact                      : <M2>/androidx/drawerlayout/drawerlayout/1.0.0/drawerlayout-1.0.0.aar
        artifactAddress               : androidx.drawerlayout:drawerlayout:1.0.0@aar
        assetsFolder                  : <GRADLE>/caches/<TRANSFORMS>/xxxxxxxxxxxxxxxxxxxxxxxxxxxxxxxx/transformed/drawerlayout-1.0.0/assets [-]
        - compileJarFiles             : <GRADLE>/caches/<TRANSFORMS>/xxxxxxxxxxxxxxxxxxxxxxxxxxxxxxxx/transformed/drawerlayout-1.0.0/jars/classes.jar
        component                     : androidx.drawerlayout:drawerlayout:1.0.0
        externalAnnotations           : <GRADLE>/caches/<TRANSFORMS>/xxxxxxxxxxxxxxxxxxxxxxxxxxxxxxxx/transformed/drawerlayout-1.0.0/annotations.zip
        folder                        : <GRADLE>/caches/<TRANSFORMS>/xxxxxxxxxxxxxxxxxxxxxxxxxxxxxxxx/transformed/drawerlayout-1.0.0
        jniFolder                     : <GRADLE>/caches/<TRANSFORMS>/xxxxxxxxxxxxxxxxxxxxxxxxxxxxxxxx/transformed/drawerlayout-1.0.0/jni [-]
        lintJar                       : <GRADLE>/caches/<TRANSFORMS>/xxxxxxxxxxxxxxxxxxxxxxxxxxxxxxxx/transformed/drawerlayout-1.0.0/jars/lint.jar [-]
        manifest                      : <GRADLE>/caches/<TRANSFORMS>/xxxxxxxxxxxxxxxxxxxxxxxxxxxxxxxx/transformed/drawerlayout-1.0.0/AndroidManifest.xml
        proguardRules                 : <GRADLE>/caches/<TRANSFORMS>/xxxxxxxxxxxxxxxxxxxxxxxxxxxxxxxx/transformed/drawerlayout-1.0.0/proguard.txt [-]
        publicResources               : <GRADLE>/caches/<TRANSFORMS>/xxxxxxxxxxxxxxxxxxxxxxxxxxxxxxxx/transformed/drawerlayout-1.0.0/public.txt [-]
        renderscriptFolder            : <GRADLE>/caches/<TRANSFORMS>/xxxxxxxxxxxxxxxxxxxxxxxxxxxxxxxx/transformed/drawerlayout-1.0.0/rs [-]
        resFolder                     : <GRADLE>/caches/<TRANSFORMS>/xxxxxxxxxxxxxxxxxxxxxxxxxxxxxxxx/transformed/drawerlayout-1.0.0/res [-]
        resStaticLibrary              : <GRADLE>/caches/<TRANSFORMS>/xxxxxxxxxxxxxxxxxxxxxxxxxxxxxxxx/transformed/drawerlayout-1.0.0/res.apk [-]
        - runtimeJarFiles             : <GRADLE>/caches/<TRANSFORMS>/xxxxxxxxxxxxxxxxxxxxxxxxxxxxxxxx/transformed/drawerlayout-1.0.0/jars/classes.jar
        symbolFile                    : <GRADLE>/caches/<TRANSFORMS>/xxxxxxxxxxxxxxxxxxxxxxxxxxxxxxxx/transformed/drawerlayout-1.0.0/R.txt
    - library                     : androidx.fragment:fragment:1.1.0@aar (IdeAndroidLibraryImpl)
        aidlFolder                    : <GRADLE>/caches/<TRANSFORMS>/xxxxxxxxxxxxxxxxxxxxxxxxxxxxxxxx/transformed/fragment-1.1.0/aidl [-]
        artifact                      : <M2>/androidx/fragment/fragment/1.1.0/fragment-1.1.0.aar
        artifactAddress               : androidx.fragment:fragment:1.1.0@aar
        assetsFolder                  : <GRADLE>/caches/<TRANSFORMS>/xxxxxxxxxxxxxxxxxxxxxxxxxxxxxxxx/transformed/fragment-1.1.0/assets [-]
        - compileJarFiles             : <GRADLE>/caches/<TRANSFORMS>/xxxxxxxxxxxxxxxxxxxxxxxxxxxxxxxx/transformed/fragment-1.1.0/jars/classes.jar
        component                     : androidx.fragment:fragment:1.1.0
        externalAnnotations           : <GRADLE>/caches/<TRANSFORMS>/xxxxxxxxxxxxxxxxxxxxxxxxxxxxxxxx/transformed/fragment-1.1.0/annotations.zip
        folder                        : <GRADLE>/caches/<TRANSFORMS>/xxxxxxxxxxxxxxxxxxxxxxxxxxxxxxxx/transformed/fragment-1.1.0
        jniFolder                     : <GRADLE>/caches/<TRANSFORMS>/xxxxxxxxxxxxxxxxxxxxxxxxxxxxxxxx/transformed/fragment-1.1.0/jni [-]
        lintJar                       : <GRADLE>/caches/<TRANSFORMS>/xxxxxxxxxxxxxxxxxxxxxxxxxxxxxxxx/transformed/fragment-1.1.0/jars/lint.jar [-]
        manifest                      : <GRADLE>/caches/<TRANSFORMS>/xxxxxxxxxxxxxxxxxxxxxxxxxxxxxxxx/transformed/fragment-1.1.0/AndroidManifest.xml
        proguardRules                 : <GRADLE>/caches/<TRANSFORMS>/xxxxxxxxxxxxxxxxxxxxxxxxxxxxxxxx/transformed/fragment-1.1.0/proguard.txt [-]
        publicResources               : <GRADLE>/caches/<TRANSFORMS>/xxxxxxxxxxxxxxxxxxxxxxxxxxxxxxxx/transformed/fragment-1.1.0/public.txt [-]
        renderscriptFolder            : <GRADLE>/caches/<TRANSFORMS>/xxxxxxxxxxxxxxxxxxxxxxxxxxxxxxxx/transformed/fragment-1.1.0/rs [-]
        resFolder                     : <GRADLE>/caches/<TRANSFORMS>/xxxxxxxxxxxxxxxxxxxxxxxxxxxxxxxx/transformed/fragment-1.1.0/res [-]
        resStaticLibrary              : <GRADLE>/caches/<TRANSFORMS>/xxxxxxxxxxxxxxxxxxxxxxxxxxxxxxxx/transformed/fragment-1.1.0/res.apk [-]
        - runtimeJarFiles             : <GRADLE>/caches/<TRANSFORMS>/xxxxxxxxxxxxxxxxxxxxxxxxxxxxxxxx/transformed/fragment-1.1.0/jars/classes.jar
        symbolFile                    : <GRADLE>/caches/<TRANSFORMS>/xxxxxxxxxxxxxxxxxxxxxxxxxxxxxxxx/transformed/fragment-1.1.0/R.txt
    - library                     : androidx.interpolator:interpolator:1.0.0@aar (IdeAndroidLibraryImpl)
        aidlFolder                    : <GRADLE>/caches/<TRANSFORMS>/xxxxxxxxxxxxxxxxxxxxxxxxxxxxxxxx/transformed/interpolator-1.0.0/aidl [-]
        artifact                      : <M2>/androidx/interpolator/interpolator/1.0.0/interpolator-1.0.0.aar
        artifactAddress               : androidx.interpolator:interpolator:1.0.0@aar
        assetsFolder                  : <GRADLE>/caches/<TRANSFORMS>/xxxxxxxxxxxxxxxxxxxxxxxxxxxxxxxx/transformed/interpolator-1.0.0/assets [-]
        - compileJarFiles             : <GRADLE>/caches/<TRANSFORMS>/xxxxxxxxxxxxxxxxxxxxxxxxxxxxxxxx/transformed/interpolator-1.0.0/jars/classes.jar
        component                     : androidx.interpolator:interpolator:1.0.0
        externalAnnotations           : <GRADLE>/caches/<TRANSFORMS>/xxxxxxxxxxxxxxxxxxxxxxxxxxxxxxxx/transformed/interpolator-1.0.0/annotations.zip [-]
        folder                        : <GRADLE>/caches/<TRANSFORMS>/xxxxxxxxxxxxxxxxxxxxxxxxxxxxxxxx/transformed/interpolator-1.0.0
        jniFolder                     : <GRADLE>/caches/<TRANSFORMS>/xxxxxxxxxxxxxxxxxxxxxxxxxxxxxxxx/transformed/interpolator-1.0.0/jni [-]
        lintJar                       : <GRADLE>/caches/<TRANSFORMS>/xxxxxxxxxxxxxxxxxxxxxxxxxxxxxxxx/transformed/interpolator-1.0.0/jars/lint.jar [-]
        manifest                      : <GRADLE>/caches/<TRANSFORMS>/xxxxxxxxxxxxxxxxxxxxxxxxxxxxxxxx/transformed/interpolator-1.0.0/AndroidManifest.xml
        proguardRules                 : <GRADLE>/caches/<TRANSFORMS>/xxxxxxxxxxxxxxxxxxxxxxxxxxxxxxxx/transformed/interpolator-1.0.0/proguard.txt [-]
        publicResources               : <GRADLE>/caches/<TRANSFORMS>/xxxxxxxxxxxxxxxxxxxxxxxxxxxxxxxx/transformed/interpolator-1.0.0/public.txt [-]
        renderscriptFolder            : <GRADLE>/caches/<TRANSFORMS>/xxxxxxxxxxxxxxxxxxxxxxxxxxxxxxxx/transformed/interpolator-1.0.0/rs [-]
        resFolder                     : <GRADLE>/caches/<TRANSFORMS>/xxxxxxxxxxxxxxxxxxxxxxxxxxxxxxxx/transformed/interpolator-1.0.0/res [-]
        resStaticLibrary              : <GRADLE>/caches/<TRANSFORMS>/xxxxxxxxxxxxxxxxxxxxxxxxxxxxxxxx/transformed/interpolator-1.0.0/res.apk [-]
        - runtimeJarFiles             : <GRADLE>/caches/<TRANSFORMS>/xxxxxxxxxxxxxxxxxxxxxxxxxxxxxxxx/transformed/interpolator-1.0.0/jars/classes.jar
        symbolFile                    : <GRADLE>/caches/<TRANSFORMS>/xxxxxxxxxxxxxxxxxxxxxxxxxxxxxxxx/transformed/interpolator-1.0.0/R.txt
    - library                     : androidx.lifecycle:lifecycle-livedata-core:2.0.0@aar (IdeAndroidLibraryImpl)
        aidlFolder                    : <GRADLE>/caches/<TRANSFORMS>/xxxxxxxxxxxxxxxxxxxxxxxxxxxxxxxx/transformed/lifecycle-livedata-core-2.0.0/aidl [-]
        artifact                      : <M2>/androidx/lifecycle/lifecycle-livedata-core/2.0.0/lifecycle-livedata-core-2.0.0.aar
        artifactAddress               : androidx.lifecycle:lifecycle-livedata-core:2.0.0@aar
        assetsFolder                  : <GRADLE>/caches/<TRANSFORMS>/xxxxxxxxxxxxxxxxxxxxxxxxxxxxxxxx/transformed/lifecycle-livedata-core-2.0.0/assets [-]
        - compileJarFiles             : <GRADLE>/caches/<TRANSFORMS>/xxxxxxxxxxxxxxxxxxxxxxxxxxxxxxxx/transformed/lifecycle-livedata-core-2.0.0/jars/classes.jar
        component                     : androidx.lifecycle:lifecycle-livedata-core:2.0.0
        externalAnnotations           : <GRADLE>/caches/<TRANSFORMS>/xxxxxxxxxxxxxxxxxxxxxxxxxxxxxxxx/transformed/lifecycle-livedata-core-2.0.0/annotations.zip [-]
        folder                        : <GRADLE>/caches/<TRANSFORMS>/xxxxxxxxxxxxxxxxxxxxxxxxxxxxxxxx/transformed/lifecycle-livedata-core-2.0.0
        jniFolder                     : <GRADLE>/caches/<TRANSFORMS>/xxxxxxxxxxxxxxxxxxxxxxxxxxxxxxxx/transformed/lifecycle-livedata-core-2.0.0/jni [-]
        lintJar                       : <GRADLE>/caches/<TRANSFORMS>/xxxxxxxxxxxxxxxxxxxxxxxxxxxxxxxx/transformed/lifecycle-livedata-core-2.0.0/jars/lint.jar [-]
        manifest                      : <GRADLE>/caches/<TRANSFORMS>/xxxxxxxxxxxxxxxxxxxxxxxxxxxxxxxx/transformed/lifecycle-livedata-core-2.0.0/AndroidManifest.xml
        proguardRules                 : <GRADLE>/caches/<TRANSFORMS>/xxxxxxxxxxxxxxxxxxxxxxxxxxxxxxxx/transformed/lifecycle-livedata-core-2.0.0/proguard.txt [-]
        publicResources               : <GRADLE>/caches/<TRANSFORMS>/xxxxxxxxxxxxxxxxxxxxxxxxxxxxxxxx/transformed/lifecycle-livedata-core-2.0.0/public.txt [-]
        renderscriptFolder            : <GRADLE>/caches/<TRANSFORMS>/xxxxxxxxxxxxxxxxxxxxxxxxxxxxxxxx/transformed/lifecycle-livedata-core-2.0.0/rs [-]
        resFolder                     : <GRADLE>/caches/<TRANSFORMS>/xxxxxxxxxxxxxxxxxxxxxxxxxxxxxxxx/transformed/lifecycle-livedata-core-2.0.0/res [-]
        resStaticLibrary              : <GRADLE>/caches/<TRANSFORMS>/xxxxxxxxxxxxxxxxxxxxxxxxxxxxxxxx/transformed/lifecycle-livedata-core-2.0.0/res.apk [-]
        - runtimeJarFiles             : <GRADLE>/caches/<TRANSFORMS>/xxxxxxxxxxxxxxxxxxxxxxxxxxxxxxxx/transformed/lifecycle-livedata-core-2.0.0/jars/classes.jar
        symbolFile                    : <GRADLE>/caches/<TRANSFORMS>/xxxxxxxxxxxxxxxxxxxxxxxxxxxxxxxx/transformed/lifecycle-livedata-core-2.0.0/R.txt
    - library                     : androidx.lifecycle:lifecycle-livedata:2.0.0@aar (IdeAndroidLibraryImpl)
        aidlFolder                    : <GRADLE>/caches/<TRANSFORMS>/xxxxxxxxxxxxxxxxxxxxxxxxxxxxxxxx/transformed/lifecycle-livedata-2.0.0/aidl [-]
        artifact                      : <M2>/androidx/lifecycle/lifecycle-livedata/2.0.0/lifecycle-livedata-2.0.0.aar
        artifactAddress               : androidx.lifecycle:lifecycle-livedata:2.0.0@aar
        assetsFolder                  : <GRADLE>/caches/<TRANSFORMS>/xxxxxxxxxxxxxxxxxxxxxxxxxxxxxxxx/transformed/lifecycle-livedata-2.0.0/assets [-]
        - compileJarFiles             : <GRADLE>/caches/<TRANSFORMS>/xxxxxxxxxxxxxxxxxxxxxxxxxxxxxxxx/transformed/lifecycle-livedata-2.0.0/jars/classes.jar
        component                     : androidx.lifecycle:lifecycle-livedata:2.0.0
        externalAnnotations           : <GRADLE>/caches/<TRANSFORMS>/xxxxxxxxxxxxxxxxxxxxxxxxxxxxxxxx/transformed/lifecycle-livedata-2.0.0/annotations.zip [-]
        folder                        : <GRADLE>/caches/<TRANSFORMS>/xxxxxxxxxxxxxxxxxxxxxxxxxxxxxxxx/transformed/lifecycle-livedata-2.0.0
        jniFolder                     : <GRADLE>/caches/<TRANSFORMS>/xxxxxxxxxxxxxxxxxxxxxxxxxxxxxxxx/transformed/lifecycle-livedata-2.0.0/jni [-]
        lintJar                       : <GRADLE>/caches/<TRANSFORMS>/xxxxxxxxxxxxxxxxxxxxxxxxxxxxxxxx/transformed/lifecycle-livedata-2.0.0/jars/lint.jar [-]
        manifest                      : <GRADLE>/caches/<TRANSFORMS>/xxxxxxxxxxxxxxxxxxxxxxxxxxxxxxxx/transformed/lifecycle-livedata-2.0.0/AndroidManifest.xml
        proguardRules                 : <GRADLE>/caches/<TRANSFORMS>/xxxxxxxxxxxxxxxxxxxxxxxxxxxxxxxx/transformed/lifecycle-livedata-2.0.0/proguard.txt [-]
        publicResources               : <GRADLE>/caches/<TRANSFORMS>/xxxxxxxxxxxxxxxxxxxxxxxxxxxxxxxx/transformed/lifecycle-livedata-2.0.0/public.txt [-]
        renderscriptFolder            : <GRADLE>/caches/<TRANSFORMS>/xxxxxxxxxxxxxxxxxxxxxxxxxxxxxxxx/transformed/lifecycle-livedata-2.0.0/rs [-]
        resFolder                     : <GRADLE>/caches/<TRANSFORMS>/xxxxxxxxxxxxxxxxxxxxxxxxxxxxxxxx/transformed/lifecycle-livedata-2.0.0/res [-]
        resStaticLibrary              : <GRADLE>/caches/<TRANSFORMS>/xxxxxxxxxxxxxxxxxxxxxxxxxxxxxxxx/transformed/lifecycle-livedata-2.0.0/res.apk [-]
        - runtimeJarFiles             : <GRADLE>/caches/<TRANSFORMS>/xxxxxxxxxxxxxxxxxxxxxxxxxxxxxxxx/transformed/lifecycle-livedata-2.0.0/jars/classes.jar
        symbolFile                    : <GRADLE>/caches/<TRANSFORMS>/xxxxxxxxxxxxxxxxxxxxxxxxxxxxxxxx/transformed/lifecycle-livedata-2.0.0/R.txt
    - library                     : androidx.lifecycle:lifecycle-runtime:2.1.0@aar (IdeAndroidLibraryImpl)
        aidlFolder                    : <GRADLE>/caches/<TRANSFORMS>/xxxxxxxxxxxxxxxxxxxxxxxxxxxxxxxx/transformed/lifecycle-runtime-2.1.0/aidl [-]
        artifact                      : <M2>/androidx/lifecycle/lifecycle-runtime/2.1.0/lifecycle-runtime-2.1.0.aar
        artifactAddress               : androidx.lifecycle:lifecycle-runtime:2.1.0@aar
        assetsFolder                  : <GRADLE>/caches/<TRANSFORMS>/xxxxxxxxxxxxxxxxxxxxxxxxxxxxxxxx/transformed/lifecycle-runtime-2.1.0/assets [-]
        - compileJarFiles             : <GRADLE>/caches/<TRANSFORMS>/xxxxxxxxxxxxxxxxxxxxxxxxxxxxxxxx/transformed/lifecycle-runtime-2.1.0/jars/classes.jar
        component                     : androidx.lifecycle:lifecycle-runtime:2.1.0
        externalAnnotations           : <GRADLE>/caches/<TRANSFORMS>/xxxxxxxxxxxxxxxxxxxxxxxxxxxxxxxx/transformed/lifecycle-runtime-2.1.0/annotations.zip [-]
        folder                        : <GRADLE>/caches/<TRANSFORMS>/xxxxxxxxxxxxxxxxxxxxxxxxxxxxxxxx/transformed/lifecycle-runtime-2.1.0
        jniFolder                     : <GRADLE>/caches/<TRANSFORMS>/xxxxxxxxxxxxxxxxxxxxxxxxxxxxxxxx/transformed/lifecycle-runtime-2.1.0/jni [-]
        lintJar                       : <GRADLE>/caches/<TRANSFORMS>/xxxxxxxxxxxxxxxxxxxxxxxxxxxxxxxx/transformed/lifecycle-runtime-2.1.0/jars/lint.jar [-]
        manifest                      : <GRADLE>/caches/<TRANSFORMS>/xxxxxxxxxxxxxxxxxxxxxxxxxxxxxxxx/transformed/lifecycle-runtime-2.1.0/AndroidManifest.xml
        proguardRules                 : <GRADLE>/caches/<TRANSFORMS>/xxxxxxxxxxxxxxxxxxxxxxxxxxxxxxxx/transformed/lifecycle-runtime-2.1.0/proguard.txt
        publicResources               : <GRADLE>/caches/<TRANSFORMS>/xxxxxxxxxxxxxxxxxxxxxxxxxxxxxxxx/transformed/lifecycle-runtime-2.1.0/public.txt [-]
        renderscriptFolder            : <GRADLE>/caches/<TRANSFORMS>/xxxxxxxxxxxxxxxxxxxxxxxxxxxxxxxx/transformed/lifecycle-runtime-2.1.0/rs [-]
        resFolder                     : <GRADLE>/caches/<TRANSFORMS>/xxxxxxxxxxxxxxxxxxxxxxxxxxxxxxxx/transformed/lifecycle-runtime-2.1.0/res [-]
        resStaticLibrary              : <GRADLE>/caches/<TRANSFORMS>/xxxxxxxxxxxxxxxxxxxxxxxxxxxxxxxx/transformed/lifecycle-runtime-2.1.0/res.apk [-]
        - runtimeJarFiles             : <GRADLE>/caches/<TRANSFORMS>/xxxxxxxxxxxxxxxxxxxxxxxxxxxxxxxx/transformed/lifecycle-runtime-2.1.0/jars/classes.jar
        symbolFile                    : <GRADLE>/caches/<TRANSFORMS>/xxxxxxxxxxxxxxxxxxxxxxxxxxxxxxxx/transformed/lifecycle-runtime-2.1.0/R.txt
    - library                     : androidx.lifecycle:lifecycle-viewmodel:2.1.0@aar (IdeAndroidLibraryImpl)
        aidlFolder                    : <GRADLE>/caches/<TRANSFORMS>/xxxxxxxxxxxxxxxxxxxxxxxxxxxxxxxx/transformed/lifecycle-viewmodel-2.1.0/aidl [-]
        artifact                      : <M2>/androidx/lifecycle/lifecycle-viewmodel/2.1.0/lifecycle-viewmodel-2.1.0.aar
        artifactAddress               : androidx.lifecycle:lifecycle-viewmodel:2.1.0@aar
        assetsFolder                  : <GRADLE>/caches/<TRANSFORMS>/xxxxxxxxxxxxxxxxxxxxxxxxxxxxxxxx/transformed/lifecycle-viewmodel-2.1.0/assets [-]
        - compileJarFiles             : <GRADLE>/caches/<TRANSFORMS>/xxxxxxxxxxxxxxxxxxxxxxxxxxxxxxxx/transformed/lifecycle-viewmodel-2.1.0/jars/classes.jar
        component                     : androidx.lifecycle:lifecycle-viewmodel:2.1.0
        externalAnnotations           : <GRADLE>/caches/<TRANSFORMS>/xxxxxxxxxxxxxxxxxxxxxxxxxxxxxxxx/transformed/lifecycle-viewmodel-2.1.0/annotations.zip [-]
        folder                        : <GRADLE>/caches/<TRANSFORMS>/xxxxxxxxxxxxxxxxxxxxxxxxxxxxxxxx/transformed/lifecycle-viewmodel-2.1.0
        jniFolder                     : <GRADLE>/caches/<TRANSFORMS>/xxxxxxxxxxxxxxxxxxxxxxxxxxxxxxxx/transformed/lifecycle-viewmodel-2.1.0/jni [-]
        lintJar                       : <GRADLE>/caches/<TRANSFORMS>/xxxxxxxxxxxxxxxxxxxxxxxxxxxxxxxx/transformed/lifecycle-viewmodel-2.1.0/jars/lint.jar [-]
        manifest                      : <GRADLE>/caches/<TRANSFORMS>/xxxxxxxxxxxxxxxxxxxxxxxxxxxxxxxx/transformed/lifecycle-viewmodel-2.1.0/AndroidManifest.xml
        proguardRules                 : <GRADLE>/caches/<TRANSFORMS>/xxxxxxxxxxxxxxxxxxxxxxxxxxxxxxxx/transformed/lifecycle-viewmodel-2.1.0/proguard.txt
        publicResources               : <GRADLE>/caches/<TRANSFORMS>/xxxxxxxxxxxxxxxxxxxxxxxxxxxxxxxx/transformed/lifecycle-viewmodel-2.1.0/public.txt [-]
        renderscriptFolder            : <GRADLE>/caches/<TRANSFORMS>/xxxxxxxxxxxxxxxxxxxxxxxxxxxxxxxx/transformed/lifecycle-viewmodel-2.1.0/rs [-]
        resFolder                     : <GRADLE>/caches/<TRANSFORMS>/xxxxxxxxxxxxxxxxxxxxxxxxxxxxxxxx/transformed/lifecycle-viewmodel-2.1.0/res [-]
        resStaticLibrary              : <GRADLE>/caches/<TRANSFORMS>/xxxxxxxxxxxxxxxxxxxxxxxxxxxxxxxx/transformed/lifecycle-viewmodel-2.1.0/res.apk [-]
        - runtimeJarFiles             : <GRADLE>/caches/<TRANSFORMS>/xxxxxxxxxxxxxxxxxxxxxxxxxxxxxxxx/transformed/lifecycle-viewmodel-2.1.0/jars/classes.jar
        symbolFile                    : <GRADLE>/caches/<TRANSFORMS>/xxxxxxxxxxxxxxxxxxxxxxxxxxxxxxxx/transformed/lifecycle-viewmodel-2.1.0/R.txt
    - library                     : androidx.loader:loader:1.0.0@aar (IdeAndroidLibraryImpl)
        aidlFolder                    : <GRADLE>/caches/<TRANSFORMS>/xxxxxxxxxxxxxxxxxxxxxxxxxxxxxxxx/transformed/loader-1.0.0/aidl [-]
        artifact                      : <M2>/androidx/loader/loader/1.0.0/loader-1.0.0.aar
        artifactAddress               : androidx.loader:loader:1.0.0@aar
        assetsFolder                  : <GRADLE>/caches/<TRANSFORMS>/xxxxxxxxxxxxxxxxxxxxxxxxxxxxxxxx/transformed/loader-1.0.0/assets [-]
        - compileJarFiles             : <GRADLE>/caches/<TRANSFORMS>/xxxxxxxxxxxxxxxxxxxxxxxxxxxxxxxx/transformed/loader-1.0.0/jars/classes.jar
        component                     : androidx.loader:loader:1.0.0
        externalAnnotations           : <GRADLE>/caches/<TRANSFORMS>/xxxxxxxxxxxxxxxxxxxxxxxxxxxxxxxx/transformed/loader-1.0.0/annotations.zip [-]
        folder                        : <GRADLE>/caches/<TRANSFORMS>/xxxxxxxxxxxxxxxxxxxxxxxxxxxxxxxx/transformed/loader-1.0.0
        jniFolder                     : <GRADLE>/caches/<TRANSFORMS>/xxxxxxxxxxxxxxxxxxxxxxxxxxxxxxxx/transformed/loader-1.0.0/jni [-]
        lintJar                       : <GRADLE>/caches/<TRANSFORMS>/xxxxxxxxxxxxxxxxxxxxxxxxxxxxxxxx/transformed/loader-1.0.0/jars/lint.jar [-]
        manifest                      : <GRADLE>/caches/<TRANSFORMS>/xxxxxxxxxxxxxxxxxxxxxxxxxxxxxxxx/transformed/loader-1.0.0/AndroidManifest.xml
        proguardRules                 : <GRADLE>/caches/<TRANSFORMS>/xxxxxxxxxxxxxxxxxxxxxxxxxxxxxxxx/transformed/loader-1.0.0/proguard.txt [-]
        publicResources               : <GRADLE>/caches/<TRANSFORMS>/xxxxxxxxxxxxxxxxxxxxxxxxxxxxxxxx/transformed/loader-1.0.0/public.txt [-]
        renderscriptFolder            : <GRADLE>/caches/<TRANSFORMS>/xxxxxxxxxxxxxxxxxxxxxxxxxxxxxxxx/transformed/loader-1.0.0/rs [-]
        resFolder                     : <GRADLE>/caches/<TRANSFORMS>/xxxxxxxxxxxxxxxxxxxxxxxxxxxxxxxx/transformed/loader-1.0.0/res [-]
        resStaticLibrary              : <GRADLE>/caches/<TRANSFORMS>/xxxxxxxxxxxxxxxxxxxxxxxxxxxxxxxx/transformed/loader-1.0.0/res.apk [-]
        - runtimeJarFiles             : <GRADLE>/caches/<TRANSFORMS>/xxxxxxxxxxxxxxxxxxxxxxxxxxxxxxxx/transformed/loader-1.0.0/jars/classes.jar
        symbolFile                    : <GRADLE>/caches/<TRANSFORMS>/xxxxxxxxxxxxxxxxxxxxxxxxxxxxxxxx/transformed/loader-1.0.0/R.txt
    - library                     : androidx.savedstate:savedstate:1.0.0@aar (IdeAndroidLibraryImpl)
        aidlFolder                    : <GRADLE>/caches/<TRANSFORMS>/xxxxxxxxxxxxxxxxxxxxxxxxxxxxxxxx/transformed/savedstate-1.0.0/aidl [-]
        artifact                      : <M2>/androidx/savedstate/savedstate/1.0.0/savedstate-1.0.0.aar
        artifactAddress               : androidx.savedstate:savedstate:1.0.0@aar
        assetsFolder                  : <GRADLE>/caches/<TRANSFORMS>/xxxxxxxxxxxxxxxxxxxxxxxxxxxxxxxx/transformed/savedstate-1.0.0/assets [-]
        - compileJarFiles             : <GRADLE>/caches/<TRANSFORMS>/xxxxxxxxxxxxxxxxxxxxxxxxxxxxxxxx/transformed/savedstate-1.0.0/jars/classes.jar
        component                     : androidx.savedstate:savedstate:1.0.0
        externalAnnotations           : <GRADLE>/caches/<TRANSFORMS>/xxxxxxxxxxxxxxxxxxxxxxxxxxxxxxxx/transformed/savedstate-1.0.0/annotations.zip [-]
        folder                        : <GRADLE>/caches/<TRANSFORMS>/xxxxxxxxxxxxxxxxxxxxxxxxxxxxxxxx/transformed/savedstate-1.0.0
        jniFolder                     : <GRADLE>/caches/<TRANSFORMS>/xxxxxxxxxxxxxxxxxxxxxxxxxxxxxxxx/transformed/savedstate-1.0.0/jni [-]
        lintJar                       : <GRADLE>/caches/<TRANSFORMS>/xxxxxxxxxxxxxxxxxxxxxxxxxxxxxxxx/transformed/savedstate-1.0.0/jars/lint.jar [-]
        manifest                      : <GRADLE>/caches/<TRANSFORMS>/xxxxxxxxxxxxxxxxxxxxxxxxxxxxxxxx/transformed/savedstate-1.0.0/AndroidManifest.xml
        proguardRules                 : <GRADLE>/caches/<TRANSFORMS>/xxxxxxxxxxxxxxxxxxxxxxxxxxxxxxxx/transformed/savedstate-1.0.0/proguard.txt
        publicResources               : <GRADLE>/caches/<TRANSFORMS>/xxxxxxxxxxxxxxxxxxxxxxxxxxxxxxxx/transformed/savedstate-1.0.0/public.txt [-]
        renderscriptFolder            : <GRADLE>/caches/<TRANSFORMS>/xxxxxxxxxxxxxxxxxxxxxxxxxxxxxxxx/transformed/savedstate-1.0.0/rs [-]
        resFolder                     : <GRADLE>/caches/<TRANSFORMS>/xxxxxxxxxxxxxxxxxxxxxxxxxxxxxxxx/transformed/savedstate-1.0.0/res [-]
        resStaticLibrary              : <GRADLE>/caches/<TRANSFORMS>/xxxxxxxxxxxxxxxxxxxxxxxxxxxxxxxx/transformed/savedstate-1.0.0/res.apk [-]
        - runtimeJarFiles             : <GRADLE>/caches/<TRANSFORMS>/xxxxxxxxxxxxxxxxxxxxxxxxxxxxxxxx/transformed/savedstate-1.0.0/jars/classes.jar
        symbolFile                    : <GRADLE>/caches/<TRANSFORMS>/xxxxxxxxxxxxxxxxxxxxxxxxxxxxxxxx/transformed/savedstate-1.0.0/R.txt
    - library                     : androidx.test.espresso:espresso-core:3.2.0@aar (IdeAndroidLibraryImpl)
        aidlFolder                    : <GRADLE>/caches/<TRANSFORMS>/xxxxxxxxxxxxxxxxxxxxxxxxxxxxxxxx/transformed/espresso-core-3.2.0/aidl [-]
        artifact                      : <M2>/androidx/test/espresso/espresso-core/3.2.0/espresso-core-3.2.0.aar
        artifactAddress               : androidx.test.espresso:espresso-core:3.2.0@aar
        assetsFolder                  : <GRADLE>/caches/<TRANSFORMS>/xxxxxxxxxxxxxxxxxxxxxxxxxxxxxxxx/transformed/espresso-core-3.2.0/assets [-]
        - compileJarFiles             : <GRADLE>/caches/<TRANSFORMS>/xxxxxxxxxxxxxxxxxxxxxxxxxxxxxxxx/transformed/espresso-core-3.2.0/jars/classes.jar
        component                     : androidx.test.espresso:espresso-core:3.2.0
        externalAnnotations           : <GRADLE>/caches/<TRANSFORMS>/xxxxxxxxxxxxxxxxxxxxxxxxxxxxxxxx/transformed/espresso-core-3.2.0/annotations.zip [-]
        folder                        : <GRADLE>/caches/<TRANSFORMS>/xxxxxxxxxxxxxxxxxxxxxxxxxxxxxxxx/transformed/espresso-core-3.2.0
        jniFolder                     : <GRADLE>/caches/<TRANSFORMS>/xxxxxxxxxxxxxxxxxxxxxxxxxxxxxxxx/transformed/espresso-core-3.2.0/jni [-]
        lintJar                       : <GRADLE>/caches/<TRANSFORMS>/xxxxxxxxxxxxxxxxxxxxxxxxxxxxxxxx/transformed/espresso-core-3.2.0/jars/lint.jar [-]
        manifest                      : <GRADLE>/caches/<TRANSFORMS>/xxxxxxxxxxxxxxxxxxxxxxxxxxxxxxxx/transformed/espresso-core-3.2.0/AndroidManifest.xml
        proguardRules                 : <GRADLE>/caches/<TRANSFORMS>/xxxxxxxxxxxxxxxxxxxxxxxxxxxxxxxx/transformed/espresso-core-3.2.0/proguard.txt
        publicResources               : <GRADLE>/caches/<TRANSFORMS>/xxxxxxxxxxxxxxxxxxxxxxxxxxxxxxxx/transformed/espresso-core-3.2.0/public.txt [-]
        renderscriptFolder            : <GRADLE>/caches/<TRANSFORMS>/xxxxxxxxxxxxxxxxxxxxxxxxxxxxxxxx/transformed/espresso-core-3.2.0/rs [-]
        resFolder                     : <GRADLE>/caches/<TRANSFORMS>/xxxxxxxxxxxxxxxxxxxxxxxxxxxxxxxx/transformed/espresso-core-3.2.0/res [-]
        resStaticLibrary              : <GRADLE>/caches/<TRANSFORMS>/xxxxxxxxxxxxxxxxxxxxxxxxxxxxxxxx/transformed/espresso-core-3.2.0/res.apk [-]
        - runtimeJarFiles             : <GRADLE>/caches/<TRANSFORMS>/xxxxxxxxxxxxxxxxxxxxxxxxxxxxxxxx/transformed/espresso-core-3.2.0/jars/classes.jar
        symbolFile                    : <GRADLE>/caches/<TRANSFORMS>/xxxxxxxxxxxxxxxxxxxxxxxxxxxxxxxx/transformed/espresso-core-3.2.0/R.txt
    - library                     : androidx.test.espresso:espresso-idling-resource:3.2.0@aar (IdeAndroidLibraryImpl)
        aidlFolder                    : <GRADLE>/caches/<TRANSFORMS>/xxxxxxxxxxxxxxxxxxxxxxxxxxxxxxxx/transformed/espresso-idling-resource-3.2.0/aidl [-]
        artifact                      : <M2>/androidx/test/espresso/espresso-idling-resource/3.2.0/espresso-idling-resource-3.2.0.aar
        artifactAddress               : androidx.test.espresso:espresso-idling-resource:3.2.0@aar
        assetsFolder                  : <GRADLE>/caches/<TRANSFORMS>/xxxxxxxxxxxxxxxxxxxxxxxxxxxxxxxx/transformed/espresso-idling-resource-3.2.0/assets [-]
        - compileJarFiles             : <GRADLE>/caches/<TRANSFORMS>/xxxxxxxxxxxxxxxxxxxxxxxxxxxxxxxx/transformed/espresso-idling-resource-3.2.0/jars/classes.jar
        component                     : androidx.test.espresso:espresso-idling-resource:3.2.0
        externalAnnotations           : <GRADLE>/caches/<TRANSFORMS>/xxxxxxxxxxxxxxxxxxxxxxxxxxxxxxxx/transformed/espresso-idling-resource-3.2.0/annotations.zip [-]
        folder                        : <GRADLE>/caches/<TRANSFORMS>/xxxxxxxxxxxxxxxxxxxxxxxxxxxxxxxx/transformed/espresso-idling-resource-3.2.0
        jniFolder                     : <GRADLE>/caches/<TRANSFORMS>/xxxxxxxxxxxxxxxxxxxxxxxxxxxxxxxx/transformed/espresso-idling-resource-3.2.0/jni [-]
        lintJar                       : <GRADLE>/caches/<TRANSFORMS>/xxxxxxxxxxxxxxxxxxxxxxxxxxxxxxxx/transformed/espresso-idling-resource-3.2.0/jars/lint.jar [-]
        manifest                      : <GRADLE>/caches/<TRANSFORMS>/xxxxxxxxxxxxxxxxxxxxxxxxxxxxxxxx/transformed/espresso-idling-resource-3.2.0/AndroidManifest.xml
        proguardRules                 : <GRADLE>/caches/<TRANSFORMS>/xxxxxxxxxxxxxxxxxxxxxxxxxxxxxxxx/transformed/espresso-idling-resource-3.2.0/proguard.txt [-]
        publicResources               : <GRADLE>/caches/<TRANSFORMS>/xxxxxxxxxxxxxxxxxxxxxxxxxxxxxxxx/transformed/espresso-idling-resource-3.2.0/public.txt [-]
        renderscriptFolder            : <GRADLE>/caches/<TRANSFORMS>/xxxxxxxxxxxxxxxxxxxxxxxxxxxxxxxx/transformed/espresso-idling-resource-3.2.0/rs [-]
        resFolder                     : <GRADLE>/caches/<TRANSFORMS>/xxxxxxxxxxxxxxxxxxxxxxxxxxxxxxxx/transformed/espresso-idling-resource-3.2.0/res [-]
        resStaticLibrary              : <GRADLE>/caches/<TRANSFORMS>/xxxxxxxxxxxxxxxxxxxxxxxxxxxxxxxx/transformed/espresso-idling-resource-3.2.0/res.apk [-]
        - runtimeJarFiles             : <GRADLE>/caches/<TRANSFORMS>/xxxxxxxxxxxxxxxxxxxxxxxxxxxxxxxx/transformed/espresso-idling-resource-3.2.0/jars/classes.jar
        symbolFile                    : <GRADLE>/caches/<TRANSFORMS>/xxxxxxxxxxxxxxxxxxxxxxxxxxxxxxxx/transformed/espresso-idling-resource-3.2.0/R.txt
    - library                     : androidx.test.ext:junit:1.1.2@aar (IdeAndroidLibraryImpl)
        aidlFolder                    : <GRADLE>/caches/<TRANSFORMS>/xxxxxxxxxxxxxxxxxxxxxxxxxxxxxxxx/transformed/junit-1.1.2/aidl [-]
        artifact                      : <M2>/androidx/test/ext/junit/1.1.2/junit-1.1.2.aar
        artifactAddress               : androidx.test.ext:junit:1.1.2@aar
        assetsFolder                  : <GRADLE>/caches/<TRANSFORMS>/xxxxxxxxxxxxxxxxxxxxxxxxxxxxxxxx/transformed/junit-1.1.2/assets [-]
        - compileJarFiles             : <GRADLE>/caches/<TRANSFORMS>/xxxxxxxxxxxxxxxxxxxxxxxxxxxxxxxx/transformed/junit-1.1.2/jars/classes.jar
        component                     : androidx.test.ext:junit:1.1.2
        externalAnnotations           : <GRADLE>/caches/<TRANSFORMS>/xxxxxxxxxxxxxxxxxxxxxxxxxxxxxxxx/transformed/junit-1.1.2/annotations.zip [-]
        folder                        : <GRADLE>/caches/<TRANSFORMS>/xxxxxxxxxxxxxxxxxxxxxxxxxxxxxxxx/transformed/junit-1.1.2
        jniFolder                     : <GRADLE>/caches/<TRANSFORMS>/xxxxxxxxxxxxxxxxxxxxxxxxxxxxxxxx/transformed/junit-1.1.2/jni [-]
        lintJar                       : <GRADLE>/caches/<TRANSFORMS>/xxxxxxxxxxxxxxxxxxxxxxxxxxxxxxxx/transformed/junit-1.1.2/jars/lint.jar [-]
        manifest                      : <GRADLE>/caches/<TRANSFORMS>/xxxxxxxxxxxxxxxxxxxxxxxxxxxxxxxx/transformed/junit-1.1.2/AndroidManifest.xml
        proguardRules                 : <GRADLE>/caches/<TRANSFORMS>/xxxxxxxxxxxxxxxxxxxxxxxxxxxxxxxx/transformed/junit-1.1.2/proguard.txt [-]
        publicResources               : <GRADLE>/caches/<TRANSFORMS>/xxxxxxxxxxxxxxxxxxxxxxxxxxxxxxxx/transformed/junit-1.1.2/public.txt [-]
        renderscriptFolder            : <GRADLE>/caches/<TRANSFORMS>/xxxxxxxxxxxxxxxxxxxxxxxxxxxxxxxx/transformed/junit-1.1.2/rs [-]
        resFolder                     : <GRADLE>/caches/<TRANSFORMS>/xxxxxxxxxxxxxxxxxxxxxxxxxxxxxxxx/transformed/junit-1.1.2/res [-]
        resStaticLibrary              : <GRADLE>/caches/<TRANSFORMS>/xxxxxxxxxxxxxxxxxxxxxxxxxxxxxxxx/transformed/junit-1.1.2/res.apk [-]
        - runtimeJarFiles             : <GRADLE>/caches/<TRANSFORMS>/xxxxxxxxxxxxxxxxxxxxxxxxxxxxxxxx/transformed/junit-1.1.2/jars/classes.jar
        symbolFile                    : <GRADLE>/caches/<TRANSFORMS>/xxxxxxxxxxxxxxxxxxxxxxxxxxxxxxxx/transformed/junit-1.1.2/R.txt
    - library                     : androidx.test:core:1.3.0@aar (IdeAndroidLibraryImpl)
        aidlFolder                    : <GRADLE>/caches/<TRANSFORMS>/xxxxxxxxxxxxxxxxxxxxxxxxxxxxxxxx/transformed/core-1.3.0/aidl [-]
        artifact                      : <M2>/androidx/test/core/1.3.0/core-1.3.0.aar
        artifactAddress               : androidx.test:core:1.3.0@aar
        assetsFolder                  : <GRADLE>/caches/<TRANSFORMS>/xxxxxxxxxxxxxxxxxxxxxxxxxxxxxxxx/transformed/core-1.3.0/assets [-]
        - compileJarFiles             : <GRADLE>/caches/<TRANSFORMS>/xxxxxxxxxxxxxxxxxxxxxxxxxxxxxxxx/transformed/core-1.3.0/jars/classes.jar
        component                     : androidx.test:core:1.3.0
        externalAnnotations           : <GRADLE>/caches/<TRANSFORMS>/xxxxxxxxxxxxxxxxxxxxxxxxxxxxxxxx/transformed/core-1.3.0/annotations.zip [-]
        folder                        : <GRADLE>/caches/<TRANSFORMS>/xxxxxxxxxxxxxxxxxxxxxxxxxxxxxxxx/transformed/core-1.3.0
        jniFolder                     : <GRADLE>/caches/<TRANSFORMS>/xxxxxxxxxxxxxxxxxxxxxxxxxxxxxxxx/transformed/core-1.3.0/jni [-]
        lintJar                       : <GRADLE>/caches/<TRANSFORMS>/xxxxxxxxxxxxxxxxxxxxxxxxxxxxxxxx/transformed/core-1.3.0/jars/lint.jar [-]
        manifest                      : <GRADLE>/caches/<TRANSFORMS>/xxxxxxxxxxxxxxxxxxxxxxxxxxxxxxxx/transformed/core-1.3.0/AndroidManifest.xml
        proguardRules                 : <GRADLE>/caches/<TRANSFORMS>/xxxxxxxxxxxxxxxxxxxxxxxxxxxxxxxx/transformed/core-1.3.0/proguard.txt [-]
        publicResources               : <GRADLE>/caches/<TRANSFORMS>/xxxxxxxxxxxxxxxxxxxxxxxxxxxxxxxx/transformed/core-1.3.0/public.txt [-]
        renderscriptFolder            : <GRADLE>/caches/<TRANSFORMS>/xxxxxxxxxxxxxxxxxxxxxxxxxxxxxxxx/transformed/core-1.3.0/rs [-]
        resFolder                     : <GRADLE>/caches/<TRANSFORMS>/xxxxxxxxxxxxxxxxxxxxxxxxxxxxxxxx/transformed/core-1.3.0/res [-]
        resStaticLibrary              : <GRADLE>/caches/<TRANSFORMS>/xxxxxxxxxxxxxxxxxxxxxxxxxxxxxxxx/transformed/core-1.3.0/res.apk [-]
        - runtimeJarFiles             : <GRADLE>/caches/<TRANSFORMS>/xxxxxxxxxxxxxxxxxxxxxxxxxxxxxxxx/transformed/core-1.3.0/jars/classes.jar
        symbolFile                    : <GRADLE>/caches/<TRANSFORMS>/xxxxxxxxxxxxxxxxxxxxxxxxxxxxxxxx/transformed/core-1.3.0/R.txt
    - library                     : androidx.test:monitor:1.3.0@aar (IdeAndroidLibraryImpl)
        aidlFolder                    : <GRADLE>/caches/<TRANSFORMS>/xxxxxxxxxxxxxxxxxxxxxxxxxxxxxxxx/transformed/monitor-1.3.0/aidl [-]
        artifact                      : <M2>/androidx/test/monitor/1.3.0/monitor-1.3.0.aar
        artifactAddress               : androidx.test:monitor:1.3.0@aar
        assetsFolder                  : <GRADLE>/caches/<TRANSFORMS>/xxxxxxxxxxxxxxxxxxxxxxxxxxxxxxxx/transformed/monitor-1.3.0/assets [-]
        - compileJarFiles             : <GRADLE>/caches/<TRANSFORMS>/xxxxxxxxxxxxxxxxxxxxxxxxxxxxxxxx/transformed/monitor-1.3.0/jars/classes.jar
        component                     : androidx.test:monitor:1.3.0
        externalAnnotations           : <GRADLE>/caches/<TRANSFORMS>/xxxxxxxxxxxxxxxxxxxxxxxxxxxxxxxx/transformed/monitor-1.3.0/annotations.zip [-]
        folder                        : <GRADLE>/caches/<TRANSFORMS>/xxxxxxxxxxxxxxxxxxxxxxxxxxxxxxxx/transformed/monitor-1.3.0
        jniFolder                     : <GRADLE>/caches/<TRANSFORMS>/xxxxxxxxxxxxxxxxxxxxxxxxxxxxxxxx/transformed/monitor-1.3.0/jni [-]
        lintJar                       : <GRADLE>/caches/<TRANSFORMS>/xxxxxxxxxxxxxxxxxxxxxxxxxxxxxxxx/transformed/monitor-1.3.0/jars/lint.jar [-]
        manifest                      : <GRADLE>/caches/<TRANSFORMS>/xxxxxxxxxxxxxxxxxxxxxxxxxxxxxxxx/transformed/monitor-1.3.0/AndroidManifest.xml
        proguardRules                 : <GRADLE>/caches/<TRANSFORMS>/xxxxxxxxxxxxxxxxxxxxxxxxxxxxxxxx/transformed/monitor-1.3.0/proguard.txt
        publicResources               : <GRADLE>/caches/<TRANSFORMS>/xxxxxxxxxxxxxxxxxxxxxxxxxxxxxxxx/transformed/monitor-1.3.0/public.txt [-]
        renderscriptFolder            : <GRADLE>/caches/<TRANSFORMS>/xxxxxxxxxxxxxxxxxxxxxxxxxxxxxxxx/transformed/monitor-1.3.0/rs [-]
        resFolder                     : <GRADLE>/caches/<TRANSFORMS>/xxxxxxxxxxxxxxxxxxxxxxxxxxxxxxxx/transformed/monitor-1.3.0/res [-]
        resStaticLibrary              : <GRADLE>/caches/<TRANSFORMS>/xxxxxxxxxxxxxxxxxxxxxxxxxxxxxxxx/transformed/monitor-1.3.0/res.apk [-]
        - runtimeJarFiles             : <GRADLE>/caches/<TRANSFORMS>/xxxxxxxxxxxxxxxxxxxxxxxxxxxxxxxx/transformed/monitor-1.3.0/jars/classes.jar
        symbolFile                    : <GRADLE>/caches/<TRANSFORMS>/xxxxxxxxxxxxxxxxxxxxxxxxxxxxxxxx/transformed/monitor-1.3.0/R.txt
    - library                     : androidx.test:runner:1.2.0@aar (IdeAndroidLibraryImpl)
        aidlFolder                    : <GRADLE>/caches/<TRANSFORMS>/xxxxxxxxxxxxxxxxxxxxxxxxxxxxxxxx/transformed/runner-1.2.0/aidl [-]
        artifact                      : <M2>/androidx/test/runner/1.2.0/runner-1.2.0.aar
        artifactAddress               : androidx.test:runner:1.2.0@aar
        assetsFolder                  : <GRADLE>/caches/<TRANSFORMS>/xxxxxxxxxxxxxxxxxxxxxxxxxxxxxxxx/transformed/runner-1.2.0/assets [-]
        - compileJarFiles             : <GRADLE>/caches/<TRANSFORMS>/xxxxxxxxxxxxxxxxxxxxxxxxxxxxxxxx/transformed/runner-1.2.0/jars/classes.jar
        component                     : androidx.test:runner:1.2.0
        externalAnnotations           : <GRADLE>/caches/<TRANSFORMS>/xxxxxxxxxxxxxxxxxxxxxxxxxxxxxxxx/transformed/runner-1.2.0/annotations.zip [-]
        folder                        : <GRADLE>/caches/<TRANSFORMS>/xxxxxxxxxxxxxxxxxxxxxxxxxxxxxxxx/transformed/runner-1.2.0
        jniFolder                     : <GRADLE>/caches/<TRANSFORMS>/xxxxxxxxxxxxxxxxxxxxxxxxxxxxxxxx/transformed/runner-1.2.0/jni [-]
        lintJar                       : <GRADLE>/caches/<TRANSFORMS>/xxxxxxxxxxxxxxxxxxxxxxxxxxxxxxxx/transformed/runner-1.2.0/jars/lint.jar [-]
        manifest                      : <GRADLE>/caches/<TRANSFORMS>/xxxxxxxxxxxxxxxxxxxxxxxxxxxxxxxx/transformed/runner-1.2.0/AndroidManifest.xml
        proguardRules                 : <GRADLE>/caches/<TRANSFORMS>/xxxxxxxxxxxxxxxxxxxxxxxxxxxxxxxx/transformed/runner-1.2.0/proguard.txt
        publicResources               : <GRADLE>/caches/<TRANSFORMS>/xxxxxxxxxxxxxxxxxxxxxxxxxxxxxxxx/transformed/runner-1.2.0/public.txt [-]
        renderscriptFolder            : <GRADLE>/caches/<TRANSFORMS>/xxxxxxxxxxxxxxxxxxxxxxxxxxxxxxxx/transformed/runner-1.2.0/rs [-]
        resFolder                     : <GRADLE>/caches/<TRANSFORMS>/xxxxxxxxxxxxxxxxxxxxxxxxxxxxxxxx/transformed/runner-1.2.0/res [-]
        resStaticLibrary              : <GRADLE>/caches/<TRANSFORMS>/xxxxxxxxxxxxxxxxxxxxxxxxxxxxxxxx/transformed/runner-1.2.0/res.apk [-]
        - runtimeJarFiles             : <GRADLE>/caches/<TRANSFORMS>/xxxxxxxxxxxxxxxxxxxxxxxxxxxxxxxx/transformed/runner-1.2.0/jars/classes.jar
        symbolFile                    : <GRADLE>/caches/<TRANSFORMS>/xxxxxxxxxxxxxxxxxxxxxxxxxxxxxxxx/transformed/runner-1.2.0/R.txt
    - library                     : androidx.vectordrawable:vectordrawable-animated:1.1.0@aar (IdeAndroidLibraryImpl)
        aidlFolder                    : <GRADLE>/caches/<TRANSFORMS>/xxxxxxxxxxxxxxxxxxxxxxxxxxxxxxxx/transformed/vectordrawable-animated-1.1.0/aidl [-]
        artifact                      : <M2>/androidx/vectordrawable/vectordrawable-animated/1.1.0/vectordrawable-animated-1.1.0.aar
        artifactAddress               : androidx.vectordrawable:vectordrawable-animated:1.1.0@aar
        assetsFolder                  : <GRADLE>/caches/<TRANSFORMS>/xxxxxxxxxxxxxxxxxxxxxxxxxxxxxxxx/transformed/vectordrawable-animated-1.1.0/assets [-]
        - compileJarFiles             : <GRADLE>/caches/<TRANSFORMS>/xxxxxxxxxxxxxxxxxxxxxxxxxxxxxxxx/transformed/vectordrawable-animated-1.1.0/jars/classes.jar
        component                     : androidx.vectordrawable:vectordrawable-animated:1.1.0
        externalAnnotations           : <GRADLE>/caches/<TRANSFORMS>/xxxxxxxxxxxxxxxxxxxxxxxxxxxxxxxx/transformed/vectordrawable-animated-1.1.0/annotations.zip [-]
        folder                        : <GRADLE>/caches/<TRANSFORMS>/xxxxxxxxxxxxxxxxxxxxxxxxxxxxxxxx/transformed/vectordrawable-animated-1.1.0
        jniFolder                     : <GRADLE>/caches/<TRANSFORMS>/xxxxxxxxxxxxxxxxxxxxxxxxxxxxxxxx/transformed/vectordrawable-animated-1.1.0/jni [-]
        lintJar                       : <GRADLE>/caches/<TRANSFORMS>/xxxxxxxxxxxxxxxxxxxxxxxxxxxxxxxx/transformed/vectordrawable-animated-1.1.0/jars/lint.jar [-]
        manifest                      : <GRADLE>/caches/<TRANSFORMS>/xxxxxxxxxxxxxxxxxxxxxxxxxxxxxxxx/transformed/vectordrawable-animated-1.1.0/AndroidManifest.xml
        proguardRules                 : <GRADLE>/caches/<TRANSFORMS>/xxxxxxxxxxxxxxxxxxxxxxxxxxxxxxxx/transformed/vectordrawable-animated-1.1.0/proguard.txt
        publicResources               : <GRADLE>/caches/<TRANSFORMS>/xxxxxxxxxxxxxxxxxxxxxxxxxxxxxxxx/transformed/vectordrawable-animated-1.1.0/public.txt [-]
        renderscriptFolder            : <GRADLE>/caches/<TRANSFORMS>/xxxxxxxxxxxxxxxxxxxxxxxxxxxxxxxx/transformed/vectordrawable-animated-1.1.0/rs [-]
        resFolder                     : <GRADLE>/caches/<TRANSFORMS>/xxxxxxxxxxxxxxxxxxxxxxxxxxxxxxxx/transformed/vectordrawable-animated-1.1.0/res [-]
        resStaticLibrary              : <GRADLE>/caches/<TRANSFORMS>/xxxxxxxxxxxxxxxxxxxxxxxxxxxxxxxx/transformed/vectordrawable-animated-1.1.0/res.apk [-]
        - runtimeJarFiles             : <GRADLE>/caches/<TRANSFORMS>/xxxxxxxxxxxxxxxxxxxxxxxxxxxxxxxx/transformed/vectordrawable-animated-1.1.0/jars/classes.jar
        symbolFile                    : <GRADLE>/caches/<TRANSFORMS>/xxxxxxxxxxxxxxxxxxxxxxxxxxxxxxxx/transformed/vectordrawable-animated-1.1.0/R.txt
    - library                     : androidx.vectordrawable:vectordrawable:1.1.0@aar (IdeAndroidLibraryImpl)
        aidlFolder                    : <GRADLE>/caches/<TRANSFORMS>/xxxxxxxxxxxxxxxxxxxxxxxxxxxxxxxx/transformed/vectordrawable-1.1.0/aidl [-]
        artifact                      : <M2>/androidx/vectordrawable/vectordrawable/1.1.0/vectordrawable-1.1.0.aar
        artifactAddress               : androidx.vectordrawable:vectordrawable:1.1.0@aar
        assetsFolder                  : <GRADLE>/caches/<TRANSFORMS>/xxxxxxxxxxxxxxxxxxxxxxxxxxxxxxxx/transformed/vectordrawable-1.1.0/assets [-]
        - compileJarFiles             : <GRADLE>/caches/<TRANSFORMS>/xxxxxxxxxxxxxxxxxxxxxxxxxxxxxxxx/transformed/vectordrawable-1.1.0/jars/classes.jar
        component                     : androidx.vectordrawable:vectordrawable:1.1.0
        externalAnnotations           : <GRADLE>/caches/<TRANSFORMS>/xxxxxxxxxxxxxxxxxxxxxxxxxxxxxxxx/transformed/vectordrawable-1.1.0/annotations.zip [-]
        folder                        : <GRADLE>/caches/<TRANSFORMS>/xxxxxxxxxxxxxxxxxxxxxxxxxxxxxxxx/transformed/vectordrawable-1.1.0
        jniFolder                     : <GRADLE>/caches/<TRANSFORMS>/xxxxxxxxxxxxxxxxxxxxxxxxxxxxxxxx/transformed/vectordrawable-1.1.0/jni [-]
        lintJar                       : <GRADLE>/caches/<TRANSFORMS>/xxxxxxxxxxxxxxxxxxxxxxxxxxxxxxxx/transformed/vectordrawable-1.1.0/jars/lint.jar [-]
        manifest                      : <GRADLE>/caches/<TRANSFORMS>/xxxxxxxxxxxxxxxxxxxxxxxxxxxxxxxx/transformed/vectordrawable-1.1.0/AndroidManifest.xml
        proguardRules                 : <GRADLE>/caches/<TRANSFORMS>/xxxxxxxxxxxxxxxxxxxxxxxxxxxxxxxx/transformed/vectordrawable-1.1.0/proguard.txt [-]
        publicResources               : <GRADLE>/caches/<TRANSFORMS>/xxxxxxxxxxxxxxxxxxxxxxxxxxxxxxxx/transformed/vectordrawable-1.1.0/public.txt [-]
        renderscriptFolder            : <GRADLE>/caches/<TRANSFORMS>/xxxxxxxxxxxxxxxxxxxxxxxxxxxxxxxx/transformed/vectordrawable-1.1.0/rs [-]
        resFolder                     : <GRADLE>/caches/<TRANSFORMS>/xxxxxxxxxxxxxxxxxxxxxxxxxxxxxxxx/transformed/vectordrawable-1.1.0/res [-]
        resStaticLibrary              : <GRADLE>/caches/<TRANSFORMS>/xxxxxxxxxxxxxxxxxxxxxxxxxxxxxxxx/transformed/vectordrawable-1.1.0/res.apk [-]
        - runtimeJarFiles             : <GRADLE>/caches/<TRANSFORMS>/xxxxxxxxxxxxxxxxxxxxxxxxxxxxxxxx/transformed/vectordrawable-1.1.0/jars/classes.jar
        symbolFile                    : <GRADLE>/caches/<TRANSFORMS>/xxxxxxxxxxxxxxxxxxxxxxxxxxxxxxxx/transformed/vectordrawable-1.1.0/R.txt
    - library                     : androidx.versionedparcelable:versionedparcelable:1.1.0@aar (IdeAndroidLibraryImpl)
        aidlFolder                    : <GRADLE>/caches/<TRANSFORMS>/xxxxxxxxxxxxxxxxxxxxxxxxxxxxxxxx/transformed/versionedparcelable-1.1.0/aidl
        artifact                      : <M2>/androidx/versionedparcelable/versionedparcelable/1.1.0/versionedparcelable-1.1.0.aar
        artifactAddress               : androidx.versionedparcelable:versionedparcelable:1.1.0@aar
        assetsFolder                  : <GRADLE>/caches/<TRANSFORMS>/xxxxxxxxxxxxxxxxxxxxxxxxxxxxxxxx/transformed/versionedparcelable-1.1.0/assets [-]
        - compileJarFiles             : <GRADLE>/caches/<TRANSFORMS>/xxxxxxxxxxxxxxxxxxxxxxxxxxxxxxxx/transformed/versionedparcelable-1.1.0/jars/classes.jar
        component                     : androidx.versionedparcelable:versionedparcelable:1.1.0
        externalAnnotations           : <GRADLE>/caches/<TRANSFORMS>/xxxxxxxxxxxxxxxxxxxxxxxxxxxxxxxx/transformed/versionedparcelable-1.1.0/annotations.zip [-]
        folder                        : <GRADLE>/caches/<TRANSFORMS>/xxxxxxxxxxxxxxxxxxxxxxxxxxxxxxxx/transformed/versionedparcelable-1.1.0
        jniFolder                     : <GRADLE>/caches/<TRANSFORMS>/xxxxxxxxxxxxxxxxxxxxxxxxxxxxxxxx/transformed/versionedparcelable-1.1.0/jni [-]
        lintJar                       : <GRADLE>/caches/<TRANSFORMS>/xxxxxxxxxxxxxxxxxxxxxxxxxxxxxxxx/transformed/versionedparcelable-1.1.0/jars/lint.jar [-]
        manifest                      : <GRADLE>/caches/<TRANSFORMS>/xxxxxxxxxxxxxxxxxxxxxxxxxxxxxxxx/transformed/versionedparcelable-1.1.0/AndroidManifest.xml
        proguardRules                 : <GRADLE>/caches/<TRANSFORMS>/xxxxxxxxxxxxxxxxxxxxxxxxxxxxxxxx/transformed/versionedparcelable-1.1.0/proguard.txt
        publicResources               : <GRADLE>/caches/<TRANSFORMS>/xxxxxxxxxxxxxxxxxxxxxxxxxxxxxxxx/transformed/versionedparcelable-1.1.0/public.txt [-]
        renderscriptFolder            : <GRADLE>/caches/<TRANSFORMS>/xxxxxxxxxxxxxxxxxxxxxxxxxxxxxxxx/transformed/versionedparcelable-1.1.0/rs [-]
        resFolder                     : <GRADLE>/caches/<TRANSFORMS>/xxxxxxxxxxxxxxxxxxxxxxxxxxxxxxxx/transformed/versionedparcelable-1.1.0/res [-]
        resStaticLibrary              : <GRADLE>/caches/<TRANSFORMS>/xxxxxxxxxxxxxxxxxxxxxxxxxxxxxxxx/transformed/versionedparcelable-1.1.0/res.apk [-]
        - runtimeJarFiles             : <GRADLE>/caches/<TRANSFORMS>/xxxxxxxxxxxxxxxxxxxxxxxxxxxxxxxx/transformed/versionedparcelable-1.1.0/jars/classes.jar
        symbolFile                    : <GRADLE>/caches/<TRANSFORMS>/xxxxxxxxxxxxxxxxxxxxxxxxxxxxxxxx/transformed/versionedparcelable-1.1.0/R.txt
    - library                     : androidx.viewpager:viewpager:1.0.0@aar (IdeAndroidLibraryImpl)
        aidlFolder                    : <GRADLE>/caches/<TRANSFORMS>/xxxxxxxxxxxxxxxxxxxxxxxxxxxxxxxx/transformed/viewpager-1.0.0/aidl [-]
        artifact                      : <M2>/androidx/viewpager/viewpager/1.0.0/viewpager-1.0.0.aar
        artifactAddress               : androidx.viewpager:viewpager:1.0.0@aar
        assetsFolder                  : <GRADLE>/caches/<TRANSFORMS>/xxxxxxxxxxxxxxxxxxxxxxxxxxxxxxxx/transformed/viewpager-1.0.0/assets [-]
        - compileJarFiles             : <GRADLE>/caches/<TRANSFORMS>/xxxxxxxxxxxxxxxxxxxxxxxxxxxxxxxx/transformed/viewpager-1.0.0/jars/classes.jar
        component                     : androidx.viewpager:viewpager:1.0.0
        externalAnnotations           : <GRADLE>/caches/<TRANSFORMS>/xxxxxxxxxxxxxxxxxxxxxxxxxxxxxxxx/transformed/viewpager-1.0.0/annotations.zip [-]
        folder                        : <GRADLE>/caches/<TRANSFORMS>/xxxxxxxxxxxxxxxxxxxxxxxxxxxxxxxx/transformed/viewpager-1.0.0
        jniFolder                     : <GRADLE>/caches/<TRANSFORMS>/xxxxxxxxxxxxxxxxxxxxxxxxxxxxxxxx/transformed/viewpager-1.0.0/jni [-]
        lintJar                       : <GRADLE>/caches/<TRANSFORMS>/xxxxxxxxxxxxxxxxxxxxxxxxxxxxxxxx/transformed/viewpager-1.0.0/jars/lint.jar [-]
        manifest                      : <GRADLE>/caches/<TRANSFORMS>/xxxxxxxxxxxxxxxxxxxxxxxxxxxxxxxx/transformed/viewpager-1.0.0/AndroidManifest.xml
        proguardRules                 : <GRADLE>/caches/<TRANSFORMS>/xxxxxxxxxxxxxxxxxxxxxxxxxxxxxxxx/transformed/viewpager-1.0.0/proguard.txt [-]
        publicResources               : <GRADLE>/caches/<TRANSFORMS>/xxxxxxxxxxxxxxxxxxxxxxxxxxxxxxxx/transformed/viewpager-1.0.0/public.txt [-]
        renderscriptFolder            : <GRADLE>/caches/<TRANSFORMS>/xxxxxxxxxxxxxxxxxxxxxxxxxxxxxxxx/transformed/viewpager-1.0.0/rs [-]
        resFolder                     : <GRADLE>/caches/<TRANSFORMS>/xxxxxxxxxxxxxxxxxxxxxxxxxxxxxxxx/transformed/viewpager-1.0.0/res [-]
        resStaticLibrary              : <GRADLE>/caches/<TRANSFORMS>/xxxxxxxxxxxxxxxxxxxxxxxxxxxxxxxx/transformed/viewpager-1.0.0/res.apk [-]
        - runtimeJarFiles             : <GRADLE>/caches/<TRANSFORMS>/xxxxxxxxxxxxxxxxxxxxxxxxxxxxxxxx/transformed/viewpager-1.0.0/jars/classes.jar
        symbolFile                    : <GRADLE>/caches/<TRANSFORMS>/xxxxxxxxxxxxxxxxxxxxxxxxxxxxxxxx/transformed/viewpager-1.0.0/R.txt
    - library                     : androidx.annotation:annotation:1.1.0 (IdeJavaLibraryImpl)
        artifact                      : <M2>/androidx/annotation/annotation/1.1.0/annotation-1.1.0.jar
        artifactAddress               : androidx.annotation:annotation:1.1.0@jar
        component                     : androidx.annotation:annotation:1.1.0
    - library                     : androidx.arch.core:core-common:2.1.0 (IdeJavaLibraryImpl)
        artifact                      : <M2>/androidx/arch/core/core-common/2.1.0/core-common-2.1.0.jar
        artifactAddress               : androidx.arch.core:core-common:2.1.0@jar
        component                     : androidx.arch.core:core-common:2.1.0
    - library                     : androidx.collection:collection:1.1.0 (IdeJavaLibraryImpl)
        artifact                      : <M2>/androidx/collection/collection/1.1.0/collection-1.1.0.jar
        artifactAddress               : androidx.collection:collection:1.1.0@jar
        component                     : androidx.collection:collection:1.1.0
    - library                     : androidx.constraintlayout:constraintlayout-solver:1.1.3 (IdeJavaLibraryImpl)
        artifact                      : <M2>/androidx/constraintlayout/constraintlayout-solver/1.1.3/constraintlayout-solver-1.1.3.jar
        artifactAddress               : androidx.constraintlayout:constraintlayout-solver:1.1.3@jar
        component                     : androidx.constraintlayout:constraintlayout-solver:1.1.3
    - library                     : androidx.lifecycle:lifecycle-common:2.1.0 (IdeJavaLibraryImpl)
        artifact                      : <M2>/androidx/lifecycle/lifecycle-common/2.1.0/lifecycle-common-2.1.0.jar
        artifactAddress               : androidx.lifecycle:lifecycle-common:2.1.0@jar
        component                     : androidx.lifecycle:lifecycle-common:2.1.0
    - library                     : com.google.code.findbugs:jsr305:2.0.1 (IdeJavaLibraryImpl)
        artifact                      : <M2>/com/google/code/findbugs/jsr305/2.0.1/jsr305-2.0.1.jar
        artifactAddress               : com.google.code.findbugs:jsr305:2.0.1@jar
        component                     : com.google.code.findbugs:jsr305:2.0.1
    - library                     : com.squareup:javawriter:2.1.1 (IdeJavaLibraryImpl)
        artifact                      : <M2>/com/squareup/javawriter/2.1.1/javawriter-2.1.1.jar
        artifactAddress               : com.squareup:javawriter:2.1.1@jar
        component                     : com.squareup:javawriter:2.1.1
    - library                     : javax.inject:javax.inject:1 (IdeJavaLibraryImpl)
        artifact                      : <M2>/javax/inject/javax.inject/1/javax.inject-1.jar
        artifactAddress               : javax.inject:javax.inject:1@jar
        component                     : javax.inject:javax.inject:1
    - library                     : junit:junit:4.12 (IdeJavaLibraryImpl)
        artifact                      : <M2>/junit/junit/4.12/junit-4.12.jar
        artifactAddress               : junit:junit:4.12@jar
        component                     : junit:junit:4.12
    - library                     : net.sf.kxml:kxml2:2.3.0 (IdeJavaLibraryImpl)
        artifact                      : <M2>/net/sf/kxml/kxml2/2.3.0/kxml2-2.3.0.jar
        artifactAddress               : net.sf.kxml:kxml2:2.3.0@jar
        component                     : net.sf.kxml:kxml2:2.3.0
    - library                     : org.hamcrest:hamcrest-core:1.3 (IdeJavaLibraryImpl)
        artifact                      : <M2>/org/hamcrest/hamcrest-core/1.3/hamcrest-core-1.3.jar
        artifactAddress               : org.hamcrest:hamcrest-core:1.3@jar
        component                     : org.hamcrest:hamcrest-core:1.3
    - library                     : org.hamcrest:hamcrest-integration:1.3 (IdeJavaLibraryImpl)
        artifact                      : <M2>/org/hamcrest/hamcrest-integration/1.3/hamcrest-integration-1.3.jar
        artifactAddress               : org.hamcrest:hamcrest-integration:1.3@jar
        component                     : org.hamcrest:hamcrest-integration:1.3
    - library                     : org.hamcrest:hamcrest-library:1.3 (IdeJavaLibraryImpl)
        artifact                      : <M2>/org/hamcrest/hamcrest-library/1.3/hamcrest-library-1.3.jar
        artifactAddress               : org.hamcrest:hamcrest-library:1.3@jar
        component                     : org.hamcrest:hamcrest-library:1.3
    - library                     : <ROOT>::app@firstAbcSecondAbcDebug (IdeModuleLibraryImpl)
        buildId                       : <ROOT>
        projectPath                   : :app
        sourceSet                     : MAIN
        variant                       : firstAbcSecondAbcDebug
MODULE                        : MultiFlavor
    externalProject               : MultiFlavor (DefaultExternalProject)
        path                          : : [-]
        identityPath                  : : [-]
        name                          : MultiFlavor
        qName                         : MultiFlavor
        version                       : unspecified
        projectDir                    : <ROOT>
        buildDir                      : <ROOT>/build [-]
        buildFile                     : <ROOT>/build.gradle
        externalSystemId              : GRADLE
        childProjects
            app                           : :app (DefaultExternalProject)
                path                          : :app [-]
                identityPath                  : :app [-]
                name                          : app
                qName                         : :app
                group                         : MultiFlavor
                version                       : unspecified
                projectDir                    : <ROOT>/app
                buildDir                      : <ROOT>/app/build [-]
                buildFile                     : <ROOT>/app/build.gradle
                externalSystemId              : GRADLE
                sourceSetModel                : DefaultGradleSourceSetModel
                    sourceCompatibility           : <PROJECT_JDK_FEATURE_LEVEL>
                    targetCompatibility           : <PROJECT_JDK_FEATURE_LEVEL>
                    configurationArtifacts
                        androidApis                   : <empty>
                        androidJacocoAnt              : <empty>
                        androidJdkImage               : <empty>
                        androidTestAnnotationProcessor          : <empty>
                        androidTestCompileOnly        : <empty>
                        androidTestDebugAnnotationProcessor     : <empty>
                        androidTestDebugCompileOnly   : <empty>
                        androidTestDebugImplementation          : <empty>
                        androidTestDebugRuntimeOnly   : <empty>
                        androidTestDebugWearApp       : <empty>
                        androidTestFirstAbcAnnotationProcessor  : <empty>
                        androidTestFirstAbcCompileOnly          : <empty>
                        androidTestFirstAbcImplementation       : <empty>
                        androidTestFirstAbcRuntimeOnly          : <empty>
                        androidTestFirstAbcSecondAbcAnnotationProcessor   : <empty>
                        androidTestFirstAbcSecondAbcCompileOnly : <empty>
                        androidTestFirstAbcSecondAbcDebugAnnotationProcessor        : <empty>
                        androidTestFirstAbcSecondAbcDebugCompileOnly      : <empty>
                        androidTestFirstAbcSecondAbcDebugImplementation   : <empty>
                        androidTestFirstAbcSecondAbcDebugRuntimeOnly      : <empty>
                        androidTestFirstAbcSecondAbcDebugWearApp          : <empty>
                        androidTestFirstAbcSecondAbcImplementation        : <empty>
                        androidTestFirstAbcSecondAbcRuntimeOnly : <empty>
                        androidTestFirstAbcSecondAbcWearApp     : <empty>
                        androidTestFirstAbcSecondXyzAnnotationProcessor   : <empty>
                        androidTestFirstAbcSecondXyzCompileOnly : <empty>
                        androidTestFirstAbcSecondXyzDebugAnnotationProcessor        : <empty>
                        androidTestFirstAbcSecondXyzDebugCompileOnly      : <empty>
                        androidTestFirstAbcSecondXyzDebugImplementation   : <empty>
                        androidTestFirstAbcSecondXyzDebugRuntimeOnly      : <empty>
                        androidTestFirstAbcSecondXyzDebugWearApp          : <empty>
                        androidTestFirstAbcSecondXyzImplementation        : <empty>
                        androidTestFirstAbcSecondXyzRuntimeOnly : <empty>
                        androidTestFirstAbcSecondXyzWearApp     : <empty>
                        androidTestFirstAbcWearApp    : <empty>
                        androidTestFirstXyzAnnotationProcessor  : <empty>
                        androidTestFirstXyzCompileOnly          : <empty>
                        androidTestFirstXyzImplementation       : <empty>
                        androidTestFirstXyzRuntimeOnly          : <empty>
                        androidTestFirstXyzSecondAbcAnnotationProcessor   : <empty>
                        androidTestFirstXyzSecondAbcCompileOnly : <empty>
                        androidTestFirstXyzSecondAbcDebugAnnotationProcessor        : <empty>
                        androidTestFirstXyzSecondAbcDebugCompileOnly      : <empty>
                        androidTestFirstXyzSecondAbcDebugImplementation   : <empty>
                        androidTestFirstXyzSecondAbcDebugRuntimeOnly      : <empty>
                        androidTestFirstXyzSecondAbcDebugWearApp          : <empty>
                        androidTestFirstXyzSecondAbcImplementation        : <empty>
                        androidTestFirstXyzSecondAbcRuntimeOnly : <empty>
                        androidTestFirstXyzSecondAbcWearApp     : <empty>
                        androidTestFirstXyzSecondXyzAnnotationProcessor   : <empty>
                        androidTestFirstXyzSecondXyzCompileOnly : <empty>
                        androidTestFirstXyzSecondXyzDebugAnnotationProcessor        : <empty>
                        androidTestFirstXyzSecondXyzDebugCompileOnly      : <empty>
                        androidTestFirstXyzSecondXyzDebugImplementation   : <empty>
                        androidTestFirstXyzSecondXyzDebugRuntimeOnly      : <empty>
                        androidTestFirstXyzSecondXyzDebugWearApp          : <empty>
                        androidTestFirstXyzSecondXyzImplementation        : <empty>
                        androidTestFirstXyzSecondXyzRuntimeOnly : <empty>
                        androidTestFirstXyzSecondXyzWearApp     : <empty>
                        androidTestFirstXyzWearApp    : <empty>
                        androidTestImplementation     : <empty>
                        androidTestReleaseAnnotationProcessor   : <empty>
                        androidTestReleaseCompileOnly : <empty>
                        androidTestReleaseImplementation        : <empty>
                        androidTestReleaseRuntimeOnly : <empty>
                        androidTestReleaseWearApp     : <empty>
                        androidTestRuntimeOnly        : <empty>
                        androidTestSecondAbcAnnotationProcessor : <empty>
                        androidTestSecondAbcCompileOnly         : <empty>
                        androidTestSecondAbcImplementation      : <empty>
                        androidTestSecondAbcRuntimeOnly         : <empty>
                        androidTestSecondAbcWearApp   : <empty>
                        androidTestSecondXyzAnnotationProcessor : <empty>
                        androidTestSecondXyzCompileOnly         : <empty>
                        androidTestSecondXyzImplementation      : <empty>
                        androidTestSecondXyzRuntimeOnly         : <empty>
                        androidTestSecondXyzWearApp   : <empty>
                        androidTestUtil               : <empty>
                        androidTestWearApp            : <empty>
                        annotationProcessor           : <empty>
                        api                           : <empty>
                        archives                      : <empty>
                        compileOnly                   : <empty>
                        coreLibraryDesugaring         : <empty>
                        debugAnnotationProcessor      : <empty>
                        debugApi                      : <empty>
                        debugCompileOnly              : <empty>
                        debugImplementation           : <empty>
                        debugRuntimeOnly              : <empty>
                        debugWearApp                  : <empty>
                        default                       : <empty>
                        firstAbcAnnotationProcessor   : <empty>
                        firstAbcApi                   : <empty>
                        firstAbcCompileOnly           : <empty>
                        firstAbcImplementation        : <empty>
                        firstAbcRuntimeOnly           : <empty>
                        firstAbcSecondAbcAnnotationProcessor    : <empty>
                        firstAbcSecondAbcApi          : <empty>
                        firstAbcSecondAbcCompileOnly  : <empty>
                        - firstAbcSecondAbcDebugAabPublication  : <ROOT>/app/build/outputs/bundle/firstAbcSecondAbcDebug/app-firstAbc-secondAbc-debug.aab [-]
                        firstAbcSecondAbcDebugAndroidTestAnnotationProcessorClasspath         : <empty>
                        firstAbcSecondAbcDebugAndroidTestCompileClasspath : <empty>
                        firstAbcSecondAbcDebugAndroidTestRuntimeClasspath : <empty>
                        firstAbcSecondAbcDebugAnnotationProcessor         : <empty>
                        firstAbcSecondAbcDebugAnnotationProcessorClasspath          : <empty>
                        firstAbcSecondAbcDebugApi     : <empty>
                        firstAbcSecondAbcDebugApiElements       : <empty>
                        - firstAbcSecondAbcDebugApkPublication  : <ROOT>/app/build/outputs/apk-zips/firstAbcSecondAbcDebug/apks.zip [-]
                        firstAbcSecondAbcDebugCompileClasspath  : <empty>
                        firstAbcSecondAbcDebugCompileOnly       : <empty>
                        firstAbcSecondAbcDebugImplementation    : <empty>
                        firstAbcSecondAbcDebugReverseMetadataValues       : <empty>
                        firstAbcSecondAbcDebugRuntimeClasspath  : <empty>
                        firstAbcSecondAbcDebugRuntimeElements   : <empty>
                        firstAbcSecondAbcDebugRuntimeOnly       : <empty>
                        firstAbcSecondAbcDebugUnitTestAnnotationProcessorClasspath  : <empty>
                        firstAbcSecondAbcDebugUnitTestCompileClasspath    : <empty>
                        firstAbcSecondAbcDebugUnitTestRuntimeClasspath    : <empty>
                        firstAbcSecondAbcDebugWearApp : <empty>
                        firstAbcSecondAbcDebugWearBundling      : <empty>
                        firstAbcSecondAbcImplementation         : <empty>
                        - firstAbcSecondAbcReleaseAabPublication          : <ROOT>/app/build/outputs/bundle/firstAbcSecondAbcRelease/app-firstAbc-secondAbc-release.aab [-]
                        firstAbcSecondAbcReleaseAnnotationProcessor       : <empty>
                        firstAbcSecondAbcReleaseAnnotationProcessorClasspath        : <empty>
                        firstAbcSecondAbcReleaseApi   : <empty>
                        firstAbcSecondAbcReleaseApiElements     : <empty>
                        - firstAbcSecondAbcReleaseApkPublication          : <ROOT>/app/build/outputs/apk-zips/firstAbcSecondAbcRelease/apks.zip [-]
                        firstAbcSecondAbcReleaseCompileClasspath          : <empty>
                        firstAbcSecondAbcReleaseCompileOnly     : <empty>
                        firstAbcSecondAbcReleaseImplementation  : <empty>
                        firstAbcSecondAbcReleaseReverseMetadataValues     : <empty>
                        firstAbcSecondAbcReleaseRuntimeClasspath          : <empty>
                        firstAbcSecondAbcReleaseRuntimeElements : <empty>
                        firstAbcSecondAbcReleaseRuntimeOnly     : <empty>
                        firstAbcSecondAbcReleaseUnitTestAnnotationProcessorClasspath          : <empty>
                        firstAbcSecondAbcReleaseUnitTestCompileClasspath  : <empty>
                        firstAbcSecondAbcReleaseUnitTestRuntimeClasspath  : <empty>
                        firstAbcSecondAbcReleaseWearApp         : <empty>
                        firstAbcSecondAbcReleaseWearBundling    : <empty>
                        firstAbcSecondAbcRuntimeOnly  : <empty>
                        firstAbcSecondAbcWearApp      : <empty>
                        firstAbcSecondXyzAnnotationProcessor    : <empty>
                        firstAbcSecondXyzApi          : <empty>
                        firstAbcSecondXyzCompileOnly  : <empty>
                        - firstAbcSecondXyzDebugAabPublication  : <ROOT>/app/build/outputs/bundle/firstAbcSecondXyzDebug/app-firstAbc-secondXyz-debug.aab [-]
                        firstAbcSecondXyzDebugAndroidTestAnnotationProcessorClasspath         : <empty>
                        firstAbcSecondXyzDebugAndroidTestCompileClasspath : <empty>
                        firstAbcSecondXyzDebugAndroidTestRuntimeClasspath : <empty>
                        firstAbcSecondXyzDebugAnnotationProcessor         : <empty>
                        firstAbcSecondXyzDebugAnnotationProcessorClasspath          : <empty>
                        firstAbcSecondXyzDebugApi     : <empty>
                        firstAbcSecondXyzDebugApiElements       : <empty>
                        - firstAbcSecondXyzDebugApkPublication  : <ROOT>/app/build/outputs/apk-zips/firstAbcSecondXyzDebug/apks.zip [-]
                        firstAbcSecondXyzDebugCompileClasspath  : <empty>
                        firstAbcSecondXyzDebugCompileOnly       : <empty>
                        firstAbcSecondXyzDebugImplementation    : <empty>
                        firstAbcSecondXyzDebugReverseMetadataValues       : <empty>
                        firstAbcSecondXyzDebugRuntimeClasspath  : <empty>
                        firstAbcSecondXyzDebugRuntimeElements   : <empty>
                        firstAbcSecondXyzDebugRuntimeOnly       : <empty>
                        firstAbcSecondXyzDebugUnitTestAnnotationProcessorClasspath  : <empty>
                        firstAbcSecondXyzDebugUnitTestCompileClasspath    : <empty>
                        firstAbcSecondXyzDebugUnitTestRuntimeClasspath    : <empty>
                        firstAbcSecondXyzDebugWearApp : <empty>
                        firstAbcSecondXyzDebugWearBundling      : <empty>
                        firstAbcSecondXyzImplementation         : <empty>
                        - firstAbcSecondXyzReleaseAabPublication          : <ROOT>/app/build/outputs/bundle/firstAbcSecondXyzRelease/app-firstAbc-secondXyz-release.aab [-]
                        firstAbcSecondXyzReleaseAnnotationProcessor       : <empty>
                        firstAbcSecondXyzReleaseAnnotationProcessorClasspath        : <empty>
                        firstAbcSecondXyzReleaseApi   : <empty>
                        firstAbcSecondXyzReleaseApiElements     : <empty>
                        - firstAbcSecondXyzReleaseApkPublication          : <ROOT>/app/build/outputs/apk-zips/firstAbcSecondXyzRelease/apks.zip [-]
                        firstAbcSecondXyzReleaseCompileClasspath          : <empty>
                        firstAbcSecondXyzReleaseCompileOnly     : <empty>
                        firstAbcSecondXyzReleaseImplementation  : <empty>
                        firstAbcSecondXyzReleaseReverseMetadataValues     : <empty>
                        firstAbcSecondXyzReleaseRuntimeClasspath          : <empty>
                        firstAbcSecondXyzReleaseRuntimeElements : <empty>
                        firstAbcSecondXyzReleaseRuntimeOnly     : <empty>
                        firstAbcSecondXyzReleaseUnitTestAnnotationProcessorClasspath          : <empty>
                        firstAbcSecondXyzReleaseUnitTestCompileClasspath  : <empty>
                        firstAbcSecondXyzReleaseUnitTestRuntimeClasspath  : <empty>
                        firstAbcSecondXyzReleaseWearApp         : <empty>
                        firstAbcSecondXyzReleaseWearBundling    : <empty>
                        firstAbcSecondXyzRuntimeOnly  : <empty>
                        firstAbcSecondXyzWearApp      : <empty>
                        firstAbcWearApp               : <empty>
                        firstXyzAnnotationProcessor   : <empty>
                        firstXyzApi                   : <empty>
                        firstXyzCompileOnly           : <empty>
                        firstXyzImplementation        : <empty>
                        firstXyzRuntimeOnly           : <empty>
                        firstXyzSecondAbcAnnotationProcessor    : <empty>
                        firstXyzSecondAbcApi          : <empty>
                        firstXyzSecondAbcCompileOnly  : <empty>
                        - firstXyzSecondAbcDebugAabPublication  : <ROOT>/app/build/outputs/bundle/firstXyzSecondAbcDebug/app-firstXyz-secondAbc-debug.aab [-]
                        firstXyzSecondAbcDebugAndroidTestAnnotationProcessorClasspath         : <empty>
                        firstXyzSecondAbcDebugAndroidTestCompileClasspath : <empty>
                        firstXyzSecondAbcDebugAndroidTestRuntimeClasspath : <empty>
                        firstXyzSecondAbcDebugAnnotationProcessor         : <empty>
                        firstXyzSecondAbcDebugAnnotationProcessorClasspath          : <empty>
                        firstXyzSecondAbcDebugApi     : <empty>
                        firstXyzSecondAbcDebugApiElements       : <empty>
                        - firstXyzSecondAbcDebugApkPublication  : <ROOT>/app/build/outputs/apk-zips/firstXyzSecondAbcDebug/apks.zip [-]
                        firstXyzSecondAbcDebugCompileClasspath  : <empty>
                        firstXyzSecondAbcDebugCompileOnly       : <empty>
                        firstXyzSecondAbcDebugImplementation    : <empty>
                        firstXyzSecondAbcDebugReverseMetadataValues       : <empty>
                        firstXyzSecondAbcDebugRuntimeClasspath  : <empty>
                        firstXyzSecondAbcDebugRuntimeElements   : <empty>
                        firstXyzSecondAbcDebugRuntimeOnly       : <empty>
                        firstXyzSecondAbcDebugUnitTestAnnotationProcessorClasspath  : <empty>
                        firstXyzSecondAbcDebugUnitTestCompileClasspath    : <empty>
                        firstXyzSecondAbcDebugUnitTestRuntimeClasspath    : <empty>
                        firstXyzSecondAbcDebugWearApp : <empty>
                        firstXyzSecondAbcDebugWearBundling      : <empty>
                        firstXyzSecondAbcImplementation         : <empty>
                        - firstXyzSecondAbcReleaseAabPublication          : <ROOT>/app/build/outputs/bundle/firstXyzSecondAbcRelease/app-firstXyz-secondAbc-release.aab [-]
                        firstXyzSecondAbcReleaseAnnotationProcessor       : <empty>
                        firstXyzSecondAbcReleaseAnnotationProcessorClasspath        : <empty>
                        firstXyzSecondAbcReleaseApi   : <empty>
                        firstXyzSecondAbcReleaseApiElements     : <empty>
                        - firstXyzSecondAbcReleaseApkPublication          : <ROOT>/app/build/outputs/apk-zips/firstXyzSecondAbcRelease/apks.zip [-]
                        firstXyzSecondAbcReleaseCompileClasspath          : <empty>
                        firstXyzSecondAbcReleaseCompileOnly     : <empty>
                        firstXyzSecondAbcReleaseImplementation  : <empty>
                        firstXyzSecondAbcReleaseReverseMetadataValues     : <empty>
                        firstXyzSecondAbcReleaseRuntimeClasspath          : <empty>
                        firstXyzSecondAbcReleaseRuntimeElements : <empty>
                        firstXyzSecondAbcReleaseRuntimeOnly     : <empty>
                        firstXyzSecondAbcReleaseUnitTestAnnotationProcessorClasspath          : <empty>
                        firstXyzSecondAbcReleaseUnitTestCompileClasspath  : <empty>
                        firstXyzSecondAbcReleaseUnitTestRuntimeClasspath  : <empty>
                        firstXyzSecondAbcReleaseWearApp         : <empty>
                        firstXyzSecondAbcReleaseWearBundling    : <empty>
                        firstXyzSecondAbcRuntimeOnly  : <empty>
                        firstXyzSecondAbcWearApp      : <empty>
                        firstXyzSecondXyzAnnotationProcessor    : <empty>
                        firstXyzSecondXyzApi          : <empty>
                        firstXyzSecondXyzCompileOnly  : <empty>
                        - firstXyzSecondXyzDebugAabPublication  : <ROOT>/app/build/outputs/bundle/firstXyzSecondXyzDebug/app-firstXyz-secondXyz-debug.aab [-]
                        firstXyzSecondXyzDebugAndroidTestAnnotationProcessorClasspath         : <empty>
                        firstXyzSecondXyzDebugAndroidTestCompileClasspath : <empty>
                        firstXyzSecondXyzDebugAndroidTestRuntimeClasspath : <empty>
                        firstXyzSecondXyzDebugAnnotationProcessor         : <empty>
                        firstXyzSecondXyzDebugAnnotationProcessorClasspath          : <empty>
                        firstXyzSecondXyzDebugApi     : <empty>
                        firstXyzSecondXyzDebugApiElements       : <empty>
                        - firstXyzSecondXyzDebugApkPublication  : <ROOT>/app/build/outputs/apk-zips/firstXyzSecondXyzDebug/apks.zip [-]
                        firstXyzSecondXyzDebugCompileClasspath  : <empty>
                        firstXyzSecondXyzDebugCompileOnly       : <empty>
                        firstXyzSecondXyzDebugImplementation    : <empty>
                        firstXyzSecondXyzDebugReverseMetadataValues       : <empty>
                        firstXyzSecondXyzDebugRuntimeClasspath  : <empty>
                        firstXyzSecondXyzDebugRuntimeElements   : <empty>
                        firstXyzSecondXyzDebugRuntimeOnly       : <empty>
                        firstXyzSecondXyzDebugUnitTestAnnotationProcessorClasspath  : <empty>
                        firstXyzSecondXyzDebugUnitTestCompileClasspath    : <empty>
                        firstXyzSecondXyzDebugUnitTestRuntimeClasspath    : <empty>
                        firstXyzSecondXyzDebugWearApp : <empty>
                        firstXyzSecondXyzDebugWearBundling      : <empty>
                        firstXyzSecondXyzImplementation         : <empty>
                        - firstXyzSecondXyzReleaseAabPublication          : <ROOT>/app/build/outputs/bundle/firstXyzSecondXyzRelease/app-firstXyz-secondXyz-release.aab [-]
                        firstXyzSecondXyzReleaseAnnotationProcessor       : <empty>
                        firstXyzSecondXyzReleaseAnnotationProcessorClasspath        : <empty>
                        firstXyzSecondXyzReleaseApi   : <empty>
                        firstXyzSecondXyzReleaseApiElements     : <empty>
                        - firstXyzSecondXyzReleaseApkPublication          : <ROOT>/app/build/outputs/apk-zips/firstXyzSecondXyzRelease/apks.zip [-]
                        firstXyzSecondXyzReleaseCompileClasspath          : <empty>
                        firstXyzSecondXyzReleaseCompileOnly     : <empty>
                        firstXyzSecondXyzReleaseImplementation  : <empty>
                        firstXyzSecondXyzReleaseReverseMetadataValues     : <empty>
                        firstXyzSecondXyzReleaseRuntimeClasspath          : <empty>
                        firstXyzSecondXyzReleaseRuntimeElements : <empty>
                        firstXyzSecondXyzReleaseRuntimeOnly     : <empty>
                        firstXyzSecondXyzReleaseUnitTestAnnotationProcessorClasspath          : <empty>
                        firstXyzSecondXyzReleaseUnitTestCompileClasspath  : <empty>
                        firstXyzSecondXyzReleaseUnitTestRuntimeClasspath  : <empty>
                        firstXyzSecondXyzReleaseWearApp         : <empty>
                        firstXyzSecondXyzReleaseWearBundling    : <empty>
                        firstXyzSecondXyzRuntimeOnly  : <empty>
                        firstXyzSecondXyzWearApp      : <empty>
                        firstXyzWearApp               : <empty>
                        implementation                : <empty>
                        lintChecks                    : <empty>
                        lintClassPath                 : <empty>
                        lintPublish                   : <empty>
                        releaseAnnotationProcessor    : <empty>
                        releaseApi                    : <empty>
                        releaseCompileOnly            : <empty>
                        releaseImplementation         : <empty>
                        releaseRuntimeOnly            : <empty>
                        releaseWearApp                : <empty>
                        runtimeOnly                   : <empty>
                        secondAbcAnnotationProcessor  : <empty>
                        secondAbcApi                  : <empty>
                        secondAbcCompileOnly          : <empty>
                        secondAbcImplementation       : <empty>
                        secondAbcRuntimeOnly          : <empty>
                        secondAbcWearApp              : <empty>
                        secondXyzAnnotationProcessor  : <empty>
                        secondXyzApi                  : <empty>
                        secondXyzCompileOnly          : <empty>
                        secondXyzImplementation       : <empty>
                        secondXyzRuntimeOnly          : <empty>
                        secondXyzWearApp              : <empty>
                        testAnnotationProcessor       : <empty>
                        testCompileOnly               : <empty>
                        testDebugAnnotationProcessor  : <empty>
                        testDebugCompileOnly          : <empty>
                        testDebugImplementation       : <empty>
                        testDebugRuntimeOnly          : <empty>
                        testDebugWearApp              : <empty>
                        testFirstAbcAnnotationProcessor         : <empty>
                        testFirstAbcCompileOnly       : <empty>
                        testFirstAbcImplementation    : <empty>
                        testFirstAbcRuntimeOnly       : <empty>
                        testFirstAbcSecondAbcAnnotationProcessor          : <empty>
                        testFirstAbcSecondAbcCompileOnly        : <empty>
                        testFirstAbcSecondAbcDebugAnnotationProcessor     : <empty>
                        testFirstAbcSecondAbcDebugCompileOnly   : <empty>
                        testFirstAbcSecondAbcDebugImplementation          : <empty>
                        testFirstAbcSecondAbcDebugRuntimeOnly   : <empty>
                        testFirstAbcSecondAbcDebugWearApp       : <empty>
                        testFirstAbcSecondAbcImplementation     : <empty>
                        testFirstAbcSecondAbcReleaseAnnotationProcessor   : <empty>
                        testFirstAbcSecondAbcReleaseCompileOnly : <empty>
                        testFirstAbcSecondAbcReleaseImplementation        : <empty>
                        testFirstAbcSecondAbcReleaseRuntimeOnly : <empty>
                        testFirstAbcSecondAbcReleaseWearApp     : <empty>
                        testFirstAbcSecondAbcRuntimeOnly        : <empty>
                        testFirstAbcSecondAbcWearApp  : <empty>
                        testFirstAbcSecondXyzAnnotationProcessor          : <empty>
                        testFirstAbcSecondXyzCompileOnly        : <empty>
                        testFirstAbcSecondXyzDebugAnnotationProcessor     : <empty>
                        testFirstAbcSecondXyzDebugCompileOnly   : <empty>
                        testFirstAbcSecondXyzDebugImplementation          : <empty>
                        testFirstAbcSecondXyzDebugRuntimeOnly   : <empty>
                        testFirstAbcSecondXyzDebugWearApp       : <empty>
                        testFirstAbcSecondXyzImplementation     : <empty>
                        testFirstAbcSecondXyzReleaseAnnotationProcessor   : <empty>
                        testFirstAbcSecondXyzReleaseCompileOnly : <empty>
                        testFirstAbcSecondXyzReleaseImplementation        : <empty>
                        testFirstAbcSecondXyzReleaseRuntimeOnly : <empty>
                        testFirstAbcSecondXyzReleaseWearApp     : <empty>
                        testFirstAbcSecondXyzRuntimeOnly        : <empty>
                        testFirstAbcSecondXyzWearApp  : <empty>
                        testFirstAbcWearApp           : <empty>
                        testFirstXyzAnnotationProcessor         : <empty>
                        testFirstXyzCompileOnly       : <empty>
                        testFirstXyzImplementation    : <empty>
                        testFirstXyzRuntimeOnly       : <empty>
                        testFirstXyzSecondAbcAnnotationProcessor          : <empty>
                        testFirstXyzSecondAbcCompileOnly        : <empty>
                        testFirstXyzSecondAbcDebugAnnotationProcessor     : <empty>
                        testFirstXyzSecondAbcDebugCompileOnly   : <empty>
                        testFirstXyzSecondAbcDebugImplementation          : <empty>
                        testFirstXyzSecondAbcDebugRuntimeOnly   : <empty>
                        testFirstXyzSecondAbcDebugWearApp       : <empty>
                        testFirstXyzSecondAbcImplementation     : <empty>
                        testFirstXyzSecondAbcReleaseAnnotationProcessor   : <empty>
                        testFirstXyzSecondAbcReleaseCompileOnly : <empty>
                        testFirstXyzSecondAbcReleaseImplementation        : <empty>
                        testFirstXyzSecondAbcReleaseRuntimeOnly : <empty>
                        testFirstXyzSecondAbcReleaseWearApp     : <empty>
                        testFirstXyzSecondAbcRuntimeOnly        : <empty>
                        testFirstXyzSecondAbcWearApp  : <empty>
                        testFirstXyzSecondXyzAnnotationProcessor          : <empty>
                        testFirstXyzSecondXyzCompileOnly        : <empty>
                        testFirstXyzSecondXyzDebugAnnotationProcessor     : <empty>
                        testFirstXyzSecondXyzDebugCompileOnly   : <empty>
                        testFirstXyzSecondXyzDebugImplementation          : <empty>
                        testFirstXyzSecondXyzDebugRuntimeOnly   : <empty>
                        testFirstXyzSecondXyzDebugWearApp       : <empty>
                        testFirstXyzSecondXyzImplementation     : <empty>
                        testFirstXyzSecondXyzReleaseAnnotationProcessor   : <empty>
                        testFirstXyzSecondXyzReleaseCompileOnly : <empty>
                        testFirstXyzSecondXyzReleaseImplementation        : <empty>
                        testFirstXyzSecondXyzReleaseRuntimeOnly : <empty>
                        testFirstXyzSecondXyzReleaseWearApp     : <empty>
                        testFirstXyzSecondXyzRuntimeOnly        : <empty>
                        testFirstXyzSecondXyzWearApp  : <empty>
                        testFirstXyzWearApp           : <empty>
                        testImplementation            : <empty>
                        testReleaseAnnotationProcessor          : <empty>
                        testReleaseCompileOnly        : <empty>
                        testReleaseImplementation     : <empty>
                        testReleaseRuntimeOnly        : <empty>
                        testReleaseWearApp            : <empty>
                        testRuntimeOnly               : <empty>
                        testSecondAbcAnnotationProcessor        : <empty>
                        testSecondAbcCompileOnly      : <empty>
                        testSecondAbcImplementation   : <empty>
                        testSecondAbcRuntimeOnly      : <empty>
                        testSecondAbcWearApp          : <empty>
                        testSecondXyzAnnotationProcessor        : <empty>
                        testSecondXyzCompileOnly      : <empty>
                        testSecondXyzImplementation   : <empty>
                        testSecondXyzRuntimeOnly      : <empty>
                        testSecondXyzWearApp          : <empty>
                        testWearApp                   : <empty>
                        wearApp                       : <empty>
                taskModel                     : DefaultGradleTaskModel
                    tasks
                        testFirstAbcSecondAbcDebugUnitTest      : testFirstAbcSecondAbcDebugUnitTest (DefaultExternalTask)
                            qName                         : :app:testFirstAbcSecondAbcDebugUnitTest
                        testFirstAbcSecondAbcReleaseUnitTest    : testFirstAbcSecondAbcReleaseUnitTest (DefaultExternalTask)
                            qName                         : :app:testFirstAbcSecondAbcReleaseUnitTest
                        testFirstAbcSecondXyzDebugUnitTest      : testFirstAbcSecondXyzDebugUnitTest (DefaultExternalTask)
                            qName                         : :app:testFirstAbcSecondXyzDebugUnitTest
                        testFirstAbcSecondXyzReleaseUnitTest    : testFirstAbcSecondXyzReleaseUnitTest (DefaultExternalTask)
                            qName                         : :app:testFirstAbcSecondXyzReleaseUnitTest
                        testFirstXyzSecondAbcDebugUnitTest      : testFirstXyzSecondAbcDebugUnitTest (DefaultExternalTask)
                            qName                         : :app:testFirstXyzSecondAbcDebugUnitTest
                        testFirstXyzSecondAbcReleaseUnitTest    : testFirstXyzSecondAbcReleaseUnitTest (DefaultExternalTask)
                            qName                         : :app:testFirstXyzSecondAbcReleaseUnitTest
                        testFirstXyzSecondXyzDebugUnitTest      : testFirstXyzSecondXyzDebugUnitTest (DefaultExternalTask)
                            qName                         : :app:testFirstXyzSecondXyzDebugUnitTest
                        testFirstXyzSecondXyzReleaseUnitTest    : testFirstXyzSecondXyzReleaseUnitTest (DefaultExternalTask)
                            qName                         : :app:testFirstXyzSecondXyzReleaseUnitTest
        sourceSetModel                : DefaultGradleSourceSetModel
        taskModel                     : DefaultGradleTaskModel
<<<<<<< HEAD
=======
            tasks
                testFirstAbcSecondAbcDebugUnitTest      : testFirstAbcSecondAbcDebugUnitTest (DefaultExternalTask)
                    qName                         : :app:testFirstAbcSecondAbcDebugUnitTest
                testFirstAbcSecondAbcReleaseUnitTest    : testFirstAbcSecondAbcReleaseUnitTest (DefaultExternalTask)
                    qName                         : :app:testFirstAbcSecondAbcReleaseUnitTest
                testFirstAbcSecondXyzDebugUnitTest      : testFirstAbcSecondXyzDebugUnitTest (DefaultExternalTask)
                    qName                         : :app:testFirstAbcSecondXyzDebugUnitTest
                testFirstAbcSecondXyzReleaseUnitTest    : testFirstAbcSecondXyzReleaseUnitTest (DefaultExternalTask)
                    qName                         : :app:testFirstAbcSecondXyzReleaseUnitTest
                testFirstXyzSecondAbcDebugUnitTest      : testFirstXyzSecondAbcDebugUnitTest (DefaultExternalTask)
                    qName                         : :app:testFirstXyzSecondAbcDebugUnitTest
                testFirstXyzSecondAbcReleaseUnitTest    : testFirstXyzSecondAbcReleaseUnitTest (DefaultExternalTask)
                    qName                         : :app:testFirstXyzSecondAbcReleaseUnitTest
                testFirstXyzSecondXyzDebugUnitTest      : testFirstXyzSecondXyzDebugUnitTest (DefaultExternalTask)
                    qName                         : :app:testFirstXyzSecondXyzDebugUnitTest
                testFirstXyzSecondXyzReleaseUnitTest    : testFirstXyzSecondXyzReleaseUnitTest (DefaultExternalTask)
                    qName                         : :app:testFirstXyzSecondXyzReleaseUnitTest
>>>>>>> 8b7d83e8
MODULE                        : MultiFlavor.app
    GradleModuleModel
        agpVersion                    : 7.0.0
        gradlePath                    : :app
        gradleVersion                 : 7.0.2
        buildFile                     : <ROOT>/app/build.gradle
        buildFilePath                 : <ROOT>/app/build.gradle
        rootFolderPath                : <ROOT>
        hasSafeArgsJava               : false
        hasSafeArgsKotlin             : false
    CurrentVariantReportedVersions
        minSdk
            ApiLevel                      : 16
            ApiString                     : 16
        runtimeMinSdk
            ApiLevel                      : 16
            ApiString                     : 16
        targetSdk
            ApiLevel                      : 32
            ApiString                     : 32
    RootBuildId                   : <ROOT>
    BuildId                       : <ROOT>
    ProjectPath                   : :app
    ModelVersion                  : 7.0.0
    ProjectType                   : PROJECT_TYPE_APP
    CompileTarget                 : android-32
    BuildFolder                   : <ROOT>/app/build [-]
    buildToolsVersion             : 30.0.2
    IsBaseSplit                   : true
    GroupId                       : MultiFlavor
    Namespace                     : com.example.multiflavor
    TestNamespace                 : com.example.multiflavor.test
    AaptOptions
        NameSpacing                   : DISABLED
    LintOptions
        IsCheckTestSources            : false
        IsCheckDependencies           : false
        IsAbortOnError                : true
        IsAbsolutePaths               : true
        IsNoLines                     : false
        IsQuiet                       : false
        IsCheckAllWarnings            : false
        IsIgnoreWarnings              : false
        IsWarningsAsErrors            : false
        IsIgnoreTestSources           : false
        IsIgnoreTestFixturesSources   : false
        IsCheckGeneratedSources       : false
        IsCheckReleaseBuilds          : true
        IsExplainIssues               : true
        IsShowAll                     : false
        TextReport                    : false
        HtmlReport                    : true
        XmlReport                     : true
        SarifReport                   : false
    JavaCompileOptions
        Encoding                      : UTF-8
        SourceCompatibility           : 1.8
        TargetCompatibility           : 1.8
        IsCoreLibraryDesugaringEnabled          : false
    AgpFlags
        ApplicationRClassConstantIds  : true
        AestRClassConstantIds         : true
        TransitiveRClasses            : true
        UseAndroidX                   : true
        UsesCompose                   : false
        MlModelBindingEnabled         : false
        AndroidResourcesEnabled       : true
        DataBindingEnabled            : false
<<<<<<< HEAD
=======
        GenerateManifestClass         : false
>>>>>>> 8b7d83e8
    - basicVariant:               : firstAbcSecondAbcDebug
        applicationId                 : com.example.multiflavor.firstAbc.secondAbc.debug
        testApplicationId             : com.example.multiflavor.firstAbc.secondAbc.debug.test
        buildType                     : debug
    - basicVariant:               : firstAbcSecondXyzDebug
        applicationId                 : com.example.multiflavor.firstAbc.secondXyz.debug
        testApplicationId             : com.example.multiflavor.firstAbc.secondXyz.debug.test
        buildType                     : debug
    - basicVariant:               : firstXyzSecondAbcDebug
        applicationId                 : com.example.multiflavor.secondAbc.debug
        testApplicationId             : com.example.multiflavor.secondAbc.debug.test
        buildType                     : debug
    - basicVariant:               : firstXyzSecondXyzDebug
        applicationId                 : com.example.multiflavor.secondXyz.debug
        testApplicationId             : com.example.multiflavor.secondXyz.debug.test
        buildType                     : debug
    - basicVariant:               : firstAbcSecondAbcRelease
        applicationId                 : com.example.multiflavor.firstAbc.secondAbc.release
        buildType                     : release
    - basicVariant:               : firstAbcSecondXyzRelease
        applicationId                 : com.example.multiflavor.firstAbc.secondXyz.release
        buildType                     : release
    - basicVariant:               : firstXyzSecondAbcRelease
        applicationId                 : com.example.multiflavor.secondAbc.release
        buildType                     : release
    - basicVariant:               : firstXyzSecondXyzRelease
        applicationId                 : com.example.multiflavor.secondXyz.release
        buildType                     : release
    FlavorDimensions              : Dim1
    FlavorDimensions              : Dim2
    BootClassPath                 : <ANDROID_SDK>/platforms/android-32/android.jar
    ViewBindingOptions
        Enabled                       : false
    DependenciesInfo
        IncludeInApk                  : true
        IncludeInBundle               : true
    DefaultConfig
        ProductFlavor
            Name                          : main
            ResValues
                v_a                           : (string, v_a, default)
            ManifestPlaceholders
                a                             : default
            ApplicationId                 : com.example.multiflavor
            VersionCode                   : 1
            VersionName                   : 1.0
            TestInstrumentationRunner     : androidx.test.runner.AndroidJUnitRunner
            MinSdkVersion
                ApiLevel                      : 16
                ApiString                     : 16
            TargetSdkVersion
                ApiLevel                      : 32
                ApiString                     : 32
            VectorDrawables
                UseSupportLibrary             : false
        SourceProvider
            Name                          : main
            Manifest                      : <ROOT>/app/src/main/AndroidManifest.xml
            JavaDirectories               : <ROOT>/app/src/main/java
            KotlinDirectories             : <ROOT>/app/src/main/java
            KotlinDirectories             : <ROOT>/app/src/main/kotlin [-]
            ResourcesDirectories          : <ROOT>/app/src/main/resources [-]
            AidlDirectories               : <ROOT>/app/src/main/aidl [-]
            RenderscriptDirectories       : <ROOT>/app/src/main/rs [-]
            ResDirectories                : <ROOT>/app/src/main/res
            AssetsDirectories             : <ROOT>/app/src/main/assets [-]
            JniLibsDirectories            : <ROOT>/app/src/main/jniLibs [-]
            ShadersDirectories            : <ROOT>/app/src/main/shaders [-]
        ExtraSourceProviders
            ExtraSourceProvider
                ArtifactName                  : _android_test_
                SourceProvider
                    Name                          : androidTest
                    Manifest                      : <ROOT>/app/src/androidTest/AndroidManifest.xml [-]
                    JavaDirectories               : <ROOT>/app/src/androidTest/java
                    KotlinDirectories             : <ROOT>/app/src/androidTest/java
                    KotlinDirectories             : <ROOT>/app/src/androidTest/kotlin [-]
                    ResourcesDirectories          : <ROOT>/app/src/androidTest/resources [-]
                    AidlDirectories               : <ROOT>/app/src/androidTest/aidl [-]
                    RenderscriptDirectories       : <ROOT>/app/src/androidTest/rs [-]
                    ResDirectories                : <ROOT>/app/src/androidTest/res [-]
                    AssetsDirectories             : <ROOT>/app/src/androidTest/assets [-]
                    JniLibsDirectories            : <ROOT>/app/src/androidTest/jniLibs [-]
                    ShadersDirectories            : <ROOT>/app/src/androidTest/shaders [-]
            ExtraSourceProvider
                ArtifactName                  : _unit_test_
                SourceProvider
                    Name                          : test
                    Manifest                      : <ROOT>/app/src/test/AndroidManifest.xml [-]
                    JavaDirectories               : <ROOT>/app/src/test/java
                    KotlinDirectories             : <ROOT>/app/src/test/java
                    KotlinDirectories             : <ROOT>/app/src/test/kotlin [-]
                    ResourcesDirectories          : <ROOT>/app/src/test/resources [-]
                    AidlDirectories               : <ROOT>/app/src/test/aidl [-]
                    RenderscriptDirectories       : <ROOT>/app/src/test/rs [-]
                    ResDirectories                : <ROOT>/app/src/test/res [-]
                    AssetsDirectories             : <ROOT>/app/src/test/assets [-]
                    JniLibsDirectories            : <ROOT>/app/src/test/jniLibs [-]
                    ShadersDirectories            : <ROOT>/app/src/test/shaders [-]
    BuildTypes
        BuildType
            Name                          : debug
            ApplicationIdSuffix           : .debug
            VersionNameSuffix             : -debug
            ResValues
                v_b                           : (string, v_b, debug)
            ManifestPlaceholders
                b                             : debug
            IsDebuggable                  : true
            IsJniDebuggable               : false
            IsPseudoLocalesEnabled        : false
            IsRenderscriptDebuggable      : false
            RenderscriptOptimLevel        : 3
            IsMinifyEnabled               : false
            IsZipAlignEnabled             : true
        SourceProvider
            Name                          : debug
            Manifest                      : <ROOT>/app/src/debug/AndroidManifest.xml [-]
            JavaDirectories               : <ROOT>/app/src/debug/java [-]
            KotlinDirectories             : <ROOT>/app/src/debug/java [-]
            KotlinDirectories             : <ROOT>/app/src/debug/kotlin [-]
            ResourcesDirectories          : <ROOT>/app/src/debug/resources [-]
            AidlDirectories               : <ROOT>/app/src/debug/aidl [-]
            RenderscriptDirectories       : <ROOT>/app/src/debug/rs [-]
            ResDirectories                : <ROOT>/app/src/debug/res [-]
            AssetsDirectories             : <ROOT>/app/src/debug/assets [-]
            JniLibsDirectories            : <ROOT>/app/src/debug/jniLibs [-]
            ShadersDirectories            : <ROOT>/app/src/debug/shaders [-]
        ExtraSourceProviders
            ExtraSourceProvider
                ArtifactName                  : _android_test_
                SourceProvider
                    Name                          : androidTestDebug
                    Manifest                      : <ROOT>/app/src/androidTestDebug/AndroidManifest.xml [-]
                    JavaDirectories               : <ROOT>/app/src/androidTestDebug/java [-]
                    KotlinDirectories             : <ROOT>/app/src/androidTestDebug/java [-]
                    KotlinDirectories             : <ROOT>/app/src/androidTestDebug/kotlin [-]
                    ResourcesDirectories          : <ROOT>/app/src/androidTestDebug/resources [-]
                    AidlDirectories               : <ROOT>/app/src/androidTestDebug/aidl [-]
                    RenderscriptDirectories       : <ROOT>/app/src/androidTestDebug/rs [-]
                    ResDirectories                : <ROOT>/app/src/androidTestDebug/res [-]
                    AssetsDirectories             : <ROOT>/app/src/androidTestDebug/assets [-]
                    JniLibsDirectories            : <ROOT>/app/src/androidTestDebug/jniLibs [-]
                    ShadersDirectories            : <ROOT>/app/src/androidTestDebug/shaders [-]
        ExtraSourceProviders
            ExtraSourceProvider
                ArtifactName                  : _unit_test_
                SourceProvider
                    Name                          : testDebug
                    Manifest                      : <ROOT>/app/src/testDebug/AndroidManifest.xml [-]
                    JavaDirectories               : <ROOT>/app/src/testDebug/java [-]
                    KotlinDirectories             : <ROOT>/app/src/testDebug/java [-]
                    KotlinDirectories             : <ROOT>/app/src/testDebug/kotlin [-]
                    ResourcesDirectories          : <ROOT>/app/src/testDebug/resources [-]
                    AidlDirectories               : <ROOT>/app/src/testDebug/aidl [-]
                    RenderscriptDirectories       : <ROOT>/app/src/testDebug/rs [-]
                    ResDirectories                : <ROOT>/app/src/testDebug/res [-]
                    AssetsDirectories             : <ROOT>/app/src/testDebug/assets [-]
                    JniLibsDirectories            : <ROOT>/app/src/testDebug/jniLibs [-]
                    ShadersDirectories            : <ROOT>/app/src/testDebug/shaders [-]
        BuildType
            Name                          : release
            ApplicationIdSuffix           : .release
            VersionNameSuffix             : -release
            ResValues
                v_b                           : (string, v_b, release)
            ManifestPlaceholders
                b                             : release
            IsDebuggable                  : false
            IsJniDebuggable               : false
            IsPseudoLocalesEnabled        : false
            IsRenderscriptDebuggable      : false
            RenderscriptOptimLevel        : 3
            IsMinifyEnabled               : false
            IsZipAlignEnabled             : true
        SourceProvider
            Name                          : release
            Manifest                      : <ROOT>/app/src/release/AndroidManifest.xml [-]
            JavaDirectories               : <ROOT>/app/src/release/java [-]
            KotlinDirectories             : <ROOT>/app/src/release/java [-]
            KotlinDirectories             : <ROOT>/app/src/release/kotlin [-]
            ResourcesDirectories          : <ROOT>/app/src/release/resources [-]
            AidlDirectories               : <ROOT>/app/src/release/aidl [-]
            RenderscriptDirectories       : <ROOT>/app/src/release/rs [-]
            ResDirectories                : <ROOT>/app/src/release/res [-]
            AssetsDirectories             : <ROOT>/app/src/release/assets [-]
            JniLibsDirectories            : <ROOT>/app/src/release/jniLibs [-]
            ShadersDirectories            : <ROOT>/app/src/release/shaders [-]
        ExtraSourceProviders
            ExtraSourceProvider
                ArtifactName                  : _android_test_
                SourceProvider
                    Name                          : androidTestRelease
                    Manifest                      : <ROOT>/app/src/androidTestRelease/AndroidManifest.xml [-]
                    JavaDirectories               : <ROOT>/app/src/androidTestRelease/java [-]
                    KotlinDirectories             : <ROOT>/app/src/androidTestRelease/java [-]
                    KotlinDirectories             : <ROOT>/app/src/androidTestRelease/kotlin [-]
                    ResourcesDirectories          : <ROOT>/app/src/androidTestRelease/resources [-]
                    AidlDirectories               : <ROOT>/app/src/androidTestRelease/aidl [-]
                    RenderscriptDirectories       : <ROOT>/app/src/androidTestRelease/rs [-]
                    ResDirectories                : <ROOT>/app/src/androidTestRelease/res [-]
                    AssetsDirectories             : <ROOT>/app/src/androidTestRelease/assets [-]
                    JniLibsDirectories            : <ROOT>/app/src/androidTestRelease/jniLibs [-]
                    ShadersDirectories            : <ROOT>/app/src/androidTestRelease/shaders [-]
        ExtraSourceProviders
            ExtraSourceProvider
                ArtifactName                  : _unit_test_
                SourceProvider
                    Name                          : testRelease
                    Manifest                      : <ROOT>/app/src/testRelease/AndroidManifest.xml [-]
                    JavaDirectories               : <ROOT>/app/src/testRelease/java [-]
                    KotlinDirectories             : <ROOT>/app/src/testRelease/java [-]
                    KotlinDirectories             : <ROOT>/app/src/testRelease/kotlin [-]
                    ResourcesDirectories          : <ROOT>/app/src/testRelease/resources [-]
                    AidlDirectories               : <ROOT>/app/src/testRelease/aidl [-]
                    RenderscriptDirectories       : <ROOT>/app/src/testRelease/rs [-]
                    ResDirectories                : <ROOT>/app/src/testRelease/res [-]
                    AssetsDirectories             : <ROOT>/app/src/testRelease/assets [-]
                    JniLibsDirectories            : <ROOT>/app/src/testRelease/jniLibs [-]
                    ShadersDirectories            : <ROOT>/app/src/testRelease/shaders [-]
    ProductFlavors
        ProductFlavor
            Name                          : firstAbc
            ApplicationIdSuffix           : .firstAbc
            VersionNameSuffix             : -firstAbc
            ResValues
                v_a                           : (string, v_a, firstAbc)
            ManifestPlaceholders
                a                             : firstAbc
            Dimension                     : Dim1
            VersionCode                   : 20
            VectorDrawables
        SourceProvider
            Name                          : firstAbc
            Manifest                      : <ROOT>/app/src/firstAbc/AndroidManifest.xml [-]
            JavaDirectories               : <ROOT>/app/src/firstAbc/java [-]
            KotlinDirectories             : <ROOT>/app/src/firstAbc/java [-]
            KotlinDirectories             : <ROOT>/app/src/firstAbc/kotlin [-]
            ResourcesDirectories          : <ROOT>/app/src/firstAbc/resources [-]
            AidlDirectories               : <ROOT>/app/src/firstAbc/aidl [-]
            RenderscriptDirectories       : <ROOT>/app/src/firstAbc/rs [-]
            ResDirectories                : <ROOT>/app/src/firstAbc/res [-]
            AssetsDirectories             : <ROOT>/app/src/firstAbc/assets [-]
            JniLibsDirectories            : <ROOT>/app/src/firstAbc/jniLibs [-]
            ShadersDirectories            : <ROOT>/app/src/firstAbc/shaders [-]
        ExtraSourceProviders
            ExtraSourceProvider
                ArtifactName                  : _android_test_
                SourceProvider
                    Name                          : androidTestFirstAbc
                    Manifest                      : <ROOT>/app/src/androidTestFirstAbc/AndroidManifest.xml [-]
                    JavaDirectories               : <ROOT>/app/src/androidTestFirstAbc/java [-]
                    KotlinDirectories             : <ROOT>/app/src/androidTestFirstAbc/java [-]
                    KotlinDirectories             : <ROOT>/app/src/androidTestFirstAbc/kotlin [-]
                    ResourcesDirectories          : <ROOT>/app/src/androidTestFirstAbc/resources [-]
                    AidlDirectories               : <ROOT>/app/src/androidTestFirstAbc/aidl [-]
                    RenderscriptDirectories       : <ROOT>/app/src/androidTestFirstAbc/rs [-]
                    ResDirectories                : <ROOT>/app/src/androidTestFirstAbc/res [-]
                    AssetsDirectories             : <ROOT>/app/src/androidTestFirstAbc/assets [-]
                    JniLibsDirectories            : <ROOT>/app/src/androidTestFirstAbc/jniLibs [-]
                    ShadersDirectories            : <ROOT>/app/src/androidTestFirstAbc/shaders [-]
            ExtraSourceProvider
                ArtifactName                  : _unit_test_
                SourceProvider
                    Name                          : testFirstAbc
                    Manifest                      : <ROOT>/app/src/testFirstAbc/AndroidManifest.xml [-]
                    JavaDirectories               : <ROOT>/app/src/testFirstAbc/java [-]
                    KotlinDirectories             : <ROOT>/app/src/testFirstAbc/java [-]
                    KotlinDirectories             : <ROOT>/app/src/testFirstAbc/kotlin [-]
                    ResourcesDirectories          : <ROOT>/app/src/testFirstAbc/resources [-]
                    AidlDirectories               : <ROOT>/app/src/testFirstAbc/aidl [-]
                    RenderscriptDirectories       : <ROOT>/app/src/testFirstAbc/rs [-]
                    ResDirectories                : <ROOT>/app/src/testFirstAbc/res [-]
                    AssetsDirectories             : <ROOT>/app/src/testFirstAbc/assets [-]
                    JniLibsDirectories            : <ROOT>/app/src/testFirstAbc/jniLibs [-]
                    ShadersDirectories            : <ROOT>/app/src/testFirstAbc/shaders [-]
        ProductFlavor
            Name                          : firstXyz
            Dimension                     : Dim1
            VectorDrawables
        SourceProvider
            Name                          : firstXyz
            Manifest                      : <ROOT>/app/src/firstXyz/AndroidManifest.xml [-]
            JavaDirectories               : <ROOT>/app/src/firstXyz/java [-]
            KotlinDirectories             : <ROOT>/app/src/firstXyz/java [-]
            KotlinDirectories             : <ROOT>/app/src/firstXyz/kotlin [-]
            ResourcesDirectories          : <ROOT>/app/src/firstXyz/resources [-]
            AidlDirectories               : <ROOT>/app/src/firstXyz/aidl [-]
            RenderscriptDirectories       : <ROOT>/app/src/firstXyz/rs [-]
            ResDirectories                : <ROOT>/app/src/firstXyz/res [-]
            AssetsDirectories             : <ROOT>/app/src/firstXyz/assets [-]
            JniLibsDirectories            : <ROOT>/app/src/firstXyz/jniLibs [-]
            ShadersDirectories            : <ROOT>/app/src/firstXyz/shaders [-]
        ExtraSourceProviders
            ExtraSourceProvider
                ArtifactName                  : _android_test_
                SourceProvider
                    Name                          : androidTestFirstXyz
                    Manifest                      : <ROOT>/app/src/androidTestFirstXyz/AndroidManifest.xml [-]
                    JavaDirectories               : <ROOT>/app/src/androidTestFirstXyz/java [-]
                    KotlinDirectories             : <ROOT>/app/src/androidTestFirstXyz/java [-]
                    KotlinDirectories             : <ROOT>/app/src/androidTestFirstXyz/kotlin [-]
                    ResourcesDirectories          : <ROOT>/app/src/androidTestFirstXyz/resources [-]
                    AidlDirectories               : <ROOT>/app/src/androidTestFirstXyz/aidl [-]
                    RenderscriptDirectories       : <ROOT>/app/src/androidTestFirstXyz/rs [-]
                    ResDirectories                : <ROOT>/app/src/androidTestFirstXyz/res [-]
                    AssetsDirectories             : <ROOT>/app/src/androidTestFirstXyz/assets [-]
                    JniLibsDirectories            : <ROOT>/app/src/androidTestFirstXyz/jniLibs [-]
                    ShadersDirectories            : <ROOT>/app/src/androidTestFirstXyz/shaders [-]
            ExtraSourceProvider
                ArtifactName                  : _unit_test_
                SourceProvider
                    Name                          : testFirstXyz
                    Manifest                      : <ROOT>/app/src/testFirstXyz/AndroidManifest.xml [-]
                    JavaDirectories               : <ROOT>/app/src/testFirstXyz/java [-]
                    KotlinDirectories             : <ROOT>/app/src/testFirstXyz/java [-]
                    KotlinDirectories             : <ROOT>/app/src/testFirstXyz/kotlin [-]
                    ResourcesDirectories          : <ROOT>/app/src/testFirstXyz/resources [-]
                    AidlDirectories               : <ROOT>/app/src/testFirstXyz/aidl [-]
                    RenderscriptDirectories       : <ROOT>/app/src/testFirstXyz/rs [-]
                    ResDirectories                : <ROOT>/app/src/testFirstXyz/res [-]
                    AssetsDirectories             : <ROOT>/app/src/testFirstXyz/assets [-]
                    JniLibsDirectories            : <ROOT>/app/src/testFirstXyz/jniLibs [-]
                    ShadersDirectories            : <ROOT>/app/src/testFirstXyz/shaders [-]
        ProductFlavor
            Name                          : secondAbc
            ApplicationIdSuffix           : .secondAbc
            VersionNameSuffix             : -secondAbc
            ResValues
                v_a                           : (string, v_a, secondAbc)
                v_b                           : (string, v_b, secondAbc)
                v_c                           : (string, v_c, secondAbc)
            ManifestPlaceholders
                a                             : secondAbc
                b                             : secondAbc
                c                             : secondAbc
            Dimension                     : Dim2
            VersionCode                   : 30
            VersionName                   : 1.secondAbc
            VectorDrawables
        SourceProvider
            Name                          : secondAbc
            Manifest                      : <ROOT>/app/src/secondAbc/AndroidManifest.xml [-]
            JavaDirectories               : <ROOT>/app/src/secondAbc/java
            JavaDirectories               : <ROOT>/app/src/secondAbc/java2 [-]
            KotlinDirectories             : <ROOT>/app/src/secondAbc/java
            KotlinDirectories             : <ROOT>/app/src/secondAbc/kotlin [-]
            ResourcesDirectories          : <ROOT>/app/src/secondAbc/resources [-]
            AidlDirectories               : <ROOT>/app/src/secondAbc/aidl [-]
            RenderscriptDirectories       : <ROOT>/app/src/secondAbc/rs [-]
            ResDirectories                : <ROOT>/app/src/secondAbc/res [-]
            AssetsDirectories             : <ROOT>/app/src/secondAbc/assets [-]
            JniLibsDirectories            : <ROOT>/app/src/secondAbc/jniLibs [-]
            ShadersDirectories            : <ROOT>/app/src/secondAbc/shaders [-]
        ExtraSourceProviders
            ExtraSourceProvider
                ArtifactName                  : _android_test_
                SourceProvider
                    Name                          : androidTestSecondAbc
                    Manifest                      : <ROOT>/app/src/androidTestSecondAbc/AndroidManifest.xml [-]
                    JavaDirectories               : <ROOT>/app/src/androidTestSecondAbc/java [-]
                    KotlinDirectories             : <ROOT>/app/src/androidTestSecondAbc/java [-]
                    KotlinDirectories             : <ROOT>/app/src/androidTestSecondAbc/kotlin [-]
                    ResourcesDirectories          : <ROOT>/app/src/androidTestSecondAbc/resources [-]
                    AidlDirectories               : <ROOT>/app/src/androidTestSecondAbc/aidl [-]
                    RenderscriptDirectories       : <ROOT>/app/src/androidTestSecondAbc/rs [-]
                    ResDirectories                : <ROOT>/app/src/androidTestSecondAbc/res [-]
                    AssetsDirectories             : <ROOT>/app/src/androidTestSecondAbc/assets [-]
                    JniLibsDirectories            : <ROOT>/app/src/androidTestSecondAbc/jniLibs [-]
                    ShadersDirectories            : <ROOT>/app/src/androidTestSecondAbc/shaders [-]
            ExtraSourceProvider
                ArtifactName                  : _unit_test_
                SourceProvider
                    Name                          : testSecondAbc
                    Manifest                      : <ROOT>/app/src/testSecondAbc/AndroidManifest.xml [-]
                    JavaDirectories               : <ROOT>/app/src/testSecondAbc/java
                    KotlinDirectories             : <ROOT>/app/src/testSecondAbc/java
                    KotlinDirectories             : <ROOT>/app/src/testSecondAbc/kotlin [-]
                    ResourcesDirectories          : <ROOT>/app/src/testSecondAbc/resources [-]
                    AidlDirectories               : <ROOT>/app/src/testSecondAbc/aidl [-]
                    RenderscriptDirectories       : <ROOT>/app/src/testSecondAbc/rs [-]
                    ResDirectories                : <ROOT>/app/src/testSecondAbc/res [-]
                    AssetsDirectories             : <ROOT>/app/src/testSecondAbc/assets [-]
                    JniLibsDirectories            : <ROOT>/app/src/testSecondAbc/jniLibs [-]
                    ShadersDirectories            : <ROOT>/app/src/testSecondAbc/shaders [-]
        ProductFlavor
            Name                          : secondXyz
            ApplicationIdSuffix           : .secondXyz
            VersionNameSuffix             : -secondXyz
            ResValues
                v_b                           : (string, v_b, secondXyz)
            ManifestPlaceholders
                b                             : secondXyz
            Dimension                     : Dim2
            VersionCode                   : 31
            VectorDrawables
        SourceProvider
            Name                          : secondXyz
            Manifest                      : <ROOT>/app/src/secondXyz/AndroidManifest.xml [-]
            JavaDirectories               : <ROOT>/app/src/secondXyz/java [-]
            KotlinDirectories             : <ROOT>/app/src/secondXyz/java [-]
            KotlinDirectories             : <ROOT>/app/src/secondXyz/kotlin [-]
            ResourcesDirectories          : <ROOT>/app/src/secondXyz/resources [-]
            AidlDirectories               : <ROOT>/app/src/secondXyz/aidl [-]
            RenderscriptDirectories       : <ROOT>/app/src/secondXyz/rs [-]
            ResDirectories                : <ROOT>/app/src/secondXyz/res [-]
            AssetsDirectories             : <ROOT>/app/src/secondXyz/assets [-]
            JniLibsDirectories            : <ROOT>/app/src/secondXyz/jniLibs [-]
            ShadersDirectories            : <ROOT>/app/src/secondXyz/shaders [-]
        ExtraSourceProviders
            ExtraSourceProvider
                ArtifactName                  : _android_test_
                SourceProvider
                    Name                          : androidTestSecondXyz
                    Manifest                      : <ROOT>/app/src/androidTestSecondXyz/AndroidManifest.xml [-]
                    JavaDirectories               : <ROOT>/app/src/androidTestSecondXyz/java [-]
                    KotlinDirectories             : <ROOT>/app/src/androidTestSecondXyz/java [-]
                    KotlinDirectories             : <ROOT>/app/src/androidTestSecondXyz/kotlin [-]
                    ResourcesDirectories          : <ROOT>/app/src/androidTestSecondXyz/resources [-]
                    AidlDirectories               : <ROOT>/app/src/androidTestSecondXyz/aidl [-]
                    RenderscriptDirectories       : <ROOT>/app/src/androidTestSecondXyz/rs [-]
                    ResDirectories                : <ROOT>/app/src/androidTestSecondXyz/res [-]
                    AssetsDirectories             : <ROOT>/app/src/androidTestSecondXyz/assets [-]
                    JniLibsDirectories            : <ROOT>/app/src/androidTestSecondXyz/jniLibs [-]
                    ShadersDirectories            : <ROOT>/app/src/androidTestSecondXyz/shaders [-]
            ExtraSourceProvider
                ArtifactName                  : _unit_test_
                SourceProvider
                    Name                          : testSecondXyz
                    Manifest                      : <ROOT>/app/src/testSecondXyz/AndroidManifest.xml [-]
                    JavaDirectories               : <ROOT>/app/src/testSecondXyz/java [-]
                    KotlinDirectories             : <ROOT>/app/src/testSecondXyz/java [-]
                    KotlinDirectories             : <ROOT>/app/src/testSecondXyz/kotlin [-]
                    ResourcesDirectories          : <ROOT>/app/src/testSecondXyz/resources [-]
                    AidlDirectories               : <ROOT>/app/src/testSecondXyz/aidl [-]
                    RenderscriptDirectories       : <ROOT>/app/src/testSecondXyz/rs [-]
                    ResDirectories                : <ROOT>/app/src/testSecondXyz/res [-]
                    AssetsDirectories             : <ROOT>/app/src/testSecondXyz/assets [-]
                    JniLibsDirectories            : <ROOT>/app/src/testSecondXyz/jniLibs [-]
                    ShadersDirectories            : <ROOT>/app/src/testSecondXyz/shaders [-]
    SigningConfigs
        SigningConfig
            Name                          : debug
            StoreFile                     : debug.keystore
            StorePassword                 : android
            KeyAlias                      : AndroidDebugKey
    VariantBuildInformation
        VariantBuildInformation
            VariantName                   : firstAbcSecondAbcDebug
            BuildTasksAndOutputInformation
                AssembleTaskName              : assembleFirstAbcSecondAbcDebug
                AssembleTaskOutputListingFile : <ROOT>/app/build/outputs/apk/firstAbcSecondAbc/debug/output-metadata.json [-]
                BundleTaskName                : bundleFirstAbcSecondAbcDebug
                BundleTaskOutputListingFile   : <ROOT>/app/build/intermediates/bundle_ide_model/firstAbcSecondAbcDebug/output-metadata.json [-]
                ApkFromBundleTaskName         : extractApksForFirstAbcSecondAbcDebug
                ApkFromBundleTaskOutputListingFile      : <ROOT>/app/build/intermediates/apk_from_bundle_ide_model/firstAbcSecondAbcDebug/output-metadata.json [-]
        VariantBuildInformation
            VariantName                   : firstAbcSecondXyzDebug
            BuildTasksAndOutputInformation
                AssembleTaskName              : assembleFirstAbcSecondXyzDebug
                AssembleTaskOutputListingFile : <ROOT>/app/build/outputs/apk/firstAbcSecondXyz/debug/output-metadata.json [-]
                BundleTaskName                : bundleFirstAbcSecondXyzDebug
                BundleTaskOutputListingFile   : <ROOT>/app/build/intermediates/bundle_ide_model/firstAbcSecondXyzDebug/output-metadata.json [-]
                ApkFromBundleTaskName         : extractApksForFirstAbcSecondXyzDebug
                ApkFromBundleTaskOutputListingFile      : <ROOT>/app/build/intermediates/apk_from_bundle_ide_model/firstAbcSecondXyzDebug/output-metadata.json [-]
        VariantBuildInformation
            VariantName                   : firstXyzSecondAbcDebug
            BuildTasksAndOutputInformation
                AssembleTaskName              : assembleFirstXyzSecondAbcDebug
                AssembleTaskOutputListingFile : <ROOT>/app/build/outputs/apk/firstXyzSecondAbc/debug/output-metadata.json [-]
                BundleTaskName                : bundleFirstXyzSecondAbcDebug
                BundleTaskOutputListingFile   : <ROOT>/app/build/intermediates/bundle_ide_model/firstXyzSecondAbcDebug/output-metadata.json [-]
                ApkFromBundleTaskName         : extractApksForFirstXyzSecondAbcDebug
                ApkFromBundleTaskOutputListingFile      : <ROOT>/app/build/intermediates/apk_from_bundle_ide_model/firstXyzSecondAbcDebug/output-metadata.json [-]
        VariantBuildInformation
            VariantName                   : firstXyzSecondXyzDebug
            BuildTasksAndOutputInformation
                AssembleTaskName              : assembleFirstXyzSecondXyzDebug
                AssembleTaskOutputListingFile : <ROOT>/app/build/outputs/apk/firstXyzSecondXyz/debug/output-metadata.json [-]
                BundleTaskName                : bundleFirstXyzSecondXyzDebug
                BundleTaskOutputListingFile   : <ROOT>/app/build/intermediates/bundle_ide_model/firstXyzSecondXyzDebug/output-metadata.json [-]
                ApkFromBundleTaskName         : extractApksForFirstXyzSecondXyzDebug
                ApkFromBundleTaskOutputListingFile      : <ROOT>/app/build/intermediates/apk_from_bundle_ide_model/firstXyzSecondXyzDebug/output-metadata.json [-]
        VariantBuildInformation
            VariantName                   : firstAbcSecondAbcRelease
            BuildTasksAndOutputInformation
                AssembleTaskName              : assembleFirstAbcSecondAbcRelease
                AssembleTaskOutputListingFile : <ROOT>/app/build/outputs/apk/firstAbcSecondAbc/release/output-metadata.json [-]
                BundleTaskName                : bundleFirstAbcSecondAbcRelease
                BundleTaskOutputListingFile   : <ROOT>/app/build/intermediates/bundle_ide_model/firstAbcSecondAbcRelease/output-metadata.json [-]
                ApkFromBundleTaskName         : extractApksForFirstAbcSecondAbcRelease
                ApkFromBundleTaskOutputListingFile      : <ROOT>/app/build/intermediates/apk_from_bundle_ide_model/firstAbcSecondAbcRelease/output-metadata.json [-]
        VariantBuildInformation
            VariantName                   : firstAbcSecondXyzRelease
            BuildTasksAndOutputInformation
                AssembleTaskName              : assembleFirstAbcSecondXyzRelease
                AssembleTaskOutputListingFile : <ROOT>/app/build/outputs/apk/firstAbcSecondXyz/release/output-metadata.json [-]
                BundleTaskName                : bundleFirstAbcSecondXyzRelease
                BundleTaskOutputListingFile   : <ROOT>/app/build/intermediates/bundle_ide_model/firstAbcSecondXyzRelease/output-metadata.json [-]
                ApkFromBundleTaskName         : extractApksForFirstAbcSecondXyzRelease
                ApkFromBundleTaskOutputListingFile      : <ROOT>/app/build/intermediates/apk_from_bundle_ide_model/firstAbcSecondXyzRelease/output-metadata.json [-]
        VariantBuildInformation
            VariantName                   : firstXyzSecondAbcRelease
            BuildTasksAndOutputInformation
                AssembleTaskName              : assembleFirstXyzSecondAbcRelease
                AssembleTaskOutputListingFile : <ROOT>/app/build/outputs/apk/firstXyzSecondAbc/release/output-metadata.json [-]
                BundleTaskName                : bundleFirstXyzSecondAbcRelease
                BundleTaskOutputListingFile   : <ROOT>/app/build/intermediates/bundle_ide_model/firstXyzSecondAbcRelease/output-metadata.json [-]
                ApkFromBundleTaskName         : extractApksForFirstXyzSecondAbcRelease
                ApkFromBundleTaskOutputListingFile      : <ROOT>/app/build/intermediates/apk_from_bundle_ide_model/firstXyzSecondAbcRelease/output-metadata.json [-]
        VariantBuildInformation
            VariantName                   : firstXyzSecondXyzRelease
            BuildTasksAndOutputInformation
                AssembleTaskName              : assembleFirstXyzSecondXyzRelease
                AssembleTaskOutputListingFile : <ROOT>/app/build/outputs/apk/firstXyzSecondXyz/release/output-metadata.json [-]
                BundleTaskName                : bundleFirstXyzSecondXyzRelease
                BundleTaskOutputListingFile   : <ROOT>/app/build/intermediates/bundle_ide_model/firstXyzSecondXyzRelease/output-metadata.json [-]
                ApkFromBundleTaskName         : extractApksForFirstXyzSecondXyzRelease
                ApkFromBundleTaskOutputListingFile      : <ROOT>/app/build/intermediates/apk_from_bundle_ide_model/firstXyzSecondXyzRelease/output-metadata.json [-]
    IdeVariants
        IdeVariant
            Name                          : firstAbcSecondAbcDebug
            BuildType                     : debug
            DisplayName                   : firstAbc-secondAbc-debug
            InstantAppCompatible          : false
            MinSdkVersion
                ApiLevel                      : 16
                ApiString                     : 16
            TargetSdkVersion
                ApiLevel                      : 32
                ApiString                     : 32
            VersionCode                   : 20
            VersionNameSuffix             : -firstAbc-secondAbc-debug
            VersionNameWithSuffix         : 1.secondAbc-firstAbc-secondAbc-debug
            DeprecatedPreMergedApplicationId        : com.example.multiflavor.firstAbc.secondAbc.debug
            ProductFlavors                : firstAbc
            ProductFlavors                : secondAbc
            TestInstrumentationRunner     : androidx.test.runner.AndroidJUnitRunner
            ManifestPlaceholders
                a                             : firstAbc
                b                             : debug
                c                             : secondAbc
            ResValues
                v_a                           : (string, v_a, firstAbc)
                v_b                           : (string, v_b, debug)
                v_c                           : (string, v_c, secondAbc)
            MainArtifact
                Name                          : MAIN
                CompileTaskName               : compileFirstAbcSecondAbcDebugSources
                AssembleTaskName              : assembleFirstAbcSecondAbcDebug
                IsTestArtifact                : false
                IdeSetupTaskNames             : generateFirstAbcSecondAbcDebugSources
                GeneratedSourceFolders        : <ROOT>/app/build/generated/aidl_source_output_dir/firstAbcSecondAbcDebug/out [-]
                GeneratedSourceFolders        : <ROOT>/app/build/generated/ap_generated_sources/firstAbcSecondAbcDebug/out [-]
                GeneratedSourceFolders        : <ROOT>/app/build/generated/renderscript_source_output_dir/firstAbcSecondAbcDebug/out [-]
                GeneratedSourceFolders        : <ROOT>/app/build/generated/source/buildConfig/firstAbcSecondAbc/debug [-]
                ClassesFolder                 : <ROOT>/app/build/intermediates/compile_and_runtime_not_namespaced_r_class_jar/firstAbcSecondAbcDebug/R.jar [-]
                ClassesFolder                 : <ROOT>/app/build/intermediates/javac/firstAbcSecondAbcDebug/classes [-]
                VariantSourceProvider
                    Name                          : firstAbcSecondAbcDebug
                    Manifest                      : <ROOT>/app/src/firstAbcSecondAbcDebug/AndroidManifest.xml [-]
                    JavaDirectories               : <ROOT>/app/src/firstAbcSecondAbcDebug/java [-]
                    KotlinDirectories             : <ROOT>/app/src/firstAbcSecondAbcDebug/java [-]
                    KotlinDirectories             : <ROOT>/app/src/firstAbcSecondAbcDebug/kotlin [-]
                    ResourcesDirectories          : <ROOT>/app/src/firstAbcSecondAbcDebug/resources [-]
                    AidlDirectories               : <ROOT>/app/src/firstAbcSecondAbcDebug/aidl [-]
                    RenderscriptDirectories       : <ROOT>/app/src/firstAbcSecondAbcDebug/rs [-]
                    ResDirectories                : <ROOT>/app/src/firstAbcSecondAbcDebug/res [-]
                    AssetsDirectories             : <ROOT>/app/src/firstAbcSecondAbcDebug/assets [-]
                    JniLibsDirectories            : <ROOT>/app/src/firstAbcSecondAbcDebug/jniLibs [-]
                    ShadersDirectories            : <ROOT>/app/src/firstAbcSecondAbcDebug/shaders [-]
                MultiFlavorSourceProvider
                    Name                          : firstAbcSecondAbc
                    Manifest                      : <ROOT>/app/src/firstAbcSecondAbc/AndroidManifest.xml [-]
                    JavaDirectories               : <ROOT>/app/src/firstAbcSecondAbc/java
                    JavaDirectories               : <ROOT>/app/src/firstAbcSecondAbc/java2
                    KotlinDirectories             : <ROOT>/app/src/firstAbcSecondAbc/java
                    KotlinDirectories             : <ROOT>/app/src/firstAbcSecondAbc/kotlin [-]
                    ResourcesDirectories          : <ROOT>/app/src/firstAbcSecondAbc/resources [-]
                    AidlDirectories               : <ROOT>/app/src/firstAbcSecondAbc/aidl [-]
                    RenderscriptDirectories       : <ROOT>/app/src/firstAbcSecondAbc/rs [-]
                    ResDirectories                : <ROOT>/app/src/firstAbcSecondAbc/res [-]
                    AssetsDirectories             : <ROOT>/app/src/firstAbcSecondAbc/assets [-]
                    JniLibsDirectories            : <ROOT>/app/src/firstAbcSecondAbc/jniLibs [-]
                    ShadersDirectories            : <ROOT>/app/src/firstAbcSecondAbc/shaders [-]
                Dependencies
                    compileClasspath
                        androidLibrary                : androidx.appcompat:appcompat:1.1.0@aar
                        androidLibrary                : androidx.fragment:fragment:1.1.0@aar
                        androidLibrary                : androidx.appcompat:appcompat-resources:1.1.0@aar
                        androidLibrary                : androidx.drawerlayout:drawerlayout:1.0.0@aar
                        androidLibrary                : androidx.viewpager:viewpager:1.0.0@aar
                        androidLibrary                : androidx.loader:loader:1.0.0@aar
                        androidLibrary                : androidx.activity:activity:1.0.0@aar
                        androidLibrary                : androidx.vectordrawable:vectordrawable-animated:1.1.0@aar
                        androidLibrary                : androidx.vectordrawable:vectordrawable:1.1.0@aar
                        androidLibrary                : androidx.customview:customview:1.0.0@aar
                        androidLibrary                : androidx.core:core:1.1.0@aar
                        androidLibrary                : androidx.cursoradapter:cursoradapter:1.0.0@aar
                        androidLibrary                : androidx.versionedparcelable:versionedparcelable:1.1.0@aar
                        androidLibrary                : androidx.lifecycle:lifecycle-viewmodel:2.1.0@aar
                        androidLibrary                : androidx.lifecycle:lifecycle-runtime:2.1.0@aar
                        androidLibrary                : androidx.savedstate:savedstate:1.0.0@aar
                        androidLibrary                : androidx.interpolator:interpolator:1.0.0@aar
                        androidLibrary                : androidx.lifecycle:lifecycle-livedata:2.0.0@aar
                        androidLibrary                : androidx.lifecycle:lifecycle-livedata-core:2.0.0@aar
                        androidLibrary                : androidx.arch.core:core-runtime:2.0.0@aar
                        androidLibrary                : androidx.constraintlayout:constraintlayout:1.1.3@aar
                        javaLibrary                   : androidx.collection:collection:1.1.0@jar
                        javaLibrary                   : androidx.arch.core:core-common:2.1.0@jar
                        javaLibrary                   : androidx.lifecycle:lifecycle-common:2.1.0@jar
                        javaLibrary                   : androidx.annotation:annotation:1.1.0@jar
                        javaLibrary                   : androidx.constraintlayout:constraintlayout-solver:1.1.3@jar
                    runtimeClasspath
                        androidLibrary                : androidx.appcompat:appcompat:1.1.0@aar
                        androidLibrary                : androidx.fragment:fragment:1.1.0@aar
                        androidLibrary                : androidx.appcompat:appcompat-resources:1.1.0@aar
                        androidLibrary                : androidx.drawerlayout:drawerlayout:1.0.0@aar
                        androidLibrary                : androidx.viewpager:viewpager:1.0.0@aar
                        androidLibrary                : androidx.loader:loader:1.0.0@aar
                        androidLibrary                : androidx.activity:activity:1.0.0@aar
                        androidLibrary                : androidx.vectordrawable:vectordrawable-animated:1.1.0@aar
                        androidLibrary                : androidx.vectordrawable:vectordrawable:1.1.0@aar
                        androidLibrary                : androidx.customview:customview:1.0.0@aar
                        androidLibrary                : androidx.core:core:1.1.0@aar
                        androidLibrary                : androidx.cursoradapter:cursoradapter:1.0.0@aar
                        androidLibrary                : androidx.versionedparcelable:versionedparcelable:1.1.0@aar
                        androidLibrary                : androidx.lifecycle:lifecycle-viewmodel:2.1.0@aar
                        androidLibrary                : androidx.lifecycle:lifecycle-runtime:2.1.0@aar
                        androidLibrary                : androidx.savedstate:savedstate:1.0.0@aar
                        androidLibrary                : androidx.interpolator:interpolator:1.0.0@aar
                        androidLibrary                : androidx.lifecycle:lifecycle-livedata:2.0.0@aar
                        androidLibrary                : androidx.lifecycle:lifecycle-livedata-core:2.0.0@aar
                        androidLibrary                : androidx.arch.core:core-runtime:2.0.0@aar
                        androidLibrary                : androidx.constraintlayout:constraintlayout:1.1.3@aar
                        javaLibrary                   : androidx.collection:collection:1.1.0@jar
                        javaLibrary                   : androidx.arch.core:core-common:2.1.0@jar
                        javaLibrary                   : androidx.lifecycle:lifecycle-common:2.1.0@jar
                        javaLibrary                   : androidx.annotation:annotation:1.1.0@jar
                        javaLibrary                   : androidx.constraintlayout:constraintlayout-solver:1.1.3@jar
                ApplicationId                 : com.example.multiflavor.firstAbc.secondAbc.debug
                SigningConfigName             : debug
                IsSigned                      : true
                CodeShrinker                  : null
                BuildTasksAndOutputInformation
                    AssembleTaskName              : assembleFirstAbcSecondAbcDebug
                    AssembleTaskOutputListingFile : <ROOT>/app/build/outputs/apk/firstAbcSecondAbc/debug/output-metadata.json [-]
                    BundleTaskName                : bundleFirstAbcSecondAbcDebug
                    BundleTaskOutputListingFile   : <ROOT>/app/build/intermediates/bundle_ide_model/firstAbcSecondAbcDebug/output-metadata.json [-]
                    ApkFromBundleTaskName         : extractApksForFirstAbcSecondAbcDebug
                    ApkFromBundleTaskOutputListingFile      : <ROOT>/app/build/intermediates/apk_from_bundle_ide_model/firstAbcSecondAbcDebug/output-metadata.json [-]
                GeneratedResourceFolders      : <ROOT>/app/build/generated/res/rs/firstAbcSecondAbc/debug [-]
                GeneratedResourceFolders      : <ROOT>/app/build/generated/res/resValues/firstAbcSecondAbc/debug [-]
            AndroidTestArtifact
                Name                          : ANDROID_TEST
                CompileTaskName               : compileFirstAbcSecondAbcDebugAndroidTestSources
                AssembleTaskName              : assembleFirstAbcSecondAbcDebugAndroidTest
                IsTestArtifact                : true
                IdeSetupTaskNames             : generateFirstAbcSecondAbcDebugAndroidTestSources
                GeneratedSourceFolders        : <ROOT>/app/build/generated/aidl_source_output_dir/firstAbcSecondAbcDebugAndroidTest/out [-]
                GeneratedSourceFolders        : <ROOT>/app/build/generated/ap_generated_sources/firstAbcSecondAbcDebugAndroidTest/out [-]
                GeneratedSourceFolders        : <ROOT>/app/build/generated/renderscript_source_output_dir/firstAbcSecondAbcDebugAndroidTest/out [-]
                GeneratedSourceFolders        : <ROOT>/app/build/generated/source/buildConfig/androidTest/firstAbcSecondAbc/debug [-]
                ClassesFolder                 : <ROOT>/app/build/intermediates/compile_and_runtime_not_namespaced_r_class_jar/firstAbcSecondAbcDebugAndroidTest/R.jar [-]
                ClassesFolder                 : <ROOT>/app/build/intermediates/javac/firstAbcSecondAbcDebugAndroidTest/classes [-]
                VariantSourceProvider
                    Name                          : androidTestFirstAbcSecondAbcDebug
                    Manifest                      : <ROOT>/app/src/androidTestFirstAbcSecondAbcDebug/AndroidManifest.xml [-]
                    JavaDirectories               : <ROOT>/app/src/androidTestFirstAbcSecondAbcDebug/java [-]
                    KotlinDirectories             : <ROOT>/app/src/androidTestFirstAbcSecondAbcDebug/java [-]
                    KotlinDirectories             : <ROOT>/app/src/androidTestFirstAbcSecondAbcDebug/kotlin [-]
                    ResourcesDirectories          : <ROOT>/app/src/androidTestFirstAbcSecondAbcDebug/resources [-]
                    AidlDirectories               : <ROOT>/app/src/androidTestFirstAbcSecondAbcDebug/aidl [-]
                    RenderscriptDirectories       : <ROOT>/app/src/androidTestFirstAbcSecondAbcDebug/rs [-]
                    ResDirectories                : <ROOT>/app/src/androidTestFirstAbcSecondAbcDebug/res [-]
                    AssetsDirectories             : <ROOT>/app/src/androidTestFirstAbcSecondAbcDebug/assets [-]
                    JniLibsDirectories            : <ROOT>/app/src/androidTestFirstAbcSecondAbcDebug/jniLibs [-]
                    ShadersDirectories            : <ROOT>/app/src/androidTestFirstAbcSecondAbcDebug/shaders [-]
                MultiFlavorSourceProvider
                    Name                          : androidTestFirstAbcSecondAbc
                    Manifest                      : <ROOT>/app/src/androidTestFirstAbcSecondAbc/AndroidManifest.xml [-]
                    JavaDirectories               : <ROOT>/app/src/androidTestFirstAbcSecondAbc/java [-]
                    KotlinDirectories             : <ROOT>/app/src/androidTestFirstAbcSecondAbc/java [-]
                    KotlinDirectories             : <ROOT>/app/src/androidTestFirstAbcSecondAbc/kotlin [-]
                    ResourcesDirectories          : <ROOT>/app/src/androidTestFirstAbcSecondAbc/resources [-]
                    AidlDirectories               : <ROOT>/app/src/androidTestFirstAbcSecondAbc/aidl [-]
                    RenderscriptDirectories       : <ROOT>/app/src/androidTestFirstAbcSecondAbc/rs [-]
                    ResDirectories                : <ROOT>/app/src/androidTestFirstAbcSecondAbc/res [-]
                    AssetsDirectories             : <ROOT>/app/src/androidTestFirstAbcSecondAbc/assets [-]
                    JniLibsDirectories            : <ROOT>/app/src/androidTestFirstAbcSecondAbc/jniLibs [-]
                    ShadersDirectories            : <ROOT>/app/src/androidTestFirstAbcSecondAbc/shaders [-]
                Dependencies
                    compileClasspath
                        androidLibrary                : androidx.test.ext:junit:1.1.2@aar
                        androidLibrary                : androidx.test.espresso:espresso-core:3.2.0@aar
                        androidLibrary                : androidx.test:runner:1.2.0@aar
                        androidLibrary                : androidx.test:core:1.3.0@aar
                        androidLibrary                : androidx.appcompat:appcompat:1.1.0@aar
                        androidLibrary                : androidx.test:monitor:1.3.0@aar
                        androidLibrary                : androidx.fragment:fragment:1.1.0@aar
                        androidLibrary                : androidx.appcompat:appcompat-resources:1.1.0@aar
                        androidLibrary                : androidx.drawerlayout:drawerlayout:1.0.0@aar
                        androidLibrary                : androidx.viewpager:viewpager:1.0.0@aar
                        androidLibrary                : androidx.loader:loader:1.0.0@aar
                        androidLibrary                : androidx.activity:activity:1.0.0@aar
                        androidLibrary                : androidx.vectordrawable:vectordrawable-animated:1.1.0@aar
                        androidLibrary                : androidx.vectordrawable:vectordrawable:1.1.0@aar
                        androidLibrary                : androidx.customview:customview:1.0.0@aar
                        androidLibrary                : androidx.core:core:1.1.0@aar
                        androidLibrary                : androidx.cursoradapter:cursoradapter:1.0.0@aar
                        androidLibrary                : androidx.lifecycle:lifecycle-runtime:2.1.0@aar
                        androidLibrary                : androidx.savedstate:savedstate:1.0.0@aar
                        androidLibrary                : androidx.lifecycle:lifecycle-livedata:2.0.0@aar
                        androidLibrary                : androidx.lifecycle:lifecycle-livedata-core:2.0.0@aar
                        androidLibrary                : androidx.versionedparcelable:versionedparcelable:1.1.0@aar
                        androidLibrary                : androidx.lifecycle:lifecycle-viewmodel:2.1.0@aar
                        androidLibrary                : androidx.interpolator:interpolator:1.0.0@aar
                        androidLibrary                : androidx.arch.core:core-runtime:2.0.0@aar
                        androidLibrary                : androidx.test.espresso:espresso-idling-resource:3.2.0@aar
                        androidLibrary                : androidx.constraintlayout:constraintlayout:1.1.3@aar
                        javaLibrary                   : junit:junit:4.12@jar
                        javaLibrary                   : org.hamcrest:hamcrest-integration:1.3@jar
                        javaLibrary                   : org.hamcrest:hamcrest-library:1.3@jar
                        javaLibrary                   : org.hamcrest:hamcrest-core:1.3@jar
                        javaLibrary                   : androidx.lifecycle:lifecycle-common:2.1.0@jar
                        javaLibrary                   : androidx.collection:collection:1.1.0@jar
                        javaLibrary                   : androidx.arch.core:core-common:2.1.0@jar
                        javaLibrary                   : androidx.annotation:annotation:1.1.0@jar
                        javaLibrary                   : net.sf.kxml:kxml2:2.3.0@jar
                        javaLibrary                   : com.squareup:javawriter:2.1.1@jar
                        javaLibrary                   : javax.inject:javax.inject:1@jar
                        javaLibrary                   : com.google.code.findbugs:jsr305:2.0.1@jar
                        javaLibrary                   : androidx.constraintlayout:constraintlayout-solver:1.1.3@jar
                        module                        : <ROOT>-:app-MAIN
                    runtimeClasspath
                        androidLibrary                : androidx.test.ext:junit:1.1.2@aar
                        androidLibrary                : androidx.test.espresso:espresso-core:3.2.0@aar
                        androidLibrary                : androidx.test:runner:1.2.0@aar
                        androidLibrary                : androidx.test:core:1.3.0@aar
                        androidLibrary                : androidx.test:monitor:1.3.0@aar
                        androidLibrary                : androidx.test.espresso:espresso-idling-resource:3.2.0@aar
                        javaLibrary                   : junit:junit:4.12@jar
                        javaLibrary                   : org.hamcrest:hamcrest-integration:1.3@jar
                        javaLibrary                   : org.hamcrest:hamcrest-library:1.3@jar
                        javaLibrary                   : org.hamcrest:hamcrest-core:1.3@jar
                        javaLibrary                   : androidx.lifecycle:lifecycle-common:2.1.0@jar
                        javaLibrary                   : androidx.annotation:annotation:1.1.0@jar
                        javaLibrary                   : net.sf.kxml:kxml2:2.3.0@jar
                        javaLibrary                   : com.squareup:javawriter:2.1.1@jar
                        javaLibrary                   : javax.inject:javax.inject:1@jar
                        javaLibrary                   : com.google.code.findbugs:jsr305:2.0.1@jar
                        module                        : <ROOT>-:app-MAIN
                ProvidedDependencies
                    - provided                    : androidx.activity:activity:1.0.0@aar
                    - provided                    : androidx.appcompat:appcompat-resources:1.1.0@aar
                    - provided                    : androidx.appcompat:appcompat:1.1.0@aar
                    - provided                    : androidx.arch.core:core-common:2.1.0
                    - provided                    : androidx.arch.core:core-runtime:2.0.0@aar
                    - provided                    : androidx.collection:collection:1.1.0
                    - provided                    : androidx.constraintlayout:constraintlayout-solver:1.1.3
                    - provided                    : androidx.constraintlayout:constraintlayout:1.1.3@aar
                    - provided                    : androidx.core:core:1.1.0@aar
                    - provided                    : androidx.cursoradapter:cursoradapter:1.0.0@aar
                    - provided                    : androidx.customview:customview:1.0.0@aar
                    - provided                    : androidx.drawerlayout:drawerlayout:1.0.0@aar
                    - provided                    : androidx.fragment:fragment:1.1.0@aar
                    - provided                    : androidx.interpolator:interpolator:1.0.0@aar
                    - provided                    : androidx.lifecycle:lifecycle-livedata-core:2.0.0@aar
                    - provided                    : androidx.lifecycle:lifecycle-livedata:2.0.0@aar
                    - provided                    : androidx.lifecycle:lifecycle-runtime:2.1.0@aar
                    - provided                    : androidx.lifecycle:lifecycle-viewmodel:2.1.0@aar
                    - provided                    : androidx.loader:loader:1.0.0@aar
                    - provided                    : androidx.savedstate:savedstate:1.0.0@aar
                    - provided                    : androidx.vectordrawable:vectordrawable-animated:1.1.0@aar
                    - provided                    : androidx.vectordrawable:vectordrawable:1.1.0@aar
                    - provided                    : androidx.versionedparcelable:versionedparcelable:1.1.0@aar
                    - provided                    : androidx.viewpager:viewpager:1.0.0@aar
                ApplicationId                 : com.example.multiflavor.firstAbc.secondAbc.debug.test
                SigningConfigName             : debug
                IsSigned                      : true
                CodeShrinker                  : null
                BuildTasksAndOutputInformation
                    AssembleTaskName              : assembleFirstAbcSecondAbcDebugAndroidTest
                    AssembleTaskOutputListingFile : <ROOT>/app/build/outputs/apk/androidTest/firstAbcSecondAbc/debug/output-metadata.json [-]
                GeneratedResourceFolders      : <ROOT>/app/build/generated/res/rs/androidTest/firstAbcSecondAbc/debug [-]
                GeneratedResourceFolders      : <ROOT>/app/build/generated/res/resValues/androidTest/firstAbcSecondAbc/debug [-]
                TestOptions
                    AnimationsDisabled            : false
                    Execution                     : HOST
            UnitTestArtifact
                Name                          : UNIT_TEST
                CompileTaskName               : compileFirstAbcSecondAbcDebugUnitTestSources
                AssembleTaskName              : assembleFirstAbcSecondAbcDebugUnitTest
                IsTestArtifact                : true
                IdeSetupTaskNames             : createMockableJar
                GeneratedSourceFolders        : <ROOT>/app/build/generated/ap_generated_sources/firstAbcSecondAbcDebugUnitTest/out [-]
                ClassesFolder                 : <ROOT>/app/build/intermediates/compile_and_runtime_not_namespaced_r_class_jar/firstAbcSecondAbcDebug/R.jar [-]
                ClassesFolder                 : <ROOT>/app/build/intermediates/javac/firstAbcSecondAbcDebugUnitTest/classes [-]
                VariantSourceProvider
                    Name                          : testFirstAbcSecondAbcDebug
                    Manifest                      : <ROOT>/app/src/testFirstAbcSecondAbcDebug/AndroidManifest.xml [-]
                    JavaDirectories               : <ROOT>/app/src/testFirstAbcSecondAbcDebug/java
                    KotlinDirectories             : <ROOT>/app/src/testFirstAbcSecondAbcDebug/java
                    KotlinDirectories             : <ROOT>/app/src/testFirstAbcSecondAbcDebug/kotlin [-]
                    ResourcesDirectories          : <ROOT>/app/src/testFirstAbcSecondAbcDebug/resources [-]
                    AidlDirectories               : <ROOT>/app/src/testFirstAbcSecondAbcDebug/aidl [-]
                    RenderscriptDirectories       : <ROOT>/app/src/testFirstAbcSecondAbcDebug/rs [-]
                    ResDirectories                : <ROOT>/app/src/testFirstAbcSecondAbcDebug/res [-]
                    AssetsDirectories             : <ROOT>/app/src/testFirstAbcSecondAbcDebug/assets [-]
                    JniLibsDirectories            : <ROOT>/app/src/testFirstAbcSecondAbcDebug/jniLibs [-]
                    ShadersDirectories            : <ROOT>/app/src/testFirstAbcSecondAbcDebug/shaders [-]
                MultiFlavorSourceProvider
                    Name                          : testFirstAbcSecondAbc
                    Manifest                      : <ROOT>/app/src/testFirstAbcSecondAbc/AndroidManifest.xml [-]
                    JavaDirectories               : <ROOT>/app/src/testFirstAbcSecondAbc/java
                    KotlinDirectories             : <ROOT>/app/src/testFirstAbcSecondAbc/java
                    KotlinDirectories             : <ROOT>/app/src/testFirstAbcSecondAbc/kotlin [-]
                    ResourcesDirectories          : <ROOT>/app/src/testFirstAbcSecondAbc/resources [-]
                    AidlDirectories               : <ROOT>/app/src/testFirstAbcSecondAbc/aidl [-]
                    RenderscriptDirectories       : <ROOT>/app/src/testFirstAbcSecondAbc/rs [-]
                    ResDirectories                : <ROOT>/app/src/testFirstAbcSecondAbc/res [-]
                    AssetsDirectories             : <ROOT>/app/src/testFirstAbcSecondAbc/assets [-]
                    JniLibsDirectories            : <ROOT>/app/src/testFirstAbcSecondAbc/jniLibs [-]
                    ShadersDirectories            : <ROOT>/app/src/testFirstAbcSecondAbc/shaders [-]
                Dependencies
                    compileClasspath
                        androidLibrary                : androidx.appcompat:appcompat:1.1.0@aar
                        androidLibrary                : androidx.fragment:fragment:1.1.0@aar
                        androidLibrary                : androidx.appcompat:appcompat-resources:1.1.0@aar
                        androidLibrary                : androidx.drawerlayout:drawerlayout:1.0.0@aar
                        androidLibrary                : androidx.viewpager:viewpager:1.0.0@aar
                        androidLibrary                : androidx.loader:loader:1.0.0@aar
                        androidLibrary                : androidx.activity:activity:1.0.0@aar
                        androidLibrary                : androidx.vectordrawable:vectordrawable-animated:1.1.0@aar
                        androidLibrary                : androidx.vectordrawable:vectordrawable:1.1.0@aar
                        androidLibrary                : androidx.customview:customview:1.0.0@aar
                        androidLibrary                : androidx.core:core:1.1.0@aar
                        androidLibrary                : androidx.cursoradapter:cursoradapter:1.0.0@aar
                        androidLibrary                : androidx.versionedparcelable:versionedparcelable:1.1.0@aar
                        androidLibrary                : androidx.lifecycle:lifecycle-viewmodel:2.1.0@aar
                        androidLibrary                : androidx.lifecycle:lifecycle-runtime:2.1.0@aar
                        androidLibrary                : androidx.savedstate:savedstate:1.0.0@aar
                        androidLibrary                : androidx.interpolator:interpolator:1.0.0@aar
                        androidLibrary                : androidx.lifecycle:lifecycle-livedata:2.0.0@aar
                        androidLibrary                : androidx.lifecycle:lifecycle-livedata-core:2.0.0@aar
                        androidLibrary                : androidx.arch.core:core-runtime:2.0.0@aar
                        androidLibrary                : androidx.constraintlayout:constraintlayout:1.1.3@aar
                        javaLibrary                   : junit:junit:4.12@jar
                        javaLibrary                   : org.hamcrest:hamcrest-core:1.3@jar
                        javaLibrary                   : androidx.collection:collection:1.1.0@jar
                        javaLibrary                   : androidx.arch.core:core-common:2.1.0@jar
                        javaLibrary                   : androidx.lifecycle:lifecycle-common:2.1.0@jar
                        javaLibrary                   : androidx.annotation:annotation:1.1.0@jar
                        javaLibrary                   : androidx.constraintlayout:constraintlayout-solver:1.1.3@jar
                        module                        : <ROOT>-:app-MAIN
                    runtimeClasspath
                        androidLibrary                : androidx.appcompat:appcompat:1.1.0@aar
                        androidLibrary                : androidx.fragment:fragment:1.1.0@aar
                        androidLibrary                : androidx.appcompat:appcompat-resources:1.1.0@aar
                        androidLibrary                : androidx.drawerlayout:drawerlayout:1.0.0@aar
                        androidLibrary                : androidx.viewpager:viewpager:1.0.0@aar
                        androidLibrary                : androidx.loader:loader:1.0.0@aar
                        androidLibrary                : androidx.activity:activity:1.0.0@aar
                        androidLibrary                : androidx.vectordrawable:vectordrawable-animated:1.1.0@aar
                        androidLibrary                : androidx.vectordrawable:vectordrawable:1.1.0@aar
                        androidLibrary                : androidx.customview:customview:1.0.0@aar
                        androidLibrary                : androidx.core:core:1.1.0@aar
                        androidLibrary                : androidx.cursoradapter:cursoradapter:1.0.0@aar
                        androidLibrary                : androidx.versionedparcelable:versionedparcelable:1.1.0@aar
                        androidLibrary                : androidx.lifecycle:lifecycle-viewmodel:2.1.0@aar
                        androidLibrary                : androidx.lifecycle:lifecycle-runtime:2.1.0@aar
                        androidLibrary                : androidx.savedstate:savedstate:1.0.0@aar
                        androidLibrary                : androidx.interpolator:interpolator:1.0.0@aar
                        androidLibrary                : androidx.lifecycle:lifecycle-livedata:2.0.0@aar
                        androidLibrary                : androidx.lifecycle:lifecycle-livedata-core:2.0.0@aar
                        androidLibrary                : androidx.arch.core:core-runtime:2.0.0@aar
                        androidLibrary                : androidx.constraintlayout:constraintlayout:1.1.3@aar
                        javaLibrary                   : junit:junit:4.12@jar
                        javaLibrary                   : org.hamcrest:hamcrest-core:1.3@jar
                        javaLibrary                   : androidx.collection:collection:1.1.0@jar
                        javaLibrary                   : androidx.arch.core:core-common:2.1.0@jar
                        javaLibrary                   : androidx.lifecycle:lifecycle-common:2.1.0@jar
                        javaLibrary                   : androidx.annotation:annotation:1.1.0@jar
                        javaLibrary                   : androidx.constraintlayout:constraintlayout-solver:1.1.3@jar
                        module                        : <ROOT>-:app-MAIN
                MockablePlatformJar           : <GRADLE>/caches/<TRANSFORMS>/xxxxxxxxxxxxxxxxxxxxxxxxxxxxxxxx/transformed/android.jar
    externalProject               : :app (DefaultExternalProject) (*seen*)
MODULE                        : MultiFlavor.app.androidTest
MODULE                        : MultiFlavor.app.main
MODULE                        : MultiFlavor.app.unitTest<|MERGE_RESOLUTION|>--- conflicted
+++ resolved
@@ -1038,8 +1038,6 @@
                             qName                         : :app:testFirstXyzSecondXyzReleaseUnitTest
         sourceSetModel                : DefaultGradleSourceSetModel
         taskModel                     : DefaultGradleTaskModel
-<<<<<<< HEAD
-=======
             tasks
                 testFirstAbcSecondAbcDebugUnitTest      : testFirstAbcSecondAbcDebugUnitTest (DefaultExternalTask)
                     qName                         : :app:testFirstAbcSecondAbcDebugUnitTest
@@ -1057,7 +1055,6 @@
                     qName                         : :app:testFirstXyzSecondXyzDebugUnitTest
                 testFirstXyzSecondXyzReleaseUnitTest    : testFirstXyzSecondXyzReleaseUnitTest (DefaultExternalTask)
                     qName                         : :app:testFirstXyzSecondXyzReleaseUnitTest
->>>>>>> 8b7d83e8
 MODULE                        : MultiFlavor.app
     GradleModuleModel
         agpVersion                    : 7.0.0
@@ -1126,10 +1123,7 @@
         MlModelBindingEnabled         : false
         AndroidResourcesEnabled       : true
         DataBindingEnabled            : false
-<<<<<<< HEAD
-=======
         GenerateManifestClass         : false
->>>>>>> 8b7d83e8
     - basicVariant:               : firstAbcSecondAbcDebug
         applicationId                 : com.example.multiflavor.firstAbc.secondAbc.debug
         testApplicationId             : com.example.multiflavor.firstAbc.secondAbc.debug.test
