MODULE                        : gradle_project_1
    externalProject               : gradle_project_1 (DefaultExternalProject)
        path                          : : [-]
        identityPath                  : : [-]
        name                          : gradle_project_1
        qName                         : gradle_project_1
        version                       : unspecified
        projectDir                    : <ROOT>/gradle_project_1
        buildDir                      : <ROOT>/gradle_project_1/build [-]
        buildFile                     : <ROOT>/gradle_project_1/build.gradle
        externalSystemId              : GRADLE
        childProjects
            app                           : :app (DefaultExternalProject)
                path                          : :app [-]
                identityPath                  : :app [-]
                name                          : app
                qName                         : :app
                group                         : gradle_project_1
                version                       : unspecified
                projectDir                    : <ROOT>/gradle_project_1/app
                buildDir                      : <ROOT>/gradle_project_1/app/build [-]
                buildFile                     : <ROOT>/gradle_project_1/app/build.gradle
                externalSystemId              : GRADLE
                sourceSetModel                : DefaultGradleSourceSetModel
                    sourceCompatibility           : <PROJECT_JDK_FEATURE_LEVEL>
                    targetCompatibility           : <PROJECT_JDK_FEATURE_LEVEL>
                    configurationArtifacts
                        _internal-unified-test-platform-android-device-provider-ddmlib        : <empty>
                        _internal-unified-test-platform-android-device-provider-gradle        : <empty>
                        _internal-unified-test-platform-android-driver-instrumentation        : <empty>
                        _internal-unified-test-platform-android-test-plugin         : <empty>
                        _internal-unified-test-platform-android-test-plugin-host-additional-test-output : <empty>
                        _internal-unified-test-platform-android-test-plugin-host-apk-installer          : <empty>
                        _internal-unified-test-platform-android-test-plugin-host-coverage     : <empty>
                        _internal-unified-test-platform-android-test-plugin-host-device-info  : <empty>
                        _internal-unified-test-platform-android-test-plugin-host-emulator-control       : <empty>
                        _internal-unified-test-platform-android-test-plugin-host-logcat       : <empty>
                        _internal-unified-test-platform-android-test-plugin-result-listener-gradle      : <empty>
                        _internal-unified-test-platform-core    : <empty>
                        _internal-unified-test-platform-launcher          : <empty>
                        androidApis                   : <empty>
                        androidJdkImage               : <empty>
                        androidTestAnnotationProcessor          : <empty>
                        androidTestCompileOnly        : <empty>
                        androidTestDebugAnnotationProcessor     : <empty>
                        androidTestDebugCompileOnly   : <empty>
                        androidTestDebugImplementation          : <empty>
                        androidTestDebugRuntimeOnly   : <empty>
                        androidTestDebugWearApp       : <empty>
                        androidTestImplementation     : <empty>
                        androidTestReleaseAnnotationProcessor   : <empty>
                        androidTestReleaseCompileOnly : <empty>
                        androidTestReleaseImplementation        : <empty>
                        androidTestReleaseRuntimeOnly : <empty>
                        androidTestReleaseWearApp     : <empty>
                        androidTestRuntimeOnly        : <empty>
                        androidTestUtil               : <empty>
                        androidTestWearApp            : <empty>
                        annotationProcessor           : <empty>
                        api                           : <empty>
                        archives                      : <empty>
                        compileOnly                   : <empty>
                        compileOnlyApi                : <empty>
                        coreLibraryDesugaring         : <empty>
                        debugAndroidTestAnnotationProcessorClasspath      : <empty>
                        debugAndroidTestCompileClasspath        : <empty>
                        debugAndroidTestRuntimeClasspath        : <empty>
                        debugAnnotationProcessor      : <empty>
                        debugAnnotationProcessorClasspath       : <empty>
                        debugApi                      : <empty>
                        debugApiElements              : <empty>
                        debugCompileClasspath         : <empty>
                        debugCompileOnly              : <empty>
                        debugCompileOnlyApi           : <empty>
                        debugImplementation           : <empty>
                        debugReverseMetadataValues    : <empty>
                        debugRuntimeClasspath         : <empty>
                        debugRuntimeElements          : <empty>
                        debugRuntimeOnly              : <empty>
                        debugUnitTestAnnotationProcessorClasspath         : <empty>
                        debugUnitTestCompileClasspath : <empty>
                        debugUnitTestRuntimeClasspath : <empty>
                        debugWearApp                  : <empty>
                        debugWearBundling             : <empty>
                        default                       : <empty>
                        implementation                : <empty>
                        lintChecks                    : <empty>
                        lintPublish                   : <empty>
                        releaseAnnotationProcessor    : <empty>
                        releaseAnnotationProcessorClasspath     : <empty>
                        releaseApi                    : <empty>
                        releaseApiElements            : <empty>
                        releaseCompileClasspath       : <empty>
                        releaseCompileOnly            : <empty>
                        releaseCompileOnlyApi         : <empty>
                        releaseImplementation         : <empty>
                        releaseReverseMetadataValues  : <empty>
                        releaseRuntimeClasspath       : <empty>
                        releaseRuntimeElements        : <empty>
                        releaseRuntimeOnly            : <empty>
                        releaseUnitTestAnnotationProcessorClasspath       : <empty>
                        releaseUnitTestCompileClasspath         : <empty>
                        releaseUnitTestRuntimeClasspath         : <empty>
                        releaseWearApp                : <empty>
                        releaseWearBundling           : <empty>
                        runtimeOnly                   : <empty>
                        testAnnotationProcessor       : <empty>
                        testCompileOnly               : <empty>
                        testDebugAnnotationProcessor  : <empty>
                        testDebugCompileOnly          : <empty>
                        testDebugImplementation       : <empty>
                        testDebugRuntimeOnly          : <empty>
                        testDebugWearApp              : <empty>
                        testFixturesAnnotationProcessor         : <empty>
                        testFixturesApi               : <empty>
                        testFixturesCompileOnly       : <empty>
                        testFixturesCompileOnlyApi    : <empty>
                        testFixturesDebugAnnotationProcessor    : <empty>
                        testFixturesDebugApi          : <empty>
                        testFixturesDebugCompileOnly  : <empty>
                        testFixturesDebugCompileOnlyApi         : <empty>
                        testFixturesDebugImplementation         : <empty>
                        testFixturesDebugRuntimeOnly  : <empty>
                        testFixturesDebugWearApp      : <empty>
                        testFixturesImplementation    : <empty>
                        testFixturesReleaseAnnotationProcessor  : <empty>
                        testFixturesReleaseApi        : <empty>
                        testFixturesReleaseCompileOnly          : <empty>
                        testFixturesReleaseCompileOnlyApi       : <empty>
                        testFixturesReleaseImplementation       : <empty>
                        testFixturesReleaseRuntimeOnly          : <empty>
                        testFixturesReleaseWearApp    : <empty>
                        testFixturesRuntimeOnly       : <empty>
                        testFixturesWearApp           : <empty>
                        testImplementation            : <empty>
                        testReleaseAnnotationProcessor          : <empty>
                        testReleaseCompileOnly        : <empty>
                        testReleaseImplementation     : <empty>
                        testReleaseRuntimeOnly        : <empty>
                        testReleaseWearApp            : <empty>
                        testRuntimeOnly               : <empty>
                        testWearApp                   : <empty>
                        wearApp                       : <empty>
                taskModel                     : DefaultGradleTaskModel
                    tasks
                        testDebugUnitTest             : testDebugUnitTest (DefaultExternalTask)
                            qName                         : :app:testDebugUnitTest
                        testReleaseUnitTest           : testReleaseUnitTest (DefaultExternalTask)
                            qName                         : :app:testReleaseUnitTest
        sourceSetModel                : DefaultGradleSourceSetModel
        taskModel                     : DefaultGradleTaskModel
<<<<<<< HEAD
=======
            tasks
                testDebugUnitTest             : testDebugUnitTest (DefaultExternalTask)
                    qName                         : :app:testDebugUnitTest
                testReleaseUnitTest           : testReleaseUnitTest (DefaultExternalTask)
                    qName                         : :app:testReleaseUnitTest
>>>>>>> 8b7d83e8
MODULE                        : gradle_project_1.app
    GradleModuleModel
        agpVersion                    : <AGP_VERSION>
        gradlePath                    : :app
        gradleVersion                 : <GRADLE_VERSION>
        buildFile                     : <ROOT>/gradle_project_1/app/build.gradle
        buildFilePath                 : <ROOT>/gradle_project_1/app/build.gradle
        rootFolderPath                : <ROOT>/gradle_project_1
        hasSafeArgsJava               : false
        hasSafeArgsKotlin             : false
    CurrentVariantReportedVersions
        minSdk
            ApiLevel                      : 19
            ApiString                     : 19
        runtimeMinSdk
            ApiLevel                      : 19
            ApiString                     : 19
        targetSdk
            ApiLevel                      : 34
            ApiString                     : 34
    RootBuildId                   : <ROOT>/gradle_project_1
    BuildId                       : <ROOT>/gradle_project_1
    ProjectPath                   : :app
    ModelVersion                  : <AGP_VERSION>
    ProjectType                   : PROJECT_TYPE_APP
    CompileTarget                 : android-34
    BuildFolder                   : <ROOT>/gradle_project_1/app/build [-]
    buildToolsVersion             : <CURRENT_BUILD_TOOLS_VERSION>
    IsBaseSplit                   : true
    GroupId                       : gradle_project_1
    Namespace                     : google.simpleapplication
    TestNamespace                 : google.simpleapplication.test
    AaptOptions
        NameSpacing                   : DISABLED
    LintOptions
        IsCheckTestSources            : false
        IsCheckDependencies           : false
        IsAbortOnError                : false
        IsAbsolutePaths               : true
        IsNoLines                     : false
        IsQuiet                       : false
        IsCheckAllWarnings            : false
        IsIgnoreWarnings              : false
        IsWarningsAsErrors            : false
        IsIgnoreTestSources           : false
        IsIgnoreTestFixturesSources   : false
        IsCheckGeneratedSources       : false
        IsCheckReleaseBuilds          : true
        IsExplainIssues               : true
        IsShowAll                     : false
        TextReport                    : false
        HtmlReport                    : true
        XmlReport                     : true
        SarifReport                   : false
    JavaCompileOptions
        Encoding                      : UTF-8
        SourceCompatibility           : 1.8
        TargetCompatibility           : 1.8
        IsCoreLibraryDesugaringEnabled          : false
    AgpFlags
        ApplicationRClassConstantIds  : false
        AestRClassConstantIds         : false
        TransitiveRClasses            : false
        UseAndroidX                   : false
        UsesCompose                   : false
        MlModelBindingEnabled         : false
        AndroidResourcesEnabled       : true
        DataBindingEnabled            : false
<<<<<<< HEAD
=======
        GenerateManifestClass         : false
>>>>>>> 8b7d83e8
    - basicVariant:               : debug
        applicationId                 : google.simpleapplication
        testApplicationId             : google.simpleapplication.test
        buildType                     : debug
    - basicVariant:               : release
        applicationId                 : google.simpleapplication
        buildType                     : release
    BootClassPath                 : <ANDROID_SDK>/platforms/android-34/android.jar
    ViewBindingOptions
        Enabled                       : false
    DependenciesInfo
        IncludeInApk                  : true
        IncludeInBundle               : true
    DefaultConfig
        ProductFlavor
            Name                          : main
            ApplicationId                 : google.simpleapplication
            VersionCode                   : 1
            VersionName                   : 1.0
            MinSdkVersion
                ApiLevel                      : 19
                ApiString                     : 19
            TargetSdkVersion
                ApiLevel                      : 34
                ApiString                     : 34
            VectorDrawables
                UseSupportLibrary             : false
        SourceProvider
            Name                          : main
            Manifest                      : <ROOT>/gradle_project_1/app/src/main/AndroidManifest.xml
            JavaDirectories               : <ROOT>/gradle_project_1/app/src/main/java
            KotlinDirectories             : <ROOT>/gradle_project_1/app/src/main/java
            KotlinDirectories             : <ROOT>/gradle_project_1/app/src/main/kotlin [-]
            ResourcesDirectories          : <ROOT>/gradle_project_1/app/src/main/resources [-]
            ResDirectories                : <ROOT>/gradle_project_1/app/src/main/res
            AssetsDirectories             : <ROOT>/gradle_project_1/app/src/main/assets [-]
            JniLibsDirectories            : <ROOT>/gradle_project_1/app/src/main/jniLibs [-]
            ShadersDirectories            : <ROOT>/gradle_project_1/app/src/main/shaders [-]
            BaselineProfileDirectories    : <ROOT>/gradle_project_1/app/src/main/baselineProfiles [-]
        ExtraSourceProviders
            ExtraSourceProvider
                ArtifactName                  : _android_test_
                SourceProvider
                    Name                          : androidTest
                    Manifest                      : <ROOT>/gradle_project_1/app/src/androidTest/AndroidManifest.xml [-]
                    JavaDirectories               : <ROOT>/gradle_project_1/app/src/androidTest/java
                    KotlinDirectories             : <ROOT>/gradle_project_1/app/src/androidTest/java
                    KotlinDirectories             : <ROOT>/gradle_project_1/app/src/androidTest/kotlin [-]
                    ResourcesDirectories          : <ROOT>/gradle_project_1/app/src/androidTest/resources [-]
                    ResDirectories                : <ROOT>/gradle_project_1/app/src/androidTest/res [-]
                    AssetsDirectories             : <ROOT>/gradle_project_1/app/src/androidTest/assets [-]
                    JniLibsDirectories            : <ROOT>/gradle_project_1/app/src/androidTest/jniLibs [-]
                    ShadersDirectories            : <ROOT>/gradle_project_1/app/src/androidTest/shaders [-]
                    BaselineProfileDirectories    : <ROOT>/gradle_project_1/app/src/androidTest/baselineProfiles [-]
            ExtraSourceProvider
                ArtifactName                  : _unit_test_
                SourceProvider
                    Name                          : test
                    Manifest                      : <ROOT>/gradle_project_1/app/src/test/AndroidManifest.xml [-]
                    JavaDirectories               : <ROOT>/gradle_project_1/app/src/test/java
                    KotlinDirectories             : <ROOT>/gradle_project_1/app/src/test/java
                    KotlinDirectories             : <ROOT>/gradle_project_1/app/src/test/kotlin [-]
                    ResourcesDirectories          : <ROOT>/gradle_project_1/app/src/test/resources [-]
                    ResDirectories                : <ROOT>/gradle_project_1/app/src/test/res [-]
                    AssetsDirectories             : <ROOT>/gradle_project_1/app/src/test/assets [-]
                    JniLibsDirectories            : <ROOT>/gradle_project_1/app/src/test/jniLibs [-]
                    ShadersDirectories            : <ROOT>/gradle_project_1/app/src/test/shaders [-]
                    BaselineProfileDirectories    : <ROOT>/gradle_project_1/app/src/test/baselineProfiles [-]
    BuildTypes
        BuildType
            Name                          : debug
            IsDebuggable                  : true
            IsJniDebuggable               : false
            IsPseudoLocalesEnabled        : false
            IsRenderscriptDebuggable      : false
            RenderscriptOptimLevel        : 3
            IsMinifyEnabled               : false
            IsZipAlignEnabled             : true
        SourceProvider
            Name                          : debug
            Manifest                      : <ROOT>/gradle_project_1/app/src/debug/AndroidManifest.xml [-]
            JavaDirectories               : <ROOT>/gradle_project_1/app/src/debug/java [-]
            KotlinDirectories             : <ROOT>/gradle_project_1/app/src/debug/java [-]
            KotlinDirectories             : <ROOT>/gradle_project_1/app/src/debug/kotlin [-]
            ResourcesDirectories          : <ROOT>/gradle_project_1/app/src/debug/resources [-]
            ResDirectories                : <ROOT>/gradle_project_1/app/src/debug/res [-]
            AssetsDirectories             : <ROOT>/gradle_project_1/app/src/debug/assets [-]
            JniLibsDirectories            : <ROOT>/gradle_project_1/app/src/debug/jniLibs [-]
            ShadersDirectories            : <ROOT>/gradle_project_1/app/src/debug/shaders [-]
            BaselineProfileDirectories    : <ROOT>/gradle_project_1/app/src/debug/baselineProfiles [-]
        ExtraSourceProviders
            ExtraSourceProvider
                ArtifactName                  : _android_test_
                SourceProvider
                    Name                          : androidTestDebug
                    Manifest                      : <ROOT>/gradle_project_1/app/src/androidTestDebug/AndroidManifest.xml [-]
                    JavaDirectories               : <ROOT>/gradle_project_1/app/src/androidTestDebug/java [-]
                    KotlinDirectories             : <ROOT>/gradle_project_1/app/src/androidTestDebug/java [-]
                    KotlinDirectories             : <ROOT>/gradle_project_1/app/src/androidTestDebug/kotlin [-]
                    ResourcesDirectories          : <ROOT>/gradle_project_1/app/src/androidTestDebug/resources [-]
                    ResDirectories                : <ROOT>/gradle_project_1/app/src/androidTestDebug/res [-]
                    AssetsDirectories             : <ROOT>/gradle_project_1/app/src/androidTestDebug/assets [-]
                    JniLibsDirectories            : <ROOT>/gradle_project_1/app/src/androidTestDebug/jniLibs [-]
                    ShadersDirectories            : <ROOT>/gradle_project_1/app/src/androidTestDebug/shaders [-]
                    BaselineProfileDirectories    : <ROOT>/gradle_project_1/app/src/androidTestDebug/baselineProfiles [-]
        ExtraSourceProviders
            ExtraSourceProvider
                ArtifactName                  : _unit_test_
                SourceProvider
                    Name                          : testDebug
                    Manifest                      : <ROOT>/gradle_project_1/app/src/testDebug/AndroidManifest.xml [-]
                    JavaDirectories               : <ROOT>/gradle_project_1/app/src/testDebug/java [-]
                    KotlinDirectories             : <ROOT>/gradle_project_1/app/src/testDebug/java [-]
                    KotlinDirectories             : <ROOT>/gradle_project_1/app/src/testDebug/kotlin [-]
                    ResourcesDirectories          : <ROOT>/gradle_project_1/app/src/testDebug/resources [-]
                    ResDirectories                : <ROOT>/gradle_project_1/app/src/testDebug/res [-]
                    AssetsDirectories             : <ROOT>/gradle_project_1/app/src/testDebug/assets [-]
                    JniLibsDirectories            : <ROOT>/gradle_project_1/app/src/testDebug/jniLibs [-]
                    ShadersDirectories            : <ROOT>/gradle_project_1/app/src/testDebug/shaders [-]
                    BaselineProfileDirectories    : <ROOT>/gradle_project_1/app/src/testDebug/baselineProfiles [-]
        BuildType
            Name                          : release
            ProguardFiles                 : <ROOT>/gradle_project_1/app/build/intermediates/default_proguard_files/global/proguard-android.txt-<AGP_VERSION> [-]
            ProguardFiles                 : <ROOT>/gradle_project_1/app/proguard-rules.pro
            IsDebuggable                  : false
            IsJniDebuggable               : false
            IsPseudoLocalesEnabled        : false
            IsRenderscriptDebuggable      : false
            RenderscriptOptimLevel        : 3
            IsMinifyEnabled               : false
            IsZipAlignEnabled             : true
        SourceProvider
            Name                          : release
            Manifest                      : <ROOT>/gradle_project_1/app/src/release/AndroidManifest.xml [-]
            JavaDirectories               : <ROOT>/gradle_project_1/app/src/release/java [-]
            KotlinDirectories             : <ROOT>/gradle_project_1/app/src/release/java [-]
            KotlinDirectories             : <ROOT>/gradle_project_1/app/src/release/kotlin [-]
            ResourcesDirectories          : <ROOT>/gradle_project_1/app/src/release/resources [-]
            ResDirectories                : <ROOT>/gradle_project_1/app/src/release/res [-]
            AssetsDirectories             : <ROOT>/gradle_project_1/app/src/release/assets [-]
            JniLibsDirectories            : <ROOT>/gradle_project_1/app/src/release/jniLibs [-]
            ShadersDirectories            : <ROOT>/gradle_project_1/app/src/release/shaders [-]
            BaselineProfileDirectories    : <ROOT>/gradle_project_1/app/src/release/baselineProfiles [-]
        ExtraSourceProviders
            ExtraSourceProvider
                ArtifactName                  : _unit_test_
                SourceProvider
                    Name                          : testRelease
                    Manifest                      : <ROOT>/gradle_project_1/app/src/testRelease/AndroidManifest.xml [-]
                    JavaDirectories               : <ROOT>/gradle_project_1/app/src/testRelease/java [-]
                    KotlinDirectories             : <ROOT>/gradle_project_1/app/src/testRelease/java [-]
                    KotlinDirectories             : <ROOT>/gradle_project_1/app/src/testRelease/kotlin [-]
                    ResourcesDirectories          : <ROOT>/gradle_project_1/app/src/testRelease/resources [-]
                    ResDirectories                : <ROOT>/gradle_project_1/app/src/testRelease/res [-]
                    AssetsDirectories             : <ROOT>/gradle_project_1/app/src/testRelease/assets [-]
                    JniLibsDirectories            : <ROOT>/gradle_project_1/app/src/testRelease/jniLibs [-]
                    ShadersDirectories            : <ROOT>/gradle_project_1/app/src/testRelease/shaders [-]
                    BaselineProfileDirectories    : <ROOT>/gradle_project_1/app/src/testRelease/baselineProfiles [-]
    SigningConfigs
        SigningConfig
            Name                          : debug
            StoreFile                     : debug.keystore
            StorePassword                 : android
            KeyAlias                      : AndroidDebugKey
    VariantBuildInformation
        VariantBuildInformation
            VariantName                   : debug
            BuildTasksAndOutputInformation
                AssembleTaskName              : assembleDebug
                AssembleTaskOutputListingFile : <ROOT>/gradle_project_1/app/build/intermediates/apk_ide_redirect_file/debug/createDebugApkListingFileRedirect/redirect.txt [-]
                BundleTaskName                : bundleDebug
                BundleTaskOutputListingFile   : <ROOT>/gradle_project_1/app/build/intermediates/bundle_ide_redirect_file/debug/createDebugBundleListingFileRedirect/redirect.txt [-]
                ApkFromBundleTaskName         : extractApksForDebug
                ApkFromBundleTaskOutputListingFile      : <ROOT>/gradle_project_1/app/build/intermediates/apk_from_bundle_ide_redirect_file/debug/createDebugApksFromBundleListingFileRedirect/redirect.txt [-]
        VariantBuildInformation
            VariantName                   : release
            BuildTasksAndOutputInformation
                AssembleTaskName              : assembleRelease
                AssembleTaskOutputListingFile : <ROOT>/gradle_project_1/app/build/intermediates/apk_ide_redirect_file/release/createReleaseApkListingFileRedirect/redirect.txt [-]
                BundleTaskName                : bundleRelease
                BundleTaskOutputListingFile   : <ROOT>/gradle_project_1/app/build/intermediates/bundle_ide_redirect_file/release/createReleaseBundleListingFileRedirect/redirect.txt [-]
                ApkFromBundleTaskName         : extractApksForRelease
                ApkFromBundleTaskOutputListingFile      : <ROOT>/gradle_project_1/app/build/intermediates/apk_from_bundle_ide_redirect_file/release/createReleaseApksFromBundleListingFileRedirect/redirect.txt [-]
    IdeVariants
        IdeVariant
            Name                          : debug
            BuildType                     : debug
            DisplayName                   : debug
            InstantAppCompatible          : false
            MinSdkVersion
                ApiLevel                      : 19
                ApiString                     : 19
            TargetSdkVersion
                ApiLevel                      : 34
                ApiString                     : 34
            VersionCode                   : 1
            VersionNameWithSuffix         : 1.0
            MainArtifact
                Name                          : MAIN
                CompileTaskName               : compileDebugSources
                AssembleTaskName              : assembleDebug
                IsTestArtifact                : false
                IdeSetupTaskNames             : generateDebugSources
                GeneratedSourceFolders        : <ROOT>/gradle_project_1/app/build/generated/ap_generated_sources/debug/out [-]
                ClassesFolder                 : <ROOT>/gradle_project_1/app/build/intermediates/compile_and_runtime_not_namespaced_r_class_jar/debug/processDebugResources/R.jar [-]
                ClassesFolder                 : <ROOT>/gradle_project_1/app/build/intermediates/javac/debug/compileDebugJavaWithJavac/classes [-]
                Dependencies
                    compileClasspath
                        androidLibrary                : com.android.support:appcompat-v7:28.0.0@aar
                            javaLibrary                   : com.android.support:support-annotations:28.0.0@jar
                            androidLibrary                : com.android.support:support-compat:28.0.0@aar
                            javaLibrary                   : com.android.support:collections:28.0.0@jar
                            androidLibrary                : com.android.support:cursoradapter:28.0.0@aar
                            androidLibrary                : com.android.support:support-core-utils:28.0.0@aar
                            androidLibrary                : com.android.support:support-fragment:28.0.0@aar
                            androidLibrary                : com.android.support:support-vector-drawable:28.0.0@aar
                            androidLibrary                : com.android.support:animated-vector-drawable:28.0.0@aar
                        androidLibrary                : com.android.support:support-compat:28.0.0@aar
                            javaLibrary                   : com.android.support:support-annotations:28.0.0@jar
                            javaLibrary                   : com.android.support:collections:28.0.0@jar
                            androidLibrary                : android.arch.lifecycle:runtime:1.1.1@aar
                            androidLibrary                : com.android.support:versionedparcelable:28.0.0@aar
                        androidLibrary                : android.arch.lifecycle:runtime:1.1.1@aar
                            javaLibrary                   : android.arch.lifecycle:common:1.1.1@jar
                            javaLibrary                   : android.arch.core:common:1.1.1@jar
                            javaLibrary                   : com.android.support:support-annotations:28.0.0@jar
                        androidLibrary                : com.android.support:versionedparcelable:28.0.0@aar
                            javaLibrary                   : com.android.support:support-annotations:28.0.0@jar
                            javaLibrary                   : com.android.support:collections:28.0.0@jar
                        androidLibrary                : com.android.support:cursoradapter:28.0.0@aar
                            javaLibrary                   : com.android.support:support-annotations:28.0.0@jar
                        androidLibrary                : com.android.support:support-core-utils:28.0.0@aar
                            javaLibrary                   : com.android.support:support-annotations:28.0.0@jar
                            androidLibrary                : com.android.support:support-compat:28.0.0@aar
                            androidLibrary                : com.android.support:documentfile:28.0.0@aar
                            androidLibrary                : com.android.support:loader:28.0.0@aar
                            androidLibrary                : com.android.support:localbroadcastmanager:28.0.0@aar
                            androidLibrary                : com.android.support:print:28.0.0@aar
                        androidLibrary                : com.android.support:documentfile:28.0.0@aar
                            javaLibrary                   : com.android.support:support-annotations:28.0.0@jar
                        androidLibrary                : com.android.support:loader:28.0.0@aar
                            javaLibrary                   : com.android.support:support-annotations:28.0.0@jar
                            androidLibrary                : com.android.support:support-compat:28.0.0@aar
                            androidLibrary                : android.arch.lifecycle:livedata:1.1.1@aar
                            androidLibrary                : android.arch.lifecycle:viewmodel:1.1.1@aar
                        androidLibrary                : android.arch.lifecycle:livedata:1.1.1@aar
                            androidLibrary                : android.arch.core:runtime:1.1.1@aar
                            androidLibrary                : android.arch.lifecycle:livedata-core:1.1.1@aar
                            javaLibrary                   : android.arch.core:common:1.1.1@jar
                        androidLibrary                : android.arch.core:runtime:1.1.1@aar
                            javaLibrary                   : com.android.support:support-annotations:28.0.0@jar
                            javaLibrary                   : android.arch.core:common:1.1.1@jar
                        androidLibrary                : android.arch.lifecycle:livedata-core:1.1.1@aar
                            javaLibrary                   : android.arch.lifecycle:common:1.1.1@jar
                            javaLibrary                   : android.arch.core:common:1.1.1@jar
                            androidLibrary                : android.arch.core:runtime:1.1.1@aar
                        androidLibrary                : android.arch.lifecycle:viewmodel:1.1.1@aar
                            javaLibrary                   : com.android.support:support-annotations:28.0.0@jar
                        androidLibrary                : com.android.support:localbroadcastmanager:28.0.0@aar
                            javaLibrary                   : com.android.support:support-annotations:28.0.0@jar
                        androidLibrary                : com.android.support:print:28.0.0@aar
                            javaLibrary                   : com.android.support:support-annotations:28.0.0@jar
                        androidLibrary                : com.android.support:support-fragment:28.0.0@aar
                            androidLibrary                : com.android.support:support-compat:28.0.0@aar
                            androidLibrary                : com.android.support:support-core-ui:28.0.0@aar
                            androidLibrary                : com.android.support:support-core-utils:28.0.0@aar
                            javaLibrary                   : com.android.support:support-annotations:28.0.0@jar
                            androidLibrary                : com.android.support:loader:28.0.0@aar
                            androidLibrary                : android.arch.lifecycle:viewmodel:1.1.1@aar
                        androidLibrary                : com.android.support:support-core-ui:28.0.0@aar
                            javaLibrary                   : com.android.support:support-annotations:28.0.0@jar
                            androidLibrary                : com.android.support:support-compat:28.0.0@aar
                            androidLibrary                : com.android.support:support-core-utils:28.0.0@aar
                            androidLibrary                : com.android.support:customview:28.0.0@aar
                            androidLibrary                : com.android.support:viewpager:28.0.0@aar
                            androidLibrary                : com.android.support:coordinatorlayout:28.0.0@aar
                            androidLibrary                : com.android.support:drawerlayout:28.0.0@aar
                            androidLibrary                : com.android.support:slidingpanelayout:28.0.0@aar
                            androidLibrary                : com.android.support:interpolator:28.0.0@aar
                            androidLibrary                : com.android.support:swiperefreshlayout:28.0.0@aar
                            androidLibrary                : com.android.support:asynclayoutinflater:28.0.0@aar
                            androidLibrary                : com.android.support:cursoradapter:28.0.0@aar
                        androidLibrary                : com.android.support:customview:28.0.0@aar
                            javaLibrary                   : com.android.support:support-annotations:28.0.0@jar
                            androidLibrary                : com.android.support:support-compat:28.0.0@aar
                        androidLibrary                : com.android.support:viewpager:28.0.0@aar
                            javaLibrary                   : com.android.support:support-annotations:28.0.0@jar
                            androidLibrary                : com.android.support:support-compat:28.0.0@aar
                            androidLibrary                : com.android.support:customview:28.0.0@aar
                        androidLibrary                : com.android.support:coordinatorlayout:28.0.0@aar
                            javaLibrary                   : com.android.support:support-annotations:28.0.0@jar
                            androidLibrary                : com.android.support:support-compat:28.0.0@aar
                            androidLibrary                : com.android.support:customview:28.0.0@aar
                        androidLibrary                : com.android.support:drawerlayout:28.0.0@aar
                            javaLibrary                   : com.android.support:support-annotations:28.0.0@jar
                            androidLibrary                : com.android.support:support-compat:28.0.0@aar
                            androidLibrary                : com.android.support:customview:28.0.0@aar
                        androidLibrary                : com.android.support:slidingpanelayout:28.0.0@aar
                            javaLibrary                   : com.android.support:support-annotations:28.0.0@jar
                            androidLibrary                : com.android.support:support-compat:28.0.0@aar
                            androidLibrary                : com.android.support:customview:28.0.0@aar
                        androidLibrary                : com.android.support:interpolator:28.0.0@aar
                            javaLibrary                   : com.android.support:support-annotations:28.0.0@jar
                        androidLibrary                : com.android.support:swiperefreshlayout:28.0.0@aar
                            javaLibrary                   : com.android.support:support-annotations:28.0.0@jar
                            androidLibrary                : com.android.support:support-compat:28.0.0@aar
                            androidLibrary                : com.android.support:interpolator:28.0.0@aar
                        androidLibrary                : com.android.support:asynclayoutinflater:28.0.0@aar
                            javaLibrary                   : com.android.support:support-annotations:28.0.0@jar
                            androidLibrary                : com.android.support:support-compat:28.0.0@aar
                        androidLibrary                : com.android.support:support-vector-drawable:28.0.0@aar
                            javaLibrary                   : com.android.support:support-annotations:28.0.0@jar
                            androidLibrary                : com.android.support:support-compat:28.0.0@aar
                        androidLibrary                : com.android.support:animated-vector-drawable:28.0.0@aar
                            androidLibrary                : com.android.support:support-vector-drawable:28.0.0@aar
                            androidLibrary                : com.android.support:support-core-ui:28.0.0@aar
                        androidLibrary                : com.android.support.constraint:constraint-layout:1.0.2@aar
                            javaLibrary                   : com.android.support.constraint:constraint-layout-solver:1.0.2@jar
                        javaLibrary                   : com.android.support:support-annotations:28.0.0@jar
                        javaLibrary                   : com.android.support:collections:28.0.0@jar
                            javaLibrary                   : com.android.support:support-annotations:28.0.0@jar
                        javaLibrary                   : android.arch.lifecycle:common:1.1.1@jar
                            javaLibrary                   : com.android.support:support-annotations:28.0.0@jar
                        javaLibrary                   : android.arch.core:common:1.1.1@jar
                            javaLibrary                   : com.android.support:support-annotations:28.0.0@jar
                        javaLibrary                   : com.google.guava:guava:19.0@jar
                        javaLibrary                   : com.android.support.constraint:constraint-layout-solver:1.0.2@jar
                    runtimeClasspath
                        androidLibrary                : com.android.support:appcompat-v7:28.0.0@aar
                            javaLibrary                   : com.android.support:support-annotations:28.0.0@jar
                            androidLibrary                : com.android.support:support-compat:28.0.0@aar
                            javaLibrary                   : com.android.support:collections:28.0.0@jar
                            androidLibrary                : com.android.support:cursoradapter:28.0.0@aar
                            androidLibrary                : com.android.support:support-core-utils:28.0.0@aar
                            androidLibrary                : com.android.support:support-fragment:28.0.0@aar
                            androidLibrary                : com.android.support:support-vector-drawable:28.0.0@aar
                            androidLibrary                : com.android.support:animated-vector-drawable:28.0.0@aar
                        androidLibrary                : com.android.support:support-compat:28.0.0@aar
                            javaLibrary                   : com.android.support:support-annotations:28.0.0@jar
                            javaLibrary                   : com.android.support:collections:28.0.0@jar
                            androidLibrary                : android.arch.lifecycle:runtime:1.1.1@aar
                            androidLibrary                : com.android.support:versionedparcelable:28.0.0@aar
                        androidLibrary                : android.arch.lifecycle:runtime:1.1.1@aar
                            javaLibrary                   : android.arch.lifecycle:common:1.1.1@jar
                            javaLibrary                   : android.arch.core:common:1.1.1@jar
                            javaLibrary                   : com.android.support:support-annotations:28.0.0@jar
                        androidLibrary                : com.android.support:versionedparcelable:28.0.0@aar
                            javaLibrary                   : com.android.support:support-annotations:28.0.0@jar
                            javaLibrary                   : com.android.support:collections:28.0.0@jar
                        androidLibrary                : com.android.support:cursoradapter:28.0.0@aar
                            javaLibrary                   : com.android.support:support-annotations:28.0.0@jar
                        androidLibrary                : com.android.support:support-core-utils:28.0.0@aar
                            javaLibrary                   : com.android.support:support-annotations:28.0.0@jar
                            androidLibrary                : com.android.support:support-compat:28.0.0@aar
                            androidLibrary                : com.android.support:documentfile:28.0.0@aar
                            androidLibrary                : com.android.support:loader:28.0.0@aar
                            androidLibrary                : com.android.support:localbroadcastmanager:28.0.0@aar
                            androidLibrary                : com.android.support:print:28.0.0@aar
                        androidLibrary                : com.android.support:documentfile:28.0.0@aar
                            javaLibrary                   : com.android.support:support-annotations:28.0.0@jar
                        androidLibrary                : com.android.support:loader:28.0.0@aar
                            javaLibrary                   : com.android.support:support-annotations:28.0.0@jar
                            androidLibrary                : com.android.support:support-compat:28.0.0@aar
                            androidLibrary                : android.arch.lifecycle:livedata:1.1.1@aar
                            androidLibrary                : android.arch.lifecycle:viewmodel:1.1.1@aar
                        androidLibrary                : android.arch.lifecycle:livedata:1.1.1@aar
                            androidLibrary                : android.arch.core:runtime:1.1.1@aar
                            androidLibrary                : android.arch.lifecycle:livedata-core:1.1.1@aar
                            javaLibrary                   : android.arch.core:common:1.1.1@jar
                        androidLibrary                : android.arch.core:runtime:1.1.1@aar
                            javaLibrary                   : com.android.support:support-annotations:28.0.0@jar
                            javaLibrary                   : android.arch.core:common:1.1.1@jar
                        androidLibrary                : android.arch.lifecycle:livedata-core:1.1.1@aar
                            javaLibrary                   : android.arch.lifecycle:common:1.1.1@jar
                            javaLibrary                   : android.arch.core:common:1.1.1@jar
                            androidLibrary                : android.arch.core:runtime:1.1.1@aar
                        androidLibrary                : android.arch.lifecycle:viewmodel:1.1.1@aar
                            javaLibrary                   : com.android.support:support-annotations:28.0.0@jar
                        androidLibrary                : com.android.support:localbroadcastmanager:28.0.0@aar
                            javaLibrary                   : com.android.support:support-annotations:28.0.0@jar
                        androidLibrary                : com.android.support:print:28.0.0@aar
                            javaLibrary                   : com.android.support:support-annotations:28.0.0@jar
                        androidLibrary                : com.android.support:support-fragment:28.0.0@aar
                            androidLibrary                : com.android.support:support-compat:28.0.0@aar
                            androidLibrary                : com.android.support:support-core-ui:28.0.0@aar
                            androidLibrary                : com.android.support:support-core-utils:28.0.0@aar
                            javaLibrary                   : com.android.support:support-annotations:28.0.0@jar
                            androidLibrary                : com.android.support:loader:28.0.0@aar
                            androidLibrary                : android.arch.lifecycle:viewmodel:1.1.1@aar
                        androidLibrary                : com.android.support:support-core-ui:28.0.0@aar
                            javaLibrary                   : com.android.support:support-annotations:28.0.0@jar
                            androidLibrary                : com.android.support:support-compat:28.0.0@aar
                            androidLibrary                : com.android.support:support-core-utils:28.0.0@aar
                            androidLibrary                : com.android.support:customview:28.0.0@aar
                            androidLibrary                : com.android.support:viewpager:28.0.0@aar
                            androidLibrary                : com.android.support:coordinatorlayout:28.0.0@aar
                            androidLibrary                : com.android.support:drawerlayout:28.0.0@aar
                            androidLibrary                : com.android.support:slidingpanelayout:28.0.0@aar
                            androidLibrary                : com.android.support:interpolator:28.0.0@aar
                            androidLibrary                : com.android.support:swiperefreshlayout:28.0.0@aar
                            androidLibrary                : com.android.support:asynclayoutinflater:28.0.0@aar
                            androidLibrary                : com.android.support:cursoradapter:28.0.0@aar
                        androidLibrary                : com.android.support:customview:28.0.0@aar
                            javaLibrary                   : com.android.support:support-annotations:28.0.0@jar
                            androidLibrary                : com.android.support:support-compat:28.0.0@aar
                        androidLibrary                : com.android.support:viewpager:28.0.0@aar
                            javaLibrary                   : com.android.support:support-annotations:28.0.0@jar
                            androidLibrary                : com.android.support:support-compat:28.0.0@aar
                            androidLibrary                : com.android.support:customview:28.0.0@aar
                        androidLibrary                : com.android.support:coordinatorlayout:28.0.0@aar
                            javaLibrary                   : com.android.support:support-annotations:28.0.0@jar
                            androidLibrary                : com.android.support:support-compat:28.0.0@aar
                            androidLibrary                : com.android.support:customview:28.0.0@aar
                        androidLibrary                : com.android.support:drawerlayout:28.0.0@aar
                            javaLibrary                   : com.android.support:support-annotations:28.0.0@jar
                            androidLibrary                : com.android.support:support-compat:28.0.0@aar
                            androidLibrary                : com.android.support:customview:28.0.0@aar
                        androidLibrary                : com.android.support:slidingpanelayout:28.0.0@aar
                            javaLibrary                   : com.android.support:support-annotations:28.0.0@jar
                            androidLibrary                : com.android.support:support-compat:28.0.0@aar
                            androidLibrary                : com.android.support:customview:28.0.0@aar
                        androidLibrary                : com.android.support:interpolator:28.0.0@aar
                            javaLibrary                   : com.android.support:support-annotations:28.0.0@jar
                        androidLibrary                : com.android.support:swiperefreshlayout:28.0.0@aar
                            javaLibrary                   : com.android.support:support-annotations:28.0.0@jar
                            androidLibrary                : com.android.support:support-compat:28.0.0@aar
                            androidLibrary                : com.android.support:interpolator:28.0.0@aar
                        androidLibrary                : com.android.support:asynclayoutinflater:28.0.0@aar
                            javaLibrary                   : com.android.support:support-annotations:28.0.0@jar
                            androidLibrary                : com.android.support:support-compat:28.0.0@aar
                        androidLibrary                : com.android.support:support-vector-drawable:28.0.0@aar
                            javaLibrary                   : com.android.support:support-annotations:28.0.0@jar
                            androidLibrary                : com.android.support:support-compat:28.0.0@aar
                        androidLibrary                : com.android.support:animated-vector-drawable:28.0.0@aar
                            androidLibrary                : com.android.support:support-vector-drawable:28.0.0@aar
                            androidLibrary                : com.android.support:support-core-ui:28.0.0@aar
                        androidLibrary                : com.android.support.constraint:constraint-layout:1.0.2@aar
                            javaLibrary                   : com.android.support.constraint:constraint-layout-solver:1.0.2@jar
                        javaLibrary                   : com.android.support:support-annotations:28.0.0@jar
                        javaLibrary                   : com.android.support:collections:28.0.0@jar
                            javaLibrary                   : com.android.support:support-annotations:28.0.0@jar
                        javaLibrary                   : android.arch.lifecycle:common:1.1.1@jar
                            javaLibrary                   : com.android.support:support-annotations:28.0.0@jar
                        javaLibrary                   : android.arch.core:common:1.1.1@jar
                            javaLibrary                   : com.android.support:support-annotations:28.0.0@jar
                        javaLibrary                   : com.google.guava:guava:19.0@jar
                        javaLibrary                   : com.android.support.constraint:constraint-layout-solver:1.0.2@jar
                ApplicationId                 : google.simpleapplication
                SigningConfigName             : debug
                IsSigned                      : true
                CodeShrinker                  : null
                BuildTasksAndOutputInformation
                    AssembleTaskName              : assembleDebug
                    AssembleTaskOutputListingFile : <ROOT>/gradle_project_1/app/build/intermediates/apk_ide_redirect_file/debug/createDebugApkListingFileRedirect/redirect.txt [-]
                    BundleTaskName                : bundleDebug
                    BundleTaskOutputListingFile   : <ROOT>/gradle_project_1/app/build/intermediates/bundle_ide_redirect_file/debug/createDebugBundleListingFileRedirect/redirect.txt [-]
                    ApkFromBundleTaskName         : extractApksForDebug
                    ApkFromBundleTaskOutputListingFile      : <ROOT>/gradle_project_1/app/build/intermediates/apk_from_bundle_ide_redirect_file/debug/createDebugApksFromBundleListingFileRedirect/redirect.txt [-]
                GeneratedResourceFolders      : <ROOT>/gradle_project_1/app/build/generated/res/resValues/debug [-]
                DesugaredMethodFiles          : <GRADLE>/caches/<GRADLE_VERSION>/transforms/xxxxxxxxxxxxxxxxxxxxxxxxxxxxxxxx/transformed/D8BackportedDesugaredMethods.txt
            AndroidTestArtifact
                Name                          : ANDROID_TEST
                CompileTaskName               : compileDebugAndroidTestSources
                AssembleTaskName              : assembleDebugAndroidTest
                IsTestArtifact                : true
                IdeSetupTaskNames             : generateDebugAndroidTestSources
                GeneratedSourceFolders        : <ROOT>/gradle_project_1/app/build/generated/ap_generated_sources/debugAndroidTest/out [-]
                ClassesFolder                 : <ROOT>/gradle_project_1/app/build/intermediates/compile_and_runtime_not_namespaced_r_class_jar/debugAndroidTest/processDebugAndroidTestResources/R.jar [-]
                ClassesFolder                 : <ROOT>/gradle_project_1/app/build/intermediates/javac/debugAndroidTest/compileDebugAndroidTestJavaWithJavac/classes [-]
                Dependencies
                    compileClasspath
                        androidLibrary                : com.android.support.test:runner:1.0.2@aar
                            javaLibrary                   : com.android.support:support-annotations:28.0.0@jar
                            androidLibrary                : com.android.support.test:monitor:1.0.2@aar
                            javaLibrary                   : junit:junit:4.12@jar
                            javaLibrary                   : net.sf.kxml:kxml2:2.3.0@jar
                        androidLibrary                : com.android.support.test:monitor:1.0.2@aar
                            javaLibrary                   : com.android.support:support-annotations:28.0.0@jar
                        androidLibrary                : com.android.support.test.espresso:espresso-core:3.0.2@aar
                            androidLibrary                : com.android.support.test:runner:1.0.2@aar
                            androidLibrary                : com.android.support.test.espresso:espresso-idling-resource:3.0.2@aar
                            javaLibrary                   : com.squareup:javawriter:2.1.1@jar
                            javaLibrary                   : javax.inject:javax.inject:1@jar
                            javaLibrary                   : org.hamcrest:hamcrest-library:1.3@jar
                            javaLibrary                   : org.hamcrest:hamcrest-integration:1.3@jar
                            javaLibrary                   : com.google.code.findbugs:jsr305:2.0.1@jar
                        androidLibrary                : com.android.support.test.espresso:espresso-idling-resource:3.0.2@aar
                        androidLibrary                : com.android.support:appcompat-v7:28.0.0@aar
                            javaLibrary                   : com.android.support:support-annotations:28.0.0@jar
                            androidLibrary                : com.android.support:support-compat:28.0.0@aar
                            javaLibrary                   : com.android.support:collections:28.0.0@jar
                            androidLibrary                : com.android.support:cursoradapter:28.0.0@aar
                            androidLibrary                : com.android.support:support-core-utils:28.0.0@aar
                            androidLibrary                : com.android.support:support-fragment:28.0.0@aar
                            androidLibrary                : com.android.support:support-vector-drawable:28.0.0@aar
                            androidLibrary                : com.android.support:animated-vector-drawable:28.0.0@aar
                        androidLibrary                : com.android.support:support-compat:28.0.0@aar
                            javaLibrary                   : com.android.support:support-annotations:28.0.0@jar
                            javaLibrary                   : com.android.support:collections:28.0.0@jar
                            androidLibrary                : android.arch.lifecycle:runtime:1.1.1@aar
                            androidLibrary                : com.android.support:versionedparcelable:28.0.0@aar
                        androidLibrary                : android.arch.lifecycle:runtime:1.1.1@aar
                            javaLibrary                   : android.arch.lifecycle:common:1.1.1@jar
                            javaLibrary                   : android.arch.core:common:1.1.1@jar
                            javaLibrary                   : com.android.support:support-annotations:28.0.0@jar
                        androidLibrary                : com.android.support:versionedparcelable:28.0.0@aar
                            javaLibrary                   : com.android.support:support-annotations:28.0.0@jar
                            javaLibrary                   : com.android.support:collections:28.0.0@jar
                        androidLibrary                : com.android.support:cursoradapter:28.0.0@aar
                            javaLibrary                   : com.android.support:support-annotations:28.0.0@jar
                        androidLibrary                : com.android.support:support-core-utils:28.0.0@aar
                            javaLibrary                   : com.android.support:support-annotations:28.0.0@jar
                            androidLibrary                : com.android.support:support-compat:28.0.0@aar
                            androidLibrary                : com.android.support:documentfile:28.0.0@aar
                            androidLibrary                : com.android.support:loader:28.0.0@aar
                            androidLibrary                : com.android.support:localbroadcastmanager:28.0.0@aar
                            androidLibrary                : com.android.support:print:28.0.0@aar
                        androidLibrary                : com.android.support:documentfile:28.0.0@aar
                            javaLibrary                   : com.android.support:support-annotations:28.0.0@jar
                        androidLibrary                : com.android.support:loader:28.0.0@aar
                            javaLibrary                   : com.android.support:support-annotations:28.0.0@jar
                            androidLibrary                : com.android.support:support-compat:28.0.0@aar
                            androidLibrary                : android.arch.lifecycle:livedata:1.1.1@aar
                            androidLibrary                : android.arch.lifecycle:viewmodel:1.1.1@aar
                        androidLibrary                : android.arch.lifecycle:livedata:1.1.1@aar
                            androidLibrary                : android.arch.core:runtime:1.1.1@aar
                            androidLibrary                : android.arch.lifecycle:livedata-core:1.1.1@aar
                            javaLibrary                   : android.arch.core:common:1.1.1@jar
                        androidLibrary                : android.arch.core:runtime:1.1.1@aar
                            javaLibrary                   : com.android.support:support-annotations:28.0.0@jar
                            javaLibrary                   : android.arch.core:common:1.1.1@jar
                        androidLibrary                : android.arch.lifecycle:livedata-core:1.1.1@aar
                            javaLibrary                   : android.arch.lifecycle:common:1.1.1@jar
                            javaLibrary                   : android.arch.core:common:1.1.1@jar
                            androidLibrary                : android.arch.core:runtime:1.1.1@aar
                        androidLibrary                : android.arch.lifecycle:viewmodel:1.1.1@aar
                            javaLibrary                   : com.android.support:support-annotations:28.0.0@jar
                        androidLibrary                : com.android.support:localbroadcastmanager:28.0.0@aar
                            javaLibrary                   : com.android.support:support-annotations:28.0.0@jar
                        androidLibrary                : com.android.support:print:28.0.0@aar
                            javaLibrary                   : com.android.support:support-annotations:28.0.0@jar
                        androidLibrary                : com.android.support:support-fragment:28.0.0@aar
                            androidLibrary                : com.android.support:support-compat:28.0.0@aar
                            androidLibrary                : com.android.support:support-core-ui:28.0.0@aar
                            androidLibrary                : com.android.support:support-core-utils:28.0.0@aar
                            javaLibrary                   : com.android.support:support-annotations:28.0.0@jar
                            androidLibrary                : com.android.support:loader:28.0.0@aar
                            androidLibrary                : android.arch.lifecycle:viewmodel:1.1.1@aar
                        androidLibrary                : com.android.support:support-core-ui:28.0.0@aar
                            javaLibrary                   : com.android.support:support-annotations:28.0.0@jar
                            androidLibrary                : com.android.support:support-compat:28.0.0@aar
                            androidLibrary                : com.android.support:support-core-utils:28.0.0@aar
                            androidLibrary                : com.android.support:customview:28.0.0@aar
                            androidLibrary                : com.android.support:viewpager:28.0.0@aar
                            androidLibrary                : com.android.support:coordinatorlayout:28.0.0@aar
                            androidLibrary                : com.android.support:drawerlayout:28.0.0@aar
                            androidLibrary                : com.android.support:slidingpanelayout:28.0.0@aar
                            androidLibrary                : com.android.support:interpolator:28.0.0@aar
                            androidLibrary                : com.android.support:swiperefreshlayout:28.0.0@aar
                            androidLibrary                : com.android.support:asynclayoutinflater:28.0.0@aar
                            androidLibrary                : com.android.support:cursoradapter:28.0.0@aar
                        androidLibrary                : com.android.support:customview:28.0.0@aar
                            javaLibrary                   : com.android.support:support-annotations:28.0.0@jar
                            androidLibrary                : com.android.support:support-compat:28.0.0@aar
                        androidLibrary                : com.android.support:viewpager:28.0.0@aar
                            javaLibrary                   : com.android.support:support-annotations:28.0.0@jar
                            androidLibrary                : com.android.support:support-compat:28.0.0@aar
                            androidLibrary                : com.android.support:customview:28.0.0@aar
                        androidLibrary                : com.android.support:coordinatorlayout:28.0.0@aar
                            javaLibrary                   : com.android.support:support-annotations:28.0.0@jar
                            androidLibrary                : com.android.support:support-compat:28.0.0@aar
                            androidLibrary                : com.android.support:customview:28.0.0@aar
                        androidLibrary                : com.android.support:drawerlayout:28.0.0@aar
                            javaLibrary                   : com.android.support:support-annotations:28.0.0@jar
                            androidLibrary                : com.android.support:support-compat:28.0.0@aar
                            androidLibrary                : com.android.support:customview:28.0.0@aar
                        androidLibrary                : com.android.support:slidingpanelayout:28.0.0@aar
                            javaLibrary                   : com.android.support:support-annotations:28.0.0@jar
                            androidLibrary                : com.android.support:support-compat:28.0.0@aar
                            androidLibrary                : com.android.support:customview:28.0.0@aar
                        androidLibrary                : com.android.support:interpolator:28.0.0@aar
                            javaLibrary                   : com.android.support:support-annotations:28.0.0@jar
                        androidLibrary                : com.android.support:swiperefreshlayout:28.0.0@aar
                            javaLibrary                   : com.android.support:support-annotations:28.0.0@jar
                            androidLibrary                : com.android.support:support-compat:28.0.0@aar
                            androidLibrary                : com.android.support:interpolator:28.0.0@aar
                        androidLibrary                : com.android.support:asynclayoutinflater:28.0.0@aar
                            javaLibrary                   : com.android.support:support-annotations:28.0.0@jar
                            androidLibrary                : com.android.support:support-compat:28.0.0@aar
                        androidLibrary                : com.android.support:support-vector-drawable:28.0.0@aar
                            javaLibrary                   : com.android.support:support-annotations:28.0.0@jar
                            androidLibrary                : com.android.support:support-compat:28.0.0@aar
                        androidLibrary                : com.android.support:animated-vector-drawable:28.0.0@aar
                            androidLibrary                : com.android.support:support-vector-drawable:28.0.0@aar
                            androidLibrary                : com.android.support:support-core-ui:28.0.0@aar
                        androidLibrary                : com.android.support.constraint:constraint-layout:1.0.2@aar
                            javaLibrary                   : com.android.support.constraint:constraint-layout-solver:1.0.2@jar
                        javaLibrary                   : com.android.support:support-annotations:28.0.0@jar
                        javaLibrary                   : junit:junit:4.12@jar
                            javaLibrary                   : org.hamcrest:hamcrest-core:1.3@jar
                        javaLibrary                   : org.hamcrest:hamcrest-core:1.3@jar
                        javaLibrary                   : net.sf.kxml:kxml2:2.3.0@jar
                        javaLibrary                   : com.squareup:javawriter:2.1.1@jar
                        javaLibrary                   : javax.inject:javax.inject:1@jar
                        javaLibrary                   : org.hamcrest:hamcrest-library:1.3@jar
                            javaLibrary                   : org.hamcrest:hamcrest-core:1.3@jar
                        javaLibrary                   : org.hamcrest:hamcrest-integration:1.3@jar
                            javaLibrary                   : org.hamcrest:hamcrest-library:1.3@jar
                        javaLibrary                   : com.google.code.findbugs:jsr305:2.0.1@jar
                        javaLibrary                   : com.android.support:collections:28.0.0@jar
                            javaLibrary                   : com.android.support:support-annotations:28.0.0@jar
                        javaLibrary                   : android.arch.lifecycle:common:1.1.1@jar
                            javaLibrary                   : com.android.support:support-annotations:28.0.0@jar
                        javaLibrary                   : android.arch.core:common:1.1.1@jar
                            javaLibrary                   : com.android.support:support-annotations:28.0.0@jar
                        javaLibrary                   : com.google.guava:guava:19.0@jar
                        javaLibrary                   : com.android.support.constraint:constraint-layout-solver:1.0.2@jar
                        module                        : <ROOT>/gradle_project_1-:app-MAIN
                            androidLibrary                : com.android.support:appcompat-v7:28.0.0@aar
                            javaLibrary                   : com.google.guava:guava:19.0@jar
                            androidLibrary                : com.android.support.constraint:constraint-layout:1.0.2@aar
                    runtimeClasspath
                        androidLibrary                : com.android.support.test:runner:1.0.2@aar
                            javaLibrary                   : com.android.support:support-annotations:28.0.0@jar
                            androidLibrary                : com.android.support.test:monitor:1.0.2@aar
                            javaLibrary                   : junit:junit:4.12@jar
                            javaLibrary                   : net.sf.kxml:kxml2:2.3.0@jar
                        androidLibrary                : com.android.support.test:monitor:1.0.2@aar
                            javaLibrary                   : com.android.support:support-annotations:28.0.0@jar
                        androidLibrary                : com.android.support.test.espresso:espresso-core:3.0.2@aar
                            androidLibrary                : com.android.support.test:runner:1.0.2@aar
                            androidLibrary                : com.android.support.test.espresso:espresso-idling-resource:3.0.2@aar
                            javaLibrary                   : com.squareup:javawriter:2.1.1@jar
                            javaLibrary                   : javax.inject:javax.inject:1@jar
                            javaLibrary                   : org.hamcrest:hamcrest-library:1.3@jar
                            javaLibrary                   : org.hamcrest:hamcrest-integration:1.3@jar
                            javaLibrary                   : com.google.code.findbugs:jsr305:2.0.1@jar
                        androidLibrary                : com.android.support.test.espresso:espresso-idling-resource:3.0.2@aar
                        javaLibrary                   : com.android.support:support-annotations:28.0.0@jar
                        javaLibrary                   : junit:junit:4.12@jar
                            javaLibrary                   : org.hamcrest:hamcrest-core:1.3@jar
                        javaLibrary                   : org.hamcrest:hamcrest-core:1.3@jar
                        javaLibrary                   : net.sf.kxml:kxml2:2.3.0@jar
                        javaLibrary                   : com.squareup:javawriter:2.1.1@jar
                        javaLibrary                   : javax.inject:javax.inject:1@jar
                        javaLibrary                   : org.hamcrest:hamcrest-library:1.3@jar
                            javaLibrary                   : org.hamcrest:hamcrest-core:1.3@jar
                        javaLibrary                   : org.hamcrest:hamcrest-integration:1.3@jar
                            javaLibrary                   : org.hamcrest:hamcrest-library:1.3@jar
                        javaLibrary                   : com.google.code.findbugs:jsr305:2.0.1@jar
                ProvidedDependencies
                    - provided                    : android.arch.core:common:1.1.1
                    - provided                    : android.arch.core:runtime:1.1.1@aar
                    - provided                    : android.arch.lifecycle:common:1.1.1
                    - provided                    : android.arch.lifecycle:livedata-core:1.1.1@aar
                    - provided                    : android.arch.lifecycle:livedata:1.1.1@aar
                    - provided                    : android.arch.lifecycle:runtime:1.1.1@aar
                    - provided                    : android.arch.lifecycle:viewmodel:1.1.1@aar
                    - provided                    : com.android.support.constraint:constraint-layout-solver:1.0.2
                    - provided                    : com.android.support.constraint:constraint-layout:1.0.2@aar
                    - provided                    : com.android.support:animated-vector-drawable:28.0.0@aar
                    - provided                    : com.android.support:appcompat-v7:28.0.0@aar
                    - provided                    : com.android.support:asynclayoutinflater:28.0.0@aar
                    - provided                    : com.android.support:collections:28.0.0
                    - provided                    : com.android.support:coordinatorlayout:28.0.0@aar
                    - provided                    : com.android.support:cursoradapter:28.0.0@aar
                    - provided                    : com.android.support:customview:28.0.0@aar
                    - provided                    : com.android.support:documentfile:28.0.0@aar
                    - provided                    : com.android.support:drawerlayout:28.0.0@aar
                    - provided                    : com.android.support:interpolator:28.0.0@aar
                    - provided                    : com.android.support:loader:28.0.0@aar
                    - provided                    : com.android.support:localbroadcastmanager:28.0.0@aar
                    - provided                    : com.android.support:print:28.0.0@aar
                    - provided                    : com.android.support:slidingpanelayout:28.0.0@aar
                    - provided                    : com.android.support:support-compat:28.0.0@aar
                    - provided                    : com.android.support:support-core-ui:28.0.0@aar
                    - provided                    : com.android.support:support-core-utils:28.0.0@aar
                    - provided                    : com.android.support:support-fragment:28.0.0@aar
                    - provided                    : com.android.support:support-vector-drawable:28.0.0@aar
                    - provided                    : com.android.support:swiperefreshlayout:28.0.0@aar
                    - provided                    : com.android.support:versionedparcelable:28.0.0@aar
                    - provided                    : com.android.support:viewpager:28.0.0@aar
                    - provided                    : com.google.guava:guava:19.0
                ApplicationId                 : google.simpleapplication.test
                SigningConfigName             : debug
                IsSigned                      : true
                CodeShrinker                  : null
                BuildTasksAndOutputInformation
                    AssembleTaskName              : assembleDebugAndroidTest
                    AssembleTaskOutputListingFile : <ROOT>/gradle_project_1/app/build/intermediates/apk_ide_redirect_file/debugAndroidTest/createDebugAndroidTestApkListingFileRedirect/redirect.txt [-]
                GeneratedResourceFolders      : <ROOT>/gradle_project_1/app/build/generated/res/resValues/androidTest/debug [-]
                DesugaredMethodFiles          : <GRADLE>/caches/<GRADLE_VERSION>/transforms/xxxxxxxxxxxxxxxxxxxxxxxxxxxxxxxx/transformed/D8BackportedDesugaredMethods.txt
                TestOptions
                    AnimationsDisabled            : false
                    Execution                     : HOST
                    InstrumentedTestTaskName      : connectedDebugAndroidTest
            UnitTestArtifact
                Name                          : UNIT_TEST
                CompileTaskName               : compileDebugUnitTestSources
                AssembleTaskName              : assembleDebugUnitTest
                IsTestArtifact                : true
                IdeSetupTaskNames             : createMockableJar
                GeneratedSourceFolders        : <ROOT>/gradle_project_1/app/build/generated/ap_generated_sources/debugUnitTest/out [-]
                ClassesFolder                 : <ROOT>/gradle_project_1/app/build/intermediates/compile_and_runtime_not_namespaced_r_class_jar/debug/processDebugResources/R.jar [-]
                ClassesFolder                 : <ROOT>/gradle_project_1/app/build/intermediates/javac/debugUnitTest/compileDebugUnitTestJavaWithJavac/classes [-]
                Dependencies
                    compileClasspath
                        androidLibrary                : com.android.support:appcompat-v7:28.0.0@aar
                            javaLibrary                   : com.android.support:support-annotations:28.0.0@jar
                            androidLibrary                : com.android.support:support-compat:28.0.0@aar
                            javaLibrary                   : com.android.support:collections:28.0.0@jar
                            androidLibrary                : com.android.support:cursoradapter:28.0.0@aar
                            androidLibrary                : com.android.support:support-core-utils:28.0.0@aar
                            androidLibrary                : com.android.support:support-fragment:28.0.0@aar
                            androidLibrary                : com.android.support:support-vector-drawable:28.0.0@aar
                            androidLibrary                : com.android.support:animated-vector-drawable:28.0.0@aar
                        androidLibrary                : com.android.support:support-compat:28.0.0@aar
                            javaLibrary                   : com.android.support:support-annotations:28.0.0@jar
                            javaLibrary                   : com.android.support:collections:28.0.0@jar
                            androidLibrary                : android.arch.lifecycle:runtime:1.1.1@aar
                            androidLibrary                : com.android.support:versionedparcelable:28.0.0@aar
                        androidLibrary                : android.arch.lifecycle:runtime:1.1.1@aar
                            javaLibrary                   : android.arch.lifecycle:common:1.1.1@jar
                            javaLibrary                   : android.arch.core:common:1.1.1@jar
                            javaLibrary                   : com.android.support:support-annotations:28.0.0@jar
                        androidLibrary                : com.android.support:versionedparcelable:28.0.0@aar
                            javaLibrary                   : com.android.support:support-annotations:28.0.0@jar
                            javaLibrary                   : com.android.support:collections:28.0.0@jar
                        androidLibrary                : com.android.support:cursoradapter:28.0.0@aar
                            javaLibrary                   : com.android.support:support-annotations:28.0.0@jar
                        androidLibrary                : com.android.support:support-core-utils:28.0.0@aar
                            javaLibrary                   : com.android.support:support-annotations:28.0.0@jar
                            androidLibrary                : com.android.support:support-compat:28.0.0@aar
                            androidLibrary                : com.android.support:documentfile:28.0.0@aar
                            androidLibrary                : com.android.support:loader:28.0.0@aar
                            androidLibrary                : com.android.support:localbroadcastmanager:28.0.0@aar
                            androidLibrary                : com.android.support:print:28.0.0@aar
                        androidLibrary                : com.android.support:documentfile:28.0.0@aar
                            javaLibrary                   : com.android.support:support-annotations:28.0.0@jar
                        androidLibrary                : com.android.support:loader:28.0.0@aar
                            javaLibrary                   : com.android.support:support-annotations:28.0.0@jar
                            androidLibrary                : com.android.support:support-compat:28.0.0@aar
                            androidLibrary                : android.arch.lifecycle:livedata:1.1.1@aar
                            androidLibrary                : android.arch.lifecycle:viewmodel:1.1.1@aar
                        androidLibrary                : android.arch.lifecycle:livedata:1.1.1@aar
                            androidLibrary                : android.arch.core:runtime:1.1.1@aar
                            androidLibrary                : android.arch.lifecycle:livedata-core:1.1.1@aar
                            javaLibrary                   : android.arch.core:common:1.1.1@jar
                        androidLibrary                : android.arch.core:runtime:1.1.1@aar
                            javaLibrary                   : com.android.support:support-annotations:28.0.0@jar
                            javaLibrary                   : android.arch.core:common:1.1.1@jar
                        androidLibrary                : android.arch.lifecycle:livedata-core:1.1.1@aar
                            javaLibrary                   : android.arch.lifecycle:common:1.1.1@jar
                            javaLibrary                   : android.arch.core:common:1.1.1@jar
                            androidLibrary                : android.arch.core:runtime:1.1.1@aar
                        androidLibrary                : android.arch.lifecycle:viewmodel:1.1.1@aar
                            javaLibrary                   : com.android.support:support-annotations:28.0.0@jar
                        androidLibrary                : com.android.support:localbroadcastmanager:28.0.0@aar
                            javaLibrary                   : com.android.support:support-annotations:28.0.0@jar
                        androidLibrary                : com.android.support:print:28.0.0@aar
                            javaLibrary                   : com.android.support:support-annotations:28.0.0@jar
                        androidLibrary                : com.android.support:support-fragment:28.0.0@aar
                            androidLibrary                : com.android.support:support-compat:28.0.0@aar
                            androidLibrary                : com.android.support:support-core-ui:28.0.0@aar
                            androidLibrary                : com.android.support:support-core-utils:28.0.0@aar
                            javaLibrary                   : com.android.support:support-annotations:28.0.0@jar
                            androidLibrary                : com.android.support:loader:28.0.0@aar
                            androidLibrary                : android.arch.lifecycle:viewmodel:1.1.1@aar
                        androidLibrary                : com.android.support:support-core-ui:28.0.0@aar
                            javaLibrary                   : com.android.support:support-annotations:28.0.0@jar
                            androidLibrary                : com.android.support:support-compat:28.0.0@aar
                            androidLibrary                : com.android.support:support-core-utils:28.0.0@aar
                            androidLibrary                : com.android.support:customview:28.0.0@aar
                            androidLibrary                : com.android.support:viewpager:28.0.0@aar
                            androidLibrary                : com.android.support:coordinatorlayout:28.0.0@aar
                            androidLibrary                : com.android.support:drawerlayout:28.0.0@aar
                            androidLibrary                : com.android.support:slidingpanelayout:28.0.0@aar
                            androidLibrary                : com.android.support:interpolator:28.0.0@aar
                            androidLibrary                : com.android.support:swiperefreshlayout:28.0.0@aar
                            androidLibrary                : com.android.support:asynclayoutinflater:28.0.0@aar
                            androidLibrary                : com.android.support:cursoradapter:28.0.0@aar
                        androidLibrary                : com.android.support:customview:28.0.0@aar
                            javaLibrary                   : com.android.support:support-annotations:28.0.0@jar
                            androidLibrary                : com.android.support:support-compat:28.0.0@aar
                        androidLibrary                : com.android.support:viewpager:28.0.0@aar
                            javaLibrary                   : com.android.support:support-annotations:28.0.0@jar
                            androidLibrary                : com.android.support:support-compat:28.0.0@aar
                            androidLibrary                : com.android.support:customview:28.0.0@aar
                        androidLibrary                : com.android.support:coordinatorlayout:28.0.0@aar
                            javaLibrary                   : com.android.support:support-annotations:28.0.0@jar
                            androidLibrary                : com.android.support:support-compat:28.0.0@aar
                            androidLibrary                : com.android.support:customview:28.0.0@aar
                        androidLibrary                : com.android.support:drawerlayout:28.0.0@aar
                            javaLibrary                   : com.android.support:support-annotations:28.0.0@jar
                            androidLibrary                : com.android.support:support-compat:28.0.0@aar
                            androidLibrary                : com.android.support:customview:28.0.0@aar
                        androidLibrary                : com.android.support:slidingpanelayout:28.0.0@aar
                            javaLibrary                   : com.android.support:support-annotations:28.0.0@jar
                            androidLibrary                : com.android.support:support-compat:28.0.0@aar
                            androidLibrary                : com.android.support:customview:28.0.0@aar
                        androidLibrary                : com.android.support:interpolator:28.0.0@aar
                            javaLibrary                   : com.android.support:support-annotations:28.0.0@jar
                        androidLibrary                : com.android.support:swiperefreshlayout:28.0.0@aar
                            javaLibrary                   : com.android.support:support-annotations:28.0.0@jar
                            androidLibrary                : com.android.support:support-compat:28.0.0@aar
                            androidLibrary                : com.android.support:interpolator:28.0.0@aar
                        androidLibrary                : com.android.support:asynclayoutinflater:28.0.0@aar
                            javaLibrary                   : com.android.support:support-annotations:28.0.0@jar
                            androidLibrary                : com.android.support:support-compat:28.0.0@aar
                        androidLibrary                : com.android.support:support-vector-drawable:28.0.0@aar
                            javaLibrary                   : com.android.support:support-annotations:28.0.0@jar
                            androidLibrary                : com.android.support:support-compat:28.0.0@aar
                        androidLibrary                : com.android.support:animated-vector-drawable:28.0.0@aar
                            androidLibrary                : com.android.support:support-vector-drawable:28.0.0@aar
                            androidLibrary                : com.android.support:support-core-ui:28.0.0@aar
                        androidLibrary                : com.android.support.constraint:constraint-layout:1.0.2@aar
                            javaLibrary                   : com.android.support.constraint:constraint-layout-solver:1.0.2@jar
                        javaLibrary                   : com.android.support:support-annotations:28.0.0@jar
                        javaLibrary                   : com.android.support:collections:28.0.0@jar
                            javaLibrary                   : com.android.support:support-annotations:28.0.0@jar
                        javaLibrary                   : android.arch.lifecycle:common:1.1.1@jar
                            javaLibrary                   : com.android.support:support-annotations:28.0.0@jar
                        javaLibrary                   : android.arch.core:common:1.1.1@jar
                            javaLibrary                   : com.android.support:support-annotations:28.0.0@jar
                        javaLibrary                   : com.google.guava:guava:19.0@jar
                        javaLibrary                   : com.android.support.constraint:constraint-layout-solver:1.0.2@jar
                        javaLibrary                   : junit:junit:4.12@jar
                            javaLibrary                   : org.hamcrest:hamcrest-core:1.3@jar
                        javaLibrary                   : org.hamcrest:hamcrest-core:1.3@jar
                        module                        : <ROOT>/gradle_project_1-:app-MAIN
                            androidLibrary                : com.android.support:appcompat-v7:28.0.0@aar
                            javaLibrary                   : com.google.guava:guava:19.0@jar
                            androidLibrary                : com.android.support.constraint:constraint-layout:1.0.2@aar
                    runtimeClasspath
                        androidLibrary                : com.android.support:appcompat-v7:28.0.0@aar
                            javaLibrary                   : com.android.support:support-annotations:28.0.0@jar
                            androidLibrary                : com.android.support:support-compat:28.0.0@aar
                            javaLibrary                   : com.android.support:collections:28.0.0@jar
                            androidLibrary                : com.android.support:cursoradapter:28.0.0@aar
                            androidLibrary                : com.android.support:support-core-utils:28.0.0@aar
                            androidLibrary                : com.android.support:support-fragment:28.0.0@aar
                            androidLibrary                : com.android.support:support-vector-drawable:28.0.0@aar
                            androidLibrary                : com.android.support:animated-vector-drawable:28.0.0@aar
                        androidLibrary                : com.android.support:support-compat:28.0.0@aar
                            javaLibrary                   : com.android.support:support-annotations:28.0.0@jar
                            javaLibrary                   : com.android.support:collections:28.0.0@jar
                            androidLibrary                : android.arch.lifecycle:runtime:1.1.1@aar
                            androidLibrary                : com.android.support:versionedparcelable:28.0.0@aar
                        androidLibrary                : android.arch.lifecycle:runtime:1.1.1@aar
                            javaLibrary                   : android.arch.lifecycle:common:1.1.1@jar
                            javaLibrary                   : android.arch.core:common:1.1.1@jar
                            javaLibrary                   : com.android.support:support-annotations:28.0.0@jar
                        androidLibrary                : com.android.support:versionedparcelable:28.0.0@aar
                            javaLibrary                   : com.android.support:support-annotations:28.0.0@jar
                            javaLibrary                   : com.android.support:collections:28.0.0@jar
                        androidLibrary                : com.android.support:cursoradapter:28.0.0@aar
                            javaLibrary                   : com.android.support:support-annotations:28.0.0@jar
                        androidLibrary                : com.android.support:support-core-utils:28.0.0@aar
                            javaLibrary                   : com.android.support:support-annotations:28.0.0@jar
                            androidLibrary                : com.android.support:support-compat:28.0.0@aar
                            androidLibrary                : com.android.support:documentfile:28.0.0@aar
                            androidLibrary                : com.android.support:loader:28.0.0@aar
                            androidLibrary                : com.android.support:localbroadcastmanager:28.0.0@aar
                            androidLibrary                : com.android.support:print:28.0.0@aar
                        androidLibrary                : com.android.support:documentfile:28.0.0@aar
                            javaLibrary                   : com.android.support:support-annotations:28.0.0@jar
                        androidLibrary                : com.android.support:loader:28.0.0@aar
                            javaLibrary                   : com.android.support:support-annotations:28.0.0@jar
                            androidLibrary                : com.android.support:support-compat:28.0.0@aar
                            androidLibrary                : android.arch.lifecycle:livedata:1.1.1@aar
                            androidLibrary                : android.arch.lifecycle:viewmodel:1.1.1@aar
                        androidLibrary                : android.arch.lifecycle:livedata:1.1.1@aar
                            androidLibrary                : android.arch.core:runtime:1.1.1@aar
                            androidLibrary                : android.arch.lifecycle:livedata-core:1.1.1@aar
                            javaLibrary                   : android.arch.core:common:1.1.1@jar
                        androidLibrary                : android.arch.core:runtime:1.1.1@aar
                            javaLibrary                   : com.android.support:support-annotations:28.0.0@jar
                            javaLibrary                   : android.arch.core:common:1.1.1@jar
                        androidLibrary                : android.arch.lifecycle:livedata-core:1.1.1@aar
                            javaLibrary                   : android.arch.lifecycle:common:1.1.1@jar
                            javaLibrary                   : android.arch.core:common:1.1.1@jar
                            androidLibrary                : android.arch.core:runtime:1.1.1@aar
                        androidLibrary                : android.arch.lifecycle:viewmodel:1.1.1@aar
                            javaLibrary                   : com.android.support:support-annotations:28.0.0@jar
                        androidLibrary                : com.android.support:localbroadcastmanager:28.0.0@aar
                            javaLibrary                   : com.android.support:support-annotations:28.0.0@jar
                        androidLibrary                : com.android.support:print:28.0.0@aar
                            javaLibrary                   : com.android.support:support-annotations:28.0.0@jar
                        androidLibrary                : com.android.support:support-fragment:28.0.0@aar
                            androidLibrary                : com.android.support:support-compat:28.0.0@aar
                            androidLibrary                : com.android.support:support-core-ui:28.0.0@aar
                            androidLibrary                : com.android.support:support-core-utils:28.0.0@aar
                            javaLibrary                   : com.android.support:support-annotations:28.0.0@jar
                            androidLibrary                : com.android.support:loader:28.0.0@aar
                            androidLibrary                : android.arch.lifecycle:viewmodel:1.1.1@aar
                        androidLibrary                : com.android.support:support-core-ui:28.0.0@aar
                            javaLibrary                   : com.android.support:support-annotations:28.0.0@jar
                            androidLibrary                : com.android.support:support-compat:28.0.0@aar
                            androidLibrary                : com.android.support:support-core-utils:28.0.0@aar
                            androidLibrary                : com.android.support:customview:28.0.0@aar
                            androidLibrary                : com.android.support:viewpager:28.0.0@aar
                            androidLibrary                : com.android.support:coordinatorlayout:28.0.0@aar
                            androidLibrary                : com.android.support:drawerlayout:28.0.0@aar
                            androidLibrary                : com.android.support:slidingpanelayout:28.0.0@aar
                            androidLibrary                : com.android.support:interpolator:28.0.0@aar
                            androidLibrary                : com.android.support:swiperefreshlayout:28.0.0@aar
                            androidLibrary                : com.android.support:asynclayoutinflater:28.0.0@aar
                            androidLibrary                : com.android.support:cursoradapter:28.0.0@aar
                        androidLibrary                : com.android.support:customview:28.0.0@aar
                            javaLibrary                   : com.android.support:support-annotations:28.0.0@jar
                            androidLibrary                : com.android.support:support-compat:28.0.0@aar
                        androidLibrary                : com.android.support:viewpager:28.0.0@aar
                            javaLibrary                   : com.android.support:support-annotations:28.0.0@jar
                            androidLibrary                : com.android.support:support-compat:28.0.0@aar
                            androidLibrary                : com.android.support:customview:28.0.0@aar
                        androidLibrary                : com.android.support:coordinatorlayout:28.0.0@aar
                            javaLibrary                   : com.android.support:support-annotations:28.0.0@jar
                            androidLibrary                : com.android.support:support-compat:28.0.0@aar
                            androidLibrary                : com.android.support:customview:28.0.0@aar
                        androidLibrary                : com.android.support:drawerlayout:28.0.0@aar
                            javaLibrary                   : com.android.support:support-annotations:28.0.0@jar
                            androidLibrary                : com.android.support:support-compat:28.0.0@aar
                            androidLibrary                : com.android.support:customview:28.0.0@aar
                        androidLibrary                : com.android.support:slidingpanelayout:28.0.0@aar
                            javaLibrary                   : com.android.support:support-annotations:28.0.0@jar
                            androidLibrary                : com.android.support:support-compat:28.0.0@aar
                            androidLibrary                : com.android.support:customview:28.0.0@aar
                        androidLibrary                : com.android.support:interpolator:28.0.0@aar
                            javaLibrary                   : com.android.support:support-annotations:28.0.0@jar
                        androidLibrary                : com.android.support:swiperefreshlayout:28.0.0@aar
                            javaLibrary                   : com.android.support:support-annotations:28.0.0@jar
                            androidLibrary                : com.android.support:support-compat:28.0.0@aar
                            androidLibrary                : com.android.support:interpolator:28.0.0@aar
                        androidLibrary                : com.android.support:asynclayoutinflater:28.0.0@aar
                            javaLibrary                   : com.android.support:support-annotations:28.0.0@jar
                            androidLibrary                : com.android.support:support-compat:28.0.0@aar
                        androidLibrary                : com.android.support:support-vector-drawable:28.0.0@aar
                            javaLibrary                   : com.android.support:support-annotations:28.0.0@jar
                            androidLibrary                : com.android.support:support-compat:28.0.0@aar
                        androidLibrary                : com.android.support:animated-vector-drawable:28.0.0@aar
                            androidLibrary                : com.android.support:support-vector-drawable:28.0.0@aar
                            androidLibrary                : com.android.support:support-core-ui:28.0.0@aar
                        androidLibrary                : com.android.support.constraint:constraint-layout:1.0.2@aar
                            javaLibrary                   : com.android.support.constraint:constraint-layout-solver:1.0.2@jar
                        javaLibrary                   : com.android.support:support-annotations:28.0.0@jar
                        javaLibrary                   : com.android.support:collections:28.0.0@jar
                            javaLibrary                   : com.android.support:support-annotations:28.0.0@jar
                        javaLibrary                   : android.arch.lifecycle:common:1.1.1@jar
                            javaLibrary                   : com.android.support:support-annotations:28.0.0@jar
                        javaLibrary                   : android.arch.core:common:1.1.1@jar
                            javaLibrary                   : com.android.support:support-annotations:28.0.0@jar
                        javaLibrary                   : com.google.guava:guava:19.0@jar
                        javaLibrary                   : com.android.support.constraint:constraint-layout-solver:1.0.2@jar
                        javaLibrary                   : junit:junit:4.12@jar
                            javaLibrary                   : org.hamcrest:hamcrest-core:1.3@jar
                        javaLibrary                   : org.hamcrest:hamcrest-core:1.3@jar
                        module                        : <ROOT>/gradle_project_1-:app-MAIN
                            androidLibrary                : com.android.support:appcompat-v7:28.0.0@aar
                            javaLibrary                   : com.google.guava:guava:19.0@jar
                            androidLibrary                : com.android.support.constraint:constraint-layout:1.0.2@aar
                MockablePlatformJar           : <GRADLE>/caches/<GRADLE_VERSION>/transforms/xxxxxxxxxxxxxxxxxxxxxxxxxxxxxxxx/transformed/android.jar
    externalProject               : :app (DefaultExternalProject) (*seen*)
MODULE                        : gradle_project_1.app.androidTest
MODULE                        : gradle_project_1.app.main
MODULE                        : gradle_project_1.app.unitTest
MODULE                        : gradle_project_name
    externalProject               : gradle_project_name (DefaultExternalProject)
        path                          : : [-]
        identityPath                  : : [-]
        name                          : gradle_project_name
        qName                         : gradle_project_name
        version                       : unspecified
        projectDir                    : <ROOT>/gradle_project_2
        buildDir                      : <ROOT>/gradle_project_2/build [-]
        buildFile                     : <ROOT>/gradle_project_2/build.gradle
        externalSystemId              : GRADLE
        childProjects
            app                           : :app (DefaultExternalProject)
                path                          : :app [-]
                identityPath                  : :app [-]
                name                          : app
                qName                         : :app
                group                         : gradle_project_name
                version                       : unspecified
                projectDir                    : <ROOT>/gradle_project_2/app
                buildDir                      : <ROOT>/gradle_project_2/app/build [-]
                buildFile                     : <ROOT>/gradle_project_2/app/build.gradle
                externalSystemId              : GRADLE
                sourceSetModel                : DefaultGradleSourceSetModel
                    sourceCompatibility           : <PROJECT_JDK_FEATURE_LEVEL>
                    targetCompatibility           : <PROJECT_JDK_FEATURE_LEVEL>
                    configurationArtifacts
                        _internal-unified-test-platform-android-device-provider-ddmlib        : <empty>
                        _internal-unified-test-platform-android-device-provider-gradle        : <empty>
                        _internal-unified-test-platform-android-driver-instrumentation        : <empty>
                        _internal-unified-test-platform-android-test-plugin         : <empty>
                        _internal-unified-test-platform-android-test-plugin-host-additional-test-output : <empty>
                        _internal-unified-test-platform-android-test-plugin-host-apk-installer          : <empty>
                        _internal-unified-test-platform-android-test-plugin-host-coverage     : <empty>
                        _internal-unified-test-platform-android-test-plugin-host-device-info  : <empty>
                        _internal-unified-test-platform-android-test-plugin-host-emulator-control       : <empty>
                        _internal-unified-test-platform-android-test-plugin-host-logcat       : <empty>
                        _internal-unified-test-platform-android-test-plugin-result-listener-gradle      : <empty>
                        _internal-unified-test-platform-core    : <empty>
                        _internal-unified-test-platform-launcher          : <empty>
                        androidApis                   : <empty>
                        androidJdkImage               : <empty>
                        androidTestAnnotationProcessor          : <empty>
                        androidTestCompileOnly        : <empty>
                        androidTestDebugAnnotationProcessor     : <empty>
                        androidTestDebugCompileOnly   : <empty>
                        androidTestDebugImplementation          : <empty>
                        androidTestDebugRuntimeOnly   : <empty>
                        androidTestDebugWearApp       : <empty>
                        androidTestImplementation     : <empty>
                        androidTestReleaseAnnotationProcessor   : <empty>
                        androidTestReleaseCompileOnly : <empty>
                        androidTestReleaseImplementation        : <empty>
                        androidTestReleaseRuntimeOnly : <empty>
                        androidTestReleaseWearApp     : <empty>
                        androidTestRuntimeOnly        : <empty>
                        androidTestUtil               : <empty>
                        androidTestWearApp            : <empty>
                        annotationProcessor           : <empty>
                        api                           : <empty>
                        archives                      : <empty>
                        compileOnly                   : <empty>
                        compileOnlyApi                : <empty>
                        coreLibraryDesugaring         : <empty>
                        debugAndroidTestAnnotationProcessorClasspath      : <empty>
                        debugAndroidTestCompileClasspath        : <empty>
                        debugAndroidTestRuntimeClasspath        : <empty>
                        debugAnnotationProcessor      : <empty>
                        debugAnnotationProcessorClasspath       : <empty>
                        debugApi                      : <empty>
                        debugApiElements              : <empty>
                        debugCompileClasspath         : <empty>
                        debugCompileOnly              : <empty>
                        debugCompileOnlyApi           : <empty>
                        debugImplementation           : <empty>
                        debugReverseMetadataValues    : <empty>
                        debugRuntimeClasspath         : <empty>
                        debugRuntimeElements          : <empty>
                        debugRuntimeOnly              : <empty>
                        debugUnitTestAnnotationProcessorClasspath         : <empty>
                        debugUnitTestCompileClasspath : <empty>
                        debugUnitTestRuntimeClasspath : <empty>
                        debugWearApp                  : <empty>
                        debugWearBundling             : <empty>
                        default                       : <empty>
                        implementation                : <empty>
                        lintChecks                    : <empty>
                        lintPublish                   : <empty>
                        releaseAnnotationProcessor    : <empty>
                        releaseAnnotationProcessorClasspath     : <empty>
                        releaseApi                    : <empty>
                        releaseApiElements            : <empty>
                        releaseCompileClasspath       : <empty>
                        releaseCompileOnly            : <empty>
                        releaseCompileOnlyApi         : <empty>
                        releaseImplementation         : <empty>
                        releaseReverseMetadataValues  : <empty>
                        releaseRuntimeClasspath       : <empty>
                        releaseRuntimeElements        : <empty>
                        releaseRuntimeOnly            : <empty>
                        releaseUnitTestAnnotationProcessorClasspath       : <empty>
                        releaseUnitTestCompileClasspath         : <empty>
                        releaseUnitTestRuntimeClasspath         : <empty>
                        releaseWearApp                : <empty>
                        releaseWearBundling           : <empty>
                        runtimeOnly                   : <empty>
                        testAnnotationProcessor       : <empty>
                        testCompileOnly               : <empty>
                        testDebugAnnotationProcessor  : <empty>
                        testDebugCompileOnly          : <empty>
                        testDebugImplementation       : <empty>
                        testDebugRuntimeOnly          : <empty>
                        testDebugWearApp              : <empty>
                        testFixturesAnnotationProcessor         : <empty>
                        testFixturesApi               : <empty>
                        testFixturesCompileOnly       : <empty>
                        testFixturesCompileOnlyApi    : <empty>
                        testFixturesDebugAnnotationProcessor    : <empty>
                        testFixturesDebugApi          : <empty>
                        testFixturesDebugCompileOnly  : <empty>
                        testFixturesDebugCompileOnlyApi         : <empty>
                        testFixturesDebugImplementation         : <empty>
                        testFixturesDebugRuntimeOnly  : <empty>
                        testFixturesDebugWearApp      : <empty>
                        testFixturesImplementation    : <empty>
                        testFixturesReleaseAnnotationProcessor  : <empty>
                        testFixturesReleaseApi        : <empty>
                        testFixturesReleaseCompileOnly          : <empty>
                        testFixturesReleaseCompileOnlyApi       : <empty>
                        testFixturesReleaseImplementation       : <empty>
                        testFixturesReleaseRuntimeOnly          : <empty>
                        testFixturesReleaseWearApp    : <empty>
                        testFixturesRuntimeOnly       : <empty>
                        testFixturesWearApp           : <empty>
                        testImplementation            : <empty>
                        testReleaseAnnotationProcessor          : <empty>
                        testReleaseCompileOnly        : <empty>
                        testReleaseImplementation     : <empty>
                        testReleaseRuntimeOnly        : <empty>
                        testReleaseWearApp            : <empty>
                        testRuntimeOnly               : <empty>
                        testWearApp                   : <empty>
                        wearApp                       : <empty>
                taskModel                     : DefaultGradleTaskModel
                    tasks
                        testDebugUnitTest             : testDebugUnitTest (DefaultExternalTask)
                            qName                         : :app:testDebugUnitTest
                        testReleaseUnitTest           : testReleaseUnitTest (DefaultExternalTask)
                            qName                         : :app:testReleaseUnitTest
        sourceSetModel                : DefaultGradleSourceSetModel
        taskModel                     : DefaultGradleTaskModel
<<<<<<< HEAD
=======
            tasks
                testDebugUnitTest             : testDebugUnitTest (DefaultExternalTask)
                    qName                         : :app:testDebugUnitTest
                testReleaseUnitTest           : testReleaseUnitTest (DefaultExternalTask)
                    qName                         : :app:testReleaseUnitTest
>>>>>>> 8b7d83e8
MODULE                        : gradle_project_name.app
    GradleModuleModel
        agpVersion                    : <AGP_VERSION>
        gradlePath                    : :app
        gradleVersion                 : <GRADLE_VERSION>
        buildFile                     : <ROOT>/gradle_project_2/app/build.gradle
        buildFilePath                 : <ROOT>/gradle_project_2/app/build.gradle
        rootFolderPath                : <ROOT>/gradle_project_2
        hasSafeArgsJava               : false
        hasSafeArgsKotlin             : false
    CurrentVariantReportedVersions
        minSdk
            ApiLevel                      : 19
            ApiString                     : 19
        runtimeMinSdk
            ApiLevel                      : 19
            ApiString                     : 19
        targetSdk
            ApiLevel                      : 34
            ApiString                     : 34
    RootBuildId                   : <ROOT>/gradle_project_2
    BuildId                       : <ROOT>/gradle_project_2
    ProjectPath                   : :app
    ModelVersion                  : <AGP_VERSION>
    ProjectType                   : PROJECT_TYPE_APP
    CompileTarget                 : android-34
    BuildFolder                   : <ROOT>/gradle_project_2/app/build [-]
    buildToolsVersion             : <CURRENT_BUILD_TOOLS_VERSION>
    IsBaseSplit                   : true
    GroupId                       : gradle_project_name
    Namespace                     : google.simpleapplication
    TestNamespace                 : google.simpleapplication.test
    AaptOptions
        NameSpacing                   : DISABLED
    LintOptions
        IsCheckTestSources            : false
        IsCheckDependencies           : false
        IsAbortOnError                : false
        IsAbsolutePaths               : true
        IsNoLines                     : false
        IsQuiet                       : false
        IsCheckAllWarnings            : false
        IsIgnoreWarnings              : false
        IsWarningsAsErrors            : false
        IsIgnoreTestSources           : false
        IsIgnoreTestFixturesSources   : false
        IsCheckGeneratedSources       : false
        IsCheckReleaseBuilds          : true
        IsExplainIssues               : true
        IsShowAll                     : false
        TextReport                    : false
        HtmlReport                    : true
        XmlReport                     : true
        SarifReport                   : false
    JavaCompileOptions
        Encoding                      : UTF-8
        SourceCompatibility           : 1.8
        TargetCompatibility           : 1.8
        IsCoreLibraryDesugaringEnabled          : false
    AgpFlags
        ApplicationRClassConstantIds  : false
        AestRClassConstantIds         : false
        TransitiveRClasses            : false
        UseAndroidX                   : false
        UsesCompose                   : false
        MlModelBindingEnabled         : false
        AndroidResourcesEnabled       : true
        DataBindingEnabled            : false
<<<<<<< HEAD
=======
        GenerateManifestClass         : false
>>>>>>> 8b7d83e8
    - basicVariant:               : debug
        applicationId                 : google.simpleapplication
        testApplicationId             : google.simpleapplication.test
        buildType                     : debug
    - basicVariant:               : release
        applicationId                 : google.simpleapplication
        buildType                     : release
    BootClassPath                 : <ANDROID_SDK>/platforms/android-34/android.jar
    ViewBindingOptions
        Enabled                       : false
    DependenciesInfo
        IncludeInApk                  : true
        IncludeInBundle               : true
    DefaultConfig
        ProductFlavor
            Name                          : main
            ApplicationId                 : google.simpleapplication
            VersionCode                   : 1
            VersionName                   : 1.0
            MinSdkVersion
                ApiLevel                      : 19
                ApiString                     : 19
            TargetSdkVersion
                ApiLevel                      : 34
                ApiString                     : 34
            VectorDrawables
                UseSupportLibrary             : false
        SourceProvider
            Name                          : main
            Manifest                      : <ROOT>/gradle_project_2/app/src/main/AndroidManifest.xml
            JavaDirectories               : <ROOT>/gradle_project_2/app/src/main/java
            KotlinDirectories             : <ROOT>/gradle_project_2/app/src/main/java
            KotlinDirectories             : <ROOT>/gradle_project_2/app/src/main/kotlin [-]
            ResourcesDirectories          : <ROOT>/gradle_project_2/app/src/main/resources [-]
            ResDirectories                : <ROOT>/gradle_project_2/app/src/main/res
            AssetsDirectories             : <ROOT>/gradle_project_2/app/src/main/assets [-]
            JniLibsDirectories            : <ROOT>/gradle_project_2/app/src/main/jniLibs [-]
            ShadersDirectories            : <ROOT>/gradle_project_2/app/src/main/shaders [-]
            BaselineProfileDirectories    : <ROOT>/gradle_project_2/app/src/main/baselineProfiles [-]
        ExtraSourceProviders
            ExtraSourceProvider
                ArtifactName                  : _android_test_
                SourceProvider
                    Name                          : androidTest
                    Manifest                      : <ROOT>/gradle_project_2/app/src/androidTest/AndroidManifest.xml [-]
                    JavaDirectories               : <ROOT>/gradle_project_2/app/src/androidTest/java
                    KotlinDirectories             : <ROOT>/gradle_project_2/app/src/androidTest/java
                    KotlinDirectories             : <ROOT>/gradle_project_2/app/src/androidTest/kotlin [-]
                    ResourcesDirectories          : <ROOT>/gradle_project_2/app/src/androidTest/resources [-]
                    ResDirectories                : <ROOT>/gradle_project_2/app/src/androidTest/res [-]
                    AssetsDirectories             : <ROOT>/gradle_project_2/app/src/androidTest/assets [-]
                    JniLibsDirectories            : <ROOT>/gradle_project_2/app/src/androidTest/jniLibs [-]
                    ShadersDirectories            : <ROOT>/gradle_project_2/app/src/androidTest/shaders [-]
                    BaselineProfileDirectories    : <ROOT>/gradle_project_2/app/src/androidTest/baselineProfiles [-]
            ExtraSourceProvider
                ArtifactName                  : _unit_test_
                SourceProvider
                    Name                          : test
                    Manifest                      : <ROOT>/gradle_project_2/app/src/test/AndroidManifest.xml [-]
                    JavaDirectories               : <ROOT>/gradle_project_2/app/src/test/java
                    KotlinDirectories             : <ROOT>/gradle_project_2/app/src/test/java
                    KotlinDirectories             : <ROOT>/gradle_project_2/app/src/test/kotlin [-]
                    ResourcesDirectories          : <ROOT>/gradle_project_2/app/src/test/resources [-]
                    ResDirectories                : <ROOT>/gradle_project_2/app/src/test/res [-]
                    AssetsDirectories             : <ROOT>/gradle_project_2/app/src/test/assets [-]
                    JniLibsDirectories            : <ROOT>/gradle_project_2/app/src/test/jniLibs [-]
                    ShadersDirectories            : <ROOT>/gradle_project_2/app/src/test/shaders [-]
                    BaselineProfileDirectories    : <ROOT>/gradle_project_2/app/src/test/baselineProfiles [-]
    BuildTypes
        BuildType
            Name                          : debug
            IsDebuggable                  : true
            IsJniDebuggable               : false
            IsPseudoLocalesEnabled        : false
            IsRenderscriptDebuggable      : false
            RenderscriptOptimLevel        : 3
            IsMinifyEnabled               : false
            IsZipAlignEnabled             : true
        SourceProvider
            Name                          : debug
            Manifest                      : <ROOT>/gradle_project_2/app/src/debug/AndroidManifest.xml [-]
            JavaDirectories               : <ROOT>/gradle_project_2/app/src/debug/java [-]
            KotlinDirectories             : <ROOT>/gradle_project_2/app/src/debug/java [-]
            KotlinDirectories             : <ROOT>/gradle_project_2/app/src/debug/kotlin [-]
            ResourcesDirectories          : <ROOT>/gradle_project_2/app/src/debug/resources [-]
            ResDirectories                : <ROOT>/gradle_project_2/app/src/debug/res [-]
            AssetsDirectories             : <ROOT>/gradle_project_2/app/src/debug/assets [-]
            JniLibsDirectories            : <ROOT>/gradle_project_2/app/src/debug/jniLibs [-]
            ShadersDirectories            : <ROOT>/gradle_project_2/app/src/debug/shaders [-]
            BaselineProfileDirectories    : <ROOT>/gradle_project_2/app/src/debug/baselineProfiles [-]
        ExtraSourceProviders
            ExtraSourceProvider
                ArtifactName                  : _android_test_
                SourceProvider
                    Name                          : androidTestDebug
                    Manifest                      : <ROOT>/gradle_project_2/app/src/androidTestDebug/AndroidManifest.xml [-]
                    JavaDirectories               : <ROOT>/gradle_project_2/app/src/androidTestDebug/java [-]
                    KotlinDirectories             : <ROOT>/gradle_project_2/app/src/androidTestDebug/java [-]
                    KotlinDirectories             : <ROOT>/gradle_project_2/app/src/androidTestDebug/kotlin [-]
                    ResourcesDirectories          : <ROOT>/gradle_project_2/app/src/androidTestDebug/resources [-]
                    ResDirectories                : <ROOT>/gradle_project_2/app/src/androidTestDebug/res [-]
                    AssetsDirectories             : <ROOT>/gradle_project_2/app/src/androidTestDebug/assets [-]
                    JniLibsDirectories            : <ROOT>/gradle_project_2/app/src/androidTestDebug/jniLibs [-]
                    ShadersDirectories            : <ROOT>/gradle_project_2/app/src/androidTestDebug/shaders [-]
                    BaselineProfileDirectories    : <ROOT>/gradle_project_2/app/src/androidTestDebug/baselineProfiles [-]
        ExtraSourceProviders
            ExtraSourceProvider
                ArtifactName                  : _unit_test_
                SourceProvider
                    Name                          : testDebug
                    Manifest                      : <ROOT>/gradle_project_2/app/src/testDebug/AndroidManifest.xml [-]
                    JavaDirectories               : <ROOT>/gradle_project_2/app/src/testDebug/java [-]
                    KotlinDirectories             : <ROOT>/gradle_project_2/app/src/testDebug/java [-]
                    KotlinDirectories             : <ROOT>/gradle_project_2/app/src/testDebug/kotlin [-]
                    ResourcesDirectories          : <ROOT>/gradle_project_2/app/src/testDebug/resources [-]
                    ResDirectories                : <ROOT>/gradle_project_2/app/src/testDebug/res [-]
                    AssetsDirectories             : <ROOT>/gradle_project_2/app/src/testDebug/assets [-]
                    JniLibsDirectories            : <ROOT>/gradle_project_2/app/src/testDebug/jniLibs [-]
                    ShadersDirectories            : <ROOT>/gradle_project_2/app/src/testDebug/shaders [-]
                    BaselineProfileDirectories    : <ROOT>/gradle_project_2/app/src/testDebug/baselineProfiles [-]
        BuildType
            Name                          : release
            ProguardFiles                 : <ROOT>/gradle_project_2/app/build/intermediates/default_proguard_files/global/proguard-android.txt-<AGP_VERSION> [-]
            ProguardFiles                 : <ROOT>/gradle_project_2/app/proguard-rules.pro
            IsDebuggable                  : false
            IsJniDebuggable               : false
            IsPseudoLocalesEnabled        : false
            IsRenderscriptDebuggable      : false
            RenderscriptOptimLevel        : 3
            IsMinifyEnabled               : false
            IsZipAlignEnabled             : true
        SourceProvider
            Name                          : release
            Manifest                      : <ROOT>/gradle_project_2/app/src/release/AndroidManifest.xml [-]
            JavaDirectories               : <ROOT>/gradle_project_2/app/src/release/java [-]
            KotlinDirectories             : <ROOT>/gradle_project_2/app/src/release/java [-]
            KotlinDirectories             : <ROOT>/gradle_project_2/app/src/release/kotlin [-]
            ResourcesDirectories          : <ROOT>/gradle_project_2/app/src/release/resources [-]
            ResDirectories                : <ROOT>/gradle_project_2/app/src/release/res [-]
            AssetsDirectories             : <ROOT>/gradle_project_2/app/src/release/assets [-]
            JniLibsDirectories            : <ROOT>/gradle_project_2/app/src/release/jniLibs [-]
            ShadersDirectories            : <ROOT>/gradle_project_2/app/src/release/shaders [-]
            BaselineProfileDirectories    : <ROOT>/gradle_project_2/app/src/release/baselineProfiles [-]
        ExtraSourceProviders
            ExtraSourceProvider
                ArtifactName                  : _unit_test_
                SourceProvider
                    Name                          : testRelease
                    Manifest                      : <ROOT>/gradle_project_2/app/src/testRelease/AndroidManifest.xml [-]
                    JavaDirectories               : <ROOT>/gradle_project_2/app/src/testRelease/java [-]
                    KotlinDirectories             : <ROOT>/gradle_project_2/app/src/testRelease/java [-]
                    KotlinDirectories             : <ROOT>/gradle_project_2/app/src/testRelease/kotlin [-]
                    ResourcesDirectories          : <ROOT>/gradle_project_2/app/src/testRelease/resources [-]
                    ResDirectories                : <ROOT>/gradle_project_2/app/src/testRelease/res [-]
                    AssetsDirectories             : <ROOT>/gradle_project_2/app/src/testRelease/assets [-]
                    JniLibsDirectories            : <ROOT>/gradle_project_2/app/src/testRelease/jniLibs [-]
                    ShadersDirectories            : <ROOT>/gradle_project_2/app/src/testRelease/shaders [-]
                    BaselineProfileDirectories    : <ROOT>/gradle_project_2/app/src/testRelease/baselineProfiles [-]
    SigningConfigs
        SigningConfig
            Name                          : debug
            StoreFile                     : debug.keystore
            StorePassword                 : android
            KeyAlias                      : AndroidDebugKey
    VariantBuildInformation
        VariantBuildInformation
            VariantName                   : debug
            BuildTasksAndOutputInformation
                AssembleTaskName              : assembleDebug
                AssembleTaskOutputListingFile : <ROOT>/gradle_project_2/app/build/intermediates/apk_ide_redirect_file/debug/createDebugApkListingFileRedirect/redirect.txt [-]
                BundleTaskName                : bundleDebug
                BundleTaskOutputListingFile   : <ROOT>/gradle_project_2/app/build/intermediates/bundle_ide_redirect_file/debug/createDebugBundleListingFileRedirect/redirect.txt [-]
                ApkFromBundleTaskName         : extractApksForDebug
                ApkFromBundleTaskOutputListingFile      : <ROOT>/gradle_project_2/app/build/intermediates/apk_from_bundle_ide_redirect_file/debug/createDebugApksFromBundleListingFileRedirect/redirect.txt [-]
        VariantBuildInformation
            VariantName                   : release
            BuildTasksAndOutputInformation
                AssembleTaskName              : assembleRelease
                AssembleTaskOutputListingFile : <ROOT>/gradle_project_2/app/build/intermediates/apk_ide_redirect_file/release/createReleaseApkListingFileRedirect/redirect.txt [-]
                BundleTaskName                : bundleRelease
                BundleTaskOutputListingFile   : <ROOT>/gradle_project_2/app/build/intermediates/bundle_ide_redirect_file/release/createReleaseBundleListingFileRedirect/redirect.txt [-]
                ApkFromBundleTaskName         : extractApksForRelease
                ApkFromBundleTaskOutputListingFile      : <ROOT>/gradle_project_2/app/build/intermediates/apk_from_bundle_ide_redirect_file/release/createReleaseApksFromBundleListingFileRedirect/redirect.txt [-]
    IdeVariants
        IdeVariant
            Name                          : debug
            BuildType                     : debug
            DisplayName                   : debug
            InstantAppCompatible          : false
            MinSdkVersion
                ApiLevel                      : 19
                ApiString                     : 19
            TargetSdkVersion
                ApiLevel                      : 34
                ApiString                     : 34
            VersionCode                   : 1
            VersionNameWithSuffix         : 1.0
            MainArtifact
                Name                          : MAIN
                CompileTaskName               : compileDebugSources
                AssembleTaskName              : assembleDebug
                IsTestArtifact                : false
                IdeSetupTaskNames             : generateDebugSources
                GeneratedSourceFolders        : <ROOT>/gradle_project_2/app/build/generated/ap_generated_sources/debug/out [-]
                ClassesFolder                 : <ROOT>/gradle_project_2/app/build/intermediates/compile_and_runtime_not_namespaced_r_class_jar/debug/processDebugResources/R.jar [-]
                ClassesFolder                 : <ROOT>/gradle_project_2/app/build/intermediates/javac/debug/compileDebugJavaWithJavac/classes [-]
                Dependencies
                    compileClasspath
                        androidLibrary                : com.android.support:appcompat-v7:28.0.0@aar
                            javaLibrary                   : com.android.support:support-annotations:28.0.0@jar
                            androidLibrary                : com.android.support:support-compat:28.0.0@aar
                            javaLibrary                   : com.android.support:collections:28.0.0@jar
                            androidLibrary                : com.android.support:cursoradapter:28.0.0@aar
                            androidLibrary                : com.android.support:support-core-utils:28.0.0@aar
                            androidLibrary                : com.android.support:support-fragment:28.0.0@aar
                            androidLibrary                : com.android.support:support-vector-drawable:28.0.0@aar
                            androidLibrary                : com.android.support:animated-vector-drawable:28.0.0@aar
                        androidLibrary                : com.android.support:support-compat:28.0.0@aar
                            javaLibrary                   : com.android.support:support-annotations:28.0.0@jar
                            javaLibrary                   : com.android.support:collections:28.0.0@jar
                            androidLibrary                : android.arch.lifecycle:runtime:1.1.1@aar
                            androidLibrary                : com.android.support:versionedparcelable:28.0.0@aar
                        androidLibrary                : android.arch.lifecycle:runtime:1.1.1@aar
                            javaLibrary                   : android.arch.lifecycle:common:1.1.1@jar
                            javaLibrary                   : android.arch.core:common:1.1.1@jar
                            javaLibrary                   : com.android.support:support-annotations:28.0.0@jar
                        androidLibrary                : com.android.support:versionedparcelable:28.0.0@aar
                            javaLibrary                   : com.android.support:support-annotations:28.0.0@jar
                            javaLibrary                   : com.android.support:collections:28.0.0@jar
                        androidLibrary                : com.android.support:cursoradapter:28.0.0@aar
                            javaLibrary                   : com.android.support:support-annotations:28.0.0@jar
                        androidLibrary                : com.android.support:support-core-utils:28.0.0@aar
                            javaLibrary                   : com.android.support:support-annotations:28.0.0@jar
                            androidLibrary                : com.android.support:support-compat:28.0.0@aar
                            androidLibrary                : com.android.support:documentfile:28.0.0@aar
                            androidLibrary                : com.android.support:loader:28.0.0@aar
                            androidLibrary                : com.android.support:localbroadcastmanager:28.0.0@aar
                            androidLibrary                : com.android.support:print:28.0.0@aar
                        androidLibrary                : com.android.support:documentfile:28.0.0@aar
                            javaLibrary                   : com.android.support:support-annotations:28.0.0@jar
                        androidLibrary                : com.android.support:loader:28.0.0@aar
                            javaLibrary                   : com.android.support:support-annotations:28.0.0@jar
                            androidLibrary                : com.android.support:support-compat:28.0.0@aar
                            androidLibrary                : android.arch.lifecycle:livedata:1.1.1@aar
                            androidLibrary                : android.arch.lifecycle:viewmodel:1.1.1@aar
                        androidLibrary                : android.arch.lifecycle:livedata:1.1.1@aar
                            androidLibrary                : android.arch.core:runtime:1.1.1@aar
                            androidLibrary                : android.arch.lifecycle:livedata-core:1.1.1@aar
                            javaLibrary                   : android.arch.core:common:1.1.1@jar
                        androidLibrary                : android.arch.core:runtime:1.1.1@aar
                            javaLibrary                   : com.android.support:support-annotations:28.0.0@jar
                            javaLibrary                   : android.arch.core:common:1.1.1@jar
                        androidLibrary                : android.arch.lifecycle:livedata-core:1.1.1@aar
                            javaLibrary                   : android.arch.lifecycle:common:1.1.1@jar
                            javaLibrary                   : android.arch.core:common:1.1.1@jar
                            androidLibrary                : android.arch.core:runtime:1.1.1@aar
                        androidLibrary                : android.arch.lifecycle:viewmodel:1.1.1@aar
                            javaLibrary                   : com.android.support:support-annotations:28.0.0@jar
                        androidLibrary                : com.android.support:localbroadcastmanager:28.0.0@aar
                            javaLibrary                   : com.android.support:support-annotations:28.0.0@jar
                        androidLibrary                : com.android.support:print:28.0.0@aar
                            javaLibrary                   : com.android.support:support-annotations:28.0.0@jar
                        androidLibrary                : com.android.support:support-fragment:28.0.0@aar
                            androidLibrary                : com.android.support:support-compat:28.0.0@aar
                            androidLibrary                : com.android.support:support-core-ui:28.0.0@aar
                            androidLibrary                : com.android.support:support-core-utils:28.0.0@aar
                            javaLibrary                   : com.android.support:support-annotations:28.0.0@jar
                            androidLibrary                : com.android.support:loader:28.0.0@aar
                            androidLibrary                : android.arch.lifecycle:viewmodel:1.1.1@aar
                        androidLibrary                : com.android.support:support-core-ui:28.0.0@aar
                            javaLibrary                   : com.android.support:support-annotations:28.0.0@jar
                            androidLibrary                : com.android.support:support-compat:28.0.0@aar
                            androidLibrary                : com.android.support:support-core-utils:28.0.0@aar
                            androidLibrary                : com.android.support:customview:28.0.0@aar
                            androidLibrary                : com.android.support:viewpager:28.0.0@aar
                            androidLibrary                : com.android.support:coordinatorlayout:28.0.0@aar
                            androidLibrary                : com.android.support:drawerlayout:28.0.0@aar
                            androidLibrary                : com.android.support:slidingpanelayout:28.0.0@aar
                            androidLibrary                : com.android.support:interpolator:28.0.0@aar
                            androidLibrary                : com.android.support:swiperefreshlayout:28.0.0@aar
                            androidLibrary                : com.android.support:asynclayoutinflater:28.0.0@aar
                            androidLibrary                : com.android.support:cursoradapter:28.0.0@aar
                        androidLibrary                : com.android.support:customview:28.0.0@aar
                            javaLibrary                   : com.android.support:support-annotations:28.0.0@jar
                            androidLibrary                : com.android.support:support-compat:28.0.0@aar
                        androidLibrary                : com.android.support:viewpager:28.0.0@aar
                            javaLibrary                   : com.android.support:support-annotations:28.0.0@jar
                            androidLibrary                : com.android.support:support-compat:28.0.0@aar
                            androidLibrary                : com.android.support:customview:28.0.0@aar
                        androidLibrary                : com.android.support:coordinatorlayout:28.0.0@aar
                            javaLibrary                   : com.android.support:support-annotations:28.0.0@jar
                            androidLibrary                : com.android.support:support-compat:28.0.0@aar
                            androidLibrary                : com.android.support:customview:28.0.0@aar
                        androidLibrary                : com.android.support:drawerlayout:28.0.0@aar
                            javaLibrary                   : com.android.support:support-annotations:28.0.0@jar
                            androidLibrary                : com.android.support:support-compat:28.0.0@aar
                            androidLibrary                : com.android.support:customview:28.0.0@aar
                        androidLibrary                : com.android.support:slidingpanelayout:28.0.0@aar
                            javaLibrary                   : com.android.support:support-annotations:28.0.0@jar
                            androidLibrary                : com.android.support:support-compat:28.0.0@aar
                            androidLibrary                : com.android.support:customview:28.0.0@aar
                        androidLibrary                : com.android.support:interpolator:28.0.0@aar
                            javaLibrary                   : com.android.support:support-annotations:28.0.0@jar
                        androidLibrary                : com.android.support:swiperefreshlayout:28.0.0@aar
                            javaLibrary                   : com.android.support:support-annotations:28.0.0@jar
                            androidLibrary                : com.android.support:support-compat:28.0.0@aar
                            androidLibrary                : com.android.support:interpolator:28.0.0@aar
                        androidLibrary                : com.android.support:asynclayoutinflater:28.0.0@aar
                            javaLibrary                   : com.android.support:support-annotations:28.0.0@jar
                            androidLibrary                : com.android.support:support-compat:28.0.0@aar
                        androidLibrary                : com.android.support:support-vector-drawable:28.0.0@aar
                            javaLibrary                   : com.android.support:support-annotations:28.0.0@jar
                            androidLibrary                : com.android.support:support-compat:28.0.0@aar
                        androidLibrary                : com.android.support:animated-vector-drawable:28.0.0@aar
                            androidLibrary                : com.android.support:support-vector-drawable:28.0.0@aar
                            androidLibrary                : com.android.support:support-core-ui:28.0.0@aar
                        androidLibrary                : com.android.support.constraint:constraint-layout:1.0.2@aar
                            javaLibrary                   : com.android.support.constraint:constraint-layout-solver:1.0.2@jar
                        javaLibrary                   : com.android.support:support-annotations:28.0.0@jar
                        javaLibrary                   : com.android.support:collections:28.0.0@jar
                            javaLibrary                   : com.android.support:support-annotations:28.0.0@jar
                        javaLibrary                   : android.arch.lifecycle:common:1.1.1@jar
                            javaLibrary                   : com.android.support:support-annotations:28.0.0@jar
                        javaLibrary                   : android.arch.core:common:1.1.1@jar
                            javaLibrary                   : com.android.support:support-annotations:28.0.0@jar
                        javaLibrary                   : com.google.guava:guava:19.0@jar
                        javaLibrary                   : com.android.support.constraint:constraint-layout-solver:1.0.2@jar
                    runtimeClasspath
                        androidLibrary                : com.android.support:appcompat-v7:28.0.0@aar
                            javaLibrary                   : com.android.support:support-annotations:28.0.0@jar
                            androidLibrary                : com.android.support:support-compat:28.0.0@aar
                            javaLibrary                   : com.android.support:collections:28.0.0@jar
                            androidLibrary                : com.android.support:cursoradapter:28.0.0@aar
                            androidLibrary                : com.android.support:support-core-utils:28.0.0@aar
                            androidLibrary                : com.android.support:support-fragment:28.0.0@aar
                            androidLibrary                : com.android.support:support-vector-drawable:28.0.0@aar
                            androidLibrary                : com.android.support:animated-vector-drawable:28.0.0@aar
                        androidLibrary                : com.android.support:support-compat:28.0.0@aar
                            javaLibrary                   : com.android.support:support-annotations:28.0.0@jar
                            javaLibrary                   : com.android.support:collections:28.0.0@jar
                            androidLibrary                : android.arch.lifecycle:runtime:1.1.1@aar
                            androidLibrary                : com.android.support:versionedparcelable:28.0.0@aar
                        androidLibrary                : android.arch.lifecycle:runtime:1.1.1@aar
                            javaLibrary                   : android.arch.lifecycle:common:1.1.1@jar
                            javaLibrary                   : android.arch.core:common:1.1.1@jar
                            javaLibrary                   : com.android.support:support-annotations:28.0.0@jar
                        androidLibrary                : com.android.support:versionedparcelable:28.0.0@aar
                            javaLibrary                   : com.android.support:support-annotations:28.0.0@jar
                            javaLibrary                   : com.android.support:collections:28.0.0@jar
                        androidLibrary                : com.android.support:cursoradapter:28.0.0@aar
                            javaLibrary                   : com.android.support:support-annotations:28.0.0@jar
                        androidLibrary                : com.android.support:support-core-utils:28.0.0@aar
                            javaLibrary                   : com.android.support:support-annotations:28.0.0@jar
                            androidLibrary                : com.android.support:support-compat:28.0.0@aar
                            androidLibrary                : com.android.support:documentfile:28.0.0@aar
                            androidLibrary                : com.android.support:loader:28.0.0@aar
                            androidLibrary                : com.android.support:localbroadcastmanager:28.0.0@aar
                            androidLibrary                : com.android.support:print:28.0.0@aar
                        androidLibrary                : com.android.support:documentfile:28.0.0@aar
                            javaLibrary                   : com.android.support:support-annotations:28.0.0@jar
                        androidLibrary                : com.android.support:loader:28.0.0@aar
                            javaLibrary                   : com.android.support:support-annotations:28.0.0@jar
                            androidLibrary                : com.android.support:support-compat:28.0.0@aar
                            androidLibrary                : android.arch.lifecycle:livedata:1.1.1@aar
                            androidLibrary                : android.arch.lifecycle:viewmodel:1.1.1@aar
                        androidLibrary                : android.arch.lifecycle:livedata:1.1.1@aar
                            androidLibrary                : android.arch.core:runtime:1.1.1@aar
                            androidLibrary                : android.arch.lifecycle:livedata-core:1.1.1@aar
                            javaLibrary                   : android.arch.core:common:1.1.1@jar
                        androidLibrary                : android.arch.core:runtime:1.1.1@aar
                            javaLibrary                   : com.android.support:support-annotations:28.0.0@jar
                            javaLibrary                   : android.arch.core:common:1.1.1@jar
                        androidLibrary                : android.arch.lifecycle:livedata-core:1.1.1@aar
                            javaLibrary                   : android.arch.lifecycle:common:1.1.1@jar
                            javaLibrary                   : android.arch.core:common:1.1.1@jar
                            androidLibrary                : android.arch.core:runtime:1.1.1@aar
                        androidLibrary                : android.arch.lifecycle:viewmodel:1.1.1@aar
                            javaLibrary                   : com.android.support:support-annotations:28.0.0@jar
                        androidLibrary                : com.android.support:localbroadcastmanager:28.0.0@aar
                            javaLibrary                   : com.android.support:support-annotations:28.0.0@jar
                        androidLibrary                : com.android.support:print:28.0.0@aar
                            javaLibrary                   : com.android.support:support-annotations:28.0.0@jar
                        androidLibrary                : com.android.support:support-fragment:28.0.0@aar
                            androidLibrary                : com.android.support:support-compat:28.0.0@aar
                            androidLibrary                : com.android.support:support-core-ui:28.0.0@aar
                            androidLibrary                : com.android.support:support-core-utils:28.0.0@aar
                            javaLibrary                   : com.android.support:support-annotations:28.0.0@jar
                            androidLibrary                : com.android.support:loader:28.0.0@aar
                            androidLibrary                : android.arch.lifecycle:viewmodel:1.1.1@aar
                        androidLibrary                : com.android.support:support-core-ui:28.0.0@aar
                            javaLibrary                   : com.android.support:support-annotations:28.0.0@jar
                            androidLibrary                : com.android.support:support-compat:28.0.0@aar
                            androidLibrary                : com.android.support:support-core-utils:28.0.0@aar
                            androidLibrary                : com.android.support:customview:28.0.0@aar
                            androidLibrary                : com.android.support:viewpager:28.0.0@aar
                            androidLibrary                : com.android.support:coordinatorlayout:28.0.0@aar
                            androidLibrary                : com.android.support:drawerlayout:28.0.0@aar
                            androidLibrary                : com.android.support:slidingpanelayout:28.0.0@aar
                            androidLibrary                : com.android.support:interpolator:28.0.0@aar
                            androidLibrary                : com.android.support:swiperefreshlayout:28.0.0@aar
                            androidLibrary                : com.android.support:asynclayoutinflater:28.0.0@aar
                            androidLibrary                : com.android.support:cursoradapter:28.0.0@aar
                        androidLibrary                : com.android.support:customview:28.0.0@aar
                            javaLibrary                   : com.android.support:support-annotations:28.0.0@jar
                            androidLibrary                : com.android.support:support-compat:28.0.0@aar
                        androidLibrary                : com.android.support:viewpager:28.0.0@aar
                            javaLibrary                   : com.android.support:support-annotations:28.0.0@jar
                            androidLibrary                : com.android.support:support-compat:28.0.0@aar
                            androidLibrary                : com.android.support:customview:28.0.0@aar
                        androidLibrary                : com.android.support:coordinatorlayout:28.0.0@aar
                            javaLibrary                   : com.android.support:support-annotations:28.0.0@jar
                            androidLibrary                : com.android.support:support-compat:28.0.0@aar
                            androidLibrary                : com.android.support:customview:28.0.0@aar
                        androidLibrary                : com.android.support:drawerlayout:28.0.0@aar
                            javaLibrary                   : com.android.support:support-annotations:28.0.0@jar
                            androidLibrary                : com.android.support:support-compat:28.0.0@aar
                            androidLibrary                : com.android.support:customview:28.0.0@aar
                        androidLibrary                : com.android.support:slidingpanelayout:28.0.0@aar
                            javaLibrary                   : com.android.support:support-annotations:28.0.0@jar
                            androidLibrary                : com.android.support:support-compat:28.0.0@aar
                            androidLibrary                : com.android.support:customview:28.0.0@aar
                        androidLibrary                : com.android.support:interpolator:28.0.0@aar
                            javaLibrary                   : com.android.support:support-annotations:28.0.0@jar
                        androidLibrary                : com.android.support:swiperefreshlayout:28.0.0@aar
                            javaLibrary                   : com.android.support:support-annotations:28.0.0@jar
                            androidLibrary                : com.android.support:support-compat:28.0.0@aar
                            androidLibrary                : com.android.support:interpolator:28.0.0@aar
                        androidLibrary                : com.android.support:asynclayoutinflater:28.0.0@aar
                            javaLibrary                   : com.android.support:support-annotations:28.0.0@jar
                            androidLibrary                : com.android.support:support-compat:28.0.0@aar
                        androidLibrary                : com.android.support:support-vector-drawable:28.0.0@aar
                            javaLibrary                   : com.android.support:support-annotations:28.0.0@jar
                            androidLibrary                : com.android.support:support-compat:28.0.0@aar
                        androidLibrary                : com.android.support:animated-vector-drawable:28.0.0@aar
                            androidLibrary                : com.android.support:support-vector-drawable:28.0.0@aar
                            androidLibrary                : com.android.support:support-core-ui:28.0.0@aar
                        androidLibrary                : com.android.support.constraint:constraint-layout:1.0.2@aar
                            javaLibrary                   : com.android.support.constraint:constraint-layout-solver:1.0.2@jar
                        javaLibrary                   : com.android.support:support-annotations:28.0.0@jar
                        javaLibrary                   : com.android.support:collections:28.0.0@jar
                            javaLibrary                   : com.android.support:support-annotations:28.0.0@jar
                        javaLibrary                   : android.arch.lifecycle:common:1.1.1@jar
                            javaLibrary                   : com.android.support:support-annotations:28.0.0@jar
                        javaLibrary                   : android.arch.core:common:1.1.1@jar
                            javaLibrary                   : com.android.support:support-annotations:28.0.0@jar
                        javaLibrary                   : com.google.guava:guava:19.0@jar
                        javaLibrary                   : com.android.support.constraint:constraint-layout-solver:1.0.2@jar
                ApplicationId                 : google.simpleapplication
                SigningConfigName             : debug
                IsSigned                      : true
                CodeShrinker                  : null
                BuildTasksAndOutputInformation
                    AssembleTaskName              : assembleDebug
                    AssembleTaskOutputListingFile : <ROOT>/gradle_project_2/app/build/intermediates/apk_ide_redirect_file/debug/createDebugApkListingFileRedirect/redirect.txt [-]
                    BundleTaskName                : bundleDebug
                    BundleTaskOutputListingFile   : <ROOT>/gradle_project_2/app/build/intermediates/bundle_ide_redirect_file/debug/createDebugBundleListingFileRedirect/redirect.txt [-]
                    ApkFromBundleTaskName         : extractApksForDebug
                    ApkFromBundleTaskOutputListingFile      : <ROOT>/gradle_project_2/app/build/intermediates/apk_from_bundle_ide_redirect_file/debug/createDebugApksFromBundleListingFileRedirect/redirect.txt [-]
                GeneratedResourceFolders      : <ROOT>/gradle_project_2/app/build/generated/res/resValues/debug [-]
                DesugaredMethodFiles          : <GRADLE>/caches/<GRADLE_VERSION>/transforms/xxxxxxxxxxxxxxxxxxxxxxxxxxxxxxxx/transformed/D8BackportedDesugaredMethods.txt
            AndroidTestArtifact
                Name                          : ANDROID_TEST
                CompileTaskName               : compileDebugAndroidTestSources
                AssembleTaskName              : assembleDebugAndroidTest
                IsTestArtifact                : true
                IdeSetupTaskNames             : generateDebugAndroidTestSources
                GeneratedSourceFolders        : <ROOT>/gradle_project_2/app/build/generated/ap_generated_sources/debugAndroidTest/out [-]
                ClassesFolder                 : <ROOT>/gradle_project_2/app/build/intermediates/compile_and_runtime_not_namespaced_r_class_jar/debugAndroidTest/processDebugAndroidTestResources/R.jar [-]
                ClassesFolder                 : <ROOT>/gradle_project_2/app/build/intermediates/javac/debugAndroidTest/compileDebugAndroidTestJavaWithJavac/classes [-]
                Dependencies
                    compileClasspath
                        androidLibrary                : com.android.support.test:runner:1.0.2@aar
                            javaLibrary                   : com.android.support:support-annotations:28.0.0@jar
                            androidLibrary                : com.android.support.test:monitor:1.0.2@aar
                            javaLibrary                   : junit:junit:4.12@jar
                            javaLibrary                   : net.sf.kxml:kxml2:2.3.0@jar
                        androidLibrary                : com.android.support.test:monitor:1.0.2@aar
                            javaLibrary                   : com.android.support:support-annotations:28.0.0@jar
                        androidLibrary                : com.android.support.test.espresso:espresso-core:3.0.2@aar
                            androidLibrary                : com.android.support.test:runner:1.0.2@aar
                            androidLibrary                : com.android.support.test.espresso:espresso-idling-resource:3.0.2@aar
                            javaLibrary                   : com.squareup:javawriter:2.1.1@jar
                            javaLibrary                   : javax.inject:javax.inject:1@jar
                            javaLibrary                   : org.hamcrest:hamcrest-library:1.3@jar
                            javaLibrary                   : org.hamcrest:hamcrest-integration:1.3@jar
                            javaLibrary                   : com.google.code.findbugs:jsr305:2.0.1@jar
                        androidLibrary                : com.android.support.test.espresso:espresso-idling-resource:3.0.2@aar
                        androidLibrary                : com.android.support:appcompat-v7:28.0.0@aar
                            javaLibrary                   : com.android.support:support-annotations:28.0.0@jar
                            androidLibrary                : com.android.support:support-compat:28.0.0@aar
                            javaLibrary                   : com.android.support:collections:28.0.0@jar
                            androidLibrary                : com.android.support:cursoradapter:28.0.0@aar
                            androidLibrary                : com.android.support:support-core-utils:28.0.0@aar
                            androidLibrary                : com.android.support:support-fragment:28.0.0@aar
                            androidLibrary                : com.android.support:support-vector-drawable:28.0.0@aar
                            androidLibrary                : com.android.support:animated-vector-drawable:28.0.0@aar
                        androidLibrary                : com.android.support:support-compat:28.0.0@aar
                            javaLibrary                   : com.android.support:support-annotations:28.0.0@jar
                            javaLibrary                   : com.android.support:collections:28.0.0@jar
                            androidLibrary                : android.arch.lifecycle:runtime:1.1.1@aar
                            androidLibrary                : com.android.support:versionedparcelable:28.0.0@aar
                        androidLibrary                : android.arch.lifecycle:runtime:1.1.1@aar
                            javaLibrary                   : android.arch.lifecycle:common:1.1.1@jar
                            javaLibrary                   : android.arch.core:common:1.1.1@jar
                            javaLibrary                   : com.android.support:support-annotations:28.0.0@jar
                        androidLibrary                : com.android.support:versionedparcelable:28.0.0@aar
                            javaLibrary                   : com.android.support:support-annotations:28.0.0@jar
                            javaLibrary                   : com.android.support:collections:28.0.0@jar
                        androidLibrary                : com.android.support:cursoradapter:28.0.0@aar
                            javaLibrary                   : com.android.support:support-annotations:28.0.0@jar
                        androidLibrary                : com.android.support:support-core-utils:28.0.0@aar
                            javaLibrary                   : com.android.support:support-annotations:28.0.0@jar
                            androidLibrary                : com.android.support:support-compat:28.0.0@aar
                            androidLibrary                : com.android.support:documentfile:28.0.0@aar
                            androidLibrary                : com.android.support:loader:28.0.0@aar
                            androidLibrary                : com.android.support:localbroadcastmanager:28.0.0@aar
                            androidLibrary                : com.android.support:print:28.0.0@aar
                        androidLibrary                : com.android.support:documentfile:28.0.0@aar
                            javaLibrary                   : com.android.support:support-annotations:28.0.0@jar
                        androidLibrary                : com.android.support:loader:28.0.0@aar
                            javaLibrary                   : com.android.support:support-annotations:28.0.0@jar
                            androidLibrary                : com.android.support:support-compat:28.0.0@aar
                            androidLibrary                : android.arch.lifecycle:livedata:1.1.1@aar
                            androidLibrary                : android.arch.lifecycle:viewmodel:1.1.1@aar
                        androidLibrary                : android.arch.lifecycle:livedata:1.1.1@aar
                            androidLibrary                : android.arch.core:runtime:1.1.1@aar
                            androidLibrary                : android.arch.lifecycle:livedata-core:1.1.1@aar
                            javaLibrary                   : android.arch.core:common:1.1.1@jar
                        androidLibrary                : android.arch.core:runtime:1.1.1@aar
                            javaLibrary                   : com.android.support:support-annotations:28.0.0@jar
                            javaLibrary                   : android.arch.core:common:1.1.1@jar
                        androidLibrary                : android.arch.lifecycle:livedata-core:1.1.1@aar
                            javaLibrary                   : android.arch.lifecycle:common:1.1.1@jar
                            javaLibrary                   : android.arch.core:common:1.1.1@jar
                            androidLibrary                : android.arch.core:runtime:1.1.1@aar
                        androidLibrary                : android.arch.lifecycle:viewmodel:1.1.1@aar
                            javaLibrary                   : com.android.support:support-annotations:28.0.0@jar
                        androidLibrary                : com.android.support:localbroadcastmanager:28.0.0@aar
                            javaLibrary                   : com.android.support:support-annotations:28.0.0@jar
                        androidLibrary                : com.android.support:print:28.0.0@aar
                            javaLibrary                   : com.android.support:support-annotations:28.0.0@jar
                        androidLibrary                : com.android.support:support-fragment:28.0.0@aar
                            androidLibrary                : com.android.support:support-compat:28.0.0@aar
                            androidLibrary                : com.android.support:support-core-ui:28.0.0@aar
                            androidLibrary                : com.android.support:support-core-utils:28.0.0@aar
                            javaLibrary                   : com.android.support:support-annotations:28.0.0@jar
                            androidLibrary                : com.android.support:loader:28.0.0@aar
                            androidLibrary                : android.arch.lifecycle:viewmodel:1.1.1@aar
                        androidLibrary                : com.android.support:support-core-ui:28.0.0@aar
                            javaLibrary                   : com.android.support:support-annotations:28.0.0@jar
                            androidLibrary                : com.android.support:support-compat:28.0.0@aar
                            androidLibrary                : com.android.support:support-core-utils:28.0.0@aar
                            androidLibrary                : com.android.support:customview:28.0.0@aar
                            androidLibrary                : com.android.support:viewpager:28.0.0@aar
                            androidLibrary                : com.android.support:coordinatorlayout:28.0.0@aar
                            androidLibrary                : com.android.support:drawerlayout:28.0.0@aar
                            androidLibrary                : com.android.support:slidingpanelayout:28.0.0@aar
                            androidLibrary                : com.android.support:interpolator:28.0.0@aar
                            androidLibrary                : com.android.support:swiperefreshlayout:28.0.0@aar
                            androidLibrary                : com.android.support:asynclayoutinflater:28.0.0@aar
                            androidLibrary                : com.android.support:cursoradapter:28.0.0@aar
                        androidLibrary                : com.android.support:customview:28.0.0@aar
                            javaLibrary                   : com.android.support:support-annotations:28.0.0@jar
                            androidLibrary                : com.android.support:support-compat:28.0.0@aar
                        androidLibrary                : com.android.support:viewpager:28.0.0@aar
                            javaLibrary                   : com.android.support:support-annotations:28.0.0@jar
                            androidLibrary                : com.android.support:support-compat:28.0.0@aar
                            androidLibrary                : com.android.support:customview:28.0.0@aar
                        androidLibrary                : com.android.support:coordinatorlayout:28.0.0@aar
                            javaLibrary                   : com.android.support:support-annotations:28.0.0@jar
                            androidLibrary                : com.android.support:support-compat:28.0.0@aar
                            androidLibrary                : com.android.support:customview:28.0.0@aar
                        androidLibrary                : com.android.support:drawerlayout:28.0.0@aar
                            javaLibrary                   : com.android.support:support-annotations:28.0.0@jar
                            androidLibrary                : com.android.support:support-compat:28.0.0@aar
                            androidLibrary                : com.android.support:customview:28.0.0@aar
                        androidLibrary                : com.android.support:slidingpanelayout:28.0.0@aar
                            javaLibrary                   : com.android.support:support-annotations:28.0.0@jar
                            androidLibrary                : com.android.support:support-compat:28.0.0@aar
                            androidLibrary                : com.android.support:customview:28.0.0@aar
                        androidLibrary                : com.android.support:interpolator:28.0.0@aar
                            javaLibrary                   : com.android.support:support-annotations:28.0.0@jar
                        androidLibrary                : com.android.support:swiperefreshlayout:28.0.0@aar
                            javaLibrary                   : com.android.support:support-annotations:28.0.0@jar
                            androidLibrary                : com.android.support:support-compat:28.0.0@aar
                            androidLibrary                : com.android.support:interpolator:28.0.0@aar
                        androidLibrary                : com.android.support:asynclayoutinflater:28.0.0@aar
                            javaLibrary                   : com.android.support:support-annotations:28.0.0@jar
                            androidLibrary                : com.android.support:support-compat:28.0.0@aar
                        androidLibrary                : com.android.support:support-vector-drawable:28.0.0@aar
                            javaLibrary                   : com.android.support:support-annotations:28.0.0@jar
                            androidLibrary                : com.android.support:support-compat:28.0.0@aar
                        androidLibrary                : com.android.support:animated-vector-drawable:28.0.0@aar
                            androidLibrary                : com.android.support:support-vector-drawable:28.0.0@aar
                            androidLibrary                : com.android.support:support-core-ui:28.0.0@aar
                        androidLibrary                : com.android.support.constraint:constraint-layout:1.0.2@aar
                            javaLibrary                   : com.android.support.constraint:constraint-layout-solver:1.0.2@jar
                        javaLibrary                   : com.android.support:support-annotations:28.0.0@jar
                        javaLibrary                   : junit:junit:4.12@jar
                            javaLibrary                   : org.hamcrest:hamcrest-core:1.3@jar
                        javaLibrary                   : org.hamcrest:hamcrest-core:1.3@jar
                        javaLibrary                   : net.sf.kxml:kxml2:2.3.0@jar
                        javaLibrary                   : com.squareup:javawriter:2.1.1@jar
                        javaLibrary                   : javax.inject:javax.inject:1@jar
                        javaLibrary                   : org.hamcrest:hamcrest-library:1.3@jar
                            javaLibrary                   : org.hamcrest:hamcrest-core:1.3@jar
                        javaLibrary                   : org.hamcrest:hamcrest-integration:1.3@jar
                            javaLibrary                   : org.hamcrest:hamcrest-library:1.3@jar
                        javaLibrary                   : com.google.code.findbugs:jsr305:2.0.1@jar
                        javaLibrary                   : com.android.support:collections:28.0.0@jar
                            javaLibrary                   : com.android.support:support-annotations:28.0.0@jar
                        javaLibrary                   : android.arch.lifecycle:common:1.1.1@jar
                            javaLibrary                   : com.android.support:support-annotations:28.0.0@jar
                        javaLibrary                   : android.arch.core:common:1.1.1@jar
                            javaLibrary                   : com.android.support:support-annotations:28.0.0@jar
                        javaLibrary                   : com.google.guava:guava:19.0@jar
                        javaLibrary                   : com.android.support.constraint:constraint-layout-solver:1.0.2@jar
                        module                        : <ROOT>/gradle_project_2-:app-MAIN
                            androidLibrary                : com.android.support:appcompat-v7:28.0.0@aar
                            javaLibrary                   : com.google.guava:guava:19.0@jar
                            androidLibrary                : com.android.support.constraint:constraint-layout:1.0.2@aar
                    runtimeClasspath
                        androidLibrary                : com.android.support.test:runner:1.0.2@aar
                            javaLibrary                   : com.android.support:support-annotations:28.0.0@jar
                            androidLibrary                : com.android.support.test:monitor:1.0.2@aar
                            javaLibrary                   : junit:junit:4.12@jar
                            javaLibrary                   : net.sf.kxml:kxml2:2.3.0@jar
                        androidLibrary                : com.android.support.test:monitor:1.0.2@aar
                            javaLibrary                   : com.android.support:support-annotations:28.0.0@jar
                        androidLibrary                : com.android.support.test.espresso:espresso-core:3.0.2@aar
                            androidLibrary                : com.android.support.test:runner:1.0.2@aar
                            androidLibrary                : com.android.support.test.espresso:espresso-idling-resource:3.0.2@aar
                            javaLibrary                   : com.squareup:javawriter:2.1.1@jar
                            javaLibrary                   : javax.inject:javax.inject:1@jar
                            javaLibrary                   : org.hamcrest:hamcrest-library:1.3@jar
                            javaLibrary                   : org.hamcrest:hamcrest-integration:1.3@jar
                            javaLibrary                   : com.google.code.findbugs:jsr305:2.0.1@jar
                        androidLibrary                : com.android.support.test.espresso:espresso-idling-resource:3.0.2@aar
                        javaLibrary                   : com.android.support:support-annotations:28.0.0@jar
                        javaLibrary                   : junit:junit:4.12@jar
                            javaLibrary                   : org.hamcrest:hamcrest-core:1.3@jar
                        javaLibrary                   : org.hamcrest:hamcrest-core:1.3@jar
                        javaLibrary                   : net.sf.kxml:kxml2:2.3.0@jar
                        javaLibrary                   : com.squareup:javawriter:2.1.1@jar
                        javaLibrary                   : javax.inject:javax.inject:1@jar
                        javaLibrary                   : org.hamcrest:hamcrest-library:1.3@jar
                            javaLibrary                   : org.hamcrest:hamcrest-core:1.3@jar
                        javaLibrary                   : org.hamcrest:hamcrest-integration:1.3@jar
                            javaLibrary                   : org.hamcrest:hamcrest-library:1.3@jar
                        javaLibrary                   : com.google.code.findbugs:jsr305:2.0.1@jar
                ProvidedDependencies
                    - provided                    : android.arch.core:common:1.1.1
                    - provided                    : android.arch.core:runtime:1.1.1@aar
                    - provided                    : android.arch.lifecycle:common:1.1.1
                    - provided                    : android.arch.lifecycle:livedata-core:1.1.1@aar
                    - provided                    : android.arch.lifecycle:livedata:1.1.1@aar
                    - provided                    : android.arch.lifecycle:runtime:1.1.1@aar
                    - provided                    : android.arch.lifecycle:viewmodel:1.1.1@aar
                    - provided                    : com.android.support.constraint:constraint-layout-solver:1.0.2
                    - provided                    : com.android.support.constraint:constraint-layout:1.0.2@aar
                    - provided                    : com.android.support:animated-vector-drawable:28.0.0@aar
                    - provided                    : com.android.support:appcompat-v7:28.0.0@aar
                    - provided                    : com.android.support:asynclayoutinflater:28.0.0@aar
                    - provided                    : com.android.support:collections:28.0.0
                    - provided                    : com.android.support:coordinatorlayout:28.0.0@aar
                    - provided                    : com.android.support:cursoradapter:28.0.0@aar
                    - provided                    : com.android.support:customview:28.0.0@aar
                    - provided                    : com.android.support:documentfile:28.0.0@aar
                    - provided                    : com.android.support:drawerlayout:28.0.0@aar
                    - provided                    : com.android.support:interpolator:28.0.0@aar
                    - provided                    : com.android.support:loader:28.0.0@aar
                    - provided                    : com.android.support:localbroadcastmanager:28.0.0@aar
                    - provided                    : com.android.support:print:28.0.0@aar
                    - provided                    : com.android.support:slidingpanelayout:28.0.0@aar
                    - provided                    : com.android.support:support-compat:28.0.0@aar
                    - provided                    : com.android.support:support-core-ui:28.0.0@aar
                    - provided                    : com.android.support:support-core-utils:28.0.0@aar
                    - provided                    : com.android.support:support-fragment:28.0.0@aar
                    - provided                    : com.android.support:support-vector-drawable:28.0.0@aar
                    - provided                    : com.android.support:swiperefreshlayout:28.0.0@aar
                    - provided                    : com.android.support:versionedparcelable:28.0.0@aar
                    - provided                    : com.android.support:viewpager:28.0.0@aar
                    - provided                    : com.google.guava:guava:19.0
                ApplicationId                 : google.simpleapplication.test
                SigningConfigName             : debug
                IsSigned                      : true
                CodeShrinker                  : null
                BuildTasksAndOutputInformation
                    AssembleTaskName              : assembleDebugAndroidTest
                    AssembleTaskOutputListingFile : <ROOT>/gradle_project_2/app/build/intermediates/apk_ide_redirect_file/debugAndroidTest/createDebugAndroidTestApkListingFileRedirect/redirect.txt [-]
                GeneratedResourceFolders      : <ROOT>/gradle_project_2/app/build/generated/res/resValues/androidTest/debug [-]
                DesugaredMethodFiles          : <GRADLE>/caches/<GRADLE_VERSION>/transforms/xxxxxxxxxxxxxxxxxxxxxxxxxxxxxxxx/transformed/D8BackportedDesugaredMethods.txt
                TestOptions
                    AnimationsDisabled            : false
                    Execution                     : HOST
                    InstrumentedTestTaskName      : connectedDebugAndroidTest
            UnitTestArtifact
                Name                          : UNIT_TEST
                CompileTaskName               : compileDebugUnitTestSources
                AssembleTaskName              : assembleDebugUnitTest
                IsTestArtifact                : true
                IdeSetupTaskNames             : createMockableJar
                GeneratedSourceFolders        : <ROOT>/gradle_project_2/app/build/generated/ap_generated_sources/debugUnitTest/out [-]
                ClassesFolder                 : <ROOT>/gradle_project_2/app/build/intermediates/compile_and_runtime_not_namespaced_r_class_jar/debug/processDebugResources/R.jar [-]
                ClassesFolder                 : <ROOT>/gradle_project_2/app/build/intermediates/javac/debugUnitTest/compileDebugUnitTestJavaWithJavac/classes [-]
                Dependencies
                    compileClasspath
                        androidLibrary                : com.android.support:appcompat-v7:28.0.0@aar
                            javaLibrary                   : com.android.support:support-annotations:28.0.0@jar
                            androidLibrary                : com.android.support:support-compat:28.0.0@aar
                            javaLibrary                   : com.android.support:collections:28.0.0@jar
                            androidLibrary                : com.android.support:cursoradapter:28.0.0@aar
                            androidLibrary                : com.android.support:support-core-utils:28.0.0@aar
                            androidLibrary                : com.android.support:support-fragment:28.0.0@aar
                            androidLibrary                : com.android.support:support-vector-drawable:28.0.0@aar
                            androidLibrary                : com.android.support:animated-vector-drawable:28.0.0@aar
                        androidLibrary                : com.android.support:support-compat:28.0.0@aar
                            javaLibrary                   : com.android.support:support-annotations:28.0.0@jar
                            javaLibrary                   : com.android.support:collections:28.0.0@jar
                            androidLibrary                : android.arch.lifecycle:runtime:1.1.1@aar
                            androidLibrary                : com.android.support:versionedparcelable:28.0.0@aar
                        androidLibrary                : android.arch.lifecycle:runtime:1.1.1@aar
                            javaLibrary                   : android.arch.lifecycle:common:1.1.1@jar
                            javaLibrary                   : android.arch.core:common:1.1.1@jar
                            javaLibrary                   : com.android.support:support-annotations:28.0.0@jar
                        androidLibrary                : com.android.support:versionedparcelable:28.0.0@aar
                            javaLibrary                   : com.android.support:support-annotations:28.0.0@jar
                            javaLibrary                   : com.android.support:collections:28.0.0@jar
                        androidLibrary                : com.android.support:cursoradapter:28.0.0@aar
                            javaLibrary                   : com.android.support:support-annotations:28.0.0@jar
                        androidLibrary                : com.android.support:support-core-utils:28.0.0@aar
                            javaLibrary                   : com.android.support:support-annotations:28.0.0@jar
                            androidLibrary                : com.android.support:support-compat:28.0.0@aar
                            androidLibrary                : com.android.support:documentfile:28.0.0@aar
                            androidLibrary                : com.android.support:loader:28.0.0@aar
                            androidLibrary                : com.android.support:localbroadcastmanager:28.0.0@aar
                            androidLibrary                : com.android.support:print:28.0.0@aar
                        androidLibrary                : com.android.support:documentfile:28.0.0@aar
                            javaLibrary                   : com.android.support:support-annotations:28.0.0@jar
                        androidLibrary                : com.android.support:loader:28.0.0@aar
                            javaLibrary                   : com.android.support:support-annotations:28.0.0@jar
                            androidLibrary                : com.android.support:support-compat:28.0.0@aar
                            androidLibrary                : android.arch.lifecycle:livedata:1.1.1@aar
                            androidLibrary                : android.arch.lifecycle:viewmodel:1.1.1@aar
                        androidLibrary                : android.arch.lifecycle:livedata:1.1.1@aar
                            androidLibrary                : android.arch.core:runtime:1.1.1@aar
                            androidLibrary                : android.arch.lifecycle:livedata-core:1.1.1@aar
                            javaLibrary                   : android.arch.core:common:1.1.1@jar
                        androidLibrary                : android.arch.core:runtime:1.1.1@aar
                            javaLibrary                   : com.android.support:support-annotations:28.0.0@jar
                            javaLibrary                   : android.arch.core:common:1.1.1@jar
                        androidLibrary                : android.arch.lifecycle:livedata-core:1.1.1@aar
                            javaLibrary                   : android.arch.lifecycle:common:1.1.1@jar
                            javaLibrary                   : android.arch.core:common:1.1.1@jar
                            androidLibrary                : android.arch.core:runtime:1.1.1@aar
                        androidLibrary                : android.arch.lifecycle:viewmodel:1.1.1@aar
                            javaLibrary                   : com.android.support:support-annotations:28.0.0@jar
                        androidLibrary                : com.android.support:localbroadcastmanager:28.0.0@aar
                            javaLibrary                   : com.android.support:support-annotations:28.0.0@jar
                        androidLibrary                : com.android.support:print:28.0.0@aar
                            javaLibrary                   : com.android.support:support-annotations:28.0.0@jar
                        androidLibrary                : com.android.support:support-fragment:28.0.0@aar
                            androidLibrary                : com.android.support:support-compat:28.0.0@aar
                            androidLibrary                : com.android.support:support-core-ui:28.0.0@aar
                            androidLibrary                : com.android.support:support-core-utils:28.0.0@aar
                            javaLibrary                   : com.android.support:support-annotations:28.0.0@jar
                            androidLibrary                : com.android.support:loader:28.0.0@aar
                            androidLibrary                : android.arch.lifecycle:viewmodel:1.1.1@aar
                        androidLibrary                : com.android.support:support-core-ui:28.0.0@aar
                            javaLibrary                   : com.android.support:support-annotations:28.0.0@jar
                            androidLibrary                : com.android.support:support-compat:28.0.0@aar
                            androidLibrary                : com.android.support:support-core-utils:28.0.0@aar
                            androidLibrary                : com.android.support:customview:28.0.0@aar
                            androidLibrary                : com.android.support:viewpager:28.0.0@aar
                            androidLibrary                : com.android.support:coordinatorlayout:28.0.0@aar
                            androidLibrary                : com.android.support:drawerlayout:28.0.0@aar
                            androidLibrary                : com.android.support:slidingpanelayout:28.0.0@aar
                            androidLibrary                : com.android.support:interpolator:28.0.0@aar
                            androidLibrary                : com.android.support:swiperefreshlayout:28.0.0@aar
                            androidLibrary                : com.android.support:asynclayoutinflater:28.0.0@aar
                            androidLibrary                : com.android.support:cursoradapter:28.0.0@aar
                        androidLibrary                : com.android.support:customview:28.0.0@aar
                            javaLibrary                   : com.android.support:support-annotations:28.0.0@jar
                            androidLibrary                : com.android.support:support-compat:28.0.0@aar
                        androidLibrary                : com.android.support:viewpager:28.0.0@aar
                            javaLibrary                   : com.android.support:support-annotations:28.0.0@jar
                            androidLibrary                : com.android.support:support-compat:28.0.0@aar
                            androidLibrary                : com.android.support:customview:28.0.0@aar
                        androidLibrary                : com.android.support:coordinatorlayout:28.0.0@aar
                            javaLibrary                   : com.android.support:support-annotations:28.0.0@jar
                            androidLibrary                : com.android.support:support-compat:28.0.0@aar
                            androidLibrary                : com.android.support:customview:28.0.0@aar
                        androidLibrary                : com.android.support:drawerlayout:28.0.0@aar
                            javaLibrary                   : com.android.support:support-annotations:28.0.0@jar
                            androidLibrary                : com.android.support:support-compat:28.0.0@aar
                            androidLibrary                : com.android.support:customview:28.0.0@aar
                        androidLibrary                : com.android.support:slidingpanelayout:28.0.0@aar
                            javaLibrary                   : com.android.support:support-annotations:28.0.0@jar
                            androidLibrary                : com.android.support:support-compat:28.0.0@aar
                            androidLibrary                : com.android.support:customview:28.0.0@aar
                        androidLibrary                : com.android.support:interpolator:28.0.0@aar
                            javaLibrary                   : com.android.support:support-annotations:28.0.0@jar
                        androidLibrary                : com.android.support:swiperefreshlayout:28.0.0@aar
                            javaLibrary                   : com.android.support:support-annotations:28.0.0@jar
                            androidLibrary                : com.android.support:support-compat:28.0.0@aar
                            androidLibrary                : com.android.support:interpolator:28.0.0@aar
                        androidLibrary                : com.android.support:asynclayoutinflater:28.0.0@aar
                            javaLibrary                   : com.android.support:support-annotations:28.0.0@jar
                            androidLibrary                : com.android.support:support-compat:28.0.0@aar
                        androidLibrary                : com.android.support:support-vector-drawable:28.0.0@aar
                            javaLibrary                   : com.android.support:support-annotations:28.0.0@jar
                            androidLibrary                : com.android.support:support-compat:28.0.0@aar
                        androidLibrary                : com.android.support:animated-vector-drawable:28.0.0@aar
                            androidLibrary                : com.android.support:support-vector-drawable:28.0.0@aar
                            androidLibrary                : com.android.support:support-core-ui:28.0.0@aar
                        androidLibrary                : com.android.support.constraint:constraint-layout:1.0.2@aar
                            javaLibrary                   : com.android.support.constraint:constraint-layout-solver:1.0.2@jar
                        javaLibrary                   : com.android.support:support-annotations:28.0.0@jar
                        javaLibrary                   : com.android.support:collections:28.0.0@jar
                            javaLibrary                   : com.android.support:support-annotations:28.0.0@jar
                        javaLibrary                   : android.arch.lifecycle:common:1.1.1@jar
                            javaLibrary                   : com.android.support:support-annotations:28.0.0@jar
                        javaLibrary                   : android.arch.core:common:1.1.1@jar
                            javaLibrary                   : com.android.support:support-annotations:28.0.0@jar
                        javaLibrary                   : com.google.guava:guava:19.0@jar
                        javaLibrary                   : com.android.support.constraint:constraint-layout-solver:1.0.2@jar
                        javaLibrary                   : junit:junit:4.12@jar
                            javaLibrary                   : org.hamcrest:hamcrest-core:1.3@jar
                        javaLibrary                   : org.hamcrest:hamcrest-core:1.3@jar
                        module                        : <ROOT>/gradle_project_2-:app-MAIN
                            androidLibrary                : com.android.support:appcompat-v7:28.0.0@aar
                            javaLibrary                   : com.google.guava:guava:19.0@jar
                            androidLibrary                : com.android.support.constraint:constraint-layout:1.0.2@aar
                    runtimeClasspath
                        androidLibrary                : com.android.support:appcompat-v7:28.0.0@aar
                            javaLibrary                   : com.android.support:support-annotations:28.0.0@jar
                            androidLibrary                : com.android.support:support-compat:28.0.0@aar
                            javaLibrary                   : com.android.support:collections:28.0.0@jar
                            androidLibrary                : com.android.support:cursoradapter:28.0.0@aar
                            androidLibrary                : com.android.support:support-core-utils:28.0.0@aar
                            androidLibrary                : com.android.support:support-fragment:28.0.0@aar
                            androidLibrary                : com.android.support:support-vector-drawable:28.0.0@aar
                            androidLibrary                : com.android.support:animated-vector-drawable:28.0.0@aar
                        androidLibrary                : com.android.support:support-compat:28.0.0@aar
                            javaLibrary                   : com.android.support:support-annotations:28.0.0@jar
                            javaLibrary                   : com.android.support:collections:28.0.0@jar
                            androidLibrary                : android.arch.lifecycle:runtime:1.1.1@aar
                            androidLibrary                : com.android.support:versionedparcelable:28.0.0@aar
                        androidLibrary                : android.arch.lifecycle:runtime:1.1.1@aar
                            javaLibrary                   : android.arch.lifecycle:common:1.1.1@jar
                            javaLibrary                   : android.arch.core:common:1.1.1@jar
                            javaLibrary                   : com.android.support:support-annotations:28.0.0@jar
                        androidLibrary                : com.android.support:versionedparcelable:28.0.0@aar
                            javaLibrary                   : com.android.support:support-annotations:28.0.0@jar
                            javaLibrary                   : com.android.support:collections:28.0.0@jar
                        androidLibrary                : com.android.support:cursoradapter:28.0.0@aar
                            javaLibrary                   : com.android.support:support-annotations:28.0.0@jar
                        androidLibrary                : com.android.support:support-core-utils:28.0.0@aar
                            javaLibrary                   : com.android.support:support-annotations:28.0.0@jar
                            androidLibrary                : com.android.support:support-compat:28.0.0@aar
                            androidLibrary                : com.android.support:documentfile:28.0.0@aar
                            androidLibrary                : com.android.support:loader:28.0.0@aar
                            androidLibrary                : com.android.support:localbroadcastmanager:28.0.0@aar
                            androidLibrary                : com.android.support:print:28.0.0@aar
                        androidLibrary                : com.android.support:documentfile:28.0.0@aar
                            javaLibrary                   : com.android.support:support-annotations:28.0.0@jar
                        androidLibrary                : com.android.support:loader:28.0.0@aar
                            javaLibrary                   : com.android.support:support-annotations:28.0.0@jar
                            androidLibrary                : com.android.support:support-compat:28.0.0@aar
                            androidLibrary                : android.arch.lifecycle:livedata:1.1.1@aar
                            androidLibrary                : android.arch.lifecycle:viewmodel:1.1.1@aar
                        androidLibrary                : android.arch.lifecycle:livedata:1.1.1@aar
                            androidLibrary                : android.arch.core:runtime:1.1.1@aar
                            androidLibrary                : android.arch.lifecycle:livedata-core:1.1.1@aar
                            javaLibrary                   : android.arch.core:common:1.1.1@jar
                        androidLibrary                : android.arch.core:runtime:1.1.1@aar
                            javaLibrary                   : com.android.support:support-annotations:28.0.0@jar
                            javaLibrary                   : android.arch.core:common:1.1.1@jar
                        androidLibrary                : android.arch.lifecycle:livedata-core:1.1.1@aar
                            javaLibrary                   : android.arch.lifecycle:common:1.1.1@jar
                            javaLibrary                   : android.arch.core:common:1.1.1@jar
                            androidLibrary                : android.arch.core:runtime:1.1.1@aar
                        androidLibrary                : android.arch.lifecycle:viewmodel:1.1.1@aar
                            javaLibrary                   : com.android.support:support-annotations:28.0.0@jar
                        androidLibrary                : com.android.support:localbroadcastmanager:28.0.0@aar
                            javaLibrary                   : com.android.support:support-annotations:28.0.0@jar
                        androidLibrary                : com.android.support:print:28.0.0@aar
                            javaLibrary                   : com.android.support:support-annotations:28.0.0@jar
                        androidLibrary                : com.android.support:support-fragment:28.0.0@aar
                            androidLibrary                : com.android.support:support-compat:28.0.0@aar
                            androidLibrary                : com.android.support:support-core-ui:28.0.0@aar
                            androidLibrary                : com.android.support:support-core-utils:28.0.0@aar
                            javaLibrary                   : com.android.support:support-annotations:28.0.0@jar
                            androidLibrary                : com.android.support:loader:28.0.0@aar
                            androidLibrary                : android.arch.lifecycle:viewmodel:1.1.1@aar
                        androidLibrary                : com.android.support:support-core-ui:28.0.0@aar
                            javaLibrary                   : com.android.support:support-annotations:28.0.0@jar
                            androidLibrary                : com.android.support:support-compat:28.0.0@aar
                            androidLibrary                : com.android.support:support-core-utils:28.0.0@aar
                            androidLibrary                : com.android.support:customview:28.0.0@aar
                            androidLibrary                : com.android.support:viewpager:28.0.0@aar
                            androidLibrary                : com.android.support:coordinatorlayout:28.0.0@aar
                            androidLibrary                : com.android.support:drawerlayout:28.0.0@aar
                            androidLibrary                : com.android.support:slidingpanelayout:28.0.0@aar
                            androidLibrary                : com.android.support:interpolator:28.0.0@aar
                            androidLibrary                : com.android.support:swiperefreshlayout:28.0.0@aar
                            androidLibrary                : com.android.support:asynclayoutinflater:28.0.0@aar
                            androidLibrary                : com.android.support:cursoradapter:28.0.0@aar
                        androidLibrary                : com.android.support:customview:28.0.0@aar
                            javaLibrary                   : com.android.support:support-annotations:28.0.0@jar
                            androidLibrary                : com.android.support:support-compat:28.0.0@aar
                        androidLibrary                : com.android.support:viewpager:28.0.0@aar
                            javaLibrary                   : com.android.support:support-annotations:28.0.0@jar
                            androidLibrary                : com.android.support:support-compat:28.0.0@aar
                            androidLibrary                : com.android.support:customview:28.0.0@aar
                        androidLibrary                : com.android.support:coordinatorlayout:28.0.0@aar
                            javaLibrary                   : com.android.support:support-annotations:28.0.0@jar
                            androidLibrary                : com.android.support:support-compat:28.0.0@aar
                            androidLibrary                : com.android.support:customview:28.0.0@aar
                        androidLibrary                : com.android.support:drawerlayout:28.0.0@aar
                            javaLibrary                   : com.android.support:support-annotations:28.0.0@jar
                            androidLibrary                : com.android.support:support-compat:28.0.0@aar
                            androidLibrary                : com.android.support:customview:28.0.0@aar
                        androidLibrary                : com.android.support:slidingpanelayout:28.0.0@aar
                            javaLibrary                   : com.android.support:support-annotations:28.0.0@jar
                            androidLibrary                : com.android.support:support-compat:28.0.0@aar
                            androidLibrary                : com.android.support:customview:28.0.0@aar
                        androidLibrary                : com.android.support:interpolator:28.0.0@aar
                            javaLibrary                   : com.android.support:support-annotations:28.0.0@jar
                        androidLibrary                : com.android.support:swiperefreshlayout:28.0.0@aar
                            javaLibrary                   : com.android.support:support-annotations:28.0.0@jar
                            androidLibrary                : com.android.support:support-compat:28.0.0@aar
                            androidLibrary                : com.android.support:interpolator:28.0.0@aar
                        androidLibrary                : com.android.support:asynclayoutinflater:28.0.0@aar
                            javaLibrary                   : com.android.support:support-annotations:28.0.0@jar
                            androidLibrary                : com.android.support:support-compat:28.0.0@aar
                        androidLibrary                : com.android.support:support-vector-drawable:28.0.0@aar
                            javaLibrary                   : com.android.support:support-annotations:28.0.0@jar
                            androidLibrary                : com.android.support:support-compat:28.0.0@aar
                        androidLibrary                : com.android.support:animated-vector-drawable:28.0.0@aar
                            androidLibrary                : com.android.support:support-vector-drawable:28.0.0@aar
                            androidLibrary                : com.android.support:support-core-ui:28.0.0@aar
                        androidLibrary                : com.android.support.constraint:constraint-layout:1.0.2@aar
                            javaLibrary                   : com.android.support.constraint:constraint-layout-solver:1.0.2@jar
                        javaLibrary                   : com.android.support:support-annotations:28.0.0@jar
                        javaLibrary                   : com.android.support:collections:28.0.0@jar
                            javaLibrary                   : com.android.support:support-annotations:28.0.0@jar
                        javaLibrary                   : android.arch.lifecycle:common:1.1.1@jar
                            javaLibrary                   : com.android.support:support-annotations:28.0.0@jar
                        javaLibrary                   : android.arch.core:common:1.1.1@jar
                            javaLibrary                   : com.android.support:support-annotations:28.0.0@jar
                        javaLibrary                   : com.google.guava:guava:19.0@jar
                        javaLibrary                   : com.android.support.constraint:constraint-layout-solver:1.0.2@jar
                        javaLibrary                   : junit:junit:4.12@jar
                            javaLibrary                   : org.hamcrest:hamcrest-core:1.3@jar
                        javaLibrary                   : org.hamcrest:hamcrest-core:1.3@jar
                        module                        : <ROOT>/gradle_project_2-:app-MAIN
                            androidLibrary                : com.android.support:appcompat-v7:28.0.0@aar
                            javaLibrary                   : com.google.guava:guava:19.0@jar
                            androidLibrary                : com.android.support.constraint:constraint-layout:1.0.2@aar
                MockablePlatformJar           : <GRADLE>/caches/<GRADLE_VERSION>/transforms/xxxxxxxxxxxxxxxxxxxxxxxxxxxxxxxx/transformed/android.jar
    externalProject               : :app (DefaultExternalProject) (*seen*)
MODULE                        : gradle_project_name.app.androidTest
MODULE                        : gradle_project_name.app.main
MODULE                        : gradle_project_name.app.unitTest
MODULE                        : project<|MERGE_RESOLUTION|>--- conflicted
+++ resolved
@@ -149,14 +149,11 @@
                             qName                         : :app:testReleaseUnitTest
         sourceSetModel                : DefaultGradleSourceSetModel
         taskModel                     : DefaultGradleTaskModel
-<<<<<<< HEAD
-=======
             tasks
                 testDebugUnitTest             : testDebugUnitTest (DefaultExternalTask)
                     qName                         : :app:testDebugUnitTest
                 testReleaseUnitTest           : testReleaseUnitTest (DefaultExternalTask)
                     qName                         : :app:testReleaseUnitTest
->>>>>>> 8b7d83e8
 MODULE                        : gradle_project_1.app
     GradleModuleModel
         agpVersion                    : <AGP_VERSION>
@@ -225,10 +222,7 @@
         MlModelBindingEnabled         : false
         AndroidResourcesEnabled       : true
         DataBindingEnabled            : false
-<<<<<<< HEAD
-=======
         GenerateManifestClass         : false
->>>>>>> 8b7d83e8
     - basicVariant:               : debug
         applicationId                 : google.simpleapplication
         testApplicationId             : google.simpleapplication.test
@@ -1345,14 +1339,11 @@
                             qName                         : :app:testReleaseUnitTest
         sourceSetModel                : DefaultGradleSourceSetModel
         taskModel                     : DefaultGradleTaskModel
-<<<<<<< HEAD
-=======
             tasks
                 testDebugUnitTest             : testDebugUnitTest (DefaultExternalTask)
                     qName                         : :app:testDebugUnitTest
                 testReleaseUnitTest           : testReleaseUnitTest (DefaultExternalTask)
                     qName                         : :app:testReleaseUnitTest
->>>>>>> 8b7d83e8
 MODULE                        : gradle_project_name.app
     GradleModuleModel
         agpVersion                    : <AGP_VERSION>
@@ -1421,10 +1412,7 @@
         MlModelBindingEnabled         : false
         AndroidResourcesEnabled       : true
         DataBindingEnabled            : false
-<<<<<<< HEAD
-=======
         GenerateManifestClass         : false
->>>>>>> 8b7d83e8
     - basicVariant:               : debug
         applicationId                 : google.simpleapplication
         testApplicationId             : google.simpleapplication.test
