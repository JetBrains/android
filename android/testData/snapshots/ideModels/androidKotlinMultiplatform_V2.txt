MODULE                        : Kotlin_Multiplatform
    ExternalModuleGroup           :
    ExternalModuleVersion         : unspecified
    LinkedProjectId               : Kotlin Multiplatform
    LinkedProjectPath             : <ROOT>
    RootProjectPath               : <ROOT>
    COMPILER_MODULE_EXTENSION
        compilerSourceOutputPath      : file://<ROOT>/build/classes/production/Kotlin_Multiplatform [-]
        compilerTestOutputPath        : file://<ROOT>/build/classes/test/Kotlin_Multiplatform [-]
        isCompilerPathInherited       : true
        isExcludeOutput               : true
    ModuleFile                    : <ROOT>/.idea/modules/Kotlin_Multiplatform.iml [-]
    ModuleTypeName                : JAVA_MODULE
    CONENT_ENTRY                  : file://<ROOT>
        EXCLUDE_FOLDER                : file://<ROOT>/.gradle
        EXCLUDE_FOLDER                : file://<ROOT>/build
    JDK                           : <NAME_CUT> JavaSDK
    *isInherited                  : true
    ORDER_ENTRY                   : <Module source>
    BUILD_TASKS
LIBRARY_TABLE
    - library                     : com.google.auto.value:auto-value-annotations:1.6.3 (IdeJavaLibraryImpl)
        artifact                      : <M2>/com/google/auto/value/auto-value-annotations/1.6.3/auto-value-annotations-1.6.3.jar
        artifactAddress               : com.google.auto.value:auto-value-annotations:1.6.3@jar
        component                     : com.google.auto.value:auto-value-annotations:1.6.3
    - library                     : com.google.code.findbugs:jsr305:3.0.2 (IdeJavaLibraryImpl)
        artifact                      : <M2>/com/google/code/findbugs/jsr305/3.0.2/jsr305-3.0.2.jar
        artifactAddress               : com.google.code.findbugs:jsr305:3.0.2@jar
        component                     : com.google.code.findbugs:jsr305:3.0.2
    - library                     : com.google.errorprone:error_prone_annotations:2.3.1 (IdeJavaLibraryImpl)
        artifact                      : <M2>/com/google/errorprone/error_prone_annotations/2.3.1/error_prone_annotations-2.3.1.jar
        artifactAddress               : com.google.errorprone:error_prone_annotations:2.3.1@jar
        component                     : com.google.errorprone:error_prone_annotations:2.3.1
    - library                     : com.google.guava:failureaccess:1.0.1 (IdeJavaLibraryImpl)
        artifact                      : <M2>/com/google/guava/failureaccess/1.0.1/failureaccess-1.0.1.jar
        artifactAddress               : com.google.guava:failureaccess:1.0.1@jar
        component                     : com.google.guava:failureaccess:1.0.1
    - library                     : com.google.guava:guava:27.0.1-android (IdeJavaLibraryImpl)
        artifact                      : <M2>/com/google/guava/guava/27.0.1-android/guava-27.0.1-android.jar
        artifactAddress               : com.google.guava:guava:27.0.1-android@jar
        component                     : com.google.guava:guava:27.0.1-android
    - library                     : com.google.guava:listenablefuture:9999.0-empty-to-avoid-conflict-with-guava (IdeJavaLibraryImpl)
        artifact                      : <M2>/com/google/guava/listenablefuture/9999.0-empty-to-avoid-conflict-with-guava/listenablefuture-9999.0-empty-to-avoid-conflict-with-guava.jar
        artifactAddress               : com.google.guava:listenablefuture:9999.0-empty-to-avoid-conflict-with-guava@jar
        component                     : com.google.guava:listenablefuture:9999.0-empty-to-avoid-conflict-with-guava
    - library                     : com.google.j2objc:j2objc-annotations:1.1 (IdeJavaLibraryImpl)
        artifact                      : <M2>/com/google/j2objc/j2objc-annotations/1.1/j2objc-annotations-1.1.jar
        artifactAddress               : com.google.j2objc:j2objc-annotations:1.1@jar
        component                     : com.google.j2objc:j2objc-annotations:1.1
    - library                     : com.google.truth:truth:0.44 (IdeJavaLibraryImpl)
        artifact                      : <M2>/com/google/truth/truth/0.44/truth-0.44.jar
        artifactAddress               : com.google.truth:truth:0.44@jar
        component                     : com.google.truth:truth:0.44
    - library                     : com.googlecode.java-diff-utils:diffutils:1.3.0 (IdeJavaLibraryImpl)
        artifact                      : <M2>/com/googlecode/java-diff-utils/diffutils/1.3.0/diffutils-1.3.0.jar
        artifactAddress               : com.googlecode.java-diff-utils:diffutils:1.3.0@jar
        component                     : com.googlecode.java-diff-utils:diffutils:1.3.0
    - library                     : junit:junit:4.13.2 (IdeJavaLibraryImpl)
        artifact                      : <M2>/junit/junit/4.13.2/junit-4.13.2.jar
        artifactAddress               : junit:junit:4.13.2@jar
        component                     : junit:junit:4.13.2
    - library                     : org.checkerframework:checker-compat-qual:2.5.5 (IdeJavaLibraryImpl)
        artifact                      : <M2>/org/checkerframework/checker-compat-qual/2.5.5/checker-compat-qual-2.5.5.jar
        artifactAddress               : org.checkerframework:checker-compat-qual:2.5.5@jar
        component                     : org.checkerframework:checker-compat-qual:2.5.5
    - library                     : org.codehaus.mojo:animal-sniffer-annotations:1.17 (IdeJavaLibraryImpl)
        artifact                      : <M2>/org/codehaus/mojo/animal-sniffer-annotations/1.17/animal-sniffer-annotations-1.17.jar
        artifactAddress               : org.codehaus.mojo:animal-sniffer-annotations:1.17@jar
        component                     : org.codehaus.mojo:animal-sniffer-annotations:1.17
    - library                     : org.hamcrest:hamcrest-core:1.3 (IdeJavaLibraryImpl)
        artifact                      : <M2>/org/hamcrest/hamcrest-core/1.3/hamcrest-core-1.3.jar
        artifactAddress               : org.hamcrest:hamcrest-core:1.3@jar
        component                     : org.hamcrest:hamcrest-core:1.3
    - library                     : org.jetbrains.kotlin:kotlin-stdlib:<KOTLIN_VERSION> (IdeJavaLibraryImpl)
        artifact                      : <M2>/org/jetbrains/kotlin/kotlin-stdlib/<KOTLIN_VERSION>/kotlin-stdlib-<KOTLIN_VERSION>.jar
        artifactAddress               : org.jetbrains.kotlin:kotlin-stdlib:<KOTLIN_VERSION>@jar
        component                     : org.jetbrains.kotlin:kotlin-stdlib:<KOTLIN_VERSION>
    - library                     : org.jetbrains:annotations:13.0 (IdeJavaLibraryImpl)
        artifact                      : <M2>/org/jetbrains/annotations/13.0/annotations-13.0.jar
        artifactAddress               : org.jetbrains:annotations:13.0@jar
        component                     : org.jetbrains:annotations:13.0
    - library                     : <ROOT>::androidLib@typeoneModetwoDebug (IdeModuleLibraryImpl)
        buildId                       : <ROOT>
        projectPath                   : :androidLib
        sourceSet                     : MAIN
        variant                       : typeoneModetwoDebug
    - library                     : <ROOT>::app@debug (IdeModuleLibraryImpl)
        buildId                       : <ROOT>
        projectPath                   : :app
        sourceSet                     : MAIN
        variant                       : debug
    - library                     : <ROOT>::kmpFirstLib@androidMain/androidMain (IdeModuleLibraryImpl)
        buildId                       : <ROOT>
        projectPath                   : :kmpFirstLib
        sourceSet                     : androidMain (IdeModuleSourceSetImpl)
            canBeConsumed                 : true
        variant                       : androidMain
    - library                     : <ROOT>::kmpFirstLib@androidMain/commonMain (IdeModuleLibraryImpl)
        buildId                       : <ROOT>
        projectPath                   : :kmpFirstLib
        sourceSet                     : commonMain (IdeModuleSourceSetImpl)
            canBeConsumed                 : true
        variant                       : androidMain
    - library                     : <ROOT>::kmpJvmOnly/commonMain (IdeModuleLibraryImpl)
        buildId                       : <ROOT>
        projectPath                   : :kmpJvmOnly
        sourceSet                     : commonMain (IdeModuleSourceSetImpl)
            canBeConsumed                 : true
    - library                     : <ROOT>::kmpJvmOnly/commonMain (IdeModuleLibraryImpl)
        buildId                       : <ROOT>
        projectPath                   : :kmpJvmOnly
        sourceSet                     : commonMain (IdeModuleSourceSetImpl) (*seen*)
    - library                     : <ROOT>::kmpJvmOnly/jvmMain (IdeModuleLibraryImpl)
        buildId                       : <ROOT>
        projectPath                   : :kmpJvmOnly
        sourceSet                     : jvmMain (IdeModuleSourceSetImpl)
            canBeConsumed                 : true
    - library                     : <ROOT>::kmpSecondLib@androidMain/androidMain (IdeModuleLibraryImpl)
        buildId                       : <ROOT>
        projectPath                   : :kmpSecondLib
        sourceSet                     : androidMain (IdeModuleSourceSetImpl)
            canBeConsumed                 : true
        variant                       : androidMain
    - library                     : <ROOT>::kmpSecondLib@androidMain/commonMain (IdeModuleLibraryImpl)
        buildId                       : <ROOT>
        projectPath                   : :kmpSecondLib
        sourceSet                     : commonMain (IdeModuleSourceSetImpl)
            canBeConsumed                 : true
        variant                       : androidMain
MODULE                        : Kotlin_Multiplatform
    externalProject               : Kotlin Multiplatform (DefaultExternalProject)
        path                          : : [-]
        identityPath                  : : [-]
        name                          : Kotlin Multiplatform
        qName                         : Kotlin Multiplatform
        version                       : unspecified
        projectDir                    : <ROOT>
<<<<<<< HEAD
        buildDir                      : <ROOT>/build [-]
=======
        buildDir                      : <ROOT>/build
>>>>>>> 8b7d83e8
        buildFile                     : <ROOT>/build.gradle
        externalSystemId              : GRADLE
        childProjects
            androidLib                    : :androidLib (DefaultExternalProject)
                path                          : :androidLib [-]
                identityPath                  : :androidLib [-]
                name                          : androidLib
                qName                         : :androidLib
                group                         : Kotlin Multiplatform
                version                       : unspecified
                projectDir                    : <ROOT>/androidLib
                buildDir                      : <ROOT>/androidLib/build
                buildFile                     : <ROOT>/androidLib/build.gradle.kts
                externalSystemId              : GRADLE
                sourceSetModel                : DefaultGradleSourceSetModel
                    sourceCompatibility           : <PROJECT_JDK_FEATURE_LEVEL>
                    targetCompatibility           : <PROJECT_JDK_FEATURE_LEVEL>
                    configurationArtifacts
                        _internal-unified-test-platform-android-device-provider-ddmlib        : <empty>
                        _internal-unified-test-platform-android-device-provider-gradle        : <empty>
                        _internal-unified-test-platform-android-driver-instrumentation        : <empty>
                        _internal-unified-test-platform-android-test-plugin         : <empty>
                        _internal-unified-test-platform-android-test-plugin-host-additional-test-output : <empty>
                        _internal-unified-test-platform-android-test-plugin-host-apk-installer          : <empty>
                        _internal-unified-test-platform-android-test-plugin-host-coverage     : <empty>
                        _internal-unified-test-platform-android-test-plugin-host-device-info  : <empty>
                        _internal-unified-test-platform-android-test-plugin-host-emulator-control       : <empty>
                        _internal-unified-test-platform-android-test-plugin-host-logcat       : <empty>
                        _internal-unified-test-platform-android-test-plugin-result-listener-gradle      : <empty>
                        _internal-unified-test-platform-core    : <empty>
                        _internal-unified-test-platform-launcher          : <empty>
                        androidApis                   : <empty>
                        androidJdkImage               : <empty>
                        androidTestAnnotationProcessor          : <empty>
                        androidTestCompileOnly        : <empty>
                        androidTestDebugAnnotationProcessor     : <empty>
                        androidTestDebugCompileOnly   : <empty>
                        androidTestDebugImplementation          : <empty>
                        androidTestDebugRuntimeOnly   : <empty>
                        androidTestDebugWearApp       : <empty>
                        androidTestImplementation     : <empty>
                        androidTestModeoneAnnotationProcessor   : <empty>
                        androidTestModeoneCompileOnly : <empty>
                        androidTestModeoneImplementation        : <empty>
                        androidTestModeoneRuntimeOnly : <empty>
                        androidTestModeoneWearApp     : <empty>
                        androidTestModetwoAnnotationProcessor   : <empty>
                        androidTestModetwoCompileOnly : <empty>
                        androidTestModetwoImplementation        : <empty>
                        androidTestModetwoRuntimeOnly : <empty>
                        androidTestModetwoWearApp     : <empty>
                        androidTestReleaseAnnotationProcessor   : <empty>
                        androidTestReleaseCompileOnly : <empty>
                        androidTestReleaseImplementation        : <empty>
                        androidTestReleaseRuntimeOnly : <empty>
                        androidTestReleaseWearApp     : <empty>
                        androidTestRuntimeOnly        : <empty>
                        androidTestTypeoneAnnotationProcessor   : <empty>
                        androidTestTypeoneCompileOnly : <empty>
                        androidTestTypeoneImplementation        : <empty>
                        androidTestTypeoneModeoneAnnotationProcessor      : <empty>
                        androidTestTypeoneModeoneCompileOnly    : <empty>
                        androidTestTypeoneModeoneDebugAnnotationProcessor : <empty>
                        androidTestTypeoneModeoneDebugCompileOnly         : <empty>
                        androidTestTypeoneModeoneDebugImplementation      : <empty>
                        androidTestTypeoneModeoneDebugRuntimeOnly         : <empty>
                        androidTestTypeoneModeoneDebugWearApp   : <empty>
                        androidTestTypeoneModeoneImplementation : <empty>
                        androidTestTypeoneModeoneRuntimeOnly    : <empty>
                        androidTestTypeoneModeoneWearApp        : <empty>
                        androidTestTypeoneModetwoAnnotationProcessor      : <empty>
                        androidTestTypeoneModetwoCompileOnly    : <empty>
                        androidTestTypeoneModetwoDebugAnnotationProcessor : <empty>
                        androidTestTypeoneModetwoDebugCompileOnly         : <empty>
                        androidTestTypeoneModetwoDebugImplementation      : <empty>
                        androidTestTypeoneModetwoDebugRuntimeOnly         : <empty>
                        androidTestTypeoneModetwoDebugWearApp   : <empty>
                        androidTestTypeoneModetwoImplementation : <empty>
                        androidTestTypeoneModetwoRuntimeOnly    : <empty>
                        androidTestTypeoneModetwoWearApp        : <empty>
                        androidTestTypeoneRuntimeOnly : <empty>
                        androidTestTypeoneWearApp     : <empty>
                        androidTestTypetwoAnnotationProcessor   : <empty>
                        androidTestTypetwoCompileOnly : <empty>
                        androidTestTypetwoImplementation        : <empty>
                        androidTestTypetwoModeoneAnnotationProcessor      : <empty>
                        androidTestTypetwoModeoneCompileOnly    : <empty>
                        androidTestTypetwoModeoneDebugAnnotationProcessor : <empty>
                        androidTestTypetwoModeoneDebugCompileOnly         : <empty>
                        androidTestTypetwoModeoneDebugImplementation      : <empty>
                        androidTestTypetwoModeoneDebugRuntimeOnly         : <empty>
                        androidTestTypetwoModeoneDebugWearApp   : <empty>
                        androidTestTypetwoModeoneImplementation : <empty>
                        androidTestTypetwoModeoneRuntimeOnly    : <empty>
                        androidTestTypetwoModeoneWearApp        : <empty>
                        androidTestTypetwoModetwoAnnotationProcessor      : <empty>
                        androidTestTypetwoModetwoCompileOnly    : <empty>
                        androidTestTypetwoModetwoDebugAnnotationProcessor : <empty>
                        androidTestTypetwoModetwoDebugCompileOnly         : <empty>
                        androidTestTypetwoModetwoDebugImplementation      : <empty>
                        androidTestTypetwoModetwoDebugRuntimeOnly         : <empty>
                        androidTestTypetwoModetwoDebugWearApp   : <empty>
                        androidTestTypetwoModetwoImplementation : <empty>
                        androidTestTypetwoModetwoRuntimeOnly    : <empty>
                        androidTestTypetwoModetwoWearApp        : <empty>
                        androidTestTypetwoRuntimeOnly : <empty>
                        androidTestTypetwoWearApp     : <empty>
                        androidTestUtil               : <empty>
                        androidTestWearApp            : <empty>
                        annotationProcessor           : <empty>
                        api                           : <empty>
                        archives                      : <empty>
                        compileOnly                   : <empty>
                        compileOnlyApi                : <empty>
                        coreLibraryDesugaring         : <empty>
                        debugAnnotationProcessor      : <empty>
                        debugApi                      : <empty>
                        debugCompileOnly              : <empty>
                        debugCompileOnlyApi           : <empty>
                        debugImplementation           : <empty>
                        debugRuntimeOnly              : <empty>
                        debugWearApp                  : <empty>
                        default                       : <empty>
                        implementation                : <empty>
                        lintChecks                    : <empty>
                        lintPublish                   : <empty>
                        modeoneAnnotationProcessor    : <empty>
                        modeoneApi                    : <empty>
                        modeoneCompileOnly            : <empty>
                        modeoneCompileOnlyApi         : <empty>
                        modeoneImplementation         : <empty>
                        modeoneRuntimeOnly            : <empty>
                        modeoneWearApp                : <empty>
                        modetwoAnnotationProcessor    : <empty>
                        modetwoApi                    : <empty>
                        modetwoCompileOnly            : <empty>
                        modetwoCompileOnlyApi         : <empty>
                        modetwoImplementation         : <empty>
                        modetwoRuntimeOnly            : <empty>
                        modetwoWearApp                : <empty>
                        releaseAnnotationProcessor    : <empty>
                        releaseApi                    : <empty>
                        releaseCompileOnly            : <empty>
                        releaseCompileOnlyApi         : <empty>
                        releaseImplementation         : <empty>
                        releaseRuntimeOnly            : <empty>
                        releaseWearApp                : <empty>
                        runtimeOnly                   : <empty>
                        testAnnotationProcessor       : <empty>
                        testCompileOnly               : <empty>
                        testDebugAnnotationProcessor  : <empty>
                        testDebugCompileOnly          : <empty>
                        testDebugImplementation       : <empty>
                        testDebugRuntimeOnly          : <empty>
                        testDebugWearApp              : <empty>
                        testFixturesAnnotationProcessor         : <empty>
                        testFixturesApi               : <empty>
                        testFixturesCompileOnly       : <empty>
                        testFixturesCompileOnlyApi    : <empty>
                        testFixturesDebugAnnotationProcessor    : <empty>
                        testFixturesDebugApi          : <empty>
                        testFixturesDebugCompileOnly  : <empty>
                        testFixturesDebugCompileOnlyApi         : <empty>
                        testFixturesDebugImplementation         : <empty>
                        testFixturesDebugRuntimeOnly  : <empty>
                        testFixturesDebugWearApp      : <empty>
                        testFixturesImplementation    : <empty>
                        testFixturesModeoneAnnotationProcessor  : <empty>
                        testFixturesModeoneApi        : <empty>
                        testFixturesModeoneCompileOnly          : <empty>
                        testFixturesModeoneCompileOnlyApi       : <empty>
                        testFixturesModeoneImplementation       : <empty>
                        testFixturesModeoneRuntimeOnly          : <empty>
                        testFixturesModeoneWearApp    : <empty>
                        testFixturesModetwoAnnotationProcessor  : <empty>
                        testFixturesModetwoApi        : <empty>
                        testFixturesModetwoCompileOnly          : <empty>
                        testFixturesModetwoCompileOnlyApi       : <empty>
                        testFixturesModetwoImplementation       : <empty>
                        testFixturesModetwoRuntimeOnly          : <empty>
                        testFixturesModetwoWearApp    : <empty>
                        testFixturesReleaseAnnotationProcessor  : <empty>
                        testFixturesReleaseApi        : <empty>
                        testFixturesReleaseCompileOnly          : <empty>
                        testFixturesReleaseCompileOnlyApi       : <empty>
                        testFixturesReleaseImplementation       : <empty>
                        testFixturesReleaseRuntimeOnly          : <empty>
                        testFixturesReleaseWearApp    : <empty>
                        testFixturesRuntimeOnly       : <empty>
                        testFixturesTypeoneAnnotationProcessor  : <empty>
                        testFixturesTypeoneApi        : <empty>
                        testFixturesTypeoneCompileOnly          : <empty>
                        testFixturesTypeoneCompileOnlyApi       : <empty>
                        testFixturesTypeoneImplementation       : <empty>
                        testFixturesTypeoneRuntimeOnly          : <empty>
                        testFixturesTypeoneWearApp    : <empty>
                        testFixturesTypetwoAnnotationProcessor  : <empty>
                        testFixturesTypetwoApi        : <empty>
                        testFixturesTypetwoCompileOnly          : <empty>
                        testFixturesTypetwoCompileOnlyApi       : <empty>
                        testFixturesTypetwoImplementation       : <empty>
                        testFixturesTypetwoRuntimeOnly          : <empty>
                        testFixturesTypetwoWearApp    : <empty>
                        testFixturesWearApp           : <empty>
                        testImplementation            : <empty>
                        testModeoneAnnotationProcessor          : <empty>
                        testModeoneCompileOnly        : <empty>
                        testModeoneImplementation     : <empty>
                        testModeoneRuntimeOnly        : <empty>
                        testModeoneWearApp            : <empty>
                        testModetwoAnnotationProcessor          : <empty>
                        testModetwoCompileOnly        : <empty>
                        testModetwoImplementation     : <empty>
                        testModetwoRuntimeOnly        : <empty>
                        testModetwoWearApp            : <empty>
                        testReleaseAnnotationProcessor          : <empty>
                        testReleaseCompileOnly        : <empty>
                        testReleaseImplementation     : <empty>
                        testReleaseRuntimeOnly        : <empty>
                        testReleaseWearApp            : <empty>
                        testRuntimeOnly               : <empty>
                        testTypeoneAnnotationProcessor          : <empty>
                        testTypeoneCompileOnly        : <empty>
                        testTypeoneImplementation     : <empty>
                        testTypeoneModeoneAnnotationProcessor   : <empty>
                        testTypeoneModeoneCompileOnly : <empty>
                        testTypeoneModeoneDebugAnnotationProcessor        : <empty>
                        testTypeoneModeoneDebugCompileOnly      : <empty>
                        testTypeoneModeoneDebugImplementation   : <empty>
                        testTypeoneModeoneDebugRuntimeOnly      : <empty>
                        testTypeoneModeoneDebugWearApp          : <empty>
                        testTypeoneModeoneImplementation        : <empty>
                        testTypeoneModeoneReleaseAnnotationProcessor      : <empty>
                        testTypeoneModeoneReleaseCompileOnly    : <empty>
                        testTypeoneModeoneReleaseImplementation : <empty>
                        testTypeoneModeoneReleaseRuntimeOnly    : <empty>
                        testTypeoneModeoneReleaseWearApp        : <empty>
                        testTypeoneModeoneRuntimeOnly : <empty>
                        testTypeoneModeoneWearApp     : <empty>
                        testTypeoneModetwoAnnotationProcessor   : <empty>
                        testTypeoneModetwoCompileOnly : <empty>
                        testTypeoneModetwoDebugAnnotationProcessor        : <empty>
                        testTypeoneModetwoDebugCompileOnly      : <empty>
                        testTypeoneModetwoDebugImplementation   : <empty>
                        testTypeoneModetwoDebugRuntimeOnly      : <empty>
                        testTypeoneModetwoDebugWearApp          : <empty>
                        testTypeoneModetwoImplementation        : <empty>
                        testTypeoneModetwoReleaseAnnotationProcessor      : <empty>
                        testTypeoneModetwoReleaseCompileOnly    : <empty>
                        testTypeoneModetwoReleaseImplementation : <empty>
                        testTypeoneModetwoReleaseRuntimeOnly    : <empty>
                        testTypeoneModetwoReleaseWearApp        : <empty>
                        testTypeoneModetwoRuntimeOnly : <empty>
                        testTypeoneModetwoWearApp     : <empty>
                        testTypeoneRuntimeOnly        : <empty>
                        testTypeoneWearApp            : <empty>
                        testTypetwoAnnotationProcessor          : <empty>
                        testTypetwoCompileOnly        : <empty>
                        testTypetwoImplementation     : <empty>
                        testTypetwoModeoneAnnotationProcessor   : <empty>
                        testTypetwoModeoneCompileOnly : <empty>
                        testTypetwoModeoneDebugAnnotationProcessor        : <empty>
                        testTypetwoModeoneDebugCompileOnly      : <empty>
                        testTypetwoModeoneDebugImplementation   : <empty>
                        testTypetwoModeoneDebugRuntimeOnly      : <empty>
                        testTypetwoModeoneDebugWearApp          : <empty>
                        testTypetwoModeoneImplementation        : <empty>
                        testTypetwoModeoneReleaseAnnotationProcessor      : <empty>
                        testTypetwoModeoneReleaseCompileOnly    : <empty>
                        testTypetwoModeoneReleaseImplementation : <empty>
                        testTypetwoModeoneReleaseRuntimeOnly    : <empty>
                        testTypetwoModeoneReleaseWearApp        : <empty>
                        testTypetwoModeoneRuntimeOnly : <empty>
                        testTypetwoModeoneWearApp     : <empty>
                        testTypetwoModetwoAnnotationProcessor   : <empty>
                        testTypetwoModetwoCompileOnly : <empty>
                        testTypetwoModetwoDebugAnnotationProcessor        : <empty>
                        testTypetwoModetwoDebugCompileOnly      : <empty>
                        testTypetwoModetwoDebugImplementation   : <empty>
                        testTypetwoModetwoDebugRuntimeOnly      : <empty>
                        testTypetwoModetwoDebugWearApp          : <empty>
                        testTypetwoModetwoImplementation        : <empty>
                        testTypetwoModetwoReleaseAnnotationProcessor      : <empty>
                        testTypetwoModetwoReleaseCompileOnly    : <empty>
                        testTypetwoModetwoReleaseImplementation : <empty>
                        testTypetwoModetwoReleaseRuntimeOnly    : <empty>
                        testTypetwoModetwoReleaseWearApp        : <empty>
                        testTypetwoModetwoRuntimeOnly : <empty>
                        testTypetwoModetwoWearApp     : <empty>
                        testTypetwoRuntimeOnly        : <empty>
                        testTypetwoWearApp            : <empty>
                        testWearApp                   : <empty>
                        typeoneAnnotationProcessor    : <empty>
                        typeoneApi                    : <empty>
                        typeoneCompileOnly            : <empty>
                        typeoneCompileOnlyApi         : <empty>
                        typeoneImplementation         : <empty>
                        typeoneModeoneAnnotationProcessor       : <empty>
                        typeoneModeoneApi             : <empty>
                        typeoneModeoneCompileOnly     : <empty>
                        typeoneModeoneCompileOnlyApi  : <empty>
                        typeoneModeoneDebugAndroidTestAnnotationProcessorClasspath  : <empty>
                        typeoneModeoneDebugAndroidTestCompileClasspath    : <empty>
                        typeoneModeoneDebugAndroidTestRuntimeClasspath    : <empty>
                        typeoneModeoneDebugAnnotationProcessor  : <empty>
                        typeoneModeoneDebugAnnotationProcessorClasspath   : <empty>
                        typeoneModeoneDebugApi        : <empty>
                        typeoneModeoneDebugApiElements          : <empty>
                        typeoneModeoneDebugCompileClasspath     : <empty>
                        typeoneModeoneDebugCompileOnly          : <empty>
                        typeoneModeoneDebugCompileOnlyApi       : <empty>
                        typeoneModeoneDebugImplementation       : <empty>
                        typeoneModeoneDebugRuntimeClasspath     : <empty>
                        typeoneModeoneDebugRuntimeElements      : <empty>
                        typeoneModeoneDebugRuntimeOnly          : <empty>
                        typeoneModeoneDebugUnitTestAnnotationProcessorClasspath     : <empty>
                        typeoneModeoneDebugUnitTestCompileClasspath       : <empty>
                        typeoneModeoneDebugUnitTestRuntimeClasspath       : <empty>
                        typeoneModeoneDebugWearApp    : <empty>
                        typeoneModeoneImplementation  : <empty>
                        typeoneModeoneReleaseAnnotationProcessor          : <empty>
                        typeoneModeoneReleaseAnnotationProcessorClasspath : <empty>
                        typeoneModeoneReleaseApi      : <empty>
                        typeoneModeoneReleaseApiElements        : <empty>
                        typeoneModeoneReleaseCompileClasspath   : <empty>
                        typeoneModeoneReleaseCompileOnly        : <empty>
                        typeoneModeoneReleaseCompileOnlyApi     : <empty>
                        typeoneModeoneReleaseImplementation     : <empty>
                        typeoneModeoneReleaseRuntimeClasspath   : <empty>
                        typeoneModeoneReleaseRuntimeElements    : <empty>
                        typeoneModeoneReleaseRuntimeOnly        : <empty>
                        typeoneModeoneReleaseUnitTestAnnotationProcessorClasspath   : <empty>
                        typeoneModeoneReleaseUnitTestCompileClasspath     : <empty>
                        typeoneModeoneReleaseUnitTestRuntimeClasspath     : <empty>
                        typeoneModeoneReleaseWearApp  : <empty>
                        typeoneModeoneRuntimeOnly     : <empty>
                        typeoneModeoneWearApp         : <empty>
                        typeoneModetwoAnnotationProcessor       : <empty>
                        typeoneModetwoApi             : <empty>
                        typeoneModetwoCompileOnly     : <empty>
                        typeoneModetwoCompileOnlyApi  : <empty>
                        typeoneModetwoDebugAndroidTestAnnotationProcessorClasspath  : <empty>
                        typeoneModetwoDebugAndroidTestCompileClasspath    : <empty>
                        typeoneModetwoDebugAndroidTestRuntimeClasspath    : <empty>
                        typeoneModetwoDebugAnnotationProcessor  : <empty>
                        typeoneModetwoDebugAnnotationProcessorClasspath   : <empty>
                        typeoneModetwoDebugApi        : <empty>
                        typeoneModetwoDebugApiElements          : <empty>
                        typeoneModetwoDebugCompileClasspath     : <empty>
                        typeoneModetwoDebugCompileOnly          : <empty>
                        typeoneModetwoDebugCompileOnlyApi       : <empty>
                        typeoneModetwoDebugImplementation       : <empty>
                        typeoneModetwoDebugRuntimeClasspath     : <empty>
                        typeoneModetwoDebugRuntimeElements      : <empty>
                        typeoneModetwoDebugRuntimeOnly          : <empty>
                        typeoneModetwoDebugUnitTestAnnotationProcessorClasspath     : <empty>
                        typeoneModetwoDebugUnitTestCompileClasspath       : <empty>
                        typeoneModetwoDebugUnitTestRuntimeClasspath       : <empty>
                        typeoneModetwoDebugWearApp    : <empty>
                        typeoneModetwoImplementation  : <empty>
                        typeoneModetwoReleaseAnnotationProcessor          : <empty>
                        typeoneModetwoReleaseAnnotationProcessorClasspath : <empty>
                        typeoneModetwoReleaseApi      : <empty>
                        typeoneModetwoReleaseApiElements        : <empty>
                        typeoneModetwoReleaseCompileClasspath   : <empty>
                        typeoneModetwoReleaseCompileOnly        : <empty>
                        typeoneModetwoReleaseCompileOnlyApi     : <empty>
                        typeoneModetwoReleaseImplementation     : <empty>
                        typeoneModetwoReleaseRuntimeClasspath   : <empty>
                        typeoneModetwoReleaseRuntimeElements    : <empty>
                        typeoneModetwoReleaseRuntimeOnly        : <empty>
                        typeoneModetwoReleaseUnitTestAnnotationProcessorClasspath   : <empty>
                        typeoneModetwoReleaseUnitTestCompileClasspath     : <empty>
                        typeoneModetwoReleaseUnitTestRuntimeClasspath     : <empty>
                        typeoneModetwoReleaseWearApp  : <empty>
                        typeoneModetwoRuntimeOnly     : <empty>
                        typeoneModetwoWearApp         : <empty>
                        typeoneRuntimeOnly            : <empty>
                        typeoneWearApp                : <empty>
                        typetwoAnnotationProcessor    : <empty>
                        typetwoApi                    : <empty>
                        typetwoCompileOnly            : <empty>
                        typetwoCompileOnlyApi         : <empty>
                        typetwoImplementation         : <empty>
                        typetwoModeoneAnnotationProcessor       : <empty>
                        typetwoModeoneApi             : <empty>
                        typetwoModeoneCompileOnly     : <empty>
                        typetwoModeoneCompileOnlyApi  : <empty>
                        typetwoModeoneDebugAndroidTestAnnotationProcessorClasspath  : <empty>
                        typetwoModeoneDebugAndroidTestCompileClasspath    : <empty>
                        typetwoModeoneDebugAndroidTestRuntimeClasspath    : <empty>
                        typetwoModeoneDebugAnnotationProcessor  : <empty>
                        typetwoModeoneDebugAnnotationProcessorClasspath   : <empty>
                        typetwoModeoneDebugApi        : <empty>
                        typetwoModeoneDebugApiElements          : <empty>
                        typetwoModeoneDebugCompileClasspath     : <empty>
                        typetwoModeoneDebugCompileOnly          : <empty>
                        typetwoModeoneDebugCompileOnlyApi       : <empty>
                        typetwoModeoneDebugImplementation       : <empty>
                        typetwoModeoneDebugRuntimeClasspath     : <empty>
                        typetwoModeoneDebugRuntimeElements      : <empty>
                        typetwoModeoneDebugRuntimeOnly          : <empty>
                        typetwoModeoneDebugUnitTestAnnotationProcessorClasspath     : <empty>
                        typetwoModeoneDebugUnitTestCompileClasspath       : <empty>
                        typetwoModeoneDebugUnitTestRuntimeClasspath       : <empty>
                        typetwoModeoneDebugWearApp    : <empty>
                        typetwoModeoneImplementation  : <empty>
                        typetwoModeoneReleaseAnnotationProcessor          : <empty>
                        typetwoModeoneReleaseAnnotationProcessorClasspath : <empty>
                        typetwoModeoneReleaseApi      : <empty>
                        typetwoModeoneReleaseApiElements        : <empty>
                        typetwoModeoneReleaseCompileClasspath   : <empty>
                        typetwoModeoneReleaseCompileOnly        : <empty>
                        typetwoModeoneReleaseCompileOnlyApi     : <empty>
                        typetwoModeoneReleaseImplementation     : <empty>
                        typetwoModeoneReleaseRuntimeClasspath   : <empty>
                        typetwoModeoneReleaseRuntimeElements    : <empty>
                        typetwoModeoneReleaseRuntimeOnly        : <empty>
                        typetwoModeoneReleaseUnitTestAnnotationProcessorClasspath   : <empty>
                        typetwoModeoneReleaseUnitTestCompileClasspath     : <empty>
                        typetwoModeoneReleaseUnitTestRuntimeClasspath     : <empty>
                        typetwoModeoneReleaseWearApp  : <empty>
                        typetwoModeoneRuntimeOnly     : <empty>
                        typetwoModeoneWearApp         : <empty>
                        typetwoModetwoAnnotationProcessor       : <empty>
                        typetwoModetwoApi             : <empty>
                        typetwoModetwoCompileOnly     : <empty>
                        typetwoModetwoCompileOnlyApi  : <empty>
                        typetwoModetwoDebugAndroidTestAnnotationProcessorClasspath  : <empty>
                        typetwoModetwoDebugAndroidTestCompileClasspath    : <empty>
                        typetwoModetwoDebugAndroidTestRuntimeClasspath    : <empty>
                        typetwoModetwoDebugAnnotationProcessor  : <empty>
                        typetwoModetwoDebugAnnotationProcessorClasspath   : <empty>
                        typetwoModetwoDebugApi        : <empty>
                        typetwoModetwoDebugApiElements          : <empty>
                        typetwoModetwoDebugCompileClasspath     : <empty>
                        typetwoModetwoDebugCompileOnly          : <empty>
                        typetwoModetwoDebugCompileOnlyApi       : <empty>
                        typetwoModetwoDebugImplementation       : <empty>
                        typetwoModetwoDebugRuntimeClasspath     : <empty>
                        typetwoModetwoDebugRuntimeElements      : <empty>
                        typetwoModetwoDebugRuntimeOnly          : <empty>
                        typetwoModetwoDebugUnitTestAnnotationProcessorClasspath     : <empty>
                        typetwoModetwoDebugUnitTestCompileClasspath       : <empty>
                        typetwoModetwoDebugUnitTestRuntimeClasspath       : <empty>
                        typetwoModetwoDebugWearApp    : <empty>
                        typetwoModetwoImplementation  : <empty>
                        typetwoModetwoReleaseAnnotationProcessor          : <empty>
                        typetwoModetwoReleaseAnnotationProcessorClasspath : <empty>
                        typetwoModetwoReleaseApi      : <empty>
                        typetwoModetwoReleaseApiElements        : <empty>
                        typetwoModetwoReleaseCompileClasspath   : <empty>
                        typetwoModetwoReleaseCompileOnly        : <empty>
                        typetwoModetwoReleaseCompileOnlyApi     : <empty>
                        typetwoModetwoReleaseImplementation     : <empty>
                        typetwoModetwoReleaseRuntimeClasspath   : <empty>
                        typetwoModetwoReleaseRuntimeElements    : <empty>
                        typetwoModetwoReleaseRuntimeOnly        : <empty>
                        typetwoModetwoReleaseUnitTestAnnotationProcessorClasspath   : <empty>
                        typetwoModetwoReleaseUnitTestCompileClasspath     : <empty>
                        typetwoModetwoReleaseUnitTestRuntimeClasspath     : <empty>
                        typetwoModetwoReleaseWearApp  : <empty>
                        typetwoModetwoRuntimeOnly     : <empty>
                        typetwoModetwoWearApp         : <empty>
                        typetwoRuntimeOnly            : <empty>
                        typetwoWearApp                : <empty>
                        wearApp                       : <empty>
                taskModel                     : DefaultGradleTaskModel
                    tasks
                        testTypeoneModeoneDebugUnitTest         : testTypeoneModeoneDebugUnitTest (DefaultExternalTask)
                            qName                         : :androidLib:testTypeoneModeoneDebugUnitTest
                        testTypeoneModeoneReleaseUnitTest       : testTypeoneModeoneReleaseUnitTest (DefaultExternalTask)
                            qName                         : :androidLib:testTypeoneModeoneReleaseUnitTest
                        testTypeoneModetwoDebugUnitTest         : testTypeoneModetwoDebugUnitTest (DefaultExternalTask)
                            qName                         : :androidLib:testTypeoneModetwoDebugUnitTest
                        testTypeoneModetwoReleaseUnitTest       : testTypeoneModetwoReleaseUnitTest (DefaultExternalTask)
                            qName                         : :androidLib:testTypeoneModetwoReleaseUnitTest
                        testTypetwoModeoneDebugUnitTest         : testTypetwoModeoneDebugUnitTest (DefaultExternalTask)
                            qName                         : :androidLib:testTypetwoModeoneDebugUnitTest
                        testTypetwoModeoneReleaseUnitTest       : testTypetwoModeoneReleaseUnitTest (DefaultExternalTask)
                            qName                         : :androidLib:testTypetwoModeoneReleaseUnitTest
                        testTypetwoModetwoDebugUnitTest         : testTypetwoModetwoDebugUnitTest (DefaultExternalTask)
                            qName                         : :androidLib:testTypetwoModetwoDebugUnitTest
                        testTypetwoModetwoReleaseUnitTest       : testTypetwoModetwoReleaseUnitTest (DefaultExternalTask)
                            qName                         : :androidLib:testTypetwoModetwoReleaseUnitTest
            app                           : :app (DefaultExternalProject)
                path                          : :app [-]
                identityPath                  : :app [-]
                name                          : app
                qName                         : :app
                group                         : Kotlin Multiplatform
                version                       : unspecified
                projectDir                    : <ROOT>/app
                buildDir                      : <ROOT>/app/build [-]
                buildFile                     : <ROOT>/app/build.gradle.kts
                externalSystemId              : GRADLE
                sourceSetModel                : DefaultGradleSourceSetModel
                    sourceCompatibility           : <PROJECT_JDK_FEATURE_LEVEL>
                    targetCompatibility           : <PROJECT_JDK_FEATURE_LEVEL>
                    configurationArtifacts
                        _internal-unified-test-platform-android-device-provider-ddmlib        : <empty>
                        _internal-unified-test-platform-android-device-provider-gradle        : <empty>
                        _internal-unified-test-platform-android-driver-instrumentation        : <empty>
                        _internal-unified-test-platform-android-test-plugin         : <empty>
                        _internal-unified-test-platform-android-test-plugin-host-additional-test-output : <empty>
                        _internal-unified-test-platform-android-test-plugin-host-apk-installer          : <empty>
                        _internal-unified-test-platform-android-test-plugin-host-coverage     : <empty>
                        _internal-unified-test-platform-android-test-plugin-host-device-info  : <empty>
                        _internal-unified-test-platform-android-test-plugin-host-emulator-control       : <empty>
                        _internal-unified-test-platform-android-test-plugin-host-logcat       : <empty>
                        _internal-unified-test-platform-android-test-plugin-result-listener-gradle      : <empty>
                        _internal-unified-test-platform-core    : <empty>
                        _internal-unified-test-platform-launcher          : <empty>
                        androidApis                   : <empty>
                        androidJdkImage               : <empty>
                        androidTestAnnotationProcessor          : <empty>
                        androidTestCompileOnly        : <empty>
                        androidTestDebugAnnotationProcessor     : <empty>
                        androidTestDebugCompileOnly   : <empty>
                        androidTestDebugImplementation          : <empty>
                        androidTestDebugRuntimeOnly   : <empty>
                        androidTestDebugWearApp       : <empty>
                        androidTestImplementation     : <empty>
                        androidTestReleaseAnnotationProcessor   : <empty>
                        androidTestReleaseCompileOnly : <empty>
                        androidTestReleaseImplementation        : <empty>
                        androidTestReleaseRuntimeOnly : <empty>
                        androidTestReleaseWearApp     : <empty>
                        androidTestRuntimeOnly        : <empty>
                        androidTestUtil               : <empty>
                        androidTestWearApp            : <empty>
                        annotationProcessor           : <empty>
                        api                           : <empty>
                        archives                      : <empty>
                        compileOnly                   : <empty>
                        compileOnlyApi                : <empty>
                        coreLibraryDesugaring         : <empty>
                        debugAndroidTestAnnotationProcessorClasspath      : <empty>
                        debugAndroidTestCompileClasspath        : <empty>
                        debugAndroidTestRuntimeClasspath        : <empty>
                        debugAnnotationProcessor      : <empty>
                        debugAnnotationProcessorClasspath       : <empty>
                        debugApi                      : <empty>
                        debugApiElements              : <empty>
                        debugCompileClasspath         : <empty>
                        debugCompileOnly              : <empty>
                        debugCompileOnlyApi           : <empty>
                        debugImplementation           : <empty>
                        debugReverseMetadataValues    : <empty>
                        debugRuntimeClasspath         : <empty>
                        debugRuntimeElements          : <empty>
                        debugRuntimeOnly              : <empty>
                        debugUnitTestAnnotationProcessorClasspath         : <empty>
                        debugUnitTestCompileClasspath : <empty>
                        debugUnitTestRuntimeClasspath : <empty>
                        debugWearApp                  : <empty>
                        debugWearBundling             : <empty>
                        default                       : <empty>
                        implementation                : <empty>
                        lintChecks                    : <empty>
                        lintPublish                   : <empty>
                        releaseAnnotationProcessor    : <empty>
                        releaseAnnotationProcessorClasspath     : <empty>
                        releaseApi                    : <empty>
                        releaseApiElements            : <empty>
                        releaseCompileClasspath       : <empty>
                        releaseCompileOnly            : <empty>
                        releaseCompileOnlyApi         : <empty>
                        releaseImplementation         : <empty>
                        releaseReverseMetadataValues  : <empty>
                        releaseRuntimeClasspath       : <empty>
                        releaseRuntimeElements        : <empty>
                        releaseRuntimeOnly            : <empty>
                        releaseUnitTestAnnotationProcessorClasspath       : <empty>
                        releaseUnitTestCompileClasspath         : <empty>
                        releaseUnitTestRuntimeClasspath         : <empty>
                        releaseWearApp                : <empty>
                        releaseWearBundling           : <empty>
                        runtimeOnly                   : <empty>
                        testAnnotationProcessor       : <empty>
                        testCompileOnly               : <empty>
                        testDebugAnnotationProcessor  : <empty>
                        testDebugCompileOnly          : <empty>
                        testDebugImplementation       : <empty>
                        testDebugRuntimeOnly          : <empty>
                        testDebugWearApp              : <empty>
                        testFixturesAnnotationProcessor         : <empty>
                        testFixturesApi               : <empty>
                        testFixturesCompileOnly       : <empty>
                        testFixturesCompileOnlyApi    : <empty>
                        testFixturesDebugAnnotationProcessor    : <empty>
                        testFixturesDebugApi          : <empty>
                        testFixturesDebugCompileOnly  : <empty>
                        testFixturesDebugCompileOnlyApi         : <empty>
                        testFixturesDebugImplementation         : <empty>
                        testFixturesDebugRuntimeOnly  : <empty>
                        testFixturesDebugWearApp      : <empty>
                        testFixturesImplementation    : <empty>
                        testFixturesReleaseAnnotationProcessor  : <empty>
                        testFixturesReleaseApi        : <empty>
                        testFixturesReleaseCompileOnly          : <empty>
                        testFixturesReleaseCompileOnlyApi       : <empty>
                        testFixturesReleaseImplementation       : <empty>
                        testFixturesReleaseRuntimeOnly          : <empty>
                        testFixturesReleaseWearApp    : <empty>
                        testFixturesRuntimeOnly       : <empty>
                        testFixturesWearApp           : <empty>
                        testImplementation            : <empty>
                        testReleaseAnnotationProcessor          : <empty>
                        testReleaseCompileOnly        : <empty>
                        testReleaseImplementation     : <empty>
                        testReleaseRuntimeOnly        : <empty>
                        testReleaseWearApp            : <empty>
                        testRuntimeOnly               : <empty>
                        testWearApp                   : <empty>
                        wearApp                       : <empty>
                taskModel                     : DefaultGradleTaskModel
                    tasks
                        testDebugUnitTest             : testDebugUnitTest (DefaultExternalTask)
                            qName                         : :app:testDebugUnitTest
                        testReleaseUnitTest           : testReleaseUnitTest (DefaultExternalTask)
                            qName                         : :app:testReleaseUnitTest
            kmpFirstLib                   : :kmpFirstLib (DefaultExternalProject)
                path                          : :kmpFirstLib [-]
                identityPath                  : :kmpFirstLib [-]
                name                          : kmpFirstLib
                qName                         : :kmpFirstLib
                group                         : Kotlin Multiplatform
                version                       : unspecified
                projectDir                    : <ROOT>/kmpFirstLib
                buildDir                      : <ROOT>/kmpFirstLib/build
                buildFile                     : <ROOT>/kmpFirstLib/build.gradle.kts
                externalSystemId              : GRADLE
                sourceSetModel                : DefaultGradleSourceSetModel
                    sourceCompatibility           : <PROJECT_JDK_FEATURE_LEVEL>
                    targetCompatibility           : <PROJECT_JDK_FEATURE_LEVEL>
                    - taskArtifacts               : <ROOT>/kmpFirstLib/build/libs/kmpFirstLib-metadata.jar [-]
                    configurationArtifacts
                        _internal-unified-test-platform-android-device-provider-ddmlib        : <empty>
                        _internal-unified-test-platform-android-device-provider-gradle        : <empty>
                        _internal-unified-test-platform-android-driver-instrumentation        : <empty>
                        _internal-unified-test-platform-android-test-plugin         : <empty>
                        _internal-unified-test-platform-android-test-plugin-host-additional-test-output : <empty>
                        _internal-unified-test-platform-android-test-plugin-host-apk-installer          : <empty>
                        _internal-unified-test-platform-android-test-plugin-host-coverage     : <empty>
                        _internal-unified-test-platform-android-test-plugin-host-device-info  : <empty>
                        _internal-unified-test-platform-android-test-plugin-host-emulator-control       : <empty>
                        _internal-unified-test-platform-android-test-plugin-host-logcat       : <empty>
                        _internal-unified-test-platform-android-test-plugin-result-listener-gradle      : <empty>
                        _internal-unified-test-platform-core    : <empty>
                        _internal-unified-test-platform-launcher          : <empty>
                        allSourceSetsCompileDependenciesMetadata          : <empty>
                        allTestSourceSetsCompileDependenciesMetadata      : <empty>
                        androidApiElements            : <empty>
                        - androidApiElements-published          : <ROOT>/kmpFirstLib/build/outputs/aar/kmpFirstLib.aar [-]
                        androidApis                   : <empty>
                        androidCompilationApi         : <empty>
                        androidCompilationCompileOnly : <empty>
                        androidCompilationImplementation        : <empty>
                        androidCompilationRuntimeOnly : <empty>
                        androidCompileClasspath       : <empty>
                        androidInstrumentedTestApi    : <empty>
                        androidInstrumentedTestApiDependenciesMetadata    : <empty>
                        androidInstrumentedTestCompilationApi   : <empty>
                        androidInstrumentedTestCompilationCompileOnly     : <empty>
                        androidInstrumentedTestCompilationImplementation  : <empty>
                        androidInstrumentedTestCompilationRuntimeOnly     : <empty>
                        androidInstrumentedTestCompileClasspath : <empty>
                        androidInstrumentedTestCompileOnly      : <empty>
                        androidInstrumentedTestCompileOnlyDependenciesMetadata      : <empty>
                        androidInstrumentedTestImplementation   : <empty>
                        androidInstrumentedTestImplementationDependenciesMetadata   : <empty>
                        androidInstrumentedTestIntransitiveDependenciesMetadata     : <empty>
                        androidInstrumentedTestResolvableDependenciesMetadata       : <empty>
                        androidInstrumentedTestRuntimeClasspath : <empty>
                        androidInstrumentedTestRuntimeOnly      : <empty>
                        androidJdkImage               : <empty>
                        androidMainApi                : <empty>
                        androidMainApiDependenciesMetadata      : <empty>
                        androidMainCompileOnly        : <empty>
                        androidMainCompileOnlyDependenciesMetadata        : <empty>
                        androidMainImplementation     : <empty>
                        androidMainImplementationDependenciesMetadata     : <empty>
                        androidMainIntransitiveDependenciesMetadata       : <empty>
                        androidMainResolvableDependenciesMetadata         : <empty>
                        androidMainRuntimeOnly        : <empty>
                        androidResourcesElements-published      : <empty>
                        androidRuntimeClasspath       : <empty>
                        androidRuntimeElements        : <empty>
                        - androidRuntimeElements-published      : <ROOT>/kmpFirstLib/build/outputs/aar/kmpFirstLib.aar [-]
                        androidSourcesElements        : <empty>
                        - androidSourcesElements-published      : <ROOT>/kmpFirstLib/build/libs/kmpFirstLib-android-sources.jar [-]
                        androidTestUtil               : <empty>
                        androidUnitTestApi            : <empty>
                        androidUnitTestApiDependenciesMetadata  : <empty>
                        androidUnitTestCompilationApi : <empty>
                        androidUnitTestCompilationCompileOnly   : <empty>
                        androidUnitTestCompilationImplementation          : <empty>
                        androidUnitTestCompilationRuntimeOnly   : <empty>
                        androidUnitTestCompileClasspath         : <empty>
                        androidUnitTestCompileOnly    : <empty>
                        androidUnitTestCompileOnlyDependenciesMetadata    : <empty>
                        androidUnitTestImplementation : <empty>
                        androidUnitTestImplementationDependenciesMetadata : <empty>
                        androidUnitTestIntransitiveDependenciesMetadata   : <empty>
                        androidUnitTestResolvableDependenciesMetadata     : <empty>
                        androidUnitTestRuntimeClasspath         : <empty>
                        androidUnitTestRuntimeOnly    : <empty>
                        - archives                    : <ROOT>/kmpFirstLib/build/libs/kmpFirstLib-metadata.jar [-]
                        commonMainApi                 : <empty>
                        commonMainApiDependenciesMetadata       : <empty>
                        commonMainCompileOnly         : <empty>
                        commonMainCompileOnlyDependenciesMetadata         : <empty>
                        commonMainImplementation      : <empty>
                        commonMainImplementationDependenciesMetadata      : <empty>
                        commonMainIntransitiveDependenciesMetadata        : <empty>
                        commonMainResolvableDependenciesMetadata          : <empty>
                        commonMainRuntimeOnly         : <empty>
                        commonTestApi                 : <empty>
                        commonTestApiDependenciesMetadata       : <empty>
                        commonTestCompileOnly         : <empty>
                        commonTestCompileOnlyDependenciesMetadata         : <empty>
                        commonTestImplementation      : <empty>
                        commonTestImplementationDependenciesMetadata      : <empty>
                        commonTestIntransitiveDependenciesMetadata        : <empty>
                        commonTestResolvableDependenciesMetadata          : <empty>
                        commonTestRuntimeOnly         : <empty>
                        coreLibraryDesugaring         : <empty>
                        default                       : <empty>
                        instrumentedTestKotlinScriptDef         : <empty>
                        instrumentedTestKotlinScriptDefExtensions         : <empty>
                        kotlinBuildToolsApiClasspath  : <empty>
                        kotlinCompilerClasspath       : <empty>
                        kotlinCompilerPluginClasspath : <empty>
                        kotlinCompilerPluginClasspathAndroidInstrumentedTest        : <empty>
                        kotlinCompilerPluginClasspathAndroidMain          : <empty>
                        kotlinCompilerPluginClasspathAndroidUnitTest      : <empty>
                        kotlinCompilerPluginClasspathMetadataMain         : <empty>
                        kotlinKlibCommonizerClasspath : <empty>
                        kotlinNativeCompilerPluginClasspath     : <empty>
                        kotlinScriptDef               : <empty>
                        kotlinScriptDefExtensions     : <empty>
                        lintChecks                    : <empty>
                        lintPublish                   : <empty>
                        - metadataApiElements         : <ROOT>/kmpFirstLib/build/libs/kmpFirstLib-metadata.jar [-]
                        metadataCompilationApi        : <empty>
                        metadataCompilationCompileOnly          : <empty>
                        metadataCompilationImplementation       : <empty>
                        metadataCompilationRuntimeOnly          : <empty>
                        metadataCompileClasspath      : <empty>
                        - metadataSourcesElements     : <ROOT>/kmpFirstLib/build/libs/kmpFirstLib-kotlin-sources.jar [-]
                        unitTestKotlinScriptDef       : <empty>
                        unitTestKotlinScriptDefExtensions       : <empty>
                    - additionalArtifacts         : <ROOT>/kmpFirstLib/build/libs/kmpFirstLib-metadata.jar [-]
                taskModel                     : DefaultGradleTaskModel
                    tasks
                        testAndroidUnitTest           : testAndroidUnitTest (DefaultExternalTask)
                            qName                         : :kmpFirstLib:testAndroidUnitTest
            kmpJvmOnly                    : :kmpJvmOnly (DefaultExternalProject)
                path                          : :kmpJvmOnly [-]
                identityPath                  : :kmpJvmOnly [-]
                name                          : kmpJvmOnly
                qName                         : :kmpJvmOnly
                group                         : Kotlin Multiplatform
                version                       : unspecified
                projectDir                    : <ROOT>/kmpJvmOnly
                buildDir                      : <ROOT>/kmpJvmOnly/build
                buildFile                     : <ROOT>/kmpJvmOnly/build.gradle.kts
                externalSystemId              : GRADLE
                sourceSetModel                : DefaultGradleSourceSetModel
                    sourceCompatibility           : <PROJECT_JDK_FEATURE_LEVEL>
                    targetCompatibility           : <PROJECT_JDK_FEATURE_LEVEL>
                    - taskArtifacts               : <ROOT>/kmpJvmOnly/build/libs/kmpJvmOnly-metadata.jar [-]
                    - taskArtifacts               : <ROOT>/kmpJvmOnly/build/libs/kmpJvmOnly-jvm.jar [-]
                    configurationArtifacts
                        allSourceSetsCompileDependenciesMetadata          : <empty>
                        allTestSourceSetsCompileDependenciesMetadata      : <empty>
                        - archives                    : <ROOT>/kmpJvmOnly/build/libs/kmpJvmOnly-jvm.jar [-]
                        - archives                    : <ROOT>/kmpJvmOnly/build/libs/kmpJvmOnly-metadata.jar [-]
                        commonMainApi                 : <empty>
                        commonMainApiDependenciesMetadata       : <empty>
                        commonMainCompileOnly         : <empty>
                        commonMainCompileOnlyDependenciesMetadata         : <empty>
                        commonMainImplementation      : <empty>
                        commonMainImplementationDependenciesMetadata      : <empty>
                        commonMainIntransitiveDependenciesMetadata        : <empty>
                        commonMainResolvableDependenciesMetadata          : <empty>
                        commonMainRuntimeOnly         : <empty>
                        commonTestApi                 : <empty>
                        commonTestApiDependenciesMetadata       : <empty>
                        commonTestCompileOnly         : <empty>
                        commonTestCompileOnlyDependenciesMetadata         : <empty>
                        commonTestImplementation      : <empty>
                        commonTestImplementationDependenciesMetadata      : <empty>
                        commonTestIntransitiveDependenciesMetadata        : <empty>
                        commonTestResolvableDependenciesMetadata          : <empty>
                        commonTestRuntimeOnly         : <empty>
                        default                       : <empty>
                        - jvmApiElements              : <ROOT>/kmpJvmOnly/build/libs/kmpJvmOnly-jvm.jar [-]
                        - jvmApiElements-published    : <ROOT>/kmpJvmOnly/build/libs/kmpJvmOnly-jvm.jar [-]
                        jvmCompilationApi             : <empty>
                        jvmCompilationCompileOnly     : <empty>
                        jvmCompilationImplementation  : <empty>
                        jvmCompilationRuntimeOnly     : <empty>
                        jvmCompileClasspath           : <empty>
                        jvmMainApi                    : <empty>
                        jvmMainApiDependenciesMetadata          : <empty>
                        jvmMainCompileOnly            : <empty>
                        jvmMainCompileOnlyDependenciesMetadata  : <empty>
                        jvmMainImplementation         : <empty>
                        jvmMainImplementationDependenciesMetadata         : <empty>
                        jvmMainIntransitiveDependenciesMetadata : <empty>
                        jvmMainResolvableDependenciesMetadata   : <empty>
                        jvmMainRuntimeOnly            : <empty>
                        jvmRuntimeClasspath           : <empty>
                        - jvmRuntimeElements          : <ROOT>/kmpJvmOnly/build/libs/kmpJvmOnly-jvm.jar [-]
                        - jvmRuntimeElements-published          : <ROOT>/kmpJvmOnly/build/libs/kmpJvmOnly-jvm.jar [-]
                        - jvmSourcesElements          : <ROOT>/kmpJvmOnly/build/libs/kmpJvmOnly-jvm-sources.jar [-]
                        - jvmSourcesElements-published          : <ROOT>/kmpJvmOnly/build/libs/kmpJvmOnly-jvm-sources.jar [-]
                        jvmTestApi                    : <empty>
                        jvmTestApiDependenciesMetadata          : <empty>
                        jvmTestCompilationApi         : <empty>
                        jvmTestCompilationCompileOnly : <empty>
                        jvmTestCompilationImplementation        : <empty>
                        jvmTestCompilationRuntimeOnly : <empty>
                        jvmTestCompileClasspath       : <empty>
                        jvmTestCompileOnly            : <empty>
                        jvmTestCompileOnlyDependenciesMetadata  : <empty>
                        jvmTestImplementation         : <empty>
                        jvmTestImplementationDependenciesMetadata         : <empty>
                        jvmTestIntransitiveDependenciesMetadata : <empty>
                        jvmTestResolvableDependenciesMetadata   : <empty>
                        jvmTestRuntimeClasspath       : <empty>
                        jvmTestRuntimeOnly            : <empty>
                        kotlinBuildToolsApiClasspath  : <empty>
                        kotlinCompilerClasspath       : <empty>
                        kotlinCompilerPluginClasspath : <empty>
                        kotlinCompilerPluginClasspathJvmMain    : <empty>
                        kotlinCompilerPluginClasspathJvmTest    : <empty>
                        kotlinCompilerPluginClasspathMetadataMain         : <empty>
                        kotlinKlibCommonizerClasspath : <empty>
                        kotlinNativeCompilerPluginClasspath     : <empty>
                        kotlinScriptDef               : <empty>
                        kotlinScriptDefExtensions     : <empty>
                        - metadataApiElements         : <ROOT>/kmpJvmOnly/build/libs/kmpJvmOnly-metadata.jar [-]
                        metadataCompilationApi        : <empty>
                        metadataCompilationCompileOnly          : <empty>
                        metadataCompilationImplementation       : <empty>
                        metadataCompilationRuntimeOnly          : <empty>
                        metadataCompileClasspath      : <empty>
                        - metadataSourcesElements     : <ROOT>/kmpJvmOnly/build/libs/kmpJvmOnly-kotlin-sources.jar [-]
                        testKotlinScriptDef           : <empty>
                        testKotlinScriptDefExtensions : <empty>
                    - additionalArtifacts         : <ROOT>/kmpJvmOnly/build/libs/kmpJvmOnly-metadata.jar [-]
                    - additionalArtifacts         : <ROOT>/kmpJvmOnly/build/libs/kmpJvmOnly-jvm.jar [-]
                taskModel                     : DefaultGradleTaskModel
                    tasks
                        jvmTest                       : jvmTest (DefaultExternalTask)
                            qName                         : :kmpJvmOnly:jvmTest
            kmpSecondLib                  : :kmpSecondLib (DefaultExternalProject)
                path                          : :kmpSecondLib [-]
                identityPath                  : :kmpSecondLib [-]
                name                          : kmpSecondLib
                qName                         : :kmpSecondLib
                group                         : Kotlin Multiplatform
                version                       : unspecified
                projectDir                    : <ROOT>/kmpSecondLib
                buildDir                      : <ROOT>/kmpSecondLib/build
                buildFile                     : <ROOT>/kmpSecondLib/build.gradle.kts
                externalSystemId              : GRADLE
                sourceSetModel                : DefaultGradleSourceSetModel
                    sourceCompatibility           : 11
                    targetCompatibility           : 11
                    - taskArtifacts               : <ROOT>/kmpSecondLib/build/libs/kmpSecondLib-metadata.jar [-]
                    - taskArtifacts               : <ROOT>/kmpSecondLib/build/libs/kmpSecondLib-jvm.jar [-]
                    configurationArtifacts
                        allSourceSetsCompileDependenciesMetadata          : <empty>
                        allTestSourceSetsCompileDependenciesMetadata      : <empty>
                        androidApiElements            : <empty>
                        - androidApiElements-published          : <ROOT>/kmpSecondLib/build/outputs/aar/kmpSecondLib.aar [-]
                        androidApis                   : <empty>
                        androidCompilationApi         : <empty>
                        androidCompilationCompileOnly : <empty>
                        androidCompilationImplementation        : <empty>
                        androidCompilationRuntimeOnly : <empty>
                        androidCompileClasspath       : <empty>
                        androidJdkImage               : <empty>
                        androidMainApi                : <empty>
                        androidMainApiDependenciesMetadata      : <empty>
                        androidMainCompileOnly        : <empty>
                        androidMainCompileOnlyDependenciesMetadata        : <empty>
                        androidMainImplementation     : <empty>
                        androidMainImplementationDependenciesMetadata     : <empty>
                        androidMainIntransitiveDependenciesMetadata       : <empty>
                        androidMainResolvableDependenciesMetadata         : <empty>
                        androidMainRuntimeOnly        : <empty>
                        androidResourcesElements-published      : <empty>
                        androidRuntimeClasspath       : <empty>
                        androidRuntimeElements        : <empty>
                        - androidRuntimeElements-published      : <ROOT>/kmpSecondLib/build/outputs/aar/kmpSecondLib.aar [-]
                        androidSourcesElements        : <empty>
                        - androidSourcesElements-published      : <ROOT>/kmpSecondLib/build/libs/kmpSecondLib-android-sources.jar [-]
                        androidTestUtil               : <empty>
                        - archives                    : <ROOT>/kmpSecondLib/build/libs/kmpSecondLib-jvm.jar [-]
                        - archives                    : <ROOT>/kmpSecondLib/build/libs/kmpSecondLib-metadata.jar [-]
                        commonMainApi                 : <empty>
                        commonMainApiDependenciesMetadata       : <empty>
                        commonMainCompileOnly         : <empty>
                        commonMainCompileOnlyDependenciesMetadata         : <empty>
                        commonMainImplementation      : <empty>
                        commonMainImplementationDependenciesMetadata      : <empty>
                        commonMainIntransitiveDependenciesMetadata        : <empty>
                        commonMainResolvableDependenciesMetadata          : <empty>
                        commonMainRuntimeOnly         : <empty>
                        commonTestApi                 : <empty>
                        commonTestApiDependenciesMetadata       : <empty>
                        commonTestCompileOnly         : <empty>
                        commonTestCompileOnlyDependenciesMetadata         : <empty>
                        commonTestImplementation      : <empty>
                        commonTestImplementationDependenciesMetadata      : <empty>
                        commonTestIntransitiveDependenciesMetadata        : <empty>
                        commonTestResolvableDependenciesMetadata          : <empty>
                        commonTestRuntimeOnly         : <empty>
                        coreLibraryDesugaring         : <empty>
                        default                       : <empty>
                        - jvmApiElements              : <ROOT>/kmpSecondLib/build/libs/kmpSecondLib-jvm.jar [-]
                        - jvmApiElements-published    : <ROOT>/kmpSecondLib/build/libs/kmpSecondLib-jvm.jar [-]
                        jvmCompilationApi             : <empty>
                        jvmCompilationCompileOnly     : <empty>
                        jvmCompilationImplementation  : <empty>
                        jvmCompilationRuntimeOnly     : <empty>
                        jvmCompileClasspath           : <empty>
                        jvmMainApi                    : <empty>
                        jvmMainApiDependenciesMetadata          : <empty>
                        jvmMainCompileOnly            : <empty>
                        jvmMainCompileOnlyDependenciesMetadata  : <empty>
                        jvmMainImplementation         : <empty>
                        jvmMainImplementationDependenciesMetadata         : <empty>
                        jvmMainIntransitiveDependenciesMetadata : <empty>
                        jvmMainResolvableDependenciesMetadata   : <empty>
                        jvmMainRuntimeOnly            : <empty>
                        jvmRuntimeClasspath           : <empty>
                        - jvmRuntimeElements          : <ROOT>/kmpSecondLib/build/libs/kmpSecondLib-jvm.jar [-]
                        - jvmRuntimeElements-published          : <ROOT>/kmpSecondLib/build/libs/kmpSecondLib-jvm.jar [-]
                        - jvmSourcesElements          : <ROOT>/kmpSecondLib/build/libs/kmpSecondLib-jvm-sources.jar [-]
                        - jvmSourcesElements-published          : <ROOT>/kmpSecondLib/build/libs/kmpSecondLib-jvm-sources.jar [-]
                        jvmTestApi                    : <empty>
                        jvmTestApiDependenciesMetadata          : <empty>
                        jvmTestCompilationApi         : <empty>
                        jvmTestCompilationCompileOnly : <empty>
                        jvmTestCompilationImplementation        : <empty>
                        jvmTestCompilationRuntimeOnly : <empty>
                        jvmTestCompileClasspath       : <empty>
                        jvmTestCompileOnly            : <empty>
                        jvmTestCompileOnlyDependenciesMetadata  : <empty>
                        jvmTestImplementation         : <empty>
                        jvmTestImplementationDependenciesMetadata         : <empty>
                        jvmTestIntransitiveDependenciesMetadata : <empty>
                        jvmTestResolvableDependenciesMetadata   : <empty>
                        jvmTestRuntimeClasspath       : <empty>
                        jvmTestRuntimeOnly            : <empty>
                        kotlinBuildToolsApiClasspath  : <empty>
                        kotlinCompilerClasspath       : <empty>
                        kotlinCompilerPluginClasspath : <empty>
                        kotlinCompilerPluginClasspathAndroidMain          : <empty>
                        kotlinCompilerPluginClasspathJvmMain    : <empty>
                        kotlinCompilerPluginClasspathJvmTest    : <empty>
                        kotlinCompilerPluginClasspathMetadataMain         : <empty>
                        kotlinKlibCommonizerClasspath : <empty>
                        kotlinNativeCompilerPluginClasspath     : <empty>
                        kotlinScriptDef               : <empty>
                        kotlinScriptDefExtensions     : <empty>
                        lintChecks                    : <empty>
                        lintPublish                   : <empty>
                        - metadataApiElements         : <ROOT>/kmpSecondLib/build/libs/kmpSecondLib-metadata.jar [-]
                        metadataCompilationApi        : <empty>
                        metadataCompilationCompileOnly          : <empty>
                        metadataCompilationImplementation       : <empty>
                        metadataCompilationRuntimeOnly          : <empty>
                        metadataCompileClasspath      : <empty>
                        - metadataSourcesElements     : <ROOT>/kmpSecondLib/build/libs/kmpSecondLib-kotlin-sources.jar [-]
                        testKotlinScriptDef           : <empty>
                        testKotlinScriptDefExtensions : <empty>
                    - additionalArtifacts         : <ROOT>/kmpSecondLib/build/libs/kmpSecondLib-metadata.jar [-]
                    - additionalArtifacts         : <ROOT>/kmpSecondLib/build/libs/kmpSecondLib-jvm.jar [-]
                taskModel                     : DefaultGradleTaskModel
                    tasks
                        jvmTest                       : jvmTest (DefaultExternalTask)
                            qName                         : :kmpSecondLib:jvmTest
        sourceSetModel                : DefaultGradleSourceSetModel
        taskModel                     : DefaultGradleTaskModel
<<<<<<< HEAD
=======
            tasks
                jvmTest                       : jvmTest (DefaultExternalTask)
                    qName                         : :kmpJvmOnly:jvmTest
                testAndroidUnitTest           : testAndroidUnitTest (DefaultExternalTask)
                    qName                         : :kmpFirstLib:testAndroidUnitTest
                testDebugUnitTest             : testDebugUnitTest (DefaultExternalTask)
                    qName                         : :app:testDebugUnitTest
                testReleaseUnitTest           : testReleaseUnitTest (DefaultExternalTask)
                    qName                         : :app:testReleaseUnitTest
                testTypeoneModeoneDebugUnitTest         : testTypeoneModeoneDebugUnitTest (DefaultExternalTask)
                    qName                         : :androidLib:testTypeoneModeoneDebugUnitTest
                testTypeoneModeoneReleaseUnitTest       : testTypeoneModeoneReleaseUnitTest (DefaultExternalTask)
                    qName                         : :androidLib:testTypeoneModeoneReleaseUnitTest
                testTypeoneModetwoDebugUnitTest         : testTypeoneModetwoDebugUnitTest (DefaultExternalTask)
                    qName                         : :androidLib:testTypeoneModetwoDebugUnitTest
                testTypeoneModetwoReleaseUnitTest       : testTypeoneModetwoReleaseUnitTest (DefaultExternalTask)
                    qName                         : :androidLib:testTypeoneModetwoReleaseUnitTest
                testTypetwoModeoneDebugUnitTest         : testTypetwoModeoneDebugUnitTest (DefaultExternalTask)
                    qName                         : :androidLib:testTypetwoModeoneDebugUnitTest
                testTypetwoModeoneReleaseUnitTest       : testTypetwoModeoneReleaseUnitTest (DefaultExternalTask)
                    qName                         : :androidLib:testTypetwoModeoneReleaseUnitTest
                testTypetwoModetwoDebugUnitTest         : testTypetwoModetwoDebugUnitTest (DefaultExternalTask)
                    qName                         : :androidLib:testTypetwoModetwoDebugUnitTest
                testTypetwoModetwoReleaseUnitTest       : testTypetwoModetwoReleaseUnitTest (DefaultExternalTask)
                    qName                         : :androidLib:testTypetwoModetwoReleaseUnitTest
>>>>>>> 8b7d83e8
MODULE                        : Kotlin_Multiplatform.androidLib
    GradleModuleModel
        agpVersion                    : <AGP_VERSION>
        gradlePath                    : :androidLib
        gradleVersion                 : <GRADLE_VERSION>
        buildFile                     : <ROOT>/androidLib/build.gradle.kts
        buildFilePath                 : <ROOT>/androidLib/build.gradle.kts
        rootFolderPath                : <ROOT>
        hasSafeArgsJava               : false
        hasSafeArgsKotlin             : false
    CurrentVariantReportedVersions
        minSdk
            ApiLevel                      : 21
            ApiString                     : 21
        runtimeMinSdk
            ApiLevel                      : 21
            ApiString                     : 21
        targetSdk
            ApiLevel                      : 34
            ApiString                     : 34
    RootBuildId                   : <ROOT>
    BuildId                       : <ROOT>
    ProjectPath                   : :androidLib
    ModelVersion                  : <AGP_VERSION>
    ProjectType                   : PROJECT_TYPE_LIBRARY
    CompileTarget                 : android-34
    BuildFolder                   : <ROOT>/androidLib/build
    buildToolsVersion             : <CURRENT_BUILD_TOOLS_VERSION>
    IsBaseSplit                   : false
    GroupId                       : Kotlin Multiplatform
    Namespace                     : com.example.androidlib
    TestNamespace                 : com.example.androidlib.test
    AaptOptions
        NameSpacing                   : DISABLED
    LintOptions
        IsCheckTestSources            : false
        IsCheckDependencies           : false
        IsAbortOnError                : true
        IsAbsolutePaths               : true
        IsNoLines                     : false
        IsQuiet                       : false
        IsCheckAllWarnings            : false
        IsIgnoreWarnings              : false
        IsWarningsAsErrors            : false
        IsIgnoreTestSources           : false
        IsIgnoreTestFixturesSources   : false
        IsCheckGeneratedSources       : false
        IsCheckReleaseBuilds          : true
        IsExplainIssues               : true
        IsShowAll                     : false
        TextReport                    : false
        HtmlReport                    : true
        XmlReport                     : true
        SarifReport                   : false
    JavaCompileOptions
        Encoding                      : UTF-8
        SourceCompatibility           : 1.8
        TargetCompatibility           : 1.8
        IsCoreLibraryDesugaringEnabled          : false
    AgpFlags
        ApplicationRClassConstantIds  : false
        AestRClassConstantIds         : false
        TransitiveRClasses            : false
        UseAndroidX                   : true
        UsesCompose                   : false
        MlModelBindingEnabled         : false
        AndroidResourcesEnabled       : true
        DataBindingEnabled            : false
<<<<<<< HEAD
=======
        GenerateManifestClass         : false
>>>>>>> 8b7d83e8
    - basicVariant:               : typeoneModeoneDebug
        testApplicationId             : com.example.androidlib.test
        buildType                     : debug
    - basicVariant:               : typeoneModetwoDebug
        testApplicationId             : com.example.androidlib.test
        buildType                     : debug
    - basicVariant:               : typetwoModeoneDebug
        testApplicationId             : com.example.androidlib.test
        buildType                     : debug
    - basicVariant:               : typetwoModetwoDebug
        testApplicationId             : com.example.androidlib.test
        buildType                     : debug
    - basicVariant:               : typeoneModeoneRelease
        buildType                     : release
    - basicVariant:               : typeoneModetwoRelease
        buildType                     : release
    - basicVariant:               : typetwoModeoneRelease
        buildType                     : release
    - basicVariant:               : typetwoModetwoRelease
        buildType                     : release
    FlavorDimensions              : type
    FlavorDimensions              : mode
    BootClassPath                 : <ANDROID_SDK>/platforms/android-34/android.jar
    ViewBindingOptions
        Enabled                       : false
    DefaultConfig
        ProductFlavor
            Name                          : main
            MinSdkVersion
                ApiLevel                      : 21
                ApiString                     : 21
            TargetSdkVersion
                ApiLevel                      : 34
                ApiString                     : 34
            VectorDrawables
                UseSupportLibrary             : false
        SourceProvider
            Name                          : main
            Manifest                      : <ROOT>/androidLib/src/main/AndroidManifest.xml
            JavaDirectories               : <ROOT>/androidLib/src/main/java
            KotlinDirectories             : <ROOT>/androidLib/src/main/java
            KotlinDirectories             : <ROOT>/androidLib/src/main/kotlin [-]
            ResourcesDirectories          : <ROOT>/androidLib/src/main/resources
            ResDirectories                : <ROOT>/androidLib/src/main/res [-]
            AssetsDirectories             : <ROOT>/androidLib/src/main/assets [-]
            JniLibsDirectories            : <ROOT>/androidLib/src/main/jniLibs [-]
            ShadersDirectories            : <ROOT>/androidLib/src/main/shaders [-]
            BaselineProfileDirectories    : <ROOT>/androidLib/src/main/baselineProfiles [-]
        ExtraSourceProviders
            ExtraSourceProvider
                ArtifactName                  : _android_test_
                SourceProvider
                    Name                          : androidTest
                    Manifest                      : <ROOT>/androidLib/src/androidTest/AndroidManifest.xml [-]
                    JavaDirectories               : <ROOT>/androidLib/src/androidTest/java [-]
                    KotlinDirectories             : <ROOT>/androidLib/src/androidTest/java [-]
                    KotlinDirectories             : <ROOT>/androidLib/src/androidTest/kotlin [-]
                    ResourcesDirectories          : <ROOT>/androidLib/src/androidTest/resources [-]
                    ResDirectories                : <ROOT>/androidLib/src/androidTest/res [-]
                    AssetsDirectories             : <ROOT>/androidLib/src/androidTest/assets [-]
                    JniLibsDirectories            : <ROOT>/androidLib/src/androidTest/jniLibs [-]
                    ShadersDirectories            : <ROOT>/androidLib/src/androidTest/shaders [-]
                    BaselineProfileDirectories    : <ROOT>/androidLib/src/androidTest/baselineProfiles [-]
            ExtraSourceProvider
                ArtifactName                  : _unit_test_
                SourceProvider
                    Name                          : test
                    Manifest                      : <ROOT>/androidLib/src/test/AndroidManifest.xml [-]
                    JavaDirectories               : <ROOT>/androidLib/src/test/java [-]
                    KotlinDirectories             : <ROOT>/androidLib/src/test/java [-]
                    KotlinDirectories             : <ROOT>/androidLib/src/test/kotlin [-]
                    ResourcesDirectories          : <ROOT>/androidLib/src/test/resources [-]
                    ResDirectories                : <ROOT>/androidLib/src/test/res [-]
                    AssetsDirectories             : <ROOT>/androidLib/src/test/assets [-]
                    JniLibsDirectories            : <ROOT>/androidLib/src/test/jniLibs [-]
                    ShadersDirectories            : <ROOT>/androidLib/src/test/shaders [-]
                    BaselineProfileDirectories    : <ROOT>/androidLib/src/test/baselineProfiles [-]
    BuildTypes
        BuildType
            Name                          : debug
            IsDebuggable                  : true
            IsJniDebuggable               : false
            IsPseudoLocalesEnabled        : false
            IsRenderscriptDebuggable      : false
            RenderscriptOptimLevel        : 3
            IsMinifyEnabled               : false
            IsZipAlignEnabled             : true
        SourceProvider
            Name                          : debug
            Manifest                      : <ROOT>/androidLib/src/debug/AndroidManifest.xml [-]
            JavaDirectories               : <ROOT>/androidLib/src/debug/java [-]
            KotlinDirectories             : <ROOT>/androidLib/src/debug/java [-]
            KotlinDirectories             : <ROOT>/androidLib/src/debug/kotlin [-]
            ResourcesDirectories          : <ROOT>/androidLib/src/debug/resources [-]
            ResDirectories                : <ROOT>/androidLib/src/debug/res [-]
            AssetsDirectories             : <ROOT>/androidLib/src/debug/assets [-]
            JniLibsDirectories            : <ROOT>/androidLib/src/debug/jniLibs [-]
            ShadersDirectories            : <ROOT>/androidLib/src/debug/shaders [-]
            BaselineProfileDirectories    : <ROOT>/androidLib/src/debug/baselineProfiles [-]
        ExtraSourceProviders
            ExtraSourceProvider
                ArtifactName                  : _android_test_
                SourceProvider
                    Name                          : androidTestDebug
                    Manifest                      : <ROOT>/androidLib/src/androidTestDebug/AndroidManifest.xml [-]
                    JavaDirectories               : <ROOT>/androidLib/src/androidTestDebug/java [-]
                    KotlinDirectories             : <ROOT>/androidLib/src/androidTestDebug/java [-]
                    KotlinDirectories             : <ROOT>/androidLib/src/androidTestDebug/kotlin [-]
                    ResourcesDirectories          : <ROOT>/androidLib/src/androidTestDebug/resources [-]
                    ResDirectories                : <ROOT>/androidLib/src/androidTestDebug/res [-]
                    AssetsDirectories             : <ROOT>/androidLib/src/androidTestDebug/assets [-]
                    JniLibsDirectories            : <ROOT>/androidLib/src/androidTestDebug/jniLibs [-]
                    ShadersDirectories            : <ROOT>/androidLib/src/androidTestDebug/shaders [-]
                    BaselineProfileDirectories    : <ROOT>/androidLib/src/androidTestDebug/baselineProfiles [-]
        ExtraSourceProviders
            ExtraSourceProvider
                ArtifactName                  : _unit_test_
                SourceProvider
                    Name                          : testDebug
                    Manifest                      : <ROOT>/androidLib/src/testDebug/AndroidManifest.xml [-]
                    JavaDirectories               : <ROOT>/androidLib/src/testDebug/java [-]
                    KotlinDirectories             : <ROOT>/androidLib/src/testDebug/java [-]
                    KotlinDirectories             : <ROOT>/androidLib/src/testDebug/kotlin [-]
                    ResourcesDirectories          : <ROOT>/androidLib/src/testDebug/resources [-]
                    ResDirectories                : <ROOT>/androidLib/src/testDebug/res [-]
                    AssetsDirectories             : <ROOT>/androidLib/src/testDebug/assets [-]
                    JniLibsDirectories            : <ROOT>/androidLib/src/testDebug/jniLibs [-]
                    ShadersDirectories            : <ROOT>/androidLib/src/testDebug/shaders [-]
                    BaselineProfileDirectories    : <ROOT>/androidLib/src/testDebug/baselineProfiles [-]
        BuildType
            Name                          : release
            IsDebuggable                  : false
            IsJniDebuggable               : false
            IsPseudoLocalesEnabled        : false
            IsRenderscriptDebuggable      : false
            RenderscriptOptimLevel        : 3
            IsMinifyEnabled               : false
            IsZipAlignEnabled             : true
        SourceProvider
            Name                          : release
            Manifest                      : <ROOT>/androidLib/src/release/AndroidManifest.xml [-]
            JavaDirectories               : <ROOT>/androidLib/src/release/java [-]
            KotlinDirectories             : <ROOT>/androidLib/src/release/java [-]
            KotlinDirectories             : <ROOT>/androidLib/src/release/kotlin [-]
            ResourcesDirectories          : <ROOT>/androidLib/src/release/resources [-]
            ResDirectories                : <ROOT>/androidLib/src/release/res [-]
            AssetsDirectories             : <ROOT>/androidLib/src/release/assets [-]
            JniLibsDirectories            : <ROOT>/androidLib/src/release/jniLibs [-]
            ShadersDirectories            : <ROOT>/androidLib/src/release/shaders [-]
            BaselineProfileDirectories    : <ROOT>/androidLib/src/release/baselineProfiles [-]
        ExtraSourceProviders
            ExtraSourceProvider
                ArtifactName                  : _unit_test_
                SourceProvider
                    Name                          : testRelease
                    Manifest                      : <ROOT>/androidLib/src/testRelease/AndroidManifest.xml [-]
                    JavaDirectories               : <ROOT>/androidLib/src/testRelease/java [-]
                    KotlinDirectories             : <ROOT>/androidLib/src/testRelease/java [-]
                    KotlinDirectories             : <ROOT>/androidLib/src/testRelease/kotlin [-]
                    ResourcesDirectories          : <ROOT>/androidLib/src/testRelease/resources [-]
                    ResDirectories                : <ROOT>/androidLib/src/testRelease/res [-]
                    AssetsDirectories             : <ROOT>/androidLib/src/testRelease/assets [-]
                    JniLibsDirectories            : <ROOT>/androidLib/src/testRelease/jniLibs [-]
                    ShadersDirectories            : <ROOT>/androidLib/src/testRelease/shaders [-]
                    BaselineProfileDirectories    : <ROOT>/androidLib/src/testRelease/baselineProfiles [-]
    ProductFlavors
        ProductFlavor
            Name                          : typeone
            Dimension                     : type
            VectorDrawables
        SourceProvider
            Name                          : typeone
            Manifest                      : <ROOT>/androidLib/src/typeone/AndroidManifest.xml [-]
            JavaDirectories               : <ROOT>/androidLib/src/typeone/java [-]
            KotlinDirectories             : <ROOT>/androidLib/src/typeone/java [-]
            KotlinDirectories             : <ROOT>/androidLib/src/typeone/kotlin [-]
            ResourcesDirectories          : <ROOT>/androidLib/src/typeone/resources [-]
            ResDirectories                : <ROOT>/androidLib/src/typeone/res [-]
            AssetsDirectories             : <ROOT>/androidLib/src/typeone/assets [-]
            JniLibsDirectories            : <ROOT>/androidLib/src/typeone/jniLibs [-]
            ShadersDirectories            : <ROOT>/androidLib/src/typeone/shaders [-]
            BaselineProfileDirectories    : <ROOT>/androidLib/src/typeone/baselineProfiles [-]
        ExtraSourceProviders
            ExtraSourceProvider
                ArtifactName                  : _android_test_
                SourceProvider
                    Name                          : androidTestTypeone
                    Manifest                      : <ROOT>/androidLib/src/androidTestTypeone/AndroidManifest.xml [-]
                    JavaDirectories               : <ROOT>/androidLib/src/androidTestTypeone/java [-]
                    KotlinDirectories             : <ROOT>/androidLib/src/androidTestTypeone/java [-]
                    KotlinDirectories             : <ROOT>/androidLib/src/androidTestTypeone/kotlin [-]
                    ResourcesDirectories          : <ROOT>/androidLib/src/androidTestTypeone/resources [-]
                    ResDirectories                : <ROOT>/androidLib/src/androidTestTypeone/res [-]
                    AssetsDirectories             : <ROOT>/androidLib/src/androidTestTypeone/assets [-]
                    JniLibsDirectories            : <ROOT>/androidLib/src/androidTestTypeone/jniLibs [-]
                    ShadersDirectories            : <ROOT>/androidLib/src/androidTestTypeone/shaders [-]
                    BaselineProfileDirectories    : <ROOT>/androidLib/src/androidTestTypeone/baselineProfiles [-]
            ExtraSourceProvider
                ArtifactName                  : _unit_test_
                SourceProvider
                    Name                          : testTypeone
                    Manifest                      : <ROOT>/androidLib/src/testTypeone/AndroidManifest.xml [-]
                    JavaDirectories               : <ROOT>/androidLib/src/testTypeone/java [-]
                    KotlinDirectories             : <ROOT>/androidLib/src/testTypeone/java [-]
                    KotlinDirectories             : <ROOT>/androidLib/src/testTypeone/kotlin [-]
                    ResourcesDirectories          : <ROOT>/androidLib/src/testTypeone/resources [-]
                    ResDirectories                : <ROOT>/androidLib/src/testTypeone/res [-]
                    AssetsDirectories             : <ROOT>/androidLib/src/testTypeone/assets [-]
                    JniLibsDirectories            : <ROOT>/androidLib/src/testTypeone/jniLibs [-]
                    ShadersDirectories            : <ROOT>/androidLib/src/testTypeone/shaders [-]
                    BaselineProfileDirectories    : <ROOT>/androidLib/src/testTypeone/baselineProfiles [-]
        ProductFlavor
            Name                          : typetwo
            Dimension                     : type
            VectorDrawables
        SourceProvider
            Name                          : typetwo
            Manifest                      : <ROOT>/androidLib/src/typetwo/AndroidManifest.xml [-]
            JavaDirectories               : <ROOT>/androidLib/src/typetwo/java [-]
            KotlinDirectories             : <ROOT>/androidLib/src/typetwo/java [-]
            KotlinDirectories             : <ROOT>/androidLib/src/typetwo/kotlin [-]
            ResourcesDirectories          : <ROOT>/androidLib/src/typetwo/resources [-]
            ResDirectories                : <ROOT>/androidLib/src/typetwo/res [-]
            AssetsDirectories             : <ROOT>/androidLib/src/typetwo/assets [-]
            JniLibsDirectories            : <ROOT>/androidLib/src/typetwo/jniLibs [-]
            ShadersDirectories            : <ROOT>/androidLib/src/typetwo/shaders [-]
            BaselineProfileDirectories    : <ROOT>/androidLib/src/typetwo/baselineProfiles [-]
        ExtraSourceProviders
            ExtraSourceProvider
                ArtifactName                  : _android_test_
                SourceProvider
                    Name                          : androidTestTypetwo
                    Manifest                      : <ROOT>/androidLib/src/androidTestTypetwo/AndroidManifest.xml [-]
                    JavaDirectories               : <ROOT>/androidLib/src/androidTestTypetwo/java [-]
                    KotlinDirectories             : <ROOT>/androidLib/src/androidTestTypetwo/java [-]
                    KotlinDirectories             : <ROOT>/androidLib/src/androidTestTypetwo/kotlin [-]
                    ResourcesDirectories          : <ROOT>/androidLib/src/androidTestTypetwo/resources [-]
                    ResDirectories                : <ROOT>/androidLib/src/androidTestTypetwo/res [-]
                    AssetsDirectories             : <ROOT>/androidLib/src/androidTestTypetwo/assets [-]
                    JniLibsDirectories            : <ROOT>/androidLib/src/androidTestTypetwo/jniLibs [-]
                    ShadersDirectories            : <ROOT>/androidLib/src/androidTestTypetwo/shaders [-]
                    BaselineProfileDirectories    : <ROOT>/androidLib/src/androidTestTypetwo/baselineProfiles [-]
            ExtraSourceProvider
                ArtifactName                  : _unit_test_
                SourceProvider
                    Name                          : testTypetwo
                    Manifest                      : <ROOT>/androidLib/src/testTypetwo/AndroidManifest.xml [-]
                    JavaDirectories               : <ROOT>/androidLib/src/testTypetwo/java [-]
                    KotlinDirectories             : <ROOT>/androidLib/src/testTypetwo/java [-]
                    KotlinDirectories             : <ROOT>/androidLib/src/testTypetwo/kotlin [-]
                    ResourcesDirectories          : <ROOT>/androidLib/src/testTypetwo/resources [-]
                    ResDirectories                : <ROOT>/androidLib/src/testTypetwo/res [-]
                    AssetsDirectories             : <ROOT>/androidLib/src/testTypetwo/assets [-]
                    JniLibsDirectories            : <ROOT>/androidLib/src/testTypetwo/jniLibs [-]
                    ShadersDirectories            : <ROOT>/androidLib/src/testTypetwo/shaders [-]
                    BaselineProfileDirectories    : <ROOT>/androidLib/src/testTypetwo/baselineProfiles [-]
        ProductFlavor
            Name                          : modeone
            Dimension                     : mode
            VectorDrawables
        SourceProvider
            Name                          : modeone
            Manifest                      : <ROOT>/androidLib/src/modeone/AndroidManifest.xml [-]
            JavaDirectories               : <ROOT>/androidLib/src/modeone/java [-]
            KotlinDirectories             : <ROOT>/androidLib/src/modeone/java [-]
            KotlinDirectories             : <ROOT>/androidLib/src/modeone/kotlin [-]
            ResourcesDirectories          : <ROOT>/androidLib/src/modeone/resources [-]
            ResDirectories                : <ROOT>/androidLib/src/modeone/res [-]
            AssetsDirectories             : <ROOT>/androidLib/src/modeone/assets [-]
            JniLibsDirectories            : <ROOT>/androidLib/src/modeone/jniLibs [-]
            ShadersDirectories            : <ROOT>/androidLib/src/modeone/shaders [-]
            BaselineProfileDirectories    : <ROOT>/androidLib/src/modeone/baselineProfiles [-]
        ExtraSourceProviders
            ExtraSourceProvider
                ArtifactName                  : _android_test_
                SourceProvider
                    Name                          : androidTestModeone
                    Manifest                      : <ROOT>/androidLib/src/androidTestModeone/AndroidManifest.xml [-]
                    JavaDirectories               : <ROOT>/androidLib/src/androidTestModeone/java [-]
                    KotlinDirectories             : <ROOT>/androidLib/src/androidTestModeone/java [-]
                    KotlinDirectories             : <ROOT>/androidLib/src/androidTestModeone/kotlin [-]
                    ResourcesDirectories          : <ROOT>/androidLib/src/androidTestModeone/resources [-]
                    ResDirectories                : <ROOT>/androidLib/src/androidTestModeone/res [-]
                    AssetsDirectories             : <ROOT>/androidLib/src/androidTestModeone/assets [-]
                    JniLibsDirectories            : <ROOT>/androidLib/src/androidTestModeone/jniLibs [-]
                    ShadersDirectories            : <ROOT>/androidLib/src/androidTestModeone/shaders [-]
                    BaselineProfileDirectories    : <ROOT>/androidLib/src/androidTestModeone/baselineProfiles [-]
            ExtraSourceProvider
                ArtifactName                  : _unit_test_
                SourceProvider
                    Name                          : testModeone
                    Manifest                      : <ROOT>/androidLib/src/testModeone/AndroidManifest.xml [-]
                    JavaDirectories               : <ROOT>/androidLib/src/testModeone/java [-]
                    KotlinDirectories             : <ROOT>/androidLib/src/testModeone/java [-]
                    KotlinDirectories             : <ROOT>/androidLib/src/testModeone/kotlin [-]
                    ResourcesDirectories          : <ROOT>/androidLib/src/testModeone/resources [-]
                    ResDirectories                : <ROOT>/androidLib/src/testModeone/res [-]
                    AssetsDirectories             : <ROOT>/androidLib/src/testModeone/assets [-]
                    JniLibsDirectories            : <ROOT>/androidLib/src/testModeone/jniLibs [-]
                    ShadersDirectories            : <ROOT>/androidLib/src/testModeone/shaders [-]
                    BaselineProfileDirectories    : <ROOT>/androidLib/src/testModeone/baselineProfiles [-]
        ProductFlavor
            Name                          : modetwo
            Dimension                     : mode
            VectorDrawables
        SourceProvider
            Name                          : modetwo
            Manifest                      : <ROOT>/androidLib/src/modetwo/AndroidManifest.xml [-]
            JavaDirectories               : <ROOT>/androidLib/src/modetwo/java [-]
            KotlinDirectories             : <ROOT>/androidLib/src/modetwo/java [-]
            KotlinDirectories             : <ROOT>/androidLib/src/modetwo/kotlin [-]
            ResourcesDirectories          : <ROOT>/androidLib/src/modetwo/resources [-]
            ResDirectories                : <ROOT>/androidLib/src/modetwo/res [-]
            AssetsDirectories             : <ROOT>/androidLib/src/modetwo/assets [-]
            JniLibsDirectories            : <ROOT>/androidLib/src/modetwo/jniLibs [-]
            ShadersDirectories            : <ROOT>/androidLib/src/modetwo/shaders [-]
            BaselineProfileDirectories    : <ROOT>/androidLib/src/modetwo/baselineProfiles [-]
        ExtraSourceProviders
            ExtraSourceProvider
                ArtifactName                  : _android_test_
                SourceProvider
                    Name                          : androidTestModetwo
                    Manifest                      : <ROOT>/androidLib/src/androidTestModetwo/AndroidManifest.xml [-]
                    JavaDirectories               : <ROOT>/androidLib/src/androidTestModetwo/java [-]
                    KotlinDirectories             : <ROOT>/androidLib/src/androidTestModetwo/java [-]
                    KotlinDirectories             : <ROOT>/androidLib/src/androidTestModetwo/kotlin [-]
                    ResourcesDirectories          : <ROOT>/androidLib/src/androidTestModetwo/resources [-]
                    ResDirectories                : <ROOT>/androidLib/src/androidTestModetwo/res [-]
                    AssetsDirectories             : <ROOT>/androidLib/src/androidTestModetwo/assets [-]
                    JniLibsDirectories            : <ROOT>/androidLib/src/androidTestModetwo/jniLibs [-]
                    ShadersDirectories            : <ROOT>/androidLib/src/androidTestModetwo/shaders [-]
                    BaselineProfileDirectories    : <ROOT>/androidLib/src/androidTestModetwo/baselineProfiles [-]
            ExtraSourceProvider
                ArtifactName                  : _unit_test_
                SourceProvider
                    Name                          : testModetwo
                    Manifest                      : <ROOT>/androidLib/src/testModetwo/AndroidManifest.xml [-]
                    JavaDirectories               : <ROOT>/androidLib/src/testModetwo/java [-]
                    KotlinDirectories             : <ROOT>/androidLib/src/testModetwo/java [-]
                    KotlinDirectories             : <ROOT>/androidLib/src/testModetwo/kotlin [-]
                    ResourcesDirectories          : <ROOT>/androidLib/src/testModetwo/resources [-]
                    ResDirectories                : <ROOT>/androidLib/src/testModetwo/res [-]
                    AssetsDirectories             : <ROOT>/androidLib/src/testModetwo/assets [-]
                    JniLibsDirectories            : <ROOT>/androidLib/src/testModetwo/jniLibs [-]
                    ShadersDirectories            : <ROOT>/androidLib/src/testModetwo/shaders [-]
                    BaselineProfileDirectories    : <ROOT>/androidLib/src/testModetwo/baselineProfiles [-]
    SigningConfigs
        SigningConfig
            Name                          : debug
            StoreFile                     : debug.keystore
            StorePassword                 : android
            KeyAlias                      : AndroidDebugKey
    VariantBuildInformation
        VariantBuildInformation
            VariantName                   : typeoneModeoneDebug
            BuildTasksAndOutputInformation
                AssembleTaskName              : assembleTypeoneModeoneDebug
        VariantBuildInformation
            VariantName                   : typeoneModetwoDebug
            BuildTasksAndOutputInformation
                AssembleTaskName              : assembleTypeoneModetwoDebug
        VariantBuildInformation
            VariantName                   : typetwoModeoneDebug
            BuildTasksAndOutputInformation
                AssembleTaskName              : assembleTypetwoModeoneDebug
        VariantBuildInformation
            VariantName                   : typetwoModetwoDebug
            BuildTasksAndOutputInformation
                AssembleTaskName              : assembleTypetwoModetwoDebug
        VariantBuildInformation
            VariantName                   : typeoneModeoneRelease
            BuildTasksAndOutputInformation
                AssembleTaskName              : assembleTypeoneModeoneRelease
        VariantBuildInformation
            VariantName                   : typeoneModetwoRelease
            BuildTasksAndOutputInformation
                AssembleTaskName              : assembleTypeoneModetwoRelease
        VariantBuildInformation
            VariantName                   : typetwoModeoneRelease
            BuildTasksAndOutputInformation
                AssembleTaskName              : assembleTypetwoModeoneRelease
        VariantBuildInformation
            VariantName                   : typetwoModetwoRelease
            BuildTasksAndOutputInformation
                AssembleTaskName              : assembleTypetwoModetwoRelease
    IdeVariants
        IdeVariant
            Name                          : typeoneModetwoDebug
            BuildType                     : debug
            DisplayName                   : typeone-modetwo-debug
            InstantAppCompatible          : false
            MinSdkVersion
                ApiLevel                      : 21
                ApiString                     : 21
            TargetSdkVersion
                ApiLevel                      : 34
                ApiString                     : 34
            VersionNameSuffix             :
            ProductFlavors                : typeone
            ProductFlavors                : modetwo
            MainArtifact
                Name                          : MAIN
                CompileTaskName               : compileTypeoneModetwoDebugSources
                AssembleTaskName              : assembleTypeoneModetwoDebug
                IsTestArtifact                : false
                IdeSetupTaskNames             : generateTypeoneModetwoDebugSources
                GeneratedSourceFolders        : <ROOT>/androidLib/build/generated/ap_generated_sources/typeoneModetwoDebug/out
                ClassesFolder                 : <ROOT>/androidLib/build/intermediates/compile_r_class_jar/typeoneModetwoDebug/generateTypeoneModetwoDebugRFile/R.jar
                ClassesFolder                 : <ROOT>/androidLib/build/intermediates/javac/typeoneModetwoDebug/compileTypeoneModetwoDebugJavaWithJavac/classes
                VariantSourceProvider
                    Name                          : typeoneModetwoDebug
                    Manifest                      : <ROOT>/androidLib/src/typeoneModetwoDebug/AndroidManifest.xml [-]
                    JavaDirectories               : <ROOT>/androidLib/src/typeoneModetwoDebug/java [-]
                    KotlinDirectories             : <ROOT>/androidLib/src/typeoneModetwoDebug/java [-]
                    KotlinDirectories             : <ROOT>/androidLib/src/typeoneModetwoDebug/kotlin [-]
                    ResourcesDirectories          : <ROOT>/androidLib/src/typeoneModetwoDebug/resources [-]
                    ResDirectories                : <ROOT>/androidLib/src/typeoneModetwoDebug/res [-]
                    AssetsDirectories             : <ROOT>/androidLib/src/typeoneModetwoDebug/assets [-]
                    JniLibsDirectories            : <ROOT>/androidLib/src/typeoneModetwoDebug/jniLibs [-]
                    ShadersDirectories            : <ROOT>/androidLib/src/typeoneModetwoDebug/shaders [-]
                    BaselineProfileDirectories    : <ROOT>/androidLib/src/typeoneModetwoDebug/baselineProfiles [-]
                MultiFlavorSourceProvider
                    Name                          : typeoneModetwo
                    Manifest                      : <ROOT>/androidLib/src/typeoneModetwo/AndroidManifest.xml [-]
                    JavaDirectories               : <ROOT>/androidLib/src/typeoneModetwo/java [-]
                    KotlinDirectories             : <ROOT>/androidLib/src/typeoneModetwo/java [-]
                    KotlinDirectories             : <ROOT>/androidLib/src/typeoneModetwo/kotlin [-]
                    ResourcesDirectories          : <ROOT>/androidLib/src/typeoneModetwo/resources [-]
                    ResDirectories                : <ROOT>/androidLib/src/typeoneModetwo/res [-]
                    AssetsDirectories             : <ROOT>/androidLib/src/typeoneModetwo/assets [-]
                    JniLibsDirectories            : <ROOT>/androidLib/src/typeoneModetwo/jniLibs [-]
                    ShadersDirectories            : <ROOT>/androidLib/src/typeoneModetwo/shaders [-]
                    BaselineProfileDirectories    : <ROOT>/androidLib/src/typeoneModetwo/baselineProfiles [-]
                Dependencies
                    compileClasspath
                    runtimeClasspath
                IsSigned                      : false
                CodeShrinker                  : null
                BuildTasksAndOutputInformation
                    AssembleTaskName              : assembleTypeoneModetwoDebug
<<<<<<< HEAD
                GeneratedResourceFolders      : <ROOT>/androidLib/build/generated/res/resValues/typeoneModetwo/debug [-]
=======
                GeneratedResourceFolders      : <ROOT>/androidLib/build/generated/res/resValues/typeoneModetwo/debug
>>>>>>> 8b7d83e8
                DesugaredMethodFiles          : <GRADLE>/caches/<GRADLE_VERSION>/transforms/xxxxxxxxxxxxxxxxxxxxxxxxxxxxxxxx/transformed/D8BackportedDesugaredMethods.txt
            AndroidTestArtifact
                Name                          : ANDROID_TEST
                CompileTaskName               : compileTypeoneModetwoDebugAndroidTestSources
                AssembleTaskName              : assembleTypeoneModetwoDebugAndroidTest
                IsTestArtifact                : true
                IdeSetupTaskNames             : generateTypeoneModetwoDebugAndroidTestSources
                GeneratedSourceFolders        : <ROOT>/androidLib/build/generated/ap_generated_sources/typeoneModetwoDebugAndroidTest/out [-]
                ClassesFolder                 : <ROOT>/androidLib/build/intermediates/compile_and_runtime_not_namespaced_r_class_jar/typeoneModetwoDebugAndroidTest/processTypeoneModetwoDebugAndroidTestResources/R.jar [-]
                ClassesFolder                 : <ROOT>/androidLib/build/intermediates/javac/typeoneModetwoDebugAndroidTest/compileTypeoneModetwoDebugAndroidTestJavaWithJavac/classes [-]
                VariantSourceProvider
                    Name                          : androidTestTypeoneModetwoDebug
                    Manifest                      : <ROOT>/androidLib/src/androidTestTypeoneModetwoDebug/AndroidManifest.xml [-]
                    JavaDirectories               : <ROOT>/androidLib/src/androidTestTypeoneModetwoDebug/java [-]
                    KotlinDirectories             : <ROOT>/androidLib/src/androidTestTypeoneModetwoDebug/java [-]
                    KotlinDirectories             : <ROOT>/androidLib/src/androidTestTypeoneModetwoDebug/kotlin [-]
                    ResourcesDirectories          : <ROOT>/androidLib/src/androidTestTypeoneModetwoDebug/resources [-]
                    ResDirectories                : <ROOT>/androidLib/src/androidTestTypeoneModetwoDebug/res [-]
                    AssetsDirectories             : <ROOT>/androidLib/src/androidTestTypeoneModetwoDebug/assets [-]
                    JniLibsDirectories            : <ROOT>/androidLib/src/androidTestTypeoneModetwoDebug/jniLibs [-]
                    ShadersDirectories            : <ROOT>/androidLib/src/androidTestTypeoneModetwoDebug/shaders [-]
                    BaselineProfileDirectories    : <ROOT>/androidLib/src/androidTestTypeoneModetwoDebug/baselineProfiles [-]
                MultiFlavorSourceProvider
                    Name                          : androidTestTypeoneModetwo
                    Manifest                      : <ROOT>/androidLib/src/androidTestTypeoneModetwo/AndroidManifest.xml [-]
                    JavaDirectories               : <ROOT>/androidLib/src/androidTestTypeoneModetwo/java [-]
                    KotlinDirectories             : <ROOT>/androidLib/src/androidTestTypeoneModetwo/java [-]
                    KotlinDirectories             : <ROOT>/androidLib/src/androidTestTypeoneModetwo/kotlin [-]
                    ResourcesDirectories          : <ROOT>/androidLib/src/androidTestTypeoneModetwo/resources [-]
                    ResDirectories                : <ROOT>/androidLib/src/androidTestTypeoneModetwo/res [-]
                    AssetsDirectories             : <ROOT>/androidLib/src/androidTestTypeoneModetwo/assets [-]
                    JniLibsDirectories            : <ROOT>/androidLib/src/androidTestTypeoneModetwo/jniLibs [-]
                    ShadersDirectories            : <ROOT>/androidLib/src/androidTestTypeoneModetwo/shaders [-]
                    BaselineProfileDirectories    : <ROOT>/androidLib/src/androidTestTypeoneModetwo/baselineProfiles [-]
                Dependencies
                    compileClasspath
                        module                        : <ROOT>-:androidLib-MAIN
                    runtimeClasspath
                        module                        : <ROOT>-:androidLib-MAIN
                ApplicationId                 : com.example.androidlib.test
                SigningConfigName             : debug
                IsSigned                      : true
                CodeShrinker                  : null
                BuildTasksAndOutputInformation
                    AssembleTaskName              : assembleTypeoneModetwoDebugAndroidTest
                    AssembleTaskOutputListingFile : <ROOT>/androidLib/build/intermediates/apk_ide_redirect_file/typeoneModetwoDebugAndroidTest/createTypeoneModetwoDebugAndroidTestApkListingFileRedirect/redirect.txt [-]
                GeneratedResourceFolders      : <ROOT>/androidLib/build/generated/res/resValues/androidTest/typeoneModetwo/debug [-]
                DesugaredMethodFiles          : <GRADLE>/caches/<GRADLE_VERSION>/transforms/xxxxxxxxxxxxxxxxxxxxxxxxxxxxxxxx/transformed/D8BackportedDesugaredMethods.txt
                TestOptions
                    AnimationsDisabled            : false
                    Execution                     : HOST
                    InstrumentedTestTaskName      : connectedTypeoneModetwoDebugAndroidTest
            UnitTestArtifact
                Name                          : UNIT_TEST
                CompileTaskName               : compileTypeoneModetwoDebugUnitTestSources
                AssembleTaskName              : assembleTypeoneModetwoDebugUnitTest
                IsTestArtifact                : true
                IdeSetupTaskNames             : createMockableJar
                GeneratedSourceFolders        : <ROOT>/androidLib/build/generated/ap_generated_sources/typeoneModetwoDebugUnitTest/out [-]
                ClassesFolder                 : <ROOT>/androidLib/build/intermediates/compile_and_runtime_not_namespaced_r_class_jar/typeoneModetwoDebugUnitTest/generateTypeoneModetwoDebugUnitTestStubRFile/R.jar [-]
                ClassesFolder                 : <ROOT>/androidLib/build/intermediates/javac/typeoneModetwoDebugUnitTest/compileTypeoneModetwoDebugUnitTestJavaWithJavac/classes [-]
                VariantSourceProvider
                    Name                          : testTypeoneModetwoDebug
                    Manifest                      : <ROOT>/androidLib/src/testTypeoneModetwoDebug/AndroidManifest.xml [-]
                    JavaDirectories               : <ROOT>/androidLib/src/testTypeoneModetwoDebug/java [-]
                    KotlinDirectories             : <ROOT>/androidLib/src/testTypeoneModetwoDebug/java [-]
                    KotlinDirectories             : <ROOT>/androidLib/src/testTypeoneModetwoDebug/kotlin [-]
                    ResourcesDirectories          : <ROOT>/androidLib/src/testTypeoneModetwoDebug/resources [-]
                    AssetsDirectories             : <ROOT>/androidLib/src/testTypeoneModetwoDebug/assets [-]
                    JniLibsDirectories            : <ROOT>/androidLib/src/testTypeoneModetwoDebug/jniLibs [-]
                    ShadersDirectories            : <ROOT>/androidLib/src/testTypeoneModetwoDebug/shaders [-]
                    BaselineProfileDirectories    : <ROOT>/androidLib/src/testTypeoneModetwoDebug/baselineProfiles [-]
                MultiFlavorSourceProvider
                    Name                          : testTypeoneModetwo
                    Manifest                      : <ROOT>/androidLib/src/testTypeoneModetwo/AndroidManifest.xml [-]
                    JavaDirectories               : <ROOT>/androidLib/src/testTypeoneModetwo/java [-]
                    KotlinDirectories             : <ROOT>/androidLib/src/testTypeoneModetwo/java [-]
                    KotlinDirectories             : <ROOT>/androidLib/src/testTypeoneModetwo/kotlin [-]
                    ResourcesDirectories          : <ROOT>/androidLib/src/testTypeoneModetwo/resources [-]
                    ResDirectories                : <ROOT>/androidLib/src/testTypeoneModetwo/res [-]
                    AssetsDirectories             : <ROOT>/androidLib/src/testTypeoneModetwo/assets [-]
                    JniLibsDirectories            : <ROOT>/androidLib/src/testTypeoneModetwo/jniLibs [-]
                    ShadersDirectories            : <ROOT>/androidLib/src/testTypeoneModetwo/shaders [-]
                    BaselineProfileDirectories    : <ROOT>/androidLib/src/testTypeoneModetwo/baselineProfiles [-]
                Dependencies
                    compileClasspath
                        module                        : <ROOT>-:androidLib-MAIN
                    runtimeClasspath
                        module                        : <ROOT>-:androidLib-MAIN
                MockablePlatformJar           : <GRADLE>/caches/<GRADLE_VERSION>/transforms/xxxxxxxxxxxxxxxxxxxxxxxxxxxxxxxx/transformed/android.jar
    externalProject               : :androidLib (DefaultExternalProject) (*seen*)
MODULE                        : Kotlin_Multiplatform.androidLib.androidTest
MODULE                        : Kotlin_Multiplatform.androidLib.main
MODULE                        : Kotlin_Multiplatform.androidLib.unitTest
MODULE                        : Kotlin_Multiplatform.app
    GradleModuleModel
        agpVersion                    : <AGP_VERSION>
        gradlePath                    : :app
        gradleVersion                 : <GRADLE_VERSION>
        buildFile                     : <ROOT>/app/build.gradle.kts
        buildFilePath                 : <ROOT>/app/build.gradle.kts
        rootFolderPath                : <ROOT>
        hasSafeArgsJava               : false
        hasSafeArgsKotlin             : false
    CurrentVariantReportedVersions
        minSdk
            ApiLevel                      : 22
            ApiString                     : 22
        runtimeMinSdk
            ApiLevel                      : 22
            ApiString                     : 22
        targetSdk
            ApiLevel                      : 34
            ApiString                     : 34
    RootBuildId                   : <ROOT>
    BuildId                       : <ROOT>
    ProjectPath                   : :app
    ModelVersion                  : <AGP_VERSION>
    ProjectType                   : PROJECT_TYPE_APP
    CompileTarget                 : android-34
    BuildFolder                   : <ROOT>/app/build [-]
    buildToolsVersion             : <CURRENT_BUILD_TOOLS_VERSION>
    IsBaseSplit                   : true
    GroupId                       : Kotlin Multiplatform
    Namespace                     : com.example.app
    TestNamespace                 : com.example.app.test
    AaptOptions
        NameSpacing                   : DISABLED
    LintOptions
        IsCheckTestSources            : false
        IsCheckDependencies           : false
        IsAbortOnError                : true
        IsAbsolutePaths               : true
        IsNoLines                     : false
        IsQuiet                       : false
        IsCheckAllWarnings            : false
        IsIgnoreWarnings              : false
        IsWarningsAsErrors            : false
        IsIgnoreTestSources           : false
        IsIgnoreTestFixturesSources   : false
        IsCheckGeneratedSources       : false
        IsCheckReleaseBuilds          : true
        IsExplainIssues               : true
        IsShowAll                     : false
        TextReport                    : false
        HtmlReport                    : true
        XmlReport                     : true
        SarifReport                   : false
    JavaCompileOptions
        Encoding                      : UTF-8
        SourceCompatibility           : 1.8
        TargetCompatibility           : 1.8
        IsCoreLibraryDesugaringEnabled          : false
    AgpFlags
        ApplicationRClassConstantIds  : false
        AestRClassConstantIds         : false
        TransitiveRClasses            : false
        UseAndroidX                   : true
        UsesCompose                   : false
        MlModelBindingEnabled         : false
        AndroidResourcesEnabled       : true
        DataBindingEnabled            : false
<<<<<<< HEAD
=======
        GenerateManifestClass         : false
>>>>>>> 8b7d83e8
    - basicVariant:               : debug
        applicationId                 : com.example.app
        testApplicationId             : com.example.app.test
        buildType                     : debug
    - basicVariant:               : release
        applicationId                 : com.example.app
        buildType                     : release
    BootClassPath                 : <ANDROID_SDK>/platforms/android-34/android.jar
    ViewBindingOptions
        Enabled                       : false
    DependenciesInfo
        IncludeInApk                  : true
        IncludeInBundle               : true
    DefaultConfig
        ProductFlavor
            Name                          : main
            MinSdkVersion
                ApiLevel                      : 22
                ApiString                     : 22
            TargetSdkVersion
                ApiLevel                      : 34
                ApiString                     : 34
            VectorDrawables
                UseSupportLibrary             : false
        SourceProvider
            Name                          : main
            Manifest                      : <ROOT>/app/src/main/AndroidManifest.xml
            JavaDirectories               : <ROOT>/app/src/main/java
            KotlinDirectories             : <ROOT>/app/src/main/java
            KotlinDirectories             : <ROOT>/app/src/main/kotlin [-]
            ResourcesDirectories          : <ROOT>/app/src/main/resources [-]
            ResDirectories                : <ROOT>/app/src/main/res [-]
            AssetsDirectories             : <ROOT>/app/src/main/assets [-]
            JniLibsDirectories            : <ROOT>/app/src/main/jniLibs [-]
            ShadersDirectories            : <ROOT>/app/src/main/shaders [-]
            BaselineProfileDirectories    : <ROOT>/app/src/main/baselineProfiles [-]
        ExtraSourceProviders
            ExtraSourceProvider
                ArtifactName                  : _android_test_
                SourceProvider
                    Name                          : androidTest
                    Manifest                      : <ROOT>/app/src/androidTest/AndroidManifest.xml [-]
                    JavaDirectories               : <ROOT>/app/src/androidTest/java [-]
                    KotlinDirectories             : <ROOT>/app/src/androidTest/java [-]
                    KotlinDirectories             : <ROOT>/app/src/androidTest/kotlin [-]
                    ResourcesDirectories          : <ROOT>/app/src/androidTest/resources [-]
                    ResDirectories                : <ROOT>/app/src/androidTest/res [-]
                    AssetsDirectories             : <ROOT>/app/src/androidTest/assets [-]
                    JniLibsDirectories            : <ROOT>/app/src/androidTest/jniLibs [-]
                    ShadersDirectories            : <ROOT>/app/src/androidTest/shaders [-]
                    BaselineProfileDirectories    : <ROOT>/app/src/androidTest/baselineProfiles [-]
            ExtraSourceProvider
                ArtifactName                  : _unit_test_
                SourceProvider
                    Name                          : test
                    Manifest                      : <ROOT>/app/src/test/AndroidManifest.xml [-]
                    JavaDirectories               : <ROOT>/app/src/test/java
                    KotlinDirectories             : <ROOT>/app/src/test/java
                    KotlinDirectories             : <ROOT>/app/src/test/kotlin [-]
                    ResourcesDirectories          : <ROOT>/app/src/test/resources [-]
                    ResDirectories                : <ROOT>/app/src/test/res [-]
                    AssetsDirectories             : <ROOT>/app/src/test/assets [-]
                    JniLibsDirectories            : <ROOT>/app/src/test/jniLibs [-]
                    ShadersDirectories            : <ROOT>/app/src/test/shaders [-]
                    BaselineProfileDirectories    : <ROOT>/app/src/test/baselineProfiles [-]
    BuildTypes
        BuildType
            Name                          : debug
            IsDebuggable                  : true
            IsJniDebuggable               : false
            IsPseudoLocalesEnabled        : false
            IsRenderscriptDebuggable      : false
            RenderscriptOptimLevel        : 3
            IsMinifyEnabled               : false
            IsZipAlignEnabled             : true
        SourceProvider
            Name                          : debug
            Manifest                      : <ROOT>/app/src/debug/AndroidManifest.xml [-]
            JavaDirectories               : <ROOT>/app/src/debug/java [-]
            KotlinDirectories             : <ROOT>/app/src/debug/java [-]
            KotlinDirectories             : <ROOT>/app/src/debug/kotlin [-]
            ResourcesDirectories          : <ROOT>/app/src/debug/resources [-]
            ResDirectories                : <ROOT>/app/src/debug/res [-]
            AssetsDirectories             : <ROOT>/app/src/debug/assets [-]
            JniLibsDirectories            : <ROOT>/app/src/debug/jniLibs [-]
            ShadersDirectories            : <ROOT>/app/src/debug/shaders [-]
            BaselineProfileDirectories    : <ROOT>/app/src/debug/baselineProfiles [-]
        ExtraSourceProviders
            ExtraSourceProvider
                ArtifactName                  : _android_test_
                SourceProvider
                    Name                          : androidTestDebug
                    Manifest                      : <ROOT>/app/src/androidTestDebug/AndroidManifest.xml [-]
                    JavaDirectories               : <ROOT>/app/src/androidTestDebug/java [-]
                    KotlinDirectories             : <ROOT>/app/src/androidTestDebug/java [-]
                    KotlinDirectories             : <ROOT>/app/src/androidTestDebug/kotlin [-]
                    ResourcesDirectories          : <ROOT>/app/src/androidTestDebug/resources [-]
                    ResDirectories                : <ROOT>/app/src/androidTestDebug/res [-]
                    AssetsDirectories             : <ROOT>/app/src/androidTestDebug/assets [-]
                    JniLibsDirectories            : <ROOT>/app/src/androidTestDebug/jniLibs [-]
                    ShadersDirectories            : <ROOT>/app/src/androidTestDebug/shaders [-]
                    BaselineProfileDirectories    : <ROOT>/app/src/androidTestDebug/baselineProfiles [-]
        ExtraSourceProviders
            ExtraSourceProvider
                ArtifactName                  : _unit_test_
                SourceProvider
                    Name                          : testDebug
                    Manifest                      : <ROOT>/app/src/testDebug/AndroidManifest.xml [-]
                    JavaDirectories               : <ROOT>/app/src/testDebug/java [-]
                    KotlinDirectories             : <ROOT>/app/src/testDebug/java [-]
                    KotlinDirectories             : <ROOT>/app/src/testDebug/kotlin [-]
                    ResourcesDirectories          : <ROOT>/app/src/testDebug/resources [-]
                    ResDirectories                : <ROOT>/app/src/testDebug/res [-]
                    AssetsDirectories             : <ROOT>/app/src/testDebug/assets [-]
                    JniLibsDirectories            : <ROOT>/app/src/testDebug/jniLibs [-]
                    ShadersDirectories            : <ROOT>/app/src/testDebug/shaders [-]
                    BaselineProfileDirectories    : <ROOT>/app/src/testDebug/baselineProfiles [-]
        BuildType
            Name                          : release
            IsDebuggable                  : false
            IsJniDebuggable               : false
            IsPseudoLocalesEnabled        : false
            IsRenderscriptDebuggable      : false
            RenderscriptOptimLevel        : 3
            IsMinifyEnabled               : false
            IsZipAlignEnabled             : true
        SourceProvider
            Name                          : release
            Manifest                      : <ROOT>/app/src/release/AndroidManifest.xml [-]
            JavaDirectories               : <ROOT>/app/src/release/java [-]
            KotlinDirectories             : <ROOT>/app/src/release/java [-]
            KotlinDirectories             : <ROOT>/app/src/release/kotlin [-]
            ResourcesDirectories          : <ROOT>/app/src/release/resources [-]
            ResDirectories                : <ROOT>/app/src/release/res [-]
            AssetsDirectories             : <ROOT>/app/src/release/assets [-]
            JniLibsDirectories            : <ROOT>/app/src/release/jniLibs [-]
            ShadersDirectories            : <ROOT>/app/src/release/shaders [-]
            BaselineProfileDirectories    : <ROOT>/app/src/release/baselineProfiles [-]
        ExtraSourceProviders
            ExtraSourceProvider
                ArtifactName                  : _unit_test_
                SourceProvider
                    Name                          : testRelease
                    Manifest                      : <ROOT>/app/src/testRelease/AndroidManifest.xml [-]
                    JavaDirectories               : <ROOT>/app/src/testRelease/java [-]
                    KotlinDirectories             : <ROOT>/app/src/testRelease/java [-]
                    KotlinDirectories             : <ROOT>/app/src/testRelease/kotlin [-]
                    ResourcesDirectories          : <ROOT>/app/src/testRelease/resources [-]
                    ResDirectories                : <ROOT>/app/src/testRelease/res [-]
                    AssetsDirectories             : <ROOT>/app/src/testRelease/assets [-]
                    JniLibsDirectories            : <ROOT>/app/src/testRelease/jniLibs [-]
                    ShadersDirectories            : <ROOT>/app/src/testRelease/shaders [-]
                    BaselineProfileDirectories    : <ROOT>/app/src/testRelease/baselineProfiles [-]
    SigningConfigs
        SigningConfig
            Name                          : debug
            StoreFile                     : debug.keystore
            StorePassword                 : android
            KeyAlias                      : AndroidDebugKey
    VariantBuildInformation
        VariantBuildInformation
            VariantName                   : debug
            BuildTasksAndOutputInformation
                AssembleTaskName              : assembleDebug
                AssembleTaskOutputListingFile : <ROOT>/app/build/intermediates/apk_ide_redirect_file/debug/createDebugApkListingFileRedirect/redirect.txt [-]
                BundleTaskName                : bundleDebug
                BundleTaskOutputListingFile   : <ROOT>/app/build/intermediates/bundle_ide_redirect_file/debug/createDebugBundleListingFileRedirect/redirect.txt [-]
                ApkFromBundleTaskName         : extractApksForDebug
                ApkFromBundleTaskOutputListingFile      : <ROOT>/app/build/intermediates/apk_from_bundle_ide_redirect_file/debug/createDebugApksFromBundleListingFileRedirect/redirect.txt [-]
        VariantBuildInformation
            VariantName                   : release
            BuildTasksAndOutputInformation
                AssembleTaskName              : assembleRelease
                AssembleTaskOutputListingFile : <ROOT>/app/build/intermediates/apk_ide_redirect_file/release/createReleaseApkListingFileRedirect/redirect.txt [-]
                BundleTaskName                : bundleRelease
                BundleTaskOutputListingFile   : <ROOT>/app/build/intermediates/bundle_ide_redirect_file/release/createReleaseBundleListingFileRedirect/redirect.txt [-]
                ApkFromBundleTaskName         : extractApksForRelease
                ApkFromBundleTaskOutputListingFile      : <ROOT>/app/build/intermediates/apk_from_bundle_ide_redirect_file/release/createReleaseApksFromBundleListingFileRedirect/redirect.txt [-]
    IdeVariants
        IdeVariant
            Name                          : debug
            BuildType                     : debug
            DisplayName                   : debug
            InstantAppCompatible          : false
            MinSdkVersion
                ApiLevel                      : 22
                ApiString                     : 22
            TargetSdkVersion
                ApiLevel                      : 34
                ApiString                     : 34
            MainArtifact
                Name                          : MAIN
                CompileTaskName               : compileDebugSources
                AssembleTaskName              : assembleDebug
                IsTestArtifact                : false
                IdeSetupTaskNames             : generateDebugSources
                GeneratedSourceFolders        : <ROOT>/app/build/generated/ap_generated_sources/debug/out [-]
                ClassesFolder                 : <ROOT>/app/build/intermediates/compile_and_runtime_not_namespaced_r_class_jar/debug/processDebugResources/R.jar [-]
                ClassesFolder                 : <ROOT>/app/build/intermediates/javac/debug/compileDebugJavaWithJavac/classes [-]
                Dependencies
                    compileClasspath
                        javaLibrary                   : org.jetbrains.kotlin:kotlin-stdlib:<KOTLIN_VERSION>@jar
                            javaLibrary                   : org.jetbrains:annotations:13.0@jar
                        javaLibrary                   : org.jetbrains:annotations:13.0@jar
                        module                        : <ROOT>-:kmpFirstLib-androidMain
                        module                        : <ROOT>-:kmpFirstLib-commonMain
                            module                        : <ROOT>-:androidLib-MAIN
                            javaLibrary                   : org.jetbrains.kotlin:kotlin-stdlib:<KOTLIN_VERSION>@jar
                        module                        : <ROOT>-:androidLib-MAIN
                    runtimeClasspath
                        javaLibrary                   : org.jetbrains.kotlin:kotlin-stdlib:<KOTLIN_VERSION>@jar
                            javaLibrary                   : org.jetbrains:annotations:13.0@jar
                        javaLibrary                   : org.jetbrains:annotations:13.0@jar
                        module                        : <ROOT>-:kmpFirstLib-androidMain
                        module                        : <ROOT>-:kmpFirstLib-commonMain
                            module                        : <ROOT>-:androidLib-MAIN
                            module                        : <ROOT>-:kmpSecondLib-androidMain
                            module                        : <ROOT>-:kmpSecondLib-commonMain
                            module                        : <ROOT>-:kmpJvmOnly-jvmMain
                            module                        : <ROOT>-:kmpJvmOnly-commonMain
                            module                        : <ROOT>-:kmpJvmOnly-commonMain
                            javaLibrary                   : org.jetbrains.kotlin:kotlin-stdlib:<KOTLIN_VERSION>@jar
                        module                        : <ROOT>-:androidLib-MAIN
                        module                        : <ROOT>-:kmpSecondLib-androidMain
                        module                        : <ROOT>-:kmpSecondLib-commonMain
                            javaLibrary                   : org.jetbrains.kotlin:kotlin-stdlib:<KOTLIN_VERSION>@jar
                        module                        : <ROOT>-:kmpJvmOnly-jvmMain
                        module                        : <ROOT>-:kmpJvmOnly-commonMain
                        module                        : <ROOT>-:kmpJvmOnly-commonMain
                            javaLibrary                   : org.jetbrains.kotlin:kotlin-stdlib:<KOTLIN_VERSION>@jar
                ApplicationId                 : com.example.app
                SigningConfigName             : debug
                IsSigned                      : true
                CodeShrinker                  : null
                BuildTasksAndOutputInformation
                    AssembleTaskName              : assembleDebug
                    AssembleTaskOutputListingFile : <ROOT>/app/build/intermediates/apk_ide_redirect_file/debug/createDebugApkListingFileRedirect/redirect.txt [-]
                    BundleTaskName                : bundleDebug
                    BundleTaskOutputListingFile   : <ROOT>/app/build/intermediates/bundle_ide_redirect_file/debug/createDebugBundleListingFileRedirect/redirect.txt [-]
                    ApkFromBundleTaskName         : extractApksForDebug
                    ApkFromBundleTaskOutputListingFile      : <ROOT>/app/build/intermediates/apk_from_bundle_ide_redirect_file/debug/createDebugApksFromBundleListingFileRedirect/redirect.txt [-]
                GeneratedResourceFolders      : <ROOT>/app/build/generated/res/resValues/debug [-]
                DesugaredMethodFiles          : <GRADLE>/caches/<GRADLE_VERSION>/transforms/xxxxxxxxxxxxxxxxxxxxxxxxxxxxxxxx/transformed/D8BackportedDesugaredMethods.txt
            AndroidTestArtifact
                Name                          : ANDROID_TEST
                CompileTaskName               : compileDebugAndroidTestSources
                AssembleTaskName              : assembleDebugAndroidTest
                IsTestArtifact                : true
                IdeSetupTaskNames             : generateDebugAndroidTestSources
                GeneratedSourceFolders        : <ROOT>/app/build/generated/ap_generated_sources/debugAndroidTest/out [-]
                ClassesFolder                 : <ROOT>/app/build/intermediates/compile_and_runtime_not_namespaced_r_class_jar/debugAndroidTest/processDebugAndroidTestResources/R.jar [-]
                ClassesFolder                 : <ROOT>/app/build/intermediates/javac/debugAndroidTest/compileDebugAndroidTestJavaWithJavac/classes [-]
                Dependencies
                    compileClasspath
                        javaLibrary                   : org.jetbrains.kotlin:kotlin-stdlib:<KOTLIN_VERSION>@jar
                            javaLibrary                   : org.jetbrains:annotations:13.0@jar
                        javaLibrary                   : org.jetbrains:annotations:13.0@jar
                        module                        : <ROOT>-:app-MAIN
                        module                        : <ROOT>-:kmpFirstLib-androidMain
                        module                        : <ROOT>-:kmpFirstLib-commonMain
                            module                        : <ROOT>-:androidLib-MAIN
                            javaLibrary                   : org.jetbrains.kotlin:kotlin-stdlib:<KOTLIN_VERSION>@jar
                        module                        : <ROOT>-:androidLib-MAIN
                    runtimeClasspath
                ProvidedDependencies
                    - provided                    : org.jetbrains.kotlin:kotlin-stdlib:<KOTLIN_VERSION>
                    - provided                    : org.jetbrains:annotations:13.0
                ApplicationId                 : com.example.app.test
                SigningConfigName             : debug
                IsSigned                      : true
                CodeShrinker                  : null
                BuildTasksAndOutputInformation
                    AssembleTaskName              : assembleDebugAndroidTest
                    AssembleTaskOutputListingFile : <ROOT>/app/build/intermediates/apk_ide_redirect_file/debugAndroidTest/createDebugAndroidTestApkListingFileRedirect/redirect.txt [-]
                GeneratedResourceFolders      : <ROOT>/app/build/generated/res/resValues/androidTest/debug [-]
                DesugaredMethodFiles          : <GRADLE>/caches/<GRADLE_VERSION>/transforms/xxxxxxxxxxxxxxxxxxxxxxxxxxxxxxxx/transformed/D8BackportedDesugaredMethods.txt
                TestOptions
                    AnimationsDisabled            : false
                    Execution                     : HOST
                    InstrumentedTestTaskName      : connectedDebugAndroidTest
            UnitTestArtifact
                Name                          : UNIT_TEST
                CompileTaskName               : compileDebugUnitTestSources
                AssembleTaskName              : assembleDebugUnitTest
                IsTestArtifact                : true
                IdeSetupTaskNames             : createMockableJar
                GeneratedSourceFolders        : <ROOT>/app/build/generated/ap_generated_sources/debugUnitTest/out [-]
                ClassesFolder                 : <ROOT>/app/build/intermediates/compile_and_runtime_not_namespaced_r_class_jar/debug/processDebugResources/R.jar [-]
                ClassesFolder                 : <ROOT>/app/build/intermediates/javac/debugUnitTest/compileDebugUnitTestJavaWithJavac/classes [-]
                Dependencies
                    compileClasspath
                        javaLibrary                   : org.jetbrains.kotlin:kotlin-stdlib:<KOTLIN_VERSION>@jar
                            javaLibrary                   : org.jetbrains:annotations:13.0@jar
                        javaLibrary                   : org.jetbrains:annotations:13.0@jar
                        javaLibrary                   : junit:junit:4.13.2@jar
                            javaLibrary                   : org.hamcrest:hamcrest-core:1.3@jar
                        javaLibrary                   : org.hamcrest:hamcrest-core:1.3@jar
                        javaLibrary                   : com.google.truth:truth:0.44@jar
                            javaLibrary                   : com.google.guava:guava:27.0.1-android@jar
                            javaLibrary                   : org.checkerframework:checker-compat-qual:2.5.5@jar
                            javaLibrary                   : junit:junit:4.13.2@jar
                            javaLibrary                   : com.googlecode.java-diff-utils:diffutils:1.3.0@jar
                            javaLibrary                   : com.google.auto.value:auto-value-annotations:1.6.3@jar
                            javaLibrary                   : com.google.errorprone:error_prone_annotations:2.3.1@jar
                        javaLibrary                   : com.google.guava:guava:27.0.1-android@jar
                            javaLibrary                   : com.google.guava:failureaccess:1.0.1@jar
                            javaLibrary                   : com.google.guava:listenablefuture:9999.0-empty-to-avoid-conflict-with-guava@jar
                            javaLibrary                   : com.google.code.findbugs:jsr305:3.0.2@jar
                            javaLibrary                   : org.checkerframework:checker-compat-qual:2.5.5@jar
                            javaLibrary                   : com.google.errorprone:error_prone_annotations:2.3.1@jar
                            javaLibrary                   : com.google.j2objc:j2objc-annotations:1.1@jar
                            javaLibrary                   : org.codehaus.mojo:animal-sniffer-annotations:1.17@jar
                        javaLibrary                   : com.google.guava:failureaccess:1.0.1@jar
                        javaLibrary                   : com.google.guava:listenablefuture:9999.0-empty-to-avoid-conflict-with-guava@jar
                        javaLibrary                   : com.google.code.findbugs:jsr305:3.0.2@jar
                        javaLibrary                   : org.checkerframework:checker-compat-qual:2.5.5@jar
                        javaLibrary                   : com.google.errorprone:error_prone_annotations:2.3.1@jar
                        javaLibrary                   : com.google.j2objc:j2objc-annotations:1.1@jar
                        javaLibrary                   : org.codehaus.mojo:animal-sniffer-annotations:1.17@jar
                        javaLibrary                   : com.googlecode.java-diff-utils:diffutils:1.3.0@jar
                        javaLibrary                   : com.google.auto.value:auto-value-annotations:1.6.3@jar
                        module                        : <ROOT>-:app-MAIN
                        module                        : <ROOT>-:kmpFirstLib-androidMain
                        module                        : <ROOT>-:kmpFirstLib-commonMain
                            module                        : <ROOT>-:androidLib-MAIN
                            javaLibrary                   : org.jetbrains.kotlin:kotlin-stdlib:<KOTLIN_VERSION>@jar
                        module                        : <ROOT>-:androidLib-MAIN
                    runtimeClasspath
                        javaLibrary                   : org.jetbrains.kotlin:kotlin-stdlib:<KOTLIN_VERSION>@jar
                            javaLibrary                   : org.jetbrains:annotations:13.0@jar
                        javaLibrary                   : org.jetbrains:annotations:13.0@jar
                        javaLibrary                   : junit:junit:4.13.2@jar
                            javaLibrary                   : org.hamcrest:hamcrest-core:1.3@jar
                        javaLibrary                   : org.hamcrest:hamcrest-core:1.3@jar
                        javaLibrary                   : com.google.truth:truth:0.44@jar
                            javaLibrary                   : com.google.guava:guava:27.0.1-android@jar
                            javaLibrary                   : org.checkerframework:checker-compat-qual:2.5.5@jar
                            javaLibrary                   : junit:junit:4.13.2@jar
                            javaLibrary                   : com.googlecode.java-diff-utils:diffutils:1.3.0@jar
                            javaLibrary                   : com.google.auto.value:auto-value-annotations:1.6.3@jar
                            javaLibrary                   : com.google.errorprone:error_prone_annotations:2.3.1@jar
                        javaLibrary                   : com.google.guava:guava:27.0.1-android@jar
                            javaLibrary                   : com.google.guava:failureaccess:1.0.1@jar
                            javaLibrary                   : com.google.guava:listenablefuture:9999.0-empty-to-avoid-conflict-with-guava@jar
                            javaLibrary                   : com.google.code.findbugs:jsr305:3.0.2@jar
                            javaLibrary                   : org.checkerframework:checker-compat-qual:2.5.5@jar
                            javaLibrary                   : com.google.errorprone:error_prone_annotations:2.3.1@jar
                            javaLibrary                   : com.google.j2objc:j2objc-annotations:1.1@jar
                            javaLibrary                   : org.codehaus.mojo:animal-sniffer-annotations:1.17@jar
                        javaLibrary                   : com.google.guava:failureaccess:1.0.1@jar
                        javaLibrary                   : com.google.guava:listenablefuture:9999.0-empty-to-avoid-conflict-with-guava@jar
                        javaLibrary                   : com.google.code.findbugs:jsr305:3.0.2@jar
                        javaLibrary                   : org.checkerframework:checker-compat-qual:2.5.5@jar
                        javaLibrary                   : com.google.errorprone:error_prone_annotations:2.3.1@jar
                        javaLibrary                   : com.google.j2objc:j2objc-annotations:1.1@jar
                        javaLibrary                   : org.codehaus.mojo:animal-sniffer-annotations:1.17@jar
                        javaLibrary                   : com.googlecode.java-diff-utils:diffutils:1.3.0@jar
                        javaLibrary                   : com.google.auto.value:auto-value-annotations:1.6.3@jar
                        module                        : <ROOT>-:app-MAIN
                            module                        : <ROOT>-:kmpFirstLib-androidMain
                            module                        : <ROOT>-:kmpFirstLib-commonMain
                        module                        : <ROOT>-:kmpFirstLib-androidMain
                        module                        : <ROOT>-:kmpFirstLib-commonMain
                            module                        : <ROOT>-:androidLib-MAIN
                            module                        : <ROOT>-:kmpSecondLib-androidMain
                            module                        : <ROOT>-:kmpSecondLib-commonMain
                            module                        : <ROOT>-:kmpJvmOnly-jvmMain
                            module                        : <ROOT>-:kmpJvmOnly-commonMain
                            module                        : <ROOT>-:kmpJvmOnly-commonMain
                            javaLibrary                   : org.jetbrains.kotlin:kotlin-stdlib:<KOTLIN_VERSION>@jar
                        module                        : <ROOT>-:androidLib-MAIN
                        module                        : <ROOT>-:kmpSecondLib-androidMain
                        module                        : <ROOT>-:kmpSecondLib-commonMain
                            javaLibrary                   : org.jetbrains.kotlin:kotlin-stdlib:<KOTLIN_VERSION>@jar
                        module                        : <ROOT>-:kmpJvmOnly-jvmMain
                        module                        : <ROOT>-:kmpJvmOnly-commonMain
                        module                        : <ROOT>-:kmpJvmOnly-commonMain
                            javaLibrary                   : org.jetbrains.kotlin:kotlin-stdlib:<KOTLIN_VERSION>@jar
                MockablePlatformJar           : <GRADLE>/caches/<GRADLE_VERSION>/transforms/xxxxxxxxxxxxxxxxxxxxxxxxxxxxxxxx/transformed/android.jar
    externalProject               : :app (DefaultExternalProject) (*seen*)
MODULE                        : Kotlin_Multiplatform.app.androidTest
MODULE                        : Kotlin_Multiplatform.app.main
MODULE                        : Kotlin_Multiplatform.app.unitTest
MODULE                        : Kotlin_Multiplatform.kmpFirstLib
    GradleModuleModel
        gradlePath                    : :kmpFirstLib
        gradleVersion                 : <GRADLE_VERSION>
        buildFile                     : <ROOT>/kmpFirstLib/build.gradle.kts
        buildFilePath                 : <ROOT>/kmpFirstLib/build.gradle.kts
        rootFolderPath                : <ROOT>
        hasSafeArgsJava               : false
        hasSafeArgsKotlin             : false
    CurrentVariantReportedVersions
        minSdk
            ApiLevel                      : 22
            ApiString                     : 22
        runtimeMinSdk
            ApiLevel                      : 22
            ApiString                     : 22
        targetSdk
            ApiLevel                      : 1
            ApiString                     : 1
    RootBuildId                   : <ROOT>
    BuildId                       : <ROOT>
    ProjectPath                   : :kmpFirstLib
    ModelVersion                  : <AGP_VERSION>
    ProjectType                   : PROJECT_TYPE_KOTLIN_MULTIPLATFORM
    CompileTarget                 : android-34
    BuildFolder                   : <ROOT>/kmpFirstLib/build
    buildToolsVersion             : <CURRENT_BUILD_TOOLS_VERSION>
    IsBaseSplit                   : false
    GroupId                       : Kotlin Multiplatform
    Namespace                     : com.example.kmpfirstlib
    TestNamespace                 : com.example.kmpfirstlib.test
    AaptOptions
        NameSpacing                   : DISABLED
    LintOptions
        IsCheckTestSources            : false
        IsCheckDependencies           : false
        IsAbortOnError                : true
        IsAbsolutePaths               : true
        IsNoLines                     : false
        IsQuiet                       : false
        IsCheckAllWarnings            : false
        IsIgnoreWarnings              : false
        IsWarningsAsErrors            : false
        IsIgnoreTestSources           : false
        IsIgnoreTestFixturesSources   : false
        IsCheckGeneratedSources       : false
        IsCheckReleaseBuilds          : true
        IsExplainIssues               : true
        IsShowAll                     : false
        TextReport                    : false
        HtmlReport                    : true
        XmlReport                     : true
        SarifReport                   : false
    JavaCompileOptions
        Encoding                      : UTF-8
        SourceCompatibility           : 1.8
        TargetCompatibility           : 1.8
        IsCoreLibraryDesugaringEnabled          : false
    AgpFlags
        ApplicationRClassConstantIds  : false
        AestRClassConstantIds         : false
        TransitiveRClasses            : false
        UseAndroidX                   : true
        UsesCompose                   : false
        MlModelBindingEnabled         : false
        AndroidResourcesEnabled       : false
        DataBindingEnabled            : false
<<<<<<< HEAD
=======
        GenerateManifestClass         : false
>>>>>>> 8b7d83e8
    - basicVariant:               : androidMain
        testApplicationId             : com.example.kmpfirstlib.test
    BootClassPath                 : <ANDROID_SDK>/platforms/android-34/android.jar
    DefaultSourceProvider
        SourceProvider
            Name                          : androidMain
            Manifest                      : <ROOT>/kmpFirstLib/src/androidMain/AndroidManifest.xml
            JavaDirectories               : <ROOT>/kmpFirstLib/src/androidMain/java
            KotlinDirectories             : <ROOT>/kmpFirstLib/src/androidMain/kotlin
            ResourcesDirectories          : <ROOT>/kmpFirstLib/src/androidMain/resources
            ResDirectories                : <ROOT>/kmpFirstLib/src/androidMain/res [-]
            AssetsDirectories             : <ROOT>/kmpFirstLib/src/androidMain/assets [-]
        ExtraSourceProviders
            ExtraSourceProvider
                ArtifactName                  : _unit_test_
                SourceProvider
                    Name                          : androidUnitTest
                    Manifest                      : <ROOT>/kmpFirstLib/src/androidUnitTest/AndroidManifest.xml [-]
                    JavaDirectories               : <ROOT>/kmpFirstLib/src/androidUnitTest/java [-]
                    KotlinDirectories             : <ROOT>/kmpFirstLib/src/androidUnitTest/kotlin
                    ResourcesDirectories          : <ROOT>/kmpFirstLib/src/androidUnitTest/resources [-]
                    ResDirectories                : <ROOT>/kmpFirstLib/src/androidUnitTest/res [-]
                    AssetsDirectories             : <ROOT>/kmpFirstLib/src/androidUnitTest/assets [-]
            ExtraSourceProvider
                ArtifactName                  : _android_test_
                SourceProvider
                    Name                          : androidInstrumentedTest
                    Manifest                      : <ROOT>/kmpFirstLib/src/androidInstrumentedTest/AndroidManifest.xml
                    JavaDirectories               : <ROOT>/kmpFirstLib/src/androidInstrumentedTest/java [-]
                    KotlinDirectories             : <ROOT>/kmpFirstLib/src/androidInstrumentedTest/kotlin
                    ResourcesDirectories          : <ROOT>/kmpFirstLib/src/androidInstrumentedTest/resources [-]
                    ResDirectories                : <ROOT>/kmpFirstLib/src/androidInstrumentedTest/res [-]
                    AssetsDirectories             : <ROOT>/kmpFirstLib/src/androidInstrumentedTest/assets [-]
    SigningConfigs
        SigningConfig
            Name                          : debug
            StoreFile                     : debug.keystore
            StorePassword                 : android
            KeyAlias                      : AndroidDebugKey
    VariantBuildInformation
        VariantBuildInformation
            VariantName                   : androidMain
            BuildTasksAndOutputInformation
                AssembleTaskName              : assembleAndroidMain
    IdeVariants
        IdeVariant
            Name                          : androidMain
            BuildType                     :
            DisplayName                   : androidMain
            InstantAppCompatible          : false
            MinSdkVersion
                ApiLevel                      : 22
                CodeName                      :
                ApiString                     :
            MaxSdkVersion                 : 0
            ProguardFiles                 : <ROOT>/kmpFirstLib/build/intermediates/default_proguard_files/global/proguard-android.txt-<AGP_VERSION> [-]
            TestInstrumentationRunner     : androidx.test.runner.AndroidJUnitRunner
            MainArtifact
                Name                          : MAIN
                CompileTaskName               : compileAndroidMain
                AssembleTaskName              : assembleAndroidMain
                IsTestArtifact                : false
                ClassesFolder                 : <ROOT>/kmpFirstLib/build/classes/kotlin/android/main [-]
                Dependencies
                    compileClasspath
                        module                        : :-:kmpFirstLib-commonMain
                        javaLibrary                   : org.jetbrains.kotlin:kotlin-stdlib:<KOTLIN_VERSION>
                        javaLibrary                   : org.jetbrains:annotations:13.0
                        module                        : :-:androidLib-MAIN
                        module                        : :-:kmpSecondLib-commonMain
                        module                        : :-:kmpSecondLib-androidMain
                        module                        : :-:kmpJvmOnly-commonMain
                        module                        : :-:kmpJvmOnly-jvmMain
                    runtimeClasspath
                        module                        : :-:kmpFirstLib-commonMain
                        javaLibrary                   : org.jetbrains.kotlin:kotlin-stdlib:<KOTLIN_VERSION>
                        javaLibrary                   : org.jetbrains:annotations:13.0
                        module                        : :-:androidLib-MAIN
                        module                        : :-:kmpSecondLib-commonMain
                        module                        : :-:kmpSecondLib-androidMain
                        module                        : :-:kmpJvmOnly-commonMain
                        module                        : :-:kmpJvmOnly-jvmMain
                IsSigned                      : false
                CodeShrinker                  : null
                BuildTasksAndOutputInformation
                    AssembleTaskName              : assembleAndroidMain
                DesugaredMethodFiles          : <GRADLE>/caches/<GRADLE_VERSION>/transforms/xxxxxxxxxxxxxxxxxxxxxxxxxxxxxxxx/transformed/D8BackportedDesugaredMethods.txt
            AndroidTestArtifact
                Name                          : ANDROID_TEST
                CompileTaskName               : compileAndroidInstrumentedTest
                AssembleTaskName              : assembleAndroidInstrumentedTest
                IsTestArtifact                : true
                ClassesFolder                 : <ROOT>/kmpFirstLib/build/classes/kotlin/android/instrumentedTest [-]
                Dependencies
                    compileClasspath
                        module                        : :-:kmpFirstLib-androidMain
                        module                        : :-:kmpFirstLib-commonMain
                        javaLibrary                   : org.jetbrains.kotlin:kotlin-stdlib:<KOTLIN_VERSION>
                        androidLibrary                : androidx.appcompat:appcompat:1.4.1@aar
                        androidLibrary                : androidx.test:runner:1.4.0-alpha06@aar
                        androidLibrary                : androidx.test.ext:junit:1.1.2@aar
                        androidLibrary                : androidx.test:core:1.4.0-alpha06@aar
                        javaLibrary                   : org.jetbrains:annotations:13.0
                        androidLibrary                : androidx.fragment:fragment:1.3.6@aar
                        androidLibrary                : androidx.activity:activity:1.2.4@aar
                        androidLibrary                : androidx.appcompat:appcompat-resources:1.4.1@aar
                        androidLibrary                : androidx.drawerlayout:drawerlayout:1.0.0@aar
                        androidLibrary                : androidx.viewpager:viewpager:1.0.0@aar
                        androidLibrary                : androidx.loader:loader:1.0.0@aar
                        androidLibrary                : androidx.vectordrawable:vectordrawable-animated:1.1.0@aar
                        androidLibrary                : androidx.vectordrawable:vectordrawable:1.1.0@aar
                        androidLibrary                : androidx.customview:customview:1.0.0@aar
                        androidLibrary                : androidx.core:core:1.7.0@aar
                        androidLibrary                : androidx.cursoradapter:cursoradapter:1.0.0@aar
                        androidLibrary                : androidx.lifecycle:lifecycle-viewmodel-savedstate:2.3.1@aar
                        androidLibrary                : androidx.savedstate:savedstate:1.1.0@aar
                        androidLibrary                : androidx.test.services:storage:1.4.0-alpha06@aar
                        androidLibrary                : androidx.test:monitor:1.4.0-alpha06@aar
                        androidLibrary                : androidx.lifecycle:lifecycle-runtime:2.3.1@aar
                        androidLibrary                : androidx.versionedparcelable:versionedparcelable:1.1.1@aar
                        androidLibrary                : androidx.lifecycle:lifecycle-viewmodel:2.3.1@aar
                        javaLibrary                   : androidx.collection:collection:1.1.0
                        androidLibrary                : androidx.lifecycle:lifecycle-livedata:2.0.0@aar
                        androidLibrary                : androidx.lifecycle:lifecycle-livedata-core:2.3.1@aar
                        javaLibrary                   : androidx.lifecycle:lifecycle-common:2.3.1
                        androidLibrary                : androidx.arch.core:core-runtime:2.0.0@aar
                        javaLibrary                   : androidx.arch.core:core-common:2.1.0
                        androidLibrary                : androidx.interpolator:interpolator:1.0.0@aar
                        javaLibrary                   : androidx.annotation:annotation:1.3.0
                        javaLibrary                   : junit:junit:4.12
                        androidLibrary                : androidx.annotation:annotation-experimental:1.1.0@aar
                        javaLibrary                   : com.google.code.findbugs:jsr305:2.0.1
                        javaLibrary                   : org.hamcrest:hamcrest-core:1.3
                        module                        : :-:kmpSecondLib-commonMain
                        module                        : :-:kmpSecondLib-androidMain
                        module                        : :-:kmpJvmOnly-commonMain
                        module                        : :-:kmpJvmOnly-jvmMain
                        module                        : :-:androidLib-MAIN
                    runtimeClasspath
                        module                        : :-:kmpFirstLib-androidMain
                        module                        : :-:kmpFirstLib-commonMain
                        javaLibrary                   : org.jetbrains.kotlin:kotlin-stdlib:<KOTLIN_VERSION>
                        androidLibrary                : androidx.appcompat:appcompat:1.4.1@aar
                        androidLibrary                : androidx.test:runner:1.4.0-alpha06@aar
                        androidLibrary                : androidx.test.ext:junit:1.1.2@aar
                        androidLibrary                : androidx.test:core:1.4.0-alpha06@aar
                        javaLibrary                   : org.jetbrains:annotations:13.0
                        androidLibrary                : androidx.fragment:fragment:1.3.6@aar
                        androidLibrary                : androidx.activity:activity:1.2.4@aar
                        androidLibrary                : androidx.appcompat:appcompat-resources:1.4.1@aar
                        androidLibrary                : androidx.drawerlayout:drawerlayout:1.0.0@aar
                        androidLibrary                : androidx.viewpager:viewpager:1.0.0@aar
                        androidLibrary                : androidx.loader:loader:1.0.0@aar
                        androidLibrary                : androidx.vectordrawable:vectordrawable-animated:1.1.0@aar
                        androidLibrary                : androidx.vectordrawable:vectordrawable:1.1.0@aar
                        androidLibrary                : androidx.customview:customview:1.0.0@aar
                        androidLibrary                : androidx.core:core:1.7.0@aar
                        androidLibrary                : androidx.cursoradapter:cursoradapter:1.0.0@aar
                        androidLibrary                : androidx.lifecycle:lifecycle-viewmodel-savedstate:2.3.1@aar
                        androidLibrary                : androidx.savedstate:savedstate:1.1.0@aar
                        androidLibrary                : androidx.test.services:storage:1.4.0-alpha06@aar
                        androidLibrary                : androidx.test:monitor:1.4.0-alpha06@aar
                        androidLibrary                : androidx.lifecycle:lifecycle-runtime:2.3.1@aar
                        androidLibrary                : androidx.versionedparcelable:versionedparcelable:1.1.1@aar
                        androidLibrary                : androidx.lifecycle:lifecycle-viewmodel:2.3.1@aar
                        javaLibrary                   : androidx.collection:collection:1.1.0
                        androidLibrary                : androidx.lifecycle:lifecycle-livedata:2.0.0@aar
                        androidLibrary                : androidx.lifecycle:lifecycle-livedata-core:2.3.1@aar
                        javaLibrary                   : androidx.lifecycle:lifecycle-common:2.3.1
                        androidLibrary                : androidx.arch.core:core-runtime:2.0.0@aar
                        javaLibrary                   : androidx.arch.core:core-common:2.1.0
                        androidLibrary                : androidx.interpolator:interpolator:1.0.0@aar
                        javaLibrary                   : androidx.annotation:annotation:1.3.0
                        javaLibrary                   : junit:junit:4.12
                        androidLibrary                : androidx.annotation:annotation-experimental:1.1.0@aar
                        javaLibrary                   : com.google.code.findbugs:jsr305:2.0.1
                        javaLibrary                   : org.hamcrest:hamcrest-core:1.3
                        module                        : :-:kmpSecondLib-commonMain
                        module                        : :-:kmpSecondLib-androidMain
                        module                        : :-:kmpJvmOnly-commonMain
                        module                        : :-:kmpJvmOnly-jvmMain
                        module                        : :-:androidLib-MAIN
                ApplicationId                 : com.example.kmpfirstlib.test
                SigningConfigName             : debug
                IsSigned                      : true
                CodeShrinker                  : null
                BuildTasksAndOutputInformation
                    AssembleTaskName              : assembleAndroidInstrumentedTest
                    AssembleTaskOutputListingFile : <ROOT>/kmpFirstLib/build/intermediates/apk_ide_redirect_file/androidInstrumentedTest/createAndroidInstrumentedTestApkListingFileRedirect/redirect.txt [-]
                DesugaredMethodFiles          : <GRADLE>/caches/<GRADLE_VERSION>/transforms/xxxxxxxxxxxxxxxxxxxxxxxxxxxxxxxx/transformed/D8BackportedDesugaredMethods.txt
                TestOptions
                    AnimationsDisabled            : false
                    Execution                     : HOST
                    InstrumentedTestTaskName      : connectedAndroidInstrumentedTest
            UnitTestArtifact
                Name                          : UNIT_TEST
                CompileTaskName               : compileAndroidUnitTest
                AssembleTaskName              : assembleAndroidUnitTest
                IsTestArtifact                : true
                ClassesFolder                 : <ROOT>/kmpFirstLib/build/classes/kotlin/android/unitTest [-]
                Dependencies
                    compileClasspath
                        module                        : :-:kmpFirstLib-commonTest
                        module                        : :-:kmpFirstLib-androidMain
                        module                        : :-:kmpFirstLib-commonMain
                        javaLibrary                   : org.jetbrains.kotlin:kotlin-test-junit:<KOTLIN_VERSION>
                        javaLibrary                   : org.jetbrains.kotlin:kotlin-test:<KOTLIN_VERSION>
                        javaLibrary                   : org.jetbrains.kotlin:kotlin-stdlib:<KOTLIN_VERSION>
                        javaLibrary                   : org.jetbrains:annotations:13.0
                        javaLibrary                   : junit:junit:4.13.2
                        javaLibrary                   : org.hamcrest:hamcrest-core:1.3
                        module                        : :-:androidLib-MAIN
                        module                        : :-:kmpSecondLib-commonMain
                        module                        : :-:kmpSecondLib-androidMain
                        module                        : :-:kmpJvmOnly-commonMain
                        module                        : :-:kmpJvmOnly-jvmMain
                    runtimeClasspath
                        module                        : :-:kmpFirstLib-commonTest
                        module                        : :-:kmpFirstLib-androidMain
                        module                        : :-:kmpFirstLib-commonMain
                        javaLibrary                   : org.jetbrains.kotlin:kotlin-test-junit:<KOTLIN_VERSION>
                        javaLibrary                   : org.jetbrains.kotlin:kotlin-test:<KOTLIN_VERSION>
                        javaLibrary                   : org.jetbrains.kotlin:kotlin-stdlib:<KOTLIN_VERSION>
                        javaLibrary                   : org.jetbrains:annotations:13.0
                        javaLibrary                   : junit:junit:4.13.2
                        javaLibrary                   : org.hamcrest:hamcrest-core:1.3
                        module                        : :-:androidLib-MAIN
                        module                        : :-:kmpSecondLib-commonMain
                        module                        : :-:kmpSecondLib-androidMain
                        module                        : :-:kmpJvmOnly-commonMain
                        module                        : :-:kmpJvmOnly-jvmMain
                MockablePlatformJar           : <GRADLE>/caches/<GRADLE_VERSION>/transforms/xxxxxxxxxxxxxxxxxxxxxxxxxxxxxxxx/transformed/android.jar
    kotlinMppGradleModel          : {androidInstrumentedTest=androidInstrumentedTest, androidMain=androidMain, androidUnitTest=androidUnitTest, commonMain=commonMain, commonTest=commonTest} (KotlinMPPGradleModelImpl)
        dependencies
            androidInstrumentedTest
                - dependency                  : :androidLib::androidLib
                - dependency                  : :kmpFirstLib::kmpFirstLib/androidMain
                - dependency                  : :kmpFirstLib::kmpFirstLib/commonMain
                - dependency                  : :kmpJvmOnly::kmpJvmOnly
                - dependency                  : :kmpSecondLib::kmpSecondLib
                - dependency                  : androidx.activity:activity:1.2.4
                - dependency                  : androidx.annotation:annotation-experimental:1.1.0
                - dependency                  : androidx.annotation:annotation:1.3.0
                - dependency                  : androidx.appcompat:appcompat-resources:1.4.1
                - dependency                  : androidx.appcompat:appcompat:1.4.1
                - dependency                  : androidx.arch.core:core-common:2.1.0
                - dependency                  : androidx.arch.core:core-runtime:2.0.0
                - dependency                  : androidx.collection:collection:1.1.0
                - dependency                  : androidx.core:core:1.7.0
                - dependency                  : androidx.cursoradapter:cursoradapter:1.0.0
                - dependency                  : androidx.customview:customview:1.0.0
                - dependency                  : androidx.drawerlayout:drawerlayout:1.0.0
                - dependency                  : androidx.fragment:fragment:1.3.6
                - dependency                  : androidx.interpolator:interpolator:1.0.0
                - dependency                  : androidx.lifecycle:lifecycle-common:2.3.1
                - dependency                  : androidx.lifecycle:lifecycle-livedata-core:2.3.1
                - dependency                  : androidx.lifecycle:lifecycle-livedata:2.0.0
                - dependency                  : androidx.lifecycle:lifecycle-runtime:2.3.1
                - dependency                  : androidx.lifecycle:lifecycle-viewmodel-savedstate:2.3.1
                - dependency                  : androidx.lifecycle:lifecycle-viewmodel:2.3.1
                - dependency                  : androidx.loader:loader:1.0.0
                - dependency                  : androidx.savedstate:savedstate:1.1.0
                - dependency                  : androidx.test.ext:junit:1.1.2
                - dependency                  : androidx.test.services:storage:1.4.0-alpha06
                - dependency                  : androidx.test:core:1.4.0-alpha06
                - dependency                  : androidx.test:monitor:1.4.0-alpha06
                - dependency                  : androidx.test:runner:1.4.0-alpha06
                - dependency                  : androidx.vectordrawable:vectordrawable-animated:1.1.0
                - dependency                  : androidx.vectordrawable:vectordrawable:1.1.0
                - dependency                  : androidx.versionedparcelable:versionedparcelable:1.1.1
                - dependency                  : androidx.viewpager:viewpager:1.0.0
                - dependency                  : com.google.code.findbugs:jsr305:2.0.1
                - dependency                  : junit:junit:4.12
                - dependency                  : org.hamcrest:hamcrest-core:1.3
                - dependency                  : org.jetbrains.kotlin:kotlin-stdlib:<KOTLIN_VERSION>
                - dependency                  : org.jetbrains:annotations:13.0
            androidMain
                - dependency                  : :androidLib::androidLib
                - dependency                  : :kmpFirstLib::kmpFirstLib/commonMain
                - dependency                  : :kmpJvmOnly::kmpJvmOnly
                - dependency                  : :kmpSecondLib::kmpSecondLib
                - dependency                  : org.jetbrains.kotlin:kotlin-stdlib:<KOTLIN_VERSION>
                - dependency                  : org.jetbrains:annotations:13.0
            androidUnitTest
                - dependency                  : :androidLib::androidLib
                - dependency                  : :kmpFirstLib::kmpFirstLib/androidMain
                - dependency                  : :kmpFirstLib::kmpFirstLib/commonMain
                - dependency                  : :kmpFirstLib::kmpFirstLib/commonTest
                - dependency                  : :kmpJvmOnly::kmpJvmOnly
                - dependency                  : :kmpSecondLib::kmpSecondLib
                - dependency                  : junit:junit:4.13.2
                - dependency                  : org.hamcrest:hamcrest-core:1.3
                - dependency                  : org.jetbrains.kotlin:kotlin-stdlib:<KOTLIN_VERSION>
                - dependency                  : org.jetbrains.kotlin:kotlin-test-junit:<KOTLIN_VERSION>
                - dependency                  : org.jetbrains.kotlin:kotlin-test:<KOTLIN_VERSION>
                - dependency                  : org.jetbrains:annotations:13.0
            commonMain
                - dependency                  : :androidLib::androidLib
                - dependency                  : :kmpJvmOnly::kmpJvmOnly
                - dependency                  : :kmpSecondLib::kmpSecondLib
                - dependency                  : org.jetbrains.kotlin:kotlin-stdlib:<KOTLIN_VERSION>
                - dependency                  : org.jetbrains:annotations:13.0
            commonTest
                - dependency                  : :androidLib::androidLib
                - dependency                  : :kmpFirstLib::kmpFirstLib/androidMain
                - dependency                  : :kmpFirstLib::kmpFirstLib/commonMain
                - dependency                  : :kmpJvmOnly::kmpJvmOnly
                - dependency                  : :kmpJvmOnly::kmpJvmOnly/commonMain
                - dependency                  : :kmpSecondLib::kmpSecondLib
                - dependency                  : :kmpSecondLib::kmpSecondLib/commonMain
                - dependency                  : junit:junit:4.13.2
                - dependency                  : org.hamcrest:hamcrest-core:1.3
                - dependency                  : org.jetbrains.kotlin:kotlin-stdlib:<KOTLIN_VERSION>
                - dependency                  : org.jetbrains.kotlin:kotlin-test-junit:<KOTLIN_VERSION>
                - dependency                  : org.jetbrains.kotlin:kotlin-test:<KOTLIN_VERSION>
                - dependency                  : org.jetbrains:annotations:13.0
        extraFeatures                 : ExtraFeaturesImpl
            isHMPPEnabled                 : true
        kotlinGradlePluginVersion
            versionString                 : <KOTLIN_VERSION_FOR_TESTS>
        - targets                     : android (KotlinTargetImpl)
            - compilations                : instrumentedTest (KotlinCompilationImpl)
                - allSourceSets               : androidInstrumentedTest (KotlinSourceSetImpl)
                    actualPlatforms               : KotlinPlatformContainerImpl
                        arePlatformsInitialized       : true
                        - platforms                   : JVM
                    - additionalVisibleSourceSets : androidMain
                    - additionalVisibleSourceSets : commonMain
                    isTestComponent               : true
                    languageSettings              : KotlinLanguageSettingsImpl
                        - compilerPluginClasspath     : <M2>/org/jetbrains/kotlin/kotlin-scripting-compiler-embeddable/<KOTLIN_VERSION>/kotlin-scripting-compiler-embeddable-<KOTLIN_VERSION>.jar
                        - compilerPluginClasspath     : <M2>/org/jetbrains/kotlin/kotlin-scripting-compiler-impl-embeddable/<KOTLIN_VERSION>/kotlin-scripting-compiler-impl-embeddable-<KOTLIN_VERSION>.jar
                        - compilerPluginClasspath     : <M2>/org/jetbrains/kotlin/kotlin-scripting-jvm/<KOTLIN_VERSION>/kotlin-scripting-jvm-<KOTLIN_VERSION>.jar
                        - compilerPluginClasspath     : <M2>/org/jetbrains/kotlin/kotlin-scripting-common/<KOTLIN_VERSION>/kotlin-scripting-common-<KOTLIN_VERSION>.jar
                        - compilerPluginClasspath     : <M2>/org/jetbrains/kotlin/kotlin-stdlib/<KOTLIN_VERSION>/kotlin-stdlib-<KOTLIN_VERSION>.jar
                        - compilerPluginClasspath     : <M2>/org/jetbrains/annotations/13.0/annotations-13.0.jar
                        - compilerPluginClasspath     : <M2>/org/jetbrains/kotlin/kotlin-script-runtime/<KOTLIN_VERSION>/kotlin-script-runtime-<KOTLIN_VERSION>.jar
                    - resourceDirs                : <ROOT>/kmpFirstLib/src/androidInstrumentedTest/resources [-]
                    - sourceDirs                  : <ROOT>/kmpFirstLib/src/androidInstrumentedTest/kotlin
                    platform                      : JVM
                - associateCompilations       : KotlinCompilationCoordinatesImpl
                    compilationName               : main
                    targetName                    : android
                compilerArguments             : K2JVMCompilerArguments
                    allowNoSourceFiles            : true
                    assertionsMode                : legacy
                    backendThreads                : 1
                    destination                   : <ROOT>/kmpFirstLib/build/classes/kotlin/android/instrumentedTest
                    jvmDefault                    : disable
                    jvmTarget                     : 1.8
                    moduleName                    : kmpFirstLib_instrumentedTest
                    noReflect                     : true
                    noStdlib                      : true
                    serializeIr                   : none
                    autoAdvanceApiVersion         : true
                    autoAdvanceLanguageVersion    : true
                    explicitApi                   : disable
                    explicitReturnTypes           : disable
                    - fragments                   : androidInstrumentedTest
                    multiPlatform                 : true
                    - pluginClasspaths            : <M2>/org/jetbrains/kotlin/kotlin-scripting-compiler-embeddable/<KOTLIN_VERSION>/kotlin-scripting-compiler-embeddable-<KOTLIN_VERSION>.jar
                    - pluginClasspaths            : <M2>/org/jetbrains/kotlin/kotlin-scripting-compiler-impl-embeddable/<KOTLIN_VERSION>/kotlin-scripting-compiler-impl-embeddable-<KOTLIN_VERSION>.jar
                    - pluginClasspaths            : <M2>/org/jetbrains/kotlin/kotlin-scripting-jvm/<KOTLIN_VERSION>/kotlin-scripting-jvm-<KOTLIN_VERSION>.jar
                    - pluginClasspaths            : <M2>/org/jetbrains/kotlin/kotlin-scripting-common/<KOTLIN_VERSION>/kotlin-scripting-common-<KOTLIN_VERSION>.jar
                    - pluginClasspaths            : <M2>/org/jetbrains/kotlin/kotlin-stdlib/<KOTLIN_VERSION>/kotlin-stdlib-<KOTLIN_VERSION>.jar
                    - pluginClasspaths            : <M2>/org/jetbrains/annotations/13.0/annotations-13.0.jar
                    - pluginClasspaths            : <M2>/org/jetbrains/kotlin/kotlin-script-runtime/<KOTLIN_VERSION>/kotlin-script-runtime-<KOTLIN_VERSION>.jar
                    useFirLT                      : true
                - declaredSourceSets          : androidInstrumentedTest (KotlinSourceSetImpl) (*seen*)
                disambiguationClassifier      : android
                isTestComponent               : true
                kotlinTaskProperties          : KotlinTaskPropertiesImpl
                    incremental                   : true
                    pluginVersion                 : <CUT>
                output                        : KotlinCompilationOutputImpl
                    - classesDirs                 : <ROOT>/kmpFirstLib/build/classes/kotlin/android/instrumentedTest [-]
                    effectiveClassesDir           : <ROOT>/kmpFirstLib/build/classes/kotlin/android/instrumentedTest [-]
                    resourcesDir                  : <ROOT>/kmpFirstLib/build/processedResources/android/instrumentedTest [-]
                platform                      : JVM
            - compilations                : main (KotlinCompilationImpl)
                - allSourceSets               : commonMain (KotlinSourceSetImpl)
                    actualPlatforms               : KotlinPlatformContainerImpl
                        arePlatformsInitialized       : true
                        - platforms                   : JVM
                    languageSettings              : KotlinLanguageSettingsImpl
                        - compilerPluginClasspath     : <M2>/org/jetbrains/kotlin/kotlin-scripting-compiler-embeddable/<KOTLIN_VERSION>/kotlin-scripting-compiler-embeddable-<KOTLIN_VERSION>.jar
                        - compilerPluginClasspath     : <M2>/org/jetbrains/kotlin/kotlin-scripting-compiler-impl-embeddable/<KOTLIN_VERSION>/kotlin-scripting-compiler-impl-embeddable-<KOTLIN_VERSION>.jar
                        - compilerPluginClasspath     : <M2>/org/jetbrains/kotlin/kotlin-scripting-jvm/<KOTLIN_VERSION>/kotlin-scripting-jvm-<KOTLIN_VERSION>.jar
                        - compilerPluginClasspath     : <M2>/org/jetbrains/kotlin/kotlin-scripting-common/<KOTLIN_VERSION>/kotlin-scripting-common-<KOTLIN_VERSION>.jar
                        - compilerPluginClasspath     : <M2>/org/jetbrains/kotlin/kotlin-stdlib/<KOTLIN_VERSION>/kotlin-stdlib-<KOTLIN_VERSION>.jar
                        - compilerPluginClasspath     : <M2>/org/jetbrains/annotations/13.0/annotations-13.0.jar
                        - compilerPluginClasspath     : <M2>/org/jetbrains/kotlin/kotlin-script-runtime/<KOTLIN_VERSION>/kotlin-script-runtime-<KOTLIN_VERSION>.jar
                    - resourceDirs                : <ROOT>/kmpFirstLib/src/commonMain/resources [-]
                    - sourceDirs                  : <ROOT>/kmpFirstLib/src/commonMain/kotlin
                    platform                      : JVM
                - allSourceSets               : androidMain (KotlinSourceSetImpl)
                    actualPlatforms               : KotlinPlatformContainerImpl
                        arePlatformsInitialized       : true
                        - platforms                   : JVM
                    - allDependsOnSourceSets      : commonMain
                    - declaredDependsOnSourceSets : commonMain
                    languageSettings              : KotlinLanguageSettingsImpl
                        - compilerPluginClasspath     : <M2>/org/jetbrains/kotlin/kotlin-scripting-compiler-embeddable/<KOTLIN_VERSION>/kotlin-scripting-compiler-embeddable-<KOTLIN_VERSION>.jar
                        - compilerPluginClasspath     : <M2>/org/jetbrains/kotlin/kotlin-scripting-compiler-impl-embeddable/<KOTLIN_VERSION>/kotlin-scripting-compiler-impl-embeddable-<KOTLIN_VERSION>.jar
                        - compilerPluginClasspath     : <M2>/org/jetbrains/kotlin/kotlin-scripting-jvm/<KOTLIN_VERSION>/kotlin-scripting-jvm-<KOTLIN_VERSION>.jar
                        - compilerPluginClasspath     : <M2>/org/jetbrains/kotlin/kotlin-scripting-common/<KOTLIN_VERSION>/kotlin-scripting-common-<KOTLIN_VERSION>.jar
                        - compilerPluginClasspath     : <M2>/org/jetbrains/kotlin/kotlin-stdlib/<KOTLIN_VERSION>/kotlin-stdlib-<KOTLIN_VERSION>.jar
                        - compilerPluginClasspath     : <M2>/org/jetbrains/annotations/13.0/annotations-13.0.jar
                        - compilerPluginClasspath     : <M2>/org/jetbrains/kotlin/kotlin-script-runtime/<KOTLIN_VERSION>/kotlin-script-runtime-<KOTLIN_VERSION>.jar
                    - resourceDirs                : <ROOT>/kmpFirstLib/src/androidMain/resources
                    - sourceDirs                  : <ROOT>/kmpFirstLib/src/androidMain/kotlin
                    platform                      : JVM
                compilerArguments             : K2JVMCompilerArguments
                    allowNoSourceFiles            : true
                    assertionsMode                : legacy
                    backendThreads                : 1
                    destination                   : <ROOT>/kmpFirstLib/build/classes/kotlin/android/main
                    jvmDefault                    : disable
                    jvmTarget                     : 1.8
                    moduleName                    : kmpFirstLib
                    noReflect                     : true
                    noStdlib                      : true
                    serializeIr                   : none
                    autoAdvanceApiVersion         : true
                    autoAdvanceLanguageVersion    : true
                    explicitApi                   : disable
                    explicitReturnTypes           : disable
                    - fragmentRefines             : androidMain:commonMain
                    - fragments                   : androidMain
                    - fragments                   : commonMain
                    multiPlatform                 : true
                    - pluginClasspaths            : <M2>/org/jetbrains/kotlin/kotlin-scripting-compiler-embeddable/<KOTLIN_VERSION>/kotlin-scripting-compiler-embeddable-<KOTLIN_VERSION>.jar
                    - pluginClasspaths            : <M2>/org/jetbrains/kotlin/kotlin-scripting-compiler-impl-embeddable/<KOTLIN_VERSION>/kotlin-scripting-compiler-impl-embeddable-<KOTLIN_VERSION>.jar
                    - pluginClasspaths            : <M2>/org/jetbrains/kotlin/kotlin-scripting-jvm/<KOTLIN_VERSION>/kotlin-scripting-jvm-<KOTLIN_VERSION>.jar
                    - pluginClasspaths            : <M2>/org/jetbrains/kotlin/kotlin-scripting-common/<KOTLIN_VERSION>/kotlin-scripting-common-<KOTLIN_VERSION>.jar
                    - pluginClasspaths            : <M2>/org/jetbrains/kotlin/kotlin-stdlib/<KOTLIN_VERSION>/kotlin-stdlib-<KOTLIN_VERSION>.jar
                    - pluginClasspaths            : <M2>/org/jetbrains/annotations/13.0/annotations-13.0.jar
                    - pluginClasspaths            : <M2>/org/jetbrains/kotlin/kotlin-script-runtime/<KOTLIN_VERSION>/kotlin-script-runtime-<KOTLIN_VERSION>.jar
                    useFirLT                      : true
                - declaredSourceSets          : androidMain (KotlinSourceSetImpl) (*seen*)
                disambiguationClassifier      : android
                kotlinTaskProperties          : KotlinTaskPropertiesImpl
                    incremental                   : true
                    pluginVersion                 : <CUT>
                output                        : KotlinCompilationOutputImpl
                    - classesDirs                 : <ROOT>/kmpFirstLib/build/classes/kotlin/android/main [-]
                    effectiveClassesDir           : <ROOT>/kmpFirstLib/build/classes/kotlin/android/main [-]
                    resourcesDir                  : <ROOT>/kmpFirstLib/build/processedResources/android/main [-]
                platform                      : JVM
            - compilations                : unitTest (KotlinCompilationImpl)
                - allSourceSets               : commonTest (KotlinSourceSetImpl)
                    actualPlatforms               : KotlinPlatformContainerImpl
                        arePlatformsInitialized       : true
                        - platforms                   : JVM
                    - additionalVisibleSourceSets : androidMain
                    - additionalVisibleSourceSets : commonMain
                    isTestComponent               : true
                    languageSettings              : KotlinLanguageSettingsImpl
                        - compilerPluginClasspath     : <M2>/org/jetbrains/kotlin/kotlin-scripting-compiler-embeddable/<KOTLIN_VERSION>/kotlin-scripting-compiler-embeddable-<KOTLIN_VERSION>.jar
                        - compilerPluginClasspath     : <M2>/org/jetbrains/kotlin/kotlin-scripting-compiler-impl-embeddable/<KOTLIN_VERSION>/kotlin-scripting-compiler-impl-embeddable-<KOTLIN_VERSION>.jar
                        - compilerPluginClasspath     : <M2>/org/jetbrains/kotlin/kotlin-scripting-jvm/<KOTLIN_VERSION>/kotlin-scripting-jvm-<KOTLIN_VERSION>.jar
                        - compilerPluginClasspath     : <M2>/org/jetbrains/kotlin/kotlin-scripting-common/<KOTLIN_VERSION>/kotlin-scripting-common-<KOTLIN_VERSION>.jar
                        - compilerPluginClasspath     : <M2>/org/jetbrains/kotlin/kotlin-stdlib/<KOTLIN_VERSION>/kotlin-stdlib-<KOTLIN_VERSION>.jar
                        - compilerPluginClasspath     : <M2>/org/jetbrains/annotations/13.0/annotations-13.0.jar
                        - compilerPluginClasspath     : <M2>/org/jetbrains/kotlin/kotlin-script-runtime/<KOTLIN_VERSION>/kotlin-script-runtime-<KOTLIN_VERSION>.jar
                    - resourceDirs                : <ROOT>/kmpFirstLib/src/commonTest/resources [-]
                    - sourceDirs                  : <ROOT>/kmpFirstLib/src/commonTest/kotlin
                    platform                      : JVM
                - allSourceSets               : androidUnitTest (KotlinSourceSetImpl)
                    actualPlatforms               : KotlinPlatformContainerImpl
                        arePlatformsInitialized       : true
                        - platforms                   : JVM
                    - additionalVisibleSourceSets : androidMain
                    - additionalVisibleSourceSets : commonMain
                    - allDependsOnSourceSets      : commonTest
                    - declaredDependsOnSourceSets : commonTest
                    isTestComponent               : true
                    languageSettings              : KotlinLanguageSettingsImpl
                        - compilerPluginClasspath     : <M2>/org/jetbrains/kotlin/kotlin-scripting-compiler-embeddable/<KOTLIN_VERSION>/kotlin-scripting-compiler-embeddable-<KOTLIN_VERSION>.jar
                        - compilerPluginClasspath     : <M2>/org/jetbrains/kotlin/kotlin-scripting-compiler-impl-embeddable/<KOTLIN_VERSION>/kotlin-scripting-compiler-impl-embeddable-<KOTLIN_VERSION>.jar
                        - compilerPluginClasspath     : <M2>/org/jetbrains/kotlin/kotlin-scripting-jvm/<KOTLIN_VERSION>/kotlin-scripting-jvm-<KOTLIN_VERSION>.jar
                        - compilerPluginClasspath     : <M2>/org/jetbrains/kotlin/kotlin-scripting-common/<KOTLIN_VERSION>/kotlin-scripting-common-<KOTLIN_VERSION>.jar
                        - compilerPluginClasspath     : <M2>/org/jetbrains/kotlin/kotlin-stdlib/<KOTLIN_VERSION>/kotlin-stdlib-<KOTLIN_VERSION>.jar
                        - compilerPluginClasspath     : <M2>/org/jetbrains/annotations/13.0/annotations-13.0.jar
                        - compilerPluginClasspath     : <M2>/org/jetbrains/kotlin/kotlin-script-runtime/<KOTLIN_VERSION>/kotlin-script-runtime-<KOTLIN_VERSION>.jar
                    - resourceDirs                : <ROOT>/kmpFirstLib/src/androidUnitTest/resources [-]
                    - sourceDirs                  : <ROOT>/kmpFirstLib/src/androidUnitTest/kotlin
                    platform                      : JVM
                - associateCompilations       : KotlinCompilationCoordinatesImpl
                    compilationName               : main
                    targetName                    : android
                compilerArguments             : K2JVMCompilerArguments
                    allowNoSourceFiles            : true
                    assertionsMode                : legacy
                    backendThreads                : 1
                    destination                   : <ROOT>/kmpFirstLib/build/classes/kotlin/android/unitTest
                    jvmDefault                    : disable
                    jvmTarget                     : 1.8
                    moduleName                    : kmpFirstLib_unitTest
                    noReflect                     : true
                    noStdlib                      : true
                    serializeIr                   : none
                    autoAdvanceApiVersion         : true
                    autoAdvanceLanguageVersion    : true
                    explicitApi                   : disable
                    explicitReturnTypes           : disable
                    - fragmentRefines             : androidUnitTest:commonTest
                    - fragments                   : androidUnitTest
                    - fragments                   : commonTest
                    multiPlatform                 : true
                    - pluginClasspaths            : <M2>/org/jetbrains/kotlin/kotlin-scripting-compiler-embeddable/<KOTLIN_VERSION>/kotlin-scripting-compiler-embeddable-<KOTLIN_VERSION>.jar
                    - pluginClasspaths            : <M2>/org/jetbrains/kotlin/kotlin-scripting-compiler-impl-embeddable/<KOTLIN_VERSION>/kotlin-scripting-compiler-impl-embeddable-<KOTLIN_VERSION>.jar
                    - pluginClasspaths            : <M2>/org/jetbrains/kotlin/kotlin-scripting-jvm/<KOTLIN_VERSION>/kotlin-scripting-jvm-<KOTLIN_VERSION>.jar
                    - pluginClasspaths            : <M2>/org/jetbrains/kotlin/kotlin-scripting-common/<KOTLIN_VERSION>/kotlin-scripting-common-<KOTLIN_VERSION>.jar
                    - pluginClasspaths            : <M2>/org/jetbrains/kotlin/kotlin-stdlib/<KOTLIN_VERSION>/kotlin-stdlib-<KOTLIN_VERSION>.jar
                    - pluginClasspaths            : <M2>/org/jetbrains/annotations/13.0/annotations-13.0.jar
                    - pluginClasspaths            : <M2>/org/jetbrains/kotlin/kotlin-script-runtime/<KOTLIN_VERSION>/kotlin-script-runtime-<KOTLIN_VERSION>.jar
                    useFirLT                      : true
                - declaredSourceSets          : androidUnitTest (KotlinSourceSetImpl) (*seen*)
                disambiguationClassifier      : android
                isTestComponent               : true
                kotlinTaskProperties          : KotlinTaskPropertiesImpl
                    incremental                   : true
                    pluginVersion                 : <CUT>
                output                        : KotlinCompilationOutputImpl
                    - classesDirs                 : <ROOT>/kmpFirstLib/build/classes/kotlin/android/unitTest [-]
                    effectiveClassesDir           : <ROOT>/kmpFirstLib/build/classes/kotlin/android/unitTest [-]
                    resourcesDir                  : <ROOT>/kmpFirstLib/build/processedResources/android/unitTest [-]
                platform                      : JVM
            disambiguationClassifier      : android
            jar                           : KotlinTargetJarImpl
                archiveFile                   : <ROOT>/kmpFirstLib/build/libs/kmpFirstLib.jar [-]
            platform                      : JVM
        sourceSets
            androidInstrumentedTest       : androidInstrumentedTest (KotlinSourceSetImpl) (*seen*)
            androidMain                   : androidMain (KotlinSourceSetImpl) (*seen*)
            androidUnitTest               : androidUnitTest (KotlinSourceSetImpl) (*seen*)
            commonMain                    : commonMain (KotlinSourceSetImpl) (*seen*)
            commonTest                    : commonTest (KotlinSourceSetImpl) (*seen*)
    externalProject               : :kmpFirstLib (DefaultExternalProject) (*seen*)
MODULE                        : Kotlin_Multiplatform.kmpFirstLib.androidInstrumentedTest
MODULE                        : Kotlin_Multiplatform.kmpFirstLib.androidMain
MODULE                        : Kotlin_Multiplatform.kmpFirstLib.androidUnitTest
MODULE                        : Kotlin_Multiplatform.kmpFirstLib.commonMain
MODULE                        : Kotlin_Multiplatform.kmpFirstLib.commonTest
MODULE                        : Kotlin_Multiplatform.kmpJvmOnly
    GradleModuleModel
        gradlePath                    : :kmpJvmOnly
        gradleVersion                 : <GRADLE_VERSION>
        buildFile                     : <ROOT>/kmpJvmOnly/build.gradle.kts
        buildFilePath                 : <ROOT>/kmpJvmOnly/build.gradle.kts
        rootFolderPath                : <ROOT>
        hasSafeArgsJava               : false
        hasSafeArgsKotlin             : false
    kotlinMppGradleModel          : {commonMain=commonMain, commonTest=commonTest, jvmMain=jvmMain, jvmTest=jvmTest} (KotlinMPPGradleModelImpl)
        dependencies
            commonMain
                - dependency                  : org.jetbrains.kotlin:kotlin-stdlib:<KOTLIN_VERSION>
                - dependency                  : org.jetbrains:annotations:13.0
            commonTest
                - dependency                  : :kmpJvmOnly::kmpJvmOnly/commonMain
                - dependency                  : :kmpJvmOnly::kmpJvmOnly/jvmMain
                - dependency                  : org.jetbrains.kotlin:kotlin-stdlib:<KOTLIN_VERSION>
                - dependency                  : org.jetbrains:annotations:13.0
            jvmMain
                - dependency                  : :kmpJvmOnly::kmpJvmOnly/commonMain
                - dependency                  : org.jetbrains.kotlin:kotlin-stdlib:<KOTLIN_VERSION>
                - dependency                  : org.jetbrains:annotations:13.0
            jvmTest
                - dependency                  : :kmpJvmOnly::kmpJvmOnly/commonMain
                - dependency                  : :kmpJvmOnly::kmpJvmOnly/commonTest
                - dependency                  : :kmpJvmOnly::kmpJvmOnly/jvmMain
                - dependency                  : org.jetbrains.kotlin:kotlin-stdlib:<KOTLIN_VERSION>
                - dependency                  : org.jetbrains:annotations:13.0
        extraFeatures                 : ExtraFeaturesImpl
            isHMPPEnabled                 : true
        kotlinGradlePluginVersion
            versionString                 : <KOTLIN_VERSION_FOR_TESTS>
        - targets                     : jvm (KotlinTargetImpl)
            - compilations                : main (KotlinCompilationImpl)
                - allSourceSets               : commonMain (KotlinSourceSetImpl)
                    actualPlatforms               : KotlinPlatformContainerImpl
                        arePlatformsInitialized       : true
                        - platforms                   : JVM
                    languageSettings              : KotlinLanguageSettingsImpl
                        - compilerPluginClasspath     : <M2>/org/jetbrains/kotlin/kotlin-scripting-compiler-embeddable/<KOTLIN_VERSION>/kotlin-scripting-compiler-embeddable-<KOTLIN_VERSION>.jar
                        - compilerPluginClasspath     : <M2>/org/jetbrains/kotlin/kotlin-scripting-compiler-impl-embeddable/<KOTLIN_VERSION>/kotlin-scripting-compiler-impl-embeddable-<KOTLIN_VERSION>.jar
                        - compilerPluginClasspath     : <M2>/org/jetbrains/kotlin/kotlin-scripting-jvm/<KOTLIN_VERSION>/kotlin-scripting-jvm-<KOTLIN_VERSION>.jar
                        - compilerPluginClasspath     : <M2>/org/jetbrains/kotlin/kotlin-scripting-common/<KOTLIN_VERSION>/kotlin-scripting-common-<KOTLIN_VERSION>.jar
                        - compilerPluginClasspath     : <M2>/org/jetbrains/kotlin/kotlin-stdlib/<KOTLIN_VERSION>/kotlin-stdlib-<KOTLIN_VERSION>.jar
                        - compilerPluginClasspath     : <M2>/org/jetbrains/annotations/13.0/annotations-13.0.jar
                        - compilerPluginClasspath     : <M2>/org/jetbrains/kotlin/kotlin-script-runtime/<KOTLIN_VERSION>/kotlin-script-runtime-<KOTLIN_VERSION>.jar
                    - resourceDirs                : <ROOT>/kmpJvmOnly/src/commonMain/resources [-]
                    - sourceDirs                  : <ROOT>/kmpJvmOnly/src/commonMain/kotlin
                    platform                      : JVM
                - allSourceSets               : jvmMain (KotlinSourceSetImpl)
                    actualPlatforms               : KotlinPlatformContainerImpl
                        arePlatformsInitialized       : true
                        - platforms                   : JVM
                    - allDependsOnSourceSets      : commonMain
                    - declaredDependsOnSourceSets : commonMain
                    languageSettings              : KotlinLanguageSettingsImpl
                        - compilerPluginClasspath     : <M2>/org/jetbrains/kotlin/kotlin-scripting-compiler-embeddable/<KOTLIN_VERSION>/kotlin-scripting-compiler-embeddable-<KOTLIN_VERSION>.jar
                        - compilerPluginClasspath     : <M2>/org/jetbrains/kotlin/kotlin-scripting-compiler-impl-embeddable/<KOTLIN_VERSION>/kotlin-scripting-compiler-impl-embeddable-<KOTLIN_VERSION>.jar
                        - compilerPluginClasspath     : <M2>/org/jetbrains/kotlin/kotlin-scripting-jvm/<KOTLIN_VERSION>/kotlin-scripting-jvm-<KOTLIN_VERSION>.jar
                        - compilerPluginClasspath     : <M2>/org/jetbrains/kotlin/kotlin-scripting-common/<KOTLIN_VERSION>/kotlin-scripting-common-<KOTLIN_VERSION>.jar
                        - compilerPluginClasspath     : <M2>/org/jetbrains/kotlin/kotlin-stdlib/<KOTLIN_VERSION>/kotlin-stdlib-<KOTLIN_VERSION>.jar
                        - compilerPluginClasspath     : <M2>/org/jetbrains/annotations/13.0/annotations-13.0.jar
                        - compilerPluginClasspath     : <M2>/org/jetbrains/kotlin/kotlin-script-runtime/<KOTLIN_VERSION>/kotlin-script-runtime-<KOTLIN_VERSION>.jar
                    - resourceDirs                : <ROOT>/kmpJvmOnly/src/jvmMain/resources [-]
                    - sourceDirs                  : <ROOT>/kmpJvmOnly/src/jvmMain/kotlin
                    platform                      : JVM
                compilerArguments             : K2JVMCompilerArguments
                    allowNoSourceFiles            : true
                    assertionsMode                : legacy
                    backendThreads                : 1
                    destination                   : <ROOT>/kmpJvmOnly/build/classes/kotlin/jvm/main
                    jvmDefault                    : disable
                    jvmTarget                     : 21
                    moduleName                    : kmpJvmOnly
                    noReflect                     : true
                    noStdlib                      : true
                    serializeIr                   : none
                    autoAdvanceApiVersion         : true
                    autoAdvanceLanguageVersion    : true
                    explicitApi                   : disable
                    explicitReturnTypes           : disable
                    - fragmentRefines             : jvmMain:commonMain
                    - fragments                   : jvmMain
                    - fragments                   : commonMain
                    multiPlatform                 : true
                    - pluginClasspaths            : <M2>/org/jetbrains/kotlin/kotlin-scripting-compiler-embeddable/<KOTLIN_VERSION>/kotlin-scripting-compiler-embeddable-<KOTLIN_VERSION>.jar
                    - pluginClasspaths            : <M2>/org/jetbrains/kotlin/kotlin-scripting-compiler-impl-embeddable/<KOTLIN_VERSION>/kotlin-scripting-compiler-impl-embeddable-<KOTLIN_VERSION>.jar
                    - pluginClasspaths            : <M2>/org/jetbrains/kotlin/kotlin-scripting-jvm/<KOTLIN_VERSION>/kotlin-scripting-jvm-<KOTLIN_VERSION>.jar
                    - pluginClasspaths            : <M2>/org/jetbrains/kotlin/kotlin-scripting-common/<KOTLIN_VERSION>/kotlin-scripting-common-<KOTLIN_VERSION>.jar
                    - pluginClasspaths            : <M2>/org/jetbrains/kotlin/kotlin-stdlib/<KOTLIN_VERSION>/kotlin-stdlib-<KOTLIN_VERSION>.jar
                    - pluginClasspaths            : <M2>/org/jetbrains/annotations/13.0/annotations-13.0.jar
                    - pluginClasspaths            : <M2>/org/jetbrains/kotlin/kotlin-script-runtime/<KOTLIN_VERSION>/kotlin-script-runtime-<KOTLIN_VERSION>.jar
                    useFirLT                      : true
                - declaredSourceSets          : jvmMain (KotlinSourceSetImpl) (*seen*)
                disambiguationClassifier      : jvm
                kotlinTaskProperties          : KotlinTaskPropertiesImpl
                    incremental                   : true
                    pluginVersion                 : <CUT>
                output                        : KotlinCompilationOutputImpl
                    - classesDirs                 : <ROOT>/kmpJvmOnly/build/classes/kotlin/jvm/main [-]
                    effectiveClassesDir           : <ROOT>/kmpJvmOnly/build/classes/kotlin/jvm/main [-]
                    resourcesDir                  : <ROOT>/kmpJvmOnly/build/processedResources/jvm/main [-]
                platform                      : JVM
            - compilations                : test (KotlinCompilationImpl)
                - allSourceSets               : commonTest (KotlinSourceSetImpl)
                    actualPlatforms               : KotlinPlatformContainerImpl
                        arePlatformsInitialized       : true
                        - platforms                   : JVM
                    - additionalVisibleSourceSets : jvmMain
                    - additionalVisibleSourceSets : commonMain
                    isTestComponent               : true
                    languageSettings              : KotlinLanguageSettingsImpl
                        - compilerPluginClasspath     : <M2>/org/jetbrains/kotlin/kotlin-scripting-compiler-embeddable/<KOTLIN_VERSION>/kotlin-scripting-compiler-embeddable-<KOTLIN_VERSION>.jar
                        - compilerPluginClasspath     : <M2>/org/jetbrains/kotlin/kotlin-scripting-compiler-impl-embeddable/<KOTLIN_VERSION>/kotlin-scripting-compiler-impl-embeddable-<KOTLIN_VERSION>.jar
                        - compilerPluginClasspath     : <M2>/org/jetbrains/kotlin/kotlin-scripting-jvm/<KOTLIN_VERSION>/kotlin-scripting-jvm-<KOTLIN_VERSION>.jar
                        - compilerPluginClasspath     : <M2>/org/jetbrains/kotlin/kotlin-scripting-common/<KOTLIN_VERSION>/kotlin-scripting-common-<KOTLIN_VERSION>.jar
                        - compilerPluginClasspath     : <M2>/org/jetbrains/kotlin/kotlin-stdlib/<KOTLIN_VERSION>/kotlin-stdlib-<KOTLIN_VERSION>.jar
                        - compilerPluginClasspath     : <M2>/org/jetbrains/annotations/13.0/annotations-13.0.jar
                        - compilerPluginClasspath     : <M2>/org/jetbrains/kotlin/kotlin-script-runtime/<KOTLIN_VERSION>/kotlin-script-runtime-<KOTLIN_VERSION>.jar
                    - resourceDirs                : <ROOT>/kmpJvmOnly/src/commonTest/resources [-]
                    - sourceDirs                  : <ROOT>/kmpJvmOnly/src/commonTest/kotlin [-]
                    platform                      : JVM
                - allSourceSets               : jvmTest (KotlinSourceSetImpl)
                    actualPlatforms               : KotlinPlatformContainerImpl
                        arePlatformsInitialized       : true
                        - platforms                   : JVM
                    - additionalVisibleSourceSets : jvmMain
                    - additionalVisibleSourceSets : commonMain
                    - allDependsOnSourceSets      : commonTest
                    - declaredDependsOnSourceSets : commonTest
                    isTestComponent               : true
                    languageSettings              : KotlinLanguageSettingsImpl
                        - compilerPluginClasspath     : <M2>/org/jetbrains/kotlin/kotlin-scripting-compiler-embeddable/<KOTLIN_VERSION>/kotlin-scripting-compiler-embeddable-<KOTLIN_VERSION>.jar
                        - compilerPluginClasspath     : <M2>/org/jetbrains/kotlin/kotlin-scripting-compiler-impl-embeddable/<KOTLIN_VERSION>/kotlin-scripting-compiler-impl-embeddable-<KOTLIN_VERSION>.jar
                        - compilerPluginClasspath     : <M2>/org/jetbrains/kotlin/kotlin-scripting-jvm/<KOTLIN_VERSION>/kotlin-scripting-jvm-<KOTLIN_VERSION>.jar
                        - compilerPluginClasspath     : <M2>/org/jetbrains/kotlin/kotlin-scripting-common/<KOTLIN_VERSION>/kotlin-scripting-common-<KOTLIN_VERSION>.jar
                        - compilerPluginClasspath     : <M2>/org/jetbrains/kotlin/kotlin-stdlib/<KOTLIN_VERSION>/kotlin-stdlib-<KOTLIN_VERSION>.jar
                        - compilerPluginClasspath     : <M2>/org/jetbrains/annotations/13.0/annotations-13.0.jar
                        - compilerPluginClasspath     : <M2>/org/jetbrains/kotlin/kotlin-script-runtime/<KOTLIN_VERSION>/kotlin-script-runtime-<KOTLIN_VERSION>.jar
                    - resourceDirs                : <ROOT>/kmpJvmOnly/src/jvmTest/resources [-]
                    - sourceDirs                  : <ROOT>/kmpJvmOnly/src/jvmTest/kotlin [-]
                    platform                      : JVM
                - associateCompilations       : KotlinCompilationCoordinatesImpl
                    compilationName               : main
                    targetName                    : jvm
                compilerArguments             : K2JVMCompilerArguments
                    allowNoSourceFiles            : true
                    assertionsMode                : legacy
                    backendThreads                : 1
                    destination                   : <ROOT>/kmpJvmOnly/build/classes/kotlin/jvm/test
                    jvmDefault                    : disable
                    jvmTarget                     : 21
                    moduleName                    : kmpJvmOnly_test
                    noReflect                     : true
                    noStdlib                      : true
                    serializeIr                   : none
                    autoAdvanceApiVersion         : true
                    autoAdvanceLanguageVersion    : true
                    explicitApi                   : disable
                    explicitReturnTypes           : disable
                    - fragmentRefines             : jvmTest:commonTest
                    - fragments                   : jvmTest
                    - fragments                   : commonTest
                    multiPlatform                 : true
                    - pluginClasspaths            : <M2>/org/jetbrains/kotlin/kotlin-scripting-compiler-embeddable/<KOTLIN_VERSION>/kotlin-scripting-compiler-embeddable-<KOTLIN_VERSION>.jar
                    - pluginClasspaths            : <M2>/org/jetbrains/kotlin/kotlin-scripting-compiler-impl-embeddable/<KOTLIN_VERSION>/kotlin-scripting-compiler-impl-embeddable-<KOTLIN_VERSION>.jar
                    - pluginClasspaths            : <M2>/org/jetbrains/kotlin/kotlin-scripting-jvm/<KOTLIN_VERSION>/kotlin-scripting-jvm-<KOTLIN_VERSION>.jar
                    - pluginClasspaths            : <M2>/org/jetbrains/kotlin/kotlin-scripting-common/<KOTLIN_VERSION>/kotlin-scripting-common-<KOTLIN_VERSION>.jar
                    - pluginClasspaths            : <M2>/org/jetbrains/kotlin/kotlin-stdlib/<KOTLIN_VERSION>/kotlin-stdlib-<KOTLIN_VERSION>.jar
                    - pluginClasspaths            : <M2>/org/jetbrains/annotations/13.0/annotations-13.0.jar
                    - pluginClasspaths            : <M2>/org/jetbrains/kotlin/kotlin-script-runtime/<KOTLIN_VERSION>/kotlin-script-runtime-<KOTLIN_VERSION>.jar
                    useFirLT                      : true
                - declaredSourceSets          : jvmTest (KotlinSourceSetImpl) (*seen*)
                disambiguationClassifier      : jvm
                isTestComponent               : true
                kotlinTaskProperties          : KotlinTaskPropertiesImpl
                    incremental                   : true
                    pluginVersion                 : <CUT>
                output                        : KotlinCompilationOutputImpl
                    - classesDirs                 : <ROOT>/kmpJvmOnly/build/classes/kotlin/jvm/test [-]
                    effectiveClassesDir           : <ROOT>/kmpJvmOnly/build/classes/kotlin/jvm/test [-]
                    resourcesDir                  : <ROOT>/kmpJvmOnly/build/processedResources/jvm/test [-]
                platform                      : JVM
            disambiguationClassifier      : jvm
            jar                           : KotlinTargetJarImpl
                archiveFile                   : <ROOT>/kmpJvmOnly/build/libs/kmpJvmOnly-jvm.jar [-]
                - compilations                : main (KotlinCompilationImpl) (*seen*)
            platform                      : JVM
            presetName                    : jvm
            - testRunTasks                : KotlinTestRunTaskImpl
                compilationName               : test
                taskName                      : jvmTest
        sourceSets
            commonMain                    : commonMain (KotlinSourceSetImpl) (*seen*)
            commonTest                    : commonTest (KotlinSourceSetImpl) (*seen*)
            jvmMain                       : jvmMain (KotlinSourceSetImpl) (*seen*)
            jvmTest                       : jvmTest (KotlinSourceSetImpl) (*seen*)
    externalProject               : :kmpJvmOnly (DefaultExternalProject) (*seen*)
MODULE                        : Kotlin_Multiplatform.kmpJvmOnly.commonMain
MODULE                        : Kotlin_Multiplatform.kmpJvmOnly.commonTest
MODULE                        : Kotlin_Multiplatform.kmpJvmOnly.jvmMain
MODULE                        : Kotlin_Multiplatform.kmpJvmOnly.jvmTest
MODULE                        : Kotlin_Multiplatform.kmpSecondLib
    GradleModuleModel
        gradlePath                    : :kmpSecondLib
        gradleVersion                 : <GRADLE_VERSION>
        buildFile                     : <ROOT>/kmpSecondLib/build.gradle.kts
        buildFilePath                 : <ROOT>/kmpSecondLib/build.gradle.kts
        rootFolderPath                : <ROOT>
        hasSafeArgsJava               : false
        hasSafeArgsKotlin             : false
    CurrentVariantReportedVersions
        minSdk
            ApiLevel                      : 22
            ApiString                     : 22
        runtimeMinSdk
            ApiLevel                      : 22
            ApiString                     : 22
        targetSdk
            ApiLevel                      : 1
            ApiString                     : 1
    RootBuildId                   : <ROOT>
    BuildId                       : <ROOT>
    ProjectPath                   : :kmpSecondLib
    ModelVersion                  : <AGP_VERSION>
    ProjectType                   : PROJECT_TYPE_KOTLIN_MULTIPLATFORM
    CompileTarget                 : android-34
    BuildFolder                   : <ROOT>/kmpSecondLib/build
    buildToolsVersion             : <CURRENT_BUILD_TOOLS_VERSION>
    IsBaseSplit                   : false
    GroupId                       : Kotlin Multiplatform
    Namespace                     : com.example.kmpsecondlib
    AaptOptions
        NameSpacing                   : DISABLED
    LintOptions
        IsCheckTestSources            : false
        IsCheckDependencies           : false
        IsAbortOnError                : true
        IsAbsolutePaths               : true
        IsNoLines                     : false
        IsQuiet                       : false
        IsCheckAllWarnings            : false
        IsIgnoreWarnings              : false
        IsWarningsAsErrors            : false
        IsIgnoreTestSources           : false
        IsIgnoreTestFixturesSources   : false
        IsCheckGeneratedSources       : false
        IsCheckReleaseBuilds          : true
        IsExplainIssues               : true
        IsShowAll                     : false
        TextReport                    : false
        HtmlReport                    : true
        XmlReport                     : true
        SarifReport                   : false
    JavaCompileOptions
        Encoding                      : UTF-8
        SourceCompatibility           : 1.8
        TargetCompatibility           : 1.8
        IsCoreLibraryDesugaringEnabled          : false
    AgpFlags
        ApplicationRClassConstantIds  : false
        AestRClassConstantIds         : false
        TransitiveRClasses            : false
        UseAndroidX                   : true
        UsesCompose                   : false
        MlModelBindingEnabled         : false
        AndroidResourcesEnabled       : false
        DataBindingEnabled            : false
<<<<<<< HEAD
=======
        GenerateManifestClass         : false
>>>>>>> 8b7d83e8
    - basicVariant:               : androidMain
    BootClassPath                 : <ANDROID_SDK>/platforms/android-34/android.jar
    DefaultSourceProvider
        SourceProvider
            Name                          : androidMain
            Manifest                      : <ROOT>/kmpSecondLib/src/androidMain/AndroidManifest.xml [-]
            KotlinDirectories             : <ROOT>/kmpSecondLib/src/androidMain/kotlin
            ResourcesDirectories          : <ROOT>/kmpSecondLib/src/androidMain/resources [-]
            ResDirectories                : <ROOT>/kmpSecondLib/src/androidMain/res [-]
            AssetsDirectories             : <ROOT>/kmpSecondLib/src/androidMain/assets [-]
        ExtraSourceProviders
    SigningConfigs
    VariantBuildInformation
        VariantBuildInformation
            VariantName                   : androidMain
            BuildTasksAndOutputInformation
                AssembleTaskName              : assembleAndroidMain
    IdeVariants
        IdeVariant
            Name                          : androidMain
            BuildType                     :
            DisplayName                   : androidMain
            InstantAppCompatible          : false
            MinSdkVersion
                ApiLevel                      : 22
                CodeName                      :
                ApiString                     :
            MaxSdkVersion                 : 0
            ProguardFiles                 : <ROOT>/kmpSecondLib/build/intermediates/default_proguard_files/global/proguard-android.txt-<AGP_VERSION> [-]
            MainArtifact
                Name                          : MAIN
                CompileTaskName               : compileAndroidMain
                AssembleTaskName              : assembleAndroidMain
                IsTestArtifact                : false
                ClassesFolder                 : <ROOT>/kmpSecondLib/build/classes/kotlin/android/main [-]
                Dependencies
                    compileClasspath
                        module                        : :-:kmpSecondLib-commonMain
                        javaLibrary                   : org.jetbrains.kotlin:kotlin-stdlib:<KOTLIN_VERSION>
                        javaLibrary                   : org.jetbrains:annotations:13.0
                    runtimeClasspath
                        module                        : :-:kmpSecondLib-commonMain
                        javaLibrary                   : org.jetbrains.kotlin:kotlin-stdlib:<KOTLIN_VERSION>
                        javaLibrary                   : org.jetbrains:annotations:13.0
                IsSigned                      : false
                CodeShrinker                  : null
                BuildTasksAndOutputInformation
                    AssembleTaskName              : assembleAndroidMain
                DesugaredMethodFiles          : <GRADLE>/caches/<GRADLE_VERSION>/transforms/xxxxxxxxxxxxxxxxxxxxxxxxxxxxxxxx/transformed/D8BackportedDesugaredMethods.txt
    kotlinMppGradleModel          : {androidMain=androidMain, commonMain=commonMain, commonTest=commonTest, jvmMain=jvmMain, jvmTest=jvmTest} (KotlinMPPGradleModelImpl)
        dependencies
            androidMain
                - dependency                  : :kmpSecondLib::kmpSecondLib/commonMain
                - dependency                  : org.jetbrains.kotlin:kotlin-stdlib:<KOTLIN_VERSION>
                - dependency                  : org.jetbrains:annotations:13.0
            commonMain
                - dependency                  : org.jetbrains.kotlin:kotlin-stdlib:commonMain:<KOTLIN_VERSION>
            commonTest
                - dependency                  : :kmpSecondLib::kmpSecondLib/commonMain
                - dependency                  : :kmpSecondLib::kmpSecondLib/jvmMain
                - dependency                  : org.jetbrains.kotlin:kotlin-stdlib:<KOTLIN_VERSION>
                - dependency                  : org.jetbrains:annotations:13.0
            jvmMain
                - dependency                  : :kmpSecondLib::kmpSecondLib/commonMain
                - dependency                  : org.jetbrains.kotlin:kotlin-stdlib:<KOTLIN_VERSION>
                - dependency                  : org.jetbrains:annotations:13.0
            jvmTest
                - dependency                  : :kmpSecondLib::kmpSecondLib/commonMain
                - dependency                  : :kmpSecondLib::kmpSecondLib/commonTest
                - dependency                  : :kmpSecondLib::kmpSecondLib/jvmMain
                - dependency                  : org.jetbrains.kotlin:kotlin-stdlib:<KOTLIN_VERSION>
                - dependency                  : org.jetbrains:annotations:13.0
        extraFeatures                 : ExtraFeaturesImpl
            isHMPPEnabled                 : true
        kotlinGradlePluginVersion
            versionString                 : <KOTLIN_VERSION_FOR_TESTS>
        - targets                     : android (KotlinTargetImpl)
            - compilations                : main (KotlinCompilationImpl)
                - allSourceSets               : commonMain (KotlinSourceSetImpl)
                    actualPlatforms               : KotlinPlatformContainerImpl
                        arePlatformsInitialized       : true
                        - platforms                   : JVM
                    languageSettings              : KotlinLanguageSettingsImpl
                        - compilerPluginClasspath     : <M2>/org/jetbrains/kotlin/kotlin-scripting-compiler-embeddable/<KOTLIN_VERSION>/kotlin-scripting-compiler-embeddable-<KOTLIN_VERSION>.jar
                        - compilerPluginClasspath     : <M2>/org/jetbrains/kotlin/kotlin-scripting-compiler-impl-embeddable/<KOTLIN_VERSION>/kotlin-scripting-compiler-impl-embeddable-<KOTLIN_VERSION>.jar
                        - compilerPluginClasspath     : <M2>/org/jetbrains/kotlin/kotlin-scripting-jvm/<KOTLIN_VERSION>/kotlin-scripting-jvm-<KOTLIN_VERSION>.jar
                        - compilerPluginClasspath     : <M2>/org/jetbrains/kotlin/kotlin-scripting-common/<KOTLIN_VERSION>/kotlin-scripting-common-<KOTLIN_VERSION>.jar
                        - compilerPluginClasspath     : <M2>/org/jetbrains/kotlin/kotlin-stdlib/<KOTLIN_VERSION>/kotlin-stdlib-<KOTLIN_VERSION>.jar
                        - compilerPluginClasspath     : <M2>/org/jetbrains/annotations/13.0/annotations-13.0.jar
                        - compilerPluginClasspath     : <M2>/org/jetbrains/kotlin/kotlin-script-runtime/<KOTLIN_VERSION>/kotlin-script-runtime-<KOTLIN_VERSION>.jar
                    - resourceDirs                : <ROOT>/kmpSecondLib/src/commonMain/resources [-]
                    - sourceDirs                  : <ROOT>/kmpSecondLib/src/commonMain/kotlin
                    platform                      : JVM
                - allSourceSets               : androidMain (KotlinSourceSetImpl)
                    actualPlatforms               : KotlinPlatformContainerImpl
                        arePlatformsInitialized       : true
                        - platforms                   : JVM
                    - allDependsOnSourceSets      : commonMain
                    - declaredDependsOnSourceSets : commonMain
                    languageSettings              : KotlinLanguageSettingsImpl
                        - compilerPluginClasspath     : <M2>/org/jetbrains/kotlin/kotlin-scripting-compiler-embeddable/<KOTLIN_VERSION>/kotlin-scripting-compiler-embeddable-<KOTLIN_VERSION>.jar
                        - compilerPluginClasspath     : <M2>/org/jetbrains/kotlin/kotlin-scripting-compiler-impl-embeddable/<KOTLIN_VERSION>/kotlin-scripting-compiler-impl-embeddable-<KOTLIN_VERSION>.jar
                        - compilerPluginClasspath     : <M2>/org/jetbrains/kotlin/kotlin-scripting-jvm/<KOTLIN_VERSION>/kotlin-scripting-jvm-<KOTLIN_VERSION>.jar
                        - compilerPluginClasspath     : <M2>/org/jetbrains/kotlin/kotlin-scripting-common/<KOTLIN_VERSION>/kotlin-scripting-common-<KOTLIN_VERSION>.jar
                        - compilerPluginClasspath     : <M2>/org/jetbrains/kotlin/kotlin-stdlib/<KOTLIN_VERSION>/kotlin-stdlib-<KOTLIN_VERSION>.jar
                        - compilerPluginClasspath     : <M2>/org/jetbrains/annotations/13.0/annotations-13.0.jar
                        - compilerPluginClasspath     : <M2>/org/jetbrains/kotlin/kotlin-script-runtime/<KOTLIN_VERSION>/kotlin-script-runtime-<KOTLIN_VERSION>.jar
                    - resourceDirs                : <ROOT>/kmpSecondLib/src/androidMain/resources [-]
                    - sourceDirs                  : <ROOT>/kmpSecondLib/src/androidMain/kotlin
                    platform                      : JVM
                compilerArguments             : K2JVMCompilerArguments
                    allowNoSourceFiles            : true
                    assertionsMode                : legacy
                    backendThreads                : 1
                    destination                   : <ROOT>/kmpSecondLib/build/classes/kotlin/android/main
                    jvmDefault                    : disable
                    jvmTarget                     : 1.8
                    moduleName                    : kmpSecondLib
                    noReflect                     : true
                    noStdlib                      : true
                    serializeIr                   : none
                    autoAdvanceApiVersion         : true
                    autoAdvanceLanguageVersion    : true
                    explicitApi                   : disable
                    explicitReturnTypes           : disable
                    - fragmentRefines             : androidMain:commonMain
                    - fragments                   : androidMain
                    - fragments                   : commonMain
                    multiPlatform                 : true
                    - pluginClasspaths            : <M2>/org/jetbrains/kotlin/kotlin-scripting-compiler-embeddable/<KOTLIN_VERSION>/kotlin-scripting-compiler-embeddable-<KOTLIN_VERSION>.jar
                    - pluginClasspaths            : <M2>/org/jetbrains/kotlin/kotlin-scripting-compiler-impl-embeddable/<KOTLIN_VERSION>/kotlin-scripting-compiler-impl-embeddable-<KOTLIN_VERSION>.jar
                    - pluginClasspaths            : <M2>/org/jetbrains/kotlin/kotlin-scripting-jvm/<KOTLIN_VERSION>/kotlin-scripting-jvm-<KOTLIN_VERSION>.jar
                    - pluginClasspaths            : <M2>/org/jetbrains/kotlin/kotlin-scripting-common/<KOTLIN_VERSION>/kotlin-scripting-common-<KOTLIN_VERSION>.jar
                    - pluginClasspaths            : <M2>/org/jetbrains/kotlin/kotlin-stdlib/<KOTLIN_VERSION>/kotlin-stdlib-<KOTLIN_VERSION>.jar
                    - pluginClasspaths            : <M2>/org/jetbrains/annotations/13.0/annotations-13.0.jar
                    - pluginClasspaths            : <M2>/org/jetbrains/kotlin/kotlin-script-runtime/<KOTLIN_VERSION>/kotlin-script-runtime-<KOTLIN_VERSION>.jar
                    useFirLT                      : true
                - declaredSourceSets          : androidMain (KotlinSourceSetImpl) (*seen*)
                disambiguationClassifier      : android
                kotlinTaskProperties          : KotlinTaskPropertiesImpl
                    incremental                   : true
                    pluginVersion                 : <CUT>
                output                        : KotlinCompilationOutputImpl
                    - classesDirs                 : <ROOT>/kmpSecondLib/build/classes/kotlin/android/main [-]
                    effectiveClassesDir           : <ROOT>/kmpSecondLib/build/classes/kotlin/android/main [-]
                    resourcesDir                  : <ROOT>/kmpSecondLib/build/processedResources/android/main [-]
                platform                      : JVM
            disambiguationClassifier      : android
            jar                           : KotlinTargetJarImpl
                archiveFile                   : <ROOT>/kmpSecondLib/build/libs/kmpSecondLib.jar [-]
            platform                      : JVM
        - targets                     : jvm (KotlinTargetImpl)
            - compilations                : main (KotlinCompilationImpl)
                - allSourceSets               : commonMain (KotlinSourceSetImpl) (*seen*)
                - allSourceSets               : jvmMain (KotlinSourceSetImpl)
                    actualPlatforms               : KotlinPlatformContainerImpl
                        arePlatformsInitialized       : true
                        - platforms                   : JVM
                    - allDependsOnSourceSets      : commonMain
                    - declaredDependsOnSourceSets : commonMain
                    languageSettings              : KotlinLanguageSettingsImpl
                        - compilerPluginClasspath     : <M2>/org/jetbrains/kotlin/kotlin-scripting-compiler-embeddable/<KOTLIN_VERSION>/kotlin-scripting-compiler-embeddable-<KOTLIN_VERSION>.jar
                        - compilerPluginClasspath     : <M2>/org/jetbrains/kotlin/kotlin-scripting-compiler-impl-embeddable/<KOTLIN_VERSION>/kotlin-scripting-compiler-impl-embeddable-<KOTLIN_VERSION>.jar
                        - compilerPluginClasspath     : <M2>/org/jetbrains/kotlin/kotlin-scripting-jvm/<KOTLIN_VERSION>/kotlin-scripting-jvm-<KOTLIN_VERSION>.jar
                        - compilerPluginClasspath     : <M2>/org/jetbrains/kotlin/kotlin-scripting-common/<KOTLIN_VERSION>/kotlin-scripting-common-<KOTLIN_VERSION>.jar
                        - compilerPluginClasspath     : <M2>/org/jetbrains/kotlin/kotlin-stdlib/<KOTLIN_VERSION>/kotlin-stdlib-<KOTLIN_VERSION>.jar
                        - compilerPluginClasspath     : <M2>/org/jetbrains/annotations/13.0/annotations-13.0.jar
                        - compilerPluginClasspath     : <M2>/org/jetbrains/kotlin/kotlin-script-runtime/<KOTLIN_VERSION>/kotlin-script-runtime-<KOTLIN_VERSION>.jar
                    - resourceDirs                : <ROOT>/kmpSecondLib/src/jvmMain/resources [-]
                    - sourceDirs                  : <ROOT>/kmpSecondLib/src/jvmMain/kotlin
                    platform                      : JVM
                compilerArguments             : K2JVMCompilerArguments
                    allowNoSourceFiles            : true
                    assertionsMode                : legacy
                    backendThreads                : 1
                    destination                   : <ROOT>/kmpSecondLib/build/classes/kotlin/jvm/main
                    jvmDefault                    : disable
<<<<<<< HEAD
                    jvmTarget                     : 21
=======
                    jvmTarget                     : 1.8
>>>>>>> 8b7d83e8
                    moduleName                    : kmpSecondLib
                    noReflect                     : true
                    noStdlib                      : true
                    serializeIr                   : none
                    autoAdvanceApiVersion         : true
                    autoAdvanceLanguageVersion    : true
                    explicitApi                   : disable
                    explicitReturnTypes           : disable
                    - fragmentRefines             : jvmMain:commonMain
                    - fragments                   : jvmMain
                    - fragments                   : commonMain
                    multiPlatform                 : true
                    - pluginClasspaths            : <M2>/org/jetbrains/kotlin/kotlin-scripting-compiler-embeddable/<KOTLIN_VERSION>/kotlin-scripting-compiler-embeddable-<KOTLIN_VERSION>.jar
                    - pluginClasspaths            : <M2>/org/jetbrains/kotlin/kotlin-scripting-compiler-impl-embeddable/<KOTLIN_VERSION>/kotlin-scripting-compiler-impl-embeddable-<KOTLIN_VERSION>.jar
                    - pluginClasspaths            : <M2>/org/jetbrains/kotlin/kotlin-scripting-jvm/<KOTLIN_VERSION>/kotlin-scripting-jvm-<KOTLIN_VERSION>.jar
                    - pluginClasspaths            : <M2>/org/jetbrains/kotlin/kotlin-scripting-common/<KOTLIN_VERSION>/kotlin-scripting-common-<KOTLIN_VERSION>.jar
                    - pluginClasspaths            : <M2>/org/jetbrains/kotlin/kotlin-stdlib/<KOTLIN_VERSION>/kotlin-stdlib-<KOTLIN_VERSION>.jar
                    - pluginClasspaths            : <M2>/org/jetbrains/annotations/13.0/annotations-13.0.jar
                    - pluginClasspaths            : <M2>/org/jetbrains/kotlin/kotlin-script-runtime/<KOTLIN_VERSION>/kotlin-script-runtime-<KOTLIN_VERSION>.jar
                    useFirLT                      : true
                - declaredSourceSets          : jvmMain (KotlinSourceSetImpl) (*seen*)
                disambiguationClassifier      : jvm
                kotlinTaskProperties          : KotlinTaskPropertiesImpl
                    incremental                   : true
                    pluginVersion                 : <CUT>
                output                        : KotlinCompilationOutputImpl
                    - classesDirs                 : <ROOT>/kmpSecondLib/build/classes/kotlin/jvm/main [-]
                    effectiveClassesDir           : <ROOT>/kmpSecondLib/build/classes/kotlin/jvm/main [-]
                    resourcesDir                  : <ROOT>/kmpSecondLib/build/processedResources/jvm/main [-]
                platform                      : JVM
            - compilations                : test (KotlinCompilationImpl)
                - allSourceSets               : commonTest (KotlinSourceSetImpl)
                    actualPlatforms               : KotlinPlatformContainerImpl
                        arePlatformsInitialized       : true
                        - platforms                   : JVM
                    - additionalVisibleSourceSets : jvmMain
                    - additionalVisibleSourceSets : commonMain
                    isTestComponent               : true
                    languageSettings              : KotlinLanguageSettingsImpl
                        - compilerPluginClasspath     : <M2>/org/jetbrains/kotlin/kotlin-scripting-compiler-embeddable/<KOTLIN_VERSION>/kotlin-scripting-compiler-embeddable-<KOTLIN_VERSION>.jar
                        - compilerPluginClasspath     : <M2>/org/jetbrains/kotlin/kotlin-scripting-compiler-impl-embeddable/<KOTLIN_VERSION>/kotlin-scripting-compiler-impl-embeddable-<KOTLIN_VERSION>.jar
                        - compilerPluginClasspath     : <M2>/org/jetbrains/kotlin/kotlin-scripting-jvm/<KOTLIN_VERSION>/kotlin-scripting-jvm-<KOTLIN_VERSION>.jar
                        - compilerPluginClasspath     : <M2>/org/jetbrains/kotlin/kotlin-scripting-common/<KOTLIN_VERSION>/kotlin-scripting-common-<KOTLIN_VERSION>.jar
                        - compilerPluginClasspath     : <M2>/org/jetbrains/kotlin/kotlin-stdlib/<KOTLIN_VERSION>/kotlin-stdlib-<KOTLIN_VERSION>.jar
                        - compilerPluginClasspath     : <M2>/org/jetbrains/annotations/13.0/annotations-13.0.jar
                        - compilerPluginClasspath     : <M2>/org/jetbrains/kotlin/kotlin-script-runtime/<KOTLIN_VERSION>/kotlin-script-runtime-<KOTLIN_VERSION>.jar
                    - resourceDirs                : <ROOT>/kmpSecondLib/src/commonTest/resources [-]
                    - sourceDirs                  : <ROOT>/kmpSecondLib/src/commonTest/kotlin [-]
                    platform                      : JVM
                - allSourceSets               : jvmTest (KotlinSourceSetImpl)
                    actualPlatforms               : KotlinPlatformContainerImpl
                        arePlatformsInitialized       : true
                        - platforms                   : JVM
                    - additionalVisibleSourceSets : jvmMain
                    - additionalVisibleSourceSets : commonMain
                    - allDependsOnSourceSets      : commonTest
                    - declaredDependsOnSourceSets : commonTest
                    isTestComponent               : true
                    languageSettings              : KotlinLanguageSettingsImpl
                        - compilerPluginClasspath     : <M2>/org/jetbrains/kotlin/kotlin-scripting-compiler-embeddable/<KOTLIN_VERSION>/kotlin-scripting-compiler-embeddable-<KOTLIN_VERSION>.jar
                        - compilerPluginClasspath     : <M2>/org/jetbrains/kotlin/kotlin-scripting-compiler-impl-embeddable/<KOTLIN_VERSION>/kotlin-scripting-compiler-impl-embeddable-<KOTLIN_VERSION>.jar
                        - compilerPluginClasspath     : <M2>/org/jetbrains/kotlin/kotlin-scripting-jvm/<KOTLIN_VERSION>/kotlin-scripting-jvm-<KOTLIN_VERSION>.jar
                        - compilerPluginClasspath     : <M2>/org/jetbrains/kotlin/kotlin-scripting-common/<KOTLIN_VERSION>/kotlin-scripting-common-<KOTLIN_VERSION>.jar
                        - compilerPluginClasspath     : <M2>/org/jetbrains/kotlin/kotlin-stdlib/<KOTLIN_VERSION>/kotlin-stdlib-<KOTLIN_VERSION>.jar
                        - compilerPluginClasspath     : <M2>/org/jetbrains/annotations/13.0/annotations-13.0.jar
                        - compilerPluginClasspath     : <M2>/org/jetbrains/kotlin/kotlin-script-runtime/<KOTLIN_VERSION>/kotlin-script-runtime-<KOTLIN_VERSION>.jar
                    - resourceDirs                : <ROOT>/kmpSecondLib/src/jvmTest/resources [-]
                    - sourceDirs                  : <ROOT>/kmpSecondLib/src/jvmTest/kotlin [-]
                    platform                      : JVM
                - associateCompilations       : KotlinCompilationCoordinatesImpl
                    compilationName               : main
                    targetName                    : jvm
                compilerArguments             : K2JVMCompilerArguments
                    allowNoSourceFiles            : true
                    assertionsMode                : legacy
                    backendThreads                : 1
                    destination                   : <ROOT>/kmpSecondLib/build/classes/kotlin/jvm/test
                    jvmDefault                    : disable
<<<<<<< HEAD
                    jvmTarget                     : 21
=======
                    jvmTarget                     : 1.8
>>>>>>> 8b7d83e8
                    moduleName                    : kmpSecondLib_test
                    noReflect                     : true
                    noStdlib                      : true
                    serializeIr                   : none
                    autoAdvanceApiVersion         : true
                    autoAdvanceLanguageVersion    : true
                    explicitApi                   : disable
                    explicitReturnTypes           : disable
                    - fragmentRefines             : jvmTest:commonTest
                    - fragments                   : jvmTest
                    - fragments                   : commonTest
                    multiPlatform                 : true
                    - pluginClasspaths            : <M2>/org/jetbrains/kotlin/kotlin-scripting-compiler-embeddable/<KOTLIN_VERSION>/kotlin-scripting-compiler-embeddable-<KOTLIN_VERSION>.jar
                    - pluginClasspaths            : <M2>/org/jetbrains/kotlin/kotlin-scripting-compiler-impl-embeddable/<KOTLIN_VERSION>/kotlin-scripting-compiler-impl-embeddable-<KOTLIN_VERSION>.jar
                    - pluginClasspaths            : <M2>/org/jetbrains/kotlin/kotlin-scripting-jvm/<KOTLIN_VERSION>/kotlin-scripting-jvm-<KOTLIN_VERSION>.jar
                    - pluginClasspaths            : <M2>/org/jetbrains/kotlin/kotlin-scripting-common/<KOTLIN_VERSION>/kotlin-scripting-common-<KOTLIN_VERSION>.jar
                    - pluginClasspaths            : <M2>/org/jetbrains/kotlin/kotlin-stdlib/<KOTLIN_VERSION>/kotlin-stdlib-<KOTLIN_VERSION>.jar
                    - pluginClasspaths            : <M2>/org/jetbrains/annotations/13.0/annotations-13.0.jar
                    - pluginClasspaths            : <M2>/org/jetbrains/kotlin/kotlin-script-runtime/<KOTLIN_VERSION>/kotlin-script-runtime-<KOTLIN_VERSION>.jar
                    useFirLT                      : true
                - declaredSourceSets          : jvmTest (KotlinSourceSetImpl) (*seen*)
                disambiguationClassifier      : jvm
                isTestComponent               : true
                kotlinTaskProperties          : KotlinTaskPropertiesImpl
                    incremental                   : true
                    pluginVersion                 : <CUT>
                output                        : KotlinCompilationOutputImpl
                    - classesDirs                 : <ROOT>/kmpSecondLib/build/classes/kotlin/jvm/test [-]
                    effectiveClassesDir           : <ROOT>/kmpSecondLib/build/classes/kotlin/jvm/test [-]
                    resourcesDir                  : <ROOT>/kmpSecondLib/build/processedResources/jvm/test [-]
                platform                      : JVM
            disambiguationClassifier      : jvm
            jar                           : KotlinTargetJarImpl
                archiveFile                   : <ROOT>/kmpSecondLib/build/libs/kmpSecondLib-jvm.jar [-]
                - compilations                : main (KotlinCompilationImpl) (*seen*)
            platform                      : JVM
            presetName                    : jvm
            - testRunTasks                : KotlinTestRunTaskImpl
                compilationName               : test
                taskName                      : jvmTest
        sourceSets
            androidMain                   : androidMain (KotlinSourceSetImpl) (*seen*)
            commonMain                    : commonMain (KotlinSourceSetImpl) (*seen*)
            commonTest                    : commonTest (KotlinSourceSetImpl) (*seen*)
            jvmMain                       : jvmMain (KotlinSourceSetImpl) (*seen*)
            jvmTest                       : jvmTest (KotlinSourceSetImpl) (*seen*)
    externalProject               : :kmpSecondLib (DefaultExternalProject) (*seen*)
MODULE                        : Kotlin_Multiplatform.kmpSecondLib.androidMain
MODULE                        : Kotlin_Multiplatform.kmpSecondLib.commonMain
MODULE                        : Kotlin_Multiplatform.kmpSecondLib.commonTest
MODULE                        : Kotlin_Multiplatform.kmpSecondLib.jvmMain
MODULE                        : Kotlin_Multiplatform.kmpSecondLib.jvmTest<|MERGE_RESOLUTION|>--- conflicted
+++ resolved
@@ -135,11 +135,7 @@
         qName                         : Kotlin Multiplatform
         version                       : unspecified
         projectDir                    : <ROOT>
-<<<<<<< HEAD
-        buildDir                      : <ROOT>/build [-]
-=======
         buildDir                      : <ROOT>/build
->>>>>>> 8b7d83e8
         buildFile                     : <ROOT>/build.gradle
         externalSystemId              : GRADLE
         childProjects
@@ -1131,8 +1127,6 @@
                             qName                         : :kmpSecondLib:jvmTest
         sourceSetModel                : DefaultGradleSourceSetModel
         taskModel                     : DefaultGradleTaskModel
-<<<<<<< HEAD
-=======
             tasks
                 jvmTest                       : jvmTest (DefaultExternalTask)
                     qName                         : :kmpJvmOnly:jvmTest
@@ -1158,7 +1152,6 @@
                     qName                         : :androidLib:testTypetwoModetwoDebugUnitTest
                 testTypetwoModetwoReleaseUnitTest       : testTypetwoModetwoReleaseUnitTest (DefaultExternalTask)
                     qName                         : :androidLib:testTypetwoModetwoReleaseUnitTest
->>>>>>> 8b7d83e8
 MODULE                        : Kotlin_Multiplatform.androidLib
     GradleModuleModel
         agpVersion                    : <AGP_VERSION>
@@ -1227,10 +1220,7 @@
         MlModelBindingEnabled         : false
         AndroidResourcesEnabled       : true
         DataBindingEnabled            : false
-<<<<<<< HEAD
-=======
         GenerateManifestClass         : false
->>>>>>> 8b7d83e8
     - basicVariant:               : typeoneModeoneDebug
         testApplicationId             : com.example.androidlib.test
         buildType                     : debug
@@ -1671,11 +1661,7 @@
                 CodeShrinker                  : null
                 BuildTasksAndOutputInformation
                     AssembleTaskName              : assembleTypeoneModetwoDebug
-<<<<<<< HEAD
-                GeneratedResourceFolders      : <ROOT>/androidLib/build/generated/res/resValues/typeoneModetwo/debug [-]
-=======
                 GeneratedResourceFolders      : <ROOT>/androidLib/build/generated/res/resValues/typeoneModetwo/debug
->>>>>>> 8b7d83e8
                 DesugaredMethodFiles          : <GRADLE>/caches/<GRADLE_VERSION>/transforms/xxxxxxxxxxxxxxxxxxxxxxxxxxxxxxxx/transformed/D8BackportedDesugaredMethods.txt
             AndroidTestArtifact
                 Name                          : ANDROID_TEST
@@ -1838,10 +1824,7 @@
         MlModelBindingEnabled         : false
         AndroidResourcesEnabled       : true
         DataBindingEnabled            : false
-<<<<<<< HEAD
-=======
         GenerateManifestClass         : false
->>>>>>> 8b7d83e8
     - basicVariant:               : debug
         applicationId                 : com.example.app
         testApplicationId             : com.example.app.test
@@ -2292,10 +2275,7 @@
         MlModelBindingEnabled         : false
         AndroidResourcesEnabled       : false
         DataBindingEnabled            : false
-<<<<<<< HEAD
-=======
         GenerateManifestClass         : false
->>>>>>> 8b7d83e8
     - basicVariant:               : androidMain
         testApplicationId             : com.example.kmpfirstlib.test
     BootClassPath                 : <ANDROID_SDK>/platforms/android-34/android.jar
@@ -3110,10 +3090,7 @@
         MlModelBindingEnabled         : false
         AndroidResourcesEnabled       : false
         DataBindingEnabled            : false
-<<<<<<< HEAD
-=======
         GenerateManifestClass         : false
->>>>>>> 8b7d83e8
     - basicVariant:               : androidMain
     BootClassPath                 : <ANDROID_SDK>/platforms/android-34/android.jar
     DefaultSourceProvider
@@ -3291,11 +3268,7 @@
                     backendThreads                : 1
                     destination                   : <ROOT>/kmpSecondLib/build/classes/kotlin/jvm/main
                     jvmDefault                    : disable
-<<<<<<< HEAD
-                    jvmTarget                     : 21
-=======
                     jvmTarget                     : 1.8
->>>>>>> 8b7d83e8
                     moduleName                    : kmpSecondLib
                     noReflect                     : true
                     noStdlib                      : true
@@ -3374,11 +3347,7 @@
                     backendThreads                : 1
                     destination                   : <ROOT>/kmpSecondLib/build/classes/kotlin/jvm/test
                     jvmDefault                    : disable
-<<<<<<< HEAD
-                    jvmTarget                     : 21
-=======
                     jvmTarget                     : 1.8
->>>>>>> 8b7d83e8
                     moduleName                    : kmpSecondLib_test
                     noReflect                     : true
                     noStdlib                      : true
