MODULE                        : project
    ExternalModuleGroup           :
    ExternalModuleVersion         : unspecified
    LinkedProjectId               : project
    LinkedProjectPath             : <ROOT>
    RootProjectPath               : <ROOT>
    COMPILER_MODULE_EXTENSION
        compilerSourceOutputPath      : file://<ROOT>/build/classes/production/project [-]
        compilerTestOutputPath        : file://<ROOT>/build/classes/test/project [-]
        isCompilerPathInherited       : true
        isExcludeOutput               : true
    ModuleFile                    : <ROOT>/.idea/modules/project.iml [-]
    ModuleTypeName                : JAVA_MODULE
    CONENT_ENTRY                  : file://<ROOT>
        EXCLUDE_FOLDER                : file://<ROOT>/.gradle
        EXCLUDE_FOLDER                : file://<ROOT>/build [-]
    JDK                           : <NAME_CUT> JavaSDK
    *isInherited                  : true
    ORDER_ENTRY                   : <Module source>
    BUILD_TASKS
LIBRARY_TABLE
    - library                     : android.arch.core:runtime:1.1.1@aar (IdeAndroidLibraryImpl)
        aidlFolder                    : <GRADLE>/caches/<TRANSFORMS>/xxxxxxxxxxxxxxxxxxxxxxxxxxxxxxxx/transformed/runtime-1.1.1/aidl [-]
        artifact                      : <M2>/android/arch/core/runtime/1.1.1/runtime-1.1.1.aar
        artifactAddress               : android.arch.core:runtime:1.1.1@aar
        assetsFolder                  : <GRADLE>/caches/<TRANSFORMS>/xxxxxxxxxxxxxxxxxxxxxxxxxxxxxxxx/transformed/runtime-1.1.1/assets [-]
        - compileJarFiles             : <GRADLE>/caches/<TRANSFORMS>/xxxxxxxxxxxxxxxxxxxxxxxxxxxxxxxx/transformed/runtime-1.1.1/jars/classes.jar
        component                     : android.arch.core:runtime:1.1.1
        externalAnnotations           : <GRADLE>/caches/<TRANSFORMS>/xxxxxxxxxxxxxxxxxxxxxxxxxxxxxxxx/transformed/runtime-1.1.1/annotations.zip [-]
        folder                        : <GRADLE>/caches/<TRANSFORMS>/xxxxxxxxxxxxxxxxxxxxxxxxxxxxxxxx/transformed/runtime-1.1.1
        jniFolder                     : <GRADLE>/caches/<TRANSFORMS>/xxxxxxxxxxxxxxxxxxxxxxxxxxxxxxxx/transformed/runtime-1.1.1/jni [-]
        manifest                      : <GRADLE>/caches/<TRANSFORMS>/xxxxxxxxxxxxxxxxxxxxxxxxxxxxxxxx/transformed/runtime-1.1.1/AndroidManifest.xml
        proguardRules                 : <GRADLE>/caches/<TRANSFORMS>/xxxxxxxxxxxxxxxxxxxxxxxxxxxxxxxx/transformed/runtime-1.1.1/proguard.txt [-]
        publicResources               : <GRADLE>/caches/<TRANSFORMS>/xxxxxxxxxxxxxxxxxxxxxxxxxxxxxxxx/transformed/runtime-1.1.1/public.txt [-]
        renderscriptFolder            : <GRADLE>/caches/<TRANSFORMS>/xxxxxxxxxxxxxxxxxxxxxxxxxxxxxxxx/transformed/runtime-1.1.1/rs [-]
        resFolder                     : <GRADLE>/caches/<TRANSFORMS>/xxxxxxxxxxxxxxxxxxxxxxxxxxxxxxxx/transformed/runtime-1.1.1/res [-]
        resStaticLibrary              : <GRADLE>/caches/<TRANSFORMS>/xxxxxxxxxxxxxxxxxxxxxxxxxxxxxxxx/transformed/runtime-1.1.1/res.apk [-]
        - runtimeJarFiles             : <GRADLE>/caches/<TRANSFORMS>/xxxxxxxxxxxxxxxxxxxxxxxxxxxxxxxx/transformed/runtime-1.1.1/jars/classes.jar
        symbolFile                    : <GRADLE>/caches/<TRANSFORMS>/xxxxxxxxxxxxxxxxxxxxxxxxxxxxxxxx/transformed/runtime-1.1.1/R.txt
    - library                     : android.arch.lifecycle:livedata-core:1.1.1@aar (IdeAndroidLibraryImpl)
        aidlFolder                    : <GRADLE>/caches/<TRANSFORMS>/xxxxxxxxxxxxxxxxxxxxxxxxxxxxxxxx/transformed/livedata-core-1.1.1/aidl [-]
        artifact                      : <M2>/android/arch/lifecycle/livedata-core/1.1.1/livedata-core-1.1.1.aar
        artifactAddress               : android.arch.lifecycle:livedata-core:1.1.1@aar
        assetsFolder                  : <GRADLE>/caches/<TRANSFORMS>/xxxxxxxxxxxxxxxxxxxxxxxxxxxxxxxx/transformed/livedata-core-1.1.1/assets [-]
        - compileJarFiles             : <GRADLE>/caches/<TRANSFORMS>/xxxxxxxxxxxxxxxxxxxxxxxxxxxxxxxx/transformed/livedata-core-1.1.1/jars/classes.jar
        component                     : android.arch.lifecycle:livedata-core:1.1.1
        externalAnnotations           : <GRADLE>/caches/<TRANSFORMS>/xxxxxxxxxxxxxxxxxxxxxxxxxxxxxxxx/transformed/livedata-core-1.1.1/annotations.zip [-]
        folder                        : <GRADLE>/caches/<TRANSFORMS>/xxxxxxxxxxxxxxxxxxxxxxxxxxxxxxxx/transformed/livedata-core-1.1.1
        jniFolder                     : <GRADLE>/caches/<TRANSFORMS>/xxxxxxxxxxxxxxxxxxxxxxxxxxxxxxxx/transformed/livedata-core-1.1.1/jni [-]
        manifest                      : <GRADLE>/caches/<TRANSFORMS>/xxxxxxxxxxxxxxxxxxxxxxxxxxxxxxxx/transformed/livedata-core-1.1.1/AndroidManifest.xml
        proguardRules                 : <GRADLE>/caches/<TRANSFORMS>/xxxxxxxxxxxxxxxxxxxxxxxxxxxxxxxx/transformed/livedata-core-1.1.1/proguard.txt [-]
        publicResources               : <GRADLE>/caches/<TRANSFORMS>/xxxxxxxxxxxxxxxxxxxxxxxxxxxxxxxx/transformed/livedata-core-1.1.1/public.txt [-]
        renderscriptFolder            : <GRADLE>/caches/<TRANSFORMS>/xxxxxxxxxxxxxxxxxxxxxxxxxxxxxxxx/transformed/livedata-core-1.1.1/rs [-]
        resFolder                     : <GRADLE>/caches/<TRANSFORMS>/xxxxxxxxxxxxxxxxxxxxxxxxxxxxxxxx/transformed/livedata-core-1.1.1/res [-]
        resStaticLibrary              : <GRADLE>/caches/<TRANSFORMS>/xxxxxxxxxxxxxxxxxxxxxxxxxxxxxxxx/transformed/livedata-core-1.1.1/res.apk [-]
        - runtimeJarFiles             : <GRADLE>/caches/<TRANSFORMS>/xxxxxxxxxxxxxxxxxxxxxxxxxxxxxxxx/transformed/livedata-core-1.1.1/jars/classes.jar
        symbolFile                    : <GRADLE>/caches/<TRANSFORMS>/xxxxxxxxxxxxxxxxxxxxxxxxxxxxxxxx/transformed/livedata-core-1.1.1/R.txt
    - library                     : android.arch.lifecycle:livedata:1.1.1@aar (IdeAndroidLibraryImpl)
        aidlFolder                    : <GRADLE>/caches/<TRANSFORMS>/xxxxxxxxxxxxxxxxxxxxxxxxxxxxxxxx/transformed/livedata-1.1.1/aidl [-]
        artifact                      : <M2>/android/arch/lifecycle/livedata/1.1.1/livedata-1.1.1.aar
        artifactAddress               : android.arch.lifecycle:livedata:1.1.1@aar
        assetsFolder                  : <GRADLE>/caches/<TRANSFORMS>/xxxxxxxxxxxxxxxxxxxxxxxxxxxxxxxx/transformed/livedata-1.1.1/assets [-]
        - compileJarFiles             : <GRADLE>/caches/<TRANSFORMS>/xxxxxxxxxxxxxxxxxxxxxxxxxxxxxxxx/transformed/livedata-1.1.1/jars/classes.jar
        component                     : android.arch.lifecycle:livedata:1.1.1
        externalAnnotations           : <GRADLE>/caches/<TRANSFORMS>/xxxxxxxxxxxxxxxxxxxxxxxxxxxxxxxx/transformed/livedata-1.1.1/annotations.zip [-]
        folder                        : <GRADLE>/caches/<TRANSFORMS>/xxxxxxxxxxxxxxxxxxxxxxxxxxxxxxxx/transformed/livedata-1.1.1
        jniFolder                     : <GRADLE>/caches/<TRANSFORMS>/xxxxxxxxxxxxxxxxxxxxxxxxxxxxxxxx/transformed/livedata-1.1.1/jni [-]
        manifest                      : <GRADLE>/caches/<TRANSFORMS>/xxxxxxxxxxxxxxxxxxxxxxxxxxxxxxxx/transformed/livedata-1.1.1/AndroidManifest.xml
        proguardRules                 : <GRADLE>/caches/<TRANSFORMS>/xxxxxxxxxxxxxxxxxxxxxxxxxxxxxxxx/transformed/livedata-1.1.1/proguard.txt [-]
        publicResources               : <GRADLE>/caches/<TRANSFORMS>/xxxxxxxxxxxxxxxxxxxxxxxxxxxxxxxx/transformed/livedata-1.1.1/public.txt [-]
        renderscriptFolder            : <GRADLE>/caches/<TRANSFORMS>/xxxxxxxxxxxxxxxxxxxxxxxxxxxxxxxx/transformed/livedata-1.1.1/rs [-]
        resFolder                     : <GRADLE>/caches/<TRANSFORMS>/xxxxxxxxxxxxxxxxxxxxxxxxxxxxxxxx/transformed/livedata-1.1.1/res [-]
        resStaticLibrary              : <GRADLE>/caches/<TRANSFORMS>/xxxxxxxxxxxxxxxxxxxxxxxxxxxxxxxx/transformed/livedata-1.1.1/res.apk [-]
        - runtimeJarFiles             : <GRADLE>/caches/<TRANSFORMS>/xxxxxxxxxxxxxxxxxxxxxxxxxxxxxxxx/transformed/livedata-1.1.1/jars/classes.jar
        symbolFile                    : <GRADLE>/caches/<TRANSFORMS>/xxxxxxxxxxxxxxxxxxxxxxxxxxxxxxxx/transformed/livedata-1.1.1/R.txt
    - library                     : android.arch.lifecycle:runtime:1.1.1@aar (IdeAndroidLibraryImpl)
        aidlFolder                    : <GRADLE>/caches/<TRANSFORMS>/xxxxxxxxxxxxxxxxxxxxxxxxxxxxxxxx/transformed/runtime-1.1.1/aidl [-]
        artifact                      : <M2>/android/arch/lifecycle/runtime/1.1.1/runtime-1.1.1.aar
        artifactAddress               : android.arch.lifecycle:runtime:1.1.1@aar
        assetsFolder                  : <GRADLE>/caches/<TRANSFORMS>/xxxxxxxxxxxxxxxxxxxxxxxxxxxxxxxx/transformed/runtime-1.1.1/assets [-]
        - compileJarFiles             : <GRADLE>/caches/<TRANSFORMS>/xxxxxxxxxxxxxxxxxxxxxxxxxxxxxxxx/transformed/runtime-1.1.1/jars/classes.jar
        component                     : android.arch.lifecycle:runtime:1.1.1
        externalAnnotations           : <GRADLE>/caches/<TRANSFORMS>/xxxxxxxxxxxxxxxxxxxxxxxxxxxxxxxx/transformed/runtime-1.1.1/annotations.zip [-]
        folder                        : <GRADLE>/caches/<TRANSFORMS>/xxxxxxxxxxxxxxxxxxxxxxxxxxxxxxxx/transformed/runtime-1.1.1
        jniFolder                     : <GRADLE>/caches/<TRANSFORMS>/xxxxxxxxxxxxxxxxxxxxxxxxxxxxxxxx/transformed/runtime-1.1.1/jni [-]
        manifest                      : <GRADLE>/caches/<TRANSFORMS>/xxxxxxxxxxxxxxxxxxxxxxxxxxxxxxxx/transformed/runtime-1.1.1/AndroidManifest.xml
        proguardRules                 : <GRADLE>/caches/<TRANSFORMS>/xxxxxxxxxxxxxxxxxxxxxxxxxxxxxxxx/transformed/runtime-1.1.1/proguard.txt
        publicResources               : <GRADLE>/caches/<TRANSFORMS>/xxxxxxxxxxxxxxxxxxxxxxxxxxxxxxxx/transformed/runtime-1.1.1/public.txt [-]
        renderscriptFolder            : <GRADLE>/caches/<TRANSFORMS>/xxxxxxxxxxxxxxxxxxxxxxxxxxxxxxxx/transformed/runtime-1.1.1/rs [-]
        resFolder                     : <GRADLE>/caches/<TRANSFORMS>/xxxxxxxxxxxxxxxxxxxxxxxxxxxxxxxx/transformed/runtime-1.1.1/res [-]
        resStaticLibrary              : <GRADLE>/caches/<TRANSFORMS>/xxxxxxxxxxxxxxxxxxxxxxxxxxxxxxxx/transformed/runtime-1.1.1/res.apk [-]
        - runtimeJarFiles             : <GRADLE>/caches/<TRANSFORMS>/xxxxxxxxxxxxxxxxxxxxxxxxxxxxxxxx/transformed/runtime-1.1.1/jars/classes.jar
        symbolFile                    : <GRADLE>/caches/<TRANSFORMS>/xxxxxxxxxxxxxxxxxxxxxxxxxxxxxxxx/transformed/runtime-1.1.1/R.txt
    - library                     : android.arch.lifecycle:viewmodel:1.1.1@aar (IdeAndroidLibraryImpl)
        aidlFolder                    : <GRADLE>/caches/<TRANSFORMS>/xxxxxxxxxxxxxxxxxxxxxxxxxxxxxxxx/transformed/viewmodel-1.1.1/aidl [-]
        artifact                      : <M2>/android/arch/lifecycle/viewmodel/1.1.1/viewmodel-1.1.1.aar
        artifactAddress               : android.arch.lifecycle:viewmodel:1.1.1@aar
        assetsFolder                  : <GRADLE>/caches/<TRANSFORMS>/xxxxxxxxxxxxxxxxxxxxxxxxxxxxxxxx/transformed/viewmodel-1.1.1/assets [-]
        - compileJarFiles             : <GRADLE>/caches/<TRANSFORMS>/xxxxxxxxxxxxxxxxxxxxxxxxxxxxxxxx/transformed/viewmodel-1.1.1/jars/classes.jar
        component                     : android.arch.lifecycle:viewmodel:1.1.1
        externalAnnotations           : <GRADLE>/caches/<TRANSFORMS>/xxxxxxxxxxxxxxxxxxxxxxxxxxxxxxxx/transformed/viewmodel-1.1.1/annotations.zip [-]
        folder                        : <GRADLE>/caches/<TRANSFORMS>/xxxxxxxxxxxxxxxxxxxxxxxxxxxxxxxx/transformed/viewmodel-1.1.1
        jniFolder                     : <GRADLE>/caches/<TRANSFORMS>/xxxxxxxxxxxxxxxxxxxxxxxxxxxxxxxx/transformed/viewmodel-1.1.1/jni [-]
        manifest                      : <GRADLE>/caches/<TRANSFORMS>/xxxxxxxxxxxxxxxxxxxxxxxxxxxxxxxx/transformed/viewmodel-1.1.1/AndroidManifest.xml
        proguardRules                 : <GRADLE>/caches/<TRANSFORMS>/xxxxxxxxxxxxxxxxxxxxxxxxxxxxxxxx/transformed/viewmodel-1.1.1/proguard.txt
        publicResources               : <GRADLE>/caches/<TRANSFORMS>/xxxxxxxxxxxxxxxxxxxxxxxxxxxxxxxx/transformed/viewmodel-1.1.1/public.txt [-]
        renderscriptFolder            : <GRADLE>/caches/<TRANSFORMS>/xxxxxxxxxxxxxxxxxxxxxxxxxxxxxxxx/transformed/viewmodel-1.1.1/rs [-]
        resFolder                     : <GRADLE>/caches/<TRANSFORMS>/xxxxxxxxxxxxxxxxxxxxxxxxxxxxxxxx/transformed/viewmodel-1.1.1/res [-]
        resStaticLibrary              : <GRADLE>/caches/<TRANSFORMS>/xxxxxxxxxxxxxxxxxxxxxxxxxxxxxxxx/transformed/viewmodel-1.1.1/res.apk [-]
        - runtimeJarFiles             : <GRADLE>/caches/<TRANSFORMS>/xxxxxxxxxxxxxxxxxxxxxxxxxxxxxxxx/transformed/viewmodel-1.1.1/jars/classes.jar
        symbolFile                    : <GRADLE>/caches/<TRANSFORMS>/xxxxxxxxxxxxxxxxxxxxxxxxxxxxxxxx/transformed/viewmodel-1.1.1/R.txt
    - library                     : com.android.support.constraint:constraint-layout:1.0.2@aar (IdeAndroidLibraryImpl)
        aidlFolder                    : <GRADLE>/caches/<TRANSFORMS>/xxxxxxxxxxxxxxxxxxxxxxxxxxxxxxxx/transformed/constraint-layout-1.0.2/aidl [-]
        artifact                      : <M2>/com/android/support/constraint/constraint-layout/1.0.2/constraint-layout-1.0.2.aar
        artifactAddress               : com.android.support.constraint:constraint-layout:1.0.2@aar
        assetsFolder                  : <GRADLE>/caches/<TRANSFORMS>/xxxxxxxxxxxxxxxxxxxxxxxxxxxxxxxx/transformed/constraint-layout-1.0.2/assets [-]
        - compileJarFiles             : <GRADLE>/caches/<TRANSFORMS>/xxxxxxxxxxxxxxxxxxxxxxxxxxxxxxxx/transformed/constraint-layout-1.0.2/jars/classes.jar
        component                     : com.android.support.constraint:constraint-layout:1.0.2
        externalAnnotations           : <GRADLE>/caches/<TRANSFORMS>/xxxxxxxxxxxxxxxxxxxxxxxxxxxxxxxx/transformed/constraint-layout-1.0.2/annotations.zip [-]
        folder                        : <GRADLE>/caches/<TRANSFORMS>/xxxxxxxxxxxxxxxxxxxxxxxxxxxxxxxx/transformed/constraint-layout-1.0.2
        jniFolder                     : <GRADLE>/caches/<TRANSFORMS>/xxxxxxxxxxxxxxxxxxxxxxxxxxxxxxxx/transformed/constraint-layout-1.0.2/jni [-]
        manifest                      : <GRADLE>/caches/<TRANSFORMS>/xxxxxxxxxxxxxxxxxxxxxxxxxxxxxxxx/transformed/constraint-layout-1.0.2/AndroidManifest.xml
        proguardRules                 : <GRADLE>/caches/<TRANSFORMS>/xxxxxxxxxxxxxxxxxxxxxxxxxxxxxxxx/transformed/constraint-layout-1.0.2/proguard.txt [-]
        publicResources               : <GRADLE>/caches/<TRANSFORMS>/xxxxxxxxxxxxxxxxxxxxxxxxxxxxxxxx/transformed/constraint-layout-1.0.2/public.txt [-]
        renderscriptFolder            : <GRADLE>/caches/<TRANSFORMS>/xxxxxxxxxxxxxxxxxxxxxxxxxxxxxxxx/transformed/constraint-layout-1.0.2/rs [-]
        resFolder                     : <GRADLE>/caches/<TRANSFORMS>/xxxxxxxxxxxxxxxxxxxxxxxxxxxxxxxx/transformed/constraint-layout-1.0.2/res
        resStaticLibrary              : <GRADLE>/caches/<TRANSFORMS>/xxxxxxxxxxxxxxxxxxxxxxxxxxxxxxxx/transformed/constraint-layout-1.0.2/res.apk [-]
        - runtimeJarFiles             : <GRADLE>/caches/<TRANSFORMS>/xxxxxxxxxxxxxxxxxxxxxxxxxxxxxxxx/transformed/constraint-layout-1.0.2/jars/classes.jar
        symbolFile                    : <GRADLE>/caches/<TRANSFORMS>/xxxxxxxxxxxxxxxxxxxxxxxxxxxxxxxx/transformed/constraint-layout-1.0.2/R.txt
    - library                     : com.android.support.test.espresso:espresso-core:3.0.2@aar (IdeAndroidLibraryImpl)
        aidlFolder                    : <GRADLE>/caches/<TRANSFORMS>/xxxxxxxxxxxxxxxxxxxxxxxxxxxxxxxx/transformed/espresso-core-3.0.2/aidl [-]
        artifact                      : <M2>/com/android/support/test/espresso/espresso-core/3.0.2/espresso-core-3.0.2.aar
        artifactAddress               : com.android.support.test.espresso:espresso-core:3.0.2@aar
        assetsFolder                  : <GRADLE>/caches/<TRANSFORMS>/xxxxxxxxxxxxxxxxxxxxxxxxxxxxxxxx/transformed/espresso-core-3.0.2/assets [-]
        - compileJarFiles             : <GRADLE>/caches/<TRANSFORMS>/xxxxxxxxxxxxxxxxxxxxxxxxxxxxxxxx/transformed/espresso-core-3.0.2/jars/classes.jar
        component                     : com.android.support.test.espresso:espresso-core:3.0.2
        externalAnnotations           : <GRADLE>/caches/<TRANSFORMS>/xxxxxxxxxxxxxxxxxxxxxxxxxxxxxxxx/transformed/espresso-core-3.0.2/annotations.zip [-]
        folder                        : <GRADLE>/caches/<TRANSFORMS>/xxxxxxxxxxxxxxxxxxxxxxxxxxxxxxxx/transformed/espresso-core-3.0.2
        jniFolder                     : <GRADLE>/caches/<TRANSFORMS>/xxxxxxxxxxxxxxxxxxxxxxxxxxxxxxxx/transformed/espresso-core-3.0.2/jni [-]
        manifest                      : <GRADLE>/caches/<TRANSFORMS>/xxxxxxxxxxxxxxxxxxxxxxxxxxxxxxxx/transformed/espresso-core-3.0.2/AndroidManifest.xml
        proguardRules                 : <GRADLE>/caches/<TRANSFORMS>/xxxxxxxxxxxxxxxxxxxxxxxxxxxxxxxx/transformed/espresso-core-3.0.2/proguard.txt
        publicResources               : <GRADLE>/caches/<TRANSFORMS>/xxxxxxxxxxxxxxxxxxxxxxxxxxxxxxxx/transformed/espresso-core-3.0.2/public.txt [-]
        renderscriptFolder            : <GRADLE>/caches/<TRANSFORMS>/xxxxxxxxxxxxxxxxxxxxxxxxxxxxxxxx/transformed/espresso-core-3.0.2/rs [-]
        resFolder                     : <GRADLE>/caches/<TRANSFORMS>/xxxxxxxxxxxxxxxxxxxxxxxxxxxxxxxx/transformed/espresso-core-3.0.2/res [-]
        resStaticLibrary              : <GRADLE>/caches/<TRANSFORMS>/xxxxxxxxxxxxxxxxxxxxxxxxxxxxxxxx/transformed/espresso-core-3.0.2/res.apk [-]
        - runtimeJarFiles             : <GRADLE>/caches/<TRANSFORMS>/xxxxxxxxxxxxxxxxxxxxxxxxxxxxxxxx/transformed/espresso-core-3.0.2/jars/classes.jar
        symbolFile                    : <GRADLE>/caches/<TRANSFORMS>/xxxxxxxxxxxxxxxxxxxxxxxxxxxxxxxx/transformed/espresso-core-3.0.2/R.txt
    - library                     : com.android.support.test.espresso:espresso-idling-resource:3.0.2@aar (IdeAndroidLibraryImpl)
        aidlFolder                    : <GRADLE>/caches/<TRANSFORMS>/xxxxxxxxxxxxxxxxxxxxxxxxxxxxxxxx/transformed/espresso-idling-resource-3.0.2/aidl [-]
        artifact                      : <M2>/com/android/support/test/espresso/espresso-idling-resource/3.0.2/espresso-idling-resource-3.0.2.aar
        artifactAddress               : com.android.support.test.espresso:espresso-idling-resource:3.0.2@aar
        assetsFolder                  : <GRADLE>/caches/<TRANSFORMS>/xxxxxxxxxxxxxxxxxxxxxxxxxxxxxxxx/transformed/espresso-idling-resource-3.0.2/assets [-]
        - compileJarFiles             : <GRADLE>/caches/<TRANSFORMS>/xxxxxxxxxxxxxxxxxxxxxxxxxxxxxxxx/transformed/espresso-idling-resource-3.0.2/jars/classes.jar
        component                     : com.android.support.test.espresso:espresso-idling-resource:3.0.2
        externalAnnotations           : <GRADLE>/caches/<TRANSFORMS>/xxxxxxxxxxxxxxxxxxxxxxxxxxxxxxxx/transformed/espresso-idling-resource-3.0.2/annotations.zip [-]
        folder                        : <GRADLE>/caches/<TRANSFORMS>/xxxxxxxxxxxxxxxxxxxxxxxxxxxxxxxx/transformed/espresso-idling-resource-3.0.2
        jniFolder                     : <GRADLE>/caches/<TRANSFORMS>/xxxxxxxxxxxxxxxxxxxxxxxxxxxxxxxx/transformed/espresso-idling-resource-3.0.2/jni [-]
        manifest                      : <GRADLE>/caches/<TRANSFORMS>/xxxxxxxxxxxxxxxxxxxxxxxxxxxxxxxx/transformed/espresso-idling-resource-3.0.2/AndroidManifest.xml
        proguardRules                 : <GRADLE>/caches/<TRANSFORMS>/xxxxxxxxxxxxxxxxxxxxxxxxxxxxxxxx/transformed/espresso-idling-resource-3.0.2/proguard.txt [-]
        publicResources               : <GRADLE>/caches/<TRANSFORMS>/xxxxxxxxxxxxxxxxxxxxxxxxxxxxxxxx/transformed/espresso-idling-resource-3.0.2/public.txt [-]
        renderscriptFolder            : <GRADLE>/caches/<TRANSFORMS>/xxxxxxxxxxxxxxxxxxxxxxxxxxxxxxxx/transformed/espresso-idling-resource-3.0.2/rs [-]
        resFolder                     : <GRADLE>/caches/<TRANSFORMS>/xxxxxxxxxxxxxxxxxxxxxxxxxxxxxxxx/transformed/espresso-idling-resource-3.0.2/res [-]
        resStaticLibrary              : <GRADLE>/caches/<TRANSFORMS>/xxxxxxxxxxxxxxxxxxxxxxxxxxxxxxxx/transformed/espresso-idling-resource-3.0.2/res.apk [-]
        - runtimeJarFiles             : <GRADLE>/caches/<TRANSFORMS>/xxxxxxxxxxxxxxxxxxxxxxxxxxxxxxxx/transformed/espresso-idling-resource-3.0.2/jars/classes.jar
        symbolFile                    : <GRADLE>/caches/<TRANSFORMS>/xxxxxxxxxxxxxxxxxxxxxxxxxxxxxxxx/transformed/espresso-idling-resource-3.0.2/R.txt
    - library                     : com.android.support.test:monitor:1.0.2@aar (IdeAndroidLibraryImpl)
        aidlFolder                    : <GRADLE>/caches/<TRANSFORMS>/xxxxxxxxxxxxxxxxxxxxxxxxxxxxxxxx/transformed/monitor-1.0.2/aidl [-]
        artifact                      : <M2>/com/android/support/test/monitor/1.0.2/monitor-1.0.2.aar
        artifactAddress               : com.android.support.test:monitor:1.0.2@aar
        assetsFolder                  : <GRADLE>/caches/<TRANSFORMS>/xxxxxxxxxxxxxxxxxxxxxxxxxxxxxxxx/transformed/monitor-1.0.2/assets [-]
        - compileJarFiles             : <GRADLE>/caches/<TRANSFORMS>/xxxxxxxxxxxxxxxxxxxxxxxxxxxxxxxx/transformed/monitor-1.0.2/jars/classes.jar
        component                     : com.android.support.test:monitor:1.0.2
        externalAnnotations           : <GRADLE>/caches/<TRANSFORMS>/xxxxxxxxxxxxxxxxxxxxxxxxxxxxxxxx/transformed/monitor-1.0.2/annotations.zip [-]
        folder                        : <GRADLE>/caches/<TRANSFORMS>/xxxxxxxxxxxxxxxxxxxxxxxxxxxxxxxx/transformed/monitor-1.0.2
        jniFolder                     : <GRADLE>/caches/<TRANSFORMS>/xxxxxxxxxxxxxxxxxxxxxxxxxxxxxxxx/transformed/monitor-1.0.2/jni [-]
        manifest                      : <GRADLE>/caches/<TRANSFORMS>/xxxxxxxxxxxxxxxxxxxxxxxxxxxxxxxx/transformed/monitor-1.0.2/AndroidManifest.xml
        proguardRules                 : <GRADLE>/caches/<TRANSFORMS>/xxxxxxxxxxxxxxxxxxxxxxxxxxxxxxxx/transformed/monitor-1.0.2/proguard.txt
        publicResources               : <GRADLE>/caches/<TRANSFORMS>/xxxxxxxxxxxxxxxxxxxxxxxxxxxxxxxx/transformed/monitor-1.0.2/public.txt [-]
        renderscriptFolder            : <GRADLE>/caches/<TRANSFORMS>/xxxxxxxxxxxxxxxxxxxxxxxxxxxxxxxx/transformed/monitor-1.0.2/rs [-]
        resFolder                     : <GRADLE>/caches/<TRANSFORMS>/xxxxxxxxxxxxxxxxxxxxxxxxxxxxxxxx/transformed/monitor-1.0.2/res [-]
        resStaticLibrary              : <GRADLE>/caches/<TRANSFORMS>/xxxxxxxxxxxxxxxxxxxxxxxxxxxxxxxx/transformed/monitor-1.0.2/res.apk [-]
        - runtimeJarFiles             : <GRADLE>/caches/<TRANSFORMS>/xxxxxxxxxxxxxxxxxxxxxxxxxxxxxxxx/transformed/monitor-1.0.2/jars/classes.jar
        symbolFile                    : <GRADLE>/caches/<TRANSFORMS>/xxxxxxxxxxxxxxxxxxxxxxxxxxxxxxxx/transformed/monitor-1.0.2/R.txt
    - library                     : com.android.support.test:runner:1.0.2@aar (IdeAndroidLibraryImpl)
        aidlFolder                    : <GRADLE>/caches/<TRANSFORMS>/xxxxxxxxxxxxxxxxxxxxxxxxxxxxxxxx/transformed/runner-1.0.2/aidl [-]
        artifact                      : <M2>/com/android/support/test/runner/1.0.2/runner-1.0.2.aar
        artifactAddress               : com.android.support.test:runner:1.0.2@aar
        assetsFolder                  : <GRADLE>/caches/<TRANSFORMS>/xxxxxxxxxxxxxxxxxxxxxxxxxxxxxxxx/transformed/runner-1.0.2/assets [-]
        - compileJarFiles             : <GRADLE>/caches/<TRANSFORMS>/xxxxxxxxxxxxxxxxxxxxxxxxxxxxxxxx/transformed/runner-1.0.2/jars/classes.jar
        component                     : com.android.support.test:runner:1.0.2
        externalAnnotations           : <GRADLE>/caches/<TRANSFORMS>/xxxxxxxxxxxxxxxxxxxxxxxxxxxxxxxx/transformed/runner-1.0.2/annotations.zip [-]
        folder                        : <GRADLE>/caches/<TRANSFORMS>/xxxxxxxxxxxxxxxxxxxxxxxxxxxxxxxx/transformed/runner-1.0.2
        jniFolder                     : <GRADLE>/caches/<TRANSFORMS>/xxxxxxxxxxxxxxxxxxxxxxxxxxxxxxxx/transformed/runner-1.0.2/jni [-]
        manifest                      : <GRADLE>/caches/<TRANSFORMS>/xxxxxxxxxxxxxxxxxxxxxxxxxxxxxxxx/transformed/runner-1.0.2/AndroidManifest.xml
        proguardRules                 : <GRADLE>/caches/<TRANSFORMS>/xxxxxxxxxxxxxxxxxxxxxxxxxxxxxxxx/transformed/runner-1.0.2/proguard.txt
        publicResources               : <GRADLE>/caches/<TRANSFORMS>/xxxxxxxxxxxxxxxxxxxxxxxxxxxxxxxx/transformed/runner-1.0.2/public.txt [-]
        renderscriptFolder            : <GRADLE>/caches/<TRANSFORMS>/xxxxxxxxxxxxxxxxxxxxxxxxxxxxxxxx/transformed/runner-1.0.2/rs [-]
        resFolder                     : <GRADLE>/caches/<TRANSFORMS>/xxxxxxxxxxxxxxxxxxxxxxxxxxxxxxxx/transformed/runner-1.0.2/res [-]
        resStaticLibrary              : <GRADLE>/caches/<TRANSFORMS>/xxxxxxxxxxxxxxxxxxxxxxxxxxxxxxxx/transformed/runner-1.0.2/res.apk [-]
        - runtimeJarFiles             : <GRADLE>/caches/<TRANSFORMS>/xxxxxxxxxxxxxxxxxxxxxxxxxxxxxxxx/transformed/runner-1.0.2/jars/classes.jar
        symbolFile                    : <GRADLE>/caches/<TRANSFORMS>/xxxxxxxxxxxxxxxxxxxxxxxxxxxxxxxx/transformed/runner-1.0.2/R.txt
    - library                     : com.android.support:animated-vector-drawable:28.0.0@aar (IdeAndroidLibraryImpl)
        aidlFolder                    : <GRADLE>/caches/<TRANSFORMS>/xxxxxxxxxxxxxxxxxxxxxxxxxxxxxxxx/transformed/animated-vector-drawable-28.0.0/aidl [-]
        artifact                      : <M2>/com/android/support/animated-vector-drawable/28.0.0/animated-vector-drawable-28.0.0.aar
        artifactAddress               : com.android.support:animated-vector-drawable:28.0.0@aar
        assetsFolder                  : <GRADLE>/caches/<TRANSFORMS>/xxxxxxxxxxxxxxxxxxxxxxxxxxxxxxxx/transformed/animated-vector-drawable-28.0.0/assets [-]
        - compileJarFiles             : <GRADLE>/caches/<TRANSFORMS>/xxxxxxxxxxxxxxxxxxxxxxxxxxxxxxxx/transformed/animated-vector-drawable-28.0.0/jars/classes.jar
        component                     : com.android.support:animated-vector-drawable:28.0.0
        externalAnnotations           : <GRADLE>/caches/<TRANSFORMS>/xxxxxxxxxxxxxxxxxxxxxxxxxxxxxxxx/transformed/animated-vector-drawable-28.0.0/annotations.zip [-]
        folder                        : <GRADLE>/caches/<TRANSFORMS>/xxxxxxxxxxxxxxxxxxxxxxxxxxxxxxxx/transformed/animated-vector-drawable-28.0.0
        jniFolder                     : <GRADLE>/caches/<TRANSFORMS>/xxxxxxxxxxxxxxxxxxxxxxxxxxxxxxxx/transformed/animated-vector-drawable-28.0.0/jni [-]
        manifest                      : <GRADLE>/caches/<TRANSFORMS>/xxxxxxxxxxxxxxxxxxxxxxxxxxxxxxxx/transformed/animated-vector-drawable-28.0.0/AndroidManifest.xml
        proguardRules                 : <GRADLE>/caches/<TRANSFORMS>/xxxxxxxxxxxxxxxxxxxxxxxxxxxxxxxx/transformed/animated-vector-drawable-28.0.0/proguard.txt
        publicResources               : <GRADLE>/caches/<TRANSFORMS>/xxxxxxxxxxxxxxxxxxxxxxxxxxxxxxxx/transformed/animated-vector-drawable-28.0.0/public.txt [-]
        renderscriptFolder            : <GRADLE>/caches/<TRANSFORMS>/xxxxxxxxxxxxxxxxxxxxxxxxxxxxxxxx/transformed/animated-vector-drawable-28.0.0/rs [-]
        resFolder                     : <GRADLE>/caches/<TRANSFORMS>/xxxxxxxxxxxxxxxxxxxxxxxxxxxxxxxx/transformed/animated-vector-drawable-28.0.0/res [-]
        resStaticLibrary              : <GRADLE>/caches/<TRANSFORMS>/xxxxxxxxxxxxxxxxxxxxxxxxxxxxxxxx/transformed/animated-vector-drawable-28.0.0/res.apk [-]
        - runtimeJarFiles             : <GRADLE>/caches/<TRANSFORMS>/xxxxxxxxxxxxxxxxxxxxxxxxxxxxxxxx/transformed/animated-vector-drawable-28.0.0/jars/classes.jar
        symbolFile                    : <GRADLE>/caches/<TRANSFORMS>/xxxxxxxxxxxxxxxxxxxxxxxxxxxxxxxx/transformed/animated-vector-drawable-28.0.0/R.txt
    - library                     : com.android.support:appcompat-v7:28.0.0@aar (IdeAndroidLibraryImpl)
        aidlFolder                    : <GRADLE>/caches/<TRANSFORMS>/xxxxxxxxxxxxxxxxxxxxxxxxxxxxxxxx/transformed/appcompat-v7-28.0.0/aidl [-]
        artifact                      : <M2>/com/android/support/appcompat-v7/28.0.0/appcompat-v7-28.0.0.aar
        artifactAddress               : com.android.support:appcompat-v7:28.0.0@aar
        assetsFolder                  : <GRADLE>/caches/<TRANSFORMS>/xxxxxxxxxxxxxxxxxxxxxxxxxxxxxxxx/transformed/appcompat-v7-28.0.0/assets [-]
        - compileJarFiles             : <GRADLE>/caches/<TRANSFORMS>/xxxxxxxxxxxxxxxxxxxxxxxxxxxxxxxx/transformed/appcompat-v7-28.0.0/jars/classes.jar
        component                     : com.android.support:appcompat-v7:28.0.0
        externalAnnotations           : <GRADLE>/caches/<TRANSFORMS>/xxxxxxxxxxxxxxxxxxxxxxxxxxxxxxxx/transformed/appcompat-v7-28.0.0/annotations.zip
        folder                        : <GRADLE>/caches/<TRANSFORMS>/xxxxxxxxxxxxxxxxxxxxxxxxxxxxxxxx/transformed/appcompat-v7-28.0.0
        jniFolder                     : <GRADLE>/caches/<TRANSFORMS>/xxxxxxxxxxxxxxxxxxxxxxxxxxxxxxxx/transformed/appcompat-v7-28.0.0/jni [-]
        manifest                      : <GRADLE>/caches/<TRANSFORMS>/xxxxxxxxxxxxxxxxxxxxxxxxxxxxxxxx/transformed/appcompat-v7-28.0.0/AndroidManifest.xml
        proguardRules                 : <GRADLE>/caches/<TRANSFORMS>/xxxxxxxxxxxxxxxxxxxxxxxxxxxxxxxx/transformed/appcompat-v7-28.0.0/proguard.txt
        publicResources               : <GRADLE>/caches/<TRANSFORMS>/xxxxxxxxxxxxxxxxxxxxxxxxxxxxxxxx/transformed/appcompat-v7-28.0.0/public.txt
        renderscriptFolder            : <GRADLE>/caches/<TRANSFORMS>/xxxxxxxxxxxxxxxxxxxxxxxxxxxxxxxx/transformed/appcompat-v7-28.0.0/rs [-]
        resFolder                     : <GRADLE>/caches/<TRANSFORMS>/xxxxxxxxxxxxxxxxxxxxxxxxxxxxxxxx/transformed/appcompat-v7-28.0.0/res
        resStaticLibrary              : <GRADLE>/caches/<TRANSFORMS>/xxxxxxxxxxxxxxxxxxxxxxxxxxxxxxxx/transformed/appcompat-v7-28.0.0/res.apk [-]
        - runtimeJarFiles             : <GRADLE>/caches/<TRANSFORMS>/xxxxxxxxxxxxxxxxxxxxxxxxxxxxxxxx/transformed/appcompat-v7-28.0.0/jars/classes.jar
        symbolFile                    : <GRADLE>/caches/<TRANSFORMS>/xxxxxxxxxxxxxxxxxxxxxxxxxxxxxxxx/transformed/appcompat-v7-28.0.0/R.txt
    - library                     : com.android.support:asynclayoutinflater:28.0.0@aar (IdeAndroidLibraryImpl)
        aidlFolder                    : <GRADLE>/caches/<TRANSFORMS>/xxxxxxxxxxxxxxxxxxxxxxxxxxxxxxxx/transformed/asynclayoutinflater-28.0.0/aidl [-]
        artifact                      : <M2>/com/android/support/asynclayoutinflater/28.0.0/asynclayoutinflater-28.0.0.aar
        artifactAddress               : com.android.support:asynclayoutinflater:28.0.0@aar
        assetsFolder                  : <GRADLE>/caches/<TRANSFORMS>/xxxxxxxxxxxxxxxxxxxxxxxxxxxxxxxx/transformed/asynclayoutinflater-28.0.0/assets [-]
        - compileJarFiles             : <GRADLE>/caches/<TRANSFORMS>/xxxxxxxxxxxxxxxxxxxxxxxxxxxxxxxx/transformed/asynclayoutinflater-28.0.0/jars/classes.jar
        component                     : com.android.support:asynclayoutinflater:28.0.0
        externalAnnotations           : <GRADLE>/caches/<TRANSFORMS>/xxxxxxxxxxxxxxxxxxxxxxxxxxxxxxxx/transformed/asynclayoutinflater-28.0.0/annotations.zip [-]
        folder                        : <GRADLE>/caches/<TRANSFORMS>/xxxxxxxxxxxxxxxxxxxxxxxxxxxxxxxx/transformed/asynclayoutinflater-28.0.0
        jniFolder                     : <GRADLE>/caches/<TRANSFORMS>/xxxxxxxxxxxxxxxxxxxxxxxxxxxxxxxx/transformed/asynclayoutinflater-28.0.0/jni [-]
        manifest                      : <GRADLE>/caches/<TRANSFORMS>/xxxxxxxxxxxxxxxxxxxxxxxxxxxxxxxx/transformed/asynclayoutinflater-28.0.0/AndroidManifest.xml
        proguardRules                 : <GRADLE>/caches/<TRANSFORMS>/xxxxxxxxxxxxxxxxxxxxxxxxxxxxxxxx/transformed/asynclayoutinflater-28.0.0/proguard.txt [-]
        publicResources               : <GRADLE>/caches/<TRANSFORMS>/xxxxxxxxxxxxxxxxxxxxxxxxxxxxxxxx/transformed/asynclayoutinflater-28.0.0/public.txt [-]
        renderscriptFolder            : <GRADLE>/caches/<TRANSFORMS>/xxxxxxxxxxxxxxxxxxxxxxxxxxxxxxxx/transformed/asynclayoutinflater-28.0.0/rs [-]
        resFolder                     : <GRADLE>/caches/<TRANSFORMS>/xxxxxxxxxxxxxxxxxxxxxxxxxxxxxxxx/transformed/asynclayoutinflater-28.0.0/res [-]
        resStaticLibrary              : <GRADLE>/caches/<TRANSFORMS>/xxxxxxxxxxxxxxxxxxxxxxxxxxxxxxxx/transformed/asynclayoutinflater-28.0.0/res.apk [-]
        - runtimeJarFiles             : <GRADLE>/caches/<TRANSFORMS>/xxxxxxxxxxxxxxxxxxxxxxxxxxxxxxxx/transformed/asynclayoutinflater-28.0.0/jars/classes.jar
        symbolFile                    : <GRADLE>/caches/<TRANSFORMS>/xxxxxxxxxxxxxxxxxxxxxxxxxxxxxxxx/transformed/asynclayoutinflater-28.0.0/R.txt
    - library                     : com.android.support:coordinatorlayout:28.0.0@aar (IdeAndroidLibraryImpl)
        aidlFolder                    : <GRADLE>/caches/<TRANSFORMS>/xxxxxxxxxxxxxxxxxxxxxxxxxxxxxxxx/transformed/coordinatorlayout-28.0.0/aidl [-]
        artifact                      : <M2>/com/android/support/coordinatorlayout/28.0.0/coordinatorlayout-28.0.0.aar
        artifactAddress               : com.android.support:coordinatorlayout:28.0.0@aar
        assetsFolder                  : <GRADLE>/caches/<TRANSFORMS>/xxxxxxxxxxxxxxxxxxxxxxxxxxxxxxxx/transformed/coordinatorlayout-28.0.0/assets [-]
        - compileJarFiles             : <GRADLE>/caches/<TRANSFORMS>/xxxxxxxxxxxxxxxxxxxxxxxxxxxxxxxx/transformed/coordinatorlayout-28.0.0/jars/classes.jar
        component                     : com.android.support:coordinatorlayout:28.0.0
        externalAnnotations           : <GRADLE>/caches/<TRANSFORMS>/xxxxxxxxxxxxxxxxxxxxxxxxxxxxxxxx/transformed/coordinatorlayout-28.0.0/annotations.zip
        folder                        : <GRADLE>/caches/<TRANSFORMS>/xxxxxxxxxxxxxxxxxxxxxxxxxxxxxxxx/transformed/coordinatorlayout-28.0.0
        jniFolder                     : <GRADLE>/caches/<TRANSFORMS>/xxxxxxxxxxxxxxxxxxxxxxxxxxxxxxxx/transformed/coordinatorlayout-28.0.0/jni [-]
        manifest                      : <GRADLE>/caches/<TRANSFORMS>/xxxxxxxxxxxxxxxxxxxxxxxxxxxxxxxx/transformed/coordinatorlayout-28.0.0/AndroidManifest.xml
        proguardRules                 : <GRADLE>/caches/<TRANSFORMS>/xxxxxxxxxxxxxxxxxxxxxxxxxxxxxxxx/transformed/coordinatorlayout-28.0.0/proguard.txt
        publicResources               : <GRADLE>/caches/<TRANSFORMS>/xxxxxxxxxxxxxxxxxxxxxxxxxxxxxxxx/transformed/coordinatorlayout-28.0.0/public.txt
        renderscriptFolder            : <GRADLE>/caches/<TRANSFORMS>/xxxxxxxxxxxxxxxxxxxxxxxxxxxxxxxx/transformed/coordinatorlayout-28.0.0/rs [-]
        resFolder                     : <GRADLE>/caches/<TRANSFORMS>/xxxxxxxxxxxxxxxxxxxxxxxxxxxxxxxx/transformed/coordinatorlayout-28.0.0/res
        resStaticLibrary              : <GRADLE>/caches/<TRANSFORMS>/xxxxxxxxxxxxxxxxxxxxxxxxxxxxxxxx/transformed/coordinatorlayout-28.0.0/res.apk [-]
        - runtimeJarFiles             : <GRADLE>/caches/<TRANSFORMS>/xxxxxxxxxxxxxxxxxxxxxxxxxxxxxxxx/transformed/coordinatorlayout-28.0.0/jars/classes.jar
        symbolFile                    : <GRADLE>/caches/<TRANSFORMS>/xxxxxxxxxxxxxxxxxxxxxxxxxxxxxxxx/transformed/coordinatorlayout-28.0.0/R.txt
    - library                     : com.android.support:cursoradapter:28.0.0@aar (IdeAndroidLibraryImpl)
        aidlFolder                    : <GRADLE>/caches/<TRANSFORMS>/xxxxxxxxxxxxxxxxxxxxxxxxxxxxxxxx/transformed/cursoradapter-28.0.0/aidl [-]
        artifact                      : <M2>/com/android/support/cursoradapter/28.0.0/cursoradapter-28.0.0.aar
        artifactAddress               : com.android.support:cursoradapter:28.0.0@aar
        assetsFolder                  : <GRADLE>/caches/<TRANSFORMS>/xxxxxxxxxxxxxxxxxxxxxxxxxxxxxxxx/transformed/cursoradapter-28.0.0/assets [-]
        - compileJarFiles             : <GRADLE>/caches/<TRANSFORMS>/xxxxxxxxxxxxxxxxxxxxxxxxxxxxxxxx/transformed/cursoradapter-28.0.0/jars/classes.jar
        component                     : com.android.support:cursoradapter:28.0.0
        externalAnnotations           : <GRADLE>/caches/<TRANSFORMS>/xxxxxxxxxxxxxxxxxxxxxxxxxxxxxxxx/transformed/cursoradapter-28.0.0/annotations.zip [-]
        folder                        : <GRADLE>/caches/<TRANSFORMS>/xxxxxxxxxxxxxxxxxxxxxxxxxxxxxxxx/transformed/cursoradapter-28.0.0
        jniFolder                     : <GRADLE>/caches/<TRANSFORMS>/xxxxxxxxxxxxxxxxxxxxxxxxxxxxxxxx/transformed/cursoradapter-28.0.0/jni [-]
        manifest                      : <GRADLE>/caches/<TRANSFORMS>/xxxxxxxxxxxxxxxxxxxxxxxxxxxxxxxx/transformed/cursoradapter-28.0.0/AndroidManifest.xml
        proguardRules                 : <GRADLE>/caches/<TRANSFORMS>/xxxxxxxxxxxxxxxxxxxxxxxxxxxxxxxx/transformed/cursoradapter-28.0.0/proguard.txt [-]
        publicResources               : <GRADLE>/caches/<TRANSFORMS>/xxxxxxxxxxxxxxxxxxxxxxxxxxxxxxxx/transformed/cursoradapter-28.0.0/public.txt [-]
        renderscriptFolder            : <GRADLE>/caches/<TRANSFORMS>/xxxxxxxxxxxxxxxxxxxxxxxxxxxxxxxx/transformed/cursoradapter-28.0.0/rs [-]
        resFolder                     : <GRADLE>/caches/<TRANSFORMS>/xxxxxxxxxxxxxxxxxxxxxxxxxxxxxxxx/transformed/cursoradapter-28.0.0/res [-]
        resStaticLibrary              : <GRADLE>/caches/<TRANSFORMS>/xxxxxxxxxxxxxxxxxxxxxxxxxxxxxxxx/transformed/cursoradapter-28.0.0/res.apk [-]
        - runtimeJarFiles             : <GRADLE>/caches/<TRANSFORMS>/xxxxxxxxxxxxxxxxxxxxxxxxxxxxxxxx/transformed/cursoradapter-28.0.0/jars/classes.jar
        symbolFile                    : <GRADLE>/caches/<TRANSFORMS>/xxxxxxxxxxxxxxxxxxxxxxxxxxxxxxxx/transformed/cursoradapter-28.0.0/R.txt
    - library                     : com.android.support:customview:28.0.0@aar (IdeAndroidLibraryImpl)
        aidlFolder                    : <GRADLE>/caches/<TRANSFORMS>/xxxxxxxxxxxxxxxxxxxxxxxxxxxxxxxx/transformed/customview-28.0.0/aidl [-]
        artifact                      : <M2>/com/android/support/customview/28.0.0/customview-28.0.0.aar
        artifactAddress               : com.android.support:customview:28.0.0@aar
        assetsFolder                  : <GRADLE>/caches/<TRANSFORMS>/xxxxxxxxxxxxxxxxxxxxxxxxxxxxxxxx/transformed/customview-28.0.0/assets [-]
        - compileJarFiles             : <GRADLE>/caches/<TRANSFORMS>/xxxxxxxxxxxxxxxxxxxxxxxxxxxxxxxx/transformed/customview-28.0.0/jars/classes.jar
        component                     : com.android.support:customview:28.0.0
        externalAnnotations           : <GRADLE>/caches/<TRANSFORMS>/xxxxxxxxxxxxxxxxxxxxxxxxxxxxxxxx/transformed/customview-28.0.0/annotations.zip [-]
        folder                        : <GRADLE>/caches/<TRANSFORMS>/xxxxxxxxxxxxxxxxxxxxxxxxxxxxxxxx/transformed/customview-28.0.0
        jniFolder                     : <GRADLE>/caches/<TRANSFORMS>/xxxxxxxxxxxxxxxxxxxxxxxxxxxxxxxx/transformed/customview-28.0.0/jni [-]
        manifest                      : <GRADLE>/caches/<TRANSFORMS>/xxxxxxxxxxxxxxxxxxxxxxxxxxxxxxxx/transformed/customview-28.0.0/AndroidManifest.xml
        proguardRules                 : <GRADLE>/caches/<TRANSFORMS>/xxxxxxxxxxxxxxxxxxxxxxxxxxxxxxxx/transformed/customview-28.0.0/proguard.txt [-]
        publicResources               : <GRADLE>/caches/<TRANSFORMS>/xxxxxxxxxxxxxxxxxxxxxxxxxxxxxxxx/transformed/customview-28.0.0/public.txt [-]
        renderscriptFolder            : <GRADLE>/caches/<TRANSFORMS>/xxxxxxxxxxxxxxxxxxxxxxxxxxxxxxxx/transformed/customview-28.0.0/rs [-]
        resFolder                     : <GRADLE>/caches/<TRANSFORMS>/xxxxxxxxxxxxxxxxxxxxxxxxxxxxxxxx/transformed/customview-28.0.0/res [-]
        resStaticLibrary              : <GRADLE>/caches/<TRANSFORMS>/xxxxxxxxxxxxxxxxxxxxxxxxxxxxxxxx/transformed/customview-28.0.0/res.apk [-]
        - runtimeJarFiles             : <GRADLE>/caches/<TRANSFORMS>/xxxxxxxxxxxxxxxxxxxxxxxxxxxxxxxx/transformed/customview-28.0.0/jars/classes.jar
        symbolFile                    : <GRADLE>/caches/<TRANSFORMS>/xxxxxxxxxxxxxxxxxxxxxxxxxxxxxxxx/transformed/customview-28.0.0/R.txt
    - library                     : com.android.support:documentfile:28.0.0@aar (IdeAndroidLibraryImpl)
        aidlFolder                    : <GRADLE>/caches/<TRANSFORMS>/xxxxxxxxxxxxxxxxxxxxxxxxxxxxxxxx/transformed/documentfile-28.0.0/aidl [-]
        artifact                      : <M2>/com/android/support/documentfile/28.0.0/documentfile-28.0.0.aar
        artifactAddress               : com.android.support:documentfile:28.0.0@aar
        assetsFolder                  : <GRADLE>/caches/<TRANSFORMS>/xxxxxxxxxxxxxxxxxxxxxxxxxxxxxxxx/transformed/documentfile-28.0.0/assets [-]
        - compileJarFiles             : <GRADLE>/caches/<TRANSFORMS>/xxxxxxxxxxxxxxxxxxxxxxxxxxxxxxxx/transformed/documentfile-28.0.0/jars/classes.jar
        component                     : com.android.support:documentfile:28.0.0
        externalAnnotations           : <GRADLE>/caches/<TRANSFORMS>/xxxxxxxxxxxxxxxxxxxxxxxxxxxxxxxx/transformed/documentfile-28.0.0/annotations.zip [-]
        folder                        : <GRADLE>/caches/<TRANSFORMS>/xxxxxxxxxxxxxxxxxxxxxxxxxxxxxxxx/transformed/documentfile-28.0.0
        jniFolder                     : <GRADLE>/caches/<TRANSFORMS>/xxxxxxxxxxxxxxxxxxxxxxxxxxxxxxxx/transformed/documentfile-28.0.0/jni [-]
        manifest                      : <GRADLE>/caches/<TRANSFORMS>/xxxxxxxxxxxxxxxxxxxxxxxxxxxxxxxx/transformed/documentfile-28.0.0/AndroidManifest.xml
        proguardRules                 : <GRADLE>/caches/<TRANSFORMS>/xxxxxxxxxxxxxxxxxxxxxxxxxxxxxxxx/transformed/documentfile-28.0.0/proguard.txt [-]
        publicResources               : <GRADLE>/caches/<TRANSFORMS>/xxxxxxxxxxxxxxxxxxxxxxxxxxxxxxxx/transformed/documentfile-28.0.0/public.txt [-]
        renderscriptFolder            : <GRADLE>/caches/<TRANSFORMS>/xxxxxxxxxxxxxxxxxxxxxxxxxxxxxxxx/transformed/documentfile-28.0.0/rs [-]
        resFolder                     : <GRADLE>/caches/<TRANSFORMS>/xxxxxxxxxxxxxxxxxxxxxxxxxxxxxxxx/transformed/documentfile-28.0.0/res [-]
        resStaticLibrary              : <GRADLE>/caches/<TRANSFORMS>/xxxxxxxxxxxxxxxxxxxxxxxxxxxxxxxx/transformed/documentfile-28.0.0/res.apk [-]
        - runtimeJarFiles             : <GRADLE>/caches/<TRANSFORMS>/xxxxxxxxxxxxxxxxxxxxxxxxxxxxxxxx/transformed/documentfile-28.0.0/jars/classes.jar
        symbolFile                    : <GRADLE>/caches/<TRANSFORMS>/xxxxxxxxxxxxxxxxxxxxxxxxxxxxxxxx/transformed/documentfile-28.0.0/R.txt
    - library                     : com.android.support:drawerlayout:28.0.0@aar (IdeAndroidLibraryImpl)
        aidlFolder                    : <GRADLE>/caches/<TRANSFORMS>/xxxxxxxxxxxxxxxxxxxxxxxxxxxxxxxx/transformed/drawerlayout-28.0.0/aidl [-]
        artifact                      : <M2>/com/android/support/drawerlayout/28.0.0/drawerlayout-28.0.0.aar
        artifactAddress               : com.android.support:drawerlayout:28.0.0@aar
        assetsFolder                  : <GRADLE>/caches/<TRANSFORMS>/xxxxxxxxxxxxxxxxxxxxxxxxxxxxxxxx/transformed/drawerlayout-28.0.0/assets [-]
        - compileJarFiles             : <GRADLE>/caches/<TRANSFORMS>/xxxxxxxxxxxxxxxxxxxxxxxxxxxxxxxx/transformed/drawerlayout-28.0.0/jars/classes.jar
        component                     : com.android.support:drawerlayout:28.0.0
        externalAnnotations           : <GRADLE>/caches/<TRANSFORMS>/xxxxxxxxxxxxxxxxxxxxxxxxxxxxxxxx/transformed/drawerlayout-28.0.0/annotations.zip
        folder                        : <GRADLE>/caches/<TRANSFORMS>/xxxxxxxxxxxxxxxxxxxxxxxxxxxxxxxx/transformed/drawerlayout-28.0.0
        jniFolder                     : <GRADLE>/caches/<TRANSFORMS>/xxxxxxxxxxxxxxxxxxxxxxxxxxxxxxxx/transformed/drawerlayout-28.0.0/jni [-]
        manifest                      : <GRADLE>/caches/<TRANSFORMS>/xxxxxxxxxxxxxxxxxxxxxxxxxxxxxxxx/transformed/drawerlayout-28.0.0/AndroidManifest.xml
        proguardRules                 : <GRADLE>/caches/<TRANSFORMS>/xxxxxxxxxxxxxxxxxxxxxxxxxxxxxxxx/transformed/drawerlayout-28.0.0/proguard.txt [-]
        publicResources               : <GRADLE>/caches/<TRANSFORMS>/xxxxxxxxxxxxxxxxxxxxxxxxxxxxxxxx/transformed/drawerlayout-28.0.0/public.txt [-]
        renderscriptFolder            : <GRADLE>/caches/<TRANSFORMS>/xxxxxxxxxxxxxxxxxxxxxxxxxxxxxxxx/transformed/drawerlayout-28.0.0/rs [-]
        resFolder                     : <GRADLE>/caches/<TRANSFORMS>/xxxxxxxxxxxxxxxxxxxxxxxxxxxxxxxx/transformed/drawerlayout-28.0.0/res [-]
        resStaticLibrary              : <GRADLE>/caches/<TRANSFORMS>/xxxxxxxxxxxxxxxxxxxxxxxxxxxxxxxx/transformed/drawerlayout-28.0.0/res.apk [-]
        - runtimeJarFiles             : <GRADLE>/caches/<TRANSFORMS>/xxxxxxxxxxxxxxxxxxxxxxxxxxxxxxxx/transformed/drawerlayout-28.0.0/jars/classes.jar
        symbolFile                    : <GRADLE>/caches/<TRANSFORMS>/xxxxxxxxxxxxxxxxxxxxxxxxxxxxxxxx/transformed/drawerlayout-28.0.0/R.txt
    - library                     : com.android.support:interpolator:28.0.0@aar (IdeAndroidLibraryImpl)
        aidlFolder                    : <GRADLE>/caches/<TRANSFORMS>/xxxxxxxxxxxxxxxxxxxxxxxxxxxxxxxx/transformed/interpolator-28.0.0/aidl [-]
        artifact                      : <M2>/com/android/support/interpolator/28.0.0/interpolator-28.0.0.aar
        artifactAddress               : com.android.support:interpolator:28.0.0@aar
        assetsFolder                  : <GRADLE>/caches/<TRANSFORMS>/xxxxxxxxxxxxxxxxxxxxxxxxxxxxxxxx/transformed/interpolator-28.0.0/assets [-]
        - compileJarFiles             : <GRADLE>/caches/<TRANSFORMS>/xxxxxxxxxxxxxxxxxxxxxxxxxxxxxxxx/transformed/interpolator-28.0.0/jars/classes.jar
        component                     : com.android.support:interpolator:28.0.0
        externalAnnotations           : <GRADLE>/caches/<TRANSFORMS>/xxxxxxxxxxxxxxxxxxxxxxxxxxxxxxxx/transformed/interpolator-28.0.0/annotations.zip [-]
        folder                        : <GRADLE>/caches/<TRANSFORMS>/xxxxxxxxxxxxxxxxxxxxxxxxxxxxxxxx/transformed/interpolator-28.0.0
        jniFolder                     : <GRADLE>/caches/<TRANSFORMS>/xxxxxxxxxxxxxxxxxxxxxxxxxxxxxxxx/transformed/interpolator-28.0.0/jni [-]
        manifest                      : <GRADLE>/caches/<TRANSFORMS>/xxxxxxxxxxxxxxxxxxxxxxxxxxxxxxxx/transformed/interpolator-28.0.0/AndroidManifest.xml
        proguardRules                 : <GRADLE>/caches/<TRANSFORMS>/xxxxxxxxxxxxxxxxxxxxxxxxxxxxxxxx/transformed/interpolator-28.0.0/proguard.txt [-]
        publicResources               : <GRADLE>/caches/<TRANSFORMS>/xxxxxxxxxxxxxxxxxxxxxxxxxxxxxxxx/transformed/interpolator-28.0.0/public.txt [-]
        renderscriptFolder            : <GRADLE>/caches/<TRANSFORMS>/xxxxxxxxxxxxxxxxxxxxxxxxxxxxxxxx/transformed/interpolator-28.0.0/rs [-]
        resFolder                     : <GRADLE>/caches/<TRANSFORMS>/xxxxxxxxxxxxxxxxxxxxxxxxxxxxxxxx/transformed/interpolator-28.0.0/res [-]
        resStaticLibrary              : <GRADLE>/caches/<TRANSFORMS>/xxxxxxxxxxxxxxxxxxxxxxxxxxxxxxxx/transformed/interpolator-28.0.0/res.apk [-]
        - runtimeJarFiles             : <GRADLE>/caches/<TRANSFORMS>/xxxxxxxxxxxxxxxxxxxxxxxxxxxxxxxx/transformed/interpolator-28.0.0/jars/classes.jar
        symbolFile                    : <GRADLE>/caches/<TRANSFORMS>/xxxxxxxxxxxxxxxxxxxxxxxxxxxxxxxx/transformed/interpolator-28.0.0/R.txt
    - library                     : com.android.support:loader:28.0.0@aar (IdeAndroidLibraryImpl)
        aidlFolder                    : <GRADLE>/caches/<TRANSFORMS>/xxxxxxxxxxxxxxxxxxxxxxxxxxxxxxxx/transformed/loader-28.0.0/aidl [-]
        artifact                      : <M2>/com/android/support/loader/28.0.0/loader-28.0.0.aar
        artifactAddress               : com.android.support:loader:28.0.0@aar
        assetsFolder                  : <GRADLE>/caches/<TRANSFORMS>/xxxxxxxxxxxxxxxxxxxxxxxxxxxxxxxx/transformed/loader-28.0.0/assets [-]
        - compileJarFiles             : <GRADLE>/caches/<TRANSFORMS>/xxxxxxxxxxxxxxxxxxxxxxxxxxxxxxxx/transformed/loader-28.0.0/jars/classes.jar
        component                     : com.android.support:loader:28.0.0
        externalAnnotations           : <GRADLE>/caches/<TRANSFORMS>/xxxxxxxxxxxxxxxxxxxxxxxxxxxxxxxx/transformed/loader-28.0.0/annotations.zip [-]
        folder                        : <GRADLE>/caches/<TRANSFORMS>/xxxxxxxxxxxxxxxxxxxxxxxxxxxxxxxx/transformed/loader-28.0.0
        jniFolder                     : <GRADLE>/caches/<TRANSFORMS>/xxxxxxxxxxxxxxxxxxxxxxxxxxxxxxxx/transformed/loader-28.0.0/jni [-]
        manifest                      : <GRADLE>/caches/<TRANSFORMS>/xxxxxxxxxxxxxxxxxxxxxxxxxxxxxxxx/transformed/loader-28.0.0/AndroidManifest.xml
        proguardRules                 : <GRADLE>/caches/<TRANSFORMS>/xxxxxxxxxxxxxxxxxxxxxxxxxxxxxxxx/transformed/loader-28.0.0/proguard.txt [-]
        publicResources               : <GRADLE>/caches/<TRANSFORMS>/xxxxxxxxxxxxxxxxxxxxxxxxxxxxxxxx/transformed/loader-28.0.0/public.txt [-]
        renderscriptFolder            : <GRADLE>/caches/<TRANSFORMS>/xxxxxxxxxxxxxxxxxxxxxxxxxxxxxxxx/transformed/loader-28.0.0/rs [-]
        resFolder                     : <GRADLE>/caches/<TRANSFORMS>/xxxxxxxxxxxxxxxxxxxxxxxxxxxxxxxx/transformed/loader-28.0.0/res [-]
        resStaticLibrary              : <GRADLE>/caches/<TRANSFORMS>/xxxxxxxxxxxxxxxxxxxxxxxxxxxxxxxx/transformed/loader-28.0.0/res.apk [-]
        - runtimeJarFiles             : <GRADLE>/caches/<TRANSFORMS>/xxxxxxxxxxxxxxxxxxxxxxxxxxxxxxxx/transformed/loader-28.0.0/jars/classes.jar
        symbolFile                    : <GRADLE>/caches/<TRANSFORMS>/xxxxxxxxxxxxxxxxxxxxxxxxxxxxxxxx/transformed/loader-28.0.0/R.txt
    - library                     : com.android.support:localbroadcastmanager:28.0.0@aar (IdeAndroidLibraryImpl)
        aidlFolder                    : <GRADLE>/caches/<TRANSFORMS>/xxxxxxxxxxxxxxxxxxxxxxxxxxxxxxxx/transformed/localbroadcastmanager-28.0.0/aidl [-]
        artifact                      : <M2>/com/android/support/localbroadcastmanager/28.0.0/localbroadcastmanager-28.0.0.aar
        artifactAddress               : com.android.support:localbroadcastmanager:28.0.0@aar
        assetsFolder                  : <GRADLE>/caches/<TRANSFORMS>/xxxxxxxxxxxxxxxxxxxxxxxxxxxxxxxx/transformed/localbroadcastmanager-28.0.0/assets [-]
        - compileJarFiles             : <GRADLE>/caches/<TRANSFORMS>/xxxxxxxxxxxxxxxxxxxxxxxxxxxxxxxx/transformed/localbroadcastmanager-28.0.0/jars/classes.jar
        component                     : com.android.support:localbroadcastmanager:28.0.0
        externalAnnotations           : <GRADLE>/caches/<TRANSFORMS>/xxxxxxxxxxxxxxxxxxxxxxxxxxxxxxxx/transformed/localbroadcastmanager-28.0.0/annotations.zip [-]
        folder                        : <GRADLE>/caches/<TRANSFORMS>/xxxxxxxxxxxxxxxxxxxxxxxxxxxxxxxx/transformed/localbroadcastmanager-28.0.0
        jniFolder                     : <GRADLE>/caches/<TRANSFORMS>/xxxxxxxxxxxxxxxxxxxxxxxxxxxxxxxx/transformed/localbroadcastmanager-28.0.0/jni [-]
        manifest                      : <GRADLE>/caches/<TRANSFORMS>/xxxxxxxxxxxxxxxxxxxxxxxxxxxxxxxx/transformed/localbroadcastmanager-28.0.0/AndroidManifest.xml
        proguardRules                 : <GRADLE>/caches/<TRANSFORMS>/xxxxxxxxxxxxxxxxxxxxxxxxxxxxxxxx/transformed/localbroadcastmanager-28.0.0/proguard.txt [-]
        publicResources               : <GRADLE>/caches/<TRANSFORMS>/xxxxxxxxxxxxxxxxxxxxxxxxxxxxxxxx/transformed/localbroadcastmanager-28.0.0/public.txt [-]
        renderscriptFolder            : <GRADLE>/caches/<TRANSFORMS>/xxxxxxxxxxxxxxxxxxxxxxxxxxxxxxxx/transformed/localbroadcastmanager-28.0.0/rs [-]
        resFolder                     : <GRADLE>/caches/<TRANSFORMS>/xxxxxxxxxxxxxxxxxxxxxxxxxxxxxxxx/transformed/localbroadcastmanager-28.0.0/res [-]
        resStaticLibrary              : <GRADLE>/caches/<TRANSFORMS>/xxxxxxxxxxxxxxxxxxxxxxxxxxxxxxxx/transformed/localbroadcastmanager-28.0.0/res.apk [-]
        - runtimeJarFiles             : <GRADLE>/caches/<TRANSFORMS>/xxxxxxxxxxxxxxxxxxxxxxxxxxxxxxxx/transformed/localbroadcastmanager-28.0.0/jars/classes.jar
        symbolFile                    : <GRADLE>/caches/<TRANSFORMS>/xxxxxxxxxxxxxxxxxxxxxxxxxxxxxxxx/transformed/localbroadcastmanager-28.0.0/R.txt
    - library                     : com.android.support:print:28.0.0@aar (IdeAndroidLibraryImpl)
        aidlFolder                    : <GRADLE>/caches/<TRANSFORMS>/xxxxxxxxxxxxxxxxxxxxxxxxxxxxxxxx/transformed/print-28.0.0/aidl [-]
        artifact                      : <M2>/com/android/support/print/28.0.0/print-28.0.0.aar
        artifactAddress               : com.android.support:print:28.0.0@aar
        assetsFolder                  : <GRADLE>/caches/<TRANSFORMS>/xxxxxxxxxxxxxxxxxxxxxxxxxxxxxxxx/transformed/print-28.0.0/assets [-]
        - compileJarFiles             : <GRADLE>/caches/<TRANSFORMS>/xxxxxxxxxxxxxxxxxxxxxxxxxxxxxxxx/transformed/print-28.0.0/jars/classes.jar
        component                     : com.android.support:print:28.0.0
        externalAnnotations           : <GRADLE>/caches/<TRANSFORMS>/xxxxxxxxxxxxxxxxxxxxxxxxxxxxxxxx/transformed/print-28.0.0/annotations.zip
        folder                        : <GRADLE>/caches/<TRANSFORMS>/xxxxxxxxxxxxxxxxxxxxxxxxxxxxxxxx/transformed/print-28.0.0
        jniFolder                     : <GRADLE>/caches/<TRANSFORMS>/xxxxxxxxxxxxxxxxxxxxxxxxxxxxxxxx/transformed/print-28.0.0/jni [-]
        manifest                      : <GRADLE>/caches/<TRANSFORMS>/xxxxxxxxxxxxxxxxxxxxxxxxxxxxxxxx/transformed/print-28.0.0/AndroidManifest.xml
        proguardRules                 : <GRADLE>/caches/<TRANSFORMS>/xxxxxxxxxxxxxxxxxxxxxxxxxxxxxxxx/transformed/print-28.0.0/proguard.txt [-]
        publicResources               : <GRADLE>/caches/<TRANSFORMS>/xxxxxxxxxxxxxxxxxxxxxxxxxxxxxxxx/transformed/print-28.0.0/public.txt [-]
        renderscriptFolder            : <GRADLE>/caches/<TRANSFORMS>/xxxxxxxxxxxxxxxxxxxxxxxxxxxxxxxx/transformed/print-28.0.0/rs [-]
        resFolder                     : <GRADLE>/caches/<TRANSFORMS>/xxxxxxxxxxxxxxxxxxxxxxxxxxxxxxxx/transformed/print-28.0.0/res [-]
        resStaticLibrary              : <GRADLE>/caches/<TRANSFORMS>/xxxxxxxxxxxxxxxxxxxxxxxxxxxxxxxx/transformed/print-28.0.0/res.apk [-]
        - runtimeJarFiles             : <GRADLE>/caches/<TRANSFORMS>/xxxxxxxxxxxxxxxxxxxxxxxxxxxxxxxx/transformed/print-28.0.0/jars/classes.jar
        symbolFile                    : <GRADLE>/caches/<TRANSFORMS>/xxxxxxxxxxxxxxxxxxxxxxxxxxxxxxxx/transformed/print-28.0.0/R.txt
    - library                     : com.android.support:slidingpanelayout:28.0.0@aar (IdeAndroidLibraryImpl)
        aidlFolder                    : <GRADLE>/caches/<TRANSFORMS>/xxxxxxxxxxxxxxxxxxxxxxxxxxxxxxxx/transformed/slidingpanelayout-28.0.0/aidl [-]
        artifact                      : <M2>/com/android/support/slidingpanelayout/28.0.0/slidingpanelayout-28.0.0.aar
        artifactAddress               : com.android.support:slidingpanelayout:28.0.0@aar
        assetsFolder                  : <GRADLE>/caches/<TRANSFORMS>/xxxxxxxxxxxxxxxxxxxxxxxxxxxxxxxx/transformed/slidingpanelayout-28.0.0/assets [-]
        - compileJarFiles             : <GRADLE>/caches/<TRANSFORMS>/xxxxxxxxxxxxxxxxxxxxxxxxxxxxxxxx/transformed/slidingpanelayout-28.0.0/jars/classes.jar
        component                     : com.android.support:slidingpanelayout:28.0.0
        externalAnnotations           : <GRADLE>/caches/<TRANSFORMS>/xxxxxxxxxxxxxxxxxxxxxxxxxxxxxxxx/transformed/slidingpanelayout-28.0.0/annotations.zip [-]
        folder                        : <GRADLE>/caches/<TRANSFORMS>/xxxxxxxxxxxxxxxxxxxxxxxxxxxxxxxx/transformed/slidingpanelayout-28.0.0
        jniFolder                     : <GRADLE>/caches/<TRANSFORMS>/xxxxxxxxxxxxxxxxxxxxxxxxxxxxxxxx/transformed/slidingpanelayout-28.0.0/jni [-]
        manifest                      : <GRADLE>/caches/<TRANSFORMS>/xxxxxxxxxxxxxxxxxxxxxxxxxxxxxxxx/transformed/slidingpanelayout-28.0.0/AndroidManifest.xml
        proguardRules                 : <GRADLE>/caches/<TRANSFORMS>/xxxxxxxxxxxxxxxxxxxxxxxxxxxxxxxx/transformed/slidingpanelayout-28.0.0/proguard.txt [-]
        publicResources               : <GRADLE>/caches/<TRANSFORMS>/xxxxxxxxxxxxxxxxxxxxxxxxxxxxxxxx/transformed/slidingpanelayout-28.0.0/public.txt [-]
        renderscriptFolder            : <GRADLE>/caches/<TRANSFORMS>/xxxxxxxxxxxxxxxxxxxxxxxxxxxxxxxx/transformed/slidingpanelayout-28.0.0/rs [-]
        resFolder                     : <GRADLE>/caches/<TRANSFORMS>/xxxxxxxxxxxxxxxxxxxxxxxxxxxxxxxx/transformed/slidingpanelayout-28.0.0/res [-]
        resStaticLibrary              : <GRADLE>/caches/<TRANSFORMS>/xxxxxxxxxxxxxxxxxxxxxxxxxxxxxxxx/transformed/slidingpanelayout-28.0.0/res.apk [-]
        - runtimeJarFiles             : <GRADLE>/caches/<TRANSFORMS>/xxxxxxxxxxxxxxxxxxxxxxxxxxxxxxxx/transformed/slidingpanelayout-28.0.0/jars/classes.jar
        symbolFile                    : <GRADLE>/caches/<TRANSFORMS>/xxxxxxxxxxxxxxxxxxxxxxxxxxxxxxxx/transformed/slidingpanelayout-28.0.0/R.txt
    - library                     : com.android.support:support-compat:28.0.0@aar (IdeAndroidLibraryImpl)
        aidlFolder                    : <GRADLE>/caches/<TRANSFORMS>/xxxxxxxxxxxxxxxxxxxxxxxxxxxxxxxx/transformed/support-compat-28.0.0/aidl
        artifact                      : <M2>/com/android/support/support-compat/28.0.0/support-compat-28.0.0.aar
        artifactAddress               : com.android.support:support-compat:28.0.0@aar
        assetsFolder                  : <GRADLE>/caches/<TRANSFORMS>/xxxxxxxxxxxxxxxxxxxxxxxxxxxxxxxx/transformed/support-compat-28.0.0/assets [-]
        - compileJarFiles             : <GRADLE>/caches/<TRANSFORMS>/xxxxxxxxxxxxxxxxxxxxxxxxxxxxxxxx/transformed/support-compat-28.0.0/jars/classes.jar
        component                     : com.android.support:support-compat:28.0.0
        externalAnnotations           : <GRADLE>/caches/<TRANSFORMS>/xxxxxxxxxxxxxxxxxxxxxxxxxxxxxxxx/transformed/support-compat-28.0.0/annotations.zip
        folder                        : <GRADLE>/caches/<TRANSFORMS>/xxxxxxxxxxxxxxxxxxxxxxxxxxxxxxxx/transformed/support-compat-28.0.0
        jniFolder                     : <GRADLE>/caches/<TRANSFORMS>/xxxxxxxxxxxxxxxxxxxxxxxxxxxxxxxx/transformed/support-compat-28.0.0/jni [-]
        manifest                      : <GRADLE>/caches/<TRANSFORMS>/xxxxxxxxxxxxxxxxxxxxxxxxxxxxxxxx/transformed/support-compat-28.0.0/AndroidManifest.xml
        proguardRules                 : <GRADLE>/caches/<TRANSFORMS>/xxxxxxxxxxxxxxxxxxxxxxxxxxxxxxxx/transformed/support-compat-28.0.0/proguard.txt
        publicResources               : <GRADLE>/caches/<TRANSFORMS>/xxxxxxxxxxxxxxxxxxxxxxxxxxxxxxxx/transformed/support-compat-28.0.0/public.txt
        renderscriptFolder            : <GRADLE>/caches/<TRANSFORMS>/xxxxxxxxxxxxxxxxxxxxxxxxxxxxxxxx/transformed/support-compat-28.0.0/rs [-]
        resFolder                     : <GRADLE>/caches/<TRANSFORMS>/xxxxxxxxxxxxxxxxxxxxxxxxxxxxxxxx/transformed/support-compat-28.0.0/res
        resStaticLibrary              : <GRADLE>/caches/<TRANSFORMS>/xxxxxxxxxxxxxxxxxxxxxxxxxxxxxxxx/transformed/support-compat-28.0.0/res.apk [-]
        - runtimeJarFiles             : <GRADLE>/caches/<TRANSFORMS>/xxxxxxxxxxxxxxxxxxxxxxxxxxxxxxxx/transformed/support-compat-28.0.0/jars/classes.jar
        symbolFile                    : <GRADLE>/caches/<TRANSFORMS>/xxxxxxxxxxxxxxxxxxxxxxxxxxxxxxxx/transformed/support-compat-28.0.0/R.txt
    - library                     : com.android.support:support-core-ui:28.0.0@aar (IdeAndroidLibraryImpl)
        aidlFolder                    : <GRADLE>/caches/<TRANSFORMS>/xxxxxxxxxxxxxxxxxxxxxxxxxxxxxxxx/transformed/support-core-ui-28.0.0/aidl [-]
        artifact                      : <M2>/com/android/support/support-core-ui/28.0.0/support-core-ui-28.0.0.aar
        artifactAddress               : com.android.support:support-core-ui:28.0.0@aar
        assetsFolder                  : <GRADLE>/caches/<TRANSFORMS>/xxxxxxxxxxxxxxxxxxxxxxxxxxxxxxxx/transformed/support-core-ui-28.0.0/assets [-]
        - compileJarFiles             : <GRADLE>/caches/<TRANSFORMS>/xxxxxxxxxxxxxxxxxxxxxxxxxxxxxxxx/transformed/support-core-ui-28.0.0/jars/classes.jar
        component                     : com.android.support:support-core-ui:28.0.0
        externalAnnotations           : <GRADLE>/caches/<TRANSFORMS>/xxxxxxxxxxxxxxxxxxxxxxxxxxxxxxxx/transformed/support-core-ui-28.0.0/annotations.zip [-]
        folder                        : <GRADLE>/caches/<TRANSFORMS>/xxxxxxxxxxxxxxxxxxxxxxxxxxxxxxxx/transformed/support-core-ui-28.0.0
        jniFolder                     : <GRADLE>/caches/<TRANSFORMS>/xxxxxxxxxxxxxxxxxxxxxxxxxxxxxxxx/transformed/support-core-ui-28.0.0/jni [-]
        manifest                      : <GRADLE>/caches/<TRANSFORMS>/xxxxxxxxxxxxxxxxxxxxxxxxxxxxxxxx/transformed/support-core-ui-28.0.0/AndroidManifest.xml
        proguardRules                 : <GRADLE>/caches/<TRANSFORMS>/xxxxxxxxxxxxxxxxxxxxxxxxxxxxxxxx/transformed/support-core-ui-28.0.0/proguard.txt [-]
        publicResources               : <GRADLE>/caches/<TRANSFORMS>/xxxxxxxxxxxxxxxxxxxxxxxxxxxxxxxx/transformed/support-core-ui-28.0.0/public.txt [-]
        renderscriptFolder            : <GRADLE>/caches/<TRANSFORMS>/xxxxxxxxxxxxxxxxxxxxxxxxxxxxxxxx/transformed/support-core-ui-28.0.0/rs [-]
        resFolder                     : <GRADLE>/caches/<TRANSFORMS>/xxxxxxxxxxxxxxxxxxxxxxxxxxxxxxxx/transformed/support-core-ui-28.0.0/res [-]
        resStaticLibrary              : <GRADLE>/caches/<TRANSFORMS>/xxxxxxxxxxxxxxxxxxxxxxxxxxxxxxxx/transformed/support-core-ui-28.0.0/res.apk [-]
        - runtimeJarFiles             : <GRADLE>/caches/<TRANSFORMS>/xxxxxxxxxxxxxxxxxxxxxxxxxxxxxxxx/transformed/support-core-ui-28.0.0/jars/classes.jar
        symbolFile                    : <GRADLE>/caches/<TRANSFORMS>/xxxxxxxxxxxxxxxxxxxxxxxxxxxxxxxx/transformed/support-core-ui-28.0.0/R.txt
    - library                     : com.android.support:support-core-utils:28.0.0@aar (IdeAndroidLibraryImpl)
        aidlFolder                    : <GRADLE>/caches/<TRANSFORMS>/xxxxxxxxxxxxxxxxxxxxxxxxxxxxxxxx/transformed/support-core-utils-28.0.0/aidl [-]
        artifact                      : <M2>/com/android/support/support-core-utils/28.0.0/support-core-utils-28.0.0.aar
        artifactAddress               : com.android.support:support-core-utils:28.0.0@aar
        assetsFolder                  : <GRADLE>/caches/<TRANSFORMS>/xxxxxxxxxxxxxxxxxxxxxxxxxxxxxxxx/transformed/support-core-utils-28.0.0/assets [-]
        - compileJarFiles             : <GRADLE>/caches/<TRANSFORMS>/xxxxxxxxxxxxxxxxxxxxxxxxxxxxxxxx/transformed/support-core-utils-28.0.0/jars/classes.jar
        component                     : com.android.support:support-core-utils:28.0.0
        externalAnnotations           : <GRADLE>/caches/<TRANSFORMS>/xxxxxxxxxxxxxxxxxxxxxxxxxxxxxxxx/transformed/support-core-utils-28.0.0/annotations.zip [-]
        folder                        : <GRADLE>/caches/<TRANSFORMS>/xxxxxxxxxxxxxxxxxxxxxxxxxxxxxxxx/transformed/support-core-utils-28.0.0
        jniFolder                     : <GRADLE>/caches/<TRANSFORMS>/xxxxxxxxxxxxxxxxxxxxxxxxxxxxxxxx/transformed/support-core-utils-28.0.0/jni [-]
        manifest                      : <GRADLE>/caches/<TRANSFORMS>/xxxxxxxxxxxxxxxxxxxxxxxxxxxxxxxx/transformed/support-core-utils-28.0.0/AndroidManifest.xml
        proguardRules                 : <GRADLE>/caches/<TRANSFORMS>/xxxxxxxxxxxxxxxxxxxxxxxxxxxxxxxx/transformed/support-core-utils-28.0.0/proguard.txt [-]
        publicResources               : <GRADLE>/caches/<TRANSFORMS>/xxxxxxxxxxxxxxxxxxxxxxxxxxxxxxxx/transformed/support-core-utils-28.0.0/public.txt [-]
        renderscriptFolder            : <GRADLE>/caches/<TRANSFORMS>/xxxxxxxxxxxxxxxxxxxxxxxxxxxxxxxx/transformed/support-core-utils-28.0.0/rs [-]
        resFolder                     : <GRADLE>/caches/<TRANSFORMS>/xxxxxxxxxxxxxxxxxxxxxxxxxxxxxxxx/transformed/support-core-utils-28.0.0/res [-]
        resStaticLibrary              : <GRADLE>/caches/<TRANSFORMS>/xxxxxxxxxxxxxxxxxxxxxxxxxxxxxxxx/transformed/support-core-utils-28.0.0/res.apk [-]
        - runtimeJarFiles             : <GRADLE>/caches/<TRANSFORMS>/xxxxxxxxxxxxxxxxxxxxxxxxxxxxxxxx/transformed/support-core-utils-28.0.0/jars/classes.jar
        symbolFile                    : <GRADLE>/caches/<TRANSFORMS>/xxxxxxxxxxxxxxxxxxxxxxxxxxxxxxxx/transformed/support-core-utils-28.0.0/R.txt
    - library                     : com.android.support:support-fragment:28.0.0@aar (IdeAndroidLibraryImpl)
        aidlFolder                    : <GRADLE>/caches/<TRANSFORMS>/xxxxxxxxxxxxxxxxxxxxxxxxxxxxxxxx/transformed/support-fragment-28.0.0/aidl [-]
        artifact                      : <M2>/com/android/support/support-fragment/28.0.0/support-fragment-28.0.0.aar
        artifactAddress               : com.android.support:support-fragment:28.0.0@aar
        assetsFolder                  : <GRADLE>/caches/<TRANSFORMS>/xxxxxxxxxxxxxxxxxxxxxxxxxxxxxxxx/transformed/support-fragment-28.0.0/assets [-]
        - compileJarFiles             : <GRADLE>/caches/<TRANSFORMS>/xxxxxxxxxxxxxxxxxxxxxxxxxxxxxxxx/transformed/support-fragment-28.0.0/jars/classes.jar
        component                     : com.android.support:support-fragment:28.0.0
        externalAnnotations           : <GRADLE>/caches/<TRANSFORMS>/xxxxxxxxxxxxxxxxxxxxxxxxxxxxxxxx/transformed/support-fragment-28.0.0/annotations.zip
        folder                        : <GRADLE>/caches/<TRANSFORMS>/xxxxxxxxxxxxxxxxxxxxxxxxxxxxxxxx/transformed/support-fragment-28.0.0
        jniFolder                     : <GRADLE>/caches/<TRANSFORMS>/xxxxxxxxxxxxxxxxxxxxxxxxxxxxxxxx/transformed/support-fragment-28.0.0/jni [-]
        manifest                      : <GRADLE>/caches/<TRANSFORMS>/xxxxxxxxxxxxxxxxxxxxxxxxxxxxxxxx/transformed/support-fragment-28.0.0/AndroidManifest.xml
        proguardRules                 : <GRADLE>/caches/<TRANSFORMS>/xxxxxxxxxxxxxxxxxxxxxxxxxxxxxxxx/transformed/support-fragment-28.0.0/proguard.txt [-]
        publicResources               : <GRADLE>/caches/<TRANSFORMS>/xxxxxxxxxxxxxxxxxxxxxxxxxxxxxxxx/transformed/support-fragment-28.0.0/public.txt [-]
        renderscriptFolder            : <GRADLE>/caches/<TRANSFORMS>/xxxxxxxxxxxxxxxxxxxxxxxxxxxxxxxx/transformed/support-fragment-28.0.0/rs [-]
        resFolder                     : <GRADLE>/caches/<TRANSFORMS>/xxxxxxxxxxxxxxxxxxxxxxxxxxxxxxxx/transformed/support-fragment-28.0.0/res [-]
        resStaticLibrary              : <GRADLE>/caches/<TRANSFORMS>/xxxxxxxxxxxxxxxxxxxxxxxxxxxxxxxx/transformed/support-fragment-28.0.0/res.apk [-]
        - runtimeJarFiles             : <GRADLE>/caches/<TRANSFORMS>/xxxxxxxxxxxxxxxxxxxxxxxxxxxxxxxx/transformed/support-fragment-28.0.0/jars/classes.jar
        symbolFile                    : <GRADLE>/caches/<TRANSFORMS>/xxxxxxxxxxxxxxxxxxxxxxxxxxxxxxxx/transformed/support-fragment-28.0.0/R.txt
    - library                     : com.android.support:support-vector-drawable:28.0.0@aar (IdeAndroidLibraryImpl)
        aidlFolder                    : <GRADLE>/caches/<TRANSFORMS>/xxxxxxxxxxxxxxxxxxxxxxxxxxxxxxxx/transformed/support-vector-drawable-28.0.0/aidl [-]
        artifact                      : <M2>/com/android/support/support-vector-drawable/28.0.0/support-vector-drawable-28.0.0.aar
        artifactAddress               : com.android.support:support-vector-drawable:28.0.0@aar
        assetsFolder                  : <GRADLE>/caches/<TRANSFORMS>/xxxxxxxxxxxxxxxxxxxxxxxxxxxxxxxx/transformed/support-vector-drawable-28.0.0/assets [-]
        - compileJarFiles             : <GRADLE>/caches/<TRANSFORMS>/xxxxxxxxxxxxxxxxxxxxxxxxxxxxxxxx/transformed/support-vector-drawable-28.0.0/jars/classes.jar
        component                     : com.android.support:support-vector-drawable:28.0.0
        externalAnnotations           : <GRADLE>/caches/<TRANSFORMS>/xxxxxxxxxxxxxxxxxxxxxxxxxxxxxxxx/transformed/support-vector-drawable-28.0.0/annotations.zip [-]
        folder                        : <GRADLE>/caches/<TRANSFORMS>/xxxxxxxxxxxxxxxxxxxxxxxxxxxxxxxx/transformed/support-vector-drawable-28.0.0
        jniFolder                     : <GRADLE>/caches/<TRANSFORMS>/xxxxxxxxxxxxxxxxxxxxxxxxxxxxxxxx/transformed/support-vector-drawable-28.0.0/jni [-]
        manifest                      : <GRADLE>/caches/<TRANSFORMS>/xxxxxxxxxxxxxxxxxxxxxxxxxxxxxxxx/transformed/support-vector-drawable-28.0.0/AndroidManifest.xml
        proguardRules                 : <GRADLE>/caches/<TRANSFORMS>/xxxxxxxxxxxxxxxxxxxxxxxxxxxxxxxx/transformed/support-vector-drawable-28.0.0/proguard.txt [-]
        publicResources               : <GRADLE>/caches/<TRANSFORMS>/xxxxxxxxxxxxxxxxxxxxxxxxxxxxxxxx/transformed/support-vector-drawable-28.0.0/public.txt [-]
        renderscriptFolder            : <GRADLE>/caches/<TRANSFORMS>/xxxxxxxxxxxxxxxxxxxxxxxxxxxxxxxx/transformed/support-vector-drawable-28.0.0/rs [-]
        resFolder                     : <GRADLE>/caches/<TRANSFORMS>/xxxxxxxxxxxxxxxxxxxxxxxxxxxxxxxx/transformed/support-vector-drawable-28.0.0/res [-]
        resStaticLibrary              : <GRADLE>/caches/<TRANSFORMS>/xxxxxxxxxxxxxxxxxxxxxxxxxxxxxxxx/transformed/support-vector-drawable-28.0.0/res.apk [-]
        - runtimeJarFiles             : <GRADLE>/caches/<TRANSFORMS>/xxxxxxxxxxxxxxxxxxxxxxxxxxxxxxxx/transformed/support-vector-drawable-28.0.0/jars/classes.jar
        symbolFile                    : <GRADLE>/caches/<TRANSFORMS>/xxxxxxxxxxxxxxxxxxxxxxxxxxxxxxxx/transformed/support-vector-drawable-28.0.0/R.txt
    - library                     : com.android.support:swiperefreshlayout:28.0.0@aar (IdeAndroidLibraryImpl)
        aidlFolder                    : <GRADLE>/caches/<TRANSFORMS>/xxxxxxxxxxxxxxxxxxxxxxxxxxxxxxxx/transformed/swiperefreshlayout-28.0.0/aidl [-]
        artifact                      : <M2>/com/android/support/swiperefreshlayout/28.0.0/swiperefreshlayout-28.0.0.aar
        artifactAddress               : com.android.support:swiperefreshlayout:28.0.0@aar
        assetsFolder                  : <GRADLE>/caches/<TRANSFORMS>/xxxxxxxxxxxxxxxxxxxxxxxxxxxxxxxx/transformed/swiperefreshlayout-28.0.0/assets [-]
        - compileJarFiles             : <GRADLE>/caches/<TRANSFORMS>/xxxxxxxxxxxxxxxxxxxxxxxxxxxxxxxx/transformed/swiperefreshlayout-28.0.0/jars/classes.jar
        component                     : com.android.support:swiperefreshlayout:28.0.0
        externalAnnotations           : <GRADLE>/caches/<TRANSFORMS>/xxxxxxxxxxxxxxxxxxxxxxxxxxxxxxxx/transformed/swiperefreshlayout-28.0.0/annotations.zip
        folder                        : <GRADLE>/caches/<TRANSFORMS>/xxxxxxxxxxxxxxxxxxxxxxxxxxxxxxxx/transformed/swiperefreshlayout-28.0.0
        jniFolder                     : <GRADLE>/caches/<TRANSFORMS>/xxxxxxxxxxxxxxxxxxxxxxxxxxxxxxxx/transformed/swiperefreshlayout-28.0.0/jni [-]
        manifest                      : <GRADLE>/caches/<TRANSFORMS>/xxxxxxxxxxxxxxxxxxxxxxxxxxxxxxxx/transformed/swiperefreshlayout-28.0.0/AndroidManifest.xml
        proguardRules                 : <GRADLE>/caches/<TRANSFORMS>/xxxxxxxxxxxxxxxxxxxxxxxxxxxxxxxx/transformed/swiperefreshlayout-28.0.0/proguard.txt [-]
        publicResources               : <GRADLE>/caches/<TRANSFORMS>/xxxxxxxxxxxxxxxxxxxxxxxxxxxxxxxx/transformed/swiperefreshlayout-28.0.0/public.txt [-]
        renderscriptFolder            : <GRADLE>/caches/<TRANSFORMS>/xxxxxxxxxxxxxxxxxxxxxxxxxxxxxxxx/transformed/swiperefreshlayout-28.0.0/rs [-]
        resFolder                     : <GRADLE>/caches/<TRANSFORMS>/xxxxxxxxxxxxxxxxxxxxxxxxxxxxxxxx/transformed/swiperefreshlayout-28.0.0/res [-]
        resStaticLibrary              : <GRADLE>/caches/<TRANSFORMS>/xxxxxxxxxxxxxxxxxxxxxxxxxxxxxxxx/transformed/swiperefreshlayout-28.0.0/res.apk [-]
        - runtimeJarFiles             : <GRADLE>/caches/<TRANSFORMS>/xxxxxxxxxxxxxxxxxxxxxxxxxxxxxxxx/transformed/swiperefreshlayout-28.0.0/jars/classes.jar
        symbolFile                    : <GRADLE>/caches/<TRANSFORMS>/xxxxxxxxxxxxxxxxxxxxxxxxxxxxxxxx/transformed/swiperefreshlayout-28.0.0/R.txt
    - library                     : com.android.support:versionedparcelable:28.0.0@aar (IdeAndroidLibraryImpl)
        aidlFolder                    : <GRADLE>/caches/<TRANSFORMS>/xxxxxxxxxxxxxxxxxxxxxxxxxxxxxxxx/transformed/versionedparcelable-28.0.0/aidl
        artifact                      : <M2>/com/android/support/versionedparcelable/28.0.0/versionedparcelable-28.0.0.aar
        artifactAddress               : com.android.support:versionedparcelable:28.0.0@aar
        assetsFolder                  : <GRADLE>/caches/<TRANSFORMS>/xxxxxxxxxxxxxxxxxxxxxxxxxxxxxxxx/transformed/versionedparcelable-28.0.0/assets [-]
        - compileJarFiles             : <GRADLE>/caches/<TRANSFORMS>/xxxxxxxxxxxxxxxxxxxxxxxxxxxxxxxx/transformed/versionedparcelable-28.0.0/jars/classes.jar
        component                     : com.android.support:versionedparcelable:28.0.0
        externalAnnotations           : <GRADLE>/caches/<TRANSFORMS>/xxxxxxxxxxxxxxxxxxxxxxxxxxxxxxxx/transformed/versionedparcelable-28.0.0/annotations.zip [-]
        folder                        : <GRADLE>/caches/<TRANSFORMS>/xxxxxxxxxxxxxxxxxxxxxxxxxxxxxxxx/transformed/versionedparcelable-28.0.0
        jniFolder                     : <GRADLE>/caches/<TRANSFORMS>/xxxxxxxxxxxxxxxxxxxxxxxxxxxxxxxx/transformed/versionedparcelable-28.0.0/jni [-]
        manifest                      : <GRADLE>/caches/<TRANSFORMS>/xxxxxxxxxxxxxxxxxxxxxxxxxxxxxxxx/transformed/versionedparcelable-28.0.0/AndroidManifest.xml
        proguardRules                 : <GRADLE>/caches/<TRANSFORMS>/xxxxxxxxxxxxxxxxxxxxxxxxxxxxxxxx/transformed/versionedparcelable-28.0.0/proguard.txt
        publicResources               : <GRADLE>/caches/<TRANSFORMS>/xxxxxxxxxxxxxxxxxxxxxxxxxxxxxxxx/transformed/versionedparcelable-28.0.0/public.txt [-]
        renderscriptFolder            : <GRADLE>/caches/<TRANSFORMS>/xxxxxxxxxxxxxxxxxxxxxxxxxxxxxxxx/transformed/versionedparcelable-28.0.0/rs [-]
        resFolder                     : <GRADLE>/caches/<TRANSFORMS>/xxxxxxxxxxxxxxxxxxxxxxxxxxxxxxxx/transformed/versionedparcelable-28.0.0/res [-]
        resStaticLibrary              : <GRADLE>/caches/<TRANSFORMS>/xxxxxxxxxxxxxxxxxxxxxxxxxxxxxxxx/transformed/versionedparcelable-28.0.0/res.apk [-]
        - runtimeJarFiles             : <GRADLE>/caches/<TRANSFORMS>/xxxxxxxxxxxxxxxxxxxxxxxxxxxxxxxx/transformed/versionedparcelable-28.0.0/jars/classes.jar
        symbolFile                    : <GRADLE>/caches/<TRANSFORMS>/xxxxxxxxxxxxxxxxxxxxxxxxxxxxxxxx/transformed/versionedparcelable-28.0.0/R.txt
    - library                     : com.android.support:viewpager:28.0.0@aar (IdeAndroidLibraryImpl)
        aidlFolder                    : <GRADLE>/caches/<TRANSFORMS>/xxxxxxxxxxxxxxxxxxxxxxxxxxxxxxxx/transformed/viewpager-28.0.0/aidl [-]
        artifact                      : <M2>/com/android/support/viewpager/28.0.0/viewpager-28.0.0.aar
        artifactAddress               : com.android.support:viewpager:28.0.0@aar
        assetsFolder                  : <GRADLE>/caches/<TRANSFORMS>/xxxxxxxxxxxxxxxxxxxxxxxxxxxxxxxx/transformed/viewpager-28.0.0/assets [-]
        - compileJarFiles             : <GRADLE>/caches/<TRANSFORMS>/xxxxxxxxxxxxxxxxxxxxxxxxxxxxxxxx/transformed/viewpager-28.0.0/jars/classes.jar
        component                     : com.android.support:viewpager:28.0.0
        externalAnnotations           : <GRADLE>/caches/<TRANSFORMS>/xxxxxxxxxxxxxxxxxxxxxxxxxxxxxxxx/transformed/viewpager-28.0.0/annotations.zip [-]
        folder                        : <GRADLE>/caches/<TRANSFORMS>/xxxxxxxxxxxxxxxxxxxxxxxxxxxxxxxx/transformed/viewpager-28.0.0
        jniFolder                     : <GRADLE>/caches/<TRANSFORMS>/xxxxxxxxxxxxxxxxxxxxxxxxxxxxxxxx/transformed/viewpager-28.0.0/jni [-]
        manifest                      : <GRADLE>/caches/<TRANSFORMS>/xxxxxxxxxxxxxxxxxxxxxxxxxxxxxxxx/transformed/viewpager-28.0.0/AndroidManifest.xml
        proguardRules                 : <GRADLE>/caches/<TRANSFORMS>/xxxxxxxxxxxxxxxxxxxxxxxxxxxxxxxx/transformed/viewpager-28.0.0/proguard.txt [-]
        publicResources               : <GRADLE>/caches/<TRANSFORMS>/xxxxxxxxxxxxxxxxxxxxxxxxxxxxxxxx/transformed/viewpager-28.0.0/public.txt [-]
        renderscriptFolder            : <GRADLE>/caches/<TRANSFORMS>/xxxxxxxxxxxxxxxxxxxxxxxxxxxxxxxx/transformed/viewpager-28.0.0/rs [-]
        resFolder                     : <GRADLE>/caches/<TRANSFORMS>/xxxxxxxxxxxxxxxxxxxxxxxxxxxxxxxx/transformed/viewpager-28.0.0/res [-]
        resStaticLibrary              : <GRADLE>/caches/<TRANSFORMS>/xxxxxxxxxxxxxxxxxxxxxxxxxxxxxxxx/transformed/viewpager-28.0.0/res.apk [-]
        - runtimeJarFiles             : <GRADLE>/caches/<TRANSFORMS>/xxxxxxxxxxxxxxxxxxxxxxxxxxxxxxxx/transformed/viewpager-28.0.0/jars/classes.jar
        symbolFile                    : <GRADLE>/caches/<TRANSFORMS>/xxxxxxxxxxxxxxxxxxxxxxxxxxxxxxxx/transformed/viewpager-28.0.0/R.txt
    - library                     : com.example.publishedLib:publishedLib:1.0@aar (IdeAndroidLibraryImpl)
        aidlFolder                    : <GRADLE>/caches/<TRANSFORMS>/xxxxxxxxxxxxxxxxxxxxxxxxxxxxxxxx/transformed/publishedLib-1.0/aidl [-]
        artifact                      : <ROOT>/localrepo/com/example/publishedLib/publishedLib/1.0/publishedLib-1.0.aar
        artifactAddress               : com.example.publishedLib:publishedLib:1.0@aar
        assetsFolder                  : <GRADLE>/caches/<TRANSFORMS>/xxxxxxxxxxxxxxxxxxxxxxxxxxxxxxxx/transformed/publishedLib-1.0/assets [-]
        - compileJarFiles             : <GRADLE>/caches/<TRANSFORMS>/xxxxxxxxxxxxxxxxxxxxxxxxxxxxxxxx/transformed/publishedLib-1.0/jars/classes.jar
        component                     : com.example.publishedLib:publishedLib:1.0
        externalAnnotations           : <GRADLE>/caches/<TRANSFORMS>/xxxxxxxxxxxxxxxxxxxxxxxxxxxxxxxx/transformed/publishedLib-1.0/annotations.zip [-]
        folder                        : <GRADLE>/caches/<TRANSFORMS>/xxxxxxxxxxxxxxxxxxxxxxxxxxxxxxxx/transformed/publishedLib-1.0
        jniFolder                     : <GRADLE>/caches/<TRANSFORMS>/xxxxxxxxxxxxxxxxxxxxxxxxxxxxxxxx/transformed/publishedLib-1.0/jni [-]
        manifest                      : <GRADLE>/caches/<TRANSFORMS>/xxxxxxxxxxxxxxxxxxxxxxxxxxxxxxxx/transformed/publishedLib-1.0/AndroidManifest.xml
        proguardRules                 : <GRADLE>/caches/<TRANSFORMS>/xxxxxxxxxxxxxxxxxxxxxxxxxxxxxxxx/transformed/publishedLib-1.0/proguard.txt [-]
        publicResources               : <GRADLE>/caches/<TRANSFORMS>/xxxxxxxxxxxxxxxxxxxxxxxxxxxxxxxx/transformed/publishedLib-1.0/public.txt [-]
        renderscriptFolder            : <GRADLE>/caches/<TRANSFORMS>/xxxxxxxxxxxxxxxxxxxxxxxxxxxxxxxx/transformed/publishedLib-1.0/rs [-]
        resFolder                     : <GRADLE>/caches/<TRANSFORMS>/xxxxxxxxxxxxxxxxxxxxxxxxxxxxxxxx/transformed/publishedLib-1.0/res
        resStaticLibrary              : <GRADLE>/caches/<TRANSFORMS>/xxxxxxxxxxxxxxxxxxxxxxxxxxxxxxxx/transformed/publishedLib-1.0/res.apk [-]
        - runtimeJarFiles             : <GRADLE>/caches/<TRANSFORMS>/xxxxxxxxxxxxxxxxxxxxxxxxxxxxxxxx/transformed/publishedLib-1.0/jars/classes.jar
        symbolFile                    : <GRADLE>/caches/<TRANSFORMS>/xxxxxxxxxxxxxxxxxxxxxxxxxxxxxxxx/transformed/publishedLib-1.0/R.txt
    - library                     : com.example.publishedLib:publishedLib:1.0@aar (1) (IdeAndroidLibraryImpl)
        aidlFolder                    : <GRADLE>/caches/<TRANSFORMS>/xxxxxxxxxxxxxxxxxxxxxxxxxxxxxxxx/transformed/publishedLib-1.0-test-fixtures/aidl [-]
        artifact                      : <ROOT>/localrepo/com/example/publishedLib/publishedLib/1.0/publishedLib-1.0-test-fixtures.aar
        artifactAddress               : com.example.publishedLib:publishedLib:1.0@aar
        assetsFolder                  : <GRADLE>/caches/<TRANSFORMS>/xxxxxxxxxxxxxxxxxxxxxxxxxxxxxxxx/transformed/publishedLib-1.0-test-fixtures/assets [-]
        - compileJarFiles             : <GRADLE>/caches/<TRANSFORMS>/xxxxxxxxxxxxxxxxxxxxxxxxxxxxxxxx/transformed/publishedLib-1.0-test-fixtures/jars/classes.jar
        component                     : com.example.publishedLib:publishedLib:1.0
        externalAnnotations           : <GRADLE>/caches/<TRANSFORMS>/xxxxxxxxxxxxxxxxxxxxxxxxxxxxxxxx/transformed/publishedLib-1.0-test-fixtures/annotations.zip [-]
        folder                        : <GRADLE>/caches/<TRANSFORMS>/xxxxxxxxxxxxxxxxxxxxxxxxxxxxxxxx/transformed/publishedLib-1.0-test-fixtures
        jniFolder                     : <GRADLE>/caches/<TRANSFORMS>/xxxxxxxxxxxxxxxxxxxxxxxxxxxxxxxx/transformed/publishedLib-1.0-test-fixtures/jni [-]
        manifest                      : <GRADLE>/caches/<TRANSFORMS>/xxxxxxxxxxxxxxxxxxxxxxxxxxxxxxxx/transformed/publishedLib-1.0-test-fixtures/AndroidManifest.xml
        proguardRules                 : <GRADLE>/caches/<TRANSFORMS>/xxxxxxxxxxxxxxxxxxxxxxxxxxxxxxxx/transformed/publishedLib-1.0-test-fixtures/proguard.txt [-]
        publicResources               : <GRADLE>/caches/<TRANSFORMS>/xxxxxxxxxxxxxxxxxxxxxxxxxxxxxxxx/transformed/publishedLib-1.0-test-fixtures/public.txt [-]
        renderscriptFolder            : <GRADLE>/caches/<TRANSFORMS>/xxxxxxxxxxxxxxxxxxxxxxxxxxxxxxxx/transformed/publishedLib-1.0-test-fixtures/rs [-]
        resFolder                     : <GRADLE>/caches/<TRANSFORMS>/xxxxxxxxxxxxxxxxxxxxxxxxxxxxxxxx/transformed/publishedLib-1.0-test-fixtures/res
        resStaticLibrary              : <GRADLE>/caches/<TRANSFORMS>/xxxxxxxxxxxxxxxxxxxxxxxxxxxxxxxx/transformed/publishedLib-1.0-test-fixtures/res.apk [-]
        - runtimeJarFiles             : <GRADLE>/caches/<TRANSFORMS>/xxxxxxxxxxxxxxxxxxxxxxxxxxxxxxxx/transformed/publishedLib-1.0-test-fixtures/jars/classes.jar
        symbolFile                    : <GRADLE>/caches/<TRANSFORMS>/xxxxxxxxxxxxxxxxxxxxxxxxxxxxxxxx/transformed/publishedLib-1.0-test-fixtures/R.txt
    - library                     : <ANDROID_SDK>/platforms/android-34/optional/org.apache.http.legacy.jar (IdeJavaLibraryImpl)
        artifact                      : <ANDROID_SDK>/platforms/android-34/optional/org.apache.http.legacy.jar
        artifactAddress               : __local_jars__:<ANDROID_SDK>/platforms/android-34/optional/org.apache.http.legacy.jar:unspecified
    - library                     : android.arch.core:common:1.1.1 (IdeJavaLibraryImpl)
        artifact                      : <M2>/android/arch/core/common/1.1.1/common-1.1.1.jar
        artifactAddress               : android.arch.core:common:1.1.1@jar
        component                     : android.arch.core:common:1.1.1
    - library                     : android.arch.lifecycle:common:1.1.1 (IdeJavaLibraryImpl)
        artifact                      : <M2>/android/arch/lifecycle/common/1.1.1/common-1.1.1.jar
        artifactAddress               : android.arch.lifecycle:common:1.1.1@jar
        component                     : android.arch.lifecycle:common:1.1.1
    - library                     : com.android.support.constraint:constraint-layout-solver:1.0.2 (IdeJavaLibraryImpl)
        artifact                      : <M2>/com/android/support/constraint/constraint-layout-solver/<VERSION>/constraint-layout-solver-<VERSION>.jar
        artifactAddress               : com.android.support.constraint:constraint-layout-solver:1.0.2@jar
        component                     : com.android.support.constraint:constraint-layout-solver:1.0.2
    - library                     : com.android.support:collections:28.0.0 (IdeJavaLibraryImpl)
        artifact                      : <M2>/com/android/support/collections/<VERSION>/collections-<VERSION>.jar
        artifactAddress               : com.android.support:collections:28.0.0@jar
        component                     : com.android.support:collections:28.0.0
    - library                     : com.android.support:support-annotations:27.1.1 (IdeJavaLibraryImpl)
        artifact                      : <M2>/com/android/support/support-annotations/<VERSION>/support-annotations-<VERSION>.jar
        artifactAddress               : com.android.support:support-annotations:27.1.1@jar
        component                     : com.android.support:support-annotations:27.1.1
    - library                     : com.android.support:support-annotations:28.0.0 (IdeJavaLibraryImpl)
        artifact                      : <M2>/com/android/support/support-annotations/<VERSION>/support-annotations-<VERSION>.jar
        artifactAddress               : com.android.support:support-annotations:28.0.0@jar
        component                     : com.android.support:support-annotations:28.0.0
    - library                     : com.example.javaLib:javaLib:1.0 (IdeJavaLibraryImpl)
        artifact                      : <ROOT>/localrepo/com/example/javaLib/javaLib/1.0/javaLib-1.0.jar
        artifactAddress               : com.example.javaLib:javaLib:1.0@jar
        component                     : com.example.javaLib:javaLib:1.0
    - library                     : com.example.javaLib:javaLib:1.0 (1) (IdeJavaLibraryImpl)
        artifact                      : <ROOT>/localrepo/com/example/javaLib/javaLib/1.0/javaLib-1.0-test-fixtures.jar
        artifactAddress               : com.example.javaLib:javaLib:1.0@jar
        component                     : com.example.javaLib:javaLib:1.0
    - library                     : com.google.auto.value:auto-value-annotations:1.6.3 (IdeJavaLibraryImpl)
        artifact                      : <M2>/com/google/auto/value/auto-value-annotations/1.6.3/auto-value-annotations-1.6.3.jar
        artifactAddress               : com.google.auto.value:auto-value-annotations:1.6.3@jar
        component                     : com.google.auto.value:auto-value-annotations:1.6.3
    - library                     : com.google.code.findbugs:jsr305:2.0.1 (IdeJavaLibraryImpl)
        artifact                      : <M2>/com/google/code/findbugs/jsr305/2.0.1/jsr305-2.0.1.jar
        artifactAddress               : com.google.code.findbugs:jsr305:2.0.1@jar
        component                     : com.google.code.findbugs:jsr305:2.0.1
    - library                     : com.google.code.findbugs:jsr305:3.0.2 (IdeJavaLibraryImpl)
        artifact                      : <M2>/com/google/code/findbugs/jsr305/3.0.2/jsr305-3.0.2.jar
        artifactAddress               : com.google.code.findbugs:jsr305:3.0.2@jar
        component                     : com.google.code.findbugs:jsr305:3.0.2
    - library                     : com.google.code.gson:gson:2.2.4 (IdeJavaLibraryImpl)
        artifact                      : <M2>/com/google/code/gson/gson/2.2.4/gson-2.2.4.jar
        artifactAddress               : com.google.code.gson:gson:2.2.4@jar
        component                     : com.google.code.gson:gson:2.2.4
    - library                     : com.google.errorprone:error_prone_annotations:2.3.1 (IdeJavaLibraryImpl)
        artifact                      : <M2>/com/google/errorprone/error_prone_annotations/2.3.1/error_prone_annotations-2.3.1.jar
        artifactAddress               : com.google.errorprone:error_prone_annotations:2.3.1@jar
        component                     : com.google.errorprone:error_prone_annotations:2.3.1
    - library                     : com.google.guava:failureaccess:1.0.1 (IdeJavaLibraryImpl)
        artifact                      : <M2>/com/google/guava/failureaccess/1.0.1/failureaccess-1.0.1.jar
        artifactAddress               : com.google.guava:failureaccess:1.0.1@jar
        component                     : com.google.guava:failureaccess:1.0.1
    - library                     : com.google.guava:guava:19.0 (IdeJavaLibraryImpl)
        artifact                      : <M2>/com/google/guava/guava/19.0/guava-19.0.jar
        artifactAddress               : com.google.guava:guava:19.0@jar
        component                     : com.google.guava:guava:19.0
    - library                     : com.google.guava:guava:27.0.1-android (IdeJavaLibraryImpl)
        artifact                      : <M2>/com/google/guava/guava/27.0.1-android/guava-27.0.1-android.jar
        artifactAddress               : com.google.guava:guava:27.0.1-android@jar
        component                     : com.google.guava:guava:27.0.1-android
    - library                     : com.google.guava:listenablefuture:9999.0-empty-to-avoid-conflict-with-guava (IdeJavaLibraryImpl)
        artifact                      : <M2>/com/google/guava/listenablefuture/9999.0-empty-to-avoid-conflict-with-guava/listenablefuture-9999.0-empty-to-avoid-conflict-with-guava.jar
        artifactAddress               : com.google.guava:listenablefuture:9999.0-empty-to-avoid-conflict-with-guava@jar
        component                     : com.google.guava:listenablefuture:9999.0-empty-to-avoid-conflict-with-guava
    - library                     : com.google.j2objc:j2objc-annotations:1.1 (IdeJavaLibraryImpl)
        artifact                      : <M2>/com/google/j2objc/j2objc-annotations/1.1/j2objc-annotations-1.1.jar
        artifactAddress               : com.google.j2objc:j2objc-annotations:1.1@jar
        component                     : com.google.j2objc:j2objc-annotations:1.1
    - library                     : com.google.truth:truth:0.44 (IdeJavaLibraryImpl)
        artifact                      : <M2>/com/google/truth/truth/0.44/truth-0.44.jar
        artifactAddress               : com.google.truth:truth:0.44@jar
        component                     : com.google.truth:truth:0.44
    - library                     : com.googlecode.java-diff-utils:diffutils:1.3.0 (IdeJavaLibraryImpl)
        artifact                      : <M2>/com/googlecode/java-diff-utils/diffutils/1.3.0/diffutils-1.3.0.jar
        artifactAddress               : com.googlecode.java-diff-utils:diffutils:1.3.0@jar
        component                     : com.googlecode.java-diff-utils:diffutils:1.3.0
    - library                     : com.squareup:javawriter:2.1.1 (IdeJavaLibraryImpl)
        artifact                      : <M2>/com/squareup/javawriter/2.1.1/javawriter-2.1.1.jar
        artifactAddress               : com.squareup:javawriter:2.1.1@jar
        component                     : com.squareup:javawriter:2.1.1
    - library                     : commons-io:commons-io:2.4 (IdeJavaLibraryImpl)
        artifact                      : <M2>/commons-io/commons-io/2.4/commons-io-2.4.jar
        artifactAddress               : commons-io:commons-io:2.4@jar
        component                     : commons-io:commons-io:2.4
    - library                     : javax.inject:javax.inject:1 (IdeJavaLibraryImpl)
        artifact                      : <M2>/javax/inject/javax.inject/1/javax.inject-1.jar
        artifactAddress               : javax.inject:javax.inject:1@jar
        component                     : javax.inject:javax.inject:1
    - library                     : junit:junit:4.12 (IdeJavaLibraryImpl)
        artifact                      : <M2>/junit/junit/4.12/junit-4.12.jar
        artifactAddress               : junit:junit:4.12@jar
        component                     : junit:junit:4.12
    - library                     : net.sf.kxml:kxml2:2.3.0 (IdeJavaLibraryImpl)
        artifact                      : <M2>/net/sf/kxml/kxml2/2.3.0/kxml2-2.3.0.jar
        artifactAddress               : net.sf.kxml:kxml2:2.3.0@jar
        component                     : net.sf.kxml:kxml2:2.3.0
    - library                     : org.checkerframework:checker-compat-qual:2.5.5 (IdeJavaLibraryImpl)
        artifact                      : <M2>/org/checkerframework/checker-compat-qual/2.5.5/checker-compat-qual-2.5.5.jar
        artifactAddress               : org.checkerframework:checker-compat-qual:2.5.5@jar
        component                     : org.checkerframework:checker-compat-qual:2.5.5
    - library                     : org.codehaus.mojo:animal-sniffer-annotations:1.17 (IdeJavaLibraryImpl)
        artifact                      : <M2>/org/codehaus/mojo/animal-sniffer-annotations/1.17/animal-sniffer-annotations-1.17.jar
        artifactAddress               : org.codehaus.mojo:animal-sniffer-annotations:1.17@jar
        component                     : org.codehaus.mojo:animal-sniffer-annotations:1.17
    - library                     : org.hamcrest:hamcrest-core:1.3 (IdeJavaLibraryImpl)
        artifact                      : <M2>/org/hamcrest/hamcrest-core/1.3/hamcrest-core-1.3.jar
        artifactAddress               : org.hamcrest:hamcrest-core:1.3@jar
        component                     : org.hamcrest:hamcrest-core:1.3
    - library                     : org.hamcrest:hamcrest-integration:1.3 (IdeJavaLibraryImpl)
        artifact                      : <M2>/org/hamcrest/hamcrest-integration/1.3/hamcrest-integration-1.3.jar
        artifactAddress               : org.hamcrest:hamcrest-integration:1.3@jar
        component                     : org.hamcrest:hamcrest-integration:1.3
    - library                     : org.hamcrest:hamcrest-library:1.3 (IdeJavaLibraryImpl)
        artifact                      : <M2>/org/hamcrest/hamcrest-library/1.3/hamcrest-library-1.3.jar
        artifactAddress               : org.hamcrest:hamcrest-library:1.3@jar
        component                     : org.hamcrest:hamcrest-library:1.3
    - library                     : <ROOT>::app@debug (IdeModuleLibraryImpl)
        buildId                       : <ROOT>
        projectPath                   : :app
        sourceSet                     : MAIN
        variant                       : debug
    - library                     : <ROOT>::lib@debug (IdeModuleLibraryImpl)
        buildId                       : <ROOT>
        lintJar                       : <ROOT>/lib/build/intermediates/lint_publish_jar/global/lint.jar [-]
        projectPath                   : :lib
        sourceSet                     : MAIN
        variant                       : debug
    - library                     : <ROOT>::lib@debug/TEST_FIXTURES (IdeModuleLibraryImpl)
        buildId                       : <ROOT>
        projectPath                   : :lib
        sourceSet                     : TEST_FIXTURES
        variant                       : debug
MODULE                        : project
    externalProject               : project (DefaultExternalProject)
        path                          : : [-]
        identityPath                  : : [-]
        name                          : project
        qName                         : project
        version                       : unspecified
        projectDir                    : <ROOT>
        buildDir                      : <ROOT>/build [-]
        buildFile                     : <ROOT>/build.gradle
        externalSystemId              : GRADLE
        childProjects
            app                           : :app (DefaultExternalProject)
                path                          : :app [-]
                identityPath                  : :app [-]
                name                          : app
                qName                         : :app
                group                         : project
                version                       : unspecified
                projectDir                    : <ROOT>/app
                buildDir                      : <ROOT>/app/build [-]
                buildFile                     : <ROOT>/app/build.gradle
                externalSystemId              : GRADLE
                sourceSetModel                : DefaultGradleSourceSetModel
                    sourceCompatibility           : <PROJECT_JDK_FEATURE_LEVEL>
                    targetCompatibility           : <PROJECT_JDK_FEATURE_LEVEL>
                    configurationArtifacts
                        androidApis                   : <empty>
                        androidJdkImage               : <empty>
                        androidTestAnnotationProcessor          : <empty>
                        androidTestCompileOnly        : <empty>
                        androidTestDebugAnnotationProcessor     : <empty>
                        androidTestDebugCompileOnly   : <empty>
                        androidTestDebugImplementation          : <empty>
                        androidTestDebugRuntimeOnly   : <empty>
                        androidTestDebugWearApp       : <empty>
                        androidTestImplementation     : <empty>
                        androidTestReleaseAnnotationProcessor   : <empty>
                        androidTestReleaseCompileOnly : <empty>
                        androidTestReleaseImplementation        : <empty>
                        androidTestReleaseRuntimeOnly : <empty>
                        androidTestReleaseWearApp     : <empty>
                        androidTestRuntimeOnly        : <empty>
                        androidTestUtil               : <empty>
                        androidTestWearApp            : <empty>
                        annotationProcessor           : <empty>
                        api                           : <empty>
                        archives                      : <empty>
                        compileOnly                   : <empty>
                        coreLibraryDesugaring         : <empty>
                        debugAndroidTestAnnotationProcessorClasspath      : <empty>
                        debugAndroidTestCompileClasspath        : <empty>
                        debugAndroidTestRuntimeClasspath        : <empty>
                        debugAnnotationProcessor      : <empty>
                        debugAnnotationProcessorClasspath       : <empty>
                        debugApi                      : <empty>
                        debugApiElements              : <empty>
                        debugCompileClasspath         : <empty>
                        debugCompileOnly              : <empty>
                        debugImplementation           : <empty>
                        debugReverseMetadataValues    : <empty>
                        debugRuntimeClasspath         : <empty>
                        debugRuntimeElements          : <empty>
                        debugRuntimeOnly              : <empty>
                        debugUnitTestAnnotationProcessorClasspath         : <empty>
                        debugUnitTestCompileClasspath : <empty>
                        debugUnitTestRuntimeClasspath : <empty>
                        debugWearApp                  : <empty>
                        debugWearBundling             : <empty>
                        default                       : <empty>
                        implementation                : <empty>
                        lintChecks                    : <empty>
                        lintPublish                   : <empty>
                        releaseAnnotationProcessor    : <empty>
                        releaseAnnotationProcessorClasspath     : <empty>
                        releaseApi                    : <empty>
                        releaseApiElements            : <empty>
                        releaseCompileClasspath       : <empty>
                        releaseCompileOnly            : <empty>
                        releaseImplementation         : <empty>
                        releaseReverseMetadataValues  : <empty>
                        releaseRuntimeClasspath       : <empty>
                        releaseRuntimeElements        : <empty>
                        releaseRuntimeOnly            : <empty>
                        releaseUnitTestAnnotationProcessorClasspath       : <empty>
                        releaseUnitTestCompileClasspath         : <empty>
                        releaseUnitTestRuntimeClasspath         : <empty>
                        releaseWearApp                : <empty>
                        releaseWearBundling           : <empty>
                        runtimeOnly                   : <empty>
                        testAnnotationProcessor       : <empty>
                        testCompileOnly               : <empty>
                        testDebugAnnotationProcessor  : <empty>
                        testDebugCompileOnly          : <empty>
                        testDebugImplementation       : <empty>
                        testDebugRuntimeOnly          : <empty>
                        testDebugWearApp              : <empty>
                        testFixturesAnnotationProcessor         : <empty>
                        testFixturesApi               : <empty>
                        testFixturesCompileOnly       : <empty>
                        testFixturesDebugAnnotationProcessor    : <empty>
                        testFixturesDebugApi          : <empty>
                        testFixturesDebugCompileOnly  : <empty>
                        testFixturesDebugImplementation         : <empty>
                        testFixturesDebugRuntimeOnly  : <empty>
                        testFixturesDebugWearApp      : <empty>
                        testFixturesImplementation    : <empty>
                        testFixturesReleaseAnnotationProcessor  : <empty>
                        testFixturesReleaseApi        : <empty>
                        testFixturesReleaseCompileOnly          : <empty>
                        testFixturesReleaseImplementation       : <empty>
                        testFixturesReleaseRuntimeOnly          : <empty>
                        testFixturesReleaseWearApp    : <empty>
                        testFixturesRuntimeOnly       : <empty>
                        testFixturesWearApp           : <empty>
                        testImplementation            : <empty>
                        testReleaseAnnotationProcessor          : <empty>
                        testReleaseCompileOnly        : <empty>
                        testReleaseImplementation     : <empty>
                        testReleaseRuntimeOnly        : <empty>
                        testReleaseWearApp            : <empty>
                        testRuntimeOnly               : <empty>
                        testWearApp                   : <empty>
                        wearApp                       : <empty>
                taskModel                     : DefaultGradleTaskModel
                    tasks
                        testDebugUnitTest             : testDebugUnitTest (DefaultExternalTask)
                            qName                         : :app:testDebugUnitTest
                        testReleaseUnitTest           : testReleaseUnitTest (DefaultExternalTask)
                            qName                         : :app:testReleaseUnitTest
            lib                           : :lib (DefaultExternalProject)
                path                          : :lib [-]
                identityPath                  : :lib [-]
                name                          : lib
                qName                         : :lib
                group                         : project
                version                       : unspecified
                projectDir                    : <ROOT>/lib
                buildDir                      : <ROOT>/lib/build [-]
                buildFile                     : <ROOT>/lib/build.gradle
                externalSystemId              : GRADLE
                sourceSetModel                : DefaultGradleSourceSetModel
                    sourceCompatibility           : <PROJECT_JDK_FEATURE_LEVEL>
                    targetCompatibility           : <PROJECT_JDK_FEATURE_LEVEL>
                    configurationArtifacts
                        androidApis                   : <empty>
                        androidJdkImage               : <empty>
                        androidTestAnnotationProcessor          : <empty>
                        androidTestCompileOnly        : <empty>
                        androidTestDebugAnnotationProcessor     : <empty>
                        androidTestDebugCompileOnly   : <empty>
                        androidTestDebugImplementation          : <empty>
                        androidTestDebugRuntimeOnly   : <empty>
                        androidTestDebugWearApp       : <empty>
                        androidTestImplementation     : <empty>
                        androidTestReleaseAnnotationProcessor   : <empty>
                        androidTestReleaseCompileOnly : <empty>
                        androidTestReleaseImplementation        : <empty>
                        androidTestReleaseRuntimeOnly : <empty>
                        androidTestReleaseWearApp     : <empty>
                        androidTestRuntimeOnly        : <empty>
                        androidTestUtil               : <empty>
                        androidTestWearApp            : <empty>
                        annotationProcessor           : <empty>
                        api                           : <empty>
                        archives                      : <empty>
                        compileOnly                   : <empty>
                        coreLibraryDesugaring         : <empty>
                        debugAndroidTestAnnotationProcessorClasspath      : <empty>
                        debugAndroidTestCompileClasspath        : <empty>
                        debugAndroidTestRuntimeClasspath        : <empty>
                        debugAnnotationProcessor      : <empty>
                        debugAnnotationProcessorClasspath       : <empty>
                        debugApi                      : <empty>
                        debugApiElements              : <empty>
                        debugCompileClasspath         : <empty>
                        debugCompileOnly              : <empty>
                        debugImplementation           : <empty>
                        debugRuntimeClasspath         : <empty>
                        debugRuntimeElements          : <empty>
                        debugRuntimeOnly              : <empty>
                        debugTestFixturesAnnotationProcessorClasspath     : <empty>
                        debugTestFixturesApiElements  : <empty>
                        debugTestFixturesCompileClasspath       : <empty>
                        debugTestFixturesRuntimeClasspath       : <empty>
                        debugTestFixturesRuntimeElements        : <empty>
                        debugUnitTestAnnotationProcessorClasspath         : <empty>
                        debugUnitTestCompileClasspath : <empty>
                        debugUnitTestRuntimeClasspath : <empty>
                        debugWearApp                  : <empty>
                        default                       : <empty>
                        implementation                : <empty>
                        lintChecks                    : <empty>
                        lintPublish                   : <empty>
                        releaseAnnotationProcessor    : <empty>
                        releaseAnnotationProcessorClasspath     : <empty>
                        releaseApi                    : <empty>
                        releaseApiElements            : <empty>
                        releaseCompileClasspath       : <empty>
                        releaseCompileOnly            : <empty>
                        releaseImplementation         : <empty>
                        releaseRuntimeClasspath       : <empty>
                        releaseRuntimeElements        : <empty>
                        releaseRuntimeOnly            : <empty>
                        releaseTestFixturesAnnotationProcessorClasspath   : <empty>
                        releaseTestFixturesApiElements          : <empty>
                        releaseTestFixturesCompileClasspath     : <empty>
                        releaseTestFixturesRuntimeClasspath     : <empty>
                        releaseTestFixturesRuntimeElements      : <empty>
                        releaseUnitTestAnnotationProcessorClasspath       : <empty>
                        releaseUnitTestCompileClasspath         : <empty>
                        releaseUnitTestRuntimeClasspath         : <empty>
                        releaseWearApp                : <empty>
                        runtimeOnly                   : <empty>
                        testAnnotationProcessor       : <empty>
                        testCompileOnly               : <empty>
                        testDebugAnnotationProcessor  : <empty>
                        testDebugCompileOnly          : <empty>
                        testDebugImplementation       : <empty>
                        testDebugRuntimeOnly          : <empty>
                        testDebugWearApp              : <empty>
                        testFixturesAnnotationProcessor         : <empty>
                        testFixturesApi               : <empty>
                        testFixturesCompileOnly       : <empty>
                        testFixturesDebugAnnotationProcessor    : <empty>
                        testFixturesDebugApi          : <empty>
                        testFixturesDebugCompileOnly  : <empty>
                        testFixturesDebugImplementation         : <empty>
                        testFixturesDebugRuntimeOnly  : <empty>
                        testFixturesDebugWearApp      : <empty>
                        testFixturesImplementation    : <empty>
                        testFixturesReleaseAnnotationProcessor  : <empty>
                        testFixturesReleaseApi        : <empty>
                        testFixturesReleaseCompileOnly          : <empty>
                        testFixturesReleaseImplementation       : <empty>
                        testFixturesReleaseRuntimeOnly          : <empty>
                        testFixturesReleaseWearApp    : <empty>
                        testFixturesRuntimeOnly       : <empty>
                        testFixturesWearApp           : <empty>
                        testImplementation            : <empty>
                        testReleaseAnnotationProcessor          : <empty>
                        testReleaseCompileOnly        : <empty>
                        testReleaseImplementation     : <empty>
                        testReleaseRuntimeOnly        : <empty>
                        testReleaseWearApp            : <empty>
                        testRuntimeOnly               : <empty>
                        testWearApp                   : <empty>
                        wearApp                       : <empty>
                taskModel                     : DefaultGradleTaskModel
                    tasks
                        testDebugUnitTest             : testDebugUnitTest (DefaultExternalTask)
                            qName                         : :lib:testDebugUnitTest
                        testReleaseUnitTest           : testReleaseUnitTest (DefaultExternalTask)
                            qName                         : :lib:testReleaseUnitTest
        sourceSetModel                : DefaultGradleSourceSetModel
        taskModel                     : DefaultGradleTaskModel
<<<<<<< HEAD
=======
            tasks
                testDebugUnitTest             : testDebugUnitTest (DefaultExternalTask)
                    qName                         : :app:testDebugUnitTest
                testReleaseUnitTest           : testReleaseUnitTest (DefaultExternalTask)
                    qName                         : :app:testReleaseUnitTest
>>>>>>> 8b7d83e8
MODULE                        : project.app
    GradleModuleModel
        agpVersion                    : 8.1.0
        gradlePath                    : :app
        gradleVersion                 : 8.0
        buildFile                     : <ROOT>/app/build.gradle
        buildFilePath                 : <ROOT>/app/build.gradle
        rootFolderPath                : <ROOT>
        hasSafeArgsJava               : false
        hasSafeArgsKotlin             : false
    CurrentVariantReportedVersions
        minSdk
            ApiLevel                      : 19
            ApiString                     : 19
        runtimeMinSdk
            ApiLevel                      : 19
            ApiString                     : 19
        targetSdk
            ApiLevel                      : 34
            ApiString                     : 34
    RootBuildId                   : <ROOT>
    BuildId                       : <ROOT>
    ProjectPath                   : :app
    ModelVersion                  : 8.1.0
    ProjectType                   : PROJECT_TYPE_APP
    CompileTarget                 : android-34
    BuildFolder                   : <ROOT>/app/build [-]
    buildToolsVersion             : 33.0.1
    IsBaseSplit                   : true
    GroupId                       : project
    Namespace                     : google.simpleapplication
    TestNamespace                 : google.simpleapplication.test
    AaptOptions
        NameSpacing                   : DISABLED
    LintOptions
        IsCheckTestSources            : false
        IsCheckDependencies           : false
        IsAbortOnError                : false
        IsAbsolutePaths               : true
        IsNoLines                     : false
        IsQuiet                       : false
        IsCheckAllWarnings            : false
        IsIgnoreWarnings              : false
        IsWarningsAsErrors            : false
        IsIgnoreTestSources           : false
        IsIgnoreTestFixturesSources   : false
        IsCheckGeneratedSources       : false
        IsCheckReleaseBuilds          : true
        IsExplainIssues               : true
        IsShowAll                     : false
        TextReport                    : false
        HtmlReport                    : true
        XmlReport                     : true
        SarifReport                   : false
    JavaCompileOptions
        Encoding                      : UTF-8
        SourceCompatibility           : 1.8
        TargetCompatibility           : 1.8
        IsCoreLibraryDesugaringEnabled          : false
    AgpFlags
        ApplicationRClassConstantIds  : false
        AestRClassConstantIds         : false
        TransitiveRClasses            : false
        UseAndroidX                   : false
        UsesCompose                   : false
        MlModelBindingEnabled         : false
        AndroidResourcesEnabled       : true
        DataBindingEnabled            : false
<<<<<<< HEAD
=======
        GenerateManifestClass         : false
>>>>>>> 8b7d83e8
    - basicVariant:               : debug
        applicationId                 : google.simpleapplication
        testApplicationId             : google.simpleapplication.test
        buildType                     : debug
    - basicVariant:               : release
        applicationId                 : google.simpleapplication
        buildType                     : release
    BootClassPath                 : <ANDROID_SDK>/platforms/android-34/android.jar
    BootClassPath                 : <ANDROID_SDK>/platforms/android-34/optional/org.apache.http.legacy.jar
    ViewBindingOptions
        Enabled                       : false
    DependenciesInfo
        IncludeInApk                  : true
        IncludeInBundle               : true
    DefaultConfig
        ProductFlavor
            Name                          : main
            ApplicationId                 : google.simpleapplication
            VersionCode                   : 1
            VersionName                   : 1.0
            MinSdkVersion
                ApiLevel                      : 19
                ApiString                     : 19
            TargetSdkVersion
                ApiLevel                      : 34
                ApiString                     : 34
            VectorDrawables
                UseSupportLibrary             : false
        SourceProvider
            Name                          : main
            Manifest                      : <ROOT>/app/src/main/AndroidManifest.xml
            JavaDirectories               : <ROOT>/app/src/main/java
            KotlinDirectories             : <ROOT>/app/src/main/java
            KotlinDirectories             : <ROOT>/app/src/main/kotlin [-]
            ResourcesDirectories          : <ROOT>/app/src/main/resources [-]
            ResDirectories                : <ROOT>/app/src/main/res
            AssetsDirectories             : <ROOT>/app/src/main/assets [-]
            JniLibsDirectories            : <ROOT>/app/src/main/jniLibs [-]
            ShadersDirectories            : <ROOT>/app/src/main/shaders [-]
            BaselineProfileDirectories    : <ROOT>/app/src/main/baselineProfiles [-]
        ExtraSourceProviders
            ExtraSourceProvider
                ArtifactName                  : _android_test_
                SourceProvider
                    Name                          : androidTest
                    Manifest                      : <ROOT>/app/src/androidTest/AndroidManifest.xml [-]
                    JavaDirectories               : <ROOT>/app/src/androidTest/java
                    KotlinDirectories             : <ROOT>/app/src/androidTest/java
                    KotlinDirectories             : <ROOT>/app/src/androidTest/kotlin [-]
                    ResourcesDirectories          : <ROOT>/app/src/androidTest/resources [-]
                    ResDirectories                : <ROOT>/app/src/androidTest/res [-]
                    AssetsDirectories             : <ROOT>/app/src/androidTest/assets [-]
                    JniLibsDirectories            : <ROOT>/app/src/androidTest/jniLibs [-]
                    ShadersDirectories            : <ROOT>/app/src/androidTest/shaders [-]
                    BaselineProfileDirectories    : <ROOT>/app/src/androidTest/baselineProfiles [-]
            ExtraSourceProvider
                ArtifactName                  : _unit_test_
                SourceProvider
                    Name                          : test
                    Manifest                      : <ROOT>/app/src/test/AndroidManifest.xml [-]
                    JavaDirectories               : <ROOT>/app/src/test/java
                    KotlinDirectories             : <ROOT>/app/src/test/java
                    KotlinDirectories             : <ROOT>/app/src/test/kotlin [-]
                    ResourcesDirectories          : <ROOT>/app/src/test/resources [-]
                    ResDirectories                : <ROOT>/app/src/test/res [-]
                    AssetsDirectories             : <ROOT>/app/src/test/assets [-]
                    JniLibsDirectories            : <ROOT>/app/src/test/jniLibs [-]
                    ShadersDirectories            : <ROOT>/app/src/test/shaders [-]
                    BaselineProfileDirectories    : <ROOT>/app/src/test/baselineProfiles [-]
    BuildTypes
        BuildType
            Name                          : debug
            IsDebuggable                  : true
            IsJniDebuggable               : false
            IsPseudoLocalesEnabled        : false
            IsRenderscriptDebuggable      : false
            RenderscriptOptimLevel        : 3
            IsMinifyEnabled               : false
            IsZipAlignEnabled             : true
        SourceProvider
            Name                          : debug
            Manifest                      : <ROOT>/app/src/debug/AndroidManifest.xml [-]
            JavaDirectories               : <ROOT>/app/src/debug/java [-]
            KotlinDirectories             : <ROOT>/app/src/debug/java [-]
            KotlinDirectories             : <ROOT>/app/src/debug/kotlin [-]
            ResourcesDirectories          : <ROOT>/app/src/debug/resources [-]
            ResDirectories                : <ROOT>/app/src/debug/res [-]
            AssetsDirectories             : <ROOT>/app/src/debug/assets [-]
            JniLibsDirectories            : <ROOT>/app/src/debug/jniLibs [-]
            ShadersDirectories            : <ROOT>/app/src/debug/shaders [-]
            BaselineProfileDirectories    : <ROOT>/app/src/debug/baselineProfiles [-]
        ExtraSourceProviders
            ExtraSourceProvider
                ArtifactName                  : _android_test_
                SourceProvider
                    Name                          : androidTestDebug
                    Manifest                      : <ROOT>/app/src/androidTestDebug/AndroidManifest.xml [-]
                    JavaDirectories               : <ROOT>/app/src/androidTestDebug/java [-]
                    KotlinDirectories             : <ROOT>/app/src/androidTestDebug/java [-]
                    KotlinDirectories             : <ROOT>/app/src/androidTestDebug/kotlin [-]
                    ResourcesDirectories          : <ROOT>/app/src/androidTestDebug/resources [-]
                    ResDirectories                : <ROOT>/app/src/androidTestDebug/res [-]
                    AssetsDirectories             : <ROOT>/app/src/androidTestDebug/assets [-]
                    JniLibsDirectories            : <ROOT>/app/src/androidTestDebug/jniLibs [-]
                    ShadersDirectories            : <ROOT>/app/src/androidTestDebug/shaders [-]
                    BaselineProfileDirectories    : <ROOT>/app/src/androidTestDebug/baselineProfiles [-]
        ExtraSourceProviders
            ExtraSourceProvider
                ArtifactName                  : _unit_test_
                SourceProvider
                    Name                          : testDebug
                    Manifest                      : <ROOT>/app/src/testDebug/AndroidManifest.xml [-]
                    JavaDirectories               : <ROOT>/app/src/testDebug/java [-]
                    KotlinDirectories             : <ROOT>/app/src/testDebug/java [-]
                    KotlinDirectories             : <ROOT>/app/src/testDebug/kotlin [-]
                    ResourcesDirectories          : <ROOT>/app/src/testDebug/resources [-]
                    ResDirectories                : <ROOT>/app/src/testDebug/res [-]
                    AssetsDirectories             : <ROOT>/app/src/testDebug/assets [-]
                    JniLibsDirectories            : <ROOT>/app/src/testDebug/jniLibs [-]
                    ShadersDirectories            : <ROOT>/app/src/testDebug/shaders [-]
                    BaselineProfileDirectories    : <ROOT>/app/src/testDebug/baselineProfiles [-]
        BuildType
            Name                          : release
            ProguardFiles                 : <ROOT>/app/build/intermediates/default_proguard_files/global/proguard-android.txt-8.1.0 [-]
            ProguardFiles                 : <ROOT>/app/proguard-rules.pro
            IsDebuggable                  : false
            IsJniDebuggable               : false
            IsPseudoLocalesEnabled        : false
            IsRenderscriptDebuggable      : false
            RenderscriptOptimLevel        : 3
            IsMinifyEnabled               : false
            IsZipAlignEnabled             : true
        SourceProvider
            Name                          : release
            Manifest                      : <ROOT>/app/src/release/AndroidManifest.xml [-]
            JavaDirectories               : <ROOT>/app/src/release/java [-]
            KotlinDirectories             : <ROOT>/app/src/release/java [-]
            KotlinDirectories             : <ROOT>/app/src/release/kotlin [-]
            ResourcesDirectories          : <ROOT>/app/src/release/resources [-]
            ResDirectories                : <ROOT>/app/src/release/res [-]
            AssetsDirectories             : <ROOT>/app/src/release/assets [-]
            JniLibsDirectories            : <ROOT>/app/src/release/jniLibs [-]
            ShadersDirectories            : <ROOT>/app/src/release/shaders [-]
            BaselineProfileDirectories    : <ROOT>/app/src/release/baselineProfiles [-]
        ExtraSourceProviders
            ExtraSourceProvider
                ArtifactName                  : _unit_test_
                SourceProvider
                    Name                          : testRelease
                    Manifest                      : <ROOT>/app/src/testRelease/AndroidManifest.xml [-]
                    JavaDirectories               : <ROOT>/app/src/testRelease/java [-]
                    KotlinDirectories             : <ROOT>/app/src/testRelease/java [-]
                    KotlinDirectories             : <ROOT>/app/src/testRelease/kotlin [-]
                    ResourcesDirectories          : <ROOT>/app/src/testRelease/resources [-]
                    ResDirectories                : <ROOT>/app/src/testRelease/res [-]
                    AssetsDirectories             : <ROOT>/app/src/testRelease/assets [-]
                    JniLibsDirectories            : <ROOT>/app/src/testRelease/jniLibs [-]
                    ShadersDirectories            : <ROOT>/app/src/testRelease/shaders [-]
                    BaselineProfileDirectories    : <ROOT>/app/src/testRelease/baselineProfiles [-]
    SigningConfigs
        SigningConfig
            Name                          : debug
            StoreFile                     : debug.keystore
            StorePassword                 : android
            KeyAlias                      : AndroidDebugKey
    VariantBuildInformation
        VariantBuildInformation
            VariantName                   : debug
            BuildTasksAndOutputInformation
                AssembleTaskName              : assembleDebug
                AssembleTaskOutputListingFile : <ROOT>/app/build/intermediates/apk_ide_redirect_file/debug/redirect.txt [-]
                BundleTaskName                : bundleDebug
                BundleTaskOutputListingFile   : <ROOT>/app/build/intermediates/bundle_ide_redirect_file/debug/redirect.txt [-]
                ApkFromBundleTaskName         : extractApksForDebug
                ApkFromBundleTaskOutputListingFile      : <ROOT>/app/build/intermediates/apk_from_bundle_ide_redirect_file/debug/redirect.txt [-]
        VariantBuildInformation
            VariantName                   : release
            BuildTasksAndOutputInformation
                AssembleTaskName              : assembleRelease
                AssembleTaskOutputListingFile : <ROOT>/app/build/intermediates/apk_ide_redirect_file/release/redirect.txt [-]
                BundleTaskName                : bundleRelease
                BundleTaskOutputListingFile   : <ROOT>/app/build/intermediates/bundle_ide_redirect_file/release/redirect.txt [-]
                ApkFromBundleTaskName         : extractApksForRelease
                ApkFromBundleTaskOutputListingFile      : <ROOT>/app/build/intermediates/apk_from_bundle_ide_redirect_file/release/redirect.txt [-]
    IdeVariants
        IdeVariant
            Name                          : debug
            BuildType                     : debug
            DisplayName                   : debug
            InstantAppCompatible          : false
            MinSdkVersion
                ApiLevel                      : 19
                ApiString                     : 19
            TargetSdkVersion
                ApiLevel                      : 34
                ApiString                     : 34
            VersionCode                   : 1
            VersionNameWithSuffix         : 1.0
            MainArtifact
                Name                          : MAIN
                CompileTaskName               : compileDebugSources
                AssembleTaskName              : assembleDebug
                IsTestArtifact                : false
                IdeSetupTaskNames             : generateDebugSources
                GeneratedSourceFolders        : <ROOT>/app/build/generated/ap_generated_sources/debug/out [-]
                ClassesFolder                 : <ROOT>/app/build/intermediates/compile_and_runtime_not_namespaced_r_class_jar/debug/R.jar [-]
                ClassesFolder                 : <ROOT>/app/build/intermediates/javac/debug/classes [-]
                Dependencies
                    compileClasspath
                        androidLibrary                : com.android.support:appcompat-v7:28.0.0@aar
                            javaLibrary                   : com.android.support:support-annotations:28.0.0@jar
                            androidLibrary                : com.android.support:support-compat:28.0.0@aar
                            javaLibrary                   : com.android.support:collections:28.0.0@jar
                            androidLibrary                : com.android.support:cursoradapter:28.0.0@aar
                            androidLibrary                : com.android.support:support-core-utils:28.0.0@aar
                            androidLibrary                : com.android.support:support-fragment:28.0.0@aar
                            androidLibrary                : com.android.support:support-vector-drawable:28.0.0@aar
                            androidLibrary                : com.android.support:animated-vector-drawable:28.0.0@aar
                        androidLibrary                : com.android.support:support-compat:28.0.0@aar
                            javaLibrary                   : com.android.support:support-annotations:28.0.0@jar
                            javaLibrary                   : com.android.support:collections:28.0.0@jar
                            androidLibrary                : android.arch.lifecycle:runtime:1.1.1@aar
                            androidLibrary                : com.android.support:versionedparcelable:28.0.0@aar
                        androidLibrary                : android.arch.lifecycle:runtime:1.1.1@aar
                            javaLibrary                   : android.arch.lifecycle:common:1.1.1@jar
                            javaLibrary                   : android.arch.core:common:1.1.1@jar
                            javaLibrary                   : com.android.support:support-annotations:28.0.0@jar
                        androidLibrary                : com.android.support:versionedparcelable:28.0.0@aar
                            javaLibrary                   : com.android.support:support-annotations:28.0.0@jar
                            javaLibrary                   : com.android.support:collections:28.0.0@jar
                        androidLibrary                : com.android.support:cursoradapter:28.0.0@aar
                            javaLibrary                   : com.android.support:support-annotations:28.0.0@jar
                        androidLibrary                : com.android.support:support-core-utils:28.0.0@aar
                            javaLibrary                   : com.android.support:support-annotations:28.0.0@jar
                            androidLibrary                : com.android.support:support-compat:28.0.0@aar
                            androidLibrary                : com.android.support:documentfile:28.0.0@aar
                            androidLibrary                : com.android.support:loader:28.0.0@aar
                            androidLibrary                : com.android.support:localbroadcastmanager:28.0.0@aar
                            androidLibrary                : com.android.support:print:28.0.0@aar
                        androidLibrary                : com.android.support:documentfile:28.0.0@aar
                            javaLibrary                   : com.android.support:support-annotations:28.0.0@jar
                        androidLibrary                : com.android.support:loader:28.0.0@aar
                            javaLibrary                   : com.android.support:support-annotations:28.0.0@jar
                            androidLibrary                : com.android.support:support-compat:28.0.0@aar
                            androidLibrary                : android.arch.lifecycle:livedata:1.1.1@aar
                            androidLibrary                : android.arch.lifecycle:viewmodel:1.1.1@aar
                        androidLibrary                : android.arch.lifecycle:livedata:1.1.1@aar
                            androidLibrary                : android.arch.core:runtime:1.1.1@aar
                            androidLibrary                : android.arch.lifecycle:livedata-core:1.1.1@aar
                            javaLibrary                   : android.arch.core:common:1.1.1@jar
                        androidLibrary                : android.arch.core:runtime:1.1.1@aar
                            javaLibrary                   : com.android.support:support-annotations:28.0.0@jar
                            javaLibrary                   : android.arch.core:common:1.1.1@jar
                        androidLibrary                : android.arch.lifecycle:livedata-core:1.1.1@aar
                            javaLibrary                   : android.arch.lifecycle:common:1.1.1@jar
                            javaLibrary                   : android.arch.core:common:1.1.1@jar
                            androidLibrary                : android.arch.core:runtime:1.1.1@aar
                        androidLibrary                : android.arch.lifecycle:viewmodel:1.1.1@aar
                            javaLibrary                   : com.android.support:support-annotations:28.0.0@jar
                        androidLibrary                : com.android.support:localbroadcastmanager:28.0.0@aar
                            javaLibrary                   : com.android.support:support-annotations:28.0.0@jar
                        androidLibrary                : com.android.support:print:28.0.0@aar
                            javaLibrary                   : com.android.support:support-annotations:28.0.0@jar
                        androidLibrary                : com.android.support:support-fragment:28.0.0@aar
                            androidLibrary                : com.android.support:support-compat:28.0.0@aar
                            androidLibrary                : com.android.support:support-core-ui:28.0.0@aar
                            androidLibrary                : com.android.support:support-core-utils:28.0.0@aar
                            javaLibrary                   : com.android.support:support-annotations:28.0.0@jar
                            androidLibrary                : com.android.support:loader:28.0.0@aar
                            androidLibrary                : android.arch.lifecycle:viewmodel:1.1.1@aar
                        androidLibrary                : com.android.support:support-core-ui:28.0.0@aar
                            javaLibrary                   : com.android.support:support-annotations:28.0.0@jar
                            androidLibrary                : com.android.support:support-compat:28.0.0@aar
                            androidLibrary                : com.android.support:support-core-utils:28.0.0@aar
                            androidLibrary                : com.android.support:customview:28.0.0@aar
                            androidLibrary                : com.android.support:viewpager:28.0.0@aar
                            androidLibrary                : com.android.support:coordinatorlayout:28.0.0@aar
                            androidLibrary                : com.android.support:drawerlayout:28.0.0@aar
                            androidLibrary                : com.android.support:slidingpanelayout:28.0.0@aar
                            androidLibrary                : com.android.support:interpolator:28.0.0@aar
                            androidLibrary                : com.android.support:swiperefreshlayout:28.0.0@aar
                            androidLibrary                : com.android.support:asynclayoutinflater:28.0.0@aar
                            androidLibrary                : com.android.support:cursoradapter:28.0.0@aar
                        androidLibrary                : com.android.support:customview:28.0.0@aar
                            javaLibrary                   : com.android.support:support-annotations:28.0.0@jar
                            androidLibrary                : com.android.support:support-compat:28.0.0@aar
                        androidLibrary                : com.android.support:viewpager:28.0.0@aar
                            javaLibrary                   : com.android.support:support-annotations:28.0.0@jar
                            androidLibrary                : com.android.support:support-compat:28.0.0@aar
                            androidLibrary                : com.android.support:customview:28.0.0@aar
                        androidLibrary                : com.android.support:coordinatorlayout:28.0.0@aar
                            javaLibrary                   : com.android.support:support-annotations:28.0.0@jar
                            androidLibrary                : com.android.support:support-compat:28.0.0@aar
                            androidLibrary                : com.android.support:customview:28.0.0@aar
                        androidLibrary                : com.android.support:drawerlayout:28.0.0@aar
                            javaLibrary                   : com.android.support:support-annotations:28.0.0@jar
                            androidLibrary                : com.android.support:support-compat:28.0.0@aar
                            androidLibrary                : com.android.support:customview:28.0.0@aar
                        androidLibrary                : com.android.support:slidingpanelayout:28.0.0@aar
                            javaLibrary                   : com.android.support:support-annotations:28.0.0@jar
                            androidLibrary                : com.android.support:support-compat:28.0.0@aar
                            androidLibrary                : com.android.support:customview:28.0.0@aar
                        androidLibrary                : com.android.support:interpolator:28.0.0@aar
                            javaLibrary                   : com.android.support:support-annotations:28.0.0@jar
                        androidLibrary                : com.android.support:swiperefreshlayout:28.0.0@aar
                            javaLibrary                   : com.android.support:support-annotations:28.0.0@jar
                            androidLibrary                : com.android.support:support-compat:28.0.0@aar
                            androidLibrary                : com.android.support:interpolator:28.0.0@aar
                        androidLibrary                : com.android.support:asynclayoutinflater:28.0.0@aar
                            javaLibrary                   : com.android.support:support-annotations:28.0.0@jar
                            androidLibrary                : com.android.support:support-compat:28.0.0@aar
                        androidLibrary                : com.android.support:support-vector-drawable:28.0.0@aar
                            javaLibrary                   : com.android.support:support-annotations:28.0.0@jar
                            androidLibrary                : com.android.support:support-compat:28.0.0@aar
                        androidLibrary                : com.android.support:animated-vector-drawable:28.0.0@aar
                            androidLibrary                : com.android.support:support-vector-drawable:28.0.0@aar
                            androidLibrary                : com.android.support:support-core-ui:28.0.0@aar
                        androidLibrary                : com.android.support.constraint:constraint-layout:1.0.2@aar
                            javaLibrary                   : com.android.support.constraint:constraint-layout-solver:1.0.2@jar
                        androidLibrary                : com.example.publishedLib:publishedLib:1.0@aar
                        javaLibrary                   : com.android.support:support-annotations:28.0.0@jar
                        javaLibrary                   : com.android.support:collections:28.0.0@jar
                            javaLibrary                   : com.android.support:support-annotations:28.0.0@jar
                        javaLibrary                   : android.arch.lifecycle:common:1.1.1@jar
                            javaLibrary                   : com.android.support:support-annotations:28.0.0@jar
                        javaLibrary                   : android.arch.core:common:1.1.1@jar
                            javaLibrary                   : com.android.support:support-annotations:28.0.0@jar
                        javaLibrary                   : com.google.guava:guava:19.0@jar
                        javaLibrary                   : com.android.support.constraint:constraint-layout-solver:1.0.2@jar
                        javaLibrary                   : commons-io:commons-io:2.4@jar
                        javaLibrary                   : com.example.javaLib:javaLib:1.0@jar
                        javaLibrary                   : __local_jars__:<ANDROID_SDK>/platforms/android-34/optional/org.apache.http.legacy.jar:unspecified
                        module                        : <ROOT>-:lib-MAIN
                            javaLibrary                   : commons-io:commons-io:2.4@jar
                    runtimeClasspath
                        androidLibrary                : com.android.support:appcompat-v7:28.0.0@aar
                            javaLibrary                   : com.android.support:support-annotations:28.0.0@jar
                            androidLibrary                : com.android.support:support-compat:28.0.0@aar
                            javaLibrary                   : com.android.support:collections:28.0.0@jar
                            androidLibrary                : com.android.support:cursoradapter:28.0.0@aar
                            androidLibrary                : com.android.support:support-core-utils:28.0.0@aar
                            androidLibrary                : com.android.support:support-fragment:28.0.0@aar
                            androidLibrary                : com.android.support:support-vector-drawable:28.0.0@aar
                            androidLibrary                : com.android.support:animated-vector-drawable:28.0.0@aar
                        androidLibrary                : com.android.support:support-compat:28.0.0@aar
                            javaLibrary                   : com.android.support:support-annotations:28.0.0@jar
                            javaLibrary                   : com.android.support:collections:28.0.0@jar
                            androidLibrary                : android.arch.lifecycle:runtime:1.1.1@aar
                            androidLibrary                : com.android.support:versionedparcelable:28.0.0@aar
                        androidLibrary                : android.arch.lifecycle:runtime:1.1.1@aar
                            javaLibrary                   : android.arch.lifecycle:common:1.1.1@jar
                            javaLibrary                   : android.arch.core:common:1.1.1@jar
                            javaLibrary                   : com.android.support:support-annotations:28.0.0@jar
                        androidLibrary                : com.android.support:versionedparcelable:28.0.0@aar
                            javaLibrary                   : com.android.support:support-annotations:28.0.0@jar
                            javaLibrary                   : com.android.support:collections:28.0.0@jar
                        androidLibrary                : com.android.support:cursoradapter:28.0.0@aar
                            javaLibrary                   : com.android.support:support-annotations:28.0.0@jar
                        androidLibrary                : com.android.support:support-core-utils:28.0.0@aar
                            javaLibrary                   : com.android.support:support-annotations:28.0.0@jar
                            androidLibrary                : com.android.support:support-compat:28.0.0@aar
                            androidLibrary                : com.android.support:documentfile:28.0.0@aar
                            androidLibrary                : com.android.support:loader:28.0.0@aar
                            androidLibrary                : com.android.support:localbroadcastmanager:28.0.0@aar
                            androidLibrary                : com.android.support:print:28.0.0@aar
                        androidLibrary                : com.android.support:documentfile:28.0.0@aar
                            javaLibrary                   : com.android.support:support-annotations:28.0.0@jar
                        androidLibrary                : com.android.support:loader:28.0.0@aar
                            javaLibrary                   : com.android.support:support-annotations:28.0.0@jar
                            androidLibrary                : com.android.support:support-compat:28.0.0@aar
                            androidLibrary                : android.arch.lifecycle:livedata:1.1.1@aar
                            androidLibrary                : android.arch.lifecycle:viewmodel:1.1.1@aar
                        androidLibrary                : android.arch.lifecycle:livedata:1.1.1@aar
                            androidLibrary                : android.arch.core:runtime:1.1.1@aar
                            androidLibrary                : android.arch.lifecycle:livedata-core:1.1.1@aar
                            javaLibrary                   : android.arch.core:common:1.1.1@jar
                        androidLibrary                : android.arch.core:runtime:1.1.1@aar
                            javaLibrary                   : com.android.support:support-annotations:28.0.0@jar
                            javaLibrary                   : android.arch.core:common:1.1.1@jar
                        androidLibrary                : android.arch.lifecycle:livedata-core:1.1.1@aar
                            javaLibrary                   : android.arch.lifecycle:common:1.1.1@jar
                            javaLibrary                   : android.arch.core:common:1.1.1@jar
                            androidLibrary                : android.arch.core:runtime:1.1.1@aar
                        androidLibrary                : android.arch.lifecycle:viewmodel:1.1.1@aar
                            javaLibrary                   : com.android.support:support-annotations:28.0.0@jar
                        androidLibrary                : com.android.support:localbroadcastmanager:28.0.0@aar
                            javaLibrary                   : com.android.support:support-annotations:28.0.0@jar
                        androidLibrary                : com.android.support:print:28.0.0@aar
                            javaLibrary                   : com.android.support:support-annotations:28.0.0@jar
                        androidLibrary                : com.android.support:support-fragment:28.0.0@aar
                            androidLibrary                : com.android.support:support-compat:28.0.0@aar
                            androidLibrary                : com.android.support:support-core-ui:28.0.0@aar
                            androidLibrary                : com.android.support:support-core-utils:28.0.0@aar
                            javaLibrary                   : com.android.support:support-annotations:28.0.0@jar
                            androidLibrary                : com.android.support:loader:28.0.0@aar
                            androidLibrary                : android.arch.lifecycle:viewmodel:1.1.1@aar
                        androidLibrary                : com.android.support:support-core-ui:28.0.0@aar
                            javaLibrary                   : com.android.support:support-annotations:28.0.0@jar
                            androidLibrary                : com.android.support:support-compat:28.0.0@aar
                            androidLibrary                : com.android.support:support-core-utils:28.0.0@aar
                            androidLibrary                : com.android.support:customview:28.0.0@aar
                            androidLibrary                : com.android.support:viewpager:28.0.0@aar
                            androidLibrary                : com.android.support:coordinatorlayout:28.0.0@aar
                            androidLibrary                : com.android.support:drawerlayout:28.0.0@aar
                            androidLibrary                : com.android.support:slidingpanelayout:28.0.0@aar
                            androidLibrary                : com.android.support:interpolator:28.0.0@aar
                            androidLibrary                : com.android.support:swiperefreshlayout:28.0.0@aar
                            androidLibrary                : com.android.support:asynclayoutinflater:28.0.0@aar
                            androidLibrary                : com.android.support:cursoradapter:28.0.0@aar
                        androidLibrary                : com.android.support:customview:28.0.0@aar
                            javaLibrary                   : com.android.support:support-annotations:28.0.0@jar
                            androidLibrary                : com.android.support:support-compat:28.0.0@aar
                        androidLibrary                : com.android.support:viewpager:28.0.0@aar
                            javaLibrary                   : com.android.support:support-annotations:28.0.0@jar
                            androidLibrary                : com.android.support:support-compat:28.0.0@aar
                            androidLibrary                : com.android.support:customview:28.0.0@aar
                        androidLibrary                : com.android.support:coordinatorlayout:28.0.0@aar
                            javaLibrary                   : com.android.support:support-annotations:28.0.0@jar
                            androidLibrary                : com.android.support:support-compat:28.0.0@aar
                            androidLibrary                : com.android.support:customview:28.0.0@aar
                        androidLibrary                : com.android.support:drawerlayout:28.0.0@aar
                            javaLibrary                   : com.android.support:support-annotations:28.0.0@jar
                            androidLibrary                : com.android.support:support-compat:28.0.0@aar
                            androidLibrary                : com.android.support:customview:28.0.0@aar
                        androidLibrary                : com.android.support:slidingpanelayout:28.0.0@aar
                            javaLibrary                   : com.android.support:support-annotations:28.0.0@jar
                            androidLibrary                : com.android.support:support-compat:28.0.0@aar
                            androidLibrary                : com.android.support:customview:28.0.0@aar
                        androidLibrary                : com.android.support:interpolator:28.0.0@aar
                            javaLibrary                   : com.android.support:support-annotations:28.0.0@jar
                        androidLibrary                : com.android.support:swiperefreshlayout:28.0.0@aar
                            javaLibrary                   : com.android.support:support-annotations:28.0.0@jar
                            androidLibrary                : com.android.support:support-compat:28.0.0@aar
                            androidLibrary                : com.android.support:interpolator:28.0.0@aar
                        androidLibrary                : com.android.support:asynclayoutinflater:28.0.0@aar
                            javaLibrary                   : com.android.support:support-annotations:28.0.0@jar
                            androidLibrary                : com.android.support:support-compat:28.0.0@aar
                        androidLibrary                : com.android.support:support-vector-drawable:28.0.0@aar
                            javaLibrary                   : com.android.support:support-annotations:28.0.0@jar
                            androidLibrary                : com.android.support:support-compat:28.0.0@aar
                        androidLibrary                : com.android.support:animated-vector-drawable:28.0.0@aar
                            androidLibrary                : com.android.support:support-vector-drawable:28.0.0@aar
                            androidLibrary                : com.android.support:support-core-ui:28.0.0@aar
                        androidLibrary                : com.android.support.constraint:constraint-layout:1.0.2@aar
                            javaLibrary                   : com.android.support.constraint:constraint-layout-solver:1.0.2@jar
                        androidLibrary                : com.example.publishedLib:publishedLib:1.0@aar
                        javaLibrary                   : com.android.support:support-annotations:28.0.0@jar
                        javaLibrary                   : com.android.support:collections:28.0.0@jar
                            javaLibrary                   : com.android.support:support-annotations:28.0.0@jar
                        javaLibrary                   : android.arch.lifecycle:common:1.1.1@jar
                            javaLibrary                   : com.android.support:support-annotations:28.0.0@jar
                        javaLibrary                   : android.arch.core:common:1.1.1@jar
                            javaLibrary                   : com.android.support:support-annotations:28.0.0@jar
                        javaLibrary                   : com.google.guava:guava:19.0@jar
                        javaLibrary                   : com.android.support.constraint:constraint-layout-solver:1.0.2@jar
                        javaLibrary                   : commons-io:commons-io:2.4@jar
                        javaLibrary                   : com.example.javaLib:javaLib:1.0@jar
                        javaLibrary                   : __local_jars__:<ANDROID_SDK>/platforms/android-34/optional/org.apache.http.legacy.jar:unspecified
                        module                        : <ROOT>-:lib-MAIN
                            javaLibrary                   : commons-io:commons-io:2.4@jar
                ApplicationId                 : google.simpleapplication
                SigningConfigName             : debug
                IsSigned                      : true
                CodeShrinker                  : null
                BuildTasksAndOutputInformation
                    AssembleTaskName              : assembleDebug
                    AssembleTaskOutputListingFile : <ROOT>/app/build/intermediates/apk_ide_redirect_file/debug/redirect.txt [-]
                    BundleTaskName                : bundleDebug
                    BundleTaskOutputListingFile   : <ROOT>/app/build/intermediates/bundle_ide_redirect_file/debug/redirect.txt [-]
                    ApkFromBundleTaskName         : extractApksForDebug
                    ApkFromBundleTaskOutputListingFile      : <ROOT>/app/build/intermediates/apk_from_bundle_ide_redirect_file/debug/redirect.txt [-]
                GeneratedResourceFolders      : <ROOT>/app/build/generated/res/resValues/debug [-]
                DesugaredMethodFiles          : <GRADLE>/caches/<TRANSFORMS>/xxxxxxxxxxxxxxxxxxxxxxxxxxxxxxxx/transformed/D8BackportedDesugaredMethods.txt
            AndroidTestArtifact
                Name                          : ANDROID_TEST
                CompileTaskName               : compileDebugAndroidTestSources
                AssembleTaskName              : assembleDebugAndroidTest
                IsTestArtifact                : true
                IdeSetupTaskNames             : generateDebugAndroidTestSources
                GeneratedSourceFolders        : <ROOT>/app/build/generated/ap_generated_sources/debugAndroidTest/out [-]
                ClassesFolder                 : <ROOT>/app/build/intermediates/compile_and_runtime_not_namespaced_r_class_jar/debugAndroidTest/R.jar [-]
                ClassesFolder                 : <ROOT>/app/build/intermediates/javac/debugAndroidTest/classes [-]
                Dependencies
                    compileClasspath
                        androidLibrary                : com.android.support.test:runner:1.0.2@aar
                            javaLibrary                   : com.android.support:support-annotations:28.0.0@jar
                            androidLibrary                : com.android.support.test:monitor:1.0.2@aar
                            javaLibrary                   : junit:junit:4.12@jar
                            javaLibrary                   : net.sf.kxml:kxml2:2.3.0@jar
                        androidLibrary                : com.android.support.test:monitor:1.0.2@aar
                            javaLibrary                   : com.android.support:support-annotations:28.0.0@jar
                        androidLibrary                : com.android.support.test.espresso:espresso-core:3.0.2@aar
                            androidLibrary                : com.android.support.test:runner:1.0.2@aar
                            androidLibrary                : com.android.support.test.espresso:espresso-idling-resource:3.0.2@aar
                            javaLibrary                   : com.squareup:javawriter:2.1.1@jar
                            javaLibrary                   : javax.inject:javax.inject:1@jar
                            javaLibrary                   : org.hamcrest:hamcrest-library:1.3@jar
                            javaLibrary                   : org.hamcrest:hamcrest-integration:1.3@jar
                            javaLibrary                   : com.google.code.findbugs:jsr305:2.0.1@jar
                        androidLibrary                : com.android.support.test.espresso:espresso-idling-resource:3.0.2@aar
                        androidLibrary                : com.android.support:appcompat-v7:28.0.0@aar
                            javaLibrary                   : com.android.support:support-annotations:28.0.0@jar
                            androidLibrary                : com.android.support:support-compat:28.0.0@aar
                            javaLibrary                   : com.android.support:collections:28.0.0@jar
                            androidLibrary                : com.android.support:cursoradapter:28.0.0@aar
                            androidLibrary                : com.android.support:support-core-utils:28.0.0@aar
                            androidLibrary                : com.android.support:support-fragment:28.0.0@aar
                            androidLibrary                : com.android.support:support-vector-drawable:28.0.0@aar
                            androidLibrary                : com.android.support:animated-vector-drawable:28.0.0@aar
                        androidLibrary                : com.android.support:support-compat:28.0.0@aar
                            javaLibrary                   : com.android.support:support-annotations:28.0.0@jar
                            javaLibrary                   : com.android.support:collections:28.0.0@jar
                            androidLibrary                : android.arch.lifecycle:runtime:1.1.1@aar
                            androidLibrary                : com.android.support:versionedparcelable:28.0.0@aar
                        androidLibrary                : android.arch.lifecycle:runtime:1.1.1@aar
                            javaLibrary                   : android.arch.lifecycle:common:1.1.1@jar
                            javaLibrary                   : android.arch.core:common:1.1.1@jar
                            javaLibrary                   : com.android.support:support-annotations:28.0.0@jar
                        androidLibrary                : com.android.support:versionedparcelable:28.0.0@aar
                            javaLibrary                   : com.android.support:support-annotations:28.0.0@jar
                            javaLibrary                   : com.android.support:collections:28.0.0@jar
                        androidLibrary                : com.android.support:cursoradapter:28.0.0@aar
                            javaLibrary                   : com.android.support:support-annotations:28.0.0@jar
                        androidLibrary                : com.android.support:support-core-utils:28.0.0@aar
                            javaLibrary                   : com.android.support:support-annotations:28.0.0@jar
                            androidLibrary                : com.android.support:support-compat:28.0.0@aar
                            androidLibrary                : com.android.support:documentfile:28.0.0@aar
                            androidLibrary                : com.android.support:loader:28.0.0@aar
                            androidLibrary                : com.android.support:localbroadcastmanager:28.0.0@aar
                            androidLibrary                : com.android.support:print:28.0.0@aar
                        androidLibrary                : com.android.support:documentfile:28.0.0@aar
                            javaLibrary                   : com.android.support:support-annotations:28.0.0@jar
                        androidLibrary                : com.android.support:loader:28.0.0@aar
                            javaLibrary                   : com.android.support:support-annotations:28.0.0@jar
                            androidLibrary                : com.android.support:support-compat:28.0.0@aar
                            androidLibrary                : android.arch.lifecycle:livedata:1.1.1@aar
                            androidLibrary                : android.arch.lifecycle:viewmodel:1.1.1@aar
                        androidLibrary                : android.arch.lifecycle:livedata:1.1.1@aar
                            androidLibrary                : android.arch.core:runtime:1.1.1@aar
                            androidLibrary                : android.arch.lifecycle:livedata-core:1.1.1@aar
                            javaLibrary                   : android.arch.core:common:1.1.1@jar
                        androidLibrary                : android.arch.core:runtime:1.1.1@aar
                            javaLibrary                   : com.android.support:support-annotations:28.0.0@jar
                            javaLibrary                   : android.arch.core:common:1.1.1@jar
                        androidLibrary                : android.arch.lifecycle:livedata-core:1.1.1@aar
                            javaLibrary                   : android.arch.lifecycle:common:1.1.1@jar
                            javaLibrary                   : android.arch.core:common:1.1.1@jar
                            androidLibrary                : android.arch.core:runtime:1.1.1@aar
                        androidLibrary                : android.arch.lifecycle:viewmodel:1.1.1@aar
                            javaLibrary                   : com.android.support:support-annotations:28.0.0@jar
                        androidLibrary                : com.android.support:localbroadcastmanager:28.0.0@aar
                            javaLibrary                   : com.android.support:support-annotations:28.0.0@jar
                        androidLibrary                : com.android.support:print:28.0.0@aar
                            javaLibrary                   : com.android.support:support-annotations:28.0.0@jar
                        androidLibrary                : com.android.support:support-fragment:28.0.0@aar
                            androidLibrary                : com.android.support:support-compat:28.0.0@aar
                            androidLibrary                : com.android.support:support-core-ui:28.0.0@aar
                            androidLibrary                : com.android.support:support-core-utils:28.0.0@aar
                            javaLibrary                   : com.android.support:support-annotations:28.0.0@jar
                            androidLibrary                : com.android.support:loader:28.0.0@aar
                            androidLibrary                : android.arch.lifecycle:viewmodel:1.1.1@aar
                        androidLibrary                : com.android.support:support-core-ui:28.0.0@aar
                            javaLibrary                   : com.android.support:support-annotations:28.0.0@jar
                            androidLibrary                : com.android.support:support-compat:28.0.0@aar
                            androidLibrary                : com.android.support:support-core-utils:28.0.0@aar
                            androidLibrary                : com.android.support:customview:28.0.0@aar
                            androidLibrary                : com.android.support:viewpager:28.0.0@aar
                            androidLibrary                : com.android.support:coordinatorlayout:28.0.0@aar
                            androidLibrary                : com.android.support:drawerlayout:28.0.0@aar
                            androidLibrary                : com.android.support:slidingpanelayout:28.0.0@aar
                            androidLibrary                : com.android.support:interpolator:28.0.0@aar
                            androidLibrary                : com.android.support:swiperefreshlayout:28.0.0@aar
                            androidLibrary                : com.android.support:asynclayoutinflater:28.0.0@aar
                            androidLibrary                : com.android.support:cursoradapter:28.0.0@aar
                        androidLibrary                : com.android.support:customview:28.0.0@aar
                            javaLibrary                   : com.android.support:support-annotations:28.0.0@jar
                            androidLibrary                : com.android.support:support-compat:28.0.0@aar
                        androidLibrary                : com.android.support:viewpager:28.0.0@aar
                            javaLibrary                   : com.android.support:support-annotations:28.0.0@jar
                            androidLibrary                : com.android.support:support-compat:28.0.0@aar
                            androidLibrary                : com.android.support:customview:28.0.0@aar
                        androidLibrary                : com.android.support:coordinatorlayout:28.0.0@aar
                            javaLibrary                   : com.android.support:support-annotations:28.0.0@jar
                            androidLibrary                : com.android.support:support-compat:28.0.0@aar
                            androidLibrary                : com.android.support:customview:28.0.0@aar
                        androidLibrary                : com.android.support:drawerlayout:28.0.0@aar
                            javaLibrary                   : com.android.support:support-annotations:28.0.0@jar
                            androidLibrary                : com.android.support:support-compat:28.0.0@aar
                            androidLibrary                : com.android.support:customview:28.0.0@aar
                        androidLibrary                : com.android.support:slidingpanelayout:28.0.0@aar
                            javaLibrary                   : com.android.support:support-annotations:28.0.0@jar
                            androidLibrary                : com.android.support:support-compat:28.0.0@aar
                            androidLibrary                : com.android.support:customview:28.0.0@aar
                        androidLibrary                : com.android.support:interpolator:28.0.0@aar
                            javaLibrary                   : com.android.support:support-annotations:28.0.0@jar
                        androidLibrary                : com.android.support:swiperefreshlayout:28.0.0@aar
                            javaLibrary                   : com.android.support:support-annotations:28.0.0@jar
                            androidLibrary                : com.android.support:support-compat:28.0.0@aar
                            androidLibrary                : com.android.support:interpolator:28.0.0@aar
                        androidLibrary                : com.android.support:asynclayoutinflater:28.0.0@aar
                            javaLibrary                   : com.android.support:support-annotations:28.0.0@jar
                            androidLibrary                : com.android.support:support-compat:28.0.0@aar
                        androidLibrary                : com.android.support:support-vector-drawable:28.0.0@aar
                            javaLibrary                   : com.android.support:support-annotations:28.0.0@jar
                            androidLibrary                : com.android.support:support-compat:28.0.0@aar
                        androidLibrary                : com.android.support:animated-vector-drawable:28.0.0@aar
                            androidLibrary                : com.android.support:support-vector-drawable:28.0.0@aar
                            androidLibrary                : com.android.support:support-core-ui:28.0.0@aar
                        androidLibrary                : com.android.support.constraint:constraint-layout:1.0.2@aar
                            javaLibrary                   : com.android.support.constraint:constraint-layout-solver:1.0.2@jar
                        androidLibrary                : com.example.publishedLib:publishedLib:1.0@aar
                        javaLibrary                   : com.android.support:support-annotations:28.0.0@jar
                        javaLibrary                   : junit:junit:4.12@jar
                            javaLibrary                   : org.hamcrest:hamcrest-core:1.3@jar
                        javaLibrary                   : org.hamcrest:hamcrest-core:1.3@jar
                        javaLibrary                   : net.sf.kxml:kxml2:2.3.0@jar
                        javaLibrary                   : com.squareup:javawriter:2.1.1@jar
                        javaLibrary                   : javax.inject:javax.inject:1@jar
                        javaLibrary                   : org.hamcrest:hamcrest-library:1.3@jar
                            javaLibrary                   : org.hamcrest:hamcrest-core:1.3@jar
                        javaLibrary                   : org.hamcrest:hamcrest-integration:1.3@jar
                            javaLibrary                   : org.hamcrest:hamcrest-library:1.3@jar
                        javaLibrary                   : com.google.code.findbugs:jsr305:2.0.1@jar
                        javaLibrary                   : com.android.support:collections:28.0.0@jar
                            javaLibrary                   : com.android.support:support-annotations:28.0.0@jar
                        javaLibrary                   : android.arch.lifecycle:common:1.1.1@jar
                            javaLibrary                   : com.android.support:support-annotations:28.0.0@jar
                        javaLibrary                   : android.arch.core:common:1.1.1@jar
                            javaLibrary                   : com.android.support:support-annotations:28.0.0@jar
                        javaLibrary                   : com.google.guava:guava:19.0@jar
                        javaLibrary                   : com.android.support.constraint:constraint-layout-solver:1.0.2@jar
                        javaLibrary                   : commons-io:commons-io:2.4@jar
                        javaLibrary                   : com.example.javaLib:javaLib:1.0@jar
                        javaLibrary                   : __local_jars__:<ANDROID_SDK>/platforms/android-34/optional/org.apache.http.legacy.jar:unspecified
                        module                        : <ROOT>-:app-MAIN
                            androidLibrary                : com.android.support:appcompat-v7:28.0.0@aar
                            javaLibrary                   : com.google.guava:guava:19.0@jar
                            androidLibrary                : com.android.support.constraint:constraint-layout:1.0.2@aar
                        module                        : <ROOT>-:lib-MAIN
                            javaLibrary                   : commons-io:commons-io:2.4@jar
                    runtimeClasspath
                        androidLibrary                : com.android.support.test:runner:1.0.2@aar
                            javaLibrary                   : com.android.support:support-annotations:28.0.0@jar
                            androidLibrary                : com.android.support.test:monitor:1.0.2@aar
                            javaLibrary                   : junit:junit:4.12@jar
                            javaLibrary                   : net.sf.kxml:kxml2:2.3.0@jar
                        androidLibrary                : com.android.support.test:monitor:1.0.2@aar
                            javaLibrary                   : com.android.support:support-annotations:28.0.0@jar
                        androidLibrary                : com.android.support.test.espresso:espresso-core:3.0.2@aar
                            androidLibrary                : com.android.support.test:runner:1.0.2@aar
                            androidLibrary                : com.android.support.test.espresso:espresso-idling-resource:3.0.2@aar
                            javaLibrary                   : com.squareup:javawriter:2.1.1@jar
                            javaLibrary                   : javax.inject:javax.inject:1@jar
                            javaLibrary                   : org.hamcrest:hamcrest-library:1.3@jar
                            javaLibrary                   : org.hamcrest:hamcrest-integration:1.3@jar
                            javaLibrary                   : com.google.code.findbugs:jsr305:2.0.1@jar
                        androidLibrary                : com.android.support.test.espresso:espresso-idling-resource:3.0.2@aar
                        javaLibrary                   : com.android.support:support-annotations:28.0.0@jar
                        javaLibrary                   : junit:junit:4.12@jar
                            javaLibrary                   : org.hamcrest:hamcrest-core:1.3@jar
                        javaLibrary                   : org.hamcrest:hamcrest-core:1.3@jar
                        javaLibrary                   : net.sf.kxml:kxml2:2.3.0@jar
                        javaLibrary                   : com.squareup:javawriter:2.1.1@jar
                        javaLibrary                   : javax.inject:javax.inject:1@jar
                        javaLibrary                   : org.hamcrest:hamcrest-library:1.3@jar
                            javaLibrary                   : org.hamcrest:hamcrest-core:1.3@jar
                        javaLibrary                   : org.hamcrest:hamcrest-integration:1.3@jar
                            javaLibrary                   : org.hamcrest:hamcrest-library:1.3@jar
                        javaLibrary                   : com.google.code.findbugs:jsr305:2.0.1@jar
                        javaLibrary                   : __local_jars__:<ANDROID_SDK>/platforms/android-34/optional/org.apache.http.legacy.jar:unspecified
                ProvidedDependencies
                    - provided                    : android.arch.core:common:1.1.1
                    - provided                    : android.arch.core:runtime:1.1.1@aar
                    - provided                    : android.arch.lifecycle:common:1.1.1
                    - provided                    : android.arch.lifecycle:livedata-core:1.1.1@aar
                    - provided                    : android.arch.lifecycle:livedata:1.1.1@aar
                    - provided                    : android.arch.lifecycle:runtime:1.1.1@aar
                    - provided                    : android.arch.lifecycle:viewmodel:1.1.1@aar
                    - provided                    : com.android.support.constraint:constraint-layout-solver:1.0.2
                    - provided                    : com.android.support.constraint:constraint-layout:1.0.2@aar
                    - provided                    : com.android.support:animated-vector-drawable:28.0.0@aar
                    - provided                    : com.android.support:appcompat-v7:28.0.0@aar
                    - provided                    : com.android.support:asynclayoutinflater:28.0.0@aar
                    - provided                    : com.android.support:collections:28.0.0
                    - provided                    : com.android.support:coordinatorlayout:28.0.0@aar
                    - provided                    : com.android.support:cursoradapter:28.0.0@aar
                    - provided                    : com.android.support:customview:28.0.0@aar
                    - provided                    : com.android.support:documentfile:28.0.0@aar
                    - provided                    : com.android.support:drawerlayout:28.0.0@aar
                    - provided                    : com.android.support:interpolator:28.0.0@aar
                    - provided                    : com.android.support:loader:28.0.0@aar
                    - provided                    : com.android.support:localbroadcastmanager:28.0.0@aar
                    - provided                    : com.android.support:print:28.0.0@aar
                    - provided                    : com.android.support:slidingpanelayout:28.0.0@aar
                    - provided                    : com.android.support:support-compat:28.0.0@aar
                    - provided                    : com.android.support:support-core-ui:28.0.0@aar
                    - provided                    : com.android.support:support-core-utils:28.0.0@aar
                    - provided                    : com.android.support:support-fragment:28.0.0@aar
                    - provided                    : com.android.support:support-vector-drawable:28.0.0@aar
                    - provided                    : com.android.support:swiperefreshlayout:28.0.0@aar
                    - provided                    : com.android.support:versionedparcelable:28.0.0@aar
                    - provided                    : com.android.support:viewpager:28.0.0@aar
                    - provided                    : com.example.javaLib:javaLib:1.0
                    - provided                    : com.example.publishedLib:publishedLib:1.0@aar
                    - provided                    : com.google.guava:guava:19.0
                    - provided                    : commons-io:commons-io:2.4
                ApplicationId                 : google.simpleapplication.test
                SigningConfigName             : debug
                IsSigned                      : true
                CodeShrinker                  : null
                BuildTasksAndOutputInformation
                    AssembleTaskName              : assembleDebugAndroidTest
                    AssembleTaskOutputListingFile : <ROOT>/app/build/intermediates/apk_ide_redirect_file/debugAndroidTest/redirect.txt [-]
                GeneratedResourceFolders      : <ROOT>/app/build/generated/res/resValues/androidTest/debug [-]
                DesugaredMethodFiles          : <GRADLE>/caches/<TRANSFORMS>/xxxxxxxxxxxxxxxxxxxxxxxxxxxxxxxx/transformed/D8BackportedDesugaredMethods.txt
                TestOptions
                    AnimationsDisabled            : false
                    Execution                     : HOST
                    InstrumentedTestTaskName      : connectedDebugAndroidTest
            UnitTestArtifact
                Name                          : UNIT_TEST
                CompileTaskName               : compileDebugUnitTestSources
                AssembleTaskName              : assembleDebugUnitTest
                IsTestArtifact                : true
                IdeSetupTaskNames             : createMockableJar
                GeneratedSourceFolders        : <ROOT>/app/build/generated/ap_generated_sources/debugUnitTest/out [-]
                ClassesFolder                 : <ROOT>/app/build/intermediates/compile_and_runtime_not_namespaced_r_class_jar/debug/R.jar [-]
                ClassesFolder                 : <ROOT>/app/build/intermediates/javac/debugUnitTest/classes [-]
                Dependencies
                    compileClasspath
                        androidLibrary                : com.android.support:appcompat-v7:28.0.0@aar
                            javaLibrary                   : com.android.support:support-annotations:28.0.0@jar
                            androidLibrary                : com.android.support:support-compat:28.0.0@aar
                            javaLibrary                   : com.android.support:collections:28.0.0@jar
                            androidLibrary                : com.android.support:cursoradapter:28.0.0@aar
                            androidLibrary                : com.android.support:support-core-utils:28.0.0@aar
                            androidLibrary                : com.android.support:support-fragment:28.0.0@aar
                            androidLibrary                : com.android.support:support-vector-drawable:28.0.0@aar
                            androidLibrary                : com.android.support:animated-vector-drawable:28.0.0@aar
                        androidLibrary                : com.android.support:support-compat:28.0.0@aar
                            javaLibrary                   : com.android.support:support-annotations:28.0.0@jar
                            javaLibrary                   : com.android.support:collections:28.0.0@jar
                            androidLibrary                : android.arch.lifecycle:runtime:1.1.1@aar
                            androidLibrary                : com.android.support:versionedparcelable:28.0.0@aar
                        androidLibrary                : android.arch.lifecycle:runtime:1.1.1@aar
                            javaLibrary                   : android.arch.lifecycle:common:1.1.1@jar
                            javaLibrary                   : android.arch.core:common:1.1.1@jar
                            javaLibrary                   : com.android.support:support-annotations:28.0.0@jar
                        androidLibrary                : com.android.support:versionedparcelable:28.0.0@aar
                            javaLibrary                   : com.android.support:support-annotations:28.0.0@jar
                            javaLibrary                   : com.android.support:collections:28.0.0@jar
                        androidLibrary                : com.android.support:cursoradapter:28.0.0@aar
                            javaLibrary                   : com.android.support:support-annotations:28.0.0@jar
                        androidLibrary                : com.android.support:support-core-utils:28.0.0@aar
                            javaLibrary                   : com.android.support:support-annotations:28.0.0@jar
                            androidLibrary                : com.android.support:support-compat:28.0.0@aar
                            androidLibrary                : com.android.support:documentfile:28.0.0@aar
                            androidLibrary                : com.android.support:loader:28.0.0@aar
                            androidLibrary                : com.android.support:localbroadcastmanager:28.0.0@aar
                            androidLibrary                : com.android.support:print:28.0.0@aar
                        androidLibrary                : com.android.support:documentfile:28.0.0@aar
                            javaLibrary                   : com.android.support:support-annotations:28.0.0@jar
                        androidLibrary                : com.android.support:loader:28.0.0@aar
                            javaLibrary                   : com.android.support:support-annotations:28.0.0@jar
                            androidLibrary                : com.android.support:support-compat:28.0.0@aar
                            androidLibrary                : android.arch.lifecycle:livedata:1.1.1@aar
                            androidLibrary                : android.arch.lifecycle:viewmodel:1.1.1@aar
                        androidLibrary                : android.arch.lifecycle:livedata:1.1.1@aar
                            androidLibrary                : android.arch.core:runtime:1.1.1@aar
                            androidLibrary                : android.arch.lifecycle:livedata-core:1.1.1@aar
                            javaLibrary                   : android.arch.core:common:1.1.1@jar
                        androidLibrary                : android.arch.core:runtime:1.1.1@aar
                            javaLibrary                   : com.android.support:support-annotations:28.0.0@jar
                            javaLibrary                   : android.arch.core:common:1.1.1@jar
                        androidLibrary                : android.arch.lifecycle:livedata-core:1.1.1@aar
                            javaLibrary                   : android.arch.lifecycle:common:1.1.1@jar
                            javaLibrary                   : android.arch.core:common:1.1.1@jar
                            androidLibrary                : android.arch.core:runtime:1.1.1@aar
                        androidLibrary                : android.arch.lifecycle:viewmodel:1.1.1@aar
                            javaLibrary                   : com.android.support:support-annotations:28.0.0@jar
                        androidLibrary                : com.android.support:localbroadcastmanager:28.0.0@aar
                            javaLibrary                   : com.android.support:support-annotations:28.0.0@jar
                        androidLibrary                : com.android.support:print:28.0.0@aar
                            javaLibrary                   : com.android.support:support-annotations:28.0.0@jar
                        androidLibrary                : com.android.support:support-fragment:28.0.0@aar
                            androidLibrary                : com.android.support:support-compat:28.0.0@aar
                            androidLibrary                : com.android.support:support-core-ui:28.0.0@aar
                            androidLibrary                : com.android.support:support-core-utils:28.0.0@aar
                            javaLibrary                   : com.android.support:support-annotations:28.0.0@jar
                            androidLibrary                : com.android.support:loader:28.0.0@aar
                            androidLibrary                : android.arch.lifecycle:viewmodel:1.1.1@aar
                        androidLibrary                : com.android.support:support-core-ui:28.0.0@aar
                            javaLibrary                   : com.android.support:support-annotations:28.0.0@jar
                            androidLibrary                : com.android.support:support-compat:28.0.0@aar
                            androidLibrary                : com.android.support:support-core-utils:28.0.0@aar
                            androidLibrary                : com.android.support:customview:28.0.0@aar
                            androidLibrary                : com.android.support:viewpager:28.0.0@aar
                            androidLibrary                : com.android.support:coordinatorlayout:28.0.0@aar
                            androidLibrary                : com.android.support:drawerlayout:28.0.0@aar
                            androidLibrary                : com.android.support:slidingpanelayout:28.0.0@aar
                            androidLibrary                : com.android.support:interpolator:28.0.0@aar
                            androidLibrary                : com.android.support:swiperefreshlayout:28.0.0@aar
                            androidLibrary                : com.android.support:asynclayoutinflater:28.0.0@aar
                            androidLibrary                : com.android.support:cursoradapter:28.0.0@aar
                        androidLibrary                : com.android.support:customview:28.0.0@aar
                            javaLibrary                   : com.android.support:support-annotations:28.0.0@jar
                            androidLibrary                : com.android.support:support-compat:28.0.0@aar
                        androidLibrary                : com.android.support:viewpager:28.0.0@aar
                            javaLibrary                   : com.android.support:support-annotations:28.0.0@jar
                            androidLibrary                : com.android.support:support-compat:28.0.0@aar
                            androidLibrary                : com.android.support:customview:28.0.0@aar
                        androidLibrary                : com.android.support:coordinatorlayout:28.0.0@aar
                            javaLibrary                   : com.android.support:support-annotations:28.0.0@jar
                            androidLibrary                : com.android.support:support-compat:28.0.0@aar
                            androidLibrary                : com.android.support:customview:28.0.0@aar
                        androidLibrary                : com.android.support:drawerlayout:28.0.0@aar
                            javaLibrary                   : com.android.support:support-annotations:28.0.0@jar
                            androidLibrary                : com.android.support:support-compat:28.0.0@aar
                            androidLibrary                : com.android.support:customview:28.0.0@aar
                        androidLibrary                : com.android.support:slidingpanelayout:28.0.0@aar
                            javaLibrary                   : com.android.support:support-annotations:28.0.0@jar
                            androidLibrary                : com.android.support:support-compat:28.0.0@aar
                            androidLibrary                : com.android.support:customview:28.0.0@aar
                        androidLibrary                : com.android.support:interpolator:28.0.0@aar
                            javaLibrary                   : com.android.support:support-annotations:28.0.0@jar
                        androidLibrary                : com.android.support:swiperefreshlayout:28.0.0@aar
                            javaLibrary                   : com.android.support:support-annotations:28.0.0@jar
                            androidLibrary                : com.android.support:support-compat:28.0.0@aar
                            androidLibrary                : com.android.support:interpolator:28.0.0@aar
                        androidLibrary                : com.android.support:asynclayoutinflater:28.0.0@aar
                            javaLibrary                   : com.android.support:support-annotations:28.0.0@jar
                            androidLibrary                : com.android.support:support-compat:28.0.0@aar
                        androidLibrary                : com.android.support:support-vector-drawable:28.0.0@aar
                            javaLibrary                   : com.android.support:support-annotations:28.0.0@jar
                            androidLibrary                : com.android.support:support-compat:28.0.0@aar
                        androidLibrary                : com.android.support:animated-vector-drawable:28.0.0@aar
                            androidLibrary                : com.android.support:support-vector-drawable:28.0.0@aar
                            androidLibrary                : com.android.support:support-core-ui:28.0.0@aar
                        androidLibrary                : com.android.support.constraint:constraint-layout:1.0.2@aar
                            javaLibrary                   : com.android.support.constraint:constraint-layout-solver:1.0.2@jar
                        androidLibrary                : com.example.publishedLib:publishedLib:1.0@aar
                        androidLibrary                : com.example.publishedLib:publishedLib:1.0@aar
                            androidLibrary                : com.example.publishedLib:publishedLib:1.0@aar
                            javaLibrary                   : com.google.truth:truth:0.44@jar
                        javaLibrary                   : com.android.support:support-annotations:28.0.0@jar
                        javaLibrary                   : com.android.support:collections:28.0.0@jar
                            javaLibrary                   : com.android.support:support-annotations:28.0.0@jar
                        javaLibrary                   : android.arch.lifecycle:common:1.1.1@jar
                            javaLibrary                   : com.android.support:support-annotations:28.0.0@jar
                        javaLibrary                   : android.arch.core:common:1.1.1@jar
                            javaLibrary                   : com.android.support:support-annotations:28.0.0@jar
                        javaLibrary                   : com.google.guava:guava:27.0.1-android@jar
                            javaLibrary                   : com.google.guava:failureaccess:1.0.1@jar
                            javaLibrary                   : com.google.guava:listenablefuture:9999.0-empty-to-avoid-conflict-with-guava@jar
                            javaLibrary                   : com.google.code.findbugs:jsr305:3.0.2@jar
                            javaLibrary                   : org.checkerframework:checker-compat-qual:2.5.5@jar
                            javaLibrary                   : com.google.errorprone:error_prone_annotations:2.3.1@jar
                            javaLibrary                   : com.google.j2objc:j2objc-annotations:1.1@jar
                            javaLibrary                   : org.codehaus.mojo:animal-sniffer-annotations:1.17@jar
                        javaLibrary                   : com.google.guava:failureaccess:1.0.1@jar
                        javaLibrary                   : com.google.guava:listenablefuture:9999.0-empty-to-avoid-conflict-with-guava@jar
                        javaLibrary                   : com.google.code.findbugs:jsr305:3.0.2@jar
                        javaLibrary                   : org.checkerframework:checker-compat-qual:2.5.5@jar
                        javaLibrary                   : com.google.errorprone:error_prone_annotations:2.3.1@jar
                        javaLibrary                   : com.google.j2objc:j2objc-annotations:1.1@jar
                        javaLibrary                   : org.codehaus.mojo:animal-sniffer-annotations:1.17@jar
                        javaLibrary                   : com.android.support.constraint:constraint-layout-solver:1.0.2@jar
                        javaLibrary                   : commons-io:commons-io:2.4@jar
                        javaLibrary                   : com.example.javaLib:javaLib:1.0@jar
                        javaLibrary                   : com.google.truth:truth:0.44@jar
                            javaLibrary                   : com.google.guava:guava:27.0.1-android@jar
                            javaLibrary                   : org.checkerframework:checker-compat-qual:2.5.5@jar
                            javaLibrary                   : junit:junit:4.12@jar
                            javaLibrary                   : com.googlecode.java-diff-utils:diffutils:1.3.0@jar
                            javaLibrary                   : com.google.auto.value:auto-value-annotations:1.6.3@jar
                            javaLibrary                   : com.google.errorprone:error_prone_annotations:2.3.1@jar
                        javaLibrary                   : junit:junit:4.12@jar
                            javaLibrary                   : org.hamcrest:hamcrest-core:1.3@jar
                        javaLibrary                   : org.hamcrest:hamcrest-core:1.3@jar
                        javaLibrary                   : com.googlecode.java-diff-utils:diffutils:1.3.0@jar
                        javaLibrary                   : com.google.auto.value:auto-value-annotations:1.6.3@jar
                        javaLibrary                   : com.example.javaLib:javaLib:1.0@jar
                            javaLibrary                   : com.example.javaLib:javaLib:1.0@jar
                            javaLibrary                   : com.google.truth:truth:0.44@jar
                        javaLibrary                   : __local_jars__:<ANDROID_SDK>/platforms/android-34/optional/org.apache.http.legacy.jar:unspecified
                        module                        : <ROOT>-:app-MAIN
                            androidLibrary                : com.android.support:appcompat-v7:28.0.0@aar
                            javaLibrary                   : com.google.guava:guava:27.0.1-android@jar
                            androidLibrary                : com.android.support.constraint:constraint-layout:1.0.2@aar
                        module                        : <ROOT>-:lib-MAIN
                            javaLibrary                   : commons-io:commons-io:2.4@jar
                        module                        : <ROOT>-:lib-TEST_FIXTURES
                            javaLibrary                   : com.google.truth:truth:0.44@jar
                            module                        : <ROOT>-:lib-MAIN
                            module                        : <ROOT>-:lib-MAIN
                    runtimeClasspath
                        androidLibrary                : com.android.support:appcompat-v7:28.0.0@aar
                            javaLibrary                   : com.android.support:support-annotations:28.0.0@jar
                            androidLibrary                : com.android.support:support-compat:28.0.0@aar
                            javaLibrary                   : com.android.support:collections:28.0.0@jar
                            androidLibrary                : com.android.support:cursoradapter:28.0.0@aar
                            androidLibrary                : com.android.support:support-core-utils:28.0.0@aar
                            androidLibrary                : com.android.support:support-fragment:28.0.0@aar
                            androidLibrary                : com.android.support:support-vector-drawable:28.0.0@aar
                            androidLibrary                : com.android.support:animated-vector-drawable:28.0.0@aar
                        androidLibrary                : com.android.support:support-compat:28.0.0@aar
                            javaLibrary                   : com.android.support:support-annotations:28.0.0@jar
                            javaLibrary                   : com.android.support:collections:28.0.0@jar
                            androidLibrary                : android.arch.lifecycle:runtime:1.1.1@aar
                            androidLibrary                : com.android.support:versionedparcelable:28.0.0@aar
                        androidLibrary                : android.arch.lifecycle:runtime:1.1.1@aar
                            javaLibrary                   : android.arch.lifecycle:common:1.1.1@jar
                            javaLibrary                   : android.arch.core:common:1.1.1@jar
                            javaLibrary                   : com.android.support:support-annotations:28.0.0@jar
                        androidLibrary                : com.android.support:versionedparcelable:28.0.0@aar
                            javaLibrary                   : com.android.support:support-annotations:28.0.0@jar
                            javaLibrary                   : com.android.support:collections:28.0.0@jar
                        androidLibrary                : com.android.support:cursoradapter:28.0.0@aar
                            javaLibrary                   : com.android.support:support-annotations:28.0.0@jar
                        androidLibrary                : com.android.support:support-core-utils:28.0.0@aar
                            javaLibrary                   : com.android.support:support-annotations:28.0.0@jar
                            androidLibrary                : com.android.support:support-compat:28.0.0@aar
                            androidLibrary                : com.android.support:documentfile:28.0.0@aar
                            androidLibrary                : com.android.support:loader:28.0.0@aar
                            androidLibrary                : com.android.support:localbroadcastmanager:28.0.0@aar
                            androidLibrary                : com.android.support:print:28.0.0@aar
                        androidLibrary                : com.android.support:documentfile:28.0.0@aar
                            javaLibrary                   : com.android.support:support-annotations:28.0.0@jar
                        androidLibrary                : com.android.support:loader:28.0.0@aar
                            javaLibrary                   : com.android.support:support-annotations:28.0.0@jar
                            androidLibrary                : com.android.support:support-compat:28.0.0@aar
                            androidLibrary                : android.arch.lifecycle:livedata:1.1.1@aar
                            androidLibrary                : android.arch.lifecycle:viewmodel:1.1.1@aar
                        androidLibrary                : android.arch.lifecycle:livedata:1.1.1@aar
                            androidLibrary                : android.arch.core:runtime:1.1.1@aar
                            androidLibrary                : android.arch.lifecycle:livedata-core:1.1.1@aar
                            javaLibrary                   : android.arch.core:common:1.1.1@jar
                        androidLibrary                : android.arch.core:runtime:1.1.1@aar
                            javaLibrary                   : com.android.support:support-annotations:28.0.0@jar
                            javaLibrary                   : android.arch.core:common:1.1.1@jar
                        androidLibrary                : android.arch.lifecycle:livedata-core:1.1.1@aar
                            javaLibrary                   : android.arch.lifecycle:common:1.1.1@jar
                            javaLibrary                   : android.arch.core:common:1.1.1@jar
                            androidLibrary                : android.arch.core:runtime:1.1.1@aar
                        androidLibrary                : android.arch.lifecycle:viewmodel:1.1.1@aar
                            javaLibrary                   : com.android.support:support-annotations:28.0.0@jar
                        androidLibrary                : com.android.support:localbroadcastmanager:28.0.0@aar
                            javaLibrary                   : com.android.support:support-annotations:28.0.0@jar
                        androidLibrary                : com.android.support:print:28.0.0@aar
                            javaLibrary                   : com.android.support:support-annotations:28.0.0@jar
                        androidLibrary                : com.android.support:support-fragment:28.0.0@aar
                            androidLibrary                : com.android.support:support-compat:28.0.0@aar
                            androidLibrary                : com.android.support:support-core-ui:28.0.0@aar
                            androidLibrary                : com.android.support:support-core-utils:28.0.0@aar
                            javaLibrary                   : com.android.support:support-annotations:28.0.0@jar
                            androidLibrary                : com.android.support:loader:28.0.0@aar
                            androidLibrary                : android.arch.lifecycle:viewmodel:1.1.1@aar
                        androidLibrary                : com.android.support:support-core-ui:28.0.0@aar
                            javaLibrary                   : com.android.support:support-annotations:28.0.0@jar
                            androidLibrary                : com.android.support:support-compat:28.0.0@aar
                            androidLibrary                : com.android.support:support-core-utils:28.0.0@aar
                            androidLibrary                : com.android.support:customview:28.0.0@aar
                            androidLibrary                : com.android.support:viewpager:28.0.0@aar
                            androidLibrary                : com.android.support:coordinatorlayout:28.0.0@aar
                            androidLibrary                : com.android.support:drawerlayout:28.0.0@aar
                            androidLibrary                : com.android.support:slidingpanelayout:28.0.0@aar
                            androidLibrary                : com.android.support:interpolator:28.0.0@aar
                            androidLibrary                : com.android.support:swiperefreshlayout:28.0.0@aar
                            androidLibrary                : com.android.support:asynclayoutinflater:28.0.0@aar
                            androidLibrary                : com.android.support:cursoradapter:28.0.0@aar
                        androidLibrary                : com.android.support:customview:28.0.0@aar
                            javaLibrary                   : com.android.support:support-annotations:28.0.0@jar
                            androidLibrary                : com.android.support:support-compat:28.0.0@aar
                        androidLibrary                : com.android.support:viewpager:28.0.0@aar
                            javaLibrary                   : com.android.support:support-annotations:28.0.0@jar
                            androidLibrary                : com.android.support:support-compat:28.0.0@aar
                            androidLibrary                : com.android.support:customview:28.0.0@aar
                        androidLibrary                : com.android.support:coordinatorlayout:28.0.0@aar
                            javaLibrary                   : com.android.support:support-annotations:28.0.0@jar
                            androidLibrary                : com.android.support:support-compat:28.0.0@aar
                            androidLibrary                : com.android.support:customview:28.0.0@aar
                        androidLibrary                : com.android.support:drawerlayout:28.0.0@aar
                            javaLibrary                   : com.android.support:support-annotations:28.0.0@jar
                            androidLibrary                : com.android.support:support-compat:28.0.0@aar
                            androidLibrary                : com.android.support:customview:28.0.0@aar
                        androidLibrary                : com.android.support:slidingpanelayout:28.0.0@aar
                            javaLibrary                   : com.android.support:support-annotations:28.0.0@jar
                            androidLibrary                : com.android.support:support-compat:28.0.0@aar
                            androidLibrary                : com.android.support:customview:28.0.0@aar
                        androidLibrary                : com.android.support:interpolator:28.0.0@aar
                            javaLibrary                   : com.android.support:support-annotations:28.0.0@jar
                        androidLibrary                : com.android.support:swiperefreshlayout:28.0.0@aar
                            javaLibrary                   : com.android.support:support-annotations:28.0.0@jar
                            androidLibrary                : com.android.support:support-compat:28.0.0@aar
                            androidLibrary                : com.android.support:interpolator:28.0.0@aar
                        androidLibrary                : com.android.support:asynclayoutinflater:28.0.0@aar
                            javaLibrary                   : com.android.support:support-annotations:28.0.0@jar
                            androidLibrary                : com.android.support:support-compat:28.0.0@aar
                        androidLibrary                : com.android.support:support-vector-drawable:28.0.0@aar
                            javaLibrary                   : com.android.support:support-annotations:28.0.0@jar
                            androidLibrary                : com.android.support:support-compat:28.0.0@aar
                        androidLibrary                : com.android.support:animated-vector-drawable:28.0.0@aar
                            androidLibrary                : com.android.support:support-vector-drawable:28.0.0@aar
                            androidLibrary                : com.android.support:support-core-ui:28.0.0@aar
                        androidLibrary                : com.android.support.constraint:constraint-layout:1.0.2@aar
                            javaLibrary                   : com.android.support.constraint:constraint-layout-solver:1.0.2@jar
                        androidLibrary                : com.example.publishedLib:publishedLib:1.0@aar
                        androidLibrary                : com.example.publishedLib:publishedLib:1.0@aar
                            androidLibrary                : com.example.publishedLib:publishedLib:1.0@aar
                            javaLibrary                   : com.google.truth:truth:0.44@jar
                        javaLibrary                   : com.android.support:support-annotations:28.0.0@jar
                        javaLibrary                   : com.android.support:collections:28.0.0@jar
                            javaLibrary                   : com.android.support:support-annotations:28.0.0@jar
                        javaLibrary                   : android.arch.lifecycle:common:1.1.1@jar
                            javaLibrary                   : com.android.support:support-annotations:28.0.0@jar
                        javaLibrary                   : android.arch.core:common:1.1.1@jar
                            javaLibrary                   : com.android.support:support-annotations:28.0.0@jar
                        javaLibrary                   : com.google.guava:guava:27.0.1-android@jar
                            javaLibrary                   : com.google.guava:failureaccess:1.0.1@jar
                            javaLibrary                   : com.google.guava:listenablefuture:9999.0-empty-to-avoid-conflict-with-guava@jar
                            javaLibrary                   : com.google.code.findbugs:jsr305:3.0.2@jar
                            javaLibrary                   : org.checkerframework:checker-compat-qual:2.5.5@jar
                            javaLibrary                   : com.google.errorprone:error_prone_annotations:2.3.1@jar
                            javaLibrary                   : com.google.j2objc:j2objc-annotations:1.1@jar
                            javaLibrary                   : org.codehaus.mojo:animal-sniffer-annotations:1.17@jar
                        javaLibrary                   : com.google.guava:failureaccess:1.0.1@jar
                        javaLibrary                   : com.google.guava:listenablefuture:9999.0-empty-to-avoid-conflict-with-guava@jar
                        javaLibrary                   : com.google.code.findbugs:jsr305:3.0.2@jar
                        javaLibrary                   : org.checkerframework:checker-compat-qual:2.5.5@jar
                        javaLibrary                   : com.google.errorprone:error_prone_annotations:2.3.1@jar
                        javaLibrary                   : com.google.j2objc:j2objc-annotations:1.1@jar
                        javaLibrary                   : org.codehaus.mojo:animal-sniffer-annotations:1.17@jar
                        javaLibrary                   : com.android.support.constraint:constraint-layout-solver:1.0.2@jar
                        javaLibrary                   : commons-io:commons-io:2.4@jar
                        javaLibrary                   : com.example.javaLib:javaLib:1.0@jar
                        javaLibrary                   : com.google.truth:truth:0.44@jar
                            javaLibrary                   : com.google.guava:guava:27.0.1-android@jar
                            javaLibrary                   : org.checkerframework:checker-compat-qual:2.5.5@jar
                            javaLibrary                   : junit:junit:4.12@jar
                            javaLibrary                   : com.googlecode.java-diff-utils:diffutils:1.3.0@jar
                            javaLibrary                   : com.google.auto.value:auto-value-annotations:1.6.3@jar
                            javaLibrary                   : com.google.errorprone:error_prone_annotations:2.3.1@jar
                        javaLibrary                   : junit:junit:4.12@jar
                            javaLibrary                   : org.hamcrest:hamcrest-core:1.3@jar
                        javaLibrary                   : org.hamcrest:hamcrest-core:1.3@jar
                        javaLibrary                   : com.googlecode.java-diff-utils:diffutils:1.3.0@jar
                        javaLibrary                   : com.google.auto.value:auto-value-annotations:1.6.3@jar
                        javaLibrary                   : com.google.code.gson:gson:2.2.4@jar
                        javaLibrary                   : com.example.javaLib:javaLib:1.0@jar
                            javaLibrary                   : com.example.javaLib:javaLib:1.0@jar
                            javaLibrary                   : com.google.truth:truth:0.44@jar
                        javaLibrary                   : __local_jars__:<ANDROID_SDK>/platforms/android-34/optional/org.apache.http.legacy.jar:unspecified
                        module                        : <ROOT>-:app-MAIN
                            androidLibrary                : com.android.support:appcompat-v7:28.0.0@aar
                            javaLibrary                   : com.google.guava:guava:27.0.1-android@jar
                            androidLibrary                : com.android.support.constraint:constraint-layout:1.0.2@aar
                            module                        : <ROOT>-:lib-MAIN
                            javaLibrary                   : com.example.javaLib:javaLib:1.0@jar
                            androidLibrary                : com.example.publishedLib:publishedLib:1.0@aar
                        module                        : <ROOT>-:lib-MAIN
                            javaLibrary                   : commons-io:commons-io:2.4@jar
                        module                        : <ROOT>-:lib-TEST_FIXTURES
                            javaLibrary                   : com.google.truth:truth:0.44@jar
                            module                        : <ROOT>-:lib-MAIN
                            module                        : <ROOT>-:lib-MAIN
                            javaLibrary                   : com.google.code.gson:gson:2.2.4@jar
                RuntimeOnlyClasses
                    - class                       : <M2>/com/google/code/gson/gson/2.2.4/gson-2.2.4.jar
                MockablePlatformJar           : <GRADLE>/caches/<TRANSFORMS>/xxxxxxxxxxxxxxxxxxxxxxxxxxxxxxxx/transformed/android.jar
    externalProject               : :app (DefaultExternalProject) (*seen*)
MODULE                        : project.app.androidTest
MODULE                        : project.app.main
MODULE                        : project.app.unitTest
MODULE                        : project.lib
    GradleModuleModel
        agpVersion                    : 8.1.0
        gradlePath                    : :lib
        gradleVersion                 : 8.0
        buildFile                     : <ROOT>/lib/build.gradle
        buildFilePath                 : <ROOT>/lib/build.gradle
        rootFolderPath                : <ROOT>
        hasSafeArgsJava               : false
        hasSafeArgsKotlin             : false
    CurrentVariantReportedVersions
        minSdk
            ApiLevel                      : 1
            ApiString                     : 1
        runtimeMinSdk
            ApiLevel                      : 1
            ApiString                     : 1
        targetSdk
            ApiLevel                      : 1
            ApiString                     : 1
    RootBuildId                   : <ROOT>
    BuildId                       : <ROOT>
    ProjectPath                   : :lib
    ModelVersion                  : 8.1.0
    ProjectType                   : PROJECT_TYPE_LIBRARY
    CompileTarget                 : android-34
    BuildFolder                   : <ROOT>/lib/build [-]
    buildToolsVersion             : 33.0.1
    IsBaseSplit                   : false
    GroupId                       : project
    Namespace                     : com.example.lib
    TestNamespace                 : com.example.lib.test
    AaptOptions
        NameSpacing                   : DISABLED
    LintOptions
        IsCheckTestSources            : false
        IsCheckDependencies           : false
        IsAbortOnError                : true
        IsAbsolutePaths               : true
        IsNoLines                     : false
        IsQuiet                       : false
        IsCheckAllWarnings            : false
        IsIgnoreWarnings              : false
        IsWarningsAsErrors            : false
        IsIgnoreTestSources           : false
        IsIgnoreTestFixturesSources   : false
        IsCheckGeneratedSources       : false
        IsCheckReleaseBuilds          : true
        IsExplainIssues               : true
        IsShowAll                     : false
        TextReport                    : false
        HtmlReport                    : true
        XmlReport                     : true
        SarifReport                   : false
    JavaCompileOptions
        Encoding                      : UTF-8
        SourceCompatibility           : 1.8
        TargetCompatibility           : 1.8
        IsCoreLibraryDesugaringEnabled          : false
    AgpFlags
        ApplicationRClassConstantIds  : false
        AestRClassConstantIds         : false
        TransitiveRClasses            : false
        UseAndroidX                   : false
        UsesCompose                   : false
        MlModelBindingEnabled         : false
        AndroidResourcesEnabled       : true
        DataBindingEnabled            : false
<<<<<<< HEAD
=======
        GenerateManifestClass         : false
>>>>>>> 8b7d83e8
    - basicVariant:               : debug
        testApplicationId             : com.example.lib.test
        buildType                     : debug
    - basicVariant:               : release
        buildType                     : release
    BootClassPath                 : <ANDROID_SDK>/platforms/android-34/android.jar
    ViewBindingOptions
        Enabled                       : false
    DefaultConfig
        ProductFlavor
            Name                          : main
            VectorDrawables
                UseSupportLibrary             : false
        SourceProvider
            Name                          : main
            Manifest                      : <ROOT>/lib/src/main/AndroidManifest.xml
            JavaDirectories               : <ROOT>/lib/src/main/java
            KotlinDirectories             : <ROOT>/lib/src/main/java
            KotlinDirectories             : <ROOT>/lib/src/main/kotlin [-]
            ResourcesDirectories          : <ROOT>/lib/src/main/resources [-]
            ResDirectories                : <ROOT>/lib/src/main/res
            AssetsDirectories             : <ROOT>/lib/src/main/assets [-]
            JniLibsDirectories            : <ROOT>/lib/src/main/jniLibs [-]
            ShadersDirectories            : <ROOT>/lib/src/main/shaders [-]
            BaselineProfileDirectories    : <ROOT>/lib/src/main/baselineProfiles [-]
        ExtraSourceProviders
            ExtraSourceProvider
                ArtifactName                  : _android_test_
                SourceProvider
                    Name                          : androidTest
                    Manifest                      : <ROOT>/lib/src/androidTest/AndroidManifest.xml [-]
                    JavaDirectories               : <ROOT>/lib/src/androidTest/java [-]
                    KotlinDirectories             : <ROOT>/lib/src/androidTest/java [-]
                    KotlinDirectories             : <ROOT>/lib/src/androidTest/kotlin [-]
                    ResourcesDirectories          : <ROOT>/lib/src/androidTest/resources [-]
                    ResDirectories                : <ROOT>/lib/src/androidTest/res [-]
                    AssetsDirectories             : <ROOT>/lib/src/androidTest/assets [-]
                    JniLibsDirectories            : <ROOT>/lib/src/androidTest/jniLibs [-]
                    ShadersDirectories            : <ROOT>/lib/src/androidTest/shaders [-]
                    BaselineProfileDirectories    : <ROOT>/lib/src/androidTest/baselineProfiles [-]
            ExtraSourceProvider
                ArtifactName                  : _unit_test_
                SourceProvider
                    Name                          : test
                    Manifest                      : <ROOT>/lib/src/test/AndroidManifest.xml [-]
                    JavaDirectories               : <ROOT>/lib/src/test/java
                    KotlinDirectories             : <ROOT>/lib/src/test/java
                    KotlinDirectories             : <ROOT>/lib/src/test/kotlin [-]
                    ResourcesDirectories          : <ROOT>/lib/src/test/resources [-]
                    ResDirectories                : <ROOT>/lib/src/test/res [-]
                    AssetsDirectories             : <ROOT>/lib/src/test/assets [-]
                    JniLibsDirectories            : <ROOT>/lib/src/test/jniLibs [-]
                    ShadersDirectories            : <ROOT>/lib/src/test/shaders [-]
                    BaselineProfileDirectories    : <ROOT>/lib/src/test/baselineProfiles [-]
            ExtraSourceProvider
                ArtifactName                  : _test_fixtures_
                SourceProvider
                    Name                          : testFixtures
                    Manifest                      : <ROOT>/lib/src/testFixtures/AndroidManifest.xml [-]
                    JavaDirectories               : <ROOT>/lib/src/testFixtures/java
                    KotlinDirectories             : <ROOT>/lib/src/testFixtures/java
                    KotlinDirectories             : <ROOT>/lib/src/testFixtures/kotlin [-]
                    ResourcesDirectories          : <ROOT>/lib/src/testFixtures/resources [-]
                    ResDirectories                : <ROOT>/lib/src/testFixtures/res
                    AssetsDirectories             : <ROOT>/lib/src/testFixtures/assets [-]
                    JniLibsDirectories            : <ROOT>/lib/src/testFixtures/jniLibs [-]
                    ShadersDirectories            : <ROOT>/lib/src/testFixtures/shaders [-]
                    BaselineProfileDirectories    : <ROOT>/lib/src/testFixtures/baselineProfiles [-]
    BuildTypes
        BuildType
            Name                          : debug
            IsDebuggable                  : true
            IsJniDebuggable               : false
            IsPseudoLocalesEnabled        : false
            IsRenderscriptDebuggable      : false
            RenderscriptOptimLevel        : 3
            IsMinifyEnabled               : false
            IsZipAlignEnabled             : true
        SourceProvider
            Name                          : debug
            Manifest                      : <ROOT>/lib/src/debug/AndroidManifest.xml [-]
            JavaDirectories               : <ROOT>/lib/src/debug/java [-]
            KotlinDirectories             : <ROOT>/lib/src/debug/java [-]
            KotlinDirectories             : <ROOT>/lib/src/debug/kotlin [-]
            ResourcesDirectories          : <ROOT>/lib/src/debug/resources [-]
            ResDirectories                : <ROOT>/lib/src/debug/res [-]
            AssetsDirectories             : <ROOT>/lib/src/debug/assets [-]
            JniLibsDirectories            : <ROOT>/lib/src/debug/jniLibs [-]
            ShadersDirectories            : <ROOT>/lib/src/debug/shaders [-]
            BaselineProfileDirectories    : <ROOT>/lib/src/debug/baselineProfiles [-]
        ExtraSourceProviders
            ExtraSourceProvider
                ArtifactName                  : _android_test_
                SourceProvider
                    Name                          : androidTestDebug
                    Manifest                      : <ROOT>/lib/src/androidTestDebug/AndroidManifest.xml [-]
                    JavaDirectories               : <ROOT>/lib/src/androidTestDebug/java [-]
                    KotlinDirectories             : <ROOT>/lib/src/androidTestDebug/java [-]
                    KotlinDirectories             : <ROOT>/lib/src/androidTestDebug/kotlin [-]
                    ResourcesDirectories          : <ROOT>/lib/src/androidTestDebug/resources [-]
                    ResDirectories                : <ROOT>/lib/src/androidTestDebug/res [-]
                    AssetsDirectories             : <ROOT>/lib/src/androidTestDebug/assets [-]
                    JniLibsDirectories            : <ROOT>/lib/src/androidTestDebug/jniLibs [-]
                    ShadersDirectories            : <ROOT>/lib/src/androidTestDebug/shaders [-]
                    BaselineProfileDirectories    : <ROOT>/lib/src/androidTestDebug/baselineProfiles [-]
        ExtraSourceProviders
            ExtraSourceProvider
                ArtifactName                  : _unit_test_
                SourceProvider
                    Name                          : testDebug
                    Manifest                      : <ROOT>/lib/src/testDebug/AndroidManifest.xml [-]
                    JavaDirectories               : <ROOT>/lib/src/testDebug/java [-]
                    KotlinDirectories             : <ROOT>/lib/src/testDebug/java [-]
                    KotlinDirectories             : <ROOT>/lib/src/testDebug/kotlin [-]
                    ResourcesDirectories          : <ROOT>/lib/src/testDebug/resources [-]
                    ResDirectories                : <ROOT>/lib/src/testDebug/res [-]
                    AssetsDirectories             : <ROOT>/lib/src/testDebug/assets [-]
                    JniLibsDirectories            : <ROOT>/lib/src/testDebug/jniLibs [-]
                    ShadersDirectories            : <ROOT>/lib/src/testDebug/shaders [-]
                    BaselineProfileDirectories    : <ROOT>/lib/src/testDebug/baselineProfiles [-]
        ExtraSourceProviders
            ExtraSourceProvider
                ArtifactName                  : _test_fixtures_
                SourceProvider
                    Name                          : testFixturesDebug
                    Manifest                      : <ROOT>/lib/src/testFixturesDebug/AndroidManifest.xml [-]
                    JavaDirectories               : <ROOT>/lib/src/testFixturesDebug/java [-]
                    KotlinDirectories             : <ROOT>/lib/src/testFixturesDebug/java [-]
                    KotlinDirectories             : <ROOT>/lib/src/testFixturesDebug/kotlin [-]
                    ResourcesDirectories          : <ROOT>/lib/src/testFixturesDebug/resources [-]
                    ResDirectories                : <ROOT>/lib/src/testFixturesDebug/res [-]
                    AssetsDirectories             : <ROOT>/lib/src/testFixturesDebug/assets [-]
                    JniLibsDirectories            : <ROOT>/lib/src/testFixturesDebug/jniLibs [-]
                    ShadersDirectories            : <ROOT>/lib/src/testFixturesDebug/shaders [-]
                    BaselineProfileDirectories    : <ROOT>/lib/src/testFixturesDebug/baselineProfiles [-]
        BuildType
            Name                          : release
            IsDebuggable                  : false
            IsJniDebuggable               : false
            IsPseudoLocalesEnabled        : false
            IsRenderscriptDebuggable      : false
            RenderscriptOptimLevel        : 3
            IsMinifyEnabled               : false
            IsZipAlignEnabled             : true
        SourceProvider
            Name                          : release
            Manifest                      : <ROOT>/lib/src/release/AndroidManifest.xml [-]
            JavaDirectories               : <ROOT>/lib/src/release/java [-]
            KotlinDirectories             : <ROOT>/lib/src/release/java [-]
            KotlinDirectories             : <ROOT>/lib/src/release/kotlin [-]
            ResourcesDirectories          : <ROOT>/lib/src/release/resources [-]
            ResDirectories                : <ROOT>/lib/src/release/res [-]
            AssetsDirectories             : <ROOT>/lib/src/release/assets [-]
            JniLibsDirectories            : <ROOT>/lib/src/release/jniLibs [-]
            ShadersDirectories            : <ROOT>/lib/src/release/shaders [-]
            BaselineProfileDirectories    : <ROOT>/lib/src/release/baselineProfiles [-]
        ExtraSourceProviders
            ExtraSourceProvider
                ArtifactName                  : _unit_test_
                SourceProvider
                    Name                          : testRelease
                    Manifest                      : <ROOT>/lib/src/testRelease/AndroidManifest.xml [-]
                    JavaDirectories               : <ROOT>/lib/src/testRelease/java [-]
                    KotlinDirectories             : <ROOT>/lib/src/testRelease/java [-]
                    KotlinDirectories             : <ROOT>/lib/src/testRelease/kotlin [-]
                    ResourcesDirectories          : <ROOT>/lib/src/testRelease/resources [-]
                    ResDirectories                : <ROOT>/lib/src/testRelease/res [-]
                    AssetsDirectories             : <ROOT>/lib/src/testRelease/assets [-]
                    JniLibsDirectories            : <ROOT>/lib/src/testRelease/jniLibs [-]
                    ShadersDirectories            : <ROOT>/lib/src/testRelease/shaders [-]
                    BaselineProfileDirectories    : <ROOT>/lib/src/testRelease/baselineProfiles [-]
        ExtraSourceProviders
            ExtraSourceProvider
                ArtifactName                  : _test_fixtures_
                SourceProvider
                    Name                          : testFixturesRelease
                    Manifest                      : <ROOT>/lib/src/testFixturesRelease/AndroidManifest.xml [-]
                    JavaDirectories               : <ROOT>/lib/src/testFixturesRelease/java [-]
                    KotlinDirectories             : <ROOT>/lib/src/testFixturesRelease/java [-]
                    KotlinDirectories             : <ROOT>/lib/src/testFixturesRelease/kotlin [-]
                    ResourcesDirectories          : <ROOT>/lib/src/testFixturesRelease/resources [-]
                    ResDirectories                : <ROOT>/lib/src/testFixturesRelease/res [-]
                    AssetsDirectories             : <ROOT>/lib/src/testFixturesRelease/assets [-]
                    JniLibsDirectories            : <ROOT>/lib/src/testFixturesRelease/jniLibs [-]
                    ShadersDirectories            : <ROOT>/lib/src/testFixturesRelease/shaders [-]
                    BaselineProfileDirectories    : <ROOT>/lib/src/testFixturesRelease/baselineProfiles [-]
    SigningConfigs
        SigningConfig
            Name                          : debug
            StoreFile                     : debug.keystore
            StorePassword                 : android
            KeyAlias                      : AndroidDebugKey
    VariantBuildInformation
        VariantBuildInformation
            VariantName                   : debug
            BuildTasksAndOutputInformation
                AssembleTaskName              : assembleDebug
        VariantBuildInformation
            VariantName                   : release
            BuildTasksAndOutputInformation
                AssembleTaskName              : assembleRelease
    IdeVariants
        IdeVariant
            Name                          : debug
            BuildType                     : debug
            DisplayName                   : debug
            InstantAppCompatible          : false
            MinSdkVersion
                ApiLevel                      : 1
                ApiString                     : 1
            MainArtifact
                Name                          : MAIN
                CompileTaskName               : compileDebugSources
                AssembleTaskName              : assembleDebug
                IsTestArtifact                : false
                IdeSetupTaskNames             : generateDebugSources
                GeneratedSourceFolders        : <ROOT>/lib/build/generated/ap_generated_sources/debug/out [-]
                ClassesFolder                 : <ROOT>/lib/build/intermediates/compile_r_class_jar/debug/R.jar [-]
                ClassesFolder                 : <ROOT>/lib/build/intermediates/javac/debug/classes [-]
                Dependencies
                    compileClasspath
                        javaLibrary                   : commons-io:commons-io:2.4@jar
                    runtimeClasspath
                        javaLibrary                   : commons-io:commons-io:2.4@jar
                IsSigned                      : false
                CodeShrinker                  : null
                BuildTasksAndOutputInformation
                    AssembleTaskName              : assembleDebug
                GeneratedResourceFolders      : <ROOT>/lib/build/generated/res/resValues/debug [-]
                DesugaredMethodFiles          : <GRADLE>/caches/<TRANSFORMS>/xxxxxxxxxxxxxxxxxxxxxxxxxxxxxxxx/transformed/D8BackportedDesugaredMethods.txt
            AndroidTestArtifact
                Name                          : ANDROID_TEST
                CompileTaskName               : compileDebugAndroidTestSources
                AssembleTaskName              : assembleDebugAndroidTest
                IsTestArtifact                : true
                IdeSetupTaskNames             : generateDebugAndroidTestSources
                GeneratedSourceFolders        : <ROOT>/lib/build/generated/ap_generated_sources/debugAndroidTest/out [-]
                ClassesFolder                 : <ROOT>/lib/build/intermediates/compile_and_runtime_not_namespaced_r_class_jar/debugAndroidTest/R.jar [-]
                ClassesFolder                 : <ROOT>/lib/build/intermediates/javac/debugAndroidTest/classes [-]
                Dependencies
                    compileClasspath
                        androidLibrary                : com.android.support.test.espresso:espresso-core:3.0.2@aar
                            androidLibrary                : com.android.support.test:runner:1.0.2@aar
                            androidLibrary                : com.android.support.test.espresso:espresso-idling-resource:3.0.2@aar
                            javaLibrary                   : com.squareup:javawriter:2.1.1@jar
                            javaLibrary                   : javax.inject:javax.inject:1@jar
                            javaLibrary                   : org.hamcrest:hamcrest-library:1.3@jar
                            javaLibrary                   : org.hamcrest:hamcrest-integration:1.3@jar
                            javaLibrary                   : com.google.code.findbugs:jsr305:3.0.2@jar
                        androidLibrary                : com.android.support.test:runner:1.0.2@aar
                            javaLibrary                   : com.android.support:support-annotations:27.1.1@jar
                            androidLibrary                : com.android.support.test:monitor:1.0.2@aar
                            javaLibrary                   : junit:junit:4.12@jar
                            javaLibrary                   : net.sf.kxml:kxml2:2.3.0@jar
                        androidLibrary                : com.android.support.test:monitor:1.0.2@aar
                            javaLibrary                   : com.android.support:support-annotations:27.1.1@jar
                        androidLibrary                : com.android.support.test.espresso:espresso-idling-resource:3.0.2@aar
                        javaLibrary                   : com.android.support:support-annotations:27.1.1@jar
                        javaLibrary                   : junit:junit:4.12@jar
                            javaLibrary                   : org.hamcrest:hamcrest-core:1.3@jar
                        javaLibrary                   : org.hamcrest:hamcrest-core:1.3@jar
                        javaLibrary                   : net.sf.kxml:kxml2:2.3.0@jar
                        javaLibrary                   : com.squareup:javawriter:2.1.1@jar
                        javaLibrary                   : javax.inject:javax.inject:1@jar
                        javaLibrary                   : org.hamcrest:hamcrest-library:1.3@jar
                            javaLibrary                   : org.hamcrest:hamcrest-core:1.3@jar
                        javaLibrary                   : org.hamcrest:hamcrest-integration:1.3@jar
                            javaLibrary                   : org.hamcrest:hamcrest-library:1.3@jar
                        javaLibrary                   : com.google.code.findbugs:jsr305:3.0.2@jar
                        javaLibrary                   : commons-io:commons-io:2.4@jar
                        javaLibrary                   : com.google.truth:truth:0.44@jar
                            javaLibrary                   : com.google.guava:guava:27.0.1-android@jar
                            javaLibrary                   : org.checkerframework:checker-compat-qual:2.5.5@jar
                            javaLibrary                   : junit:junit:4.12@jar
                            javaLibrary                   : com.googlecode.java-diff-utils:diffutils:1.3.0@jar
                            javaLibrary                   : com.google.auto.value:auto-value-annotations:1.6.3@jar
                            javaLibrary                   : com.google.errorprone:error_prone_annotations:2.3.1@jar
                        javaLibrary                   : com.google.guava:guava:27.0.1-android@jar
                            javaLibrary                   : com.google.guava:failureaccess:1.0.1@jar
                            javaLibrary                   : com.google.guava:listenablefuture:9999.0-empty-to-avoid-conflict-with-guava@jar
                            javaLibrary                   : com.google.code.findbugs:jsr305:3.0.2@jar
                            javaLibrary                   : org.checkerframework:checker-compat-qual:2.5.5@jar
                            javaLibrary                   : com.google.errorprone:error_prone_annotations:2.3.1@jar
                            javaLibrary                   : com.google.j2objc:j2objc-annotations:1.1@jar
                            javaLibrary                   : org.codehaus.mojo:animal-sniffer-annotations:1.17@jar
                        javaLibrary                   : com.google.guava:failureaccess:1.0.1@jar
                        javaLibrary                   : com.google.guava:listenablefuture:9999.0-empty-to-avoid-conflict-with-guava@jar
                        javaLibrary                   : org.checkerframework:checker-compat-qual:2.5.5@jar
                        javaLibrary                   : com.google.errorprone:error_prone_annotations:2.3.1@jar
                        javaLibrary                   : com.google.j2objc:j2objc-annotations:1.1@jar
                        javaLibrary                   : org.codehaus.mojo:animal-sniffer-annotations:1.17@jar
                        javaLibrary                   : com.googlecode.java-diff-utils:diffutils:1.3.0@jar
                        javaLibrary                   : com.google.auto.value:auto-value-annotations:1.6.3@jar
                        module                        : <ROOT>-:lib-TEST_FIXTURES
                            javaLibrary                   : com.google.truth:truth:0.44@jar
                            module                        : <ROOT>-:lib-MAIN
                            module                        : <ROOT>-:lib-MAIN
                        module                        : <ROOT>-:lib-MAIN
                            javaLibrary                   : commons-io:commons-io:2.4@jar
                    runtimeClasspath
                        androidLibrary                : com.android.support.test.espresso:espresso-core:3.0.2@aar
                            androidLibrary                : com.android.support.test:runner:1.0.2@aar
                            androidLibrary                : com.android.support.test.espresso:espresso-idling-resource:3.0.2@aar
                            javaLibrary                   : com.squareup:javawriter:2.1.1@jar
                            javaLibrary                   : javax.inject:javax.inject:1@jar
                            javaLibrary                   : org.hamcrest:hamcrest-library:1.3@jar
                            javaLibrary                   : org.hamcrest:hamcrest-integration:1.3@jar
                            javaLibrary                   : com.google.code.findbugs:jsr305:3.0.2@jar
                        androidLibrary                : com.android.support.test:runner:1.0.2@aar
                            javaLibrary                   : com.android.support:support-annotations:27.1.1@jar
                            androidLibrary                : com.android.support.test:monitor:1.0.2@aar
                            javaLibrary                   : junit:junit:4.12@jar
                            javaLibrary                   : net.sf.kxml:kxml2:2.3.0@jar
                        androidLibrary                : com.android.support.test:monitor:1.0.2@aar
                            javaLibrary                   : com.android.support:support-annotations:27.1.1@jar
                        androidLibrary                : com.android.support.test.espresso:espresso-idling-resource:3.0.2@aar
                        javaLibrary                   : com.android.support:support-annotations:27.1.1@jar
                        javaLibrary                   : junit:junit:4.12@jar
                            javaLibrary                   : org.hamcrest:hamcrest-core:1.3@jar
                        javaLibrary                   : org.hamcrest:hamcrest-core:1.3@jar
                        javaLibrary                   : net.sf.kxml:kxml2:2.3.0@jar
                        javaLibrary                   : com.squareup:javawriter:2.1.1@jar
                        javaLibrary                   : javax.inject:javax.inject:1@jar
                        javaLibrary                   : org.hamcrest:hamcrest-library:1.3@jar
                            javaLibrary                   : org.hamcrest:hamcrest-core:1.3@jar
                        javaLibrary                   : org.hamcrest:hamcrest-integration:1.3@jar
                            javaLibrary                   : org.hamcrest:hamcrest-library:1.3@jar
                        javaLibrary                   : com.google.code.findbugs:jsr305:3.0.2@jar
                        javaLibrary                   : com.google.truth:truth:0.44@jar
                            javaLibrary                   : com.google.guava:guava:27.0.1-android@jar
                            javaLibrary                   : org.checkerframework:checker-compat-qual:2.5.5@jar
                            javaLibrary                   : junit:junit:4.12@jar
                            javaLibrary                   : com.googlecode.java-diff-utils:diffutils:1.3.0@jar
                            javaLibrary                   : com.google.auto.value:auto-value-annotations:1.6.3@jar
                            javaLibrary                   : com.google.errorprone:error_prone_annotations:2.3.1@jar
                        javaLibrary                   : com.google.guava:guava:27.0.1-android@jar
                            javaLibrary                   : com.google.guava:failureaccess:1.0.1@jar
                            javaLibrary                   : com.google.guava:listenablefuture:9999.0-empty-to-avoid-conflict-with-guava@jar
                            javaLibrary                   : com.google.code.findbugs:jsr305:3.0.2@jar
                            javaLibrary                   : org.checkerframework:checker-compat-qual:2.5.5@jar
                            javaLibrary                   : com.google.errorprone:error_prone_annotations:2.3.1@jar
                            javaLibrary                   : com.google.j2objc:j2objc-annotations:1.1@jar
                            javaLibrary                   : org.codehaus.mojo:animal-sniffer-annotations:1.17@jar
                        javaLibrary                   : com.google.guava:failureaccess:1.0.1@jar
                        javaLibrary                   : com.google.guava:listenablefuture:9999.0-empty-to-avoid-conflict-with-guava@jar
                        javaLibrary                   : org.checkerframework:checker-compat-qual:2.5.5@jar
                        javaLibrary                   : com.google.errorprone:error_prone_annotations:2.3.1@jar
                        javaLibrary                   : com.google.j2objc:j2objc-annotations:1.1@jar
                        javaLibrary                   : org.codehaus.mojo:animal-sniffer-annotations:1.17@jar
                        javaLibrary                   : com.googlecode.java-diff-utils:diffutils:1.3.0@jar
                        javaLibrary                   : com.google.auto.value:auto-value-annotations:1.6.3@jar
                        javaLibrary                   : commons-io:commons-io:2.4@jar
                        javaLibrary                   : com.google.code.gson:gson:2.2.4@jar
                        module                        : <ROOT>-:lib-TEST_FIXTURES
                            javaLibrary                   : com.google.truth:truth:0.44@jar
                            module                        : <ROOT>-:lib-MAIN
                            module                        : <ROOT>-:lib-MAIN
                            javaLibrary                   : com.google.code.gson:gson:2.2.4@jar
                        module                        : <ROOT>-:lib-MAIN
                            javaLibrary                   : commons-io:commons-io:2.4@jar
                RuntimeOnlyClasses
                    - class                       : <M2>/com/google/code/gson/gson/2.2.4/gson-2.2.4.jar
                ApplicationId                 : com.example.lib.test
                SigningConfigName             : debug
                IsSigned                      : true
                CodeShrinker                  : null
                BuildTasksAndOutputInformation
                    AssembleTaskName              : assembleDebugAndroidTest
                    AssembleTaskOutputListingFile : <ROOT>/lib/build/intermediates/apk_ide_redirect_file/debugAndroidTest/redirect.txt [-]
                GeneratedResourceFolders      : <ROOT>/lib/build/generated/res/resValues/androidTest/debug [-]
                DesugaredMethodFiles          : <GRADLE>/caches/<TRANSFORMS>/xxxxxxxxxxxxxxxxxxxxxxxxxxxxxxxx/transformed/D8BackportedDesugaredMethods.txt
                TestOptions
                    AnimationsDisabled            : false
                    Execution                     : HOST
                    InstrumentedTestTaskName      : connectedDebugAndroidTest
            UnitTestArtifact
                Name                          : UNIT_TEST
                CompileTaskName               : compileDebugUnitTestSources
                AssembleTaskName              : assembleDebugUnitTest
                IsTestArtifact                : true
                IdeSetupTaskNames             : createMockableJar
                GeneratedSourceFolders        : <ROOT>/lib/build/generated/ap_generated_sources/debugUnitTest/out [-]
                ClassesFolder                 : <ROOT>/lib/build/intermediates/compile_and_runtime_not_namespaced_r_class_jar/debugUnitTest/R.jar [-]
                ClassesFolder                 : <ROOT>/lib/build/intermediates/javac/debugUnitTest/classes [-]
                Dependencies
                    compileClasspath
                        javaLibrary                   : commons-io:commons-io:2.4@jar
                        javaLibrary                   : com.google.truth:truth:0.44@jar
                            javaLibrary                   : com.google.guava:guava:27.0.1-android@jar
                            javaLibrary                   : org.checkerframework:checker-compat-qual:2.5.5@jar
                            javaLibrary                   : junit:junit:4.12@jar
                            javaLibrary                   : com.googlecode.java-diff-utils:diffutils:1.3.0@jar
                            javaLibrary                   : com.google.auto.value:auto-value-annotations:1.6.3@jar
                            javaLibrary                   : com.google.errorprone:error_prone_annotations:2.3.1@jar
                        javaLibrary                   : com.google.guava:guava:27.0.1-android@jar
                            javaLibrary                   : com.google.guava:failureaccess:1.0.1@jar
                            javaLibrary                   : com.google.guava:listenablefuture:9999.0-empty-to-avoid-conflict-with-guava@jar
                            javaLibrary                   : com.google.code.findbugs:jsr305:3.0.2@jar
                            javaLibrary                   : org.checkerframework:checker-compat-qual:2.5.5@jar
                            javaLibrary                   : com.google.errorprone:error_prone_annotations:2.3.1@jar
                            javaLibrary                   : com.google.j2objc:j2objc-annotations:1.1@jar
                            javaLibrary                   : org.codehaus.mojo:animal-sniffer-annotations:1.17@jar
                        javaLibrary                   : com.google.guava:failureaccess:1.0.1@jar
                        javaLibrary                   : com.google.guava:listenablefuture:9999.0-empty-to-avoid-conflict-with-guava@jar
                        javaLibrary                   : com.google.code.findbugs:jsr305:3.0.2@jar
                        javaLibrary                   : org.checkerframework:checker-compat-qual:2.5.5@jar
                        javaLibrary                   : com.google.errorprone:error_prone_annotations:2.3.1@jar
                        javaLibrary                   : com.google.j2objc:j2objc-annotations:1.1@jar
                        javaLibrary                   : org.codehaus.mojo:animal-sniffer-annotations:1.17@jar
                        javaLibrary                   : junit:junit:4.12@jar
                            javaLibrary                   : org.hamcrest:hamcrest-core:1.3@jar
                        javaLibrary                   : org.hamcrest:hamcrest-core:1.3@jar
                        javaLibrary                   : com.googlecode.java-diff-utils:diffutils:1.3.0@jar
                        javaLibrary                   : com.google.auto.value:auto-value-annotations:1.6.3@jar
                        module                        : <ROOT>-:lib-TEST_FIXTURES
                            javaLibrary                   : com.google.truth:truth:0.44@jar
                            module                        : <ROOT>-:lib-MAIN
                            module                        : <ROOT>-:lib-MAIN
                        module                        : <ROOT>-:lib-MAIN
                            javaLibrary                   : commons-io:commons-io:2.4@jar
                    runtimeClasspath
                        javaLibrary                   : com.google.truth:truth:0.44@jar
                            javaLibrary                   : com.google.guava:guava:27.0.1-android@jar
                            javaLibrary                   : org.checkerframework:checker-compat-qual:2.5.5@jar
                            javaLibrary                   : junit:junit:4.12@jar
                            javaLibrary                   : com.googlecode.java-diff-utils:diffutils:1.3.0@jar
                            javaLibrary                   : com.google.auto.value:auto-value-annotations:1.6.3@jar
                            javaLibrary                   : com.google.errorprone:error_prone_annotations:2.3.1@jar
                        javaLibrary                   : com.google.guava:guava:27.0.1-android@jar
                            javaLibrary                   : com.google.guava:failureaccess:1.0.1@jar
                            javaLibrary                   : com.google.guava:listenablefuture:9999.0-empty-to-avoid-conflict-with-guava@jar
                            javaLibrary                   : com.google.code.findbugs:jsr305:3.0.2@jar
                            javaLibrary                   : org.checkerframework:checker-compat-qual:2.5.5@jar
                            javaLibrary                   : com.google.errorprone:error_prone_annotations:2.3.1@jar
                            javaLibrary                   : com.google.j2objc:j2objc-annotations:1.1@jar
                            javaLibrary                   : org.codehaus.mojo:animal-sniffer-annotations:1.17@jar
                        javaLibrary                   : com.google.guava:failureaccess:1.0.1@jar
                        javaLibrary                   : com.google.guava:listenablefuture:9999.0-empty-to-avoid-conflict-with-guava@jar
                        javaLibrary                   : com.google.code.findbugs:jsr305:3.0.2@jar
                        javaLibrary                   : org.checkerframework:checker-compat-qual:2.5.5@jar
                        javaLibrary                   : com.google.errorprone:error_prone_annotations:2.3.1@jar
                        javaLibrary                   : com.google.j2objc:j2objc-annotations:1.1@jar
                        javaLibrary                   : org.codehaus.mojo:animal-sniffer-annotations:1.17@jar
                        javaLibrary                   : junit:junit:4.12@jar
                            javaLibrary                   : org.hamcrest:hamcrest-core:1.3@jar
                        javaLibrary                   : org.hamcrest:hamcrest-core:1.3@jar
                        javaLibrary                   : com.googlecode.java-diff-utils:diffutils:1.3.0@jar
                        javaLibrary                   : com.google.auto.value:auto-value-annotations:1.6.3@jar
                        javaLibrary                   : commons-io:commons-io:2.4@jar
                        javaLibrary                   : com.google.code.gson:gson:2.2.4@jar
                        module                        : <ROOT>-:lib-TEST_FIXTURES
                            javaLibrary                   : com.google.truth:truth:0.44@jar
                            module                        : <ROOT>-:lib-MAIN
                            module                        : <ROOT>-:lib-MAIN
                            javaLibrary                   : com.google.code.gson:gson:2.2.4@jar
                        module                        : <ROOT>-:lib-MAIN
                            javaLibrary                   : commons-io:commons-io:2.4@jar
                RuntimeOnlyClasses
                    - class                       : <M2>/com/google/code/gson/gson/2.2.4/gson-2.2.4.jar
                MockablePlatformJar           : <GRADLE>/caches/<TRANSFORMS>/xxxxxxxxxxxxxxxxxxxxxxxxxxxxxxxx/transformed/android.jar
            TestFixturesArtifact
                Name                          : TEST_FIXTURES
                CompileTaskName               : compileDebugTestFixturesSources
                AssembleTaskName              : assembleDebugTestFixtures
                IsTestArtifact                : true
                IdeSetupTaskNames             : generateDebugTestFixturesSources
                GeneratedSourceFolders        : <ROOT>/lib/build/generated/ap_generated_sources/debugTestFixtures/out [-]
                ClassesFolder                 : <ROOT>/lib/build/intermediates/compile_r_class_jar/debugTestFixtures/R.jar [-]
                ClassesFolder                 : <ROOT>/lib/build/intermediates/javac/debugTestFixtures/classes [-]
                Dependencies
                    compileClasspath
                        javaLibrary                   : com.google.truth:truth:0.44@jar
                            javaLibrary                   : com.google.guava:guava:27.0.1-android@jar
                            javaLibrary                   : org.checkerframework:checker-compat-qual:2.5.5@jar
                            javaLibrary                   : junit:junit:4.12@jar
                            javaLibrary                   : com.googlecode.java-diff-utils:diffutils:1.3.0@jar
                            javaLibrary                   : com.google.auto.value:auto-value-annotations:1.6.3@jar
                            javaLibrary                   : com.google.errorprone:error_prone_annotations:2.3.1@jar
                        javaLibrary                   : com.google.guava:guava:27.0.1-android@jar
                            javaLibrary                   : com.google.guava:failureaccess:1.0.1@jar
                            javaLibrary                   : com.google.guava:listenablefuture:9999.0-empty-to-avoid-conflict-with-guava@jar
                            javaLibrary                   : com.google.code.findbugs:jsr305:3.0.2@jar
                            javaLibrary                   : org.checkerframework:checker-compat-qual:2.5.5@jar
                            javaLibrary                   : com.google.errorprone:error_prone_annotations:2.3.1@jar
                            javaLibrary                   : com.google.j2objc:j2objc-annotations:1.1@jar
                            javaLibrary                   : org.codehaus.mojo:animal-sniffer-annotations:1.17@jar
                        javaLibrary                   : com.google.guava:failureaccess:1.0.1@jar
                        javaLibrary                   : com.google.guava:listenablefuture:9999.0-empty-to-avoid-conflict-with-guava@jar
                        javaLibrary                   : com.google.code.findbugs:jsr305:3.0.2@jar
                        javaLibrary                   : org.checkerframework:checker-compat-qual:2.5.5@jar
                        javaLibrary                   : com.google.errorprone:error_prone_annotations:2.3.1@jar
                        javaLibrary                   : com.google.j2objc:j2objc-annotations:1.1@jar
                        javaLibrary                   : org.codehaus.mojo:animal-sniffer-annotations:1.17@jar
                        javaLibrary                   : junit:junit:4.12@jar
                            javaLibrary                   : org.hamcrest:hamcrest-core:1.3@jar
                        javaLibrary                   : org.hamcrest:hamcrest-core:1.3@jar
                        javaLibrary                   : com.googlecode.java-diff-utils:diffutils:1.3.0@jar
                        javaLibrary                   : com.google.auto.value:auto-value-annotations:1.6.3@jar
                        javaLibrary                   : commons-io:commons-io:2.4@jar
                        javaLibrary                   : com.google.code.gson:gson:2.2.4@jar
                        module                        : <ROOT>-:lib-MAIN
                            javaLibrary                   : commons-io:commons-io:2.4@jar
                    runtimeClasspath
                        javaLibrary                   : com.google.truth:truth:0.44@jar
                            javaLibrary                   : com.google.guava:guava:27.0.1-android@jar
                            javaLibrary                   : org.checkerframework:checker-compat-qual:2.5.5@jar
                            javaLibrary                   : junit:junit:4.12@jar
                            javaLibrary                   : com.googlecode.java-diff-utils:diffutils:1.3.0@jar
                            javaLibrary                   : com.google.auto.value:auto-value-annotations:1.6.3@jar
                            javaLibrary                   : com.google.errorprone:error_prone_annotations:2.3.1@jar
                        javaLibrary                   : com.google.guava:guava:27.0.1-android@jar
                            javaLibrary                   : com.google.guava:failureaccess:1.0.1@jar
                            javaLibrary                   : com.google.guava:listenablefuture:9999.0-empty-to-avoid-conflict-with-guava@jar
                            javaLibrary                   : com.google.code.findbugs:jsr305:3.0.2@jar
                            javaLibrary                   : org.checkerframework:checker-compat-qual:2.5.5@jar
                            javaLibrary                   : com.google.errorprone:error_prone_annotations:2.3.1@jar
                            javaLibrary                   : com.google.j2objc:j2objc-annotations:1.1@jar
                            javaLibrary                   : org.codehaus.mojo:animal-sniffer-annotations:1.17@jar
                        javaLibrary                   : com.google.guava:failureaccess:1.0.1@jar
                        javaLibrary                   : com.google.guava:listenablefuture:9999.0-empty-to-avoid-conflict-with-guava@jar
                        javaLibrary                   : com.google.code.findbugs:jsr305:3.0.2@jar
                        javaLibrary                   : org.checkerframework:checker-compat-qual:2.5.5@jar
                        javaLibrary                   : com.google.errorprone:error_prone_annotations:2.3.1@jar
                        javaLibrary                   : com.google.j2objc:j2objc-annotations:1.1@jar
                        javaLibrary                   : org.codehaus.mojo:animal-sniffer-annotations:1.17@jar
                        javaLibrary                   : junit:junit:4.12@jar
                            javaLibrary                   : org.hamcrest:hamcrest-core:1.3@jar
                        javaLibrary                   : org.hamcrest:hamcrest-core:1.3@jar
                        javaLibrary                   : com.googlecode.java-diff-utils:diffutils:1.3.0@jar
                        javaLibrary                   : com.google.auto.value:auto-value-annotations:1.6.3@jar
                        javaLibrary                   : commons-io:commons-io:2.4@jar
                        javaLibrary                   : com.google.code.gson:gson:2.2.4@jar
                        module                        : <ROOT>-:lib-MAIN
                            javaLibrary                   : commons-io:commons-io:2.4@jar
                IsSigned                      : false
                CodeShrinker                  : null
                BuildTasksAndOutputInformation
                    AssembleTaskName              : assembleDebugTestFixtures
                GeneratedResourceFolders      : <ROOT>/lib/build/generated/res/resValues/testFixtures/debug [-]
                DesugaredMethodFiles          : <GRADLE>/caches/<TRANSFORMS>/xxxxxxxxxxxxxxxxxxxxxxxxxxxxxxxx/transformed/D8BackportedDesugaredMethods.txt
    externalProject               : :lib (DefaultExternalProject) (*seen*)
MODULE                        : project.lib.androidTest
MODULE                        : project.lib.main
MODULE                        : project.lib.testFixtures
MODULE                        : project.lib.unitTest<|MERGE_RESOLUTION|>--- conflicted
+++ resolved
@@ -1008,14 +1008,11 @@
                             qName                         : :lib:testReleaseUnitTest
         sourceSetModel                : DefaultGradleSourceSetModel
         taskModel                     : DefaultGradleTaskModel
-<<<<<<< HEAD
-=======
             tasks
                 testDebugUnitTest             : testDebugUnitTest (DefaultExternalTask)
                     qName                         : :app:testDebugUnitTest
                 testReleaseUnitTest           : testReleaseUnitTest (DefaultExternalTask)
                     qName                         : :app:testReleaseUnitTest
->>>>>>> 8b7d83e8
 MODULE                        : project.app
     GradleModuleModel
         agpVersion                    : 8.1.0
@@ -1084,10 +1081,7 @@
         MlModelBindingEnabled         : false
         AndroidResourcesEnabled       : true
         DataBindingEnabled            : false
-<<<<<<< HEAD
-=======
         GenerateManifestClass         : false
->>>>>>> 8b7d83e8
     - basicVariant:               : debug
         applicationId                 : google.simpleapplication
         testApplicationId             : google.simpleapplication.test
@@ -2229,10 +2223,7 @@
         MlModelBindingEnabled         : false
         AndroidResourcesEnabled       : true
         DataBindingEnabled            : false
-<<<<<<< HEAD
-=======
         GenerateManifestClass         : false
->>>>>>> 8b7d83e8
     - basicVariant:               : debug
         testApplicationId             : com.example.lib.test
         buildType                     : debug
