--- conflicted
+++ resolved
@@ -1228,14 +1228,11 @@
                             qName                         : :lib:testReleaseUnitTest
         sourceSetModel                : DefaultGradleSourceSetModel
         taskModel                     : DefaultGradleTaskModel
-<<<<<<< HEAD
-=======
             tasks
                 testDebugUnitTest             : testDebugUnitTest (DefaultExternalTask)
                     qName                         : :app:testDebugUnitTest
                 testReleaseUnitTest           : testReleaseUnitTest (DefaultExternalTask)
                     qName                         : :app:testReleaseUnitTest
->>>>>>> 8b7d83e8
 MODULE                        : navgraph.app
     GradleModuleModel
         agpVersion                    : 7.4.1
@@ -1304,10 +1301,7 @@
         MlModelBindingEnabled         : false
         AndroidResourcesEnabled       : true
         DataBindingEnabled            : false
-<<<<<<< HEAD
-=======
         GenerateManifestClass         : false
->>>>>>> 8b7d83e8
     - basicVariant:               : debug
         applicationId                 : com.example.navgraph
         testApplicationId             : com.example.navgraph.test
@@ -2737,10 +2731,7 @@
         MlModelBindingEnabled         : false
         AndroidResourcesEnabled       : true
         DataBindingEnabled            : false
-<<<<<<< HEAD
-=======
         GenerateManifestClass         : false
->>>>>>> 8b7d83e8
     - basicVariant:               : debug
         testApplicationId             : com.example.lib.test
         buildType                     : debug
