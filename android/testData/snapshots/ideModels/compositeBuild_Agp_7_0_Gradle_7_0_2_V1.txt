MODULE                        : project
    ExternalModuleGroup           :
    ExternalModuleVersion         : unspecified
    LinkedProjectId               : project
    LinkedProjectPath             : <ROOT>
    RootProjectPath               : <ROOT>
    COMPILER_MODULE_EXTENSION
        compilerSourceOutputPath      : file://<ROOT>/build/classes/production/project [-]
        compilerTestOutputPath        : file://<ROOT>/build/classes/test/project [-]
        isCompilerPathInherited       : true
        isExcludeOutput               : true
    ModuleFile                    : <ROOT>/.idea/modules/project.iml [-]
    ModuleTypeName                : JAVA_MODULE
    CONENT_ENTRY                  : file://<ROOT>
        EXCLUDE_FOLDER                : file://<ROOT>/.gradle
        EXCLUDE_FOLDER                : file://<ROOT>/build [-]
    JDK                           : <NAME_CUT> JavaSDK
    *isInherited                  : true
    ORDER_ENTRY                   : <Module source>
    BUILD_TASKS
LIBRARY_TABLE
    - library                     : android.arch.core:runtime:1.1.1@aar (IdeAndroidLibraryImpl)
        aidlFolder                    : <GRADLE>/caches/<TRANSFORMS>/xxxxxxxxxxxxxxxxxxxxxxxxxxxxxxxx/transformed/runtime-1.1.1/aidl [-]
        artifact                      : <M2>/android/arch/core/runtime/1.1.1/runtime-1.1.1.aar
        artifactAddress               : android.arch.core:runtime:1.1.1@aar
        assetsFolder                  : <GRADLE>/caches/<TRANSFORMS>/xxxxxxxxxxxxxxxxxxxxxxxxxxxxxxxx/transformed/runtime-1.1.1/assets [-]
        - compileJarFiles             : <GRADLE>/caches/<TRANSFORMS>/xxxxxxxxxxxxxxxxxxxxxxxxxxxxxxxx/transformed/runtime-1.1.1/jars/classes.jar
        component                     : android.arch.core:runtime:1.1.1
        externalAnnotations           : <GRADLE>/caches/<TRANSFORMS>/xxxxxxxxxxxxxxxxxxxxxxxxxxxxxxxx/transformed/runtime-1.1.1/annotations.zip [-]
        folder                        : <GRADLE>/caches/<TRANSFORMS>/xxxxxxxxxxxxxxxxxxxxxxxxxxxxxxxx/transformed/runtime-1.1.1
        jniFolder                     : <GRADLE>/caches/<TRANSFORMS>/xxxxxxxxxxxxxxxxxxxxxxxxxxxxxxxx/transformed/runtime-1.1.1/jni [-]
        lintJar                       : <GRADLE>/caches/<TRANSFORMS>/xxxxxxxxxxxxxxxxxxxxxxxxxxxxxxxx/transformed/runtime-1.1.1/jars/lint.jar [-]
        manifest                      : <GRADLE>/caches/<TRANSFORMS>/xxxxxxxxxxxxxxxxxxxxxxxxxxxxxxxx/transformed/runtime-1.1.1/AndroidManifest.xml
        proguardRules                 : <GRADLE>/caches/<TRANSFORMS>/xxxxxxxxxxxxxxxxxxxxxxxxxxxxxxxx/transformed/runtime-1.1.1/proguard.txt [-]
        publicResources               : <GRADLE>/caches/<TRANSFORMS>/xxxxxxxxxxxxxxxxxxxxxxxxxxxxxxxx/transformed/runtime-1.1.1/public.txt [-]
        renderscriptFolder            : <GRADLE>/caches/<TRANSFORMS>/xxxxxxxxxxxxxxxxxxxxxxxxxxxxxxxx/transformed/runtime-1.1.1/rs [-]
        resFolder                     : <GRADLE>/caches/<TRANSFORMS>/xxxxxxxxxxxxxxxxxxxxxxxxxxxxxxxx/transformed/runtime-1.1.1/res [-]
        resStaticLibrary              : <GRADLE>/caches/<TRANSFORMS>/xxxxxxxxxxxxxxxxxxxxxxxxxxxxxxxx/transformed/runtime-1.1.1/res.apk [-]
        - runtimeJarFiles             : <GRADLE>/caches/<TRANSFORMS>/xxxxxxxxxxxxxxxxxxxxxxxxxxxxxxxx/transformed/runtime-1.1.1/jars/classes.jar
        symbolFile                    : <GRADLE>/caches/<TRANSFORMS>/xxxxxxxxxxxxxxxxxxxxxxxxxxxxxxxx/transformed/runtime-1.1.1/R.txt
    - library                     : android.arch.lifecycle:livedata-core:1.1.1@aar (IdeAndroidLibraryImpl)
        aidlFolder                    : <GRADLE>/caches/<TRANSFORMS>/xxxxxxxxxxxxxxxxxxxxxxxxxxxxxxxx/transformed/livedata-core-1.1.1/aidl [-]
        artifact                      : <M2>/android/arch/lifecycle/livedata-core/1.1.1/livedata-core-1.1.1.aar
        artifactAddress               : android.arch.lifecycle:livedata-core:1.1.1@aar
        assetsFolder                  : <GRADLE>/caches/<TRANSFORMS>/xxxxxxxxxxxxxxxxxxxxxxxxxxxxxxxx/transformed/livedata-core-1.1.1/assets [-]
        - compileJarFiles             : <GRADLE>/caches/<TRANSFORMS>/xxxxxxxxxxxxxxxxxxxxxxxxxxxxxxxx/transformed/livedata-core-1.1.1/jars/classes.jar
        component                     : android.arch.lifecycle:livedata-core:1.1.1
        externalAnnotations           : <GRADLE>/caches/<TRANSFORMS>/xxxxxxxxxxxxxxxxxxxxxxxxxxxxxxxx/transformed/livedata-core-1.1.1/annotations.zip [-]
        folder                        : <GRADLE>/caches/<TRANSFORMS>/xxxxxxxxxxxxxxxxxxxxxxxxxxxxxxxx/transformed/livedata-core-1.1.1
        jniFolder                     : <GRADLE>/caches/<TRANSFORMS>/xxxxxxxxxxxxxxxxxxxxxxxxxxxxxxxx/transformed/livedata-core-1.1.1/jni [-]
        lintJar                       : <GRADLE>/caches/<TRANSFORMS>/xxxxxxxxxxxxxxxxxxxxxxxxxxxxxxxx/transformed/livedata-core-1.1.1/jars/lint.jar [-]
        manifest                      : <GRADLE>/caches/<TRANSFORMS>/xxxxxxxxxxxxxxxxxxxxxxxxxxxxxxxx/transformed/livedata-core-1.1.1/AndroidManifest.xml
        proguardRules                 : <GRADLE>/caches/<TRANSFORMS>/xxxxxxxxxxxxxxxxxxxxxxxxxxxxxxxx/transformed/livedata-core-1.1.1/proguard.txt [-]
        publicResources               : <GRADLE>/caches/<TRANSFORMS>/xxxxxxxxxxxxxxxxxxxxxxxxxxxxxxxx/transformed/livedata-core-1.1.1/public.txt [-]
        renderscriptFolder            : <GRADLE>/caches/<TRANSFORMS>/xxxxxxxxxxxxxxxxxxxxxxxxxxxxxxxx/transformed/livedata-core-1.1.1/rs [-]
        resFolder                     : <GRADLE>/caches/<TRANSFORMS>/xxxxxxxxxxxxxxxxxxxxxxxxxxxxxxxx/transformed/livedata-core-1.1.1/res [-]
        resStaticLibrary              : <GRADLE>/caches/<TRANSFORMS>/xxxxxxxxxxxxxxxxxxxxxxxxxxxxxxxx/transformed/livedata-core-1.1.1/res.apk [-]
        - runtimeJarFiles             : <GRADLE>/caches/<TRANSFORMS>/xxxxxxxxxxxxxxxxxxxxxxxxxxxxxxxx/transformed/livedata-core-1.1.1/jars/classes.jar
        symbolFile                    : <GRADLE>/caches/<TRANSFORMS>/xxxxxxxxxxxxxxxxxxxxxxxxxxxxxxxx/transformed/livedata-core-1.1.1/R.txt
    - library                     : android.arch.lifecycle:livedata:1.1.1@aar (IdeAndroidLibraryImpl)
        aidlFolder                    : <GRADLE>/caches/<TRANSFORMS>/xxxxxxxxxxxxxxxxxxxxxxxxxxxxxxxx/transformed/livedata-1.1.1/aidl [-]
        artifact                      : <M2>/android/arch/lifecycle/livedata/1.1.1/livedata-1.1.1.aar
        artifactAddress               : android.arch.lifecycle:livedata:1.1.1@aar
        assetsFolder                  : <GRADLE>/caches/<TRANSFORMS>/xxxxxxxxxxxxxxxxxxxxxxxxxxxxxxxx/transformed/livedata-1.1.1/assets [-]
        - compileJarFiles             : <GRADLE>/caches/<TRANSFORMS>/xxxxxxxxxxxxxxxxxxxxxxxxxxxxxxxx/transformed/livedata-1.1.1/jars/classes.jar
        component                     : android.arch.lifecycle:livedata:1.1.1
        externalAnnotations           : <GRADLE>/caches/<TRANSFORMS>/xxxxxxxxxxxxxxxxxxxxxxxxxxxxxxxx/transformed/livedata-1.1.1/annotations.zip [-]
        folder                        : <GRADLE>/caches/<TRANSFORMS>/xxxxxxxxxxxxxxxxxxxxxxxxxxxxxxxx/transformed/livedata-1.1.1
        jniFolder                     : <GRADLE>/caches/<TRANSFORMS>/xxxxxxxxxxxxxxxxxxxxxxxxxxxxxxxx/transformed/livedata-1.1.1/jni [-]
        lintJar                       : <GRADLE>/caches/<TRANSFORMS>/xxxxxxxxxxxxxxxxxxxxxxxxxxxxxxxx/transformed/livedata-1.1.1/jars/lint.jar [-]
        manifest                      : <GRADLE>/caches/<TRANSFORMS>/xxxxxxxxxxxxxxxxxxxxxxxxxxxxxxxx/transformed/livedata-1.1.1/AndroidManifest.xml
        proguardRules                 : <GRADLE>/caches/<TRANSFORMS>/xxxxxxxxxxxxxxxxxxxxxxxxxxxxxxxx/transformed/livedata-1.1.1/proguard.txt [-]
        publicResources               : <GRADLE>/caches/<TRANSFORMS>/xxxxxxxxxxxxxxxxxxxxxxxxxxxxxxxx/transformed/livedata-1.1.1/public.txt [-]
        renderscriptFolder            : <GRADLE>/caches/<TRANSFORMS>/xxxxxxxxxxxxxxxxxxxxxxxxxxxxxxxx/transformed/livedata-1.1.1/rs [-]
        resFolder                     : <GRADLE>/caches/<TRANSFORMS>/xxxxxxxxxxxxxxxxxxxxxxxxxxxxxxxx/transformed/livedata-1.1.1/res [-]
        resStaticLibrary              : <GRADLE>/caches/<TRANSFORMS>/xxxxxxxxxxxxxxxxxxxxxxxxxxxxxxxx/transformed/livedata-1.1.1/res.apk [-]
        - runtimeJarFiles             : <GRADLE>/caches/<TRANSFORMS>/xxxxxxxxxxxxxxxxxxxxxxxxxxxxxxxx/transformed/livedata-1.1.1/jars/classes.jar
        symbolFile                    : <GRADLE>/caches/<TRANSFORMS>/xxxxxxxxxxxxxxxxxxxxxxxxxxxxxxxx/transformed/livedata-1.1.1/R.txt
    - library                     : android.arch.lifecycle:runtime:1.1.1@aar (IdeAndroidLibraryImpl)
        aidlFolder                    : <GRADLE>/caches/<TRANSFORMS>/xxxxxxxxxxxxxxxxxxxxxxxxxxxxxxxx/transformed/runtime-1.1.1/aidl [-]
        artifact                      : <M2>/android/arch/lifecycle/runtime/1.1.1/runtime-1.1.1.aar
        artifactAddress               : android.arch.lifecycle:runtime:1.1.1@aar
        assetsFolder                  : <GRADLE>/caches/<TRANSFORMS>/xxxxxxxxxxxxxxxxxxxxxxxxxxxxxxxx/transformed/runtime-1.1.1/assets [-]
        - compileJarFiles             : <GRADLE>/caches/<TRANSFORMS>/xxxxxxxxxxxxxxxxxxxxxxxxxxxxxxxx/transformed/runtime-1.1.1/jars/classes.jar
        component                     : android.arch.lifecycle:runtime:1.1.1
        externalAnnotations           : <GRADLE>/caches/<TRANSFORMS>/xxxxxxxxxxxxxxxxxxxxxxxxxxxxxxxx/transformed/runtime-1.1.1/annotations.zip [-]
        folder                        : <GRADLE>/caches/<TRANSFORMS>/xxxxxxxxxxxxxxxxxxxxxxxxxxxxxxxx/transformed/runtime-1.1.1
        jniFolder                     : <GRADLE>/caches/<TRANSFORMS>/xxxxxxxxxxxxxxxxxxxxxxxxxxxxxxxx/transformed/runtime-1.1.1/jni [-]
        lintJar                       : <GRADLE>/caches/<TRANSFORMS>/xxxxxxxxxxxxxxxxxxxxxxxxxxxxxxxx/transformed/runtime-1.1.1/jars/lint.jar [-]
        manifest                      : <GRADLE>/caches/<TRANSFORMS>/xxxxxxxxxxxxxxxxxxxxxxxxxxxxxxxx/transformed/runtime-1.1.1/AndroidManifest.xml
        proguardRules                 : <GRADLE>/caches/<TRANSFORMS>/xxxxxxxxxxxxxxxxxxxxxxxxxxxxxxxx/transformed/runtime-1.1.1/proguard.txt
        publicResources               : <GRADLE>/caches/<TRANSFORMS>/xxxxxxxxxxxxxxxxxxxxxxxxxxxxxxxx/transformed/runtime-1.1.1/public.txt [-]
        renderscriptFolder            : <GRADLE>/caches/<TRANSFORMS>/xxxxxxxxxxxxxxxxxxxxxxxxxxxxxxxx/transformed/runtime-1.1.1/rs [-]
        resFolder                     : <GRADLE>/caches/<TRANSFORMS>/xxxxxxxxxxxxxxxxxxxxxxxxxxxxxxxx/transformed/runtime-1.1.1/res [-]
        resStaticLibrary              : <GRADLE>/caches/<TRANSFORMS>/xxxxxxxxxxxxxxxxxxxxxxxxxxxxxxxx/transformed/runtime-1.1.1/res.apk [-]
        - runtimeJarFiles             : <GRADLE>/caches/<TRANSFORMS>/xxxxxxxxxxxxxxxxxxxxxxxxxxxxxxxx/transformed/runtime-1.1.1/jars/classes.jar
        symbolFile                    : <GRADLE>/caches/<TRANSFORMS>/xxxxxxxxxxxxxxxxxxxxxxxxxxxxxxxx/transformed/runtime-1.1.1/R.txt
    - library                     : android.arch.lifecycle:viewmodel:1.1.1@aar (IdeAndroidLibraryImpl)
        aidlFolder                    : <GRADLE>/caches/<TRANSFORMS>/xxxxxxxxxxxxxxxxxxxxxxxxxxxxxxxx/transformed/viewmodel-1.1.1/aidl [-]
        artifact                      : <M2>/android/arch/lifecycle/viewmodel/1.1.1/viewmodel-1.1.1.aar
        artifactAddress               : android.arch.lifecycle:viewmodel:1.1.1@aar
        assetsFolder                  : <GRADLE>/caches/<TRANSFORMS>/xxxxxxxxxxxxxxxxxxxxxxxxxxxxxxxx/transformed/viewmodel-1.1.1/assets [-]
        - compileJarFiles             : <GRADLE>/caches/<TRANSFORMS>/xxxxxxxxxxxxxxxxxxxxxxxxxxxxxxxx/transformed/viewmodel-1.1.1/jars/classes.jar
        component                     : android.arch.lifecycle:viewmodel:1.1.1
        externalAnnotations           : <GRADLE>/caches/<TRANSFORMS>/xxxxxxxxxxxxxxxxxxxxxxxxxxxxxxxx/transformed/viewmodel-1.1.1/annotations.zip [-]
        folder                        : <GRADLE>/caches/<TRANSFORMS>/xxxxxxxxxxxxxxxxxxxxxxxxxxxxxxxx/transformed/viewmodel-1.1.1
        jniFolder                     : <GRADLE>/caches/<TRANSFORMS>/xxxxxxxxxxxxxxxxxxxxxxxxxxxxxxxx/transformed/viewmodel-1.1.1/jni [-]
        lintJar                       : <GRADLE>/caches/<TRANSFORMS>/xxxxxxxxxxxxxxxxxxxxxxxxxxxxxxxx/transformed/viewmodel-1.1.1/jars/lint.jar [-]
        manifest                      : <GRADLE>/caches/<TRANSFORMS>/xxxxxxxxxxxxxxxxxxxxxxxxxxxxxxxx/transformed/viewmodel-1.1.1/AndroidManifest.xml
        proguardRules                 : <GRADLE>/caches/<TRANSFORMS>/xxxxxxxxxxxxxxxxxxxxxxxxxxxxxxxx/transformed/viewmodel-1.1.1/proguard.txt
        publicResources               : <GRADLE>/caches/<TRANSFORMS>/xxxxxxxxxxxxxxxxxxxxxxxxxxxxxxxx/transformed/viewmodel-1.1.1/public.txt [-]
        renderscriptFolder            : <GRADLE>/caches/<TRANSFORMS>/xxxxxxxxxxxxxxxxxxxxxxxxxxxxxxxx/transformed/viewmodel-1.1.1/rs [-]
        resFolder                     : <GRADLE>/caches/<TRANSFORMS>/xxxxxxxxxxxxxxxxxxxxxxxxxxxxxxxx/transformed/viewmodel-1.1.1/res [-]
        resStaticLibrary              : <GRADLE>/caches/<TRANSFORMS>/xxxxxxxxxxxxxxxxxxxxxxxxxxxxxxxx/transformed/viewmodel-1.1.1/res.apk [-]
        - runtimeJarFiles             : <GRADLE>/caches/<TRANSFORMS>/xxxxxxxxxxxxxxxxxxxxxxxxxxxxxxxx/transformed/viewmodel-1.1.1/jars/classes.jar
        symbolFile                    : <GRADLE>/caches/<TRANSFORMS>/xxxxxxxxxxxxxxxxxxxxxxxxxxxxxxxx/transformed/viewmodel-1.1.1/R.txt
    - library                     : com.android.support.constraint:constraint-layout:1.0.2@aar (IdeAndroidLibraryImpl)
        aidlFolder                    : <GRADLE>/caches/<TRANSFORMS>/xxxxxxxxxxxxxxxxxxxxxxxxxxxxxxxx/transformed/constraint-layout-1.0.2/aidl [-]
        artifact                      : <M2>/com/android/support/constraint/constraint-layout/1.0.2/constraint-layout-1.0.2.aar
        artifactAddress               : com.android.support.constraint:constraint-layout:1.0.2@aar
        assetsFolder                  : <GRADLE>/caches/<TRANSFORMS>/xxxxxxxxxxxxxxxxxxxxxxxxxxxxxxxx/transformed/constraint-layout-1.0.2/assets [-]
        - compileJarFiles             : <GRADLE>/caches/<TRANSFORMS>/xxxxxxxxxxxxxxxxxxxxxxxxxxxxxxxx/transformed/constraint-layout-1.0.2/jars/classes.jar
        component                     : com.android.support.constraint:constraint-layout:1.0.2
        externalAnnotations           : <GRADLE>/caches/<TRANSFORMS>/xxxxxxxxxxxxxxxxxxxxxxxxxxxxxxxx/transformed/constraint-layout-1.0.2/annotations.zip [-]
        folder                        : <GRADLE>/caches/<TRANSFORMS>/xxxxxxxxxxxxxxxxxxxxxxxxxxxxxxxx/transformed/constraint-layout-1.0.2
        jniFolder                     : <GRADLE>/caches/<TRANSFORMS>/xxxxxxxxxxxxxxxxxxxxxxxxxxxxxxxx/transformed/constraint-layout-1.0.2/jni [-]
        lintJar                       : <GRADLE>/caches/<TRANSFORMS>/xxxxxxxxxxxxxxxxxxxxxxxxxxxxxxxx/transformed/constraint-layout-1.0.2/jars/lint.jar [-]
        manifest                      : <GRADLE>/caches/<TRANSFORMS>/xxxxxxxxxxxxxxxxxxxxxxxxxxxxxxxx/transformed/constraint-layout-1.0.2/AndroidManifest.xml
        proguardRules                 : <GRADLE>/caches/<TRANSFORMS>/xxxxxxxxxxxxxxxxxxxxxxxxxxxxxxxx/transformed/constraint-layout-1.0.2/proguard.txt [-]
        publicResources               : <GRADLE>/caches/<TRANSFORMS>/xxxxxxxxxxxxxxxxxxxxxxxxxxxxxxxx/transformed/constraint-layout-1.0.2/public.txt [-]
        renderscriptFolder            : <GRADLE>/caches/<TRANSFORMS>/xxxxxxxxxxxxxxxxxxxxxxxxxxxxxxxx/transformed/constraint-layout-1.0.2/rs [-]
        resFolder                     : <GRADLE>/caches/<TRANSFORMS>/xxxxxxxxxxxxxxxxxxxxxxxxxxxxxxxx/transformed/constraint-layout-1.0.2/res
        resStaticLibrary              : <GRADLE>/caches/<TRANSFORMS>/xxxxxxxxxxxxxxxxxxxxxxxxxxxxxxxx/transformed/constraint-layout-1.0.2/res.apk [-]
        - runtimeJarFiles             : <GRADLE>/caches/<TRANSFORMS>/xxxxxxxxxxxxxxxxxxxxxxxxxxxxxxxx/transformed/constraint-layout-1.0.2/jars/classes.jar
        symbolFile                    : <GRADLE>/caches/<TRANSFORMS>/xxxxxxxxxxxxxxxxxxxxxxxxxxxxxxxx/transformed/constraint-layout-1.0.2/R.txt
    - library                     : com.android.support:animated-vector-drawable:28.0.0@aar (IdeAndroidLibraryImpl)
        aidlFolder                    : <GRADLE>/caches/<TRANSFORMS>/xxxxxxxxxxxxxxxxxxxxxxxxxxxxxxxx/transformed/animated-vector-drawable-28.0.0/aidl [-]
        artifact                      : <M2>/com/android/support/animated-vector-drawable/28.0.0/animated-vector-drawable-28.0.0.aar
        artifactAddress               : com.android.support:animated-vector-drawable:28.0.0@aar
        assetsFolder                  : <GRADLE>/caches/<TRANSFORMS>/xxxxxxxxxxxxxxxxxxxxxxxxxxxxxxxx/transformed/animated-vector-drawable-28.0.0/assets [-]
        - compileJarFiles             : <GRADLE>/caches/<TRANSFORMS>/xxxxxxxxxxxxxxxxxxxxxxxxxxxxxxxx/transformed/animated-vector-drawable-28.0.0/jars/classes.jar
        component                     : com.android.support:animated-vector-drawable:28.0.0
        externalAnnotations           : <GRADLE>/caches/<TRANSFORMS>/xxxxxxxxxxxxxxxxxxxxxxxxxxxxxxxx/transformed/animated-vector-drawable-28.0.0/annotations.zip [-]
        folder                        : <GRADLE>/caches/<TRANSFORMS>/xxxxxxxxxxxxxxxxxxxxxxxxxxxxxxxx/transformed/animated-vector-drawable-28.0.0
        jniFolder                     : <GRADLE>/caches/<TRANSFORMS>/xxxxxxxxxxxxxxxxxxxxxxxxxxxxxxxx/transformed/animated-vector-drawable-28.0.0/jni [-]
        lintJar                       : <GRADLE>/caches/<TRANSFORMS>/xxxxxxxxxxxxxxxxxxxxxxxxxxxxxxxx/transformed/animated-vector-drawable-28.0.0/jars/lint.jar [-]
        manifest                      : <GRADLE>/caches/<TRANSFORMS>/xxxxxxxxxxxxxxxxxxxxxxxxxxxxxxxx/transformed/animated-vector-drawable-28.0.0/AndroidManifest.xml
        proguardRules                 : <GRADLE>/caches/<TRANSFORMS>/xxxxxxxxxxxxxxxxxxxxxxxxxxxxxxxx/transformed/animated-vector-drawable-28.0.0/proguard.txt
        publicResources               : <GRADLE>/caches/<TRANSFORMS>/xxxxxxxxxxxxxxxxxxxxxxxxxxxxxxxx/transformed/animated-vector-drawable-28.0.0/public.txt [-]
        renderscriptFolder            : <GRADLE>/caches/<TRANSFORMS>/xxxxxxxxxxxxxxxxxxxxxxxxxxxxxxxx/transformed/animated-vector-drawable-28.0.0/rs [-]
        resFolder                     : <GRADLE>/caches/<TRANSFORMS>/xxxxxxxxxxxxxxxxxxxxxxxxxxxxxxxx/transformed/animated-vector-drawable-28.0.0/res [-]
        resStaticLibrary              : <GRADLE>/caches/<TRANSFORMS>/xxxxxxxxxxxxxxxxxxxxxxxxxxxxxxxx/transformed/animated-vector-drawable-28.0.0/res.apk [-]
        - runtimeJarFiles             : <GRADLE>/caches/<TRANSFORMS>/xxxxxxxxxxxxxxxxxxxxxxxxxxxxxxxx/transformed/animated-vector-drawable-28.0.0/jars/classes.jar
        symbolFile                    : <GRADLE>/caches/<TRANSFORMS>/xxxxxxxxxxxxxxxxxxxxxxxxxxxxxxxx/transformed/animated-vector-drawable-28.0.0/R.txt
    - library                     : com.android.support:appcompat-v7:28.0.0@aar (IdeAndroidLibraryImpl)
        aidlFolder                    : <GRADLE>/caches/<TRANSFORMS>/xxxxxxxxxxxxxxxxxxxxxxxxxxxxxxxx/transformed/appcompat-v7-28.0.0/aidl [-]
        artifact                      : <M2>/com/android/support/appcompat-v7/28.0.0/appcompat-v7-28.0.0.aar
        artifactAddress               : com.android.support:appcompat-v7:28.0.0@aar
        assetsFolder                  : <GRADLE>/caches/<TRANSFORMS>/xxxxxxxxxxxxxxxxxxxxxxxxxxxxxxxx/transformed/appcompat-v7-28.0.0/assets [-]
        - compileJarFiles             : <GRADLE>/caches/<TRANSFORMS>/xxxxxxxxxxxxxxxxxxxxxxxxxxxxxxxx/transformed/appcompat-v7-28.0.0/jars/classes.jar
        component                     : com.android.support:appcompat-v7:28.0.0
        externalAnnotations           : <GRADLE>/caches/<TRANSFORMS>/xxxxxxxxxxxxxxxxxxxxxxxxxxxxxxxx/transformed/appcompat-v7-28.0.0/annotations.zip
        folder                        : <GRADLE>/caches/<TRANSFORMS>/xxxxxxxxxxxxxxxxxxxxxxxxxxxxxxxx/transformed/appcompat-v7-28.0.0
        jniFolder                     : <GRADLE>/caches/<TRANSFORMS>/xxxxxxxxxxxxxxxxxxxxxxxxxxxxxxxx/transformed/appcompat-v7-28.0.0/jni [-]
        lintJar                       : <GRADLE>/caches/<TRANSFORMS>/xxxxxxxxxxxxxxxxxxxxxxxxxxxxxxxx/transformed/appcompat-v7-28.0.0/jars/lint.jar [-]
        manifest                      : <GRADLE>/caches/<TRANSFORMS>/xxxxxxxxxxxxxxxxxxxxxxxxxxxxxxxx/transformed/appcompat-v7-28.0.0/AndroidManifest.xml
        proguardRules                 : <GRADLE>/caches/<TRANSFORMS>/xxxxxxxxxxxxxxxxxxxxxxxxxxxxxxxx/transformed/appcompat-v7-28.0.0/proguard.txt
        publicResources               : <GRADLE>/caches/<TRANSFORMS>/xxxxxxxxxxxxxxxxxxxxxxxxxxxxxxxx/transformed/appcompat-v7-28.0.0/public.txt
        renderscriptFolder            : <GRADLE>/caches/<TRANSFORMS>/xxxxxxxxxxxxxxxxxxxxxxxxxxxxxxxx/transformed/appcompat-v7-28.0.0/rs [-]
        resFolder                     : <GRADLE>/caches/<TRANSFORMS>/xxxxxxxxxxxxxxxxxxxxxxxxxxxxxxxx/transformed/appcompat-v7-28.0.0/res
        resStaticLibrary              : <GRADLE>/caches/<TRANSFORMS>/xxxxxxxxxxxxxxxxxxxxxxxxxxxxxxxx/transformed/appcompat-v7-28.0.0/res.apk [-]
        - runtimeJarFiles             : <GRADLE>/caches/<TRANSFORMS>/xxxxxxxxxxxxxxxxxxxxxxxxxxxxxxxx/transformed/appcompat-v7-28.0.0/jars/classes.jar
        symbolFile                    : <GRADLE>/caches/<TRANSFORMS>/xxxxxxxxxxxxxxxxxxxxxxxxxxxxxxxx/transformed/appcompat-v7-28.0.0/R.txt
    - library                     : com.android.support:asynclayoutinflater:28.0.0@aar (IdeAndroidLibraryImpl)
        aidlFolder                    : <GRADLE>/caches/<TRANSFORMS>/xxxxxxxxxxxxxxxxxxxxxxxxxxxxxxxx/transformed/asynclayoutinflater-28.0.0/aidl [-]
        artifact                      : <M2>/com/android/support/asynclayoutinflater/28.0.0/asynclayoutinflater-28.0.0.aar
        artifactAddress               : com.android.support:asynclayoutinflater:28.0.0@aar
        assetsFolder                  : <GRADLE>/caches/<TRANSFORMS>/xxxxxxxxxxxxxxxxxxxxxxxxxxxxxxxx/transformed/asynclayoutinflater-28.0.0/assets [-]
        - compileJarFiles             : <GRADLE>/caches/<TRANSFORMS>/xxxxxxxxxxxxxxxxxxxxxxxxxxxxxxxx/transformed/asynclayoutinflater-28.0.0/jars/classes.jar
        component                     : com.android.support:asynclayoutinflater:28.0.0
        externalAnnotations           : <GRADLE>/caches/<TRANSFORMS>/xxxxxxxxxxxxxxxxxxxxxxxxxxxxxxxx/transformed/asynclayoutinflater-28.0.0/annotations.zip [-]
        folder                        : <GRADLE>/caches/<TRANSFORMS>/xxxxxxxxxxxxxxxxxxxxxxxxxxxxxxxx/transformed/asynclayoutinflater-28.0.0
        jniFolder                     : <GRADLE>/caches/<TRANSFORMS>/xxxxxxxxxxxxxxxxxxxxxxxxxxxxxxxx/transformed/asynclayoutinflater-28.0.0/jni [-]
        lintJar                       : <GRADLE>/caches/<TRANSFORMS>/xxxxxxxxxxxxxxxxxxxxxxxxxxxxxxxx/transformed/asynclayoutinflater-28.0.0/jars/lint.jar [-]
        manifest                      : <GRADLE>/caches/<TRANSFORMS>/xxxxxxxxxxxxxxxxxxxxxxxxxxxxxxxx/transformed/asynclayoutinflater-28.0.0/AndroidManifest.xml
        proguardRules                 : <GRADLE>/caches/<TRANSFORMS>/xxxxxxxxxxxxxxxxxxxxxxxxxxxxxxxx/transformed/asynclayoutinflater-28.0.0/proguard.txt [-]
        publicResources               : <GRADLE>/caches/<TRANSFORMS>/xxxxxxxxxxxxxxxxxxxxxxxxxxxxxxxx/transformed/asynclayoutinflater-28.0.0/public.txt [-]
        renderscriptFolder            : <GRADLE>/caches/<TRANSFORMS>/xxxxxxxxxxxxxxxxxxxxxxxxxxxxxxxx/transformed/asynclayoutinflater-28.0.0/rs [-]
        resFolder                     : <GRADLE>/caches/<TRANSFORMS>/xxxxxxxxxxxxxxxxxxxxxxxxxxxxxxxx/transformed/asynclayoutinflater-28.0.0/res [-]
        resStaticLibrary              : <GRADLE>/caches/<TRANSFORMS>/xxxxxxxxxxxxxxxxxxxxxxxxxxxxxxxx/transformed/asynclayoutinflater-28.0.0/res.apk [-]
        - runtimeJarFiles             : <GRADLE>/caches/<TRANSFORMS>/xxxxxxxxxxxxxxxxxxxxxxxxxxxxxxxx/transformed/asynclayoutinflater-28.0.0/jars/classes.jar
        symbolFile                    : <GRADLE>/caches/<TRANSFORMS>/xxxxxxxxxxxxxxxxxxxxxxxxxxxxxxxx/transformed/asynclayoutinflater-28.0.0/R.txt
    - library                     : com.android.support:coordinatorlayout:28.0.0@aar (IdeAndroidLibraryImpl)
        aidlFolder                    : <GRADLE>/caches/<TRANSFORMS>/xxxxxxxxxxxxxxxxxxxxxxxxxxxxxxxx/transformed/coordinatorlayout-28.0.0/aidl [-]
        artifact                      : <M2>/com/android/support/coordinatorlayout/28.0.0/coordinatorlayout-28.0.0.aar
        artifactAddress               : com.android.support:coordinatorlayout:28.0.0@aar
        assetsFolder                  : <GRADLE>/caches/<TRANSFORMS>/xxxxxxxxxxxxxxxxxxxxxxxxxxxxxxxx/transformed/coordinatorlayout-28.0.0/assets [-]
        - compileJarFiles             : <GRADLE>/caches/<TRANSFORMS>/xxxxxxxxxxxxxxxxxxxxxxxxxxxxxxxx/transformed/coordinatorlayout-28.0.0/jars/classes.jar
        component                     : com.android.support:coordinatorlayout:28.0.0
        externalAnnotations           : <GRADLE>/caches/<TRANSFORMS>/xxxxxxxxxxxxxxxxxxxxxxxxxxxxxxxx/transformed/coordinatorlayout-28.0.0/annotations.zip
        folder                        : <GRADLE>/caches/<TRANSFORMS>/xxxxxxxxxxxxxxxxxxxxxxxxxxxxxxxx/transformed/coordinatorlayout-28.0.0
        jniFolder                     : <GRADLE>/caches/<TRANSFORMS>/xxxxxxxxxxxxxxxxxxxxxxxxxxxxxxxx/transformed/coordinatorlayout-28.0.0/jni [-]
        lintJar                       : <GRADLE>/caches/<TRANSFORMS>/xxxxxxxxxxxxxxxxxxxxxxxxxxxxxxxx/transformed/coordinatorlayout-28.0.0/jars/lint.jar [-]
        manifest                      : <GRADLE>/caches/<TRANSFORMS>/xxxxxxxxxxxxxxxxxxxxxxxxxxxxxxxx/transformed/coordinatorlayout-28.0.0/AndroidManifest.xml
        proguardRules                 : <GRADLE>/caches/<TRANSFORMS>/xxxxxxxxxxxxxxxxxxxxxxxxxxxxxxxx/transformed/coordinatorlayout-28.0.0/proguard.txt
        publicResources               : <GRADLE>/caches/<TRANSFORMS>/xxxxxxxxxxxxxxxxxxxxxxxxxxxxxxxx/transformed/coordinatorlayout-28.0.0/public.txt
        renderscriptFolder            : <GRADLE>/caches/<TRANSFORMS>/xxxxxxxxxxxxxxxxxxxxxxxxxxxxxxxx/transformed/coordinatorlayout-28.0.0/rs [-]
        resFolder                     : <GRADLE>/caches/<TRANSFORMS>/xxxxxxxxxxxxxxxxxxxxxxxxxxxxxxxx/transformed/coordinatorlayout-28.0.0/res
        resStaticLibrary              : <GRADLE>/caches/<TRANSFORMS>/xxxxxxxxxxxxxxxxxxxxxxxxxxxxxxxx/transformed/coordinatorlayout-28.0.0/res.apk [-]
        - runtimeJarFiles             : <GRADLE>/caches/<TRANSFORMS>/xxxxxxxxxxxxxxxxxxxxxxxxxxxxxxxx/transformed/coordinatorlayout-28.0.0/jars/classes.jar
        symbolFile                    : <GRADLE>/caches/<TRANSFORMS>/xxxxxxxxxxxxxxxxxxxxxxxxxxxxxxxx/transformed/coordinatorlayout-28.0.0/R.txt
    - library                     : com.android.support:cursoradapter:28.0.0@aar (IdeAndroidLibraryImpl)
        aidlFolder                    : <GRADLE>/caches/<TRANSFORMS>/xxxxxxxxxxxxxxxxxxxxxxxxxxxxxxxx/transformed/cursoradapter-28.0.0/aidl [-]
        artifact                      : <M2>/com/android/support/cursoradapter/28.0.0/cursoradapter-28.0.0.aar
        artifactAddress               : com.android.support:cursoradapter:28.0.0@aar
        assetsFolder                  : <GRADLE>/caches/<TRANSFORMS>/xxxxxxxxxxxxxxxxxxxxxxxxxxxxxxxx/transformed/cursoradapter-28.0.0/assets [-]
        - compileJarFiles             : <GRADLE>/caches/<TRANSFORMS>/xxxxxxxxxxxxxxxxxxxxxxxxxxxxxxxx/transformed/cursoradapter-28.0.0/jars/classes.jar
        component                     : com.android.support:cursoradapter:28.0.0
        externalAnnotations           : <GRADLE>/caches/<TRANSFORMS>/xxxxxxxxxxxxxxxxxxxxxxxxxxxxxxxx/transformed/cursoradapter-28.0.0/annotations.zip [-]
        folder                        : <GRADLE>/caches/<TRANSFORMS>/xxxxxxxxxxxxxxxxxxxxxxxxxxxxxxxx/transformed/cursoradapter-28.0.0
        jniFolder                     : <GRADLE>/caches/<TRANSFORMS>/xxxxxxxxxxxxxxxxxxxxxxxxxxxxxxxx/transformed/cursoradapter-28.0.0/jni [-]
        lintJar                       : <GRADLE>/caches/<TRANSFORMS>/xxxxxxxxxxxxxxxxxxxxxxxxxxxxxxxx/transformed/cursoradapter-28.0.0/jars/lint.jar [-]
        manifest                      : <GRADLE>/caches/<TRANSFORMS>/xxxxxxxxxxxxxxxxxxxxxxxxxxxxxxxx/transformed/cursoradapter-28.0.0/AndroidManifest.xml
        proguardRules                 : <GRADLE>/caches/<TRANSFORMS>/xxxxxxxxxxxxxxxxxxxxxxxxxxxxxxxx/transformed/cursoradapter-28.0.0/proguard.txt [-]
        publicResources               : <GRADLE>/caches/<TRANSFORMS>/xxxxxxxxxxxxxxxxxxxxxxxxxxxxxxxx/transformed/cursoradapter-28.0.0/public.txt [-]
        renderscriptFolder            : <GRADLE>/caches/<TRANSFORMS>/xxxxxxxxxxxxxxxxxxxxxxxxxxxxxxxx/transformed/cursoradapter-28.0.0/rs [-]
        resFolder                     : <GRADLE>/caches/<TRANSFORMS>/xxxxxxxxxxxxxxxxxxxxxxxxxxxxxxxx/transformed/cursoradapter-28.0.0/res [-]
        resStaticLibrary              : <GRADLE>/caches/<TRANSFORMS>/xxxxxxxxxxxxxxxxxxxxxxxxxxxxxxxx/transformed/cursoradapter-28.0.0/res.apk [-]
        - runtimeJarFiles             : <GRADLE>/caches/<TRANSFORMS>/xxxxxxxxxxxxxxxxxxxxxxxxxxxxxxxx/transformed/cursoradapter-28.0.0/jars/classes.jar
        symbolFile                    : <GRADLE>/caches/<TRANSFORMS>/xxxxxxxxxxxxxxxxxxxxxxxxxxxxxxxx/transformed/cursoradapter-28.0.0/R.txt
    - library                     : com.android.support:customview:28.0.0@aar (IdeAndroidLibraryImpl)
        aidlFolder                    : <GRADLE>/caches/<TRANSFORMS>/xxxxxxxxxxxxxxxxxxxxxxxxxxxxxxxx/transformed/customview-28.0.0/aidl [-]
        artifact                      : <M2>/com/android/support/customview/28.0.0/customview-28.0.0.aar
        artifactAddress               : com.android.support:customview:28.0.0@aar
        assetsFolder                  : <GRADLE>/caches/<TRANSFORMS>/xxxxxxxxxxxxxxxxxxxxxxxxxxxxxxxx/transformed/customview-28.0.0/assets [-]
        - compileJarFiles             : <GRADLE>/caches/<TRANSFORMS>/xxxxxxxxxxxxxxxxxxxxxxxxxxxxxxxx/transformed/customview-28.0.0/jars/classes.jar
        component                     : com.android.support:customview:28.0.0
        externalAnnotations           : <GRADLE>/caches/<TRANSFORMS>/xxxxxxxxxxxxxxxxxxxxxxxxxxxxxxxx/transformed/customview-28.0.0/annotations.zip [-]
        folder                        : <GRADLE>/caches/<TRANSFORMS>/xxxxxxxxxxxxxxxxxxxxxxxxxxxxxxxx/transformed/customview-28.0.0
        jniFolder                     : <GRADLE>/caches/<TRANSFORMS>/xxxxxxxxxxxxxxxxxxxxxxxxxxxxxxxx/transformed/customview-28.0.0/jni [-]
        lintJar                       : <GRADLE>/caches/<TRANSFORMS>/xxxxxxxxxxxxxxxxxxxxxxxxxxxxxxxx/transformed/customview-28.0.0/jars/lint.jar [-]
        manifest                      : <GRADLE>/caches/<TRANSFORMS>/xxxxxxxxxxxxxxxxxxxxxxxxxxxxxxxx/transformed/customview-28.0.0/AndroidManifest.xml
        proguardRules                 : <GRADLE>/caches/<TRANSFORMS>/xxxxxxxxxxxxxxxxxxxxxxxxxxxxxxxx/transformed/customview-28.0.0/proguard.txt [-]
        publicResources               : <GRADLE>/caches/<TRANSFORMS>/xxxxxxxxxxxxxxxxxxxxxxxxxxxxxxxx/transformed/customview-28.0.0/public.txt [-]
        renderscriptFolder            : <GRADLE>/caches/<TRANSFORMS>/xxxxxxxxxxxxxxxxxxxxxxxxxxxxxxxx/transformed/customview-28.0.0/rs [-]
        resFolder                     : <GRADLE>/caches/<TRANSFORMS>/xxxxxxxxxxxxxxxxxxxxxxxxxxxxxxxx/transformed/customview-28.0.0/res [-]
        resStaticLibrary              : <GRADLE>/caches/<TRANSFORMS>/xxxxxxxxxxxxxxxxxxxxxxxxxxxxxxxx/transformed/customview-28.0.0/res.apk [-]
        - runtimeJarFiles             : <GRADLE>/caches/<TRANSFORMS>/xxxxxxxxxxxxxxxxxxxxxxxxxxxxxxxx/transformed/customview-28.0.0/jars/classes.jar
        symbolFile                    : <GRADLE>/caches/<TRANSFORMS>/xxxxxxxxxxxxxxxxxxxxxxxxxxxxxxxx/transformed/customview-28.0.0/R.txt
    - library                     : com.android.support:documentfile:28.0.0@aar (IdeAndroidLibraryImpl)
        aidlFolder                    : <GRADLE>/caches/<TRANSFORMS>/xxxxxxxxxxxxxxxxxxxxxxxxxxxxxxxx/transformed/documentfile-28.0.0/aidl [-]
        artifact                      : <M2>/com/android/support/documentfile/28.0.0/documentfile-28.0.0.aar
        artifactAddress               : com.android.support:documentfile:28.0.0@aar
        assetsFolder                  : <GRADLE>/caches/<TRANSFORMS>/xxxxxxxxxxxxxxxxxxxxxxxxxxxxxxxx/transformed/documentfile-28.0.0/assets [-]
        - compileJarFiles             : <GRADLE>/caches/<TRANSFORMS>/xxxxxxxxxxxxxxxxxxxxxxxxxxxxxxxx/transformed/documentfile-28.0.0/jars/classes.jar
        component                     : com.android.support:documentfile:28.0.0
        externalAnnotations           : <GRADLE>/caches/<TRANSFORMS>/xxxxxxxxxxxxxxxxxxxxxxxxxxxxxxxx/transformed/documentfile-28.0.0/annotations.zip [-]
        folder                        : <GRADLE>/caches/<TRANSFORMS>/xxxxxxxxxxxxxxxxxxxxxxxxxxxxxxxx/transformed/documentfile-28.0.0
        jniFolder                     : <GRADLE>/caches/<TRANSFORMS>/xxxxxxxxxxxxxxxxxxxxxxxxxxxxxxxx/transformed/documentfile-28.0.0/jni [-]
        lintJar                       : <GRADLE>/caches/<TRANSFORMS>/xxxxxxxxxxxxxxxxxxxxxxxxxxxxxxxx/transformed/documentfile-28.0.0/jars/lint.jar [-]
        manifest                      : <GRADLE>/caches/<TRANSFORMS>/xxxxxxxxxxxxxxxxxxxxxxxxxxxxxxxx/transformed/documentfile-28.0.0/AndroidManifest.xml
        proguardRules                 : <GRADLE>/caches/<TRANSFORMS>/xxxxxxxxxxxxxxxxxxxxxxxxxxxxxxxx/transformed/documentfile-28.0.0/proguard.txt [-]
        publicResources               : <GRADLE>/caches/<TRANSFORMS>/xxxxxxxxxxxxxxxxxxxxxxxxxxxxxxxx/transformed/documentfile-28.0.0/public.txt [-]
        renderscriptFolder            : <GRADLE>/caches/<TRANSFORMS>/xxxxxxxxxxxxxxxxxxxxxxxxxxxxxxxx/transformed/documentfile-28.0.0/rs [-]
        resFolder                     : <GRADLE>/caches/<TRANSFORMS>/xxxxxxxxxxxxxxxxxxxxxxxxxxxxxxxx/transformed/documentfile-28.0.0/res [-]
        resStaticLibrary              : <GRADLE>/caches/<TRANSFORMS>/xxxxxxxxxxxxxxxxxxxxxxxxxxxxxxxx/transformed/documentfile-28.0.0/res.apk [-]
        - runtimeJarFiles             : <GRADLE>/caches/<TRANSFORMS>/xxxxxxxxxxxxxxxxxxxxxxxxxxxxxxxx/transformed/documentfile-28.0.0/jars/classes.jar
        symbolFile                    : <GRADLE>/caches/<TRANSFORMS>/xxxxxxxxxxxxxxxxxxxxxxxxxxxxxxxx/transformed/documentfile-28.0.0/R.txt
    - library                     : com.android.support:drawerlayout:28.0.0@aar (IdeAndroidLibraryImpl)
        aidlFolder                    : <GRADLE>/caches/<TRANSFORMS>/xxxxxxxxxxxxxxxxxxxxxxxxxxxxxxxx/transformed/drawerlayout-28.0.0/aidl [-]
        artifact                      : <M2>/com/android/support/drawerlayout/28.0.0/drawerlayout-28.0.0.aar
        artifactAddress               : com.android.support:drawerlayout:28.0.0@aar
        assetsFolder                  : <GRADLE>/caches/<TRANSFORMS>/xxxxxxxxxxxxxxxxxxxxxxxxxxxxxxxx/transformed/drawerlayout-28.0.0/assets [-]
        - compileJarFiles             : <GRADLE>/caches/<TRANSFORMS>/xxxxxxxxxxxxxxxxxxxxxxxxxxxxxxxx/transformed/drawerlayout-28.0.0/jars/classes.jar
        component                     : com.android.support:drawerlayout:28.0.0
        externalAnnotations           : <GRADLE>/caches/<TRANSFORMS>/xxxxxxxxxxxxxxxxxxxxxxxxxxxxxxxx/transformed/drawerlayout-28.0.0/annotations.zip
        folder                        : <GRADLE>/caches/<TRANSFORMS>/xxxxxxxxxxxxxxxxxxxxxxxxxxxxxxxx/transformed/drawerlayout-28.0.0
        jniFolder                     : <GRADLE>/caches/<TRANSFORMS>/xxxxxxxxxxxxxxxxxxxxxxxxxxxxxxxx/transformed/drawerlayout-28.0.0/jni [-]
        lintJar                       : <GRADLE>/caches/<TRANSFORMS>/xxxxxxxxxxxxxxxxxxxxxxxxxxxxxxxx/transformed/drawerlayout-28.0.0/jars/lint.jar [-]
        manifest                      : <GRADLE>/caches/<TRANSFORMS>/xxxxxxxxxxxxxxxxxxxxxxxxxxxxxxxx/transformed/drawerlayout-28.0.0/AndroidManifest.xml
        proguardRules                 : <GRADLE>/caches/<TRANSFORMS>/xxxxxxxxxxxxxxxxxxxxxxxxxxxxxxxx/transformed/drawerlayout-28.0.0/proguard.txt [-]
        publicResources               : <GRADLE>/caches/<TRANSFORMS>/xxxxxxxxxxxxxxxxxxxxxxxxxxxxxxxx/transformed/drawerlayout-28.0.0/public.txt [-]
        renderscriptFolder            : <GRADLE>/caches/<TRANSFORMS>/xxxxxxxxxxxxxxxxxxxxxxxxxxxxxxxx/transformed/drawerlayout-28.0.0/rs [-]
        resFolder                     : <GRADLE>/caches/<TRANSFORMS>/xxxxxxxxxxxxxxxxxxxxxxxxxxxxxxxx/transformed/drawerlayout-28.0.0/res [-]
        resStaticLibrary              : <GRADLE>/caches/<TRANSFORMS>/xxxxxxxxxxxxxxxxxxxxxxxxxxxxxxxx/transformed/drawerlayout-28.0.0/res.apk [-]
        - runtimeJarFiles             : <GRADLE>/caches/<TRANSFORMS>/xxxxxxxxxxxxxxxxxxxxxxxxxxxxxxxx/transformed/drawerlayout-28.0.0/jars/classes.jar
        symbolFile                    : <GRADLE>/caches/<TRANSFORMS>/xxxxxxxxxxxxxxxxxxxxxxxxxxxxxxxx/transformed/drawerlayout-28.0.0/R.txt
    - library                     : com.android.support:interpolator:28.0.0@aar (IdeAndroidLibraryImpl)
        aidlFolder                    : <GRADLE>/caches/<TRANSFORMS>/xxxxxxxxxxxxxxxxxxxxxxxxxxxxxxxx/transformed/interpolator-28.0.0/aidl [-]
        artifact                      : <M2>/com/android/support/interpolator/28.0.0/interpolator-28.0.0.aar
        artifactAddress               : com.android.support:interpolator:28.0.0@aar
        assetsFolder                  : <GRADLE>/caches/<TRANSFORMS>/xxxxxxxxxxxxxxxxxxxxxxxxxxxxxxxx/transformed/interpolator-28.0.0/assets [-]
        - compileJarFiles             : <GRADLE>/caches/<TRANSFORMS>/xxxxxxxxxxxxxxxxxxxxxxxxxxxxxxxx/transformed/interpolator-28.0.0/jars/classes.jar
        component                     : com.android.support:interpolator:28.0.0
        externalAnnotations           : <GRADLE>/caches/<TRANSFORMS>/xxxxxxxxxxxxxxxxxxxxxxxxxxxxxxxx/transformed/interpolator-28.0.0/annotations.zip [-]
        folder                        : <GRADLE>/caches/<TRANSFORMS>/xxxxxxxxxxxxxxxxxxxxxxxxxxxxxxxx/transformed/interpolator-28.0.0
        jniFolder                     : <GRADLE>/caches/<TRANSFORMS>/xxxxxxxxxxxxxxxxxxxxxxxxxxxxxxxx/transformed/interpolator-28.0.0/jni [-]
        lintJar                       : <GRADLE>/caches/<TRANSFORMS>/xxxxxxxxxxxxxxxxxxxxxxxxxxxxxxxx/transformed/interpolator-28.0.0/jars/lint.jar [-]
        manifest                      : <GRADLE>/caches/<TRANSFORMS>/xxxxxxxxxxxxxxxxxxxxxxxxxxxxxxxx/transformed/interpolator-28.0.0/AndroidManifest.xml
        proguardRules                 : <GRADLE>/caches/<TRANSFORMS>/xxxxxxxxxxxxxxxxxxxxxxxxxxxxxxxx/transformed/interpolator-28.0.0/proguard.txt [-]
        publicResources               : <GRADLE>/caches/<TRANSFORMS>/xxxxxxxxxxxxxxxxxxxxxxxxxxxxxxxx/transformed/interpolator-28.0.0/public.txt [-]
        renderscriptFolder            : <GRADLE>/caches/<TRANSFORMS>/xxxxxxxxxxxxxxxxxxxxxxxxxxxxxxxx/transformed/interpolator-28.0.0/rs [-]
        resFolder                     : <GRADLE>/caches/<TRANSFORMS>/xxxxxxxxxxxxxxxxxxxxxxxxxxxxxxxx/transformed/interpolator-28.0.0/res [-]
        resStaticLibrary              : <GRADLE>/caches/<TRANSFORMS>/xxxxxxxxxxxxxxxxxxxxxxxxxxxxxxxx/transformed/interpolator-28.0.0/res.apk [-]
        - runtimeJarFiles             : <GRADLE>/caches/<TRANSFORMS>/xxxxxxxxxxxxxxxxxxxxxxxxxxxxxxxx/transformed/interpolator-28.0.0/jars/classes.jar
        symbolFile                    : <GRADLE>/caches/<TRANSFORMS>/xxxxxxxxxxxxxxxxxxxxxxxxxxxxxxxx/transformed/interpolator-28.0.0/R.txt
    - library                     : com.android.support:loader:28.0.0@aar (IdeAndroidLibraryImpl)
        aidlFolder                    : <GRADLE>/caches/<TRANSFORMS>/xxxxxxxxxxxxxxxxxxxxxxxxxxxxxxxx/transformed/loader-28.0.0/aidl [-]
        artifact                      : <M2>/com/android/support/loader/28.0.0/loader-28.0.0.aar
        artifactAddress               : com.android.support:loader:28.0.0@aar
        assetsFolder                  : <GRADLE>/caches/<TRANSFORMS>/xxxxxxxxxxxxxxxxxxxxxxxxxxxxxxxx/transformed/loader-28.0.0/assets [-]
        - compileJarFiles             : <GRADLE>/caches/<TRANSFORMS>/xxxxxxxxxxxxxxxxxxxxxxxxxxxxxxxx/transformed/loader-28.0.0/jars/classes.jar
        component                     : com.android.support:loader:28.0.0
        externalAnnotations           : <GRADLE>/caches/<TRANSFORMS>/xxxxxxxxxxxxxxxxxxxxxxxxxxxxxxxx/transformed/loader-28.0.0/annotations.zip [-]
        folder                        : <GRADLE>/caches/<TRANSFORMS>/xxxxxxxxxxxxxxxxxxxxxxxxxxxxxxxx/transformed/loader-28.0.0
        jniFolder                     : <GRADLE>/caches/<TRANSFORMS>/xxxxxxxxxxxxxxxxxxxxxxxxxxxxxxxx/transformed/loader-28.0.0/jni [-]
        lintJar                       : <GRADLE>/caches/<TRANSFORMS>/xxxxxxxxxxxxxxxxxxxxxxxxxxxxxxxx/transformed/loader-28.0.0/jars/lint.jar [-]
        manifest                      : <GRADLE>/caches/<TRANSFORMS>/xxxxxxxxxxxxxxxxxxxxxxxxxxxxxxxx/transformed/loader-28.0.0/AndroidManifest.xml
        proguardRules                 : <GRADLE>/caches/<TRANSFORMS>/xxxxxxxxxxxxxxxxxxxxxxxxxxxxxxxx/transformed/loader-28.0.0/proguard.txt [-]
        publicResources               : <GRADLE>/caches/<TRANSFORMS>/xxxxxxxxxxxxxxxxxxxxxxxxxxxxxxxx/transformed/loader-28.0.0/public.txt [-]
        renderscriptFolder            : <GRADLE>/caches/<TRANSFORMS>/xxxxxxxxxxxxxxxxxxxxxxxxxxxxxxxx/transformed/loader-28.0.0/rs [-]
        resFolder                     : <GRADLE>/caches/<TRANSFORMS>/xxxxxxxxxxxxxxxxxxxxxxxxxxxxxxxx/transformed/loader-28.0.0/res [-]
        resStaticLibrary              : <GRADLE>/caches/<TRANSFORMS>/xxxxxxxxxxxxxxxxxxxxxxxxxxxxxxxx/transformed/loader-28.0.0/res.apk [-]
        - runtimeJarFiles             : <GRADLE>/caches/<TRANSFORMS>/xxxxxxxxxxxxxxxxxxxxxxxxxxxxxxxx/transformed/loader-28.0.0/jars/classes.jar
        symbolFile                    : <GRADLE>/caches/<TRANSFORMS>/xxxxxxxxxxxxxxxxxxxxxxxxxxxxxxxx/transformed/loader-28.0.0/R.txt
    - library                     : com.android.support:localbroadcastmanager:28.0.0@aar (IdeAndroidLibraryImpl)
        aidlFolder                    : <GRADLE>/caches/<TRANSFORMS>/xxxxxxxxxxxxxxxxxxxxxxxxxxxxxxxx/transformed/localbroadcastmanager-28.0.0/aidl [-]
        artifact                      : <M2>/com/android/support/localbroadcastmanager/28.0.0/localbroadcastmanager-28.0.0.aar
        artifactAddress               : com.android.support:localbroadcastmanager:28.0.0@aar
        assetsFolder                  : <GRADLE>/caches/<TRANSFORMS>/xxxxxxxxxxxxxxxxxxxxxxxxxxxxxxxx/transformed/localbroadcastmanager-28.0.0/assets [-]
        - compileJarFiles             : <GRADLE>/caches/<TRANSFORMS>/xxxxxxxxxxxxxxxxxxxxxxxxxxxxxxxx/transformed/localbroadcastmanager-28.0.0/jars/classes.jar
        component                     : com.android.support:localbroadcastmanager:28.0.0
        externalAnnotations           : <GRADLE>/caches/<TRANSFORMS>/xxxxxxxxxxxxxxxxxxxxxxxxxxxxxxxx/transformed/localbroadcastmanager-28.0.0/annotations.zip [-]
        folder                        : <GRADLE>/caches/<TRANSFORMS>/xxxxxxxxxxxxxxxxxxxxxxxxxxxxxxxx/transformed/localbroadcastmanager-28.0.0
        jniFolder                     : <GRADLE>/caches/<TRANSFORMS>/xxxxxxxxxxxxxxxxxxxxxxxxxxxxxxxx/transformed/localbroadcastmanager-28.0.0/jni [-]
        lintJar                       : <GRADLE>/caches/<TRANSFORMS>/xxxxxxxxxxxxxxxxxxxxxxxxxxxxxxxx/transformed/localbroadcastmanager-28.0.0/jars/lint.jar [-]
        manifest                      : <GRADLE>/caches/<TRANSFORMS>/xxxxxxxxxxxxxxxxxxxxxxxxxxxxxxxx/transformed/localbroadcastmanager-28.0.0/AndroidManifest.xml
        proguardRules                 : <GRADLE>/caches/<TRANSFORMS>/xxxxxxxxxxxxxxxxxxxxxxxxxxxxxxxx/transformed/localbroadcastmanager-28.0.0/proguard.txt [-]
        publicResources               : <GRADLE>/caches/<TRANSFORMS>/xxxxxxxxxxxxxxxxxxxxxxxxxxxxxxxx/transformed/localbroadcastmanager-28.0.0/public.txt [-]
        renderscriptFolder            : <GRADLE>/caches/<TRANSFORMS>/xxxxxxxxxxxxxxxxxxxxxxxxxxxxxxxx/transformed/localbroadcastmanager-28.0.0/rs [-]
        resFolder                     : <GRADLE>/caches/<TRANSFORMS>/xxxxxxxxxxxxxxxxxxxxxxxxxxxxxxxx/transformed/localbroadcastmanager-28.0.0/res [-]
        resStaticLibrary              : <GRADLE>/caches/<TRANSFORMS>/xxxxxxxxxxxxxxxxxxxxxxxxxxxxxxxx/transformed/localbroadcastmanager-28.0.0/res.apk [-]
        - runtimeJarFiles             : <GRADLE>/caches/<TRANSFORMS>/xxxxxxxxxxxxxxxxxxxxxxxxxxxxxxxx/transformed/localbroadcastmanager-28.0.0/jars/classes.jar
        symbolFile                    : <GRADLE>/caches/<TRANSFORMS>/xxxxxxxxxxxxxxxxxxxxxxxxxxxxxxxx/transformed/localbroadcastmanager-28.0.0/R.txt
    - library                     : com.android.support:print:28.0.0@aar (IdeAndroidLibraryImpl)
        aidlFolder                    : <GRADLE>/caches/<TRANSFORMS>/xxxxxxxxxxxxxxxxxxxxxxxxxxxxxxxx/transformed/print-28.0.0/aidl [-]
        artifact                      : <M2>/com/android/support/print/28.0.0/print-28.0.0.aar
        artifactAddress               : com.android.support:print:28.0.0@aar
        assetsFolder                  : <GRADLE>/caches/<TRANSFORMS>/xxxxxxxxxxxxxxxxxxxxxxxxxxxxxxxx/transformed/print-28.0.0/assets [-]
        - compileJarFiles             : <GRADLE>/caches/<TRANSFORMS>/xxxxxxxxxxxxxxxxxxxxxxxxxxxxxxxx/transformed/print-28.0.0/jars/classes.jar
        component                     : com.android.support:print:28.0.0
        externalAnnotations           : <GRADLE>/caches/<TRANSFORMS>/xxxxxxxxxxxxxxxxxxxxxxxxxxxxxxxx/transformed/print-28.0.0/annotations.zip
        folder                        : <GRADLE>/caches/<TRANSFORMS>/xxxxxxxxxxxxxxxxxxxxxxxxxxxxxxxx/transformed/print-28.0.0
        jniFolder                     : <GRADLE>/caches/<TRANSFORMS>/xxxxxxxxxxxxxxxxxxxxxxxxxxxxxxxx/transformed/print-28.0.0/jni [-]
        lintJar                       : <GRADLE>/caches/<TRANSFORMS>/xxxxxxxxxxxxxxxxxxxxxxxxxxxxxxxx/transformed/print-28.0.0/jars/lint.jar [-]
        manifest                      : <GRADLE>/caches/<TRANSFORMS>/xxxxxxxxxxxxxxxxxxxxxxxxxxxxxxxx/transformed/print-28.0.0/AndroidManifest.xml
        proguardRules                 : <GRADLE>/caches/<TRANSFORMS>/xxxxxxxxxxxxxxxxxxxxxxxxxxxxxxxx/transformed/print-28.0.0/proguard.txt [-]
        publicResources               : <GRADLE>/caches/<TRANSFORMS>/xxxxxxxxxxxxxxxxxxxxxxxxxxxxxxxx/transformed/print-28.0.0/public.txt [-]
        renderscriptFolder            : <GRADLE>/caches/<TRANSFORMS>/xxxxxxxxxxxxxxxxxxxxxxxxxxxxxxxx/transformed/print-28.0.0/rs [-]
        resFolder                     : <GRADLE>/caches/<TRANSFORMS>/xxxxxxxxxxxxxxxxxxxxxxxxxxxxxxxx/transformed/print-28.0.0/res [-]
        resStaticLibrary              : <GRADLE>/caches/<TRANSFORMS>/xxxxxxxxxxxxxxxxxxxxxxxxxxxxxxxx/transformed/print-28.0.0/res.apk [-]
        - runtimeJarFiles             : <GRADLE>/caches/<TRANSFORMS>/xxxxxxxxxxxxxxxxxxxxxxxxxxxxxxxx/transformed/print-28.0.0/jars/classes.jar
        symbolFile                    : <GRADLE>/caches/<TRANSFORMS>/xxxxxxxxxxxxxxxxxxxxxxxxxxxxxxxx/transformed/print-28.0.0/R.txt
    - library                     : com.android.support:slidingpanelayout:28.0.0@aar (IdeAndroidLibraryImpl)
        aidlFolder                    : <GRADLE>/caches/<TRANSFORMS>/xxxxxxxxxxxxxxxxxxxxxxxxxxxxxxxx/transformed/slidingpanelayout-28.0.0/aidl [-]
        artifact                      : <M2>/com/android/support/slidingpanelayout/28.0.0/slidingpanelayout-28.0.0.aar
        artifactAddress               : com.android.support:slidingpanelayout:28.0.0@aar
        assetsFolder                  : <GRADLE>/caches/<TRANSFORMS>/xxxxxxxxxxxxxxxxxxxxxxxxxxxxxxxx/transformed/slidingpanelayout-28.0.0/assets [-]
        - compileJarFiles             : <GRADLE>/caches/<TRANSFORMS>/xxxxxxxxxxxxxxxxxxxxxxxxxxxxxxxx/transformed/slidingpanelayout-28.0.0/jars/classes.jar
        component                     : com.android.support:slidingpanelayout:28.0.0
        externalAnnotations           : <GRADLE>/caches/<TRANSFORMS>/xxxxxxxxxxxxxxxxxxxxxxxxxxxxxxxx/transformed/slidingpanelayout-28.0.0/annotations.zip [-]
        folder                        : <GRADLE>/caches/<TRANSFORMS>/xxxxxxxxxxxxxxxxxxxxxxxxxxxxxxxx/transformed/slidingpanelayout-28.0.0
        jniFolder                     : <GRADLE>/caches/<TRANSFORMS>/xxxxxxxxxxxxxxxxxxxxxxxxxxxxxxxx/transformed/slidingpanelayout-28.0.0/jni [-]
        lintJar                       : <GRADLE>/caches/<TRANSFORMS>/xxxxxxxxxxxxxxxxxxxxxxxxxxxxxxxx/transformed/slidingpanelayout-28.0.0/jars/lint.jar [-]
        manifest                      : <GRADLE>/caches/<TRANSFORMS>/xxxxxxxxxxxxxxxxxxxxxxxxxxxxxxxx/transformed/slidingpanelayout-28.0.0/AndroidManifest.xml
        proguardRules                 : <GRADLE>/caches/<TRANSFORMS>/xxxxxxxxxxxxxxxxxxxxxxxxxxxxxxxx/transformed/slidingpanelayout-28.0.0/proguard.txt [-]
        publicResources               : <GRADLE>/caches/<TRANSFORMS>/xxxxxxxxxxxxxxxxxxxxxxxxxxxxxxxx/transformed/slidingpanelayout-28.0.0/public.txt [-]
        renderscriptFolder            : <GRADLE>/caches/<TRANSFORMS>/xxxxxxxxxxxxxxxxxxxxxxxxxxxxxxxx/transformed/slidingpanelayout-28.0.0/rs [-]
        resFolder                     : <GRADLE>/caches/<TRANSFORMS>/xxxxxxxxxxxxxxxxxxxxxxxxxxxxxxxx/transformed/slidingpanelayout-28.0.0/res [-]
        resStaticLibrary              : <GRADLE>/caches/<TRANSFORMS>/xxxxxxxxxxxxxxxxxxxxxxxxxxxxxxxx/transformed/slidingpanelayout-28.0.0/res.apk [-]
        - runtimeJarFiles             : <GRADLE>/caches/<TRANSFORMS>/xxxxxxxxxxxxxxxxxxxxxxxxxxxxxxxx/transformed/slidingpanelayout-28.0.0/jars/classes.jar
        symbolFile                    : <GRADLE>/caches/<TRANSFORMS>/xxxxxxxxxxxxxxxxxxxxxxxxxxxxxxxx/transformed/slidingpanelayout-28.0.0/R.txt
    - library                     : com.android.support:support-compat:28.0.0@aar (IdeAndroidLibraryImpl)
        aidlFolder                    : <GRADLE>/caches/<TRANSFORMS>/xxxxxxxxxxxxxxxxxxxxxxxxxxxxxxxx/transformed/support-compat-28.0.0/aidl
        artifact                      : <M2>/com/android/support/support-compat/28.0.0/support-compat-28.0.0.aar
        artifactAddress               : com.android.support:support-compat:28.0.0@aar
        assetsFolder                  : <GRADLE>/caches/<TRANSFORMS>/xxxxxxxxxxxxxxxxxxxxxxxxxxxxxxxx/transformed/support-compat-28.0.0/assets [-]
        - compileJarFiles             : <GRADLE>/caches/<TRANSFORMS>/xxxxxxxxxxxxxxxxxxxxxxxxxxxxxxxx/transformed/support-compat-28.0.0/jars/classes.jar
        component                     : com.android.support:support-compat:28.0.0
        externalAnnotations           : <GRADLE>/caches/<TRANSFORMS>/xxxxxxxxxxxxxxxxxxxxxxxxxxxxxxxx/transformed/support-compat-28.0.0/annotations.zip
        folder                        : <GRADLE>/caches/<TRANSFORMS>/xxxxxxxxxxxxxxxxxxxxxxxxxxxxxxxx/transformed/support-compat-28.0.0
        jniFolder                     : <GRADLE>/caches/<TRANSFORMS>/xxxxxxxxxxxxxxxxxxxxxxxxxxxxxxxx/transformed/support-compat-28.0.0/jni [-]
        lintJar                       : <GRADLE>/caches/<TRANSFORMS>/xxxxxxxxxxxxxxxxxxxxxxxxxxxxxxxx/transformed/support-compat-28.0.0/jars/lint.jar [-]
        manifest                      : <GRADLE>/caches/<TRANSFORMS>/xxxxxxxxxxxxxxxxxxxxxxxxxxxxxxxx/transformed/support-compat-28.0.0/AndroidManifest.xml
        proguardRules                 : <GRADLE>/caches/<TRANSFORMS>/xxxxxxxxxxxxxxxxxxxxxxxxxxxxxxxx/transformed/support-compat-28.0.0/proguard.txt
        publicResources               : <GRADLE>/caches/<TRANSFORMS>/xxxxxxxxxxxxxxxxxxxxxxxxxxxxxxxx/transformed/support-compat-28.0.0/public.txt
        renderscriptFolder            : <GRADLE>/caches/<TRANSFORMS>/xxxxxxxxxxxxxxxxxxxxxxxxxxxxxxxx/transformed/support-compat-28.0.0/rs [-]
        resFolder                     : <GRADLE>/caches/<TRANSFORMS>/xxxxxxxxxxxxxxxxxxxxxxxxxxxxxxxx/transformed/support-compat-28.0.0/res
        resStaticLibrary              : <GRADLE>/caches/<TRANSFORMS>/xxxxxxxxxxxxxxxxxxxxxxxxxxxxxxxx/transformed/support-compat-28.0.0/res.apk [-]
        - runtimeJarFiles             : <GRADLE>/caches/<TRANSFORMS>/xxxxxxxxxxxxxxxxxxxxxxxxxxxxxxxx/transformed/support-compat-28.0.0/jars/classes.jar
        symbolFile                    : <GRADLE>/caches/<TRANSFORMS>/xxxxxxxxxxxxxxxxxxxxxxxxxxxxxxxx/transformed/support-compat-28.0.0/R.txt
    - library                     : com.android.support:support-core-ui:28.0.0@aar (IdeAndroidLibraryImpl)
        aidlFolder                    : <GRADLE>/caches/<TRANSFORMS>/xxxxxxxxxxxxxxxxxxxxxxxxxxxxxxxx/transformed/support-core-ui-28.0.0/aidl [-]
        artifact                      : <M2>/com/android/support/support-core-ui/28.0.0/support-core-ui-28.0.0.aar
        artifactAddress               : com.android.support:support-core-ui:28.0.0@aar
        assetsFolder                  : <GRADLE>/caches/<TRANSFORMS>/xxxxxxxxxxxxxxxxxxxxxxxxxxxxxxxx/transformed/support-core-ui-28.0.0/assets [-]
        - compileJarFiles             : <GRADLE>/caches/<TRANSFORMS>/xxxxxxxxxxxxxxxxxxxxxxxxxxxxxxxx/transformed/support-core-ui-28.0.0/jars/classes.jar
        component                     : com.android.support:support-core-ui:28.0.0
        externalAnnotations           : <GRADLE>/caches/<TRANSFORMS>/xxxxxxxxxxxxxxxxxxxxxxxxxxxxxxxx/transformed/support-core-ui-28.0.0/annotations.zip [-]
        folder                        : <GRADLE>/caches/<TRANSFORMS>/xxxxxxxxxxxxxxxxxxxxxxxxxxxxxxxx/transformed/support-core-ui-28.0.0
        jniFolder                     : <GRADLE>/caches/<TRANSFORMS>/xxxxxxxxxxxxxxxxxxxxxxxxxxxxxxxx/transformed/support-core-ui-28.0.0/jni [-]
        lintJar                       : <GRADLE>/caches/<TRANSFORMS>/xxxxxxxxxxxxxxxxxxxxxxxxxxxxxxxx/transformed/support-core-ui-28.0.0/jars/lint.jar [-]
        manifest                      : <GRADLE>/caches/<TRANSFORMS>/xxxxxxxxxxxxxxxxxxxxxxxxxxxxxxxx/transformed/support-core-ui-28.0.0/AndroidManifest.xml
        proguardRules                 : <GRADLE>/caches/<TRANSFORMS>/xxxxxxxxxxxxxxxxxxxxxxxxxxxxxxxx/transformed/support-core-ui-28.0.0/proguard.txt [-]
        publicResources               : <GRADLE>/caches/<TRANSFORMS>/xxxxxxxxxxxxxxxxxxxxxxxxxxxxxxxx/transformed/support-core-ui-28.0.0/public.txt [-]
        renderscriptFolder            : <GRADLE>/caches/<TRANSFORMS>/xxxxxxxxxxxxxxxxxxxxxxxxxxxxxxxx/transformed/support-core-ui-28.0.0/rs [-]
        resFolder                     : <GRADLE>/caches/<TRANSFORMS>/xxxxxxxxxxxxxxxxxxxxxxxxxxxxxxxx/transformed/support-core-ui-28.0.0/res [-]
        resStaticLibrary              : <GRADLE>/caches/<TRANSFORMS>/xxxxxxxxxxxxxxxxxxxxxxxxxxxxxxxx/transformed/support-core-ui-28.0.0/res.apk [-]
        - runtimeJarFiles             : <GRADLE>/caches/<TRANSFORMS>/xxxxxxxxxxxxxxxxxxxxxxxxxxxxxxxx/transformed/support-core-ui-28.0.0/jars/classes.jar
        symbolFile                    : <GRADLE>/caches/<TRANSFORMS>/xxxxxxxxxxxxxxxxxxxxxxxxxxxxxxxx/transformed/support-core-ui-28.0.0/R.txt
    - library                     : com.android.support:support-core-utils:28.0.0@aar (IdeAndroidLibraryImpl)
        aidlFolder                    : <GRADLE>/caches/<TRANSFORMS>/xxxxxxxxxxxxxxxxxxxxxxxxxxxxxxxx/transformed/support-core-utils-28.0.0/aidl [-]
        artifact                      : <M2>/com/android/support/support-core-utils/28.0.0/support-core-utils-28.0.0.aar
        artifactAddress               : com.android.support:support-core-utils:28.0.0@aar
        assetsFolder                  : <GRADLE>/caches/<TRANSFORMS>/xxxxxxxxxxxxxxxxxxxxxxxxxxxxxxxx/transformed/support-core-utils-28.0.0/assets [-]
        - compileJarFiles             : <GRADLE>/caches/<TRANSFORMS>/xxxxxxxxxxxxxxxxxxxxxxxxxxxxxxxx/transformed/support-core-utils-28.0.0/jars/classes.jar
        component                     : com.android.support:support-core-utils:28.0.0
        externalAnnotations           : <GRADLE>/caches/<TRANSFORMS>/xxxxxxxxxxxxxxxxxxxxxxxxxxxxxxxx/transformed/support-core-utils-28.0.0/annotations.zip [-]
        folder                        : <GRADLE>/caches/<TRANSFORMS>/xxxxxxxxxxxxxxxxxxxxxxxxxxxxxxxx/transformed/support-core-utils-28.0.0
        jniFolder                     : <GRADLE>/caches/<TRANSFORMS>/xxxxxxxxxxxxxxxxxxxxxxxxxxxxxxxx/transformed/support-core-utils-28.0.0/jni [-]
        lintJar                       : <GRADLE>/caches/<TRANSFORMS>/xxxxxxxxxxxxxxxxxxxxxxxxxxxxxxxx/transformed/support-core-utils-28.0.0/jars/lint.jar [-]
        manifest                      : <GRADLE>/caches/<TRANSFORMS>/xxxxxxxxxxxxxxxxxxxxxxxxxxxxxxxx/transformed/support-core-utils-28.0.0/AndroidManifest.xml
        proguardRules                 : <GRADLE>/caches/<TRANSFORMS>/xxxxxxxxxxxxxxxxxxxxxxxxxxxxxxxx/transformed/support-core-utils-28.0.0/proguard.txt [-]
        publicResources               : <GRADLE>/caches/<TRANSFORMS>/xxxxxxxxxxxxxxxxxxxxxxxxxxxxxxxx/transformed/support-core-utils-28.0.0/public.txt [-]
        renderscriptFolder            : <GRADLE>/caches/<TRANSFORMS>/xxxxxxxxxxxxxxxxxxxxxxxxxxxxxxxx/transformed/support-core-utils-28.0.0/rs [-]
        resFolder                     : <GRADLE>/caches/<TRANSFORMS>/xxxxxxxxxxxxxxxxxxxxxxxxxxxxxxxx/transformed/support-core-utils-28.0.0/res [-]
        resStaticLibrary              : <GRADLE>/caches/<TRANSFORMS>/xxxxxxxxxxxxxxxxxxxxxxxxxxxxxxxx/transformed/support-core-utils-28.0.0/res.apk [-]
        - runtimeJarFiles             : <GRADLE>/caches/<TRANSFORMS>/xxxxxxxxxxxxxxxxxxxxxxxxxxxxxxxx/transformed/support-core-utils-28.0.0/jars/classes.jar
        symbolFile                    : <GRADLE>/caches/<TRANSFORMS>/xxxxxxxxxxxxxxxxxxxxxxxxxxxxxxxx/transformed/support-core-utils-28.0.0/R.txt
    - library                     : com.android.support:support-fragment:28.0.0@aar (IdeAndroidLibraryImpl)
        aidlFolder                    : <GRADLE>/caches/<TRANSFORMS>/xxxxxxxxxxxxxxxxxxxxxxxxxxxxxxxx/transformed/support-fragment-28.0.0/aidl [-]
        artifact                      : <M2>/com/android/support/support-fragment/28.0.0/support-fragment-28.0.0.aar
        artifactAddress               : com.android.support:support-fragment:28.0.0@aar
        assetsFolder                  : <GRADLE>/caches/<TRANSFORMS>/xxxxxxxxxxxxxxxxxxxxxxxxxxxxxxxx/transformed/support-fragment-28.0.0/assets [-]
        - compileJarFiles             : <GRADLE>/caches/<TRANSFORMS>/xxxxxxxxxxxxxxxxxxxxxxxxxxxxxxxx/transformed/support-fragment-28.0.0/jars/classes.jar
        component                     : com.android.support:support-fragment:28.0.0
        externalAnnotations           : <GRADLE>/caches/<TRANSFORMS>/xxxxxxxxxxxxxxxxxxxxxxxxxxxxxxxx/transformed/support-fragment-28.0.0/annotations.zip
        folder                        : <GRADLE>/caches/<TRANSFORMS>/xxxxxxxxxxxxxxxxxxxxxxxxxxxxxxxx/transformed/support-fragment-28.0.0
        jniFolder                     : <GRADLE>/caches/<TRANSFORMS>/xxxxxxxxxxxxxxxxxxxxxxxxxxxxxxxx/transformed/support-fragment-28.0.0/jni [-]
        lintJar                       : <GRADLE>/caches/<TRANSFORMS>/xxxxxxxxxxxxxxxxxxxxxxxxxxxxxxxx/transformed/support-fragment-28.0.0/jars/lint.jar [-]
        manifest                      : <GRADLE>/caches/<TRANSFORMS>/xxxxxxxxxxxxxxxxxxxxxxxxxxxxxxxx/transformed/support-fragment-28.0.0/AndroidManifest.xml
        proguardRules                 : <GRADLE>/caches/<TRANSFORMS>/xxxxxxxxxxxxxxxxxxxxxxxxxxxxxxxx/transformed/support-fragment-28.0.0/proguard.txt [-]
        publicResources               : <GRADLE>/caches/<TRANSFORMS>/xxxxxxxxxxxxxxxxxxxxxxxxxxxxxxxx/transformed/support-fragment-28.0.0/public.txt [-]
        renderscriptFolder            : <GRADLE>/caches/<TRANSFORMS>/xxxxxxxxxxxxxxxxxxxxxxxxxxxxxxxx/transformed/support-fragment-28.0.0/rs [-]
        resFolder                     : <GRADLE>/caches/<TRANSFORMS>/xxxxxxxxxxxxxxxxxxxxxxxxxxxxxxxx/transformed/support-fragment-28.0.0/res [-]
        resStaticLibrary              : <GRADLE>/caches/<TRANSFORMS>/xxxxxxxxxxxxxxxxxxxxxxxxxxxxxxxx/transformed/support-fragment-28.0.0/res.apk [-]
        - runtimeJarFiles             : <GRADLE>/caches/<TRANSFORMS>/xxxxxxxxxxxxxxxxxxxxxxxxxxxxxxxx/transformed/support-fragment-28.0.0/jars/classes.jar
        symbolFile                    : <GRADLE>/caches/<TRANSFORMS>/xxxxxxxxxxxxxxxxxxxxxxxxxxxxxxxx/transformed/support-fragment-28.0.0/R.txt
    - library                     : com.android.support:support-vector-drawable:28.0.0@aar (IdeAndroidLibraryImpl)
        aidlFolder                    : <GRADLE>/caches/<TRANSFORMS>/xxxxxxxxxxxxxxxxxxxxxxxxxxxxxxxx/transformed/support-vector-drawable-28.0.0/aidl [-]
        artifact                      : <M2>/com/android/support/support-vector-drawable/28.0.0/support-vector-drawable-28.0.0.aar
        artifactAddress               : com.android.support:support-vector-drawable:28.0.0@aar
        assetsFolder                  : <GRADLE>/caches/<TRANSFORMS>/xxxxxxxxxxxxxxxxxxxxxxxxxxxxxxxx/transformed/support-vector-drawable-28.0.0/assets [-]
        - compileJarFiles             : <GRADLE>/caches/<TRANSFORMS>/xxxxxxxxxxxxxxxxxxxxxxxxxxxxxxxx/transformed/support-vector-drawable-28.0.0/jars/classes.jar
        component                     : com.android.support:support-vector-drawable:28.0.0
        externalAnnotations           : <GRADLE>/caches/<TRANSFORMS>/xxxxxxxxxxxxxxxxxxxxxxxxxxxxxxxx/transformed/support-vector-drawable-28.0.0/annotations.zip [-]
        folder                        : <GRADLE>/caches/<TRANSFORMS>/xxxxxxxxxxxxxxxxxxxxxxxxxxxxxxxx/transformed/support-vector-drawable-28.0.0
        jniFolder                     : <GRADLE>/caches/<TRANSFORMS>/xxxxxxxxxxxxxxxxxxxxxxxxxxxxxxxx/transformed/support-vector-drawable-28.0.0/jni [-]
        lintJar                       : <GRADLE>/caches/<TRANSFORMS>/xxxxxxxxxxxxxxxxxxxxxxxxxxxxxxxx/transformed/support-vector-drawable-28.0.0/jars/lint.jar [-]
        manifest                      : <GRADLE>/caches/<TRANSFORMS>/xxxxxxxxxxxxxxxxxxxxxxxxxxxxxxxx/transformed/support-vector-drawable-28.0.0/AndroidManifest.xml
        proguardRules                 : <GRADLE>/caches/<TRANSFORMS>/xxxxxxxxxxxxxxxxxxxxxxxxxxxxxxxx/transformed/support-vector-drawable-28.0.0/proguard.txt [-]
        publicResources               : <GRADLE>/caches/<TRANSFORMS>/xxxxxxxxxxxxxxxxxxxxxxxxxxxxxxxx/transformed/support-vector-drawable-28.0.0/public.txt [-]
        renderscriptFolder            : <GRADLE>/caches/<TRANSFORMS>/xxxxxxxxxxxxxxxxxxxxxxxxxxxxxxxx/transformed/support-vector-drawable-28.0.0/rs [-]
        resFolder                     : <GRADLE>/caches/<TRANSFORMS>/xxxxxxxxxxxxxxxxxxxxxxxxxxxxxxxx/transformed/support-vector-drawable-28.0.0/res [-]
        resStaticLibrary              : <GRADLE>/caches/<TRANSFORMS>/xxxxxxxxxxxxxxxxxxxxxxxxxxxxxxxx/transformed/support-vector-drawable-28.0.0/res.apk [-]
        - runtimeJarFiles             : <GRADLE>/caches/<TRANSFORMS>/xxxxxxxxxxxxxxxxxxxxxxxxxxxxxxxx/transformed/support-vector-drawable-28.0.0/jars/classes.jar
        symbolFile                    : <GRADLE>/caches/<TRANSFORMS>/xxxxxxxxxxxxxxxxxxxxxxxxxxxxxxxx/transformed/support-vector-drawable-28.0.0/R.txt
    - library                     : com.android.support:swiperefreshlayout:28.0.0@aar (IdeAndroidLibraryImpl)
        aidlFolder                    : <GRADLE>/caches/<TRANSFORMS>/xxxxxxxxxxxxxxxxxxxxxxxxxxxxxxxx/transformed/swiperefreshlayout-28.0.0/aidl [-]
        artifact                      : <M2>/com/android/support/swiperefreshlayout/28.0.0/swiperefreshlayout-28.0.0.aar
        artifactAddress               : com.android.support:swiperefreshlayout:28.0.0@aar
        assetsFolder                  : <GRADLE>/caches/<TRANSFORMS>/xxxxxxxxxxxxxxxxxxxxxxxxxxxxxxxx/transformed/swiperefreshlayout-28.0.0/assets [-]
        - compileJarFiles             : <GRADLE>/caches/<TRANSFORMS>/xxxxxxxxxxxxxxxxxxxxxxxxxxxxxxxx/transformed/swiperefreshlayout-28.0.0/jars/classes.jar
        component                     : com.android.support:swiperefreshlayout:28.0.0
        externalAnnotations           : <GRADLE>/caches/<TRANSFORMS>/xxxxxxxxxxxxxxxxxxxxxxxxxxxxxxxx/transformed/swiperefreshlayout-28.0.0/annotations.zip
        folder                        : <GRADLE>/caches/<TRANSFORMS>/xxxxxxxxxxxxxxxxxxxxxxxxxxxxxxxx/transformed/swiperefreshlayout-28.0.0
        jniFolder                     : <GRADLE>/caches/<TRANSFORMS>/xxxxxxxxxxxxxxxxxxxxxxxxxxxxxxxx/transformed/swiperefreshlayout-28.0.0/jni [-]
        lintJar                       : <GRADLE>/caches/<TRANSFORMS>/xxxxxxxxxxxxxxxxxxxxxxxxxxxxxxxx/transformed/swiperefreshlayout-28.0.0/jars/lint.jar [-]
        manifest                      : <GRADLE>/caches/<TRANSFORMS>/xxxxxxxxxxxxxxxxxxxxxxxxxxxxxxxx/transformed/swiperefreshlayout-28.0.0/AndroidManifest.xml
        proguardRules                 : <GRADLE>/caches/<TRANSFORMS>/xxxxxxxxxxxxxxxxxxxxxxxxxxxxxxxx/transformed/swiperefreshlayout-28.0.0/proguard.txt [-]
        publicResources               : <GRADLE>/caches/<TRANSFORMS>/xxxxxxxxxxxxxxxxxxxxxxxxxxxxxxxx/transformed/swiperefreshlayout-28.0.0/public.txt [-]
        renderscriptFolder            : <GRADLE>/caches/<TRANSFORMS>/xxxxxxxxxxxxxxxxxxxxxxxxxxxxxxxx/transformed/swiperefreshlayout-28.0.0/rs [-]
        resFolder                     : <GRADLE>/caches/<TRANSFORMS>/xxxxxxxxxxxxxxxxxxxxxxxxxxxxxxxx/transformed/swiperefreshlayout-28.0.0/res [-]
        resStaticLibrary              : <GRADLE>/caches/<TRANSFORMS>/xxxxxxxxxxxxxxxxxxxxxxxxxxxxxxxx/transformed/swiperefreshlayout-28.0.0/res.apk [-]
        - runtimeJarFiles             : <GRADLE>/caches/<TRANSFORMS>/xxxxxxxxxxxxxxxxxxxxxxxxxxxxxxxx/transformed/swiperefreshlayout-28.0.0/jars/classes.jar
        symbolFile                    : <GRADLE>/caches/<TRANSFORMS>/xxxxxxxxxxxxxxxxxxxxxxxxxxxxxxxx/transformed/swiperefreshlayout-28.0.0/R.txt
    - library                     : com.android.support:versionedparcelable:28.0.0@aar (IdeAndroidLibraryImpl)
        aidlFolder                    : <GRADLE>/caches/<TRANSFORMS>/xxxxxxxxxxxxxxxxxxxxxxxxxxxxxxxx/transformed/versionedparcelable-28.0.0/aidl
        artifact                      : <M2>/com/android/support/versionedparcelable/28.0.0/versionedparcelable-28.0.0.aar
        artifactAddress               : com.android.support:versionedparcelable:28.0.0@aar
        assetsFolder                  : <GRADLE>/caches/<TRANSFORMS>/xxxxxxxxxxxxxxxxxxxxxxxxxxxxxxxx/transformed/versionedparcelable-28.0.0/assets [-]
        - compileJarFiles             : <GRADLE>/caches/<TRANSFORMS>/xxxxxxxxxxxxxxxxxxxxxxxxxxxxxxxx/transformed/versionedparcelable-28.0.0/jars/classes.jar
        component                     : com.android.support:versionedparcelable:28.0.0
        externalAnnotations           : <GRADLE>/caches/<TRANSFORMS>/xxxxxxxxxxxxxxxxxxxxxxxxxxxxxxxx/transformed/versionedparcelable-28.0.0/annotations.zip [-]
        folder                        : <GRADLE>/caches/<TRANSFORMS>/xxxxxxxxxxxxxxxxxxxxxxxxxxxxxxxx/transformed/versionedparcelable-28.0.0
        jniFolder                     : <GRADLE>/caches/<TRANSFORMS>/xxxxxxxxxxxxxxxxxxxxxxxxxxxxxxxx/transformed/versionedparcelable-28.0.0/jni [-]
        lintJar                       : <GRADLE>/caches/<TRANSFORMS>/xxxxxxxxxxxxxxxxxxxxxxxxxxxxxxxx/transformed/versionedparcelable-28.0.0/jars/lint.jar [-]
        manifest                      : <GRADLE>/caches/<TRANSFORMS>/xxxxxxxxxxxxxxxxxxxxxxxxxxxxxxxx/transformed/versionedparcelable-28.0.0/AndroidManifest.xml
        proguardRules                 : <GRADLE>/caches/<TRANSFORMS>/xxxxxxxxxxxxxxxxxxxxxxxxxxxxxxxx/transformed/versionedparcelable-28.0.0/proguard.txt
        publicResources               : <GRADLE>/caches/<TRANSFORMS>/xxxxxxxxxxxxxxxxxxxxxxxxxxxxxxxx/transformed/versionedparcelable-28.0.0/public.txt [-]
        renderscriptFolder            : <GRADLE>/caches/<TRANSFORMS>/xxxxxxxxxxxxxxxxxxxxxxxxxxxxxxxx/transformed/versionedparcelable-28.0.0/rs [-]
        resFolder                     : <GRADLE>/caches/<TRANSFORMS>/xxxxxxxxxxxxxxxxxxxxxxxxxxxxxxxx/transformed/versionedparcelable-28.0.0/res [-]
        resStaticLibrary              : <GRADLE>/caches/<TRANSFORMS>/xxxxxxxxxxxxxxxxxxxxxxxxxxxxxxxx/transformed/versionedparcelable-28.0.0/res.apk [-]
        - runtimeJarFiles             : <GRADLE>/caches/<TRANSFORMS>/xxxxxxxxxxxxxxxxxxxxxxxxxxxxxxxx/transformed/versionedparcelable-28.0.0/jars/classes.jar
        symbolFile                    : <GRADLE>/caches/<TRANSFORMS>/xxxxxxxxxxxxxxxxxxxxxxxxxxxxxxxx/transformed/versionedparcelable-28.0.0/R.txt
    - library                     : com.android.support:viewpager:28.0.0@aar (IdeAndroidLibraryImpl)
        aidlFolder                    : <GRADLE>/caches/<TRANSFORMS>/xxxxxxxxxxxxxxxxxxxxxxxxxxxxxxxx/transformed/viewpager-28.0.0/aidl [-]
        artifact                      : <M2>/com/android/support/viewpager/28.0.0/viewpager-28.0.0.aar
        artifactAddress               : com.android.support:viewpager:28.0.0@aar
        assetsFolder                  : <GRADLE>/caches/<TRANSFORMS>/xxxxxxxxxxxxxxxxxxxxxxxxxxxxxxxx/transformed/viewpager-28.0.0/assets [-]
        - compileJarFiles             : <GRADLE>/caches/<TRANSFORMS>/xxxxxxxxxxxxxxxxxxxxxxxxxxxxxxxx/transformed/viewpager-28.0.0/jars/classes.jar
        component                     : com.android.support:viewpager:28.0.0
        externalAnnotations           : <GRADLE>/caches/<TRANSFORMS>/xxxxxxxxxxxxxxxxxxxxxxxxxxxxxxxx/transformed/viewpager-28.0.0/annotations.zip [-]
        folder                        : <GRADLE>/caches/<TRANSFORMS>/xxxxxxxxxxxxxxxxxxxxxxxxxxxxxxxx/transformed/viewpager-28.0.0
        jniFolder                     : <GRADLE>/caches/<TRANSFORMS>/xxxxxxxxxxxxxxxxxxxxxxxxxxxxxxxx/transformed/viewpager-28.0.0/jni [-]
        lintJar                       : <GRADLE>/caches/<TRANSFORMS>/xxxxxxxxxxxxxxxxxxxxxxxxxxxxxxxx/transformed/viewpager-28.0.0/jars/lint.jar [-]
        manifest                      : <GRADLE>/caches/<TRANSFORMS>/xxxxxxxxxxxxxxxxxxxxxxxxxxxxxxxx/transformed/viewpager-28.0.0/AndroidManifest.xml
        proguardRules                 : <GRADLE>/caches/<TRANSFORMS>/xxxxxxxxxxxxxxxxxxxxxxxxxxxxxxxx/transformed/viewpager-28.0.0/proguard.txt [-]
        publicResources               : <GRADLE>/caches/<TRANSFORMS>/xxxxxxxxxxxxxxxxxxxxxxxxxxxxxxxx/transformed/viewpager-28.0.0/public.txt [-]
        renderscriptFolder            : <GRADLE>/caches/<TRANSFORMS>/xxxxxxxxxxxxxxxxxxxxxxxxxxxxxxxx/transformed/viewpager-28.0.0/rs [-]
        resFolder                     : <GRADLE>/caches/<TRANSFORMS>/xxxxxxxxxxxxxxxxxxxxxxxxxxxxxxxx/transformed/viewpager-28.0.0/res [-]
        resStaticLibrary              : <GRADLE>/caches/<TRANSFORMS>/xxxxxxxxxxxxxxxxxxxxxxxxxxxxxxxx/transformed/viewpager-28.0.0/res.apk [-]
        - runtimeJarFiles             : <GRADLE>/caches/<TRANSFORMS>/xxxxxxxxxxxxxxxxxxxxxxxxxxxxxxxx/transformed/viewpager-28.0.0/jars/classes.jar
        symbolFile                    : <GRADLE>/caches/<TRANSFORMS>/xxxxxxxxxxxxxxxxxxxxxxxxxxxxxxxx/transformed/viewpager-28.0.0/R.txt
    - library                     : ./TestCompositeLib3/lib/build/intermediates/full_jar/debug/full.jar (IdeJavaLibraryImpl)
        artifact                      : <ROOT>/TestCompositeLib3/lib/build/intermediates/full_jar/debug/full.jar [-]
        artifactAddress               : __local_jars__:<ROOT>/TestCompositeLib3/lib/build/intermediates/full_jar/debug/full.jar:unspecified
    - library                     : android.arch.core:common:1.1.1 (IdeJavaLibraryImpl)
        artifact                      : <M2>/android/arch/core/common/1.1.1/common-1.1.1.jar
        artifactAddress               : android.arch.core:common:1.1.1@jar
        component                     : android.arch.core:common:1.1.1
    - library                     : android.arch.lifecycle:common:1.1.1 (IdeJavaLibraryImpl)
        artifact                      : <M2>/android/arch/lifecycle/common/1.1.1/common-1.1.1.jar
        artifactAddress               : android.arch.lifecycle:common:1.1.1@jar
        component                     : android.arch.lifecycle:common:1.1.1
    - library                     : com.android.support.constraint:constraint-layout-solver:1.0.2 (IdeJavaLibraryImpl)
        artifact                      : <M2>/com/android/support/constraint/constraint-layout-solver/<VERSION>/constraint-layout-solver-<VERSION>.jar
        artifactAddress               : com.android.support.constraint:constraint-layout-solver:1.0.2@jar
        component                     : com.android.support.constraint:constraint-layout-solver:1.0.2
    - library                     : com.android.support:collections:28.0.0 (IdeJavaLibraryImpl)
        artifact                      : <M2>/com/android/support/collections/<VERSION>/collections-<VERSION>.jar
        artifactAddress               : com.android.support:collections:28.0.0@jar
        component                     : com.android.support:collections:28.0.0
    - library                     : com.android.support:support-annotations:28.0.0 (IdeJavaLibraryImpl)
        artifact                      : <M2>/com/android/support/support-annotations/<VERSION>/support-annotations-<VERSION>.jar
        artifactAddress               : com.android.support:support-annotations:28.0.0@jar
        component                     : com.android.support:support-annotations:28.0.0
    - library                     : org.jetbrains.kotlin:kotlin-stdlib-jdk7:<KOTLIN_VERSION> (IdeJavaLibraryImpl)
        artifact                      : <M2>/org/jetbrains/kotlin/kotlin-stdlib-jdk7/<KOTLIN_VERSION>/kotlin-stdlib-jdk7-<KOTLIN_VERSION>.jar
        artifactAddress               : org.jetbrains.kotlin:kotlin-stdlib-jdk7:<KOTLIN_VERSION>@jar
        component                     : org.jetbrains.kotlin:kotlin-stdlib-jdk7:<KOTLIN_VERSION>
    - library                     : org.jetbrains.kotlin:kotlin-stdlib:<KOTLIN_VERSION> (IdeJavaLibraryImpl)
        artifact                      : <M2>/org/jetbrains/kotlin/kotlin-stdlib/<KOTLIN_VERSION>/kotlin-stdlib-<KOTLIN_VERSION>.jar
        artifactAddress               : org.jetbrains.kotlin:kotlin-stdlib:<KOTLIN_VERSION>@jar
        component                     : org.jetbrains.kotlin:kotlin-stdlib:<KOTLIN_VERSION>
    - library                     : org.jetbrains:annotations:13.0 (IdeJavaLibraryImpl)
        artifact                      : <M2>/org/jetbrains/annotations/13.0/annotations-13.0.jar
        artifactAddress               : org.jetbrains:annotations:13.0@jar
        component                     : org.jetbrains:annotations:13.0
    - library                     : <ROOT>::app@debug (IdeModuleLibraryImpl)
        buildId                       : <ROOT>
        projectPath                   : :app
        sourceSet                     : MAIN
        variant                       : debug
    - library                     : <ROOT>::lib@debug (IdeModuleLibraryImpl)
        buildId                       : <ROOT>
        lintJar                       : <ROOT>/lib/build/intermediates/lint_publish_jar/global/lint.jar [-]
        projectPath                   : :lib
        sourceSet                     : MAIN
        variant                       : debug
    - library                     : <ROOT>/TestCompositeLib1::app@debug (IdeModuleLibraryImpl)
        buildId                       : <ROOT>/TestCompositeLib1
        projectPath                   : :app
        sourceSet                     : MAIN
        variant                       : debug
    - library                     : <ROOT>/TestCompositeLib1::lib@debug (IdeModuleLibraryImpl)
        buildId                       : <ROOT>/TestCompositeLib1
        lintJar                       : <ROOT>/TestCompositeLib1/lib/build/intermediates/lint_publish_jar/global/lint.jar [-]
        projectPath                   : :lib
        sourceSet                     : MAIN
        variant                       : debug
    - library                     : <ROOT>/TestCompositeLib1/TestCompositeLibNested_1:: (IdeModuleLibraryImpl)
        buildId                       : <ROOT>/TestCompositeLib1/TestCompositeLibNested_1
        projectPath                   : :
        sourceSet                     : MAIN
    - library                     : <ROOT>/TestCompositeLib2:: (IdeModuleLibraryImpl)
        buildId                       : <ROOT>/TestCompositeLib2
        projectPath                   : :
        sourceSet                     : MAIN
    - library                     : <ROOT>/TestCompositeLib3::app@debug (IdeModuleLibraryImpl)
        buildId                       : <ROOT>/TestCompositeLib3
        projectPath                   : :app
        sourceSet                     : MAIN
        variant                       : debug
    - library                     : <ROOT>/TestCompositeLib3::lib@debug (IdeModuleLibraryImpl)
        buildId                       : <ROOT>/TestCompositeLib3
        lintJar                       : <ROOT>/TestCompositeLib3/lib/build/intermediates/lint_publish_jar/global/lint.jar [-]
        projectPath                   : :lib
        sourceSet                     : MAIN
        variant                       : debug
    - library                     : <ROOT>/TestCompositeLib3/TestCompositeLibNested_3:: (IdeModuleLibraryImpl)
        buildId                       : <ROOT>/TestCompositeLib3/TestCompositeLibNested_3
        projectPath                   : :
        sourceSet                     : MAIN
    - library                     : <ROOT>/TestCompositeLib4:: (IdeModuleLibraryImpl)
        buildId                       : <ROOT>/TestCompositeLib4
        projectPath                   : :
        sourceSet                     : MAIN
MODULE                        : TestCompositeLib1
    externalProject               : :includedLib1 (DefaultExternalProject)
        path                          : : [-]
        identityPath                  : :includedLib1 [-]
        name                          : TestCompositeLib1
        qName                         : TestCompositeLib1
        group                         : com.test.composite1
        version                       : 1.0
        projectDir                    : <ROOT>/TestCompositeLib1
        buildDir                      : <ROOT>/TestCompositeLib1/build [-]
        buildFile                     : <ROOT>/TestCompositeLib1/build.gradle
        externalSystemId              : GRADLE
        childProjects
            app                           : :includedLib1:app (DefaultExternalProject)
                path                          : :app [-]
                identityPath                  : :includedLib1:app [-]
                name                          : app
                qName                         : :app
                group                         : com.test.composite1
                version                       : 1.0
                projectDir                    : <ROOT>/TestCompositeLib1/app
                buildDir                      : <ROOT>/TestCompositeLib1/app/build [-]
                buildFile                     : <ROOT>/TestCompositeLib1/app/build.gradle
                externalSystemId              : GRADLE
                sourceSetModel                : DefaultGradleSourceSetModel
                    sourceCompatibility           : <PROJECT_JDK_FEATURE_LEVEL>
                    targetCompatibility           : <PROJECT_JDK_FEATURE_LEVEL>
                    configurationArtifacts
                        androidApis                   : <empty>
                        androidJacocoAnt              : <empty>
                        androidJdkImage               : <empty>
                        androidTestAnnotationProcessor          : <empty>
                        androidTestApi                : <empty>
                        androidTestApiDependenciesMetadata      : <empty>
                        androidTestCompileOnly        : <empty>
                        androidTestCompileOnlyDependenciesMetadata        : <empty>
                        androidTestDebugAnnotationProcessor     : <empty>
                        androidTestDebugApi           : <empty>
                        androidTestDebugApiDependenciesMetadata : <empty>
                        androidTestDebugCompileOnly   : <empty>
                        androidTestDebugCompileOnlyDependenciesMetadata   : <empty>
                        androidTestDebugImplementation          : <empty>
                        androidTestDebugImplementationDependenciesMetadata          : <empty>
                        androidTestDebugIntransitiveDependenciesMetadata  : <empty>
                        androidTestDebugRuntimeOnly   : <empty>
                        androidTestDebugWearApp       : <empty>
                        androidTestImplementation     : <empty>
                        androidTestImplementationDependenciesMetadata     : <empty>
                        androidTestIntransitiveDependenciesMetadata       : <empty>
                        androidTestReleaseAnnotationProcessor   : <empty>
                        androidTestReleaseApi         : <empty>
                        androidTestReleaseApiDependenciesMetadata         : <empty>
                        androidTestReleaseCompileOnly : <empty>
                        androidTestReleaseCompileOnlyDependenciesMetadata : <empty>
                        androidTestReleaseImplementation        : <empty>
                        androidTestReleaseImplementationDependenciesMetadata        : <empty>
                        androidTestReleaseIntransitiveDependenciesMetadata          : <empty>
                        androidTestReleaseRuntimeOnly : <empty>
                        androidTestReleaseWearApp     : <empty>
                        androidTestRuntimeOnly        : <empty>
                        androidTestUtil               : <empty>
                        androidTestWearApp            : <empty>
                        annotationProcessor           : <empty>
                        api                           : <empty>
                        apiDependenciesMetadata       : <empty>
                        archives                      : <empty>
                        compileOnly                   : <empty>
                        compileOnlyDependenciesMetadata         : <empty>
                        coreLibraryDesugaring         : <empty>
                        - debugAabPublication         : <ROOT>/TestCompositeLib1/app/build/outputs/bundle/debug/app-debug.aab [-]
                        debugAndroidTestAnnotationProcessorClasspath      : <empty>
                        debugAndroidTestApi           : <empty>
                        debugAndroidTestApiDependenciesMetadata : <empty>
                        debugAndroidTestCompilationApi          : <empty>
                        debugAndroidTestCompilationCompileOnly  : <empty>
                        debugAndroidTestCompilationImplementation         : <empty>
                        debugAndroidTestCompilationRuntimeOnly  : <empty>
                        debugAndroidTestCompileClasspath        : <empty>
                        debugAndroidTestCompileOnly   : <empty>
                        debugAndroidTestCompileOnlyDependenciesMetadata   : <empty>
                        debugAndroidTestImplementation          : <empty>
                        debugAndroidTestImplementationDependenciesMetadata          : <empty>
                        debugAndroidTestIntransitiveDependenciesMetadata  : <empty>
                        debugAndroidTestRuntimeClasspath        : <empty>
                        debugAndroidTestRuntimeOnly   : <empty>
                        debugAnnotationProcessor      : <empty>
                        debugAnnotationProcessorClasspath       : <empty>
                        debugApi                      : <empty>
                        debugApiDependenciesMetadata  : <empty>
                        debugApiElements              : <empty>
                        - debugApkPublication         : <ROOT>/TestCompositeLib1/app/build/outputs/apk-zips/debug/apks.zip [-]
                        debugCompilationApi           : <empty>
                        debugCompilationCompileOnly   : <empty>
                        debugCompilationImplementation          : <empty>
                        debugCompilationRuntimeOnly   : <empty>
                        debugCompileClasspath         : <empty>
                        debugCompileOnly              : <empty>
                        debugCompileOnlyDependenciesMetadata    : <empty>
                        debugImplementation           : <empty>
                        debugImplementationDependenciesMetadata : <empty>
                        debugIntransitiveDependenciesMetadata   : <empty>
                        debugReverseMetadataValues    : <empty>
                        debugRuntimeClasspath         : <empty>
                        debugRuntimeElements          : <empty>
                        debugRuntimeOnly              : <empty>
                        debugUnitTestAnnotationProcessorClasspath         : <empty>
                        debugUnitTestApi              : <empty>
                        debugUnitTestApiDependenciesMetadata    : <empty>
                        debugUnitTestCompilationApi   : <empty>
                        debugUnitTestCompilationCompileOnly     : <empty>
                        debugUnitTestCompilationImplementation  : <empty>
                        debugUnitTestCompilationRuntimeOnly     : <empty>
                        debugUnitTestCompileClasspath : <empty>
                        debugUnitTestCompileOnly      : <empty>
                        debugUnitTestCompileOnlyDependenciesMetadata      : <empty>
                        debugUnitTestImplementation   : <empty>
                        debugUnitTestImplementationDependenciesMetadata   : <empty>
                        debugUnitTestIntransitiveDependenciesMetadata     : <empty>
                        debugUnitTestRuntimeClasspath : <empty>
                        debugUnitTestRuntimeOnly      : <empty>
                        debugWearApp                  : <empty>
                        debugWearBundling             : <empty>
                        default                       : <empty>
                        implementation                : <empty>
                        implementationDependenciesMetadata      : <empty>
                        intransitiveDependenciesMetadata        : <empty>
                        kotlinBuildToolsApiClasspath  : <empty>
                        kotlinCompilerClasspath       : <empty>
                        kotlinCompilerPluginClasspath : <empty>
                        kotlinCompilerPluginClasspathDebug      : <empty>
                        kotlinCompilerPluginClasspathDebugAndroidTest     : <empty>
                        kotlinCompilerPluginClasspathDebugUnitTest        : <empty>
                        kotlinCompilerPluginClasspathRelease    : <empty>
                        kotlinCompilerPluginClasspathReleaseUnitTest      : <empty>
                        kotlinKlibCommonizerClasspath : <empty>
                        kotlinNativeCompilerPluginClasspath     : <empty>
                        lintChecks                    : <empty>
                        lintClassPath                 : <empty>
                        lintPublish                   : <empty>
                        - releaseAabPublication       : <ROOT>/TestCompositeLib1/app/build/outputs/bundle/release/app-release.aab [-]
                        releaseAnnotationProcessor    : <empty>
                        releaseAnnotationProcessorClasspath     : <empty>
                        releaseApi                    : <empty>
                        releaseApiDependenciesMetadata          : <empty>
                        releaseApiElements            : <empty>
                        - releaseApkPublication       : <ROOT>/TestCompositeLib1/app/build/outputs/apk-zips/release/apks.zip [-]
                        releaseCompilationApi         : <empty>
                        releaseCompilationCompileOnly : <empty>
                        releaseCompilationImplementation        : <empty>
                        releaseCompilationRuntimeOnly : <empty>
                        releaseCompileClasspath       : <empty>
                        releaseCompileOnly            : <empty>
                        releaseCompileOnlyDependenciesMetadata  : <empty>
                        releaseImplementation         : <empty>
                        releaseImplementationDependenciesMetadata         : <empty>
                        releaseIntransitiveDependenciesMetadata : <empty>
                        releaseReverseMetadataValues  : <empty>
                        releaseRuntimeClasspath       : <empty>
                        releaseRuntimeElements        : <empty>
                        releaseRuntimeOnly            : <empty>
                        releaseUnitTestAnnotationProcessorClasspath       : <empty>
                        releaseUnitTestApi            : <empty>
                        releaseUnitTestApiDependenciesMetadata  : <empty>
                        releaseUnitTestCompilationApi : <empty>
                        releaseUnitTestCompilationCompileOnly   : <empty>
                        releaseUnitTestCompilationImplementation          : <empty>
                        releaseUnitTestCompilationRuntimeOnly   : <empty>
                        releaseUnitTestCompileClasspath         : <empty>
                        releaseUnitTestCompileOnly    : <empty>
                        releaseUnitTestCompileOnlyDependenciesMetadata    : <empty>
                        releaseUnitTestImplementation : <empty>
                        releaseUnitTestImplementationDependenciesMetadata : <empty>
                        releaseUnitTestIntransitiveDependenciesMetadata   : <empty>
                        releaseUnitTestRuntimeClasspath         : <empty>
                        releaseUnitTestRuntimeOnly    : <empty>
                        releaseWearApp                : <empty>
                        releaseWearBundling           : <empty>
                        runtimeOnly                   : <empty>
                        testAnnotationProcessor       : <empty>
                        testApi                       : <empty>
                        testApiDependenciesMetadata   : <empty>
                        testCompileOnly               : <empty>
                        testCompileOnlyDependenciesMetadata     : <empty>
                        testDebugAnnotationProcessor  : <empty>
                        testDebugApi                  : <empty>
                        testDebugApiDependenciesMetadata        : <empty>
                        testDebugCompileOnly          : <empty>
                        testDebugCompileOnlyDependenciesMetadata          : <empty>
                        testDebugImplementation       : <empty>
                        testDebugImplementationDependenciesMetadata       : <empty>
                        testDebugIntransitiveDependenciesMetadata         : <empty>
                        testDebugRuntimeOnly          : <empty>
                        testDebugWearApp              : <empty>
                        testImplementation            : <empty>
                        testImplementationDependenciesMetadata  : <empty>
                        testIntransitiveDependenciesMetadata    : <empty>
                        testReleaseAnnotationProcessor          : <empty>
                        testReleaseApi                : <empty>
                        testReleaseApiDependenciesMetadata      : <empty>
                        testReleaseCompileOnly        : <empty>
                        testReleaseCompileOnlyDependenciesMetadata        : <empty>
                        testReleaseImplementation     : <empty>
                        testReleaseImplementationDependenciesMetadata     : <empty>
                        testReleaseIntransitiveDependenciesMetadata       : <empty>
                        testReleaseRuntimeOnly        : <empty>
                        testReleaseWearApp            : <empty>
                        testRuntimeOnly               : <empty>
                        testWearApp                   : <empty>
                        wearApp                       : <empty>
                taskModel                     : DefaultGradleTaskModel
                    tasks
                        testDebugUnitTest             : testDebugUnitTest (DefaultExternalTask)
                            qName                         : :app:testDebugUnitTest
                        testReleaseUnitTest           : testReleaseUnitTest (DefaultExternalTask)
                            qName                         : :app:testReleaseUnitTest
            lib                           : :includedLib1:lib (DefaultExternalProject)
                path                          : :lib [-]
                identityPath                  : :includedLib1:lib [-]
                name                          : lib
                qName                         : :lib
                group                         : com.test.composite1
                version                       : 1.0
                projectDir                    : <ROOT>/TestCompositeLib1/lib
                buildDir                      : <ROOT>/TestCompositeLib1/lib/build [-]
                buildFile                     : <ROOT>/TestCompositeLib1/lib/build.gradle
                externalSystemId              : GRADLE
                sourceSetModel                : DefaultGradleSourceSetModel
                    sourceCompatibility           : <PROJECT_JDK_FEATURE_LEVEL>
                    targetCompatibility           : <PROJECT_JDK_FEATURE_LEVEL>
                    configurationArtifacts
                        androidApis                   : <empty>
                        androidJacocoAnt              : <empty>
                        androidJdkImage               : <empty>
                        androidTestAnnotationProcessor          : <empty>
                        androidTestApi                : <empty>
                        androidTestApiDependenciesMetadata      : <empty>
                        androidTestCompileOnly        : <empty>
                        androidTestCompileOnlyDependenciesMetadata        : <empty>
                        androidTestDebugAnnotationProcessor     : <empty>
                        androidTestDebugApi           : <empty>
                        androidTestDebugApiDependenciesMetadata : <empty>
                        androidTestDebugCompileOnly   : <empty>
                        androidTestDebugCompileOnlyDependenciesMetadata   : <empty>
                        androidTestDebugImplementation          : <empty>
                        androidTestDebugImplementationDependenciesMetadata          : <empty>
                        androidTestDebugIntransitiveDependenciesMetadata  : <empty>
                        androidTestDebugRuntimeOnly   : <empty>
                        androidTestDebugWearApp       : <empty>
                        androidTestImplementation     : <empty>
                        androidTestImplementationDependenciesMetadata     : <empty>
                        androidTestIntransitiveDependenciesMetadata       : <empty>
                        androidTestReleaseAnnotationProcessor   : <empty>
                        androidTestReleaseApi         : <empty>
                        androidTestReleaseApiDependenciesMetadata         : <empty>
                        androidTestReleaseCompileOnly : <empty>
                        androidTestReleaseCompileOnlyDependenciesMetadata : <empty>
                        androidTestReleaseImplementation        : <empty>
                        androidTestReleaseImplementationDependenciesMetadata        : <empty>
                        androidTestReleaseIntransitiveDependenciesMetadata          : <empty>
                        androidTestReleaseRuntimeOnly : <empty>
                        androidTestReleaseWearApp     : <empty>
                        androidTestRuntimeOnly        : <empty>
                        androidTestUtil               : <empty>
                        androidTestWearApp            : <empty>
                        annotationProcessor           : <empty>
                        api                           : <empty>
                        apiDependenciesMetadata       : <empty>
                        - archives                    : <ROOT>/TestCompositeLib1/lib/build/outputs/aar/lib-debug.aar [-]
                        - archives                    : <ROOT>/TestCompositeLib1/lib/build/outputs/aar/lib-release.aar [-]
                        compileOnly                   : <empty>
                        compileOnlyDependenciesMetadata         : <empty>
                        coreLibraryDesugaring         : <empty>
                        - debugAllApiPublication      : <ROOT>/TestCompositeLib1/lib/build/outputs/aar/lib-debug.aar [-]
                        - debugAllRuntimePublication  : <ROOT>/TestCompositeLib1/lib/build/outputs/aar/lib-debug.aar [-]
                        debugAndroidTestAnnotationProcessorClasspath      : <empty>
                        debugAndroidTestApi           : <empty>
                        debugAndroidTestApiDependenciesMetadata : <empty>
                        debugAndroidTestCompilationApi          : <empty>
                        debugAndroidTestCompilationCompileOnly  : <empty>
                        debugAndroidTestCompilationImplementation         : <empty>
                        debugAndroidTestCompilationRuntimeOnly  : <empty>
                        debugAndroidTestCompileClasspath        : <empty>
                        debugAndroidTestCompileOnly   : <empty>
                        debugAndroidTestCompileOnlyDependenciesMetadata   : <empty>
                        debugAndroidTestImplementation          : <empty>
                        debugAndroidTestImplementationDependenciesMetadata          : <empty>
                        debugAndroidTestIntransitiveDependenciesMetadata  : <empty>
                        debugAndroidTestRuntimeClasspath        : <empty>
                        debugAndroidTestRuntimeOnly   : <empty>
                        debugAnnotationProcessor      : <empty>
                        debugAnnotationProcessorClasspath       : <empty>
                        debugApi                      : <empty>
                        debugApiDependenciesMetadata  : <empty>
                        debugApiElements              : <empty>
                        - debugApiElements-published  : <ROOT>/TestCompositeLib1/lib/build/outputs/aar/lib-debug.aar [-]
                        - debugApiPublication         : <ROOT>/TestCompositeLib1/lib/build/outputs/aar/lib-debug.aar [-]
                        - debugArchives               : <ROOT>/TestCompositeLib1/lib/build/outputs/aar/lib-debug.aar [-]
                        debugCompilationApi           : <empty>
                        debugCompilationCompileOnly   : <empty>
                        debugCompilationImplementation          : <empty>
                        debugCompilationRuntimeOnly   : <empty>
                        debugCompileClasspath         : <empty>
                        debugCompileOnly              : <empty>
                        debugCompileOnlyDependenciesMetadata    : <empty>
                        debugImplementation           : <empty>
                        debugImplementationDependenciesMetadata : <empty>
                        debugIntransitiveDependenciesMetadata   : <empty>
                        debugRuntimeClasspath         : <empty>
                        debugRuntimeElements          : <empty>
                        - debugRuntimeElements-published        : <ROOT>/TestCompositeLib1/lib/build/outputs/aar/lib-debug.aar [-]
                        debugRuntimeOnly              : <empty>
                        - debugRuntimePublication     : <ROOT>/TestCompositeLib1/lib/build/outputs/aar/lib-debug.aar [-]
                        - debugSourcesElements        : <ROOT>/TestCompositeLib1/lib/build/libs/lib-debug-1.0-sources.jar [-]
                        - debugSourcesElements-published        : <ROOT>/TestCompositeLib1/lib/build/libs/lib-debug-1.0-sources.jar [-]
                        debugUnitTestAnnotationProcessorClasspath         : <empty>
                        debugUnitTestApi              : <empty>
                        debugUnitTestApiDependenciesMetadata    : <empty>
                        debugUnitTestCompilationApi   : <empty>
                        debugUnitTestCompilationCompileOnly     : <empty>
                        debugUnitTestCompilationImplementation  : <empty>
                        debugUnitTestCompilationRuntimeOnly     : <empty>
                        debugUnitTestCompileClasspath : <empty>
                        debugUnitTestCompileOnly      : <empty>
                        debugUnitTestCompileOnlyDependenciesMetadata      : <empty>
                        debugUnitTestImplementation   : <empty>
                        debugUnitTestImplementationDependenciesMetadata   : <empty>
                        debugUnitTestIntransitiveDependenciesMetadata     : <empty>
                        debugUnitTestRuntimeClasspath : <empty>
                        debugUnitTestRuntimeOnly      : <empty>
                        debugWearApp                  : <empty>
                        default                       : <empty>
                        implementation                : <empty>
                        implementationDependenciesMetadata      : <empty>
                        intransitiveDependenciesMetadata        : <empty>
                        kotlinBuildToolsApiClasspath  : <empty>
                        kotlinCompilerClasspath       : <empty>
                        kotlinCompilerPluginClasspath : <empty>
                        kotlinCompilerPluginClasspathDebug      : <empty>
                        kotlinCompilerPluginClasspathDebugAndroidTest     : <empty>
                        kotlinCompilerPluginClasspathDebugUnitTest        : <empty>
                        kotlinCompilerPluginClasspathRelease    : <empty>
                        kotlinCompilerPluginClasspathReleaseUnitTest      : <empty>
                        kotlinKlibCommonizerClasspath : <empty>
                        kotlinNativeCompilerPluginClasspath     : <empty>
                        lintChecks                    : <empty>
                        lintClassPath                 : <empty>
                        lintPublish                   : <empty>
                        - releaseAllApiPublication    : <ROOT>/TestCompositeLib1/lib/build/outputs/aar/lib-release.aar [-]
                        - releaseAllRuntimePublication          : <ROOT>/TestCompositeLib1/lib/build/outputs/aar/lib-release.aar [-]
                        releaseAnnotationProcessor    : <empty>
                        releaseAnnotationProcessorClasspath     : <empty>
                        releaseApi                    : <empty>
                        releaseApiDependenciesMetadata          : <empty>
                        releaseApiElements            : <empty>
                        - releaseApiElements-published          : <ROOT>/TestCompositeLib1/lib/build/outputs/aar/lib-release.aar [-]
                        - releaseApiPublication       : <ROOT>/TestCompositeLib1/lib/build/outputs/aar/lib-release.aar [-]
                        - releaseArchives             : <ROOT>/TestCompositeLib1/lib/build/outputs/aar/lib-release.aar [-]
                        releaseCompilationApi         : <empty>
                        releaseCompilationCompileOnly : <empty>
                        releaseCompilationImplementation        : <empty>
                        releaseCompilationRuntimeOnly : <empty>
                        releaseCompileClasspath       : <empty>
                        releaseCompileOnly            : <empty>
                        releaseCompileOnlyDependenciesMetadata  : <empty>
                        releaseImplementation         : <empty>
                        releaseImplementationDependenciesMetadata         : <empty>
                        releaseIntransitiveDependenciesMetadata : <empty>
                        releaseRuntimeClasspath       : <empty>
                        releaseRuntimeElements        : <empty>
                        - releaseRuntimeElements-published      : <ROOT>/TestCompositeLib1/lib/build/outputs/aar/lib-release.aar [-]
                        releaseRuntimeOnly            : <empty>
                        - releaseRuntimePublication   : <ROOT>/TestCompositeLib1/lib/build/outputs/aar/lib-release.aar [-]
                        - releaseSourcesElements      : <ROOT>/TestCompositeLib1/lib/build/libs/lib-1.0-sources.jar [-]
                        - releaseSourcesElements-published      : <ROOT>/TestCompositeLib1/lib/build/libs/lib-1.0-sources.jar [-]
                        releaseUnitTestAnnotationProcessorClasspath       : <empty>
                        releaseUnitTestApi            : <empty>
                        releaseUnitTestApiDependenciesMetadata  : <empty>
                        releaseUnitTestCompilationApi : <empty>
                        releaseUnitTestCompilationCompileOnly   : <empty>
                        releaseUnitTestCompilationImplementation          : <empty>
                        releaseUnitTestCompilationRuntimeOnly   : <empty>
                        releaseUnitTestCompileClasspath         : <empty>
                        releaseUnitTestCompileOnly    : <empty>
                        releaseUnitTestCompileOnlyDependenciesMetadata    : <empty>
                        releaseUnitTestImplementation : <empty>
                        releaseUnitTestImplementationDependenciesMetadata : <empty>
                        releaseUnitTestIntransitiveDependenciesMetadata   : <empty>
                        releaseUnitTestRuntimeClasspath         : <empty>
                        releaseUnitTestRuntimeOnly    : <empty>
                        releaseWearApp                : <empty>
                        runtimeOnly                   : <empty>
                        testAnnotationProcessor       : <empty>
                        testApi                       : <empty>
                        testApiDependenciesMetadata   : <empty>
                        testCompileOnly               : <empty>
                        testCompileOnlyDependenciesMetadata     : <empty>
                        testDebugAnnotationProcessor  : <empty>
                        testDebugApi                  : <empty>
                        testDebugApiDependenciesMetadata        : <empty>
                        testDebugCompileOnly          : <empty>
                        testDebugCompileOnlyDependenciesMetadata          : <empty>
                        testDebugImplementation       : <empty>
                        testDebugImplementationDependenciesMetadata       : <empty>
                        testDebugIntransitiveDependenciesMetadata         : <empty>
                        testDebugRuntimeOnly          : <empty>
                        testDebugWearApp              : <empty>
                        testImplementation            : <empty>
                        testImplementationDependenciesMetadata  : <empty>
                        testIntransitiveDependenciesMetadata    : <empty>
                        testReleaseAnnotationProcessor          : <empty>
                        testReleaseApi                : <empty>
                        testReleaseApiDependenciesMetadata      : <empty>
                        testReleaseCompileOnly        : <empty>
                        testReleaseCompileOnlyDependenciesMetadata        : <empty>
                        testReleaseImplementation     : <empty>
                        testReleaseImplementationDependenciesMetadata     : <empty>
                        testReleaseIntransitiveDependenciesMetadata       : <empty>
                        testReleaseRuntimeOnly        : <empty>
                        testReleaseWearApp            : <empty>
                        testRuntimeOnly               : <empty>
                        testWearApp                   : <empty>
                        wearApp                       : <empty>
                taskModel                     : DefaultGradleTaskModel
                    tasks
                        testDebugUnitTest             : testDebugUnitTest (DefaultExternalTask)
                            qName                         : :lib:testDebugUnitTest
                        testReleaseUnitTest           : testReleaseUnitTest (DefaultExternalTask)
                            qName                         : :lib:testReleaseUnitTest
        sourceSetModel                : DefaultGradleSourceSetModel
        taskModel                     : DefaultGradleTaskModel
<<<<<<< HEAD
=======
            tasks
                testDebugUnitTest             : testDebugUnitTest (DefaultExternalTask)
                    qName                         : :app:testDebugUnitTest
                testReleaseUnitTest           : testReleaseUnitTest (DefaultExternalTask)
                    qName                         : :app:testReleaseUnitTest
>>>>>>> 8b7d83e8
MODULE                        : TestCompositeLib1.app
    GradleModuleModel
        agpVersion                    : 7.0.0
        gradlePath                    : :app
        gradleVersion                 : 7.0.2
        buildFile                     : <ROOT>/TestCompositeLib1/app/build.gradle
        buildFilePath                 : <ROOT>/TestCompositeLib1/app/build.gradle
        rootFolderPath                : <ROOT>/TestCompositeLib1
        hasSafeArgsJava               : false
        hasSafeArgsKotlin             : false
    CurrentVariantReportedVersions
        minSdk
            ApiLevel                      : 16
            ApiString                     : 16
        runtimeMinSdk
            ApiLevel                      : 16
            ApiString                     : 16
        targetSdk
            ApiLevel                      : 32
            ApiString                     : 32
    RootBuildId                   : <ROOT>
    BuildId                       : <ROOT>/TestCompositeLib1
    ProjectPath                   : :app
    ModelVersion                  : 7.0.0
    ProjectType                   : PROJECT_TYPE_APP
    CompileTarget                 : android-32
    BuildFolder                   : <ROOT>/TestCompositeLib1/app/build [-]
    buildToolsVersion             : 30.0.2
    IsBaseSplit                   : true
    GroupId                       : com.test.composite1
    Namespace                     : com.test.composite1
    TestNamespace                 : com.test.composite1.test
    AaptOptions
        NameSpacing                   : DISABLED
    LintOptions
        IsCheckTestSources            : false
        IsCheckDependencies           : false
        IsAbortOnError                : true
        IsAbsolutePaths               : true
        IsNoLines                     : false
        IsQuiet                       : false
        IsCheckAllWarnings            : false
        IsIgnoreWarnings              : false
        IsWarningsAsErrors            : false
        IsIgnoreTestSources           : false
        IsIgnoreTestFixturesSources   : false
        IsCheckGeneratedSources       : false
        IsCheckReleaseBuilds          : true
        IsExplainIssues               : true
        IsShowAll                     : false
        TextReport                    : false
        HtmlReport                    : true
        XmlReport                     : true
        SarifReport                   : false
    JavaCompileOptions
        Encoding                      : UTF-8
        SourceCompatibility           : 1.8
        TargetCompatibility           : 1.8
        IsCoreLibraryDesugaringEnabled          : false
    AgpFlags
        ApplicationRClassConstantIds  : true
        AestRClassConstantIds         : true
        TransitiveRClasses            : true
        UseAndroidX                   : false
        UsesCompose                   : false
        MlModelBindingEnabled         : false
        AndroidResourcesEnabled       : true
        DataBindingEnabled            : false
<<<<<<< HEAD
=======
        GenerateManifestClass         : false
>>>>>>> 8b7d83e8
    - basicVariant:               : debug
        applicationId                 : com.test.composite1
        testApplicationId             : com.test.composite1.test
        buildType                     : debug
    - basicVariant:               : release
        applicationId                 : com.test.composite1
        buildType                     : release
    BootClassPath                 : <ANDROID_SDK>/platforms/android-32/android.jar
    ViewBindingOptions
        Enabled                       : false
    DependenciesInfo
        IncludeInApk                  : true
        IncludeInBundle               : true
    DefaultConfig
        ProductFlavor
            Name                          : main
            ApplicationId                 : com.test.composite1
            VersionCode                   : 1
            VersionName                   : 1.0
            TestInstrumentationRunner     : android.support.test.runner.AndroidJUnitRunner
            MinSdkVersion
                ApiLevel                      : 16
                ApiString                     : 16
            TargetSdkVersion
                ApiLevel                      : 32
                ApiString                     : 32
            VectorDrawables
                UseSupportLibrary             : false
        SourceProvider
            Name                          : main
            Manifest                      : <ROOT>/TestCompositeLib1/app/src/main/AndroidManifest.xml
            JavaDirectories               : <ROOT>/TestCompositeLib1/app/src/main/java
            KotlinDirectories             : <ROOT>/TestCompositeLib1/app/src/main/kotlin [-]
            KotlinDirectories             : <ROOT>/TestCompositeLib1/app/src/main/java
            ResourcesDirectories          : <ROOT>/TestCompositeLib1/app/src/main/resources [-]
            AidlDirectories               : <ROOT>/TestCompositeLib1/app/src/main/aidl [-]
            RenderscriptDirectories       : <ROOT>/TestCompositeLib1/app/src/main/rs [-]
            ResDirectories                : <ROOT>/TestCompositeLib1/app/src/main/res
            AssetsDirectories             : <ROOT>/TestCompositeLib1/app/src/main/assets [-]
            JniLibsDirectories            : <ROOT>/TestCompositeLib1/app/src/main/jniLibs [-]
            ShadersDirectories            : <ROOT>/TestCompositeLib1/app/src/main/shaders [-]
        ExtraSourceProviders
            ExtraSourceProvider
                ArtifactName                  : _android_test_
                SourceProvider
                    Name                          : androidTest
                    Manifest                      : <ROOT>/TestCompositeLib1/app/src/androidTest/AndroidManifest.xml [-]
                    JavaDirectories               : <ROOT>/TestCompositeLib1/app/src/androidTest/java
                    KotlinDirectories             : <ROOT>/TestCompositeLib1/app/src/androidTest/kotlin [-]
                    KotlinDirectories             : <ROOT>/TestCompositeLib1/app/src/androidTest/java
                    ResourcesDirectories          : <ROOT>/TestCompositeLib1/app/src/androidTest/resources [-]
                    AidlDirectories               : <ROOT>/TestCompositeLib1/app/src/androidTest/aidl [-]
                    RenderscriptDirectories       : <ROOT>/TestCompositeLib1/app/src/androidTest/rs [-]
                    ResDirectories                : <ROOT>/TestCompositeLib1/app/src/androidTest/res [-]
                    AssetsDirectories             : <ROOT>/TestCompositeLib1/app/src/androidTest/assets [-]
                    JniLibsDirectories            : <ROOT>/TestCompositeLib1/app/src/androidTest/jniLibs [-]
                    ShadersDirectories            : <ROOT>/TestCompositeLib1/app/src/androidTest/shaders [-]
            ExtraSourceProvider
                ArtifactName                  : _unit_test_
                SourceProvider
                    Name                          : test
                    Manifest                      : <ROOT>/TestCompositeLib1/app/src/test/AndroidManifest.xml [-]
                    JavaDirectories               : <ROOT>/TestCompositeLib1/app/src/test/java
                    KotlinDirectories             : <ROOT>/TestCompositeLib1/app/src/test/kotlin [-]
                    KotlinDirectories             : <ROOT>/TestCompositeLib1/app/src/test/java
                    ResourcesDirectories          : <ROOT>/TestCompositeLib1/app/src/test/resources [-]
                    AidlDirectories               : <ROOT>/TestCompositeLib1/app/src/test/aidl [-]
                    RenderscriptDirectories       : <ROOT>/TestCompositeLib1/app/src/test/rs [-]
                    ResDirectories                : <ROOT>/TestCompositeLib1/app/src/test/res [-]
                    AssetsDirectories             : <ROOT>/TestCompositeLib1/app/src/test/assets [-]
                    JniLibsDirectories            : <ROOT>/TestCompositeLib1/app/src/test/jniLibs [-]
                    ShadersDirectories            : <ROOT>/TestCompositeLib1/app/src/test/shaders [-]
    BuildTypes
        BuildType
            Name                          : debug
            IsDebuggable                  : true
            IsJniDebuggable               : false
            IsPseudoLocalesEnabled        : false
            IsRenderscriptDebuggable      : false
            RenderscriptOptimLevel        : 3
            IsMinifyEnabled               : false
            IsZipAlignEnabled             : true
        SourceProvider
            Name                          : debug
            Manifest                      : <ROOT>/TestCompositeLib1/app/src/debug/AndroidManifest.xml [-]
            JavaDirectories               : <ROOT>/TestCompositeLib1/app/src/debug/java [-]
            KotlinDirectories             : <ROOT>/TestCompositeLib1/app/src/debug/kotlin [-]
            KotlinDirectories             : <ROOT>/TestCompositeLib1/app/src/debug/java [-]
            ResourcesDirectories          : <ROOT>/TestCompositeLib1/app/src/debug/resources [-]
            AidlDirectories               : <ROOT>/TestCompositeLib1/app/src/debug/aidl [-]
            RenderscriptDirectories       : <ROOT>/TestCompositeLib1/app/src/debug/rs [-]
            ResDirectories                : <ROOT>/TestCompositeLib1/app/src/debug/res [-]
            AssetsDirectories             : <ROOT>/TestCompositeLib1/app/src/debug/assets [-]
            JniLibsDirectories            : <ROOT>/TestCompositeLib1/app/src/debug/jniLibs [-]
            ShadersDirectories            : <ROOT>/TestCompositeLib1/app/src/debug/shaders [-]
        ExtraSourceProviders
            ExtraSourceProvider
                ArtifactName                  : _android_test_
                SourceProvider
                    Name                          : androidTestDebug
                    Manifest                      : <ROOT>/TestCompositeLib1/app/src/androidTestDebug/AndroidManifest.xml [-]
                    JavaDirectories               : <ROOT>/TestCompositeLib1/app/src/androidTestDebug/java [-]
                    KotlinDirectories             : <ROOT>/TestCompositeLib1/app/src/androidTestDebug/kotlin [-]
                    KotlinDirectories             : <ROOT>/TestCompositeLib1/app/src/androidTestDebug/java [-]
                    ResourcesDirectories          : <ROOT>/TestCompositeLib1/app/src/androidTestDebug/resources [-]
                    AidlDirectories               : <ROOT>/TestCompositeLib1/app/src/androidTestDebug/aidl [-]
                    RenderscriptDirectories       : <ROOT>/TestCompositeLib1/app/src/androidTestDebug/rs [-]
                    ResDirectories                : <ROOT>/TestCompositeLib1/app/src/androidTestDebug/res [-]
                    AssetsDirectories             : <ROOT>/TestCompositeLib1/app/src/androidTestDebug/assets [-]
                    JniLibsDirectories            : <ROOT>/TestCompositeLib1/app/src/androidTestDebug/jniLibs [-]
                    ShadersDirectories            : <ROOT>/TestCompositeLib1/app/src/androidTestDebug/shaders [-]
        ExtraSourceProviders
            ExtraSourceProvider
                ArtifactName                  : _unit_test_
                SourceProvider
                    Name                          : testDebug
                    Manifest                      : <ROOT>/TestCompositeLib1/app/src/testDebug/AndroidManifest.xml [-]
                    JavaDirectories               : <ROOT>/TestCompositeLib1/app/src/testDebug/java [-]
                    KotlinDirectories             : <ROOT>/TestCompositeLib1/app/src/testDebug/kotlin [-]
                    KotlinDirectories             : <ROOT>/TestCompositeLib1/app/src/testDebug/java [-]
                    ResourcesDirectories          : <ROOT>/TestCompositeLib1/app/src/testDebug/resources [-]
                    AidlDirectories               : <ROOT>/TestCompositeLib1/app/src/testDebug/aidl [-]
                    RenderscriptDirectories       : <ROOT>/TestCompositeLib1/app/src/testDebug/rs [-]
                    ResDirectories                : <ROOT>/TestCompositeLib1/app/src/testDebug/res [-]
                    AssetsDirectories             : <ROOT>/TestCompositeLib1/app/src/testDebug/assets [-]
                    JniLibsDirectories            : <ROOT>/TestCompositeLib1/app/src/testDebug/jniLibs [-]
                    ShadersDirectories            : <ROOT>/TestCompositeLib1/app/src/testDebug/shaders [-]
        BuildType
            Name                          : release
            IsDebuggable                  : false
            IsJniDebuggable               : false
            IsPseudoLocalesEnabled        : false
            IsRenderscriptDebuggable      : false
            RenderscriptOptimLevel        : 3
            IsMinifyEnabled               : false
            IsZipAlignEnabled             : true
        SourceProvider
            Name                          : release
            Manifest                      : <ROOT>/TestCompositeLib1/app/src/release/AndroidManifest.xml [-]
            JavaDirectories               : <ROOT>/TestCompositeLib1/app/src/release/java [-]
            KotlinDirectories             : <ROOT>/TestCompositeLib1/app/src/release/kotlin [-]
            KotlinDirectories             : <ROOT>/TestCompositeLib1/app/src/release/java [-]
            ResourcesDirectories          : <ROOT>/TestCompositeLib1/app/src/release/resources [-]
            AidlDirectories               : <ROOT>/TestCompositeLib1/app/src/release/aidl [-]
            RenderscriptDirectories       : <ROOT>/TestCompositeLib1/app/src/release/rs [-]
            ResDirectories                : <ROOT>/TestCompositeLib1/app/src/release/res [-]
            AssetsDirectories             : <ROOT>/TestCompositeLib1/app/src/release/assets [-]
            JniLibsDirectories            : <ROOT>/TestCompositeLib1/app/src/release/jniLibs [-]
            ShadersDirectories            : <ROOT>/TestCompositeLib1/app/src/release/shaders [-]
        ExtraSourceProviders
            ExtraSourceProvider
                ArtifactName                  : _android_test_
                SourceProvider
                    Name                          : androidTestRelease
                    Manifest                      : <ROOT>/TestCompositeLib1/app/src/androidTestRelease/AndroidManifest.xml [-]
                    JavaDirectories               : <ROOT>/TestCompositeLib1/app/src/androidTestRelease/java [-]
                    KotlinDirectories             : <ROOT>/TestCompositeLib1/app/src/androidTestRelease/kotlin [-]
                    KotlinDirectories             : <ROOT>/TestCompositeLib1/app/src/androidTestRelease/java [-]
                    ResourcesDirectories          : <ROOT>/TestCompositeLib1/app/src/androidTestRelease/resources [-]
                    AidlDirectories               : <ROOT>/TestCompositeLib1/app/src/androidTestRelease/aidl [-]
                    RenderscriptDirectories       : <ROOT>/TestCompositeLib1/app/src/androidTestRelease/rs [-]
                    ResDirectories                : <ROOT>/TestCompositeLib1/app/src/androidTestRelease/res [-]
                    AssetsDirectories             : <ROOT>/TestCompositeLib1/app/src/androidTestRelease/assets [-]
                    JniLibsDirectories            : <ROOT>/TestCompositeLib1/app/src/androidTestRelease/jniLibs [-]
                    ShadersDirectories            : <ROOT>/TestCompositeLib1/app/src/androidTestRelease/shaders [-]
        ExtraSourceProviders
            ExtraSourceProvider
                ArtifactName                  : _unit_test_
                SourceProvider
                    Name                          : testRelease
                    Manifest                      : <ROOT>/TestCompositeLib1/app/src/testRelease/AndroidManifest.xml [-]
                    JavaDirectories               : <ROOT>/TestCompositeLib1/app/src/testRelease/java [-]
                    KotlinDirectories             : <ROOT>/TestCompositeLib1/app/src/testRelease/kotlin [-]
                    KotlinDirectories             : <ROOT>/TestCompositeLib1/app/src/testRelease/java [-]
                    ResourcesDirectories          : <ROOT>/TestCompositeLib1/app/src/testRelease/resources [-]
                    AidlDirectories               : <ROOT>/TestCompositeLib1/app/src/testRelease/aidl [-]
                    RenderscriptDirectories       : <ROOT>/TestCompositeLib1/app/src/testRelease/rs [-]
                    ResDirectories                : <ROOT>/TestCompositeLib1/app/src/testRelease/res [-]
                    AssetsDirectories             : <ROOT>/TestCompositeLib1/app/src/testRelease/assets [-]
                    JniLibsDirectories            : <ROOT>/TestCompositeLib1/app/src/testRelease/jniLibs [-]
                    ShadersDirectories            : <ROOT>/TestCompositeLib1/app/src/testRelease/shaders [-]
    SigningConfigs
        SigningConfig
            Name                          : debug
            StoreFile                     : debug.keystore
            StorePassword                 : android
            KeyAlias                      : AndroidDebugKey
    VariantBuildInformation
        VariantBuildInformation
            VariantName                   : debug
            BuildTasksAndOutputInformation
                AssembleTaskName              : assembleDebug
                AssembleTaskOutputListingFile : <ROOT>/TestCompositeLib1/app/build/outputs/apk/debug/output-metadata.json [-]
                BundleTaskName                : bundleDebug
                BundleTaskOutputListingFile   : <ROOT>/TestCompositeLib1/app/build/intermediates/bundle_ide_model/debug/output-metadata.json [-]
                ApkFromBundleTaskName         : extractApksForDebug
                ApkFromBundleTaskOutputListingFile      : <ROOT>/TestCompositeLib1/app/build/intermediates/apk_from_bundle_ide_model/debug/output-metadata.json [-]
        VariantBuildInformation
            VariantName                   : release
            BuildTasksAndOutputInformation
                AssembleTaskName              : assembleRelease
                AssembleTaskOutputListingFile : <ROOT>/TestCompositeLib1/app/build/outputs/apk/release/output-metadata.json [-]
                BundleTaskName                : bundleRelease
                BundleTaskOutputListingFile   : <ROOT>/TestCompositeLib1/app/build/intermediates/bundle_ide_model/release/output-metadata.json [-]
                ApkFromBundleTaskName         : extractApksForRelease
                ApkFromBundleTaskOutputListingFile      : <ROOT>/TestCompositeLib1/app/build/intermediates/apk_from_bundle_ide_model/release/output-metadata.json [-]
    IdeVariants
        IdeVariant
            Name                          : debug
            BuildType                     : debug
            DisplayName                   : debug
            InstantAppCompatible          : false
            MinSdkVersion
                ApiLevel                      : 16
                ApiString                     : 16
            TargetSdkVersion
                ApiLevel                      : 32
                ApiString                     : 32
            VersionCode                   : 1
            VersionNameWithSuffix         : 1.0
            DeprecatedPreMergedApplicationId        : com.test.composite1
            TestInstrumentationRunner     : android.support.test.runner.AndroidJUnitRunner
            MainArtifact
                Name                          : MAIN
                CompileTaskName               : compileDebugSources
                AssembleTaskName              : assembleDebug
                IsTestArtifact                : false
                IdeSetupTaskNames             : generateDebugSources
                GeneratedSourceFolders        : <ROOT>/TestCompositeLib1/app/build/generated/aidl_source_output_dir/debug/out [-]
                GeneratedSourceFolders        : <ROOT>/TestCompositeLib1/app/build/generated/ap_generated_sources/debug/out [-]
                GeneratedSourceFolders        : <ROOT>/TestCompositeLib1/app/build/generated/renderscript_source_output_dir/debug/out [-]
                GeneratedSourceFolders        : <ROOT>/TestCompositeLib1/app/build/generated/source/buildConfig/debug [-]
                ClassesFolder                 : <ROOT>/TestCompositeLib1/app/build/intermediates/compile_and_runtime_not_namespaced_r_class_jar/debug/R.jar [-]
                ClassesFolder                 : <ROOT>/TestCompositeLib1/app/build/intermediates/javac/debug/classes [-]
                ClassesFolder                 : <ROOT>/TestCompositeLib1/app/build/tmp/kotlin-classes/debug [-]
                Dependencies
                    compileClasspath
                        androidLibrary                : com.android.support:appcompat-v7:28.0.0@aar
                        androidLibrary                : com.android.support:support-fragment:28.0.0@aar
                        androidLibrary                : com.android.support:animated-vector-drawable:28.0.0@aar
                        androidLibrary                : com.android.support:support-core-ui:28.0.0@aar
                        androidLibrary                : com.android.support:support-core-utils:28.0.0@aar
                        androidLibrary                : com.android.support:support-vector-drawable:28.0.0@aar
                        androidLibrary                : com.android.support:loader:28.0.0@aar
                        androidLibrary                : com.android.support:viewpager:28.0.0@aar
                        androidLibrary                : com.android.support:coordinatorlayout:28.0.0@aar
                        androidLibrary                : com.android.support:drawerlayout:28.0.0@aar
                        androidLibrary                : com.android.support:slidingpanelayout:28.0.0@aar
                        androidLibrary                : com.android.support:customview:28.0.0@aar
                        androidLibrary                : com.android.support:swiperefreshlayout:28.0.0@aar
                        androidLibrary                : com.android.support:asynclayoutinflater:28.0.0@aar
                        androidLibrary                : com.android.support:support-compat:28.0.0@aar
                        androidLibrary                : com.android.support:versionedparcelable:28.0.0@aar
                        androidLibrary                : com.android.support:cursoradapter:28.0.0@aar
                        androidLibrary                : android.arch.lifecycle:runtime:1.1.1@aar
                        androidLibrary                : com.android.support:documentfile:28.0.0@aar
                        androidLibrary                : com.android.support:localbroadcastmanager:28.0.0@aar
                        androidLibrary                : com.android.support:print:28.0.0@aar
                        androidLibrary                : android.arch.lifecycle:viewmodel:1.1.1@aar
                        androidLibrary                : android.arch.lifecycle:livedata:1.1.1@aar
                        androidLibrary                : android.arch.lifecycle:livedata-core:1.1.1@aar
                        androidLibrary                : android.arch.core:runtime:1.1.1@aar
                        androidLibrary                : com.android.support:interpolator:28.0.0@aar
                        androidLibrary                : com.android.support.constraint:constraint-layout:1.0.2@aar
                        module                        : <ROOT>/TestCompositeLib1-:lib-MAIN
                        module                        : <ROOT>/TestCompositeLib3-:lib-MAIN
                        javaLibrary                   : com.android.support:collections:28.0.0@jar
                        javaLibrary                   : android.arch.lifecycle:common:1.1.1@jar
                        javaLibrary                   : android.arch.core:common:1.1.1@jar
                        javaLibrary                   : com.android.support:support-annotations:28.0.0@jar
                        javaLibrary                   : org.jetbrains.kotlin:kotlin-stdlib:<KOTLIN_VERSION>@jar
                        javaLibrary                   : org.jetbrains.kotlin:kotlin-stdlib-jdk7:<KOTLIN_VERSION>@jar
                        javaLibrary                   : org.jetbrains:annotations:13.0@jar
                        javaLibrary                   : com.android.support.constraint:constraint-layout-solver:1.0.2@jar
                        module                        : <ROOT>/TestCompositeLib1/TestCompositeLibNested_1-:-MAIN
                        module                        : <ROOT>/TestCompositeLib2-:-MAIN
                        module                        : <ROOT>/TestCompositeLib4-:-MAIN
                    runtimeClasspath
                        androidLibrary                : com.android.support:appcompat-v7:28.0.0@aar
                        androidLibrary                : com.android.support:support-fragment:28.0.0@aar
                        androidLibrary                : com.android.support:animated-vector-drawable:28.0.0@aar
                        androidLibrary                : com.android.support:support-core-ui:28.0.0@aar
                        androidLibrary                : com.android.support:support-core-utils:28.0.0@aar
                        androidLibrary                : com.android.support:support-vector-drawable:28.0.0@aar
                        androidLibrary                : com.android.support:loader:28.0.0@aar
                        androidLibrary                : com.android.support:viewpager:28.0.0@aar
                        androidLibrary                : com.android.support:coordinatorlayout:28.0.0@aar
                        androidLibrary                : com.android.support:drawerlayout:28.0.0@aar
                        androidLibrary                : com.android.support:slidingpanelayout:28.0.0@aar
                        androidLibrary                : com.android.support:customview:28.0.0@aar
                        androidLibrary                : com.android.support:swiperefreshlayout:28.0.0@aar
                        androidLibrary                : com.android.support:asynclayoutinflater:28.0.0@aar
                        androidLibrary                : com.android.support:support-compat:28.0.0@aar
                        androidLibrary                : com.android.support:versionedparcelable:28.0.0@aar
                        androidLibrary                : com.android.support:cursoradapter:28.0.0@aar
                        androidLibrary                : android.arch.lifecycle:runtime:1.1.1@aar
                        androidLibrary                : com.android.support:documentfile:28.0.0@aar
                        androidLibrary                : com.android.support:localbroadcastmanager:28.0.0@aar
                        androidLibrary                : com.android.support:print:28.0.0@aar
                        androidLibrary                : android.arch.lifecycle:viewmodel:1.1.1@aar
                        androidLibrary                : android.arch.lifecycle:livedata:1.1.1@aar
                        androidLibrary                : android.arch.lifecycle:livedata-core:1.1.1@aar
                        androidLibrary                : android.arch.core:runtime:1.1.1@aar
                        androidLibrary                : com.android.support:interpolator:28.0.0@aar
                        androidLibrary                : com.android.support.constraint:constraint-layout:1.0.2@aar
                        module                        : <ROOT>/TestCompositeLib1-:lib-MAIN
                        module                        : <ROOT>/TestCompositeLib3-:lib-MAIN
                        javaLibrary                   : com.android.support:collections:28.0.0@jar
                        javaLibrary                   : android.arch.lifecycle:common:1.1.1@jar
                        javaLibrary                   : android.arch.core:common:1.1.1@jar
                        javaLibrary                   : com.android.support:support-annotations:28.0.0@jar
                        javaLibrary                   : org.jetbrains.kotlin:kotlin-stdlib:<KOTLIN_VERSION>@jar
                        javaLibrary                   : org.jetbrains.kotlin:kotlin-stdlib-jdk7:<KOTLIN_VERSION>@jar
                        javaLibrary                   : org.jetbrains:annotations:13.0@jar
                        javaLibrary                   : com.android.support.constraint:constraint-layout-solver:1.0.2@jar
                        module                        : <ROOT>/TestCompositeLib1/TestCompositeLibNested_1-:-MAIN
                        module                        : <ROOT>/TestCompositeLib2-:-MAIN
                        module                        : <ROOT>/TestCompositeLib4-:-MAIN
                ApplicationId                 : com.test.composite1
                SigningConfigName             : debug
                IsSigned                      : true
                CodeShrinker                  : null
                BuildTasksAndOutputInformation
                    AssembleTaskName              : assembleDebug
                    AssembleTaskOutputListingFile : <ROOT>/TestCompositeLib1/app/build/outputs/apk/debug/output-metadata.json [-]
                    BundleTaskName                : bundleDebug
                    BundleTaskOutputListingFile   : <ROOT>/TestCompositeLib1/app/build/intermediates/bundle_ide_model/debug/output-metadata.json [-]
                    ApkFromBundleTaskName         : extractApksForDebug
                    ApkFromBundleTaskOutputListingFile      : <ROOT>/TestCompositeLib1/app/build/intermediates/apk_from_bundle_ide_model/debug/output-metadata.json [-]
                GeneratedResourceFolders      : <ROOT>/TestCompositeLib1/app/build/generated/res/rs/debug [-]
                GeneratedResourceFolders      : <ROOT>/TestCompositeLib1/app/build/generated/res/resValues/debug [-]
            AndroidTestArtifact
                Name                          : ANDROID_TEST
                CompileTaskName               : compileDebugAndroidTestSources
                AssembleTaskName              : assembleDebugAndroidTest
                IsTestArtifact                : true
                IdeSetupTaskNames             : generateDebugAndroidTestSources
                GeneratedSourceFolders        : <ROOT>/TestCompositeLib1/app/build/generated/aidl_source_output_dir/debugAndroidTest/out [-]
                GeneratedSourceFolders        : <ROOT>/TestCompositeLib1/app/build/generated/ap_generated_sources/debugAndroidTest/out [-]
                GeneratedSourceFolders        : <ROOT>/TestCompositeLib1/app/build/generated/renderscript_source_output_dir/debugAndroidTest/out [-]
                GeneratedSourceFolders        : <ROOT>/TestCompositeLib1/app/build/generated/source/buildConfig/androidTest/debug [-]
                ClassesFolder                 : <ROOT>/TestCompositeLib1/app/build/intermediates/compile_and_runtime_not_namespaced_r_class_jar/debugAndroidTest/R.jar [-]
                ClassesFolder                 : <ROOT>/TestCompositeLib1/app/build/intermediates/javac/debugAndroidTest/classes [-]
                ClassesFolder                 : <ROOT>/TestCompositeLib1/app/build/tmp/kotlin-classes/debugAndroidTest [-]
                Dependencies
                    compileClasspath
                        module                        : <ROOT>/TestCompositeLib1-:lib-MAIN
                        androidLibrary                : com.android.support:appcompat-v7:28.0.0@aar
                        androidLibrary                : com.android.support.constraint:constraint-layout:1.0.2@aar
                        module                        : <ROOT>/TestCompositeLib3-:lib-MAIN
                        androidLibrary                : com.android.support:support-fragment:28.0.0@aar
                        androidLibrary                : com.android.support:animated-vector-drawable:28.0.0@aar
                        androidLibrary                : com.android.support:support-core-ui:28.0.0@aar
                        androidLibrary                : com.android.support:support-core-utils:28.0.0@aar
                        androidLibrary                : com.android.support:support-vector-drawable:28.0.0@aar
                        androidLibrary                : com.android.support:loader:28.0.0@aar
                        androidLibrary                : com.android.support:viewpager:28.0.0@aar
                        androidLibrary                : com.android.support:coordinatorlayout:28.0.0@aar
                        androidLibrary                : com.android.support:drawerlayout:28.0.0@aar
                        androidLibrary                : com.android.support:slidingpanelayout:28.0.0@aar
                        androidLibrary                : com.android.support:customview:28.0.0@aar
                        androidLibrary                : com.android.support:swiperefreshlayout:28.0.0@aar
                        androidLibrary                : com.android.support:asynclayoutinflater:28.0.0@aar
                        androidLibrary                : com.android.support:support-compat:28.0.0@aar
                        androidLibrary                : com.android.support:versionedparcelable:28.0.0@aar
                        androidLibrary                : com.android.support:cursoradapter:28.0.0@aar
                        androidLibrary                : android.arch.lifecycle:runtime:1.1.1@aar
                        androidLibrary                : com.android.support:documentfile:28.0.0@aar
                        androidLibrary                : com.android.support:localbroadcastmanager:28.0.0@aar
                        androidLibrary                : com.android.support:print:28.0.0@aar
                        androidLibrary                : android.arch.lifecycle:viewmodel:1.1.1@aar
                        androidLibrary                : android.arch.lifecycle:livedata:1.1.1@aar
                        androidLibrary                : android.arch.lifecycle:livedata-core:1.1.1@aar
                        androidLibrary                : android.arch.core:runtime:1.1.1@aar
                        androidLibrary                : com.android.support:interpolator:28.0.0@aar
                        javaLibrary                   : org.jetbrains.kotlin:kotlin-stdlib:<KOTLIN_VERSION>@jar
                        javaLibrary                   : org.jetbrains.kotlin:kotlin-stdlib-jdk7:<KOTLIN_VERSION>@jar
                        javaLibrary                   : com.android.support:collections:28.0.0@jar
                        javaLibrary                   : android.arch.lifecycle:common:1.1.1@jar
                        javaLibrary                   : android.arch.core:common:1.1.1@jar
                        javaLibrary                   : com.android.support:support-annotations:28.0.0@jar
                        javaLibrary                   : com.android.support.constraint:constraint-layout-solver:1.0.2@jar
                        javaLibrary                   : org.jetbrains:annotations:13.0@jar
                        module                        : <ROOT>/TestCompositeLib1-:app-MAIN
                        module                        : <ROOT>/TestCompositeLib1/TestCompositeLibNested_1-:-MAIN
                        module                        : <ROOT>/TestCompositeLib2-:-MAIN
                        module                        : <ROOT>/TestCompositeLib4-:-MAIN
                    runtimeClasspath
                        module                        : <ROOT>/TestCompositeLib1-:lib-MAIN
                        module                        : <ROOT>/TestCompositeLib3-:lib-MAIN
                        module                        : <ROOT>/TestCompositeLib1-:app-MAIN
                        module                        : <ROOT>/TestCompositeLib1/TestCompositeLibNested_1-:-MAIN
                        module                        : <ROOT>/TestCompositeLib2-:-MAIN
                        module                        : <ROOT>/TestCompositeLib4-:-MAIN
                ProvidedDependencies
                    - provided                    : android.arch.core:common:1.1.1
                    - provided                    : android.arch.core:runtime:1.1.1@aar
                    - provided                    : android.arch.lifecycle:common:1.1.1
                    - provided                    : android.arch.lifecycle:livedata-core:1.1.1@aar
                    - provided                    : android.arch.lifecycle:livedata:1.1.1@aar
                    - provided                    : android.arch.lifecycle:runtime:1.1.1@aar
                    - provided                    : android.arch.lifecycle:viewmodel:1.1.1@aar
                    - provided                    : com.android.support.constraint:constraint-layout-solver:1.0.2
                    - provided                    : com.android.support.constraint:constraint-layout:1.0.2@aar
                    - provided                    : com.android.support:animated-vector-drawable:28.0.0@aar
                    - provided                    : com.android.support:appcompat-v7:28.0.0@aar
                    - provided                    : com.android.support:asynclayoutinflater:28.0.0@aar
                    - provided                    : com.android.support:collections:28.0.0
                    - provided                    : com.android.support:coordinatorlayout:28.0.0@aar
                    - provided                    : com.android.support:cursoradapter:28.0.0@aar
                    - provided                    : com.android.support:customview:28.0.0@aar
                    - provided                    : com.android.support:documentfile:28.0.0@aar
                    - provided                    : com.android.support:drawerlayout:28.0.0@aar
                    - provided                    : com.android.support:interpolator:28.0.0@aar
                    - provided                    : com.android.support:loader:28.0.0@aar
                    - provided                    : com.android.support:localbroadcastmanager:28.0.0@aar
                    - provided                    : com.android.support:print:28.0.0@aar
                    - provided                    : com.android.support:slidingpanelayout:28.0.0@aar
                    - provided                    : com.android.support:support-annotations:28.0.0
                    - provided                    : com.android.support:support-compat:28.0.0@aar
                    - provided                    : com.android.support:support-core-ui:28.0.0@aar
                    - provided                    : com.android.support:support-core-utils:28.0.0@aar
                    - provided                    : com.android.support:support-fragment:28.0.0@aar
                    - provided                    : com.android.support:support-vector-drawable:28.0.0@aar
                    - provided                    : com.android.support:swiperefreshlayout:28.0.0@aar
                    - provided                    : com.android.support:versionedparcelable:28.0.0@aar
                    - provided                    : com.android.support:viewpager:28.0.0@aar
                    - provided                    : org.jetbrains.kotlin:kotlin-stdlib-jdk7:<KOTLIN_VERSION>
                    - provided                    : org.jetbrains.kotlin:kotlin-stdlib:<KOTLIN_VERSION>
                    - provided                    : org.jetbrains:annotations:13.0
                ApplicationId                 : com.test.composite1.test
                SigningConfigName             : debug
                IsSigned                      : true
                CodeShrinker                  : null
                BuildTasksAndOutputInformation
                    AssembleTaskName              : assembleDebugAndroidTest
                    AssembleTaskOutputListingFile : <ROOT>/TestCompositeLib1/app/build/outputs/apk/androidTest/debug/output-metadata.json [-]
                GeneratedResourceFolders      : <ROOT>/TestCompositeLib1/app/build/generated/res/rs/androidTest/debug [-]
                GeneratedResourceFolders      : <ROOT>/TestCompositeLib1/app/build/generated/res/resValues/androidTest/debug [-]
                TestOptions
                    AnimationsDisabled            : false
                    Execution                     : HOST
            UnitTestArtifact
                Name                          : UNIT_TEST
                CompileTaskName               : compileDebugUnitTestSources
                AssembleTaskName              : assembleDebugUnitTest
                IsTestArtifact                : true
                IdeSetupTaskNames             : createMockableJar
                GeneratedSourceFolders        : <ROOT>/TestCompositeLib1/app/build/generated/ap_generated_sources/debugUnitTest/out [-]
                ClassesFolder                 : <ROOT>/TestCompositeLib1/app/build/intermediates/compile_and_runtime_not_namespaced_r_class_jar/debug/R.jar [-]
                ClassesFolder                 : <ROOT>/TestCompositeLib1/app/build/intermediates/javac/debugUnitTest/classes [-]
                ClassesFolder                 : <ROOT>/TestCompositeLib1/app/build/tmp/kotlin-classes/debugUnitTest [-]
                Dependencies
                    compileClasspath
                        module                        : <ROOT>/TestCompositeLib1-:lib-MAIN
                        androidLibrary                : com.android.support:appcompat-v7:28.0.0@aar
                        androidLibrary                : com.android.support.constraint:constraint-layout:1.0.2@aar
                        module                        : <ROOT>/TestCompositeLib3-:lib-MAIN
                        androidLibrary                : com.android.support:support-fragment:28.0.0@aar
                        androidLibrary                : com.android.support:animated-vector-drawable:28.0.0@aar
                        androidLibrary                : com.android.support:support-core-ui:28.0.0@aar
                        androidLibrary                : com.android.support:support-core-utils:28.0.0@aar
                        androidLibrary                : com.android.support:support-vector-drawable:28.0.0@aar
                        androidLibrary                : com.android.support:loader:28.0.0@aar
                        androidLibrary                : com.android.support:viewpager:28.0.0@aar
                        androidLibrary                : com.android.support:coordinatorlayout:28.0.0@aar
                        androidLibrary                : com.android.support:drawerlayout:28.0.0@aar
                        androidLibrary                : com.android.support:slidingpanelayout:28.0.0@aar
                        androidLibrary                : com.android.support:customview:28.0.0@aar
                        androidLibrary                : com.android.support:swiperefreshlayout:28.0.0@aar
                        androidLibrary                : com.android.support:asynclayoutinflater:28.0.0@aar
                        androidLibrary                : com.android.support:support-compat:28.0.0@aar
                        androidLibrary                : com.android.support:versionedparcelable:28.0.0@aar
                        androidLibrary                : com.android.support:cursoradapter:28.0.0@aar
                        androidLibrary                : android.arch.lifecycle:runtime:1.1.1@aar
                        androidLibrary                : com.android.support:documentfile:28.0.0@aar
                        androidLibrary                : com.android.support:localbroadcastmanager:28.0.0@aar
                        androidLibrary                : com.android.support:print:28.0.0@aar
                        androidLibrary                : android.arch.lifecycle:viewmodel:1.1.1@aar
                        androidLibrary                : android.arch.lifecycle:livedata:1.1.1@aar
                        androidLibrary                : android.arch.lifecycle:livedata-core:1.1.1@aar
                        androidLibrary                : android.arch.core:runtime:1.1.1@aar
                        androidLibrary                : com.android.support:interpolator:28.0.0@aar
                        javaLibrary                   : org.jetbrains.kotlin:kotlin-stdlib:<KOTLIN_VERSION>@jar
                        javaLibrary                   : org.jetbrains.kotlin:kotlin-stdlib-jdk7:<KOTLIN_VERSION>@jar
                        javaLibrary                   : com.android.support:collections:28.0.0@jar
                        javaLibrary                   : android.arch.lifecycle:common:1.1.1@jar
                        javaLibrary                   : android.arch.core:common:1.1.1@jar
                        javaLibrary                   : com.android.support:support-annotations:28.0.0@jar
                        javaLibrary                   : org.jetbrains:annotations:13.0@jar
                        javaLibrary                   : com.android.support.constraint:constraint-layout-solver:1.0.2@jar
                        module                        : <ROOT>/TestCompositeLib1-:app-MAIN
                        module                        : <ROOT>/TestCompositeLib1/TestCompositeLibNested_1-:-MAIN
                        module                        : <ROOT>/TestCompositeLib2-:-MAIN
                        module                        : <ROOT>/TestCompositeLib4-:-MAIN
                    runtimeClasspath
                        module                        : <ROOT>/TestCompositeLib1-:lib-MAIN
                        androidLibrary                : com.android.support:appcompat-v7:28.0.0@aar
                        androidLibrary                : com.android.support.constraint:constraint-layout:1.0.2@aar
                        module                        : <ROOT>/TestCompositeLib3-:lib-MAIN
                        androidLibrary                : com.android.support:support-fragment:28.0.0@aar
                        androidLibrary                : com.android.support:animated-vector-drawable:28.0.0@aar
                        androidLibrary                : com.android.support:support-core-ui:28.0.0@aar
                        androidLibrary                : com.android.support:support-core-utils:28.0.0@aar
                        androidLibrary                : com.android.support:support-vector-drawable:28.0.0@aar
                        androidLibrary                : com.android.support:loader:28.0.0@aar
                        androidLibrary                : com.android.support:viewpager:28.0.0@aar
                        androidLibrary                : com.android.support:coordinatorlayout:28.0.0@aar
                        androidLibrary                : com.android.support:drawerlayout:28.0.0@aar
                        androidLibrary                : com.android.support:slidingpanelayout:28.0.0@aar
                        androidLibrary                : com.android.support:customview:28.0.0@aar
                        androidLibrary                : com.android.support:swiperefreshlayout:28.0.0@aar
                        androidLibrary                : com.android.support:asynclayoutinflater:28.0.0@aar
                        androidLibrary                : com.android.support:support-compat:28.0.0@aar
                        androidLibrary                : com.android.support:versionedparcelable:28.0.0@aar
                        androidLibrary                : com.android.support:cursoradapter:28.0.0@aar
                        androidLibrary                : android.arch.lifecycle:runtime:1.1.1@aar
                        androidLibrary                : com.android.support:documentfile:28.0.0@aar
                        androidLibrary                : com.android.support:localbroadcastmanager:28.0.0@aar
                        androidLibrary                : com.android.support:print:28.0.0@aar
                        androidLibrary                : android.arch.lifecycle:viewmodel:1.1.1@aar
                        androidLibrary                : android.arch.lifecycle:livedata:1.1.1@aar
                        androidLibrary                : android.arch.lifecycle:livedata-core:1.1.1@aar
                        androidLibrary                : android.arch.core:runtime:1.1.1@aar
                        androidLibrary                : com.android.support:interpolator:28.0.0@aar
                        javaLibrary                   : org.jetbrains.kotlin:kotlin-stdlib:<KOTLIN_VERSION>@jar
                        javaLibrary                   : org.jetbrains.kotlin:kotlin-stdlib-jdk7:<KOTLIN_VERSION>@jar
                        javaLibrary                   : com.android.support:collections:28.0.0@jar
                        javaLibrary                   : android.arch.lifecycle:common:1.1.1@jar
                        javaLibrary                   : android.arch.core:common:1.1.1@jar
                        javaLibrary                   : com.android.support:support-annotations:28.0.0@jar
                        javaLibrary                   : org.jetbrains:annotations:13.0@jar
                        javaLibrary                   : com.android.support.constraint:constraint-layout-solver:1.0.2@jar
                        module                        : <ROOT>/TestCompositeLib1-:app-MAIN
                        module                        : <ROOT>/TestCompositeLib1/TestCompositeLibNested_1-:-MAIN
                        module                        : <ROOT>/TestCompositeLib2-:-MAIN
                        module                        : <ROOT>/TestCompositeLib4-:-MAIN
                MockablePlatformJar           : <GRADLE>/caches/<TRANSFORMS>/xxxxxxxxxxxxxxxxxxxxxxxxxxxxxxxx/transformed/android.jar
    kotlinGradleModel             : KotlinGradleModelImpl
        additionalVisibleSourceSets
            debug                         : <empty>
            - debugAndroidTest            : debug
            - debugAndroidTest            : main
            - debugUnitTest               : debug
            - debugUnitTest               : main
        compilerArgumentsBySourceSet
            debug
                compilerArguments             : K2JVMCompilerArguments
                    allowNoSourceFiles            : true
                    assertionsMode                : legacy
                    backendThreads                : 1
                    destination                   : <ROOT>/TestCompositeLib1/app/build/tmp/kotlin-classes/debug
                    jvmDefault                    : disable
                    jvmTarget                     : 1.8
                    moduleName                    : app_debug
                    noJdk                         : true
                    noReflect                     : true
                    noStdlib                      : true
                    serializeIr                   : none
                    autoAdvanceApiVersion         : true
                    autoAdvanceLanguageVersion    : true
                    explicitApi                   : disable
                    explicitReturnTypes           : disable
                    useFirLT                      : true
            debugAndroidTest
                compilerArguments             : K2JVMCompilerArguments
                    allowNoSourceFiles            : true
                    assertionsMode                : legacy
                    backendThreads                : 1
                    destination                   : <ROOT>/TestCompositeLib1/app/build/tmp/kotlin-classes/debugAndroidTest
                    jvmDefault                    : disable
                    jvmTarget                     : 1.8
                    moduleName                    : app_debugAndroidTest
                    noJdk                         : true
                    noReflect                     : true
                    noStdlib                      : true
                    serializeIr                   : none
                    autoAdvanceApiVersion         : true
                    autoAdvanceLanguageVersion    : true
                    explicitApi                   : disable
                    explicitReturnTypes           : disable
                    useFirLT                      : true
            debugUnitTest
                compilerArguments             : K2JVMCompilerArguments
                    allowNoSourceFiles            : true
                    assertionsMode                : legacy
                    backendThreads                : 1
                    destination                   : <ROOT>/TestCompositeLib1/app/build/tmp/kotlin-classes/debugUnitTest
                    jvmDefault                    : disable
                    jvmTarget                     : 1.8
                    moduleName                    : app_debugUnitTest
                    noJdk                         : true
                    noReflect                     : true
                    noStdlib                      : true
                    serializeIr                   : none
                    autoAdvanceApiVersion         : true
                    autoAdvanceLanguageVersion    : true
                    explicitApi                   : disable
                    explicitReturnTypes           : disable
                    useFirLT                      : true
        gradleUserHome                : <GRADLE>
        hasKotlinPlugin               : true
        kotlinGradlePluginVersion     : KotlinGradlePluginVersionImpl
            major                         : 1
            minor                         : 9
            patch                         : 23
            versionString                 : 1.9.23
        kotlinTarget                  : kotlin-android
        kotlinTaskProperties
            debug                         : KotlinTaskPropertiesImpl
                incremental                   : true
                pluginVersion                 : <CUT>
                - pureKotlinSourceFolders     : <ROOT>/TestCompositeLib1/app/src/debug/kotlin [-]
                - pureKotlinSourceFolders     : <ROOT>/TestCompositeLib1/app/src/debug/java [-]
            debugAndroidTest              : KotlinTaskPropertiesImpl
                incremental                   : true
                pluginVersion                 : <CUT>
                - pureKotlinSourceFolders     : <ROOT>/TestCompositeLib1/app/src/debugAndroidTest/kotlin [-]
            debugUnitTest                 : KotlinTaskPropertiesImpl
                incremental                   : true
                pluginVersion                 : <CUT>
                - pureKotlinSourceFolders     : <ROOT>/TestCompositeLib1/app/src/debugUnitTest/kotlin [-]
    externalProject               : :includedLib1:app (DefaultExternalProject) (*seen*)
MODULE                        : TestCompositeLib1.app.androidTest
MODULE                        : TestCompositeLib1.app.main
MODULE                        : TestCompositeLib1.app.unitTest
MODULE                        : TestCompositeLib1.lib
    GradleModuleModel
        agpVersion                    : 7.0.0
        gradlePath                    : :lib
        gradleVersion                 : 7.0.2
        buildFile                     : <ROOT>/TestCompositeLib1/lib/build.gradle
        buildFilePath                 : <ROOT>/TestCompositeLib1/lib/build.gradle
        rootFolderPath                : <ROOT>/TestCompositeLib1
        hasSafeArgsJava               : false
        hasSafeArgsKotlin             : false
    CurrentVariantReportedVersions
        minSdk
            ApiLevel                      : 16
            ApiString                     : 16
        runtimeMinSdk
            ApiLevel                      : 16
            ApiString                     : 16
        targetSdk
            ApiLevel                      : 32
            ApiString                     : 32
    RootBuildId                   : <ROOT>
    BuildId                       : <ROOT>/TestCompositeLib1
    ProjectPath                   : :lib
    ModelVersion                  : 7.0.0
    ProjectType                   : PROJECT_TYPE_LIBRARY
    CompileTarget                 : android-32
    BuildFolder                   : <ROOT>/TestCompositeLib1/lib/build [-]
    buildToolsVersion             : 30.0.2
    IsBaseSplit                   : false
    GroupId                       : com.test.composite1
    Namespace                     : com.test.composite1
    TestNamespace                 : com.test.composite1.test
    AaptOptions
        NameSpacing                   : DISABLED
    LintOptions
        IsCheckTestSources            : false
        IsCheckDependencies           : false
        IsAbortOnError                : true
        IsAbsolutePaths               : true
        IsNoLines                     : false
        IsQuiet                       : false
        IsCheckAllWarnings            : false
        IsIgnoreWarnings              : false
        IsWarningsAsErrors            : false
        IsIgnoreTestSources           : false
        IsIgnoreTestFixturesSources   : false
        IsCheckGeneratedSources       : false
        IsCheckReleaseBuilds          : true
        IsExplainIssues               : true
        IsShowAll                     : false
        TextReport                    : false
        HtmlReport                    : true
        XmlReport                     : true
        SarifReport                   : false
    JavaCompileOptions
        Encoding                      : UTF-8
        SourceCompatibility           : 1.8
        TargetCompatibility           : 1.8
        IsCoreLibraryDesugaringEnabled          : false
    AgpFlags
        ApplicationRClassConstantIds  : true
        AestRClassConstantIds         : true
        TransitiveRClasses            : true
        UseAndroidX                   : false
        UsesCompose                   : false
        MlModelBindingEnabled         : false
        AndroidResourcesEnabled       : true
        DataBindingEnabled            : false
<<<<<<< HEAD
=======
        GenerateManifestClass         : false
>>>>>>> 8b7d83e8
    - basicVariant:               : debug
        testApplicationId             : com.test.composite1.test
        buildType                     : debug
    - basicVariant:               : release
        buildType                     : release
    BootClassPath                 : <ANDROID_SDK>/platforms/android-32/android.jar
    ViewBindingOptions
        Enabled                       : false
    DefaultConfig
        ProductFlavor
            Name                          : main
            VersionCode                   : 1
            VersionName                   : 1.0
            TestInstrumentationRunner     : android.support.test.runner.AndroidJUnitRunner
            MinSdkVersion
                ApiLevel                      : 16
                ApiString                     : 16
            TargetSdkVersion
                ApiLevel                      : 32
                ApiString                     : 32
            VectorDrawables
                UseSupportLibrary             : false
        SourceProvider
            Name                          : main
            Manifest                      : <ROOT>/TestCompositeLib1/lib/src/main/AndroidManifest.xml
            JavaDirectories               : <ROOT>/TestCompositeLib1/lib/src/main/java
            KotlinDirectories             : <ROOT>/TestCompositeLib1/lib/src/main/kotlin [-]
            KotlinDirectories             : <ROOT>/TestCompositeLib1/lib/src/main/java
            ResourcesDirectories          : <ROOT>/TestCompositeLib1/lib/src/main/resources [-]
            AidlDirectories               : <ROOT>/TestCompositeLib1/lib/src/main/aidl [-]
            RenderscriptDirectories       : <ROOT>/TestCompositeLib1/lib/src/main/rs [-]
            ResDirectories                : <ROOT>/TestCompositeLib1/lib/src/main/res
            AssetsDirectories             : <ROOT>/TestCompositeLib1/lib/src/main/assets [-]
            JniLibsDirectories            : <ROOT>/TestCompositeLib1/lib/src/main/jniLibs [-]
            ShadersDirectories            : <ROOT>/TestCompositeLib1/lib/src/main/shaders [-]
        ExtraSourceProviders
            ExtraSourceProvider
                ArtifactName                  : _android_test_
                SourceProvider
                    Name                          : androidTest
                    Manifest                      : <ROOT>/TestCompositeLib1/lib/src/androidTest/AndroidManifest.xml [-]
                    JavaDirectories               : <ROOT>/TestCompositeLib1/lib/src/androidTest/java
                    KotlinDirectories             : <ROOT>/TestCompositeLib1/lib/src/androidTest/kotlin [-]
                    KotlinDirectories             : <ROOT>/TestCompositeLib1/lib/src/androidTest/java
                    ResourcesDirectories          : <ROOT>/TestCompositeLib1/lib/src/androidTest/resources [-]
                    AidlDirectories               : <ROOT>/TestCompositeLib1/lib/src/androidTest/aidl [-]
                    RenderscriptDirectories       : <ROOT>/TestCompositeLib1/lib/src/androidTest/rs [-]
                    ResDirectories                : <ROOT>/TestCompositeLib1/lib/src/androidTest/res [-]
                    AssetsDirectories             : <ROOT>/TestCompositeLib1/lib/src/androidTest/assets [-]
                    JniLibsDirectories            : <ROOT>/TestCompositeLib1/lib/src/androidTest/jniLibs [-]
                    ShadersDirectories            : <ROOT>/TestCompositeLib1/lib/src/androidTest/shaders [-]
            ExtraSourceProvider
                ArtifactName                  : _unit_test_
                SourceProvider
                    Name                          : test
                    Manifest                      : <ROOT>/TestCompositeLib1/lib/src/test/AndroidManifest.xml [-]
                    JavaDirectories               : <ROOT>/TestCompositeLib1/lib/src/test/java
                    KotlinDirectories             : <ROOT>/TestCompositeLib1/lib/src/test/kotlin [-]
                    KotlinDirectories             : <ROOT>/TestCompositeLib1/lib/src/test/java
                    ResourcesDirectories          : <ROOT>/TestCompositeLib1/lib/src/test/resources [-]
                    AidlDirectories               : <ROOT>/TestCompositeLib1/lib/src/test/aidl [-]
                    RenderscriptDirectories       : <ROOT>/TestCompositeLib1/lib/src/test/rs [-]
                    ResDirectories                : <ROOT>/TestCompositeLib1/lib/src/test/res [-]
                    AssetsDirectories             : <ROOT>/TestCompositeLib1/lib/src/test/assets [-]
                    JniLibsDirectories            : <ROOT>/TestCompositeLib1/lib/src/test/jniLibs [-]
                    ShadersDirectories            : <ROOT>/TestCompositeLib1/lib/src/test/shaders [-]
    BuildTypes
        BuildType
            Name                          : debug
            IsDebuggable                  : true
            IsJniDebuggable               : false
            IsPseudoLocalesEnabled        : false
            IsRenderscriptDebuggable      : false
            RenderscriptOptimLevel        : 3
            IsMinifyEnabled               : false
            IsZipAlignEnabled             : true
        SourceProvider
            Name                          : debug
            Manifest                      : <ROOT>/TestCompositeLib1/lib/src/debug/AndroidManifest.xml [-]
            JavaDirectories               : <ROOT>/TestCompositeLib1/lib/src/debug/java [-]
            KotlinDirectories             : <ROOT>/TestCompositeLib1/lib/src/debug/kotlin [-]
            KotlinDirectories             : <ROOT>/TestCompositeLib1/lib/src/debug/java [-]
            ResourcesDirectories          : <ROOT>/TestCompositeLib1/lib/src/debug/resources [-]
            AidlDirectories               : <ROOT>/TestCompositeLib1/lib/src/debug/aidl [-]
            RenderscriptDirectories       : <ROOT>/TestCompositeLib1/lib/src/debug/rs [-]
            ResDirectories                : <ROOT>/TestCompositeLib1/lib/src/debug/res [-]
            AssetsDirectories             : <ROOT>/TestCompositeLib1/lib/src/debug/assets [-]
            JniLibsDirectories            : <ROOT>/TestCompositeLib1/lib/src/debug/jniLibs [-]
            ShadersDirectories            : <ROOT>/TestCompositeLib1/lib/src/debug/shaders [-]
        ExtraSourceProviders
            ExtraSourceProvider
                ArtifactName                  : _android_test_
                SourceProvider
                    Name                          : androidTestDebug
                    Manifest                      : <ROOT>/TestCompositeLib1/lib/src/androidTestDebug/AndroidManifest.xml [-]
                    JavaDirectories               : <ROOT>/TestCompositeLib1/lib/src/androidTestDebug/java [-]
                    KotlinDirectories             : <ROOT>/TestCompositeLib1/lib/src/androidTestDebug/kotlin [-]
                    KotlinDirectories             : <ROOT>/TestCompositeLib1/lib/src/androidTestDebug/java [-]
                    ResourcesDirectories          : <ROOT>/TestCompositeLib1/lib/src/androidTestDebug/resources [-]
                    AidlDirectories               : <ROOT>/TestCompositeLib1/lib/src/androidTestDebug/aidl [-]
                    RenderscriptDirectories       : <ROOT>/TestCompositeLib1/lib/src/androidTestDebug/rs [-]
                    ResDirectories                : <ROOT>/TestCompositeLib1/lib/src/androidTestDebug/res [-]
                    AssetsDirectories             : <ROOT>/TestCompositeLib1/lib/src/androidTestDebug/assets [-]
                    JniLibsDirectories            : <ROOT>/TestCompositeLib1/lib/src/androidTestDebug/jniLibs [-]
                    ShadersDirectories            : <ROOT>/TestCompositeLib1/lib/src/androidTestDebug/shaders [-]
        ExtraSourceProviders
            ExtraSourceProvider
                ArtifactName                  : _unit_test_
                SourceProvider
                    Name                          : testDebug
                    Manifest                      : <ROOT>/TestCompositeLib1/lib/src/testDebug/AndroidManifest.xml [-]
                    JavaDirectories               : <ROOT>/TestCompositeLib1/lib/src/testDebug/java [-]
                    KotlinDirectories             : <ROOT>/TestCompositeLib1/lib/src/testDebug/kotlin [-]
                    KotlinDirectories             : <ROOT>/TestCompositeLib1/lib/src/testDebug/java [-]
                    ResourcesDirectories          : <ROOT>/TestCompositeLib1/lib/src/testDebug/resources [-]
                    AidlDirectories               : <ROOT>/TestCompositeLib1/lib/src/testDebug/aidl [-]
                    RenderscriptDirectories       : <ROOT>/TestCompositeLib1/lib/src/testDebug/rs [-]
                    ResDirectories                : <ROOT>/TestCompositeLib1/lib/src/testDebug/res [-]
                    AssetsDirectories             : <ROOT>/TestCompositeLib1/lib/src/testDebug/assets [-]
                    JniLibsDirectories            : <ROOT>/TestCompositeLib1/lib/src/testDebug/jniLibs [-]
                    ShadersDirectories            : <ROOT>/TestCompositeLib1/lib/src/testDebug/shaders [-]
        BuildType
            Name                          : release
            IsDebuggable                  : false
            IsJniDebuggable               : false
            IsPseudoLocalesEnabled        : false
            IsRenderscriptDebuggable      : false
            RenderscriptOptimLevel        : 3
            IsMinifyEnabled               : false
            IsZipAlignEnabled             : true
        SourceProvider
            Name                          : release
            Manifest                      : <ROOT>/TestCompositeLib1/lib/src/release/AndroidManifest.xml [-]
            JavaDirectories               : <ROOT>/TestCompositeLib1/lib/src/release/java [-]
            KotlinDirectories             : <ROOT>/TestCompositeLib1/lib/src/release/kotlin [-]
            KotlinDirectories             : <ROOT>/TestCompositeLib1/lib/src/release/java [-]
            ResourcesDirectories          : <ROOT>/TestCompositeLib1/lib/src/release/resources [-]
            AidlDirectories               : <ROOT>/TestCompositeLib1/lib/src/release/aidl [-]
            RenderscriptDirectories       : <ROOT>/TestCompositeLib1/lib/src/release/rs [-]
            ResDirectories                : <ROOT>/TestCompositeLib1/lib/src/release/res [-]
            AssetsDirectories             : <ROOT>/TestCompositeLib1/lib/src/release/assets [-]
            JniLibsDirectories            : <ROOT>/TestCompositeLib1/lib/src/release/jniLibs [-]
            ShadersDirectories            : <ROOT>/TestCompositeLib1/lib/src/release/shaders [-]
        ExtraSourceProviders
            ExtraSourceProvider
                ArtifactName                  : _android_test_
                SourceProvider
                    Name                          : androidTestRelease
                    Manifest                      : <ROOT>/TestCompositeLib1/lib/src/androidTestRelease/AndroidManifest.xml [-]
                    JavaDirectories               : <ROOT>/TestCompositeLib1/lib/src/androidTestRelease/java [-]
                    KotlinDirectories             : <ROOT>/TestCompositeLib1/lib/src/androidTestRelease/kotlin [-]
                    KotlinDirectories             : <ROOT>/TestCompositeLib1/lib/src/androidTestRelease/java [-]
                    ResourcesDirectories          : <ROOT>/TestCompositeLib1/lib/src/androidTestRelease/resources [-]
                    AidlDirectories               : <ROOT>/TestCompositeLib1/lib/src/androidTestRelease/aidl [-]
                    RenderscriptDirectories       : <ROOT>/TestCompositeLib1/lib/src/androidTestRelease/rs [-]
                    ResDirectories                : <ROOT>/TestCompositeLib1/lib/src/androidTestRelease/res [-]
                    AssetsDirectories             : <ROOT>/TestCompositeLib1/lib/src/androidTestRelease/assets [-]
                    JniLibsDirectories            : <ROOT>/TestCompositeLib1/lib/src/androidTestRelease/jniLibs [-]
                    ShadersDirectories            : <ROOT>/TestCompositeLib1/lib/src/androidTestRelease/shaders [-]
        ExtraSourceProviders
            ExtraSourceProvider
                ArtifactName                  : _unit_test_
                SourceProvider
                    Name                          : testRelease
                    Manifest                      : <ROOT>/TestCompositeLib1/lib/src/testRelease/AndroidManifest.xml [-]
                    JavaDirectories               : <ROOT>/TestCompositeLib1/lib/src/testRelease/java [-]
                    KotlinDirectories             : <ROOT>/TestCompositeLib1/lib/src/testRelease/kotlin [-]
                    KotlinDirectories             : <ROOT>/TestCompositeLib1/lib/src/testRelease/java [-]
                    ResourcesDirectories          : <ROOT>/TestCompositeLib1/lib/src/testRelease/resources [-]
                    AidlDirectories               : <ROOT>/TestCompositeLib1/lib/src/testRelease/aidl [-]
                    RenderscriptDirectories       : <ROOT>/TestCompositeLib1/lib/src/testRelease/rs [-]
                    ResDirectories                : <ROOT>/TestCompositeLib1/lib/src/testRelease/res [-]
                    AssetsDirectories             : <ROOT>/TestCompositeLib1/lib/src/testRelease/assets [-]
                    JniLibsDirectories            : <ROOT>/TestCompositeLib1/lib/src/testRelease/jniLibs [-]
                    ShadersDirectories            : <ROOT>/TestCompositeLib1/lib/src/testRelease/shaders [-]
    SigningConfigs
        SigningConfig
            Name                          : debug
            StoreFile                     : debug.keystore
            StorePassword                 : android
            KeyAlias                      : AndroidDebugKey
    VariantBuildInformation
        VariantBuildInformation
            VariantName                   : debug
            BuildTasksAndOutputInformation
                AssembleTaskName              : assembleDebug
        VariantBuildInformation
            VariantName                   : release
            BuildTasksAndOutputInformation
                AssembleTaskName              : assembleRelease
    IdeVariants
        IdeVariant
            Name                          : debug
            BuildType                     : debug
            DisplayName                   : debug
            InstantAppCompatible          : false
            MinSdkVersion
                ApiLevel                      : 16
                ApiString                     : 16
            TargetSdkVersion
                ApiLevel                      : 32
                ApiString                     : 32
            VersionCode                   : 1
            VersionNameWithSuffix         : 1.0
            DeprecatedPreMergedApplicationId        : com.test.composite1
            TestInstrumentationRunner     : android.support.test.runner.AndroidJUnitRunner
            MainArtifact
                Name                          : MAIN
                CompileTaskName               : compileDebugSources
                AssembleTaskName              : assembleDebug
                IsTestArtifact                : false
                IdeSetupTaskNames             : generateDebugSources
                GeneratedSourceFolders        : <ROOT>/TestCompositeLib1/lib/build/generated/aidl_source_output_dir/debug/out [-]
                GeneratedSourceFolders        : <ROOT>/TestCompositeLib1/lib/build/generated/ap_generated_sources/debug/out [-]
                GeneratedSourceFolders        : <ROOT>/TestCompositeLib1/lib/build/generated/renderscript_source_output_dir/debug/out [-]
                GeneratedSourceFolders        : <ROOT>/TestCompositeLib1/lib/build/generated/source/buildConfig/debug [-]
                ClassesFolder                 : <ROOT>/TestCompositeLib1/lib/build/intermediates/compile_r_class_jar/debug/R.jar [-]
                ClassesFolder                 : <ROOT>/TestCompositeLib1/lib/build/intermediates/javac/debug/classes [-]
                ClassesFolder                 : <ROOT>/TestCompositeLib1/lib/build/tmp/kotlin-classes/debug [-]
                Dependencies
                    compileClasspath
                        androidLibrary                : com.android.support:appcompat-v7:28.0.0@aar
                        androidLibrary                : com.android.support:support-fragment:28.0.0@aar
                        androidLibrary                : com.android.support:animated-vector-drawable:28.0.0@aar
                        androidLibrary                : com.android.support:support-core-ui:28.0.0@aar
                        androidLibrary                : com.android.support:support-core-utils:28.0.0@aar
                        androidLibrary                : com.android.support:support-vector-drawable:28.0.0@aar
                        androidLibrary                : com.android.support:loader:28.0.0@aar
                        androidLibrary                : com.android.support:viewpager:28.0.0@aar
                        androidLibrary                : com.android.support:coordinatorlayout:28.0.0@aar
                        androidLibrary                : com.android.support:drawerlayout:28.0.0@aar
                        androidLibrary                : com.android.support:slidingpanelayout:28.0.0@aar
                        androidLibrary                : com.android.support:customview:28.0.0@aar
                        androidLibrary                : com.android.support:swiperefreshlayout:28.0.0@aar
                        androidLibrary                : com.android.support:asynclayoutinflater:28.0.0@aar
                        androidLibrary                : com.android.support:support-compat:28.0.0@aar
                        androidLibrary                : com.android.support:versionedparcelable:28.0.0@aar
                        androidLibrary                : com.android.support:cursoradapter:28.0.0@aar
                        androidLibrary                : android.arch.lifecycle:runtime:1.1.1@aar
                        androidLibrary                : com.android.support:documentfile:28.0.0@aar
                        androidLibrary                : com.android.support:localbroadcastmanager:28.0.0@aar
                        androidLibrary                : com.android.support:print:28.0.0@aar
                        androidLibrary                : android.arch.lifecycle:viewmodel:1.1.1@aar
                        androidLibrary                : android.arch.lifecycle:livedata:1.1.1@aar
                        androidLibrary                : android.arch.lifecycle:livedata-core:1.1.1@aar
                        androidLibrary                : android.arch.core:runtime:1.1.1@aar
                        androidLibrary                : com.android.support:interpolator:28.0.0@aar
                        module                        : <ROOT>/TestCompositeLib3-:lib-MAIN
                        javaLibrary                   : com.android.support:collections:28.0.0@jar
                        javaLibrary                   : android.arch.lifecycle:common:1.1.1@jar
                        javaLibrary                   : android.arch.core:common:1.1.1@jar
                        javaLibrary                   : com.android.support:support-annotations:28.0.0@jar
                        javaLibrary                   : org.jetbrains.kotlin:kotlin-stdlib:<KOTLIN_VERSION>@jar
                        javaLibrary                   : org.jetbrains.kotlin:kotlin-stdlib-jdk7:<KOTLIN_VERSION>@jar
                        javaLibrary                   : org.jetbrains:annotations:13.0@jar
                        module                        : <ROOT>/TestCompositeLib2-:-MAIN
                        module                        : <ROOT>/TestCompositeLib4-:-MAIN
                    runtimeClasspath
                        androidLibrary                : com.android.support:appcompat-v7:28.0.0@aar
                        androidLibrary                : com.android.support:support-fragment:28.0.0@aar
                        androidLibrary                : com.android.support:animated-vector-drawable:28.0.0@aar
                        androidLibrary                : com.android.support:support-core-ui:28.0.0@aar
                        androidLibrary                : com.android.support:support-core-utils:28.0.0@aar
                        androidLibrary                : com.android.support:support-vector-drawable:28.0.0@aar
                        androidLibrary                : com.android.support:loader:28.0.0@aar
                        androidLibrary                : com.android.support:viewpager:28.0.0@aar
                        androidLibrary                : com.android.support:coordinatorlayout:28.0.0@aar
                        androidLibrary                : com.android.support:drawerlayout:28.0.0@aar
                        androidLibrary                : com.android.support:slidingpanelayout:28.0.0@aar
                        androidLibrary                : com.android.support:customview:28.0.0@aar
                        androidLibrary                : com.android.support:swiperefreshlayout:28.0.0@aar
                        androidLibrary                : com.android.support:asynclayoutinflater:28.0.0@aar
                        androidLibrary                : com.android.support:support-compat:28.0.0@aar
                        androidLibrary                : com.android.support:versionedparcelable:28.0.0@aar
                        androidLibrary                : com.android.support:cursoradapter:28.0.0@aar
                        androidLibrary                : android.arch.lifecycle:runtime:1.1.1@aar
                        androidLibrary                : com.android.support:documentfile:28.0.0@aar
                        androidLibrary                : com.android.support:localbroadcastmanager:28.0.0@aar
                        androidLibrary                : com.android.support:print:28.0.0@aar
                        androidLibrary                : android.arch.lifecycle:viewmodel:1.1.1@aar
                        androidLibrary                : android.arch.lifecycle:livedata:1.1.1@aar
                        androidLibrary                : android.arch.lifecycle:livedata-core:1.1.1@aar
                        androidLibrary                : android.arch.core:runtime:1.1.1@aar
                        androidLibrary                : com.android.support:interpolator:28.0.0@aar
                        module                        : <ROOT>/TestCompositeLib3-:lib-MAIN
                        javaLibrary                   : com.android.support:collections:28.0.0@jar
                        javaLibrary                   : android.arch.lifecycle:common:1.1.1@jar
                        javaLibrary                   : android.arch.core:common:1.1.1@jar
                        javaLibrary                   : com.android.support:support-annotations:28.0.0@jar
                        javaLibrary                   : org.jetbrains.kotlin:kotlin-stdlib:<KOTLIN_VERSION>@jar
                        javaLibrary                   : org.jetbrains.kotlin:kotlin-stdlib-jdk7:<KOTLIN_VERSION>@jar
                        javaLibrary                   : org.jetbrains:annotations:13.0@jar
                        module                        : <ROOT>/TestCompositeLib2-:-MAIN
                        module                        : <ROOT>/TestCompositeLib4-:-MAIN
                IsSigned                      : false
                CodeShrinker                  : null
                BuildTasksAndOutputInformation
                    AssembleTaskName              : assembleDebug
                GeneratedResourceFolders      : <ROOT>/TestCompositeLib1/lib/build/generated/res/rs/debug [-]
                GeneratedResourceFolders      : <ROOT>/TestCompositeLib1/lib/build/generated/res/resValues/debug [-]
            AndroidTestArtifact
                Name                          : ANDROID_TEST
                CompileTaskName               : compileDebugAndroidTestSources
                AssembleTaskName              : assembleDebugAndroidTest
                IsTestArtifact                : true
                IdeSetupTaskNames             : generateDebugAndroidTestSources
                GeneratedSourceFolders        : <ROOT>/TestCompositeLib1/lib/build/generated/aidl_source_output_dir/debugAndroidTest/out [-]
                GeneratedSourceFolders        : <ROOT>/TestCompositeLib1/lib/build/generated/ap_generated_sources/debugAndroidTest/out [-]
                GeneratedSourceFolders        : <ROOT>/TestCompositeLib1/lib/build/generated/renderscript_source_output_dir/debugAndroidTest/out [-]
                GeneratedSourceFolders        : <ROOT>/TestCompositeLib1/lib/build/generated/source/buildConfig/androidTest/debug [-]
                ClassesFolder                 : <ROOT>/TestCompositeLib1/lib/build/intermediates/compile_and_runtime_not_namespaced_r_class_jar/debugAndroidTest/R.jar [-]
                ClassesFolder                 : <ROOT>/TestCompositeLib1/lib/build/intermediates/javac/debugAndroidTest/classes [-]
                ClassesFolder                 : <ROOT>/TestCompositeLib1/lib/build/tmp/kotlin-classes/debugAndroidTest [-]
                Dependencies
                    compileClasspath
                        module                        : <ROOT>/TestCompositeLib1-:lib-MAIN
                        androidLibrary                : com.android.support:appcompat-v7:28.0.0@aar
                        module                        : <ROOT>/TestCompositeLib3-:lib-MAIN
                        androidLibrary                : com.android.support:support-fragment:28.0.0@aar
                        androidLibrary                : com.android.support:animated-vector-drawable:28.0.0@aar
                        androidLibrary                : com.android.support:support-core-ui:28.0.0@aar
                        androidLibrary                : com.android.support:support-core-utils:28.0.0@aar
                        androidLibrary                : com.android.support:support-vector-drawable:28.0.0@aar
                        androidLibrary                : com.android.support:loader:28.0.0@aar
                        androidLibrary                : com.android.support:viewpager:28.0.0@aar
                        androidLibrary                : com.android.support:coordinatorlayout:28.0.0@aar
                        androidLibrary                : com.android.support:drawerlayout:28.0.0@aar
                        androidLibrary                : com.android.support:slidingpanelayout:28.0.0@aar
                        androidLibrary                : com.android.support:customview:28.0.0@aar
                        androidLibrary                : com.android.support:swiperefreshlayout:28.0.0@aar
                        androidLibrary                : com.android.support:asynclayoutinflater:28.0.0@aar
                        androidLibrary                : com.android.support:support-compat:28.0.0@aar
                        androidLibrary                : com.android.support:versionedparcelable:28.0.0@aar
                        androidLibrary                : com.android.support:cursoradapter:28.0.0@aar
                        androidLibrary                : android.arch.lifecycle:runtime:1.1.1@aar
                        androidLibrary                : com.android.support:documentfile:28.0.0@aar
                        androidLibrary                : com.android.support:localbroadcastmanager:28.0.0@aar
                        androidLibrary                : com.android.support:print:28.0.0@aar
                        androidLibrary                : android.arch.lifecycle:viewmodel:1.1.1@aar
                        androidLibrary                : android.arch.lifecycle:livedata:1.1.1@aar
                        androidLibrary                : android.arch.lifecycle:livedata-core:1.1.1@aar
                        androidLibrary                : android.arch.core:runtime:1.1.1@aar
                        androidLibrary                : com.android.support:interpolator:28.0.0@aar
                        javaLibrary                   : org.jetbrains.kotlin:kotlin-stdlib:<KOTLIN_VERSION>@jar
                        javaLibrary                   : org.jetbrains.kotlin:kotlin-stdlib-jdk7:<KOTLIN_VERSION>@jar
                        javaLibrary                   : com.android.support:collections:28.0.0@jar
                        javaLibrary                   : android.arch.lifecycle:common:1.1.1@jar
                        javaLibrary                   : android.arch.core:common:1.1.1@jar
                        javaLibrary                   : com.android.support:support-annotations:28.0.0@jar
                        javaLibrary                   : org.jetbrains:annotations:13.0@jar
                        module                        : <ROOT>/TestCompositeLib2-:-MAIN
                        module                        : <ROOT>/TestCompositeLib4-:-MAIN
                    runtimeClasspath
                        module                        : <ROOT>/TestCompositeLib1-:lib-MAIN
                        androidLibrary                : com.android.support:appcompat-v7:28.0.0@aar
                        module                        : <ROOT>/TestCompositeLib3-:lib-MAIN
                        androidLibrary                : com.android.support:support-fragment:28.0.0@aar
                        androidLibrary                : com.android.support:animated-vector-drawable:28.0.0@aar
                        androidLibrary                : com.android.support:support-core-ui:28.0.0@aar
                        androidLibrary                : com.android.support:support-core-utils:28.0.0@aar
                        androidLibrary                : com.android.support:support-vector-drawable:28.0.0@aar
                        androidLibrary                : com.android.support:loader:28.0.0@aar
                        androidLibrary                : com.android.support:viewpager:28.0.0@aar
                        androidLibrary                : com.android.support:coordinatorlayout:28.0.0@aar
                        androidLibrary                : com.android.support:drawerlayout:28.0.0@aar
                        androidLibrary                : com.android.support:slidingpanelayout:28.0.0@aar
                        androidLibrary                : com.android.support:customview:28.0.0@aar
                        androidLibrary                : com.android.support:swiperefreshlayout:28.0.0@aar
                        androidLibrary                : com.android.support:asynclayoutinflater:28.0.0@aar
                        androidLibrary                : com.android.support:support-compat:28.0.0@aar
                        androidLibrary                : com.android.support:versionedparcelable:28.0.0@aar
                        androidLibrary                : com.android.support:cursoradapter:28.0.0@aar
                        androidLibrary                : android.arch.lifecycle:runtime:1.1.1@aar
                        androidLibrary                : com.android.support:documentfile:28.0.0@aar
                        androidLibrary                : com.android.support:localbroadcastmanager:28.0.0@aar
                        androidLibrary                : com.android.support:print:28.0.0@aar
                        androidLibrary                : android.arch.lifecycle:viewmodel:1.1.1@aar
                        androidLibrary                : android.arch.lifecycle:livedata:1.1.1@aar
                        androidLibrary                : android.arch.lifecycle:livedata-core:1.1.1@aar
                        androidLibrary                : android.arch.core:runtime:1.1.1@aar
                        androidLibrary                : com.android.support:interpolator:28.0.0@aar
                        javaLibrary                   : org.jetbrains.kotlin:kotlin-stdlib:<KOTLIN_VERSION>@jar
                        javaLibrary                   : org.jetbrains.kotlin:kotlin-stdlib-jdk7:<KOTLIN_VERSION>@jar
                        javaLibrary                   : com.android.support:collections:28.0.0@jar
                        javaLibrary                   : android.arch.lifecycle:common:1.1.1@jar
                        javaLibrary                   : android.arch.core:common:1.1.1@jar
                        javaLibrary                   : com.android.support:support-annotations:28.0.0@jar
                        javaLibrary                   : org.jetbrains:annotations:13.0@jar
                        module                        : <ROOT>/TestCompositeLib2-:-MAIN
                        module                        : <ROOT>/TestCompositeLib4-:-MAIN
                ApplicationId                 : com.test.composite1.test
                SigningConfigName             : debug
                IsSigned                      : true
                CodeShrinker                  : null
                BuildTasksAndOutputInformation
                    AssembleTaskName              : assembleDebugAndroidTest
                    AssembleTaskOutputListingFile : <ROOT>/TestCompositeLib1/lib/build/outputs/apk/androidTest/debug/output-metadata.json [-]
                GeneratedResourceFolders      : <ROOT>/TestCompositeLib1/lib/build/generated/res/rs/androidTest/debug [-]
                GeneratedResourceFolders      : <ROOT>/TestCompositeLib1/lib/build/generated/res/resValues/androidTest/debug [-]
                TestOptions
                    AnimationsDisabled            : false
                    Execution                     : HOST
            UnitTestArtifact
                Name                          : UNIT_TEST
                CompileTaskName               : compileDebugUnitTestSources
                AssembleTaskName              : assembleDebugUnitTest
                IsTestArtifact                : true
                IdeSetupTaskNames             : createMockableJar
                GeneratedSourceFolders        : <ROOT>/TestCompositeLib1/lib/build/generated/ap_generated_sources/debugUnitTest/out [-]
                ClassesFolder                 : <ROOT>/TestCompositeLib1/lib/build/intermediates/compile_and_runtime_not_namespaced_r_class_jar/debugUnitTest/R.jar [-]
                ClassesFolder                 : <ROOT>/TestCompositeLib1/lib/build/intermediates/javac/debugUnitTest/classes [-]
                ClassesFolder                 : <ROOT>/TestCompositeLib1/lib/build/tmp/kotlin-classes/debugUnitTest [-]
                Dependencies
                    compileClasspath
                        module                        : <ROOT>/TestCompositeLib1-:lib-MAIN
                        androidLibrary                : com.android.support:appcompat-v7:28.0.0@aar
                        module                        : <ROOT>/TestCompositeLib3-:lib-MAIN
                        androidLibrary                : com.android.support:support-fragment:28.0.0@aar
                        androidLibrary                : com.android.support:animated-vector-drawable:28.0.0@aar
                        androidLibrary                : com.android.support:support-core-ui:28.0.0@aar
                        androidLibrary                : com.android.support:support-core-utils:28.0.0@aar
                        androidLibrary                : com.android.support:support-vector-drawable:28.0.0@aar
                        androidLibrary                : com.android.support:loader:28.0.0@aar
                        androidLibrary                : com.android.support:viewpager:28.0.0@aar
                        androidLibrary                : com.android.support:coordinatorlayout:28.0.0@aar
                        androidLibrary                : com.android.support:drawerlayout:28.0.0@aar
                        androidLibrary                : com.android.support:slidingpanelayout:28.0.0@aar
                        androidLibrary                : com.android.support:customview:28.0.0@aar
                        androidLibrary                : com.android.support:swiperefreshlayout:28.0.0@aar
                        androidLibrary                : com.android.support:asynclayoutinflater:28.0.0@aar
                        androidLibrary                : com.android.support:support-compat:28.0.0@aar
                        androidLibrary                : com.android.support:versionedparcelable:28.0.0@aar
                        androidLibrary                : com.android.support:cursoradapter:28.0.0@aar
                        androidLibrary                : android.arch.lifecycle:runtime:1.1.1@aar
                        androidLibrary                : com.android.support:documentfile:28.0.0@aar
                        androidLibrary                : com.android.support:localbroadcastmanager:28.0.0@aar
                        androidLibrary                : com.android.support:print:28.0.0@aar
                        androidLibrary                : android.arch.lifecycle:viewmodel:1.1.1@aar
                        androidLibrary                : android.arch.lifecycle:livedata:1.1.1@aar
                        androidLibrary                : android.arch.lifecycle:livedata-core:1.1.1@aar
                        androidLibrary                : android.arch.core:runtime:1.1.1@aar
                        androidLibrary                : com.android.support:interpolator:28.0.0@aar
                        javaLibrary                   : org.jetbrains.kotlin:kotlin-stdlib:<KOTLIN_VERSION>@jar
                        javaLibrary                   : org.jetbrains.kotlin:kotlin-stdlib-jdk7:<KOTLIN_VERSION>@jar
                        javaLibrary                   : com.android.support:collections:28.0.0@jar
                        javaLibrary                   : android.arch.lifecycle:common:1.1.1@jar
                        javaLibrary                   : android.arch.core:common:1.1.1@jar
                        javaLibrary                   : com.android.support:support-annotations:28.0.0@jar
                        javaLibrary                   : org.jetbrains:annotations:13.0@jar
                        module                        : <ROOT>/TestCompositeLib2-:-MAIN
                        module                        : <ROOT>/TestCompositeLib4-:-MAIN
                    runtimeClasspath
                        module                        : <ROOT>/TestCompositeLib1-:lib-MAIN
                        androidLibrary                : com.android.support:appcompat-v7:28.0.0@aar
                        module                        : <ROOT>/TestCompositeLib3-:lib-MAIN
                        androidLibrary                : com.android.support:support-fragment:28.0.0@aar
                        androidLibrary                : com.android.support:animated-vector-drawable:28.0.0@aar
                        androidLibrary                : com.android.support:support-core-ui:28.0.0@aar
                        androidLibrary                : com.android.support:support-core-utils:28.0.0@aar
                        androidLibrary                : com.android.support:support-vector-drawable:28.0.0@aar
                        androidLibrary                : com.android.support:loader:28.0.0@aar
                        androidLibrary                : com.android.support:viewpager:28.0.0@aar
                        androidLibrary                : com.android.support:coordinatorlayout:28.0.0@aar
                        androidLibrary                : com.android.support:drawerlayout:28.0.0@aar
                        androidLibrary                : com.android.support:slidingpanelayout:28.0.0@aar
                        androidLibrary                : com.android.support:customview:28.0.0@aar
                        androidLibrary                : com.android.support:swiperefreshlayout:28.0.0@aar
                        androidLibrary                : com.android.support:asynclayoutinflater:28.0.0@aar
                        androidLibrary                : com.android.support:support-compat:28.0.0@aar
                        androidLibrary                : com.android.support:versionedparcelable:28.0.0@aar
                        androidLibrary                : com.android.support:cursoradapter:28.0.0@aar
                        androidLibrary                : android.arch.lifecycle:runtime:1.1.1@aar
                        androidLibrary                : com.android.support:documentfile:28.0.0@aar
                        androidLibrary                : com.android.support:localbroadcastmanager:28.0.0@aar
                        androidLibrary                : com.android.support:print:28.0.0@aar
                        androidLibrary                : android.arch.lifecycle:viewmodel:1.1.1@aar
                        androidLibrary                : android.arch.lifecycle:livedata:1.1.1@aar
                        androidLibrary                : android.arch.lifecycle:livedata-core:1.1.1@aar
                        androidLibrary                : android.arch.core:runtime:1.1.1@aar
                        androidLibrary                : com.android.support:interpolator:28.0.0@aar
                        javaLibrary                   : org.jetbrains.kotlin:kotlin-stdlib:<KOTLIN_VERSION>@jar
                        javaLibrary                   : org.jetbrains.kotlin:kotlin-stdlib-jdk7:<KOTLIN_VERSION>@jar
                        javaLibrary                   : com.android.support:collections:28.0.0@jar
                        javaLibrary                   : android.arch.lifecycle:common:1.1.1@jar
                        javaLibrary                   : android.arch.core:common:1.1.1@jar
                        javaLibrary                   : com.android.support:support-annotations:28.0.0@jar
                        javaLibrary                   : org.jetbrains:annotations:13.0@jar
                        module                        : <ROOT>/TestCompositeLib2-:-MAIN
                        module                        : <ROOT>/TestCompositeLib4-:-MAIN
                MockablePlatformJar           : <GRADLE>/caches/<TRANSFORMS>/xxxxxxxxxxxxxxxxxxxxxxxxxxxxxxxx/transformed/android.jar
    kotlinGradleModel             : KotlinGradleModelImpl
        additionalVisibleSourceSets
            debug                         : <empty>
            - debugAndroidTest            : debug
            - debugAndroidTest            : main
            - debugUnitTest               : debug
            - debugUnitTest               : main
        compilerArgumentsBySourceSet
            debug
                compilerArguments             : K2JVMCompilerArguments
                    allowNoSourceFiles            : true
                    assertionsMode                : legacy
                    backendThreads                : 1
                    destination                   : <ROOT>/TestCompositeLib1/lib/build/tmp/kotlin-classes/debug
                    jvmDefault                    : disable
                    jvmTarget                     : 1.8
                    moduleName                    : lib_debug
                    noJdk                         : true
                    noReflect                     : true
                    noStdlib                      : true
                    serializeIr                   : none
                    autoAdvanceApiVersion         : true
                    autoAdvanceLanguageVersion    : true
                    explicitApi                   : disable
                    explicitReturnTypes           : disable
                    useFirLT                      : true
            debugAndroidTest
                compilerArguments             : K2JVMCompilerArguments
                    allowNoSourceFiles            : true
                    assertionsMode                : legacy
                    backendThreads                : 1
                    destination                   : <ROOT>/TestCompositeLib1/lib/build/tmp/kotlin-classes/debugAndroidTest
                    jvmDefault                    : disable
                    jvmTarget                     : 1.8
                    moduleName                    : lib_debugAndroidTest
                    noJdk                         : true
                    noReflect                     : true
                    noStdlib                      : true
                    serializeIr                   : none
                    autoAdvanceApiVersion         : true
                    autoAdvanceLanguageVersion    : true
                    explicitApi                   : disable
                    explicitReturnTypes           : disable
                    useFirLT                      : true
            debugUnitTest
                compilerArguments             : K2JVMCompilerArguments
                    allowNoSourceFiles            : true
                    assertionsMode                : legacy
                    backendThreads                : 1
                    destination                   : <ROOT>/TestCompositeLib1/lib/build/tmp/kotlin-classes/debugUnitTest
                    jvmDefault                    : disable
                    jvmTarget                     : 1.8
                    moduleName                    : lib_debugUnitTest
                    noJdk                         : true
                    noReflect                     : true
                    noStdlib                      : true
                    serializeIr                   : none
                    autoAdvanceApiVersion         : true
                    autoAdvanceLanguageVersion    : true
                    explicitApi                   : disable
                    explicitReturnTypes           : disable
                    useFirLT                      : true
        gradleUserHome                : <GRADLE>
        hasKotlinPlugin               : true
        kotlinGradlePluginVersion     : KotlinGradlePluginVersionImpl
            major                         : 1
            minor                         : 9
            patch                         : 23
            versionString                 : 1.9.23
        kotlinTarget                  : kotlin-android
        kotlinTaskProperties
            debug                         : KotlinTaskPropertiesImpl
                incremental                   : true
                pluginVersion                 : <CUT>
                - pureKotlinSourceFolders     : <ROOT>/TestCompositeLib1/lib/src/debug/kotlin [-]
                - pureKotlinSourceFolders     : <ROOT>/TestCompositeLib1/lib/src/debug/java [-]
            debugAndroidTest              : KotlinTaskPropertiesImpl
                incremental                   : true
                pluginVersion                 : <CUT>
                - pureKotlinSourceFolders     : <ROOT>/TestCompositeLib1/lib/src/debugAndroidTest/kotlin [-]
            debugUnitTest                 : KotlinTaskPropertiesImpl
                incremental                   : true
                pluginVersion                 : <CUT>
                - pureKotlinSourceFolders     : <ROOT>/TestCompositeLib1/lib/src/debugUnitTest/kotlin [-]
    externalProject               : :includedLib1:lib (DefaultExternalProject) (*seen*)
MODULE                        : TestCompositeLib1.lib.androidTest
MODULE                        : TestCompositeLib1.lib.main
MODULE                        : TestCompositeLib1.lib.unitTest
MODULE                        : TestCompositeLib3
    externalProject               : :TestCompositeLib3 (DefaultExternalProject)
        path                          : : [-]
        identityPath                  : :TestCompositeLib3 [-]
        name                          : TestCompositeLib3
        qName                         : TestCompositeLib3
        version                       : unspecified
        projectDir                    : <ROOT>/TestCompositeLib3
        buildDir                      : <ROOT>/TestCompositeLib3/build [-]
        buildFile                     : <ROOT>/TestCompositeLib3/build.gradle
        externalSystemId              : GRADLE
        childProjects
            app                           : :TestCompositeLib3:app (DefaultExternalProject)
                path                          : :app [-]
                identityPath                  : :TestCompositeLib3:app [-]
                name                          : app
                qName                         : :app
                group                         : TestCompositeLib3
                version                       : unspecified
                projectDir                    : <ROOT>/TestCompositeLib3/app
                buildDir                      : <ROOT>/TestCompositeLib3/app/build [-]
                buildFile                     : <ROOT>/TestCompositeLib3/app/build.gradle
                externalSystemId              : GRADLE
                sourceSetModel                : DefaultGradleSourceSetModel
                    sourceCompatibility           : <PROJECT_JDK_FEATURE_LEVEL>
                    targetCompatibility           : <PROJECT_JDK_FEATURE_LEVEL>
                    configurationArtifacts
                        androidApis                   : <empty>
                        androidJacocoAnt              : <empty>
                        androidJdkImage               : <empty>
                        androidTestAnnotationProcessor          : <empty>
                        androidTestApi                : <empty>
                        androidTestApiDependenciesMetadata      : <empty>
                        androidTestCompileOnly        : <empty>
                        androidTestCompileOnlyDependenciesMetadata        : <empty>
                        androidTestDebugAnnotationProcessor     : <empty>
                        androidTestDebugApi           : <empty>
                        androidTestDebugApiDependenciesMetadata : <empty>
                        androidTestDebugCompileOnly   : <empty>
                        androidTestDebugCompileOnlyDependenciesMetadata   : <empty>
                        androidTestDebugImplementation          : <empty>
                        androidTestDebugImplementationDependenciesMetadata          : <empty>
                        androidTestDebugIntransitiveDependenciesMetadata  : <empty>
                        androidTestDebugRuntimeOnly   : <empty>
                        androidTestDebugWearApp       : <empty>
                        androidTestImplementation     : <empty>
                        androidTestImplementationDependenciesMetadata     : <empty>
                        androidTestIntransitiveDependenciesMetadata       : <empty>
                        androidTestReleaseAnnotationProcessor   : <empty>
                        androidTestReleaseApi         : <empty>
                        androidTestReleaseApiDependenciesMetadata         : <empty>
                        androidTestReleaseCompileOnly : <empty>
                        androidTestReleaseCompileOnlyDependenciesMetadata : <empty>
                        androidTestReleaseImplementation        : <empty>
                        androidTestReleaseImplementationDependenciesMetadata        : <empty>
                        androidTestReleaseIntransitiveDependenciesMetadata          : <empty>
                        androidTestReleaseRuntimeOnly : <empty>
                        androidTestReleaseWearApp     : <empty>
                        androidTestRuntimeOnly        : <empty>
                        androidTestUtil               : <empty>
                        androidTestWearApp            : <empty>
                        annotationProcessor           : <empty>
                        api                           : <empty>
                        apiDependenciesMetadata       : <empty>
                        archives                      : <empty>
                        compileOnly                   : <empty>
                        compileOnlyDependenciesMetadata         : <empty>
                        coreLibraryDesugaring         : <empty>
                        - debugAabPublication         : <ROOT>/TestCompositeLib3/app/build/outputs/bundle/debug/app-debug.aab [-]
                        debugAndroidTestAnnotationProcessorClasspath      : <empty>
                        debugAndroidTestApi           : <empty>
                        debugAndroidTestApiDependenciesMetadata : <empty>
                        debugAndroidTestCompilationApi          : <empty>
                        debugAndroidTestCompilationCompileOnly  : <empty>
                        debugAndroidTestCompilationImplementation         : <empty>
                        debugAndroidTestCompilationRuntimeOnly  : <empty>
                        debugAndroidTestCompileClasspath        : <empty>
                        debugAndroidTestCompileOnly   : <empty>
                        debugAndroidTestCompileOnlyDependenciesMetadata   : <empty>
                        debugAndroidTestImplementation          : <empty>
                        debugAndroidTestImplementationDependenciesMetadata          : <empty>
                        debugAndroidTestIntransitiveDependenciesMetadata  : <empty>
                        debugAndroidTestRuntimeClasspath        : <empty>
                        debugAndroidTestRuntimeOnly   : <empty>
                        debugAnnotationProcessor      : <empty>
                        debugAnnotationProcessorClasspath       : <empty>
                        debugApi                      : <empty>
                        debugApiDependenciesMetadata  : <empty>
                        debugApiElements              : <empty>
                        - debugApkPublication         : <ROOT>/TestCompositeLib3/app/build/outputs/apk-zips/debug/apks.zip [-]
                        debugCompilationApi           : <empty>
                        debugCompilationCompileOnly   : <empty>
                        debugCompilationImplementation          : <empty>
                        debugCompilationRuntimeOnly   : <empty>
                        debugCompileClasspath         : <empty>
                        debugCompileOnly              : <empty>
                        debugCompileOnlyDependenciesMetadata    : <empty>
                        debugImplementation           : <empty>
                        debugImplementationDependenciesMetadata : <empty>
                        debugIntransitiveDependenciesMetadata   : <empty>
                        debugReverseMetadataValues    : <empty>
                        debugRuntimeClasspath         : <empty>
                        debugRuntimeElements          : <empty>
                        debugRuntimeOnly              : <empty>
                        debugUnitTestAnnotationProcessorClasspath         : <empty>
                        debugUnitTestApi              : <empty>
                        debugUnitTestApiDependenciesMetadata    : <empty>
                        debugUnitTestCompilationApi   : <empty>
                        debugUnitTestCompilationCompileOnly     : <empty>
                        debugUnitTestCompilationImplementation  : <empty>
                        debugUnitTestCompilationRuntimeOnly     : <empty>
                        debugUnitTestCompileClasspath : <empty>
                        debugUnitTestCompileOnly      : <empty>
                        debugUnitTestCompileOnlyDependenciesMetadata      : <empty>
                        debugUnitTestImplementation   : <empty>
                        debugUnitTestImplementationDependenciesMetadata   : <empty>
                        debugUnitTestIntransitiveDependenciesMetadata     : <empty>
                        debugUnitTestRuntimeClasspath : <empty>
                        debugUnitTestRuntimeOnly      : <empty>
                        debugWearApp                  : <empty>
                        debugWearBundling             : <empty>
                        default                       : <empty>
                        implementation                : <empty>
                        implementationDependenciesMetadata      : <empty>
                        intransitiveDependenciesMetadata        : <empty>
                        kotlinBuildToolsApiClasspath  : <empty>
                        kotlinCompilerClasspath       : <empty>
                        kotlinCompilerPluginClasspath : <empty>
                        kotlinCompilerPluginClasspathDebug      : <empty>
                        kotlinCompilerPluginClasspathDebugAndroidTest     : <empty>
                        kotlinCompilerPluginClasspathDebugUnitTest        : <empty>
                        kotlinCompilerPluginClasspathRelease    : <empty>
                        kotlinCompilerPluginClasspathReleaseUnitTest      : <empty>
                        kotlinKlibCommonizerClasspath : <empty>
                        kotlinNativeCompilerPluginClasspath     : <empty>
                        lintChecks                    : <empty>
                        lintClassPath                 : <empty>
                        lintPublish                   : <empty>
                        - releaseAabPublication       : <ROOT>/TestCompositeLib3/app/build/outputs/bundle/release/app-release.aab [-]
                        releaseAnnotationProcessor    : <empty>
                        releaseAnnotationProcessorClasspath     : <empty>
                        releaseApi                    : <empty>
                        releaseApiDependenciesMetadata          : <empty>
                        releaseApiElements            : <empty>
                        - releaseApkPublication       : <ROOT>/TestCompositeLib3/app/build/outputs/apk-zips/release/apks.zip [-]
                        releaseCompilationApi         : <empty>
                        releaseCompilationCompileOnly : <empty>
                        releaseCompilationImplementation        : <empty>
                        releaseCompilationRuntimeOnly : <empty>
                        releaseCompileClasspath       : <empty>
                        releaseCompileOnly            : <empty>
                        releaseCompileOnlyDependenciesMetadata  : <empty>
                        releaseImplementation         : <empty>
                        releaseImplementationDependenciesMetadata         : <empty>
                        releaseIntransitiveDependenciesMetadata : <empty>
                        releaseReverseMetadataValues  : <empty>
                        releaseRuntimeClasspath       : <empty>
                        releaseRuntimeElements        : <empty>
                        releaseRuntimeOnly            : <empty>
                        releaseUnitTestAnnotationProcessorClasspath       : <empty>
                        releaseUnitTestApi            : <empty>
                        releaseUnitTestApiDependenciesMetadata  : <empty>
                        releaseUnitTestCompilationApi : <empty>
                        releaseUnitTestCompilationCompileOnly   : <empty>
                        releaseUnitTestCompilationImplementation          : <empty>
                        releaseUnitTestCompilationRuntimeOnly   : <empty>
                        releaseUnitTestCompileClasspath         : <empty>
                        releaseUnitTestCompileOnly    : <empty>
                        releaseUnitTestCompileOnlyDependenciesMetadata    : <empty>
                        releaseUnitTestImplementation : <empty>
                        releaseUnitTestImplementationDependenciesMetadata : <empty>
                        releaseUnitTestIntransitiveDependenciesMetadata   : <empty>
                        releaseUnitTestRuntimeClasspath         : <empty>
                        releaseUnitTestRuntimeOnly    : <empty>
                        releaseWearApp                : <empty>
                        releaseWearBundling           : <empty>
                        runtimeOnly                   : <empty>
                        testAnnotationProcessor       : <empty>
                        testApi                       : <empty>
                        testApiDependenciesMetadata   : <empty>
                        testCompileOnly               : <empty>
                        testCompileOnlyDependenciesMetadata     : <empty>
                        testDebugAnnotationProcessor  : <empty>
                        testDebugApi                  : <empty>
                        testDebugApiDependenciesMetadata        : <empty>
                        testDebugCompileOnly          : <empty>
                        testDebugCompileOnlyDependenciesMetadata          : <empty>
                        testDebugImplementation       : <empty>
                        testDebugImplementationDependenciesMetadata       : <empty>
                        testDebugIntransitiveDependenciesMetadata         : <empty>
                        testDebugRuntimeOnly          : <empty>
                        testDebugWearApp              : <empty>
                        testImplementation            : <empty>
                        testImplementationDependenciesMetadata  : <empty>
                        testIntransitiveDependenciesMetadata    : <empty>
                        testReleaseAnnotationProcessor          : <empty>
                        testReleaseApi                : <empty>
                        testReleaseApiDependenciesMetadata      : <empty>
                        testReleaseCompileOnly        : <empty>
                        testReleaseCompileOnlyDependenciesMetadata        : <empty>
                        testReleaseImplementation     : <empty>
                        testReleaseImplementationDependenciesMetadata     : <empty>
                        testReleaseIntransitiveDependenciesMetadata       : <empty>
                        testReleaseRuntimeOnly        : <empty>
                        testReleaseWearApp            : <empty>
                        testRuntimeOnly               : <empty>
                        testWearApp                   : <empty>
                        wearApp                       : <empty>
                taskModel                     : DefaultGradleTaskModel
                    tasks
                        testDebugUnitTest             : testDebugUnitTest (DefaultExternalTask)
                            qName                         : :app:testDebugUnitTest
                        testReleaseUnitTest           : testReleaseUnitTest (DefaultExternalTask)
                            qName                         : :app:testReleaseUnitTest
            lib                           : :TestCompositeLib3:lib (DefaultExternalProject)
                path                          : :lib [-]
                identityPath                  : :TestCompositeLib3:lib [-]
                name                          : lib
                qName                         : :lib
                group                         : com.test.composite3
                version                       : 1.0
                projectDir                    : <ROOT>/TestCompositeLib3/lib
                buildDir                      : <ROOT>/TestCompositeLib3/lib/build [-]
                buildFile                     : <ROOT>/TestCompositeLib3/lib/build.gradle
                externalSystemId              : GRADLE
                sourceSetModel                : DefaultGradleSourceSetModel
                    sourceCompatibility           : <PROJECT_JDK_FEATURE_LEVEL>
                    targetCompatibility           : <PROJECT_JDK_FEATURE_LEVEL>
                    configurationArtifacts
                        androidApis                   : <empty>
                        androidJacocoAnt              : <empty>
                        androidJdkImage               : <empty>
                        androidTestAnnotationProcessor          : <empty>
                        androidTestCompileOnly        : <empty>
                        androidTestDebugAnnotationProcessor     : <empty>
                        androidTestDebugCompileOnly   : <empty>
                        androidTestDebugImplementation          : <empty>
                        androidTestDebugRuntimeOnly   : <empty>
                        androidTestDebugWearApp       : <empty>
                        androidTestImplementation     : <empty>
                        androidTestReleaseAnnotationProcessor   : <empty>
                        androidTestReleaseCompileOnly : <empty>
                        androidTestReleaseImplementation        : <empty>
                        androidTestReleaseRuntimeOnly : <empty>
                        androidTestReleaseWearApp     : <empty>
                        androidTestRuntimeOnly        : <empty>
                        androidTestUtil               : <empty>
                        androidTestWearApp            : <empty>
                        annotationProcessor           : <empty>
                        api                           : <empty>
                        archives                      : <empty>
                        compileOnly                   : <empty>
                        coreLibraryDesugaring         : <empty>
                        - debugAllApiPublication      : <ROOT>/TestCompositeLib3/lib/build/outputs/aar/lib-debug.aar [-]
                        - debugAllRuntimePublication  : <ROOT>/TestCompositeLib3/lib/build/outputs/aar/lib-debug.aar [-]
                        debugAndroidTestAnnotationProcessorClasspath      : <empty>
                        debugAndroidTestCompileClasspath        : <empty>
                        debugAndroidTestRuntimeClasspath        : <empty>
                        debugAnnotationProcessor      : <empty>
                        debugAnnotationProcessorClasspath       : <empty>
                        debugApi                      : <empty>
                        debugApiElements              : <empty>
                        - debugApiPublication         : <ROOT>/TestCompositeLib3/lib/build/outputs/aar/lib-debug.aar [-]
                        debugCompileClasspath         : <empty>
                        debugCompileOnly              : <empty>
                        debugImplementation           : <empty>
                        debugRuntimeClasspath         : <empty>
                        debugRuntimeElements          : <empty>
                        debugRuntimeOnly              : <empty>
                        - debugRuntimePublication     : <ROOT>/TestCompositeLib3/lib/build/outputs/aar/lib-debug.aar [-]
                        debugUnitTestAnnotationProcessorClasspath         : <empty>
                        debugUnitTestCompileClasspath : <empty>
                        debugUnitTestRuntimeClasspath : <empty>
                        debugWearApp                  : <empty>
                        default                       : <empty>
                        implementation                : <empty>
                        lintChecks                    : <empty>
                        lintClassPath                 : <empty>
                        lintPublish                   : <empty>
                        - releaseAllApiPublication    : <ROOT>/TestCompositeLib3/lib/build/outputs/aar/lib-release.aar [-]
                        - releaseAllRuntimePublication          : <ROOT>/TestCompositeLib3/lib/build/outputs/aar/lib-release.aar [-]
                        releaseAnnotationProcessor    : <empty>
                        releaseAnnotationProcessorClasspath     : <empty>
                        releaseApi                    : <empty>
                        releaseApiElements            : <empty>
                        - releaseApiPublication       : <ROOT>/TestCompositeLib3/lib/build/outputs/aar/lib-release.aar [-]
                        releaseCompileClasspath       : <empty>
                        releaseCompileOnly            : <empty>
                        releaseImplementation         : <empty>
                        releaseRuntimeClasspath       : <empty>
                        releaseRuntimeElements        : <empty>
                        releaseRuntimeOnly            : <empty>
                        - releaseRuntimePublication   : <ROOT>/TestCompositeLib3/lib/build/outputs/aar/lib-release.aar [-]
                        releaseUnitTestAnnotationProcessorClasspath       : <empty>
                        releaseUnitTestCompileClasspath         : <empty>
                        releaseUnitTestRuntimeClasspath         : <empty>
                        releaseWearApp                : <empty>
                        runtimeOnly                   : <empty>
                        testAnnotationProcessor       : <empty>
                        testCompileOnly               : <empty>
                        testDebugAnnotationProcessor  : <empty>
                        testDebugCompileOnly          : <empty>
                        testDebugImplementation       : <empty>
                        testDebugRuntimeOnly          : <empty>
                        testDebugWearApp              : <empty>
                        testImplementation            : <empty>
                        testReleaseAnnotationProcessor          : <empty>
                        testReleaseCompileOnly        : <empty>
                        testReleaseImplementation     : <empty>
                        testReleaseRuntimeOnly        : <empty>
                        testReleaseWearApp            : <empty>
                        testRuntimeOnly               : <empty>
                        testWearApp                   : <empty>
                        wearApp                       : <empty>
                taskModel                     : DefaultGradleTaskModel
                    tasks
                        testDebugUnitTest             : testDebugUnitTest (DefaultExternalTask)
                            qName                         : :lib:testDebugUnitTest
                        testReleaseUnitTest           : testReleaseUnitTest (DefaultExternalTask)
                            qName                         : :lib:testReleaseUnitTest
        sourceSetModel                : DefaultGradleSourceSetModel
        taskModel                     : DefaultGradleTaskModel
<<<<<<< HEAD
=======
            tasks
                testDebugUnitTest             : testDebugUnitTest (DefaultExternalTask)
                    qName                         : :app:testDebugUnitTest
                testReleaseUnitTest           : testReleaseUnitTest (DefaultExternalTask)
                    qName                         : :app:testReleaseUnitTest
>>>>>>> 8b7d83e8
MODULE                        : TestCompositeLib3.app
    GradleModuleModel
        agpVersion                    : 7.0.0
        gradlePath                    : :app
        gradleVersion                 : 7.0.2
        buildFile                     : <ROOT>/TestCompositeLib3/app/build.gradle
        buildFilePath                 : <ROOT>/TestCompositeLib3/app/build.gradle
        rootFolderPath                : <ROOT>/TestCompositeLib3
        hasSafeArgsJava               : false
        hasSafeArgsKotlin             : false
    CurrentVariantReportedVersions
        minSdk
            ApiLevel                      : 16
            ApiString                     : 16
        runtimeMinSdk
            ApiLevel                      : 16
            ApiString                     : 16
        targetSdk
            ApiLevel                      : 32
            ApiString                     : 32
    RootBuildId                   : <ROOT>
    BuildId                       : <ROOT>/TestCompositeLib3
    ProjectPath                   : :app
    ModelVersion                  : 7.0.0
    ProjectType                   : PROJECT_TYPE_APP
    CompileTarget                 : android-32
    BuildFolder                   : <ROOT>/TestCompositeLib3/app/build [-]
    buildToolsVersion             : 30.0.2
    IsBaseSplit                   : true
    GroupId                       : TestCompositeLib3
    Namespace                     : com.test.composite3
    TestNamespace                 : com.test.composite3.test
    AaptOptions
        NameSpacing                   : DISABLED
    LintOptions
        IsCheckTestSources            : false
        IsCheckDependencies           : false
        IsAbortOnError                : true
        IsAbsolutePaths               : true
        IsNoLines                     : false
        IsQuiet                       : false
        IsCheckAllWarnings            : false
        IsIgnoreWarnings              : false
        IsWarningsAsErrors            : false
        IsIgnoreTestSources           : false
        IsIgnoreTestFixturesSources   : false
        IsCheckGeneratedSources       : false
        IsCheckReleaseBuilds          : true
        IsExplainIssues               : true
        IsShowAll                     : false
        TextReport                    : false
        HtmlReport                    : true
        XmlReport                     : true
        SarifReport                   : false
    JavaCompileOptions
        Encoding                      : UTF-8
        SourceCompatibility           : 1.8
        TargetCompatibility           : 1.8
        IsCoreLibraryDesugaringEnabled          : false
    AgpFlags
        ApplicationRClassConstantIds  : true
        AestRClassConstantIds         : true
        TransitiveRClasses            : true
        UseAndroidX                   : false
        UsesCompose                   : false
        MlModelBindingEnabled         : false
        AndroidResourcesEnabled       : true
        DataBindingEnabled            : false
<<<<<<< HEAD
=======
        GenerateManifestClass         : false
>>>>>>> 8b7d83e8
    - basicVariant:               : debug
        applicationId                 : com.test.composite3
        testApplicationId             : com.test.composite3.test
        buildType                     : debug
    - basicVariant:               : release
        applicationId                 : com.test.composite3
        buildType                     : release
    BootClassPath                 : <ANDROID_SDK>/platforms/android-32/android.jar
    ViewBindingOptions
        Enabled                       : false
    DependenciesInfo
        IncludeInApk                  : true
        IncludeInBundle               : true
    DefaultConfig
        ProductFlavor
            Name                          : main
            ApplicationId                 : com.test.composite3
            VersionCode                   : 1
            VersionName                   : 1.0
            TestInstrumentationRunner     : android.support.test.runner.AndroidJUnitRunner
            MinSdkVersion
                ApiLevel                      : 16
                ApiString                     : 16
            TargetSdkVersion
                ApiLevel                      : 32
                ApiString                     : 32
            VectorDrawables
                UseSupportLibrary             : false
        SourceProvider
            Name                          : main
            Manifest                      : <ROOT>/TestCompositeLib3/app/src/main/AndroidManifest.xml
            JavaDirectories               : <ROOT>/TestCompositeLib3/app/src/main/java
            KotlinDirectories             : <ROOT>/TestCompositeLib3/app/src/main/kotlin [-]
            KotlinDirectories             : <ROOT>/TestCompositeLib3/app/src/main/java
            ResourcesDirectories          : <ROOT>/TestCompositeLib3/app/src/main/resources [-]
            AidlDirectories               : <ROOT>/TestCompositeLib3/app/src/main/aidl [-]
            RenderscriptDirectories       : <ROOT>/TestCompositeLib3/app/src/main/rs [-]
            ResDirectories                : <ROOT>/TestCompositeLib3/app/src/main/res
            AssetsDirectories             : <ROOT>/TestCompositeLib3/app/src/main/assets [-]
            JniLibsDirectories            : <ROOT>/TestCompositeLib3/app/src/main/jniLibs [-]
            ShadersDirectories            : <ROOT>/TestCompositeLib3/app/src/main/shaders [-]
        ExtraSourceProviders
            ExtraSourceProvider
                ArtifactName                  : _android_test_
                SourceProvider
                    Name                          : androidTest
                    Manifest                      : <ROOT>/TestCompositeLib3/app/src/androidTest/AndroidManifest.xml [-]
                    JavaDirectories               : <ROOT>/TestCompositeLib3/app/src/androidTest/java
                    KotlinDirectories             : <ROOT>/TestCompositeLib3/app/src/androidTest/kotlin [-]
                    KotlinDirectories             : <ROOT>/TestCompositeLib3/app/src/androidTest/java
                    ResourcesDirectories          : <ROOT>/TestCompositeLib3/app/src/androidTest/resources [-]
                    AidlDirectories               : <ROOT>/TestCompositeLib3/app/src/androidTest/aidl [-]
                    RenderscriptDirectories       : <ROOT>/TestCompositeLib3/app/src/androidTest/rs [-]
                    ResDirectories                : <ROOT>/TestCompositeLib3/app/src/androidTest/res [-]
                    AssetsDirectories             : <ROOT>/TestCompositeLib3/app/src/androidTest/assets [-]
                    JniLibsDirectories            : <ROOT>/TestCompositeLib3/app/src/androidTest/jniLibs [-]
                    ShadersDirectories            : <ROOT>/TestCompositeLib3/app/src/androidTest/shaders [-]
            ExtraSourceProvider
                ArtifactName                  : _unit_test_
                SourceProvider
                    Name                          : test
                    Manifest                      : <ROOT>/TestCompositeLib3/app/src/test/AndroidManifest.xml [-]
                    JavaDirectories               : <ROOT>/TestCompositeLib3/app/src/test/java
                    KotlinDirectories             : <ROOT>/TestCompositeLib3/app/src/test/kotlin [-]
                    KotlinDirectories             : <ROOT>/TestCompositeLib3/app/src/test/java
                    ResourcesDirectories          : <ROOT>/TestCompositeLib3/app/src/test/resources [-]
                    AidlDirectories               : <ROOT>/TestCompositeLib3/app/src/test/aidl [-]
                    RenderscriptDirectories       : <ROOT>/TestCompositeLib3/app/src/test/rs [-]
                    ResDirectories                : <ROOT>/TestCompositeLib3/app/src/test/res [-]
                    AssetsDirectories             : <ROOT>/TestCompositeLib3/app/src/test/assets [-]
                    JniLibsDirectories            : <ROOT>/TestCompositeLib3/app/src/test/jniLibs [-]
                    ShadersDirectories            : <ROOT>/TestCompositeLib3/app/src/test/shaders [-]
    BuildTypes
        BuildType
            Name                          : debug
            IsDebuggable                  : true
            IsJniDebuggable               : false
            IsPseudoLocalesEnabled        : false
            IsRenderscriptDebuggable      : false
            RenderscriptOptimLevel        : 3
            IsMinifyEnabled               : false
            IsZipAlignEnabled             : true
        SourceProvider
            Name                          : debug
            Manifest                      : <ROOT>/TestCompositeLib3/app/src/debug/AndroidManifest.xml [-]
            JavaDirectories               : <ROOT>/TestCompositeLib3/app/src/debug/java [-]
            KotlinDirectories             : <ROOT>/TestCompositeLib3/app/src/debug/kotlin [-]
            KotlinDirectories             : <ROOT>/TestCompositeLib3/app/src/debug/java [-]
            ResourcesDirectories          : <ROOT>/TestCompositeLib3/app/src/debug/resources [-]
            AidlDirectories               : <ROOT>/TestCompositeLib3/app/src/debug/aidl [-]
            RenderscriptDirectories       : <ROOT>/TestCompositeLib3/app/src/debug/rs [-]
            ResDirectories                : <ROOT>/TestCompositeLib3/app/src/debug/res [-]
            AssetsDirectories             : <ROOT>/TestCompositeLib3/app/src/debug/assets [-]
            JniLibsDirectories            : <ROOT>/TestCompositeLib3/app/src/debug/jniLibs [-]
            ShadersDirectories            : <ROOT>/TestCompositeLib3/app/src/debug/shaders [-]
        ExtraSourceProviders
            ExtraSourceProvider
                ArtifactName                  : _android_test_
                SourceProvider
                    Name                          : androidTestDebug
                    Manifest                      : <ROOT>/TestCompositeLib3/app/src/androidTestDebug/AndroidManifest.xml [-]
                    JavaDirectories               : <ROOT>/TestCompositeLib3/app/src/androidTestDebug/java [-]
                    KotlinDirectories             : <ROOT>/TestCompositeLib3/app/src/androidTestDebug/kotlin [-]
                    KotlinDirectories             : <ROOT>/TestCompositeLib3/app/src/androidTestDebug/java [-]
                    ResourcesDirectories          : <ROOT>/TestCompositeLib3/app/src/androidTestDebug/resources [-]
                    AidlDirectories               : <ROOT>/TestCompositeLib3/app/src/androidTestDebug/aidl [-]
                    RenderscriptDirectories       : <ROOT>/TestCompositeLib3/app/src/androidTestDebug/rs [-]
                    ResDirectories                : <ROOT>/TestCompositeLib3/app/src/androidTestDebug/res [-]
                    AssetsDirectories             : <ROOT>/TestCompositeLib3/app/src/androidTestDebug/assets [-]
                    JniLibsDirectories            : <ROOT>/TestCompositeLib3/app/src/androidTestDebug/jniLibs [-]
                    ShadersDirectories            : <ROOT>/TestCompositeLib3/app/src/androidTestDebug/shaders [-]
        ExtraSourceProviders
            ExtraSourceProvider
                ArtifactName                  : _unit_test_
                SourceProvider
                    Name                          : testDebug
                    Manifest                      : <ROOT>/TestCompositeLib3/app/src/testDebug/AndroidManifest.xml [-]
                    JavaDirectories               : <ROOT>/TestCompositeLib3/app/src/testDebug/java [-]
                    KotlinDirectories             : <ROOT>/TestCompositeLib3/app/src/testDebug/kotlin [-]
                    KotlinDirectories             : <ROOT>/TestCompositeLib3/app/src/testDebug/java [-]
                    ResourcesDirectories          : <ROOT>/TestCompositeLib3/app/src/testDebug/resources [-]
                    AidlDirectories               : <ROOT>/TestCompositeLib3/app/src/testDebug/aidl [-]
                    RenderscriptDirectories       : <ROOT>/TestCompositeLib3/app/src/testDebug/rs [-]
                    ResDirectories                : <ROOT>/TestCompositeLib3/app/src/testDebug/res [-]
                    AssetsDirectories             : <ROOT>/TestCompositeLib3/app/src/testDebug/assets [-]
                    JniLibsDirectories            : <ROOT>/TestCompositeLib3/app/src/testDebug/jniLibs [-]
                    ShadersDirectories            : <ROOT>/TestCompositeLib3/app/src/testDebug/shaders [-]
        BuildType
            Name                          : release
            IsDebuggable                  : false
            IsJniDebuggable               : false
            IsPseudoLocalesEnabled        : false
            IsRenderscriptDebuggable      : false
            RenderscriptOptimLevel        : 3
            IsMinifyEnabled               : false
            IsZipAlignEnabled             : true
        SourceProvider
            Name                          : release
            Manifest                      : <ROOT>/TestCompositeLib3/app/src/release/AndroidManifest.xml [-]
            JavaDirectories               : <ROOT>/TestCompositeLib3/app/src/release/java [-]
            KotlinDirectories             : <ROOT>/TestCompositeLib3/app/src/release/kotlin [-]
            KotlinDirectories             : <ROOT>/TestCompositeLib3/app/src/release/java [-]
            ResourcesDirectories          : <ROOT>/TestCompositeLib3/app/src/release/resources [-]
            AidlDirectories               : <ROOT>/TestCompositeLib3/app/src/release/aidl [-]
            RenderscriptDirectories       : <ROOT>/TestCompositeLib3/app/src/release/rs [-]
            ResDirectories                : <ROOT>/TestCompositeLib3/app/src/release/res [-]
            AssetsDirectories             : <ROOT>/TestCompositeLib3/app/src/release/assets [-]
            JniLibsDirectories            : <ROOT>/TestCompositeLib3/app/src/release/jniLibs [-]
            ShadersDirectories            : <ROOT>/TestCompositeLib3/app/src/release/shaders [-]
        ExtraSourceProviders
            ExtraSourceProvider
                ArtifactName                  : _android_test_
                SourceProvider
                    Name                          : androidTestRelease
                    Manifest                      : <ROOT>/TestCompositeLib3/app/src/androidTestRelease/AndroidManifest.xml [-]
                    JavaDirectories               : <ROOT>/TestCompositeLib3/app/src/androidTestRelease/java [-]
                    KotlinDirectories             : <ROOT>/TestCompositeLib3/app/src/androidTestRelease/kotlin [-]
                    KotlinDirectories             : <ROOT>/TestCompositeLib3/app/src/androidTestRelease/java [-]
                    ResourcesDirectories          : <ROOT>/TestCompositeLib3/app/src/androidTestRelease/resources [-]
                    AidlDirectories               : <ROOT>/TestCompositeLib3/app/src/androidTestRelease/aidl [-]
                    RenderscriptDirectories       : <ROOT>/TestCompositeLib3/app/src/androidTestRelease/rs [-]
                    ResDirectories                : <ROOT>/TestCompositeLib3/app/src/androidTestRelease/res [-]
                    AssetsDirectories             : <ROOT>/TestCompositeLib3/app/src/androidTestRelease/assets [-]
                    JniLibsDirectories            : <ROOT>/TestCompositeLib3/app/src/androidTestRelease/jniLibs [-]
                    ShadersDirectories            : <ROOT>/TestCompositeLib3/app/src/androidTestRelease/shaders [-]
        ExtraSourceProviders
            ExtraSourceProvider
                ArtifactName                  : _unit_test_
                SourceProvider
                    Name                          : testRelease
                    Manifest                      : <ROOT>/TestCompositeLib3/app/src/testRelease/AndroidManifest.xml [-]
                    JavaDirectories               : <ROOT>/TestCompositeLib3/app/src/testRelease/java [-]
                    KotlinDirectories             : <ROOT>/TestCompositeLib3/app/src/testRelease/kotlin [-]
                    KotlinDirectories             : <ROOT>/TestCompositeLib3/app/src/testRelease/java [-]
                    ResourcesDirectories          : <ROOT>/TestCompositeLib3/app/src/testRelease/resources [-]
                    AidlDirectories               : <ROOT>/TestCompositeLib3/app/src/testRelease/aidl [-]
                    RenderscriptDirectories       : <ROOT>/TestCompositeLib3/app/src/testRelease/rs [-]
                    ResDirectories                : <ROOT>/TestCompositeLib3/app/src/testRelease/res [-]
                    AssetsDirectories             : <ROOT>/TestCompositeLib3/app/src/testRelease/assets [-]
                    JniLibsDirectories            : <ROOT>/TestCompositeLib3/app/src/testRelease/jniLibs [-]
                    ShadersDirectories            : <ROOT>/TestCompositeLib3/app/src/testRelease/shaders [-]
    SigningConfigs
        SigningConfig
            Name                          : debug
            StoreFile                     : debug.keystore
            StorePassword                 : android
            KeyAlias                      : AndroidDebugKey
    VariantBuildInformation
        VariantBuildInformation
            VariantName                   : debug
            BuildTasksAndOutputInformation
                AssembleTaskName              : assembleDebug
                AssembleTaskOutputListingFile : <ROOT>/TestCompositeLib3/app/build/outputs/apk/debug/output-metadata.json [-]
                BundleTaskName                : bundleDebug
                BundleTaskOutputListingFile   : <ROOT>/TestCompositeLib3/app/build/intermediates/bundle_ide_model/debug/output-metadata.json [-]
                ApkFromBundleTaskName         : extractApksForDebug
                ApkFromBundleTaskOutputListingFile      : <ROOT>/TestCompositeLib3/app/build/intermediates/apk_from_bundle_ide_model/debug/output-metadata.json [-]
        VariantBuildInformation
            VariantName                   : release
            BuildTasksAndOutputInformation
                AssembleTaskName              : assembleRelease
                AssembleTaskOutputListingFile : <ROOT>/TestCompositeLib3/app/build/outputs/apk/release/output-metadata.json [-]
                BundleTaskName                : bundleRelease
                BundleTaskOutputListingFile   : <ROOT>/TestCompositeLib3/app/build/intermediates/bundle_ide_model/release/output-metadata.json [-]
                ApkFromBundleTaskName         : extractApksForRelease
                ApkFromBundleTaskOutputListingFile      : <ROOT>/TestCompositeLib3/app/build/intermediates/apk_from_bundle_ide_model/release/output-metadata.json [-]
    IdeVariants
        IdeVariant
            Name                          : debug
            BuildType                     : debug
            DisplayName                   : debug
            InstantAppCompatible          : false
            MinSdkVersion
                ApiLevel                      : 16
                ApiString                     : 16
            TargetSdkVersion
                ApiLevel                      : 32
                ApiString                     : 32
            VersionCode                   : 1
            VersionNameWithSuffix         : 1.0
            DeprecatedPreMergedApplicationId        : com.test.composite3
            TestInstrumentationRunner     : android.support.test.runner.AndroidJUnitRunner
            MainArtifact
                Name                          : MAIN
                CompileTaskName               : compileDebugSources
                AssembleTaskName              : assembleDebug
                IsTestArtifact                : false
                IdeSetupTaskNames             : generateDebugSources
                GeneratedSourceFolders        : <ROOT>/TestCompositeLib3/app/build/generated/aidl_source_output_dir/debug/out [-]
                GeneratedSourceFolders        : <ROOT>/TestCompositeLib3/app/build/generated/ap_generated_sources/debug/out [-]
                GeneratedSourceFolders        : <ROOT>/TestCompositeLib3/app/build/generated/renderscript_source_output_dir/debug/out [-]
                GeneratedSourceFolders        : <ROOT>/TestCompositeLib3/app/build/generated/source/buildConfig/debug [-]
                ClassesFolder                 : <ROOT>/TestCompositeLib3/app/build/intermediates/compile_and_runtime_not_namespaced_r_class_jar/debug/R.jar [-]
                ClassesFolder                 : <ROOT>/TestCompositeLib3/app/build/intermediates/javac/debug/classes [-]
                ClassesFolder                 : <ROOT>/TestCompositeLib3/app/build/tmp/kotlin-classes/debug [-]
                Dependencies
                    compileClasspath
                        androidLibrary                : com.android.support:appcompat-v7:28.0.0@aar
                        androidLibrary                : com.android.support:support-fragment:28.0.0@aar
                        androidLibrary                : com.android.support:animated-vector-drawable:28.0.0@aar
                        androidLibrary                : com.android.support:support-core-ui:28.0.0@aar
                        androidLibrary                : com.android.support:support-core-utils:28.0.0@aar
                        androidLibrary                : com.android.support:support-vector-drawable:28.0.0@aar
                        androidLibrary                : com.android.support:loader:28.0.0@aar
                        androidLibrary                : com.android.support:viewpager:28.0.0@aar
                        androidLibrary                : com.android.support:coordinatorlayout:28.0.0@aar
                        androidLibrary                : com.android.support:drawerlayout:28.0.0@aar
                        androidLibrary                : com.android.support:slidingpanelayout:28.0.0@aar
                        androidLibrary                : com.android.support:customview:28.0.0@aar
                        androidLibrary                : com.android.support:swiperefreshlayout:28.0.0@aar
                        androidLibrary                : com.android.support:asynclayoutinflater:28.0.0@aar
                        androidLibrary                : com.android.support:support-compat:28.0.0@aar
                        androidLibrary                : com.android.support:versionedparcelable:28.0.0@aar
                        androidLibrary                : com.android.support:cursoradapter:28.0.0@aar
                        androidLibrary                : android.arch.lifecycle:runtime:1.1.1@aar
                        androidLibrary                : com.android.support:documentfile:28.0.0@aar
                        androidLibrary                : com.android.support:localbroadcastmanager:28.0.0@aar
                        androidLibrary                : com.android.support:print:28.0.0@aar
                        androidLibrary                : android.arch.lifecycle:viewmodel:1.1.1@aar
                        androidLibrary                : android.arch.lifecycle:livedata:1.1.1@aar
                        androidLibrary                : android.arch.lifecycle:livedata-core:1.1.1@aar
                        androidLibrary                : android.arch.core:runtime:1.1.1@aar
                        androidLibrary                : com.android.support:interpolator:28.0.0@aar
                        androidLibrary                : com.android.support.constraint:constraint-layout:1.0.2@aar
                        module                        : <ROOT>/TestCompositeLib3-:lib-MAIN
                        javaLibrary                   : org.jetbrains.kotlin:kotlin-stdlib:<KOTLIN_VERSION>@jar
                        javaLibrary                   : org.jetbrains.kotlin:kotlin-stdlib-jdk7:<KOTLIN_VERSION>@jar
                        javaLibrary                   : org.jetbrains:annotations:13.0@jar
                        javaLibrary                   : com.android.support:collections:28.0.0@jar
                        javaLibrary                   : android.arch.lifecycle:common:1.1.1@jar
                        javaLibrary                   : android.arch.core:common:1.1.1@jar
                        javaLibrary                   : com.android.support:support-annotations:28.0.0@jar
                        javaLibrary                   : com.android.support.constraint:constraint-layout-solver:1.0.2@jar
                        module                        : <ROOT>/TestCompositeLib3/TestCompositeLibNested_3-:-MAIN
                        module                        : <ROOT>/TestCompositeLib4-:-MAIN
                    runtimeClasspath
                        androidLibrary                : com.android.support:appcompat-v7:28.0.0@aar
                        androidLibrary                : com.android.support:support-fragment:28.0.0@aar
                        androidLibrary                : com.android.support:animated-vector-drawable:28.0.0@aar
                        androidLibrary                : com.android.support:support-core-ui:28.0.0@aar
                        androidLibrary                : com.android.support:support-core-utils:28.0.0@aar
                        androidLibrary                : com.android.support:support-vector-drawable:28.0.0@aar
                        androidLibrary                : com.android.support:loader:28.0.0@aar
                        androidLibrary                : com.android.support:viewpager:28.0.0@aar
                        androidLibrary                : com.android.support:coordinatorlayout:28.0.0@aar
                        androidLibrary                : com.android.support:drawerlayout:28.0.0@aar
                        androidLibrary                : com.android.support:slidingpanelayout:28.0.0@aar
                        androidLibrary                : com.android.support:customview:28.0.0@aar
                        androidLibrary                : com.android.support:swiperefreshlayout:28.0.0@aar
                        androidLibrary                : com.android.support:asynclayoutinflater:28.0.0@aar
                        androidLibrary                : com.android.support:support-compat:28.0.0@aar
                        androidLibrary                : com.android.support:versionedparcelable:28.0.0@aar
                        androidLibrary                : com.android.support:cursoradapter:28.0.0@aar
                        androidLibrary                : android.arch.lifecycle:runtime:1.1.1@aar
                        androidLibrary                : com.android.support:documentfile:28.0.0@aar
                        androidLibrary                : com.android.support:localbroadcastmanager:28.0.0@aar
                        androidLibrary                : com.android.support:print:28.0.0@aar
                        androidLibrary                : android.arch.lifecycle:viewmodel:1.1.1@aar
                        androidLibrary                : android.arch.lifecycle:livedata:1.1.1@aar
                        androidLibrary                : android.arch.lifecycle:livedata-core:1.1.1@aar
                        androidLibrary                : android.arch.core:runtime:1.1.1@aar
                        androidLibrary                : com.android.support:interpolator:28.0.0@aar
                        androidLibrary                : com.android.support.constraint:constraint-layout:1.0.2@aar
                        module                        : <ROOT>/TestCompositeLib3-:lib-MAIN
                        javaLibrary                   : org.jetbrains.kotlin:kotlin-stdlib:<KOTLIN_VERSION>@jar
                        javaLibrary                   : org.jetbrains.kotlin:kotlin-stdlib-jdk7:<KOTLIN_VERSION>@jar
                        javaLibrary                   : org.jetbrains:annotations:13.0@jar
                        javaLibrary                   : com.android.support:collections:28.0.0@jar
                        javaLibrary                   : android.arch.lifecycle:common:1.1.1@jar
                        javaLibrary                   : android.arch.core:common:1.1.1@jar
                        javaLibrary                   : com.android.support:support-annotations:28.0.0@jar
                        javaLibrary                   : com.android.support.constraint:constraint-layout-solver:1.0.2@jar
                        module                        : <ROOT>/TestCompositeLib3/TestCompositeLibNested_3-:-MAIN
                        module                        : <ROOT>/TestCompositeLib4-:-MAIN
                ApplicationId                 : com.test.composite3
                SigningConfigName             : debug
                IsSigned                      : true
                CodeShrinker                  : null
                BuildTasksAndOutputInformation
                    AssembleTaskName              : assembleDebug
                    AssembleTaskOutputListingFile : <ROOT>/TestCompositeLib3/app/build/outputs/apk/debug/output-metadata.json [-]
                    BundleTaskName                : bundleDebug
                    BundleTaskOutputListingFile   : <ROOT>/TestCompositeLib3/app/build/intermediates/bundle_ide_model/debug/output-metadata.json [-]
                    ApkFromBundleTaskName         : extractApksForDebug
                    ApkFromBundleTaskOutputListingFile      : <ROOT>/TestCompositeLib3/app/build/intermediates/apk_from_bundle_ide_model/debug/output-metadata.json [-]
                GeneratedResourceFolders      : <ROOT>/TestCompositeLib3/app/build/generated/res/rs/debug [-]
                GeneratedResourceFolders      : <ROOT>/TestCompositeLib3/app/build/generated/res/resValues/debug [-]
            AndroidTestArtifact
                Name                          : ANDROID_TEST
                CompileTaskName               : compileDebugAndroidTestSources
                AssembleTaskName              : assembleDebugAndroidTest
                IsTestArtifact                : true
                IdeSetupTaskNames             : generateDebugAndroidTestSources
                GeneratedSourceFolders        : <ROOT>/TestCompositeLib3/app/build/generated/aidl_source_output_dir/debugAndroidTest/out [-]
                GeneratedSourceFolders        : <ROOT>/TestCompositeLib3/app/build/generated/ap_generated_sources/debugAndroidTest/out [-]
                GeneratedSourceFolders        : <ROOT>/TestCompositeLib3/app/build/generated/renderscript_source_output_dir/debugAndroidTest/out [-]
                GeneratedSourceFolders        : <ROOT>/TestCompositeLib3/app/build/generated/source/buildConfig/androidTest/debug [-]
                ClassesFolder                 : <ROOT>/TestCompositeLib3/app/build/intermediates/compile_and_runtime_not_namespaced_r_class_jar/debugAndroidTest/R.jar [-]
                ClassesFolder                 : <ROOT>/TestCompositeLib3/app/build/intermediates/javac/debugAndroidTest/classes [-]
                ClassesFolder                 : <ROOT>/TestCompositeLib3/app/build/tmp/kotlin-classes/debugAndroidTest [-]
                Dependencies
                    compileClasspath
                        androidLibrary                : com.android.support:appcompat-v7:28.0.0@aar
                        androidLibrary                : com.android.support.constraint:constraint-layout:1.0.2@aar
                        module                        : <ROOT>/TestCompositeLib3-:lib-MAIN
                        androidLibrary                : com.android.support:support-fragment:28.0.0@aar
                        androidLibrary                : com.android.support:animated-vector-drawable:28.0.0@aar
                        androidLibrary                : com.android.support:support-core-ui:28.0.0@aar
                        androidLibrary                : com.android.support:support-core-utils:28.0.0@aar
                        androidLibrary                : com.android.support:support-vector-drawable:28.0.0@aar
                        androidLibrary                : com.android.support:loader:28.0.0@aar
                        androidLibrary                : com.android.support:viewpager:28.0.0@aar
                        androidLibrary                : com.android.support:coordinatorlayout:28.0.0@aar
                        androidLibrary                : com.android.support:drawerlayout:28.0.0@aar
                        androidLibrary                : com.android.support:slidingpanelayout:28.0.0@aar
                        androidLibrary                : com.android.support:customview:28.0.0@aar
                        androidLibrary                : com.android.support:swiperefreshlayout:28.0.0@aar
                        androidLibrary                : com.android.support:asynclayoutinflater:28.0.0@aar
                        androidLibrary                : com.android.support:support-compat:28.0.0@aar
                        androidLibrary                : com.android.support:versionedparcelable:28.0.0@aar
                        androidLibrary                : com.android.support:cursoradapter:28.0.0@aar
                        androidLibrary                : android.arch.lifecycle:runtime:1.1.1@aar
                        androidLibrary                : com.android.support:documentfile:28.0.0@aar
                        androidLibrary                : com.android.support:localbroadcastmanager:28.0.0@aar
                        androidLibrary                : com.android.support:print:28.0.0@aar
                        androidLibrary                : android.arch.lifecycle:viewmodel:1.1.1@aar
                        androidLibrary                : android.arch.lifecycle:livedata:1.1.1@aar
                        androidLibrary                : android.arch.lifecycle:livedata-core:1.1.1@aar
                        androidLibrary                : android.arch.core:runtime:1.1.1@aar
                        androidLibrary                : com.android.support:interpolator:28.0.0@aar
                        javaLibrary                   : org.jetbrains.kotlin:kotlin-stdlib:<KOTLIN_VERSION>@jar
                        javaLibrary                   : org.jetbrains.kotlin:kotlin-stdlib-jdk7:<KOTLIN_VERSION>@jar
                        javaLibrary                   : com.android.support:collections:28.0.0@jar
                        javaLibrary                   : android.arch.lifecycle:common:1.1.1@jar
                        javaLibrary                   : android.arch.core:common:1.1.1@jar
                        javaLibrary                   : com.android.support:support-annotations:28.0.0@jar
                        javaLibrary                   : com.android.support.constraint:constraint-layout-solver:1.0.2@jar
                        javaLibrary                   : org.jetbrains:annotations:13.0@jar
                        module                        : <ROOT>/TestCompositeLib3-:app-MAIN
                        module                        : <ROOT>/TestCompositeLib3/TestCompositeLibNested_3-:-MAIN
                        module                        : <ROOT>/TestCompositeLib4-:-MAIN
                    runtimeClasspath
                        module                        : <ROOT>/TestCompositeLib3-:lib-MAIN
                        module                        : <ROOT>/TestCompositeLib3-:app-MAIN
                        module                        : <ROOT>/TestCompositeLib3/TestCompositeLibNested_3-:-MAIN
                        module                        : <ROOT>/TestCompositeLib4-:-MAIN
                ProvidedDependencies
                    - provided                    : android.arch.core:common:1.1.1
                    - provided                    : android.arch.core:runtime:1.1.1@aar
                    - provided                    : android.arch.lifecycle:common:1.1.1
                    - provided                    : android.arch.lifecycle:livedata-core:1.1.1@aar
                    - provided                    : android.arch.lifecycle:livedata:1.1.1@aar
                    - provided                    : android.arch.lifecycle:runtime:1.1.1@aar
                    - provided                    : android.arch.lifecycle:viewmodel:1.1.1@aar
                    - provided                    : com.android.support.constraint:constraint-layout-solver:1.0.2
                    - provided                    : com.android.support.constraint:constraint-layout:1.0.2@aar
                    - provided                    : com.android.support:animated-vector-drawable:28.0.0@aar
                    - provided                    : com.android.support:appcompat-v7:28.0.0@aar
                    - provided                    : com.android.support:asynclayoutinflater:28.0.0@aar
                    - provided                    : com.android.support:collections:28.0.0
                    - provided                    : com.android.support:coordinatorlayout:28.0.0@aar
                    - provided                    : com.android.support:cursoradapter:28.0.0@aar
                    - provided                    : com.android.support:customview:28.0.0@aar
                    - provided                    : com.android.support:documentfile:28.0.0@aar
                    - provided                    : com.android.support:drawerlayout:28.0.0@aar
                    - provided                    : com.android.support:interpolator:28.0.0@aar
                    - provided                    : com.android.support:loader:28.0.0@aar
                    - provided                    : com.android.support:localbroadcastmanager:28.0.0@aar
                    - provided                    : com.android.support:print:28.0.0@aar
                    - provided                    : com.android.support:slidingpanelayout:28.0.0@aar
                    - provided                    : com.android.support:support-annotations:28.0.0
                    - provided                    : com.android.support:support-compat:28.0.0@aar
                    - provided                    : com.android.support:support-core-ui:28.0.0@aar
                    - provided                    : com.android.support:support-core-utils:28.0.0@aar
                    - provided                    : com.android.support:support-fragment:28.0.0@aar
                    - provided                    : com.android.support:support-vector-drawable:28.0.0@aar
                    - provided                    : com.android.support:swiperefreshlayout:28.0.0@aar
                    - provided                    : com.android.support:versionedparcelable:28.0.0@aar
                    - provided                    : com.android.support:viewpager:28.0.0@aar
                    - provided                    : org.jetbrains.kotlin:kotlin-stdlib-jdk7:<KOTLIN_VERSION>
                    - provided                    : org.jetbrains.kotlin:kotlin-stdlib:<KOTLIN_VERSION>
                    - provided                    : org.jetbrains:annotations:13.0
                ApplicationId                 : com.test.composite3.test
                SigningConfigName             : debug
                IsSigned                      : true
                CodeShrinker                  : null
                BuildTasksAndOutputInformation
                    AssembleTaskName              : assembleDebugAndroidTest
                    AssembleTaskOutputListingFile : <ROOT>/TestCompositeLib3/app/build/outputs/apk/androidTest/debug/output-metadata.json [-]
                GeneratedResourceFolders      : <ROOT>/TestCompositeLib3/app/build/generated/res/rs/androidTest/debug [-]
                GeneratedResourceFolders      : <ROOT>/TestCompositeLib3/app/build/generated/res/resValues/androidTest/debug [-]
                TestOptions
                    AnimationsDisabled            : false
                    Execution                     : HOST
            UnitTestArtifact
                Name                          : UNIT_TEST
                CompileTaskName               : compileDebugUnitTestSources
                AssembleTaskName              : assembleDebugUnitTest
                IsTestArtifact                : true
                IdeSetupTaskNames             : createMockableJar
                GeneratedSourceFolders        : <ROOT>/TestCompositeLib3/app/build/generated/ap_generated_sources/debugUnitTest/out [-]
                ClassesFolder                 : <ROOT>/TestCompositeLib3/app/build/intermediates/compile_and_runtime_not_namespaced_r_class_jar/debug/R.jar [-]
                ClassesFolder                 : <ROOT>/TestCompositeLib3/app/build/intermediates/javac/debugUnitTest/classes [-]
                ClassesFolder                 : <ROOT>/TestCompositeLib3/app/build/tmp/kotlin-classes/debugUnitTest [-]
                Dependencies
                    compileClasspath
                        androidLibrary                : com.android.support:appcompat-v7:28.0.0@aar
                        androidLibrary                : com.android.support.constraint:constraint-layout:1.0.2@aar
                        module                        : <ROOT>/TestCompositeLib3-:lib-MAIN
                        androidLibrary                : com.android.support:support-fragment:28.0.0@aar
                        androidLibrary                : com.android.support:animated-vector-drawable:28.0.0@aar
                        androidLibrary                : com.android.support:support-core-ui:28.0.0@aar
                        androidLibrary                : com.android.support:support-core-utils:28.0.0@aar
                        androidLibrary                : com.android.support:support-vector-drawable:28.0.0@aar
                        androidLibrary                : com.android.support:loader:28.0.0@aar
                        androidLibrary                : com.android.support:viewpager:28.0.0@aar
                        androidLibrary                : com.android.support:coordinatorlayout:28.0.0@aar
                        androidLibrary                : com.android.support:drawerlayout:28.0.0@aar
                        androidLibrary                : com.android.support:slidingpanelayout:28.0.0@aar
                        androidLibrary                : com.android.support:customview:28.0.0@aar
                        androidLibrary                : com.android.support:swiperefreshlayout:28.0.0@aar
                        androidLibrary                : com.android.support:asynclayoutinflater:28.0.0@aar
                        androidLibrary                : com.android.support:support-compat:28.0.0@aar
                        androidLibrary                : com.android.support:versionedparcelable:28.0.0@aar
                        androidLibrary                : com.android.support:cursoradapter:28.0.0@aar
                        androidLibrary                : android.arch.lifecycle:runtime:1.1.1@aar
                        androidLibrary                : com.android.support:documentfile:28.0.0@aar
                        androidLibrary                : com.android.support:localbroadcastmanager:28.0.0@aar
                        androidLibrary                : com.android.support:print:28.0.0@aar
                        androidLibrary                : android.arch.lifecycle:viewmodel:1.1.1@aar
                        androidLibrary                : android.arch.lifecycle:livedata:1.1.1@aar
                        androidLibrary                : android.arch.lifecycle:livedata-core:1.1.1@aar
                        androidLibrary                : android.arch.core:runtime:1.1.1@aar
                        androidLibrary                : com.android.support:interpolator:28.0.0@aar
                        javaLibrary                   : org.jetbrains.kotlin:kotlin-stdlib:<KOTLIN_VERSION>@jar
                        javaLibrary                   : org.jetbrains.kotlin:kotlin-stdlib-jdk7:<KOTLIN_VERSION>@jar
                        javaLibrary                   : org.jetbrains:annotations:13.0@jar
                        javaLibrary                   : com.android.support:collections:28.0.0@jar
                        javaLibrary                   : android.arch.lifecycle:common:1.1.1@jar
                        javaLibrary                   : android.arch.core:common:1.1.1@jar
                        javaLibrary                   : com.android.support:support-annotations:28.0.0@jar
                        javaLibrary                   : com.android.support.constraint:constraint-layout-solver:1.0.2@jar
                        module                        : <ROOT>/TestCompositeLib3-:app-MAIN
                        module                        : <ROOT>/TestCompositeLib3/TestCompositeLibNested_3-:-MAIN
                        module                        : <ROOT>/TestCompositeLib4-:-MAIN
                    runtimeClasspath
                        androidLibrary                : com.android.support:appcompat-v7:28.0.0@aar
                        androidLibrary                : com.android.support.constraint:constraint-layout:1.0.2@aar
                        module                        : <ROOT>/TestCompositeLib3-:lib-MAIN
                        androidLibrary                : com.android.support:support-fragment:28.0.0@aar
                        androidLibrary                : com.android.support:animated-vector-drawable:28.0.0@aar
                        androidLibrary                : com.android.support:support-core-ui:28.0.0@aar
                        androidLibrary                : com.android.support:support-core-utils:28.0.0@aar
                        androidLibrary                : com.android.support:support-vector-drawable:28.0.0@aar
                        androidLibrary                : com.android.support:loader:28.0.0@aar
                        androidLibrary                : com.android.support:viewpager:28.0.0@aar
                        androidLibrary                : com.android.support:coordinatorlayout:28.0.0@aar
                        androidLibrary                : com.android.support:drawerlayout:28.0.0@aar
                        androidLibrary                : com.android.support:slidingpanelayout:28.0.0@aar
                        androidLibrary                : com.android.support:customview:28.0.0@aar
                        androidLibrary                : com.android.support:swiperefreshlayout:28.0.0@aar
                        androidLibrary                : com.android.support:asynclayoutinflater:28.0.0@aar
                        androidLibrary                : com.android.support:support-compat:28.0.0@aar
                        androidLibrary                : com.android.support:versionedparcelable:28.0.0@aar
                        androidLibrary                : com.android.support:cursoradapter:28.0.0@aar
                        androidLibrary                : android.arch.lifecycle:runtime:1.1.1@aar
                        androidLibrary                : com.android.support:documentfile:28.0.0@aar
                        androidLibrary                : com.android.support:localbroadcastmanager:28.0.0@aar
                        androidLibrary                : com.android.support:print:28.0.0@aar
                        androidLibrary                : android.arch.lifecycle:viewmodel:1.1.1@aar
                        androidLibrary                : android.arch.lifecycle:livedata:1.1.1@aar
                        androidLibrary                : android.arch.lifecycle:livedata-core:1.1.1@aar
                        androidLibrary                : android.arch.core:runtime:1.1.1@aar
                        androidLibrary                : com.android.support:interpolator:28.0.0@aar
                        javaLibrary                   : org.jetbrains.kotlin:kotlin-stdlib:<KOTLIN_VERSION>@jar
                        javaLibrary                   : org.jetbrains.kotlin:kotlin-stdlib-jdk7:<KOTLIN_VERSION>@jar
                        javaLibrary                   : org.jetbrains:annotations:13.0@jar
                        javaLibrary                   : com.android.support:collections:28.0.0@jar
                        javaLibrary                   : android.arch.lifecycle:common:1.1.1@jar
                        javaLibrary                   : android.arch.core:common:1.1.1@jar
                        javaLibrary                   : com.android.support:support-annotations:28.0.0@jar
                        javaLibrary                   : com.android.support.constraint:constraint-layout-solver:1.0.2@jar
                        module                        : <ROOT>/TestCompositeLib3-:app-MAIN
                        module                        : <ROOT>/TestCompositeLib3/TestCompositeLibNested_3-:-MAIN
                        module                        : <ROOT>/TestCompositeLib4-:-MAIN
                MockablePlatformJar           : <GRADLE>/caches/<TRANSFORMS>/xxxxxxxxxxxxxxxxxxxxxxxxxxxxxxxx/transformed/android.jar
    kotlinGradleModel             : KotlinGradleModelImpl
        additionalVisibleSourceSets
            debug                         : <empty>
            - debugAndroidTest            : debug
            - debugAndroidTest            : main
            - debugUnitTest               : debug
            - debugUnitTest               : main
        compilerArgumentsBySourceSet
            debug
                compilerArguments             : K2JVMCompilerArguments
                    allowNoSourceFiles            : true
                    assertionsMode                : legacy
                    backendThreads                : 1
                    destination                   : <ROOT>/TestCompositeLib3/app/build/tmp/kotlin-classes/debug
                    jvmDefault                    : disable
                    jvmTarget                     : 1.8
                    moduleName                    : app_debug
                    noJdk                         : true
                    noReflect                     : true
                    noStdlib                      : true
                    serializeIr                   : none
                    autoAdvanceApiVersion         : true
                    autoAdvanceLanguageVersion    : true
                    explicitApi                   : disable
                    explicitReturnTypes           : disable
                    useFirLT                      : true
            debugAndroidTest
                compilerArguments             : K2JVMCompilerArguments
                    allowNoSourceFiles            : true
                    assertionsMode                : legacy
                    backendThreads                : 1
                    destination                   : <ROOT>/TestCompositeLib3/app/build/tmp/kotlin-classes/debugAndroidTest
                    jvmDefault                    : disable
                    jvmTarget                     : 1.8
                    moduleName                    : app_debugAndroidTest
                    noJdk                         : true
                    noReflect                     : true
                    noStdlib                      : true
                    serializeIr                   : none
                    autoAdvanceApiVersion         : true
                    autoAdvanceLanguageVersion    : true
                    explicitApi                   : disable
                    explicitReturnTypes           : disable
                    useFirLT                      : true
            debugUnitTest
                compilerArguments             : K2JVMCompilerArguments
                    allowNoSourceFiles            : true
                    assertionsMode                : legacy
                    backendThreads                : 1
                    destination                   : <ROOT>/TestCompositeLib3/app/build/tmp/kotlin-classes/debugUnitTest
                    jvmDefault                    : disable
                    jvmTarget                     : 1.8
                    moduleName                    : app_debugUnitTest
                    noJdk                         : true
                    noReflect                     : true
                    noStdlib                      : true
                    serializeIr                   : none
                    autoAdvanceApiVersion         : true
                    autoAdvanceLanguageVersion    : true
                    explicitApi                   : disable
                    explicitReturnTypes           : disable
                    useFirLT                      : true
        gradleUserHome                : <GRADLE>
        hasKotlinPlugin               : true
        kotlinGradlePluginVersion     : KotlinGradlePluginVersionImpl
            major                         : 1
            minor                         : 9
            patch                         : 23
            versionString                 : 1.9.23
        kotlinTarget                  : kotlin-android
        kotlinTaskProperties
            debug                         : KotlinTaskPropertiesImpl
                incremental                   : true
                pluginVersion                 : <CUT>
                - pureKotlinSourceFolders     : <ROOT>/TestCompositeLib3/app/src/debug/kotlin [-]
                - pureKotlinSourceFolders     : <ROOT>/TestCompositeLib3/app/src/debug/java [-]
            debugAndroidTest              : KotlinTaskPropertiesImpl
                incremental                   : true
                pluginVersion                 : <CUT>
                - pureKotlinSourceFolders     : <ROOT>/TestCompositeLib3/app/src/debugAndroidTest/kotlin [-]
            debugUnitTest                 : KotlinTaskPropertiesImpl
                incremental                   : true
                pluginVersion                 : <CUT>
                - pureKotlinSourceFolders     : <ROOT>/TestCompositeLib3/app/src/debugUnitTest/kotlin [-]
    externalProject               : :TestCompositeLib3:app (DefaultExternalProject) (*seen*)
MODULE                        : TestCompositeLib3.app.androidTest
MODULE                        : TestCompositeLib3.app.main
MODULE                        : TestCompositeLib3.app.unitTest
MODULE                        : TestCompositeLib3.lib
    GradleModuleModel
        agpVersion                    : 7.0.0
        gradlePath                    : :lib
        gradleVersion                 : 7.0.2
        buildFile                     : <ROOT>/TestCompositeLib3/lib/build.gradle
        buildFilePath                 : <ROOT>/TestCompositeLib3/lib/build.gradle
        rootFolderPath                : <ROOT>/TestCompositeLib3
        hasSafeArgsJava               : false
        hasSafeArgsKotlin             : false
    CurrentVariantReportedVersions
        minSdk
            ApiLevel                      : 16
            ApiString                     : 16
        runtimeMinSdk
            ApiLevel                      : 16
            ApiString                     : 16
        targetSdk
            ApiLevel                      : 32
            ApiString                     : 32
    RootBuildId                   : <ROOT>
    BuildId                       : <ROOT>/TestCompositeLib3
    ProjectPath                   : :lib
    ModelVersion                  : 7.0.0
    ProjectType                   : PROJECT_TYPE_LIBRARY
    CompileTarget                 : android-32
    BuildFolder                   : <ROOT>/TestCompositeLib3/lib/build [-]
    buildToolsVersion             : 30.0.2
    IsBaseSplit                   : false
    GroupId                       : com.test.composite3
    Namespace                     : com.test.composite3
    TestNamespace                 : com.test.composite3.test
    AaptOptions
        NameSpacing                   : DISABLED
    LintOptions
        IsCheckTestSources            : false
        IsCheckDependencies           : false
        IsAbortOnError                : true
        IsAbsolutePaths               : true
        IsNoLines                     : false
        IsQuiet                       : false
        IsCheckAllWarnings            : false
        IsIgnoreWarnings              : false
        IsWarningsAsErrors            : false
        IsIgnoreTestSources           : false
        IsIgnoreTestFixturesSources   : false
        IsCheckGeneratedSources       : false
        IsCheckReleaseBuilds          : true
        IsExplainIssues               : true
        IsShowAll                     : false
        TextReport                    : false
        HtmlReport                    : true
        XmlReport                     : true
        SarifReport                   : false
    JavaCompileOptions
        Encoding                      : UTF-8
        SourceCompatibility           : 1.8
        TargetCompatibility           : 1.8
        IsCoreLibraryDesugaringEnabled          : false
    AgpFlags
        ApplicationRClassConstantIds  : true
        AestRClassConstantIds         : true
        TransitiveRClasses            : true
        UseAndroidX                   : false
        UsesCompose                   : false
        MlModelBindingEnabled         : false
        AndroidResourcesEnabled       : true
        DataBindingEnabled            : false
<<<<<<< HEAD
=======
        GenerateManifestClass         : false
>>>>>>> 8b7d83e8
    - basicVariant:               : debug
        testApplicationId             : com.test.composite3.test
        buildType                     : debug
    - basicVariant:               : release
        buildType                     : release
    BootClassPath                 : <ANDROID_SDK>/platforms/android-32/android.jar
    ViewBindingOptions
        Enabled                       : false
    DefaultConfig
        ProductFlavor
            Name                          : main
            VersionCode                   : 1
            VersionName                   : 1.0
            TestInstrumentationRunner     : android.support.test.runner.AndroidJUnitRunner
            MinSdkVersion
                ApiLevel                      : 16
                ApiString                     : 16
            TargetSdkVersion
                ApiLevel                      : 32
                ApiString                     : 32
            VectorDrawables
                UseSupportLibrary             : false
        SourceProvider
            Name                          : main
            Manifest                      : <ROOT>/TestCompositeLib3/lib/src/main/AndroidManifest.xml
            JavaDirectories               : <ROOT>/TestCompositeLib3/lib/src/main/java
            KotlinDirectories             : <ROOT>/TestCompositeLib3/lib/src/main/java
            KotlinDirectories             : <ROOT>/TestCompositeLib3/lib/src/main/kotlin [-]
            ResourcesDirectories          : <ROOT>/TestCompositeLib3/lib/src/main/resources [-]
            AidlDirectories               : <ROOT>/TestCompositeLib3/lib/src/main/aidl [-]
            RenderscriptDirectories       : <ROOT>/TestCompositeLib3/lib/src/main/rs [-]
            ResDirectories                : <ROOT>/TestCompositeLib3/lib/src/main/res
            AssetsDirectories             : <ROOT>/TestCompositeLib3/lib/src/main/assets [-]
            JniLibsDirectories            : <ROOT>/TestCompositeLib3/lib/src/main/jniLibs [-]
            ShadersDirectories            : <ROOT>/TestCompositeLib3/lib/src/main/shaders [-]
        ExtraSourceProviders
            ExtraSourceProvider
                ArtifactName                  : _android_test_
                SourceProvider
                    Name                          : androidTest
                    Manifest                      : <ROOT>/TestCompositeLib3/lib/src/androidTest/AndroidManifest.xml [-]
                    JavaDirectories               : <ROOT>/TestCompositeLib3/lib/src/androidTest/java
                    KotlinDirectories             : <ROOT>/TestCompositeLib3/lib/src/androidTest/java
                    KotlinDirectories             : <ROOT>/TestCompositeLib3/lib/src/androidTest/kotlin [-]
                    ResourcesDirectories          : <ROOT>/TestCompositeLib3/lib/src/androidTest/resources [-]
                    AidlDirectories               : <ROOT>/TestCompositeLib3/lib/src/androidTest/aidl [-]
                    RenderscriptDirectories       : <ROOT>/TestCompositeLib3/lib/src/androidTest/rs [-]
                    ResDirectories                : <ROOT>/TestCompositeLib3/lib/src/androidTest/res [-]
                    AssetsDirectories             : <ROOT>/TestCompositeLib3/lib/src/androidTest/assets [-]
                    JniLibsDirectories            : <ROOT>/TestCompositeLib3/lib/src/androidTest/jniLibs [-]
                    ShadersDirectories            : <ROOT>/TestCompositeLib3/lib/src/androidTest/shaders [-]
            ExtraSourceProvider
                ArtifactName                  : _unit_test_
                SourceProvider
                    Name                          : test
                    Manifest                      : <ROOT>/TestCompositeLib3/lib/src/test/AndroidManifest.xml [-]
                    JavaDirectories               : <ROOT>/TestCompositeLib3/lib/src/test/java
                    KotlinDirectories             : <ROOT>/TestCompositeLib3/lib/src/test/java
                    KotlinDirectories             : <ROOT>/TestCompositeLib3/lib/src/test/kotlin [-]
                    ResourcesDirectories          : <ROOT>/TestCompositeLib3/lib/src/test/resources [-]
                    AidlDirectories               : <ROOT>/TestCompositeLib3/lib/src/test/aidl [-]
                    RenderscriptDirectories       : <ROOT>/TestCompositeLib3/lib/src/test/rs [-]
                    ResDirectories                : <ROOT>/TestCompositeLib3/lib/src/test/res [-]
                    AssetsDirectories             : <ROOT>/TestCompositeLib3/lib/src/test/assets [-]
                    JniLibsDirectories            : <ROOT>/TestCompositeLib3/lib/src/test/jniLibs [-]
                    ShadersDirectories            : <ROOT>/TestCompositeLib3/lib/src/test/shaders [-]
    BuildTypes
        BuildType
            Name                          : debug
            IsDebuggable                  : true
            IsJniDebuggable               : false
            IsPseudoLocalesEnabled        : false
            IsRenderscriptDebuggable      : false
            RenderscriptOptimLevel        : 3
            IsMinifyEnabled               : false
            IsZipAlignEnabled             : true
        SourceProvider
            Name                          : debug
            Manifest                      : <ROOT>/TestCompositeLib3/lib/src/debug/AndroidManifest.xml [-]
            JavaDirectories               : <ROOT>/TestCompositeLib3/lib/src/debug/java [-]
            KotlinDirectories             : <ROOT>/TestCompositeLib3/lib/src/debug/java [-]
            KotlinDirectories             : <ROOT>/TestCompositeLib3/lib/src/debug/kotlin [-]
            ResourcesDirectories          : <ROOT>/TestCompositeLib3/lib/src/debug/resources [-]
            AidlDirectories               : <ROOT>/TestCompositeLib3/lib/src/debug/aidl [-]
            RenderscriptDirectories       : <ROOT>/TestCompositeLib3/lib/src/debug/rs [-]
            ResDirectories                : <ROOT>/TestCompositeLib3/lib/src/debug/res [-]
            AssetsDirectories             : <ROOT>/TestCompositeLib3/lib/src/debug/assets [-]
            JniLibsDirectories            : <ROOT>/TestCompositeLib3/lib/src/debug/jniLibs [-]
            ShadersDirectories            : <ROOT>/TestCompositeLib3/lib/src/debug/shaders [-]
        ExtraSourceProviders
            ExtraSourceProvider
                ArtifactName                  : _android_test_
                SourceProvider
                    Name                          : androidTestDebug
                    Manifest                      : <ROOT>/TestCompositeLib3/lib/src/androidTestDebug/AndroidManifest.xml [-]
                    JavaDirectories               : <ROOT>/TestCompositeLib3/lib/src/androidTestDebug/java [-]
                    KotlinDirectories             : <ROOT>/TestCompositeLib3/lib/src/androidTestDebug/java [-]
                    KotlinDirectories             : <ROOT>/TestCompositeLib3/lib/src/androidTestDebug/kotlin [-]
                    ResourcesDirectories          : <ROOT>/TestCompositeLib3/lib/src/androidTestDebug/resources [-]
                    AidlDirectories               : <ROOT>/TestCompositeLib3/lib/src/androidTestDebug/aidl [-]
                    RenderscriptDirectories       : <ROOT>/TestCompositeLib3/lib/src/androidTestDebug/rs [-]
                    ResDirectories                : <ROOT>/TestCompositeLib3/lib/src/androidTestDebug/res [-]
                    AssetsDirectories             : <ROOT>/TestCompositeLib3/lib/src/androidTestDebug/assets [-]
                    JniLibsDirectories            : <ROOT>/TestCompositeLib3/lib/src/androidTestDebug/jniLibs [-]
                    ShadersDirectories            : <ROOT>/TestCompositeLib3/lib/src/androidTestDebug/shaders [-]
        ExtraSourceProviders
            ExtraSourceProvider
                ArtifactName                  : _unit_test_
                SourceProvider
                    Name                          : testDebug
                    Manifest                      : <ROOT>/TestCompositeLib3/lib/src/testDebug/AndroidManifest.xml [-]
                    JavaDirectories               : <ROOT>/TestCompositeLib3/lib/src/testDebug/java [-]
                    KotlinDirectories             : <ROOT>/TestCompositeLib3/lib/src/testDebug/java [-]
                    KotlinDirectories             : <ROOT>/TestCompositeLib3/lib/src/testDebug/kotlin [-]
                    ResourcesDirectories          : <ROOT>/TestCompositeLib3/lib/src/testDebug/resources [-]
                    AidlDirectories               : <ROOT>/TestCompositeLib3/lib/src/testDebug/aidl [-]
                    RenderscriptDirectories       : <ROOT>/TestCompositeLib3/lib/src/testDebug/rs [-]
                    ResDirectories                : <ROOT>/TestCompositeLib3/lib/src/testDebug/res [-]
                    AssetsDirectories             : <ROOT>/TestCompositeLib3/lib/src/testDebug/assets [-]
                    JniLibsDirectories            : <ROOT>/TestCompositeLib3/lib/src/testDebug/jniLibs [-]
                    ShadersDirectories            : <ROOT>/TestCompositeLib3/lib/src/testDebug/shaders [-]
        BuildType
            Name                          : release
            IsDebuggable                  : false
            IsJniDebuggable               : false
            IsPseudoLocalesEnabled        : false
            IsRenderscriptDebuggable      : false
            RenderscriptOptimLevel        : 3
            IsMinifyEnabled               : false
            IsZipAlignEnabled             : true
        SourceProvider
            Name                          : release
            Manifest                      : <ROOT>/TestCompositeLib3/lib/src/release/AndroidManifest.xml [-]
            JavaDirectories               : <ROOT>/TestCompositeLib3/lib/src/release/java [-]
            KotlinDirectories             : <ROOT>/TestCompositeLib3/lib/src/release/java [-]
            KotlinDirectories             : <ROOT>/TestCompositeLib3/lib/src/release/kotlin [-]
            ResourcesDirectories          : <ROOT>/TestCompositeLib3/lib/src/release/resources [-]
            AidlDirectories               : <ROOT>/TestCompositeLib3/lib/src/release/aidl [-]
            RenderscriptDirectories       : <ROOT>/TestCompositeLib3/lib/src/release/rs [-]
            ResDirectories                : <ROOT>/TestCompositeLib3/lib/src/release/res [-]
            AssetsDirectories             : <ROOT>/TestCompositeLib3/lib/src/release/assets [-]
            JniLibsDirectories            : <ROOT>/TestCompositeLib3/lib/src/release/jniLibs [-]
            ShadersDirectories            : <ROOT>/TestCompositeLib3/lib/src/release/shaders [-]
        ExtraSourceProviders
            ExtraSourceProvider
                ArtifactName                  : _android_test_
                SourceProvider
                    Name                          : androidTestRelease
                    Manifest                      : <ROOT>/TestCompositeLib3/lib/src/androidTestRelease/AndroidManifest.xml [-]
                    JavaDirectories               : <ROOT>/TestCompositeLib3/lib/src/androidTestRelease/java [-]
                    KotlinDirectories             : <ROOT>/TestCompositeLib3/lib/src/androidTestRelease/java [-]
                    KotlinDirectories             : <ROOT>/TestCompositeLib3/lib/src/androidTestRelease/kotlin [-]
                    ResourcesDirectories          : <ROOT>/TestCompositeLib3/lib/src/androidTestRelease/resources [-]
                    AidlDirectories               : <ROOT>/TestCompositeLib3/lib/src/androidTestRelease/aidl [-]
                    RenderscriptDirectories       : <ROOT>/TestCompositeLib3/lib/src/androidTestRelease/rs [-]
                    ResDirectories                : <ROOT>/TestCompositeLib3/lib/src/androidTestRelease/res [-]
                    AssetsDirectories             : <ROOT>/TestCompositeLib3/lib/src/androidTestRelease/assets [-]
                    JniLibsDirectories            : <ROOT>/TestCompositeLib3/lib/src/androidTestRelease/jniLibs [-]
                    ShadersDirectories            : <ROOT>/TestCompositeLib3/lib/src/androidTestRelease/shaders [-]
        ExtraSourceProviders
            ExtraSourceProvider
                ArtifactName                  : _unit_test_
                SourceProvider
                    Name                          : testRelease
                    Manifest                      : <ROOT>/TestCompositeLib3/lib/src/testRelease/AndroidManifest.xml [-]
                    JavaDirectories               : <ROOT>/TestCompositeLib3/lib/src/testRelease/java [-]
                    KotlinDirectories             : <ROOT>/TestCompositeLib3/lib/src/testRelease/java [-]
                    KotlinDirectories             : <ROOT>/TestCompositeLib3/lib/src/testRelease/kotlin [-]
                    ResourcesDirectories          : <ROOT>/TestCompositeLib3/lib/src/testRelease/resources [-]
                    AidlDirectories               : <ROOT>/TestCompositeLib3/lib/src/testRelease/aidl [-]
                    RenderscriptDirectories       : <ROOT>/TestCompositeLib3/lib/src/testRelease/rs [-]
                    ResDirectories                : <ROOT>/TestCompositeLib3/lib/src/testRelease/res [-]
                    AssetsDirectories             : <ROOT>/TestCompositeLib3/lib/src/testRelease/assets [-]
                    JniLibsDirectories            : <ROOT>/TestCompositeLib3/lib/src/testRelease/jniLibs [-]
                    ShadersDirectories            : <ROOT>/TestCompositeLib3/lib/src/testRelease/shaders [-]
    SigningConfigs
        SigningConfig
            Name                          : debug
            StoreFile                     : debug.keystore
            StorePassword                 : android
            KeyAlias                      : AndroidDebugKey
    VariantBuildInformation
        VariantBuildInformation
            VariantName                   : debug
            BuildTasksAndOutputInformation
                AssembleTaskName              : assembleDebug
        VariantBuildInformation
            VariantName                   : release
            BuildTasksAndOutputInformation
                AssembleTaskName              : assembleRelease
    IdeVariants
        IdeVariant
            Name                          : debug
            BuildType                     : debug
            DisplayName                   : debug
            InstantAppCompatible          : false
            MinSdkVersion
                ApiLevel                      : 16
                ApiString                     : 16
            TargetSdkVersion
                ApiLevel                      : 32
                ApiString                     : 32
            VersionCode                   : 1
            VersionNameWithSuffix         : 1.0
            DeprecatedPreMergedApplicationId        : com.test.composite3
            TestInstrumentationRunner     : android.support.test.runner.AndroidJUnitRunner
            MainArtifact
                Name                          : MAIN
                CompileTaskName               : compileDebugSources
                AssembleTaskName              : assembleDebug
                IsTestArtifact                : false
                IdeSetupTaskNames             : generateDebugSources
                GeneratedSourceFolders        : <ROOT>/TestCompositeLib3/lib/build/generated/aidl_source_output_dir/debug/out [-]
                GeneratedSourceFolders        : <ROOT>/TestCompositeLib3/lib/build/generated/ap_generated_sources/debug/out [-]
                GeneratedSourceFolders        : <ROOT>/TestCompositeLib3/lib/build/generated/renderscript_source_output_dir/debug/out [-]
                GeneratedSourceFolders        : <ROOT>/TestCompositeLib3/lib/build/generated/source/buildConfig/debug [-]
                ClassesFolder                 : <ROOT>/TestCompositeLib3/lib/build/intermediates/compile_r_class_jar/debug/R.jar [-]
                ClassesFolder                 : <ROOT>/TestCompositeLib3/lib/build/intermediates/javac/debug/classes [-]
                Dependencies
                    compileClasspath
                        androidLibrary                : com.android.support:appcompat-v7:28.0.0@aar
                        androidLibrary                : com.android.support:support-fragment:28.0.0@aar
                        androidLibrary                : com.android.support:animated-vector-drawable:28.0.0@aar
                        androidLibrary                : com.android.support:support-core-ui:28.0.0@aar
                        androidLibrary                : com.android.support:support-core-utils:28.0.0@aar
                        androidLibrary                : com.android.support:support-vector-drawable:28.0.0@aar
                        androidLibrary                : com.android.support:loader:28.0.0@aar
                        androidLibrary                : com.android.support:viewpager:28.0.0@aar
                        androidLibrary                : com.android.support:coordinatorlayout:28.0.0@aar
                        androidLibrary                : com.android.support:drawerlayout:28.0.0@aar
                        androidLibrary                : com.android.support:slidingpanelayout:28.0.0@aar
                        androidLibrary                : com.android.support:customview:28.0.0@aar
                        androidLibrary                : com.android.support:swiperefreshlayout:28.0.0@aar
                        androidLibrary                : com.android.support:asynclayoutinflater:28.0.0@aar
                        androidLibrary                : com.android.support:support-compat:28.0.0@aar
                        androidLibrary                : com.android.support:versionedparcelable:28.0.0@aar
                        androidLibrary                : com.android.support:cursoradapter:28.0.0@aar
                        androidLibrary                : android.arch.lifecycle:runtime:1.1.1@aar
                        androidLibrary                : com.android.support:documentfile:28.0.0@aar
                        androidLibrary                : com.android.support:localbroadcastmanager:28.0.0@aar
                        androidLibrary                : com.android.support:print:28.0.0@aar
                        androidLibrary                : android.arch.lifecycle:viewmodel:1.1.1@aar
                        androidLibrary                : android.arch.lifecycle:livedata:1.1.1@aar
                        androidLibrary                : android.arch.lifecycle:livedata-core:1.1.1@aar
                        androidLibrary                : android.arch.core:runtime:1.1.1@aar
                        androidLibrary                : com.android.support:interpolator:28.0.0@aar
                        javaLibrary                   : com.android.support:collections:28.0.0@jar
                        javaLibrary                   : android.arch.lifecycle:common:1.1.1@jar
                        javaLibrary                   : android.arch.core:common:1.1.1@jar
                        javaLibrary                   : com.android.support:support-annotations:28.0.0@jar
                        module                        : <ROOT>/TestCompositeLib4-:-MAIN
                    runtimeClasspath
                        androidLibrary                : com.android.support:appcompat-v7:28.0.0@aar
                        androidLibrary                : com.android.support:support-fragment:28.0.0@aar
                        androidLibrary                : com.android.support:animated-vector-drawable:28.0.0@aar
                        androidLibrary                : com.android.support:support-core-ui:28.0.0@aar
                        androidLibrary                : com.android.support:support-core-utils:28.0.0@aar
                        androidLibrary                : com.android.support:support-vector-drawable:28.0.0@aar
                        androidLibrary                : com.android.support:loader:28.0.0@aar
                        androidLibrary                : com.android.support:viewpager:28.0.0@aar
                        androidLibrary                : com.android.support:coordinatorlayout:28.0.0@aar
                        androidLibrary                : com.android.support:drawerlayout:28.0.0@aar
                        androidLibrary                : com.android.support:slidingpanelayout:28.0.0@aar
                        androidLibrary                : com.android.support:customview:28.0.0@aar
                        androidLibrary                : com.android.support:swiperefreshlayout:28.0.0@aar
                        androidLibrary                : com.android.support:asynclayoutinflater:28.0.0@aar
                        androidLibrary                : com.android.support:support-compat:28.0.0@aar
                        androidLibrary                : com.android.support:versionedparcelable:28.0.0@aar
                        androidLibrary                : com.android.support:cursoradapter:28.0.0@aar
                        androidLibrary                : android.arch.lifecycle:runtime:1.1.1@aar
                        androidLibrary                : com.android.support:documentfile:28.0.0@aar
                        androidLibrary                : com.android.support:localbroadcastmanager:28.0.0@aar
                        androidLibrary                : com.android.support:print:28.0.0@aar
                        androidLibrary                : android.arch.lifecycle:viewmodel:1.1.1@aar
                        androidLibrary                : android.arch.lifecycle:livedata:1.1.1@aar
                        androidLibrary                : android.arch.lifecycle:livedata-core:1.1.1@aar
                        androidLibrary                : android.arch.core:runtime:1.1.1@aar
                        androidLibrary                : com.android.support:interpolator:28.0.0@aar
                        javaLibrary                   : com.android.support:collections:28.0.0@jar
                        javaLibrary                   : android.arch.lifecycle:common:1.1.1@jar
                        javaLibrary                   : android.arch.core:common:1.1.1@jar
                        javaLibrary                   : com.android.support:support-annotations:28.0.0@jar
                        module                        : <ROOT>/TestCompositeLib4-:-MAIN
                IsSigned                      : false
                CodeShrinker                  : null
                BuildTasksAndOutputInformation
                    AssembleTaskName              : assembleDebug
                GeneratedResourceFolders      : <ROOT>/TestCompositeLib3/lib/build/generated/res/rs/debug [-]
                GeneratedResourceFolders      : <ROOT>/TestCompositeLib3/lib/build/generated/res/resValues/debug [-]
            AndroidTestArtifact
                Name                          : ANDROID_TEST
                CompileTaskName               : compileDebugAndroidTestSources
                AssembleTaskName              : assembleDebugAndroidTest
                IsTestArtifact                : true
                IdeSetupTaskNames             : generateDebugAndroidTestSources
                GeneratedSourceFolders        : <ROOT>/TestCompositeLib3/lib/build/generated/aidl_source_output_dir/debugAndroidTest/out [-]
                GeneratedSourceFolders        : <ROOT>/TestCompositeLib3/lib/build/generated/ap_generated_sources/debugAndroidTest/out [-]
                GeneratedSourceFolders        : <ROOT>/TestCompositeLib3/lib/build/generated/renderscript_source_output_dir/debugAndroidTest/out [-]
                GeneratedSourceFolders        : <ROOT>/TestCompositeLib3/lib/build/generated/source/buildConfig/androidTest/debug [-]
                ClassesFolder                 : <ROOT>/TestCompositeLib3/lib/build/intermediates/compile_and_runtime_not_namespaced_r_class_jar/debugAndroidTest/R.jar [-]
                ClassesFolder                 : <ROOT>/TestCompositeLib3/lib/build/intermediates/javac/debugAndroidTest/classes [-]
                Dependencies
                    compileClasspath
                        module                        : <ROOT>/TestCompositeLib3-:lib-MAIN
                        androidLibrary                : com.android.support:appcompat-v7:28.0.0@aar
                        androidLibrary                : com.android.support:support-fragment:28.0.0@aar
                        androidLibrary                : com.android.support:animated-vector-drawable:28.0.0@aar
                        androidLibrary                : com.android.support:support-core-ui:28.0.0@aar
                        androidLibrary                : com.android.support:support-core-utils:28.0.0@aar
                        androidLibrary                : com.android.support:support-vector-drawable:28.0.0@aar
                        androidLibrary                : com.android.support:loader:28.0.0@aar
                        androidLibrary                : com.android.support:viewpager:28.0.0@aar
                        androidLibrary                : com.android.support:coordinatorlayout:28.0.0@aar
                        androidLibrary                : com.android.support:drawerlayout:28.0.0@aar
                        androidLibrary                : com.android.support:slidingpanelayout:28.0.0@aar
                        androidLibrary                : com.android.support:customview:28.0.0@aar
                        androidLibrary                : com.android.support:swiperefreshlayout:28.0.0@aar
                        androidLibrary                : com.android.support:asynclayoutinflater:28.0.0@aar
                        androidLibrary                : com.android.support:support-compat:28.0.0@aar
                        androidLibrary                : com.android.support:versionedparcelable:28.0.0@aar
                        androidLibrary                : com.android.support:cursoradapter:28.0.0@aar
                        androidLibrary                : android.arch.lifecycle:runtime:1.1.1@aar
                        androidLibrary                : com.android.support:documentfile:28.0.0@aar
                        androidLibrary                : com.android.support:localbroadcastmanager:28.0.0@aar
                        androidLibrary                : com.android.support:print:28.0.0@aar
                        androidLibrary                : android.arch.lifecycle:viewmodel:1.1.1@aar
                        androidLibrary                : android.arch.lifecycle:livedata:1.1.1@aar
                        androidLibrary                : android.arch.lifecycle:livedata-core:1.1.1@aar
                        androidLibrary                : android.arch.core:runtime:1.1.1@aar
                        androidLibrary                : com.android.support:interpolator:28.0.0@aar
                        javaLibrary                   : com.android.support:collections:28.0.0@jar
                        javaLibrary                   : android.arch.lifecycle:common:1.1.1@jar
                        javaLibrary                   : android.arch.core:common:1.1.1@jar
                        javaLibrary                   : com.android.support:support-annotations:28.0.0@jar
                        module                        : <ROOT>/TestCompositeLib4-:-MAIN
                    runtimeClasspath
                        module                        : <ROOT>/TestCompositeLib3-:lib-MAIN
                        androidLibrary                : com.android.support:appcompat-v7:28.0.0@aar
                        androidLibrary                : com.android.support:support-fragment:28.0.0@aar
                        androidLibrary                : com.android.support:animated-vector-drawable:28.0.0@aar
                        androidLibrary                : com.android.support:support-core-ui:28.0.0@aar
                        androidLibrary                : com.android.support:support-core-utils:28.0.0@aar
                        androidLibrary                : com.android.support:support-vector-drawable:28.0.0@aar
                        androidLibrary                : com.android.support:loader:28.0.0@aar
                        androidLibrary                : com.android.support:viewpager:28.0.0@aar
                        androidLibrary                : com.android.support:coordinatorlayout:28.0.0@aar
                        androidLibrary                : com.android.support:drawerlayout:28.0.0@aar
                        androidLibrary                : com.android.support:slidingpanelayout:28.0.0@aar
                        androidLibrary                : com.android.support:customview:28.0.0@aar
                        androidLibrary                : com.android.support:swiperefreshlayout:28.0.0@aar
                        androidLibrary                : com.android.support:asynclayoutinflater:28.0.0@aar
                        androidLibrary                : com.android.support:support-compat:28.0.0@aar
                        androidLibrary                : com.android.support:versionedparcelable:28.0.0@aar
                        androidLibrary                : com.android.support:cursoradapter:28.0.0@aar
                        androidLibrary                : android.arch.lifecycle:runtime:1.1.1@aar
                        androidLibrary                : com.android.support:documentfile:28.0.0@aar
                        androidLibrary                : com.android.support:localbroadcastmanager:28.0.0@aar
                        androidLibrary                : com.android.support:print:28.0.0@aar
                        androidLibrary                : android.arch.lifecycle:viewmodel:1.1.1@aar
                        androidLibrary                : android.arch.lifecycle:livedata:1.1.1@aar
                        androidLibrary                : android.arch.lifecycle:livedata-core:1.1.1@aar
                        androidLibrary                : android.arch.core:runtime:1.1.1@aar
                        androidLibrary                : com.android.support:interpolator:28.0.0@aar
                        javaLibrary                   : com.android.support:collections:28.0.0@jar
                        javaLibrary                   : android.arch.lifecycle:common:1.1.1@jar
                        javaLibrary                   : android.arch.core:common:1.1.1@jar
                        javaLibrary                   : com.android.support:support-annotations:28.0.0@jar
                        module                        : <ROOT>/TestCompositeLib4-:-MAIN
                ApplicationId                 : com.test.composite3.test
                SigningConfigName             : debug
                IsSigned                      : true
                CodeShrinker                  : null
                BuildTasksAndOutputInformation
                    AssembleTaskName              : assembleDebugAndroidTest
                    AssembleTaskOutputListingFile : <ROOT>/TestCompositeLib3/lib/build/outputs/apk/androidTest/debug/output-metadata.json [-]
                GeneratedResourceFolders      : <ROOT>/TestCompositeLib3/lib/build/generated/res/rs/androidTest/debug [-]
                GeneratedResourceFolders      : <ROOT>/TestCompositeLib3/lib/build/generated/res/resValues/androidTest/debug [-]
                TestOptions
                    AnimationsDisabled            : false
                    Execution                     : HOST
            UnitTestArtifact
                Name                          : UNIT_TEST
                CompileTaskName               : compileDebugUnitTestSources
                AssembleTaskName              : assembleDebugUnitTest
                IsTestArtifact                : true
                IdeSetupTaskNames             : createMockableJar
                GeneratedSourceFolders        : <ROOT>/TestCompositeLib3/lib/build/generated/ap_generated_sources/debugUnitTest/out [-]
                ClassesFolder                 : <ROOT>/TestCompositeLib3/lib/build/intermediates/compile_and_runtime_not_namespaced_r_class_jar/debugUnitTest/R.jar [-]
                ClassesFolder                 : <ROOT>/TestCompositeLib3/lib/build/intermediates/javac/debugUnitTest/classes [-]
                Dependencies
                    compileClasspath
                        module                        : <ROOT>/TestCompositeLib3-:lib-MAIN
                        androidLibrary                : com.android.support:appcompat-v7:28.0.0@aar
                        androidLibrary                : com.android.support:support-fragment:28.0.0@aar
                        androidLibrary                : com.android.support:animated-vector-drawable:28.0.0@aar
                        androidLibrary                : com.android.support:support-core-ui:28.0.0@aar
                        androidLibrary                : com.android.support:support-core-utils:28.0.0@aar
                        androidLibrary                : com.android.support:support-vector-drawable:28.0.0@aar
                        androidLibrary                : com.android.support:loader:28.0.0@aar
                        androidLibrary                : com.android.support:viewpager:28.0.0@aar
                        androidLibrary                : com.android.support:coordinatorlayout:28.0.0@aar
                        androidLibrary                : com.android.support:drawerlayout:28.0.0@aar
                        androidLibrary                : com.android.support:slidingpanelayout:28.0.0@aar
                        androidLibrary                : com.android.support:customview:28.0.0@aar
                        androidLibrary                : com.android.support:swiperefreshlayout:28.0.0@aar
                        androidLibrary                : com.android.support:asynclayoutinflater:28.0.0@aar
                        androidLibrary                : com.android.support:support-compat:28.0.0@aar
                        androidLibrary                : com.android.support:versionedparcelable:28.0.0@aar
                        androidLibrary                : com.android.support:cursoradapter:28.0.0@aar
                        androidLibrary                : android.arch.lifecycle:runtime:1.1.1@aar
                        androidLibrary                : com.android.support:documentfile:28.0.0@aar
                        androidLibrary                : com.android.support:localbroadcastmanager:28.0.0@aar
                        androidLibrary                : com.android.support:print:28.0.0@aar
                        androidLibrary                : android.arch.lifecycle:viewmodel:1.1.1@aar
                        androidLibrary                : android.arch.lifecycle:livedata:1.1.1@aar
                        androidLibrary                : android.arch.lifecycle:livedata-core:1.1.1@aar
                        androidLibrary                : android.arch.core:runtime:1.1.1@aar
                        androidLibrary                : com.android.support:interpolator:28.0.0@aar
                        javaLibrary                   : com.android.support:collections:28.0.0@jar
                        javaLibrary                   : android.arch.lifecycle:common:1.1.1@jar
                        javaLibrary                   : android.arch.core:common:1.1.1@jar
                        javaLibrary                   : com.android.support:support-annotations:28.0.0@jar
                        module                        : <ROOT>/TestCompositeLib4-:-MAIN
                    runtimeClasspath
                        module                        : <ROOT>/TestCompositeLib3-:lib-MAIN
                        androidLibrary                : com.android.support:appcompat-v7:28.0.0@aar
                        androidLibrary                : com.android.support:support-fragment:28.0.0@aar
                        androidLibrary                : com.android.support:animated-vector-drawable:28.0.0@aar
                        androidLibrary                : com.android.support:support-core-ui:28.0.0@aar
                        androidLibrary                : com.android.support:support-core-utils:28.0.0@aar
                        androidLibrary                : com.android.support:support-vector-drawable:28.0.0@aar
                        androidLibrary                : com.android.support:loader:28.0.0@aar
                        androidLibrary                : com.android.support:viewpager:28.0.0@aar
                        androidLibrary                : com.android.support:coordinatorlayout:28.0.0@aar
                        androidLibrary                : com.android.support:drawerlayout:28.0.0@aar
                        androidLibrary                : com.android.support:slidingpanelayout:28.0.0@aar
                        androidLibrary                : com.android.support:customview:28.0.0@aar
                        androidLibrary                : com.android.support:swiperefreshlayout:28.0.0@aar
                        androidLibrary                : com.android.support:asynclayoutinflater:28.0.0@aar
                        androidLibrary                : com.android.support:support-compat:28.0.0@aar
                        androidLibrary                : com.android.support:versionedparcelable:28.0.0@aar
                        androidLibrary                : com.android.support:cursoradapter:28.0.0@aar
                        androidLibrary                : android.arch.lifecycle:runtime:1.1.1@aar
                        androidLibrary                : com.android.support:documentfile:28.0.0@aar
                        androidLibrary                : com.android.support:localbroadcastmanager:28.0.0@aar
                        androidLibrary                : com.android.support:print:28.0.0@aar
                        androidLibrary                : android.arch.lifecycle:viewmodel:1.1.1@aar
                        androidLibrary                : android.arch.lifecycle:livedata:1.1.1@aar
                        androidLibrary                : android.arch.lifecycle:livedata-core:1.1.1@aar
                        androidLibrary                : android.arch.core:runtime:1.1.1@aar
                        androidLibrary                : com.android.support:interpolator:28.0.0@aar
                        javaLibrary                   : com.android.support:collections:28.0.0@jar
                        javaLibrary                   : android.arch.lifecycle:common:1.1.1@jar
                        javaLibrary                   : android.arch.core:common:1.1.1@jar
                        javaLibrary                   : com.android.support:support-annotations:28.0.0@jar
                        module                        : <ROOT>/TestCompositeLib4-:-MAIN
                MockablePlatformJar           : <GRADLE>/caches/<TRANSFORMS>/xxxxxxxxxxxxxxxxxxxxxxxxxxxxxxxx/transformed/android.jar
    externalProject               : :TestCompositeLib3:lib (DefaultExternalProject) (*seen*)
MODULE                        : TestCompositeLib3.lib.androidTest
MODULE                        : TestCompositeLib3.lib.main
MODULE                        : TestCompositeLib3.lib.unitTest
MODULE                        : com.test.compositeNest3.compositeNest
    GradleModuleModel
        gradlePath                    : :
        gradleVersion                 : 7.0.2
        buildFile                     : <ROOT>/TestCompositeLib3/TestCompositeLibNested_3/build.gradle
        buildFilePath                 : <ROOT>/TestCompositeLib3/TestCompositeLibNested_3/build.gradle
        rootFolderPath                : <ROOT>/TestCompositeLib3/TestCompositeLibNested_3
        hasSafeArgsJava               : false
        hasSafeArgsKotlin             : false
    externalProject               : :TestCompositeLibNested_3 (DefaultExternalProject)
        path                          : : [-]
        identityPath                  : :TestCompositeLibNested_3 [-]
        name                          : compositeNest
        qName                         : compositeNest
        group                         : com.test.compositeNest3
        version                       : 1.0
        projectDir                    : <ROOT>/TestCompositeLib3/TestCompositeLibNested_3
        buildDir                      : <ROOT>/TestCompositeLib3/TestCompositeLibNested_3/build [-]
        buildFile                     : <ROOT>/TestCompositeLib3/TestCompositeLibNested_3/build.gradle
        externalSystemId              : GRADLE
        sourceSetModel                : DefaultGradleSourceSetModel
            sourceCompatibility           : <PROJECT_JDK_FEATURE_LEVEL>
            targetCompatibility           : <PROJECT_JDK_FEATURE_LEVEL>
            - taskArtifacts               : <ROOT>/TestCompositeLib3/TestCompositeLibNested_3/build/libs/compositeNest-1.0.jar [-]
            configurationArtifacts
                annotationProcessor           : <empty>
                - apiElements                 : <ROOT>/TestCompositeLib3/TestCompositeLibNested_3/build/libs/compositeNest-1.0.jar [-]
                - archives                    : <ROOT>/TestCompositeLib3/TestCompositeLibNested_3/build/libs/compositeNest-1.0.jar [-]
                compileClasspath              : <empty>
                compileOnly                   : <empty>
                default                       : <empty>
                implementation                : <empty>
                runtimeClasspath              : <empty>
                - runtimeElements             : <ROOT>/TestCompositeLib3/TestCompositeLibNested_3/build/libs/compositeNest-1.0.jar [-]
                runtimeOnly                   : <empty>
                testAnnotationProcessor       : <empty>
                testCompileClasspath          : <empty>
                testCompileOnly               : <empty>
                testImplementation            : <empty>
                testRuntimeClasspath          : <empty>
                testRuntimeOnly               : <empty>
            sourceSets
                main
                    sourceCompatibility           : <PROJECT_JDK_FEATURE_LEVEL>
                    targetCompatibility           : <PROJECT_JDK_FEATURE_LEVEL>
                    - artifacts                   : <ROOT>/TestCompositeLib3/TestCompositeLibNested_3/build/libs/compositeNest-1.0.jar [-]
                    - dependencies                : DefaultFileCollectionDependency
                        - files                       : <ROOT>/TestCompositeLib3/TestCompositeLibNested_3/build/classes/java/main [-]
                        - files                       : <ROOT>/TestCompositeLib3/TestCompositeLibNested_3/build/resources/main [-]
                    sources
                        SOURCE                        : alljava (DefaultExternalSourceDirectorySet)
                            - srcDirs                     : <ROOT>/TestCompositeLib3/TestCompositeLibNested_3/src/main/java
                            outputDir                     : <ROOT>/TestCompositeLib3/TestCompositeLibNested_3/out/production/classes [-]
                            - gradleOutputDirs            : <ROOT>/TestCompositeLib3/TestCompositeLibNested_3/build/classes/java/main [-]
                            patterns                      : FilePatternSetImpl
                        RESOURCE                      : resources (DefaultExternalSourceDirectorySet)
                            - srcDirs                     : <ROOT>/TestCompositeLib3/TestCompositeLibNested_3/src/main/resources [-]
                            outputDir                     : <ROOT>/TestCompositeLib3/TestCompositeLibNested_3/out/production/resources [-]
                            - gradleOutputDirs            : <ROOT>/TestCompositeLib3/TestCompositeLibNested_3/build/resources/main [-]
                            patterns                      : FilePatternSetImpl
                test
                    sourceCompatibility           : <PROJECT_JDK_FEATURE_LEVEL>
                    targetCompatibility           : <PROJECT_JDK_FEATURE_LEVEL>
                    - dependencies                : DefaultFileCollectionDependency
                        - files                       : <ROOT>/TestCompositeLib3/TestCompositeLibNested_3/build/classes/java/main [-]
                        - files                       : <ROOT>/TestCompositeLib3/TestCompositeLibNested_3/build/resources/main [-]
                    - dependencies                : DefaultFileCollectionDependency
                        - files                       : <ROOT>/TestCompositeLib3/TestCompositeLibNested_3/build/classes/java/test [-]
                        - files                       : <ROOT>/TestCompositeLib3/TestCompositeLibNested_3/build/resources/test [-]
                    sources
                        TEST                          : alljava (DefaultExternalSourceDirectorySet)
                            - srcDirs                     : <ROOT>/TestCompositeLib3/TestCompositeLibNested_3/src/test/java [-]
                            outputDir                     : <ROOT>/TestCompositeLib3/TestCompositeLibNested_3/out/test/classes [-]
                            - gradleOutputDirs            : <ROOT>/TestCompositeLib3/TestCompositeLibNested_3/build/classes/java/test [-]
                            patterns                      : FilePatternSetImpl
                        TEST_RESOURCE                 : resources (DefaultExternalSourceDirectorySet)
                            - srcDirs                     : <ROOT>/TestCompositeLib3/TestCompositeLibNested_3/src/test/resources [-]
                            outputDir                     : <ROOT>/TestCompositeLib3/TestCompositeLibNested_3/out/test/resources [-]
                            - gradleOutputDirs            : <ROOT>/TestCompositeLib3/TestCompositeLibNested_3/build/resources/test [-]
                            patterns                      : FilePatternSetImpl
        taskModel                     : DefaultGradleTaskModel
            tasks
                test                          : test (DefaultExternalTask)
                    qName                         : :test
MODULE                        : com.test.compositeNest3.compositeNest.main
MODULE                        : com.test.compositeNest3.compositeNest.test
MODULE                        : composite2
    GradleModuleModel
        gradlePath                    : :
        gradleVersion                 : 7.0.2
        buildFile                     : <ROOT>/TestCompositeLib2/build.gradle
        buildFilePath                 : <ROOT>/TestCompositeLib2/build.gradle
        rootFolderPath                : <ROOT>/TestCompositeLib2
        hasSafeArgsJava               : false
        hasSafeArgsKotlin             : false
    externalProject               : :TestCompositeLib2 (DefaultExternalProject)
        path                          : : [-]
        identityPath                  : :TestCompositeLib2 [-]
        name                          : composite2
        qName                         : composite2
        group                         : com.test.composite2
        version                       : 1.0
        projectDir                    : <ROOT>/TestCompositeLib2
        buildDir                      : <ROOT>/TestCompositeLib2/build [-]
        buildFile                     : <ROOT>/TestCompositeLib2/build.gradle
        externalSystemId              : GRADLE
        sourceSetModel                : DefaultGradleSourceSetModel
            sourceCompatibility           : <PROJECT_JDK_FEATURE_LEVEL>
            targetCompatibility           : <PROJECT_JDK_FEATURE_LEVEL>
            - taskArtifacts               : <ROOT>/TestCompositeLib2/build/libs/composite2-1.0.jar [-]
            configurationArtifacts
                annotationProcessor           : <empty>
                - apiElements                 : <ROOT>/TestCompositeLib2/build/libs/composite2-1.0.jar [-]
                - archives                    : <ROOT>/TestCompositeLib2/build/libs/composite2-1.0.jar [-]
                compileClasspath              : <empty>
                compileOnly                   : <empty>
                default                       : <empty>
                implementation                : <empty>
                runtimeClasspath              : <empty>
                - runtimeElements             : <ROOT>/TestCompositeLib2/build/libs/composite2-1.0.jar [-]
                runtimeOnly                   : <empty>
                testAnnotationProcessor       : <empty>
                testCompileClasspath          : <empty>
                testCompileOnly               : <empty>
                testImplementation            : <empty>
                testRuntimeClasspath          : <empty>
                testRuntimeOnly               : <empty>
            sourceSets
                main
                    sourceCompatibility           : <PROJECT_JDK_FEATURE_LEVEL>
                    targetCompatibility           : <PROJECT_JDK_FEATURE_LEVEL>
                    - artifacts                   : <ROOT>/TestCompositeLib2/build/libs/composite2-1.0.jar [-]
                    - dependencies                : DefaultFileCollectionDependency
                        - files                       : <ROOT>/TestCompositeLib2/build/classes/java/main [-]
                        - files                       : <ROOT>/TestCompositeLib2/build/resources/main [-]
                    sources
                        SOURCE                        : alljava (DefaultExternalSourceDirectorySet)
                            - srcDirs                     : <ROOT>/TestCompositeLib2/src/main/java
                            outputDir                     : <ROOT>/TestCompositeLib2/out/production/classes [-]
                            - gradleOutputDirs            : <ROOT>/TestCompositeLib2/build/classes/java/main [-]
                            patterns                      : FilePatternSetImpl
                        RESOURCE                      : resources (DefaultExternalSourceDirectorySet)
                            - srcDirs                     : <ROOT>/TestCompositeLib2/src/main/resources [-]
                            outputDir                     : <ROOT>/TestCompositeLib2/out/production/resources [-]
                            - gradleOutputDirs            : <ROOT>/TestCompositeLib2/build/resources/main [-]
                            patterns                      : FilePatternSetImpl
                test
                    sourceCompatibility           : <PROJECT_JDK_FEATURE_LEVEL>
                    targetCompatibility           : <PROJECT_JDK_FEATURE_LEVEL>
                    - dependencies                : DefaultFileCollectionDependency
                        - files                       : <ROOT>/TestCompositeLib2/build/classes/java/main [-]
                        - files                       : <ROOT>/TestCompositeLib2/build/resources/main [-]
                    - dependencies                : DefaultFileCollectionDependency
                        - files                       : <ROOT>/TestCompositeLib2/build/classes/java/test [-]
                        - files                       : <ROOT>/TestCompositeLib2/build/resources/test [-]
                    sources
                        TEST                          : alljava (DefaultExternalSourceDirectorySet)
                            - srcDirs                     : <ROOT>/TestCompositeLib2/src/test/java [-]
                            outputDir                     : <ROOT>/TestCompositeLib2/out/test/classes [-]
                            - gradleOutputDirs            : <ROOT>/TestCompositeLib2/build/classes/java/test [-]
                            patterns                      : FilePatternSetImpl
                        TEST_RESOURCE                 : resources (DefaultExternalSourceDirectorySet)
                            - srcDirs                     : <ROOT>/TestCompositeLib2/src/test/resources [-]
                            outputDir                     : <ROOT>/TestCompositeLib2/out/test/resources [-]
                            - gradleOutputDirs            : <ROOT>/TestCompositeLib2/build/resources/test [-]
                            patterns                      : FilePatternSetImpl
        taskModel                     : DefaultGradleTaskModel
            tasks
                test                          : test (DefaultExternalTask)
                    qName                         : :test
MODULE                        : composite2.main
MODULE                        : composite2.test
MODULE                        : composite4
    GradleModuleModel
        gradlePath                    : :
        gradleVersion                 : 7.0.2
        buildFile                     : <ROOT>/TestCompositeLib4/build.gradle
        buildFilePath                 : <ROOT>/TestCompositeLib4/build.gradle
        rootFolderPath                : <ROOT>/TestCompositeLib4
        hasSafeArgsJava               : false
        hasSafeArgsKotlin             : false
    externalProject               : :TestCompositeLib4 (DefaultExternalProject)
        path                          : : [-]
        identityPath                  : :TestCompositeLib4 [-]
        name                          : composite4
        qName                         : composite4
        group                         : com.test.composite4
        version                       : 1.0
        projectDir                    : <ROOT>/TestCompositeLib4
        buildDir                      : <ROOT>/TestCompositeLib4/build [-]
        buildFile                     : <ROOT>/TestCompositeLib4/build.gradle
        externalSystemId              : GRADLE
        sourceSetModel                : DefaultGradleSourceSetModel
            sourceCompatibility           : <PROJECT_JDK_FEATURE_LEVEL>
            targetCompatibility           : <PROJECT_JDK_FEATURE_LEVEL>
            - taskArtifacts               : <ROOT>/TestCompositeLib4/build/libs/composite4-1.0.jar [-]
            configurationArtifacts
                annotationProcessor           : <empty>
                - apiElements                 : <ROOT>/TestCompositeLib4/build/libs/composite4-1.0.jar [-]
                - archives                    : <ROOT>/TestCompositeLib4/build/libs/composite4-1.0.jar [-]
                compileClasspath              : <empty>
                compileOnly                   : <empty>
                default                       : <empty>
                implementation                : <empty>
                runtimeClasspath              : <empty>
                - runtimeElements             : <ROOT>/TestCompositeLib4/build/libs/composite4-1.0.jar [-]
                runtimeOnly                   : <empty>
                testAnnotationProcessor       : <empty>
                testCompileClasspath          : <empty>
                testCompileOnly               : <empty>
                testImplementation            : <empty>
                testRuntimeClasspath          : <empty>
                testRuntimeOnly               : <empty>
            sourceSets
                main
                    sourceCompatibility           : <PROJECT_JDK_FEATURE_LEVEL>
                    targetCompatibility           : <PROJECT_JDK_FEATURE_LEVEL>
                    - artifacts                   : <ROOT>/TestCompositeLib4/build/libs/composite4-1.0.jar [-]
                    - dependencies                : DefaultFileCollectionDependency
                        - files                       : <ROOT>/TestCompositeLib4/build/classes/java/main [-]
                        - files                       : <ROOT>/TestCompositeLib4/build/resources/main [-]
                    sources
                        SOURCE                        : alljava (DefaultExternalSourceDirectorySet)
                            - srcDirs                     : <ROOT>/TestCompositeLib4/src/main/java
                            outputDir                     : <ROOT>/TestCompositeLib4/out/production/classes [-]
                            - gradleOutputDirs            : <ROOT>/TestCompositeLib4/build/classes/java/main [-]
                            patterns                      : FilePatternSetImpl
                        RESOURCE                      : resources (DefaultExternalSourceDirectorySet)
                            - srcDirs                     : <ROOT>/TestCompositeLib4/src/main/resources [-]
                            outputDir                     : <ROOT>/TestCompositeLib4/out/production/resources [-]
                            - gradleOutputDirs            : <ROOT>/TestCompositeLib4/build/resources/main [-]
                            patterns                      : FilePatternSetImpl
                test
                    sourceCompatibility           : <PROJECT_JDK_FEATURE_LEVEL>
                    targetCompatibility           : <PROJECT_JDK_FEATURE_LEVEL>
                    - dependencies                : DefaultFileCollectionDependency
                        - files                       : <ROOT>/TestCompositeLib4/build/classes/java/main [-]
                        - files                       : <ROOT>/TestCompositeLib4/build/resources/main [-]
                    - dependencies                : DefaultFileCollectionDependency
                        - files                       : <ROOT>/TestCompositeLib4/build/classes/java/test [-]
                        - files                       : <ROOT>/TestCompositeLib4/build/resources/test [-]
                    sources
                        TEST                          : alljava (DefaultExternalSourceDirectorySet)
                            - srcDirs                     : <ROOT>/TestCompositeLib4/src/test/java [-]
                            outputDir                     : <ROOT>/TestCompositeLib4/out/test/classes [-]
                            - gradleOutputDirs            : <ROOT>/TestCompositeLib4/build/classes/java/test [-]
                            patterns                      : FilePatternSetImpl
                        TEST_RESOURCE                 : resources (DefaultExternalSourceDirectorySet)
                            - srcDirs                     : <ROOT>/TestCompositeLib4/src/test/resources [-]
                            outputDir                     : <ROOT>/TestCompositeLib4/out/test/resources [-]
                            - gradleOutputDirs            : <ROOT>/TestCompositeLib4/build/resources/test [-]
                            patterns                      : FilePatternSetImpl
        taskModel                     : DefaultGradleTaskModel
            tasks
                test                          : test (DefaultExternalTask)
                    qName                         : :test
MODULE                        : composite4.main
MODULE                        : composite4.test
MODULE                        : compositeNest
    GradleModuleModel
        gradlePath                    : :
        gradleVersion                 : 7.0.2
        buildFile                     : <ROOT>/TestCompositeLib1/TestCompositeLibNested_1/build.gradle
        buildFilePath                 : <ROOT>/TestCompositeLib1/TestCompositeLibNested_1/build.gradle
        rootFolderPath                : <ROOT>/TestCompositeLib1/TestCompositeLibNested_1
        hasSafeArgsJava               : false
        hasSafeArgsKotlin             : false
    externalProject               : :TestCompositeLibNested_1 (DefaultExternalProject)
        path                          : : [-]
        identityPath                  : :TestCompositeLibNested_1 [-]
        name                          : compositeNest
        qName                         : compositeNest
        group                         : com.test.compositeNest1
        version                       : 1.0
        projectDir                    : <ROOT>/TestCompositeLib1/TestCompositeLibNested_1
        buildDir                      : <ROOT>/TestCompositeLib1/TestCompositeLibNested_1/build [-]
        buildFile                     : <ROOT>/TestCompositeLib1/TestCompositeLibNested_1/build.gradle
        externalSystemId              : GRADLE
        sourceSetModel                : DefaultGradleSourceSetModel
            sourceCompatibility           : <PROJECT_JDK_FEATURE_LEVEL>
            targetCompatibility           : <PROJECT_JDK_FEATURE_LEVEL>
            - taskArtifacts               : <ROOT>/TestCompositeLib1/TestCompositeLibNested_1/build/libs/compositeNest-1.0.jar [-]
            configurationArtifacts
                annotationProcessor           : <empty>
                - apiElements                 : <ROOT>/TestCompositeLib1/TestCompositeLibNested_1/build/libs/compositeNest-1.0.jar [-]
                - archives                    : <ROOT>/TestCompositeLib1/TestCompositeLibNested_1/build/libs/compositeNest-1.0.jar [-]
                compileClasspath              : <empty>
                compileOnly                   : <empty>
                default                       : <empty>
                implementation                : <empty>
                runtimeClasspath              : <empty>
                - runtimeElements             : <ROOT>/TestCompositeLib1/TestCompositeLibNested_1/build/libs/compositeNest-1.0.jar [-]
                runtimeOnly                   : <empty>
                testAnnotationProcessor       : <empty>
                testCompileClasspath          : <empty>
                testCompileOnly               : <empty>
                testImplementation            : <empty>
                testRuntimeClasspath          : <empty>
                testRuntimeOnly               : <empty>
            sourceSets
                main
                    sourceCompatibility           : <PROJECT_JDK_FEATURE_LEVEL>
                    targetCompatibility           : <PROJECT_JDK_FEATURE_LEVEL>
                    - artifacts                   : <ROOT>/TestCompositeLib1/TestCompositeLibNested_1/build/libs/compositeNest-1.0.jar [-]
                    - dependencies                : DefaultFileCollectionDependency
                        - files                       : <ROOT>/TestCompositeLib1/TestCompositeLibNested_1/build/classes/java/main [-]
                        - files                       : <ROOT>/TestCompositeLib1/TestCompositeLibNested_1/build/resources/main [-]
                    sources
                        SOURCE                        : alljava (DefaultExternalSourceDirectorySet)
                            - srcDirs                     : <ROOT>/TestCompositeLib1/TestCompositeLibNested_1/src/main/java
                            outputDir                     : <ROOT>/TestCompositeLib1/TestCompositeLibNested_1/out/production/classes [-]
                            - gradleOutputDirs            : <ROOT>/TestCompositeLib1/TestCompositeLibNested_1/build/classes/java/main [-]
                            patterns                      : FilePatternSetImpl
                        RESOURCE                      : resources (DefaultExternalSourceDirectorySet)
                            - srcDirs                     : <ROOT>/TestCompositeLib1/TestCompositeLibNested_1/src/main/resources [-]
                            outputDir                     : <ROOT>/TestCompositeLib1/TestCompositeLibNested_1/out/production/resources [-]
                            - gradleOutputDirs            : <ROOT>/TestCompositeLib1/TestCompositeLibNested_1/build/resources/main [-]
                            patterns                      : FilePatternSetImpl
                test
                    sourceCompatibility           : <PROJECT_JDK_FEATURE_LEVEL>
                    targetCompatibility           : <PROJECT_JDK_FEATURE_LEVEL>
                    - dependencies                : DefaultFileCollectionDependency
                        - files                       : <ROOT>/TestCompositeLib1/TestCompositeLibNested_1/build/classes/java/main [-]
                        - files                       : <ROOT>/TestCompositeLib1/TestCompositeLibNested_1/build/resources/main [-]
                    - dependencies                : DefaultFileCollectionDependency
                        - files                       : <ROOT>/TestCompositeLib1/TestCompositeLibNested_1/build/classes/java/test [-]
                        - files                       : <ROOT>/TestCompositeLib1/TestCompositeLibNested_1/build/resources/test [-]
                    sources
                        TEST                          : alljava (DefaultExternalSourceDirectorySet)
                            - srcDirs                     : <ROOT>/TestCompositeLib1/TestCompositeLibNested_1/src/test/java [-]
                            outputDir                     : <ROOT>/TestCompositeLib1/TestCompositeLibNested_1/out/test/classes [-]
                            - gradleOutputDirs            : <ROOT>/TestCompositeLib1/TestCompositeLibNested_1/build/classes/java/test [-]
                            patterns                      : FilePatternSetImpl
                        TEST_RESOURCE                 : resources (DefaultExternalSourceDirectorySet)
                            - srcDirs                     : <ROOT>/TestCompositeLib1/TestCompositeLibNested_1/src/test/resources [-]
                            outputDir                     : <ROOT>/TestCompositeLib1/TestCompositeLibNested_1/out/test/resources [-]
                            - gradleOutputDirs            : <ROOT>/TestCompositeLib1/TestCompositeLibNested_1/build/resources/test [-]
                            patterns                      : FilePatternSetImpl
        taskModel                     : DefaultGradleTaskModel
            tasks
                test                          : test (DefaultExternalTask)
                    qName                         : :test
MODULE                        : compositeNest.main
MODULE                        : compositeNest.test
MODULE                        : project
    externalProject               : project (DefaultExternalProject)
        path                          : : [-]
        identityPath                  : : [-]
        name                          : project
        qName                         : project
        version                       : unspecified
        projectDir                    : <ROOT>
        buildDir                      : <ROOT>/build [-]
        buildFile                     : <ROOT>/build.gradle
        externalSystemId              : GRADLE
        childProjects
            TestCompositeLib1             : :includedLib1 (DefaultExternalProject) (*seen*)
            TestCompositeLib3             : :TestCompositeLib3 (DefaultExternalProject) (*seen*)
            app                           : :app (DefaultExternalProject)
                path                          : :app [-]
                identityPath                  : :app [-]
                name                          : app
                qName                         : :app
                group                         : project
                version                       : unspecified
                projectDir                    : <ROOT>/app
                buildDir                      : <ROOT>/app/build [-]
                buildFile                     : <ROOT>/app/build.gradle
                externalSystemId              : GRADLE
                sourceSetModel                : DefaultGradleSourceSetModel
                    sourceCompatibility           : <PROJECT_JDK_FEATURE_LEVEL>
                    targetCompatibility           : <PROJECT_JDK_FEATURE_LEVEL>
                    configurationArtifacts
                        androidApis                   : <empty>
                        androidJacocoAnt              : <empty>
                        androidJdkImage               : <empty>
                        androidTestAnnotationProcessor          : <empty>
                        androidTestApi                : <empty>
                        androidTestApiDependenciesMetadata      : <empty>
                        androidTestCompileOnly        : <empty>
                        androidTestCompileOnlyDependenciesMetadata        : <empty>
                        androidTestDebugAnnotationProcessor     : <empty>
                        androidTestDebugApi           : <empty>
                        androidTestDebugApiDependenciesMetadata : <empty>
                        androidTestDebugCompileOnly   : <empty>
                        androidTestDebugCompileOnlyDependenciesMetadata   : <empty>
                        androidTestDebugImplementation          : <empty>
                        androidTestDebugImplementationDependenciesMetadata          : <empty>
                        androidTestDebugIntransitiveDependenciesMetadata  : <empty>
                        androidTestDebugRuntimeOnly   : <empty>
                        androidTestDebugWearApp       : <empty>
                        androidTestImplementation     : <empty>
                        androidTestImplementationDependenciesMetadata     : <empty>
                        androidTestIntransitiveDependenciesMetadata       : <empty>
                        androidTestReleaseAnnotationProcessor   : <empty>
                        androidTestReleaseApi         : <empty>
                        androidTestReleaseApiDependenciesMetadata         : <empty>
                        androidTestReleaseCompileOnly : <empty>
                        androidTestReleaseCompileOnlyDependenciesMetadata : <empty>
                        androidTestReleaseImplementation        : <empty>
                        androidTestReleaseImplementationDependenciesMetadata        : <empty>
                        androidTestReleaseIntransitiveDependenciesMetadata          : <empty>
                        androidTestReleaseRuntimeOnly : <empty>
                        androidTestReleaseWearApp     : <empty>
                        androidTestRuntimeOnly        : <empty>
                        androidTestUtil               : <empty>
                        androidTestWearApp            : <empty>
                        annotationProcessor           : <empty>
                        api                           : <empty>
                        apiDependenciesMetadata       : <empty>
                        archives                      : <empty>
                        compileOnly                   : <empty>
                        compileOnlyDependenciesMetadata         : <empty>
                        coreLibraryDesugaring         : <empty>
                        - debugAabPublication         : <ROOT>/app/build/outputs/bundle/debug/app-debug.aab [-]
                        debugAndroidTestAnnotationProcessorClasspath      : <empty>
                        debugAndroidTestApi           : <empty>
                        debugAndroidTestApiDependenciesMetadata : <empty>
                        debugAndroidTestCompilationApi          : <empty>
                        debugAndroidTestCompilationCompileOnly  : <empty>
                        debugAndroidTestCompilationImplementation         : <empty>
                        debugAndroidTestCompilationRuntimeOnly  : <empty>
                        debugAndroidTestCompileClasspath        : <empty>
                        debugAndroidTestCompileOnly   : <empty>
                        debugAndroidTestCompileOnlyDependenciesMetadata   : <empty>
                        debugAndroidTestImplementation          : <empty>
                        debugAndroidTestImplementationDependenciesMetadata          : <empty>
                        debugAndroidTestIntransitiveDependenciesMetadata  : <empty>
                        debugAndroidTestRuntimeClasspath        : <empty>
                        debugAndroidTestRuntimeOnly   : <empty>
                        debugAnnotationProcessor      : <empty>
                        debugAnnotationProcessorClasspath       : <empty>
                        debugApi                      : <empty>
                        debugApiDependenciesMetadata  : <empty>
                        debugApiElements              : <empty>
                        - debugApkPublication         : <ROOT>/app/build/outputs/apk-zips/debug/apks.zip [-]
                        debugCompilationApi           : <empty>
                        debugCompilationCompileOnly   : <empty>
                        debugCompilationImplementation          : <empty>
                        debugCompilationRuntimeOnly   : <empty>
                        debugCompileClasspath         : <empty>
                        debugCompileOnly              : <empty>
                        debugCompileOnlyDependenciesMetadata    : <empty>
                        debugImplementation           : <empty>
                        debugImplementationDependenciesMetadata : <empty>
                        debugIntransitiveDependenciesMetadata   : <empty>
                        debugReverseMetadataValues    : <empty>
                        debugRuntimeClasspath         : <empty>
                        debugRuntimeElements          : <empty>
                        debugRuntimeOnly              : <empty>
                        debugUnitTestAnnotationProcessorClasspath         : <empty>
                        debugUnitTestApi              : <empty>
                        debugUnitTestApiDependenciesMetadata    : <empty>
                        debugUnitTestCompilationApi   : <empty>
                        debugUnitTestCompilationCompileOnly     : <empty>
                        debugUnitTestCompilationImplementation  : <empty>
                        debugUnitTestCompilationRuntimeOnly     : <empty>
                        debugUnitTestCompileClasspath : <empty>
                        debugUnitTestCompileOnly      : <empty>
                        debugUnitTestCompileOnlyDependenciesMetadata      : <empty>
                        debugUnitTestImplementation   : <empty>
                        debugUnitTestImplementationDependenciesMetadata   : <empty>
                        debugUnitTestIntransitiveDependenciesMetadata     : <empty>
                        debugUnitTestRuntimeClasspath : <empty>
                        debugUnitTestRuntimeOnly      : <empty>
                        debugWearApp                  : <empty>
                        debugWearBundling             : <empty>
                        default                       : <empty>
                        implementation                : <empty>
                        implementationDependenciesMetadata      : <empty>
                        intransitiveDependenciesMetadata        : <empty>
                        kotlinBuildToolsApiClasspath  : <empty>
                        kotlinCompilerClasspath       : <empty>
                        kotlinCompilerPluginClasspath : <empty>
                        kotlinCompilerPluginClasspathDebug      : <empty>
                        kotlinCompilerPluginClasspathDebugAndroidTest     : <empty>
                        kotlinCompilerPluginClasspathDebugUnitTest        : <empty>
                        kotlinCompilerPluginClasspathRelease    : <empty>
                        kotlinCompilerPluginClasspathReleaseUnitTest      : <empty>
                        kotlinKlibCommonizerClasspath : <empty>
                        kotlinNativeCompilerPluginClasspath     : <empty>
                        lintChecks                    : <empty>
                        lintClassPath                 : <empty>
                        lintPublish                   : <empty>
                        - releaseAabPublication       : <ROOT>/app/build/outputs/bundle/release/app-release.aab [-]
                        releaseAnnotationProcessor    : <empty>
                        releaseAnnotationProcessorClasspath     : <empty>
                        releaseApi                    : <empty>
                        releaseApiDependenciesMetadata          : <empty>
                        releaseApiElements            : <empty>
                        - releaseApkPublication       : <ROOT>/app/build/outputs/apk-zips/release/apks.zip [-]
                        releaseCompilationApi         : <empty>
                        releaseCompilationCompileOnly : <empty>
                        releaseCompilationImplementation        : <empty>
                        releaseCompilationRuntimeOnly : <empty>
                        releaseCompileClasspath       : <empty>
                        releaseCompileOnly            : <empty>
                        releaseCompileOnlyDependenciesMetadata  : <empty>
                        releaseImplementation         : <empty>
                        releaseImplementationDependenciesMetadata         : <empty>
                        releaseIntransitiveDependenciesMetadata : <empty>
                        releaseReverseMetadataValues  : <empty>
                        releaseRuntimeClasspath       : <empty>
                        releaseRuntimeElements        : <empty>
                        releaseRuntimeOnly            : <empty>
                        releaseUnitTestAnnotationProcessorClasspath       : <empty>
                        releaseUnitTestApi            : <empty>
                        releaseUnitTestApiDependenciesMetadata  : <empty>
                        releaseUnitTestCompilationApi : <empty>
                        releaseUnitTestCompilationCompileOnly   : <empty>
                        releaseUnitTestCompilationImplementation          : <empty>
                        releaseUnitTestCompilationRuntimeOnly   : <empty>
                        releaseUnitTestCompileClasspath         : <empty>
                        releaseUnitTestCompileOnly    : <empty>
                        releaseUnitTestCompileOnlyDependenciesMetadata    : <empty>
                        releaseUnitTestImplementation : <empty>
                        releaseUnitTestImplementationDependenciesMetadata : <empty>
                        releaseUnitTestIntransitiveDependenciesMetadata   : <empty>
                        releaseUnitTestRuntimeClasspath         : <empty>
                        releaseUnitTestRuntimeOnly    : <empty>
                        releaseWearApp                : <empty>
                        releaseWearBundling           : <empty>
                        runtimeOnly                   : <empty>
                        testAnnotationProcessor       : <empty>
                        testApi                       : <empty>
                        testApiDependenciesMetadata   : <empty>
                        testCompileOnly               : <empty>
                        testCompileOnlyDependenciesMetadata     : <empty>
                        testDebugAnnotationProcessor  : <empty>
                        testDebugApi                  : <empty>
                        testDebugApiDependenciesMetadata        : <empty>
                        testDebugCompileOnly          : <empty>
                        testDebugCompileOnlyDependenciesMetadata          : <empty>
                        testDebugImplementation       : <empty>
                        testDebugImplementationDependenciesMetadata       : <empty>
                        testDebugIntransitiveDependenciesMetadata         : <empty>
                        testDebugRuntimeOnly          : <empty>
                        testDebugWearApp              : <empty>
                        testImplementation            : <empty>
                        testImplementationDependenciesMetadata  : <empty>
                        testIntransitiveDependenciesMetadata    : <empty>
                        testReleaseAnnotationProcessor          : <empty>
                        testReleaseApi                : <empty>
                        testReleaseApiDependenciesMetadata      : <empty>
                        testReleaseCompileOnly        : <empty>
                        testReleaseCompileOnlyDependenciesMetadata        : <empty>
                        testReleaseImplementation     : <empty>
                        testReleaseImplementationDependenciesMetadata     : <empty>
                        testReleaseIntransitiveDependenciesMetadata       : <empty>
                        testReleaseRuntimeOnly        : <empty>
                        testReleaseWearApp            : <empty>
                        testRuntimeOnly               : <empty>
                        testWearApp                   : <empty>
                        wearApp                       : <empty>
                taskModel                     : DefaultGradleTaskModel
                    tasks
                        testDebugUnitTest             : testDebugUnitTest (DefaultExternalTask)
                            qName                         : :app:testDebugUnitTest
                        testReleaseUnitTest           : testReleaseUnitTest (DefaultExternalTask)
                            qName                         : :app:testReleaseUnitTest
            composite2                    : :TestCompositeLib2 (DefaultExternalProject) (*seen*)
            composite4                    : :TestCompositeLib4 (DefaultExternalProject) (*seen*)
            compositeNest                 : :TestCompositeLibNested_3 (DefaultExternalProject) (*seen*)
            lib                           : :lib (DefaultExternalProject)
                path                          : :lib [-]
                identityPath                  : :lib [-]
                name                          : lib
                qName                         : :lib
                group                         : com.test.composite
                version                       : 1.0
                projectDir                    : <ROOT>/lib
                buildDir                      : <ROOT>/lib/build [-]
                buildFile                     : <ROOT>/lib/build.gradle
                externalSystemId              : GRADLE
                sourceSetModel                : DefaultGradleSourceSetModel
                    sourceCompatibility           : <PROJECT_JDK_FEATURE_LEVEL>
                    targetCompatibility           : <PROJECT_JDK_FEATURE_LEVEL>
                    configurationArtifacts
                        androidApis                   : <empty>
                        androidJacocoAnt              : <empty>
                        androidJdkImage               : <empty>
                        androidTestAnnotationProcessor          : <empty>
                        androidTestApi                : <empty>
                        androidTestApiDependenciesMetadata      : <empty>
                        androidTestCompileOnly        : <empty>
                        androidTestCompileOnlyDependenciesMetadata        : <empty>
                        androidTestDebugAnnotationProcessor     : <empty>
                        androidTestDebugApi           : <empty>
                        androidTestDebugApiDependenciesMetadata : <empty>
                        androidTestDebugCompileOnly   : <empty>
                        androidTestDebugCompileOnlyDependenciesMetadata   : <empty>
                        androidTestDebugImplementation          : <empty>
                        androidTestDebugImplementationDependenciesMetadata          : <empty>
                        androidTestDebugIntransitiveDependenciesMetadata  : <empty>
                        androidTestDebugRuntimeOnly   : <empty>
                        androidTestDebugWearApp       : <empty>
                        androidTestImplementation     : <empty>
                        androidTestImplementationDependenciesMetadata     : <empty>
                        androidTestIntransitiveDependenciesMetadata       : <empty>
                        androidTestReleaseAnnotationProcessor   : <empty>
                        androidTestReleaseApi         : <empty>
                        androidTestReleaseApiDependenciesMetadata         : <empty>
                        androidTestReleaseCompileOnly : <empty>
                        androidTestReleaseCompileOnlyDependenciesMetadata : <empty>
                        androidTestReleaseImplementation        : <empty>
                        androidTestReleaseImplementationDependenciesMetadata        : <empty>
                        androidTestReleaseIntransitiveDependenciesMetadata          : <empty>
                        androidTestReleaseRuntimeOnly : <empty>
                        androidTestReleaseWearApp     : <empty>
                        androidTestRuntimeOnly        : <empty>
                        androidTestUtil               : <empty>
                        androidTestWearApp            : <empty>
                        annotationProcessor           : <empty>
                        api                           : <empty>
                        apiDependenciesMetadata       : <empty>
                        - archives                    : <ROOT>/lib/build/outputs/aar/lib-debug.aar [-]
                        - archives                    : <ROOT>/lib/build/outputs/aar/lib-release.aar [-]
                        compileOnly                   : <empty>
                        compileOnlyDependenciesMetadata         : <empty>
                        coreLibraryDesugaring         : <empty>
                        - debugAllApiPublication      : <ROOT>/lib/build/outputs/aar/lib-debug.aar [-]
                        - debugAllRuntimePublication  : <ROOT>/lib/build/outputs/aar/lib-debug.aar [-]
                        debugAndroidTestAnnotationProcessorClasspath      : <empty>
                        debugAndroidTestApi           : <empty>
                        debugAndroidTestApiDependenciesMetadata : <empty>
                        debugAndroidTestCompilationApi          : <empty>
                        debugAndroidTestCompilationCompileOnly  : <empty>
                        debugAndroidTestCompilationImplementation         : <empty>
                        debugAndroidTestCompilationRuntimeOnly  : <empty>
                        debugAndroidTestCompileClasspath        : <empty>
                        debugAndroidTestCompileOnly   : <empty>
                        debugAndroidTestCompileOnlyDependenciesMetadata   : <empty>
                        debugAndroidTestImplementation          : <empty>
                        debugAndroidTestImplementationDependenciesMetadata          : <empty>
                        debugAndroidTestIntransitiveDependenciesMetadata  : <empty>
                        debugAndroidTestRuntimeClasspath        : <empty>
                        debugAndroidTestRuntimeOnly   : <empty>
                        debugAnnotationProcessor      : <empty>
                        debugAnnotationProcessorClasspath       : <empty>
                        debugApi                      : <empty>
                        debugApiDependenciesMetadata  : <empty>
                        debugApiElements              : <empty>
                        - debugApiElements-published  : <ROOT>/lib/build/outputs/aar/lib-debug.aar [-]
                        - debugApiPublication         : <ROOT>/lib/build/outputs/aar/lib-debug.aar [-]
                        - debugArchives               : <ROOT>/lib/build/outputs/aar/lib-debug.aar [-]
                        debugCompilationApi           : <empty>
                        debugCompilationCompileOnly   : <empty>
                        debugCompilationImplementation          : <empty>
                        debugCompilationRuntimeOnly   : <empty>
                        debugCompileClasspath         : <empty>
                        debugCompileOnly              : <empty>
                        debugCompileOnlyDependenciesMetadata    : <empty>
                        debugImplementation           : <empty>
                        debugImplementationDependenciesMetadata : <empty>
                        debugIntransitiveDependenciesMetadata   : <empty>
                        debugRuntimeClasspath         : <empty>
                        debugRuntimeElements          : <empty>
                        - debugRuntimeElements-published        : <ROOT>/lib/build/outputs/aar/lib-debug.aar [-]
                        debugRuntimeOnly              : <empty>
                        - debugRuntimePublication     : <ROOT>/lib/build/outputs/aar/lib-debug.aar [-]
                        - debugSourcesElements        : <ROOT>/lib/build/libs/lib-debug-1.0-sources.jar [-]
                        - debugSourcesElements-published        : <ROOT>/lib/build/libs/lib-debug-1.0-sources.jar [-]
                        debugUnitTestAnnotationProcessorClasspath         : <empty>
                        debugUnitTestApi              : <empty>
                        debugUnitTestApiDependenciesMetadata    : <empty>
                        debugUnitTestCompilationApi   : <empty>
                        debugUnitTestCompilationCompileOnly     : <empty>
                        debugUnitTestCompilationImplementation  : <empty>
                        debugUnitTestCompilationRuntimeOnly     : <empty>
                        debugUnitTestCompileClasspath : <empty>
                        debugUnitTestCompileOnly      : <empty>
                        debugUnitTestCompileOnlyDependenciesMetadata      : <empty>
                        debugUnitTestImplementation   : <empty>
                        debugUnitTestImplementationDependenciesMetadata   : <empty>
                        debugUnitTestIntransitiveDependenciesMetadata     : <empty>
                        debugUnitTestRuntimeClasspath : <empty>
                        debugUnitTestRuntimeOnly      : <empty>
                        debugWearApp                  : <empty>
                        default                       : <empty>
                        implementation                : <empty>
                        implementationDependenciesMetadata      : <empty>
                        intransitiveDependenciesMetadata        : <empty>
                        kotlinBuildToolsApiClasspath  : <empty>
                        kotlinCompilerClasspath       : <empty>
                        kotlinCompilerPluginClasspath : <empty>
                        kotlinCompilerPluginClasspathDebug      : <empty>
                        kotlinCompilerPluginClasspathDebugAndroidTest     : <empty>
                        kotlinCompilerPluginClasspathDebugUnitTest        : <empty>
                        kotlinCompilerPluginClasspathRelease    : <empty>
                        kotlinCompilerPluginClasspathReleaseUnitTest      : <empty>
                        kotlinKlibCommonizerClasspath : <empty>
                        kotlinNativeCompilerPluginClasspath     : <empty>
                        lintChecks                    : <empty>
                        lintClassPath                 : <empty>
                        lintPublish                   : <empty>
                        - releaseAllApiPublication    : <ROOT>/lib/build/outputs/aar/lib-release.aar [-]
                        - releaseAllRuntimePublication          : <ROOT>/lib/build/outputs/aar/lib-release.aar [-]
                        releaseAnnotationProcessor    : <empty>
                        releaseAnnotationProcessorClasspath     : <empty>
                        releaseApi                    : <empty>
                        releaseApiDependenciesMetadata          : <empty>
                        releaseApiElements            : <empty>
                        - releaseApiElements-published          : <ROOT>/lib/build/outputs/aar/lib-release.aar [-]
                        - releaseApiPublication       : <ROOT>/lib/build/outputs/aar/lib-release.aar [-]
                        - releaseArchives             : <ROOT>/lib/build/outputs/aar/lib-release.aar [-]
                        releaseCompilationApi         : <empty>
                        releaseCompilationCompileOnly : <empty>
                        releaseCompilationImplementation        : <empty>
                        releaseCompilationRuntimeOnly : <empty>
                        releaseCompileClasspath       : <empty>
                        releaseCompileOnly            : <empty>
                        releaseCompileOnlyDependenciesMetadata  : <empty>
                        releaseImplementation         : <empty>
                        releaseImplementationDependenciesMetadata         : <empty>
                        releaseIntransitiveDependenciesMetadata : <empty>
                        releaseRuntimeClasspath       : <empty>
                        releaseRuntimeElements        : <empty>
                        - releaseRuntimeElements-published      : <ROOT>/lib/build/outputs/aar/lib-release.aar [-]
                        releaseRuntimeOnly            : <empty>
                        - releaseRuntimePublication   : <ROOT>/lib/build/outputs/aar/lib-release.aar [-]
                        - releaseSourcesElements      : <ROOT>/lib/build/libs/lib-1.0-sources.jar [-]
                        - releaseSourcesElements-published      : <ROOT>/lib/build/libs/lib-1.0-sources.jar [-]
                        releaseUnitTestAnnotationProcessorClasspath       : <empty>
                        releaseUnitTestApi            : <empty>
                        releaseUnitTestApiDependenciesMetadata  : <empty>
                        releaseUnitTestCompilationApi : <empty>
                        releaseUnitTestCompilationCompileOnly   : <empty>
                        releaseUnitTestCompilationImplementation          : <empty>
                        releaseUnitTestCompilationRuntimeOnly   : <empty>
                        releaseUnitTestCompileClasspath         : <empty>
                        releaseUnitTestCompileOnly    : <empty>
                        releaseUnitTestCompileOnlyDependenciesMetadata    : <empty>
                        releaseUnitTestImplementation : <empty>
                        releaseUnitTestImplementationDependenciesMetadata : <empty>
                        releaseUnitTestIntransitiveDependenciesMetadata   : <empty>
                        releaseUnitTestRuntimeClasspath         : <empty>
                        releaseUnitTestRuntimeOnly    : <empty>
                        releaseWearApp                : <empty>
                        runtimeOnly                   : <empty>
                        testAnnotationProcessor       : <empty>
                        testApi                       : <empty>
                        testApiDependenciesMetadata   : <empty>
                        testCompileOnly               : <empty>
                        testCompileOnlyDependenciesMetadata     : <empty>
                        testDebugAnnotationProcessor  : <empty>
                        testDebugApi                  : <empty>
                        testDebugApiDependenciesMetadata        : <empty>
                        testDebugCompileOnly          : <empty>
                        testDebugCompileOnlyDependenciesMetadata          : <empty>
                        testDebugImplementation       : <empty>
                        testDebugImplementationDependenciesMetadata       : <empty>
                        testDebugIntransitiveDependenciesMetadata         : <empty>
                        testDebugRuntimeOnly          : <empty>
                        testDebugWearApp              : <empty>
                        testImplementation            : <empty>
                        testImplementationDependenciesMetadata  : <empty>
                        testIntransitiveDependenciesMetadata    : <empty>
                        testReleaseAnnotationProcessor          : <empty>
                        testReleaseApi                : <empty>
                        testReleaseApiDependenciesMetadata      : <empty>
                        testReleaseCompileOnly        : <empty>
                        testReleaseCompileOnlyDependenciesMetadata        : <empty>
                        testReleaseImplementation     : <empty>
                        testReleaseImplementationDependenciesMetadata     : <empty>
                        testReleaseIntransitiveDependenciesMetadata       : <empty>
                        testReleaseRuntimeOnly        : <empty>
                        testReleaseWearApp            : <empty>
                        testRuntimeOnly               : <empty>
                        testWearApp                   : <empty>
                        wearApp                       : <empty>
                taskModel                     : DefaultGradleTaskModel
                    tasks
                        testDebugUnitTest             : testDebugUnitTest (DefaultExternalTask)
                            qName                         : :lib:testDebugUnitTest
                        testReleaseUnitTest           : testReleaseUnitTest (DefaultExternalTask)
                            qName                         : :lib:testReleaseUnitTest
        sourceSetModel                : DefaultGradleSourceSetModel
        taskModel                     : DefaultGradleTaskModel
<<<<<<< HEAD
=======
            tasks
                testDebugUnitTest             : testDebugUnitTest (DefaultExternalTask)
                    qName                         : :app:testDebugUnitTest
                testReleaseUnitTest           : testReleaseUnitTest (DefaultExternalTask)
                    qName                         : :app:testReleaseUnitTest
>>>>>>> 8b7d83e8
MODULE                        : project.app
    GradleModuleModel
        agpVersion                    : 7.0.0
        gradlePath                    : :app
        gradleVersion                 : 7.0.2
        buildFile                     : <ROOT>/app/build.gradle
        buildFilePath                 : <ROOT>/app/build.gradle
        rootFolderPath                : <ROOT>
        hasSafeArgsJava               : false
        hasSafeArgsKotlin             : false
    CurrentVariantReportedVersions
        minSdk
            ApiLevel                      : 16
            ApiString                     : 16
        runtimeMinSdk
            ApiLevel                      : 16
            ApiString                     : 16
        targetSdk
            ApiLevel                      : 32
            ApiString                     : 32
    RootBuildId                   : <ROOT>
    BuildId                       : <ROOT>
    ProjectPath                   : :app
    ModelVersion                  : 7.0.0
    ProjectType                   : PROJECT_TYPE_APP
    CompileTarget                 : android-32
    BuildFolder                   : <ROOT>/app/build [-]
    buildToolsVersion             : 30.0.2
    IsBaseSplit                   : true
    GroupId                       : project
    Namespace                     : com.test.compositeapp
    TestNamespace                 : com.test.compositeapp.test
    AaptOptions
        NameSpacing                   : DISABLED
    LintOptions
        IsCheckTestSources            : false
        IsCheckDependencies           : false
        IsAbortOnError                : true
        IsAbsolutePaths               : true
        IsNoLines                     : false
        IsQuiet                       : false
        IsCheckAllWarnings            : false
        IsIgnoreWarnings              : false
        IsWarningsAsErrors            : false
        IsIgnoreTestSources           : false
        IsIgnoreTestFixturesSources   : false
        IsCheckGeneratedSources       : false
        IsCheckReleaseBuilds          : true
        IsExplainIssues               : true
        IsShowAll                     : false
        TextReport                    : false
        HtmlReport                    : true
        XmlReport                     : true
        SarifReport                   : false
    JavaCompileOptions
        Encoding                      : UTF-8
        SourceCompatibility           : 1.8
        TargetCompatibility           : 1.8
        IsCoreLibraryDesugaringEnabled          : false
    AgpFlags
        ApplicationRClassConstantIds  : true
        AestRClassConstantIds         : true
        TransitiveRClasses            : true
        UseAndroidX                   : false
        UsesCompose                   : false
        MlModelBindingEnabled         : false
        AndroidResourcesEnabled       : true
        DataBindingEnabled            : false
<<<<<<< HEAD
=======
        GenerateManifestClass         : false
>>>>>>> 8b7d83e8
    - basicVariant:               : debug
        applicationId                 : com.test.compositeapp
        testApplicationId             : com.test.compositeapp.test
        buildType                     : debug
    - basicVariant:               : release
        applicationId                 : com.test.compositeapp
        buildType                     : release
    BootClassPath                 : <ANDROID_SDK>/platforms/android-32/android.jar
    ViewBindingOptions
        Enabled                       : false
    DependenciesInfo
        IncludeInApk                  : true
        IncludeInBundle               : true
    DefaultConfig
        ProductFlavor
            Name                          : main
            ApplicationId                 : com.test.compositeapp
            VersionCode                   : 1
            VersionName                   : 1.0
            TestInstrumentationRunner     : android.support.test.runner.AndroidJUnitRunner
            MinSdkVersion
                ApiLevel                      : 16
                ApiString                     : 16
            TargetSdkVersion
                ApiLevel                      : 32
                ApiString                     : 32
            VectorDrawables
                UseSupportLibrary             : false
        SourceProvider
            Name                          : main
            Manifest                      : <ROOT>/app/src/main/AndroidManifest.xml
            JavaDirectories               : <ROOT>/app/src/main/java
            KotlinDirectories             : <ROOT>/app/src/main/kotlin [-]
            KotlinDirectories             : <ROOT>/app/src/main/java
            ResourcesDirectories          : <ROOT>/app/src/main/resources [-]
            AidlDirectories               : <ROOT>/app/src/main/aidl [-]
            RenderscriptDirectories       : <ROOT>/app/src/main/rs [-]
            ResDirectories                : <ROOT>/app/src/main/res
            AssetsDirectories             : <ROOT>/app/src/main/assets [-]
            JniLibsDirectories            : <ROOT>/app/src/main/jniLibs [-]
            ShadersDirectories            : <ROOT>/app/src/main/shaders [-]
        ExtraSourceProviders
            ExtraSourceProvider
                ArtifactName                  : _android_test_
                SourceProvider
                    Name                          : androidTest
                    Manifest                      : <ROOT>/app/src/androidTest/AndroidManifest.xml [-]
                    JavaDirectories               : <ROOT>/app/src/androidTest/java
                    KotlinDirectories             : <ROOT>/app/src/androidTest/kotlin [-]
                    KotlinDirectories             : <ROOT>/app/src/androidTest/java
                    ResourcesDirectories          : <ROOT>/app/src/androidTest/resources [-]
                    AidlDirectories               : <ROOT>/app/src/androidTest/aidl [-]
                    RenderscriptDirectories       : <ROOT>/app/src/androidTest/rs [-]
                    ResDirectories                : <ROOT>/app/src/androidTest/res [-]
                    AssetsDirectories             : <ROOT>/app/src/androidTest/assets [-]
                    JniLibsDirectories            : <ROOT>/app/src/androidTest/jniLibs [-]
                    ShadersDirectories            : <ROOT>/app/src/androidTest/shaders [-]
            ExtraSourceProvider
                ArtifactName                  : _unit_test_
                SourceProvider
                    Name                          : test
                    Manifest                      : <ROOT>/app/src/test/AndroidManifest.xml [-]
                    JavaDirectories               : <ROOT>/app/src/test/java
                    KotlinDirectories             : <ROOT>/app/src/test/kotlin [-]
                    KotlinDirectories             : <ROOT>/app/src/test/java
                    ResourcesDirectories          : <ROOT>/app/src/test/resources [-]
                    AidlDirectories               : <ROOT>/app/src/test/aidl [-]
                    RenderscriptDirectories       : <ROOT>/app/src/test/rs [-]
                    ResDirectories                : <ROOT>/app/src/test/res [-]
                    AssetsDirectories             : <ROOT>/app/src/test/assets [-]
                    JniLibsDirectories            : <ROOT>/app/src/test/jniLibs [-]
                    ShadersDirectories            : <ROOT>/app/src/test/shaders [-]
    BuildTypes
        BuildType
            Name                          : debug
            IsDebuggable                  : true
            IsJniDebuggable               : false
            IsPseudoLocalesEnabled        : false
            IsRenderscriptDebuggable      : false
            RenderscriptOptimLevel        : 3
            IsMinifyEnabled               : false
            IsZipAlignEnabled             : true
        SourceProvider
            Name                          : debug
            Manifest                      : <ROOT>/app/src/debug/AndroidManifest.xml [-]
            JavaDirectories               : <ROOT>/app/src/debug/java [-]
            KotlinDirectories             : <ROOT>/app/src/debug/kotlin [-]
            KotlinDirectories             : <ROOT>/app/src/debug/java [-]
            ResourcesDirectories          : <ROOT>/app/src/debug/resources [-]
            AidlDirectories               : <ROOT>/app/src/debug/aidl [-]
            RenderscriptDirectories       : <ROOT>/app/src/debug/rs [-]
            ResDirectories                : <ROOT>/app/src/debug/res [-]
            AssetsDirectories             : <ROOT>/app/src/debug/assets [-]
            JniLibsDirectories            : <ROOT>/app/src/debug/jniLibs [-]
            ShadersDirectories            : <ROOT>/app/src/debug/shaders [-]
        ExtraSourceProviders
            ExtraSourceProvider
                ArtifactName                  : _android_test_
                SourceProvider
                    Name                          : androidTestDebug
                    Manifest                      : <ROOT>/app/src/androidTestDebug/AndroidManifest.xml [-]
                    JavaDirectories               : <ROOT>/app/src/androidTestDebug/java [-]
                    KotlinDirectories             : <ROOT>/app/src/androidTestDebug/kotlin [-]
                    KotlinDirectories             : <ROOT>/app/src/androidTestDebug/java [-]
                    ResourcesDirectories          : <ROOT>/app/src/androidTestDebug/resources [-]
                    AidlDirectories               : <ROOT>/app/src/androidTestDebug/aidl [-]
                    RenderscriptDirectories       : <ROOT>/app/src/androidTestDebug/rs [-]
                    ResDirectories                : <ROOT>/app/src/androidTestDebug/res [-]
                    AssetsDirectories             : <ROOT>/app/src/androidTestDebug/assets [-]
                    JniLibsDirectories            : <ROOT>/app/src/androidTestDebug/jniLibs [-]
                    ShadersDirectories            : <ROOT>/app/src/androidTestDebug/shaders [-]
        ExtraSourceProviders
            ExtraSourceProvider
                ArtifactName                  : _unit_test_
                SourceProvider
                    Name                          : testDebug
                    Manifest                      : <ROOT>/app/src/testDebug/AndroidManifest.xml [-]
                    JavaDirectories               : <ROOT>/app/src/testDebug/java [-]
                    KotlinDirectories             : <ROOT>/app/src/testDebug/kotlin [-]
                    KotlinDirectories             : <ROOT>/app/src/testDebug/java [-]
                    ResourcesDirectories          : <ROOT>/app/src/testDebug/resources [-]
                    AidlDirectories               : <ROOT>/app/src/testDebug/aidl [-]
                    RenderscriptDirectories       : <ROOT>/app/src/testDebug/rs [-]
                    ResDirectories                : <ROOT>/app/src/testDebug/res [-]
                    AssetsDirectories             : <ROOT>/app/src/testDebug/assets [-]
                    JniLibsDirectories            : <ROOT>/app/src/testDebug/jniLibs [-]
                    ShadersDirectories            : <ROOT>/app/src/testDebug/shaders [-]
        BuildType
            Name                          : release
            IsDebuggable                  : false
            IsJniDebuggable               : false
            IsPseudoLocalesEnabled        : false
            IsRenderscriptDebuggable      : false
            RenderscriptOptimLevel        : 3
            IsMinifyEnabled               : false
            IsZipAlignEnabled             : true
        SourceProvider
            Name                          : release
            Manifest                      : <ROOT>/app/src/release/AndroidManifest.xml [-]
            JavaDirectories               : <ROOT>/app/src/release/java [-]
            KotlinDirectories             : <ROOT>/app/src/release/kotlin [-]
            KotlinDirectories             : <ROOT>/app/src/release/java [-]
            ResourcesDirectories          : <ROOT>/app/src/release/resources [-]
            AidlDirectories               : <ROOT>/app/src/release/aidl [-]
            RenderscriptDirectories       : <ROOT>/app/src/release/rs [-]
            ResDirectories                : <ROOT>/app/src/release/res [-]
            AssetsDirectories             : <ROOT>/app/src/release/assets [-]
            JniLibsDirectories            : <ROOT>/app/src/release/jniLibs [-]
            ShadersDirectories            : <ROOT>/app/src/release/shaders [-]
        ExtraSourceProviders
            ExtraSourceProvider
                ArtifactName                  : _android_test_
                SourceProvider
                    Name                          : androidTestRelease
                    Manifest                      : <ROOT>/app/src/androidTestRelease/AndroidManifest.xml [-]
                    JavaDirectories               : <ROOT>/app/src/androidTestRelease/java [-]
                    KotlinDirectories             : <ROOT>/app/src/androidTestRelease/kotlin [-]
                    KotlinDirectories             : <ROOT>/app/src/androidTestRelease/java [-]
                    ResourcesDirectories          : <ROOT>/app/src/androidTestRelease/resources [-]
                    AidlDirectories               : <ROOT>/app/src/androidTestRelease/aidl [-]
                    RenderscriptDirectories       : <ROOT>/app/src/androidTestRelease/rs [-]
                    ResDirectories                : <ROOT>/app/src/androidTestRelease/res [-]
                    AssetsDirectories             : <ROOT>/app/src/androidTestRelease/assets [-]
                    JniLibsDirectories            : <ROOT>/app/src/androidTestRelease/jniLibs [-]
                    ShadersDirectories            : <ROOT>/app/src/androidTestRelease/shaders [-]
        ExtraSourceProviders
            ExtraSourceProvider
                ArtifactName                  : _unit_test_
                SourceProvider
                    Name                          : testRelease
                    Manifest                      : <ROOT>/app/src/testRelease/AndroidManifest.xml [-]
                    JavaDirectories               : <ROOT>/app/src/testRelease/java [-]
                    KotlinDirectories             : <ROOT>/app/src/testRelease/kotlin [-]
                    KotlinDirectories             : <ROOT>/app/src/testRelease/java [-]
                    ResourcesDirectories          : <ROOT>/app/src/testRelease/resources [-]
                    AidlDirectories               : <ROOT>/app/src/testRelease/aidl [-]
                    RenderscriptDirectories       : <ROOT>/app/src/testRelease/rs [-]
                    ResDirectories                : <ROOT>/app/src/testRelease/res [-]
                    AssetsDirectories             : <ROOT>/app/src/testRelease/assets [-]
                    JniLibsDirectories            : <ROOT>/app/src/testRelease/jniLibs [-]
                    ShadersDirectories            : <ROOT>/app/src/testRelease/shaders [-]
    SigningConfigs
        SigningConfig
            Name                          : debug
            StoreFile                     : debug.keystore
            StorePassword                 : android
            KeyAlias                      : AndroidDebugKey
    VariantBuildInformation
        VariantBuildInformation
            VariantName                   : debug
            BuildTasksAndOutputInformation
                AssembleTaskName              : assembleDebug
                AssembleTaskOutputListingFile : <ROOT>/app/build/outputs/apk/debug/output-metadata.json [-]
                BundleTaskName                : bundleDebug
                BundleTaskOutputListingFile   : <ROOT>/app/build/intermediates/bundle_ide_model/debug/output-metadata.json [-]
                ApkFromBundleTaskName         : extractApksForDebug
                ApkFromBundleTaskOutputListingFile      : <ROOT>/app/build/intermediates/apk_from_bundle_ide_model/debug/output-metadata.json [-]
        VariantBuildInformation
            VariantName                   : release
            BuildTasksAndOutputInformation
                AssembleTaskName              : assembleRelease
                AssembleTaskOutputListingFile : <ROOT>/app/build/outputs/apk/release/output-metadata.json [-]
                BundleTaskName                : bundleRelease
                BundleTaskOutputListingFile   : <ROOT>/app/build/intermediates/bundle_ide_model/release/output-metadata.json [-]
                ApkFromBundleTaskName         : extractApksForRelease
                ApkFromBundleTaskOutputListingFile      : <ROOT>/app/build/intermediates/apk_from_bundle_ide_model/release/output-metadata.json [-]
    IdeVariants
        IdeVariant
            Name                          : debug
            BuildType                     : debug
            DisplayName                   : debug
            InstantAppCompatible          : false
            MinSdkVersion
                ApiLevel                      : 16
                ApiString                     : 16
            TargetSdkVersion
                ApiLevel                      : 32
                ApiString                     : 32
            VersionCode                   : 1
            VersionNameWithSuffix         : 1.0
            DeprecatedPreMergedApplicationId        : com.test.compositeapp
            TestInstrumentationRunner     : android.support.test.runner.AndroidJUnitRunner
            MainArtifact
                Name                          : MAIN
                CompileTaskName               : compileDebugSources
                AssembleTaskName              : assembleDebug
                IsTestArtifact                : false
                IdeSetupTaskNames             : generateDebugSources
                GeneratedSourceFolders        : <ROOT>/app/build/generated/aidl_source_output_dir/debug/out [-]
                GeneratedSourceFolders        : <ROOT>/app/build/generated/ap_generated_sources/debug/out [-]
                GeneratedSourceFolders        : <ROOT>/app/build/generated/renderscript_source_output_dir/debug/out [-]
                GeneratedSourceFolders        : <ROOT>/app/build/generated/source/buildConfig/debug [-]
                ClassesFolder                 : <ROOT>/app/build/intermediates/compile_and_runtime_not_namespaced_r_class_jar/debug/R.jar [-]
                ClassesFolder                 : <ROOT>/app/build/intermediates/javac/debug/classes [-]
                ClassesFolder                 : <ROOT>/app/build/tmp/kotlin-classes/debug [-]
                Dependencies
                    compileClasspath
                        androidLibrary                : com.android.support:appcompat-v7:28.0.0@aar
                        androidLibrary                : com.android.support:support-fragment:28.0.0@aar
                        androidLibrary                : com.android.support:animated-vector-drawable:28.0.0@aar
                        androidLibrary                : com.android.support:support-core-ui:28.0.0@aar
                        androidLibrary                : com.android.support:support-core-utils:28.0.0@aar
                        androidLibrary                : com.android.support:support-vector-drawable:28.0.0@aar
                        androidLibrary                : com.android.support:loader:28.0.0@aar
                        androidLibrary                : com.android.support:viewpager:28.0.0@aar
                        androidLibrary                : com.android.support:coordinatorlayout:28.0.0@aar
                        androidLibrary                : com.android.support:drawerlayout:28.0.0@aar
                        androidLibrary                : com.android.support:slidingpanelayout:28.0.0@aar
                        androidLibrary                : com.android.support:customview:28.0.0@aar
                        androidLibrary                : com.android.support:swiperefreshlayout:28.0.0@aar
                        androidLibrary                : com.android.support:asynclayoutinflater:28.0.0@aar
                        androidLibrary                : com.android.support:support-compat:28.0.0@aar
                        androidLibrary                : com.android.support:versionedparcelable:28.0.0@aar
                        androidLibrary                : com.android.support:cursoradapter:28.0.0@aar
                        androidLibrary                : android.arch.lifecycle:runtime:1.1.1@aar
                        androidLibrary                : com.android.support:documentfile:28.0.0@aar
                        androidLibrary                : com.android.support:localbroadcastmanager:28.0.0@aar
                        androidLibrary                : com.android.support:print:28.0.0@aar
                        androidLibrary                : android.arch.lifecycle:viewmodel:1.1.1@aar
                        androidLibrary                : android.arch.lifecycle:livedata:1.1.1@aar
                        androidLibrary                : android.arch.lifecycle:livedata-core:1.1.1@aar
                        androidLibrary                : android.arch.core:runtime:1.1.1@aar
                        androidLibrary                : com.android.support:interpolator:28.0.0@aar
                        androidLibrary                : com.android.support.constraint:constraint-layout:1.0.2@aar
                        module                        : <ROOT>-:lib-MAIN
                        module                        : <ROOT>/TestCompositeLib1-:lib-MAIN
                        javaLibrary                   : org.jetbrains.kotlin:kotlin-stdlib:<KOTLIN_VERSION>@jar
                        javaLibrary                   : org.jetbrains.kotlin:kotlin-stdlib-jdk7:<KOTLIN_VERSION>@jar
                        javaLibrary                   : org.jetbrains:annotations:13.0@jar
                        javaLibrary                   : com.android.support:collections:28.0.0@jar
                        javaLibrary                   : android.arch.lifecycle:common:1.1.1@jar
                        javaLibrary                   : android.arch.core:common:1.1.1@jar
                        javaLibrary                   : com.android.support:support-annotations:28.0.0@jar
                        javaLibrary                   : com.android.support.constraint:constraint-layout-solver:1.0.2@jar
                        module                        : <ROOT>/TestCompositeLib4-:-MAIN
                        module                        : <ROOT>/TestCompositeLib1/TestCompositeLibNested_1-:-MAIN
                        module                        : <ROOT>/TestCompositeLib2-:-MAIN
                    runtimeClasspath
                        androidLibrary                : com.android.support:appcompat-v7:28.0.0@aar
                        androidLibrary                : com.android.support:support-fragment:28.0.0@aar
                        androidLibrary                : com.android.support:animated-vector-drawable:28.0.0@aar
                        androidLibrary                : com.android.support:support-core-ui:28.0.0@aar
                        androidLibrary                : com.android.support:support-core-utils:28.0.0@aar
                        androidLibrary                : com.android.support:support-vector-drawable:28.0.0@aar
                        androidLibrary                : com.android.support:loader:28.0.0@aar
                        androidLibrary                : com.android.support:viewpager:28.0.0@aar
                        androidLibrary                : com.android.support:coordinatorlayout:28.0.0@aar
                        androidLibrary                : com.android.support:drawerlayout:28.0.0@aar
                        androidLibrary                : com.android.support:slidingpanelayout:28.0.0@aar
                        androidLibrary                : com.android.support:customview:28.0.0@aar
                        androidLibrary                : com.android.support:swiperefreshlayout:28.0.0@aar
                        androidLibrary                : com.android.support:asynclayoutinflater:28.0.0@aar
                        androidLibrary                : com.android.support:support-compat:28.0.0@aar
                        androidLibrary                : com.android.support:versionedparcelable:28.0.0@aar
                        androidLibrary                : com.android.support:cursoradapter:28.0.0@aar
                        androidLibrary                : android.arch.lifecycle:runtime:1.1.1@aar
                        androidLibrary                : com.android.support:documentfile:28.0.0@aar
                        androidLibrary                : com.android.support:localbroadcastmanager:28.0.0@aar
                        androidLibrary                : com.android.support:print:28.0.0@aar
                        androidLibrary                : android.arch.lifecycle:viewmodel:1.1.1@aar
                        androidLibrary                : android.arch.lifecycle:livedata:1.1.1@aar
                        androidLibrary                : android.arch.lifecycle:livedata-core:1.1.1@aar
                        androidLibrary                : android.arch.core:runtime:1.1.1@aar
                        androidLibrary                : com.android.support:interpolator:28.0.0@aar
                        androidLibrary                : com.android.support.constraint:constraint-layout:1.0.2@aar
                        module                        : <ROOT>-:lib-MAIN
                        module                        : <ROOT>/TestCompositeLib1-:lib-MAIN
                        javaLibrary                   : org.jetbrains.kotlin:kotlin-stdlib:<KOTLIN_VERSION>@jar
                        javaLibrary                   : org.jetbrains.kotlin:kotlin-stdlib-jdk7:<KOTLIN_VERSION>@jar
                        javaLibrary                   : org.jetbrains:annotations:13.0@jar
                        javaLibrary                   : com.android.support:collections:28.0.0@jar
                        javaLibrary                   : android.arch.lifecycle:common:1.1.1@jar
                        javaLibrary                   : android.arch.core:common:1.1.1@jar
                        javaLibrary                   : com.android.support:support-annotations:28.0.0@jar
                        javaLibrary                   : com.android.support.constraint:constraint-layout-solver:1.0.2@jar
                        module                        : <ROOT>/TestCompositeLib4-:-MAIN
                        module                        : <ROOT>/TestCompositeLib1/TestCompositeLibNested_1-:-MAIN
                        module                        : <ROOT>/TestCompositeLib2-:-MAIN
                        javaLibrary                   : __local_jars__:<ROOT>/TestCompositeLib3/lib/build/intermediates/full_jar/debug/full.jar:unspecified
                RuntimeOnlyClasses
                    - class                       : <ROOT>/TestCompositeLib3/lib/build/intermediates/full_jar/debug/full.jar [-]
                ApplicationId                 : com.test.compositeapp
                SigningConfigName             : debug
                IsSigned                      : true
                CodeShrinker                  : null
                BuildTasksAndOutputInformation
                    AssembleTaskName              : assembleDebug
                    AssembleTaskOutputListingFile : <ROOT>/app/build/outputs/apk/debug/output-metadata.json [-]
                    BundleTaskName                : bundleDebug
                    BundleTaskOutputListingFile   : <ROOT>/app/build/intermediates/bundle_ide_model/debug/output-metadata.json [-]
                    ApkFromBundleTaskName         : extractApksForDebug
                    ApkFromBundleTaskOutputListingFile      : <ROOT>/app/build/intermediates/apk_from_bundle_ide_model/debug/output-metadata.json [-]
                GeneratedResourceFolders      : <ROOT>/app/build/generated/res/rs/debug [-]
                GeneratedResourceFolders      : <ROOT>/app/build/generated/res/resValues/debug [-]
            AndroidTestArtifact
                Name                          : ANDROID_TEST
                CompileTaskName               : compileDebugAndroidTestSources
                AssembleTaskName              : assembleDebugAndroidTest
                IsTestArtifact                : true
                IdeSetupTaskNames             : generateDebugAndroidTestSources
                GeneratedSourceFolders        : <ROOT>/app/build/generated/aidl_source_output_dir/debugAndroidTest/out [-]
                GeneratedSourceFolders        : <ROOT>/app/build/generated/ap_generated_sources/debugAndroidTest/out [-]
                GeneratedSourceFolders        : <ROOT>/app/build/generated/renderscript_source_output_dir/debugAndroidTest/out [-]
                GeneratedSourceFolders        : <ROOT>/app/build/generated/source/buildConfig/androidTest/debug [-]
                ClassesFolder                 : <ROOT>/app/build/intermediates/compile_and_runtime_not_namespaced_r_class_jar/debugAndroidTest/R.jar [-]
                ClassesFolder                 : <ROOT>/app/build/intermediates/javac/debugAndroidTest/classes [-]
                ClassesFolder                 : <ROOT>/app/build/tmp/kotlin-classes/debugAndroidTest [-]
                Dependencies
                    compileClasspath
                        androidLibrary                : com.android.support:appcompat-v7:28.0.0@aar
                        androidLibrary                : com.android.support.constraint:constraint-layout:1.0.2@aar
                        module                        : <ROOT>-:lib-MAIN
                        module                        : <ROOT>/TestCompositeLib1-:lib-MAIN
                        androidLibrary                : com.android.support:support-fragment:28.0.0@aar
                        androidLibrary                : com.android.support:animated-vector-drawable:28.0.0@aar
                        androidLibrary                : com.android.support:support-core-ui:28.0.0@aar
                        androidLibrary                : com.android.support:support-core-utils:28.0.0@aar
                        androidLibrary                : com.android.support:support-vector-drawable:28.0.0@aar
                        androidLibrary                : com.android.support:loader:28.0.0@aar
                        androidLibrary                : com.android.support:viewpager:28.0.0@aar
                        androidLibrary                : com.android.support:coordinatorlayout:28.0.0@aar
                        androidLibrary                : com.android.support:drawerlayout:28.0.0@aar
                        androidLibrary                : com.android.support:slidingpanelayout:28.0.0@aar
                        androidLibrary                : com.android.support:customview:28.0.0@aar
                        androidLibrary                : com.android.support:swiperefreshlayout:28.0.0@aar
                        androidLibrary                : com.android.support:asynclayoutinflater:28.0.0@aar
                        androidLibrary                : com.android.support:support-compat:28.0.0@aar
                        androidLibrary                : com.android.support:versionedparcelable:28.0.0@aar
                        androidLibrary                : com.android.support:cursoradapter:28.0.0@aar
                        androidLibrary                : android.arch.lifecycle:runtime:1.1.1@aar
                        androidLibrary                : com.android.support:documentfile:28.0.0@aar
                        androidLibrary                : com.android.support:localbroadcastmanager:28.0.0@aar
                        androidLibrary                : com.android.support:print:28.0.0@aar
                        androidLibrary                : android.arch.lifecycle:viewmodel:1.1.1@aar
                        androidLibrary                : android.arch.lifecycle:livedata:1.1.1@aar
                        androidLibrary                : android.arch.lifecycle:livedata-core:1.1.1@aar
                        androidLibrary                : android.arch.core:runtime:1.1.1@aar
                        androidLibrary                : com.android.support:interpolator:28.0.0@aar
                        javaLibrary                   : org.jetbrains.kotlin:kotlin-stdlib:<KOTLIN_VERSION>@jar
                        javaLibrary                   : org.jetbrains.kotlin:kotlin-stdlib-jdk7:<KOTLIN_VERSION>@jar
                        javaLibrary                   : com.android.support:collections:28.0.0@jar
                        javaLibrary                   : android.arch.lifecycle:common:1.1.1@jar
                        javaLibrary                   : android.arch.core:common:1.1.1@jar
                        javaLibrary                   : com.android.support:support-annotations:28.0.0@jar
                        javaLibrary                   : com.android.support.constraint:constraint-layout-solver:1.0.2@jar
                        javaLibrary                   : org.jetbrains:annotations:13.0@jar
                        module                        : <ROOT>-:app-MAIN
                        module                        : <ROOT>/TestCompositeLib4-:-MAIN
                        module                        : <ROOT>/TestCompositeLib1/TestCompositeLibNested_1-:-MAIN
                        module                        : <ROOT>/TestCompositeLib2-:-MAIN
                    runtimeClasspath
                        module                        : <ROOT>-:lib-MAIN
                        module                        : <ROOT>/TestCompositeLib1-:lib-MAIN
                        module                        : <ROOT>-:app-MAIN
                        module                        : <ROOT>/TestCompositeLib4-:-MAIN
                        module                        : <ROOT>/TestCompositeLib1/TestCompositeLibNested_1-:-MAIN
                        module                        : <ROOT>/TestCompositeLib2-:-MAIN
                ProvidedDependencies
                    - provided                    : android.arch.core:common:1.1.1
                    - provided                    : android.arch.core:runtime:1.1.1@aar
                    - provided                    : android.arch.lifecycle:common:1.1.1
                    - provided                    : android.arch.lifecycle:livedata-core:1.1.1@aar
                    - provided                    : android.arch.lifecycle:livedata:1.1.1@aar
                    - provided                    : android.arch.lifecycle:runtime:1.1.1@aar
                    - provided                    : android.arch.lifecycle:viewmodel:1.1.1@aar
                    - provided                    : com.android.support.constraint:constraint-layout-solver:1.0.2
                    - provided                    : com.android.support.constraint:constraint-layout:1.0.2@aar
                    - provided                    : com.android.support:animated-vector-drawable:28.0.0@aar
                    - provided                    : com.android.support:appcompat-v7:28.0.0@aar
                    - provided                    : com.android.support:asynclayoutinflater:28.0.0@aar
                    - provided                    : com.android.support:collections:28.0.0
                    - provided                    : com.android.support:coordinatorlayout:28.0.0@aar
                    - provided                    : com.android.support:cursoradapter:28.0.0@aar
                    - provided                    : com.android.support:customview:28.0.0@aar
                    - provided                    : com.android.support:documentfile:28.0.0@aar
                    - provided                    : com.android.support:drawerlayout:28.0.0@aar
                    - provided                    : com.android.support:interpolator:28.0.0@aar
                    - provided                    : com.android.support:loader:28.0.0@aar
                    - provided                    : com.android.support:localbroadcastmanager:28.0.0@aar
                    - provided                    : com.android.support:print:28.0.0@aar
                    - provided                    : com.android.support:slidingpanelayout:28.0.0@aar
                    - provided                    : com.android.support:support-annotations:28.0.0
                    - provided                    : com.android.support:support-compat:28.0.0@aar
                    - provided                    : com.android.support:support-core-ui:28.0.0@aar
                    - provided                    : com.android.support:support-core-utils:28.0.0@aar
                    - provided                    : com.android.support:support-fragment:28.0.0@aar
                    - provided                    : com.android.support:support-vector-drawable:28.0.0@aar
                    - provided                    : com.android.support:swiperefreshlayout:28.0.0@aar
                    - provided                    : com.android.support:versionedparcelable:28.0.0@aar
                    - provided                    : com.android.support:viewpager:28.0.0@aar
                    - provided                    : org.jetbrains.kotlin:kotlin-stdlib-jdk7:<KOTLIN_VERSION>
                    - provided                    : org.jetbrains.kotlin:kotlin-stdlib:<KOTLIN_VERSION>
                    - provided                    : org.jetbrains:annotations:13.0
                ApplicationId                 : com.test.compositeapp.test
                SigningConfigName             : debug
                IsSigned                      : true
                CodeShrinker                  : null
                BuildTasksAndOutputInformation
                    AssembleTaskName              : assembleDebugAndroidTest
                    AssembleTaskOutputListingFile : <ROOT>/app/build/outputs/apk/androidTest/debug/output-metadata.json [-]
                GeneratedResourceFolders      : <ROOT>/app/build/generated/res/rs/androidTest/debug [-]
                GeneratedResourceFolders      : <ROOT>/app/build/generated/res/resValues/androidTest/debug [-]
                TestOptions
                    AnimationsDisabled            : false
                    Execution                     : HOST
            UnitTestArtifact
                Name                          : UNIT_TEST
                CompileTaskName               : compileDebugUnitTestSources
                AssembleTaskName              : assembleDebugUnitTest
                IsTestArtifact                : true
                IdeSetupTaskNames             : createMockableJar
                GeneratedSourceFolders        : <ROOT>/app/build/generated/ap_generated_sources/debugUnitTest/out [-]
                ClassesFolder                 : <ROOT>/app/build/intermediates/compile_and_runtime_not_namespaced_r_class_jar/debug/R.jar [-]
                ClassesFolder                 : <ROOT>/app/build/intermediates/javac/debugUnitTest/classes [-]
                ClassesFolder                 : <ROOT>/app/build/tmp/kotlin-classes/debugUnitTest [-]
                Dependencies
                    compileClasspath
                        androidLibrary                : com.android.support:appcompat-v7:28.0.0@aar
                        androidLibrary                : com.android.support.constraint:constraint-layout:1.0.2@aar
                        module                        : <ROOT>-:lib-MAIN
                        module                        : <ROOT>/TestCompositeLib1-:lib-MAIN
                        androidLibrary                : com.android.support:support-fragment:28.0.0@aar
                        androidLibrary                : com.android.support:animated-vector-drawable:28.0.0@aar
                        androidLibrary                : com.android.support:support-core-ui:28.0.0@aar
                        androidLibrary                : com.android.support:support-core-utils:28.0.0@aar
                        androidLibrary                : com.android.support:support-vector-drawable:28.0.0@aar
                        androidLibrary                : com.android.support:loader:28.0.0@aar
                        androidLibrary                : com.android.support:viewpager:28.0.0@aar
                        androidLibrary                : com.android.support:coordinatorlayout:28.0.0@aar
                        androidLibrary                : com.android.support:drawerlayout:28.0.0@aar
                        androidLibrary                : com.android.support:slidingpanelayout:28.0.0@aar
                        androidLibrary                : com.android.support:customview:28.0.0@aar
                        androidLibrary                : com.android.support:swiperefreshlayout:28.0.0@aar
                        androidLibrary                : com.android.support:asynclayoutinflater:28.0.0@aar
                        androidLibrary                : com.android.support:support-compat:28.0.0@aar
                        androidLibrary                : com.android.support:versionedparcelable:28.0.0@aar
                        androidLibrary                : com.android.support:cursoradapter:28.0.0@aar
                        androidLibrary                : android.arch.lifecycle:runtime:1.1.1@aar
                        androidLibrary                : com.android.support:documentfile:28.0.0@aar
                        androidLibrary                : com.android.support:localbroadcastmanager:28.0.0@aar
                        androidLibrary                : com.android.support:print:28.0.0@aar
                        androidLibrary                : android.arch.lifecycle:viewmodel:1.1.1@aar
                        androidLibrary                : android.arch.lifecycle:livedata:1.1.1@aar
                        androidLibrary                : android.arch.lifecycle:livedata-core:1.1.1@aar
                        androidLibrary                : android.arch.core:runtime:1.1.1@aar
                        androidLibrary                : com.android.support:interpolator:28.0.0@aar
                        javaLibrary                   : org.jetbrains.kotlin:kotlin-stdlib:<KOTLIN_VERSION>@jar
                        javaLibrary                   : org.jetbrains.kotlin:kotlin-stdlib-jdk7:<KOTLIN_VERSION>@jar
                        javaLibrary                   : org.jetbrains:annotations:13.0@jar
                        javaLibrary                   : com.android.support:collections:28.0.0@jar
                        javaLibrary                   : android.arch.lifecycle:common:1.1.1@jar
                        javaLibrary                   : android.arch.core:common:1.1.1@jar
                        javaLibrary                   : com.android.support:support-annotations:28.0.0@jar
                        javaLibrary                   : com.android.support.constraint:constraint-layout-solver:1.0.2@jar
                        module                        : <ROOT>-:app-MAIN
                        module                        : <ROOT>/TestCompositeLib4-:-MAIN
                        module                        : <ROOT>/TestCompositeLib1/TestCompositeLibNested_1-:-MAIN
                        module                        : <ROOT>/TestCompositeLib2-:-MAIN
                    runtimeClasspath
                        androidLibrary                : com.android.support:appcompat-v7:28.0.0@aar
                        androidLibrary                : com.android.support.constraint:constraint-layout:1.0.2@aar
                        module                        : <ROOT>-:lib-MAIN
                        module                        : <ROOT>/TestCompositeLib1-:lib-MAIN
                        androidLibrary                : com.android.support:support-fragment:28.0.0@aar
                        androidLibrary                : com.android.support:animated-vector-drawable:28.0.0@aar
                        androidLibrary                : com.android.support:support-core-ui:28.0.0@aar
                        androidLibrary                : com.android.support:support-core-utils:28.0.0@aar
                        androidLibrary                : com.android.support:support-vector-drawable:28.0.0@aar
                        androidLibrary                : com.android.support:loader:28.0.0@aar
                        androidLibrary                : com.android.support:viewpager:28.0.0@aar
                        androidLibrary                : com.android.support:coordinatorlayout:28.0.0@aar
                        androidLibrary                : com.android.support:drawerlayout:28.0.0@aar
                        androidLibrary                : com.android.support:slidingpanelayout:28.0.0@aar
                        androidLibrary                : com.android.support:customview:28.0.0@aar
                        androidLibrary                : com.android.support:swiperefreshlayout:28.0.0@aar
                        androidLibrary                : com.android.support:asynclayoutinflater:28.0.0@aar
                        androidLibrary                : com.android.support:support-compat:28.0.0@aar
                        androidLibrary                : com.android.support:versionedparcelable:28.0.0@aar
                        androidLibrary                : com.android.support:cursoradapter:28.0.0@aar
                        androidLibrary                : android.arch.lifecycle:runtime:1.1.1@aar
                        androidLibrary                : com.android.support:documentfile:28.0.0@aar
                        androidLibrary                : com.android.support:localbroadcastmanager:28.0.0@aar
                        androidLibrary                : com.android.support:print:28.0.0@aar
                        androidLibrary                : android.arch.lifecycle:viewmodel:1.1.1@aar
                        androidLibrary                : android.arch.lifecycle:livedata:1.1.1@aar
                        androidLibrary                : android.arch.lifecycle:livedata-core:1.1.1@aar
                        androidLibrary                : android.arch.core:runtime:1.1.1@aar
                        androidLibrary                : com.android.support:interpolator:28.0.0@aar
                        javaLibrary                   : org.jetbrains.kotlin:kotlin-stdlib:<KOTLIN_VERSION>@jar
                        javaLibrary                   : org.jetbrains.kotlin:kotlin-stdlib-jdk7:<KOTLIN_VERSION>@jar
                        javaLibrary                   : org.jetbrains:annotations:13.0@jar
                        javaLibrary                   : com.android.support:collections:28.0.0@jar
                        javaLibrary                   : android.arch.lifecycle:common:1.1.1@jar
                        javaLibrary                   : android.arch.core:common:1.1.1@jar
                        javaLibrary                   : com.android.support:support-annotations:28.0.0@jar
                        javaLibrary                   : com.android.support.constraint:constraint-layout-solver:1.0.2@jar
                        module                        : <ROOT>-:app-MAIN
                        module                        : <ROOT>/TestCompositeLib4-:-MAIN
                        module                        : <ROOT>/TestCompositeLib1/TestCompositeLibNested_1-:-MAIN
                        module                        : <ROOT>/TestCompositeLib2-:-MAIN
                        javaLibrary                   : __local_jars__:<ROOT>/TestCompositeLib3/lib/build/intermediates/full_jar/debug/full.jar:unspecified
                RuntimeOnlyClasses
                    - class                       : <ROOT>/TestCompositeLib3/lib/build/intermediates/full_jar/debug/full.jar [-]
                MockablePlatformJar           : <GRADLE>/caches/<TRANSFORMS>/xxxxxxxxxxxxxxxxxxxxxxxxxxxxxxxx/transformed/android.jar
    kotlinGradleModel             : KotlinGradleModelImpl
        additionalVisibleSourceSets
            debug                         : <empty>
            - debugAndroidTest            : debug
            - debugAndroidTest            : main
            - debugUnitTest               : debug
            - debugUnitTest               : main
        compilerArgumentsBySourceSet
            debug
                compilerArguments             : K2JVMCompilerArguments
                    allowNoSourceFiles            : true
                    assertionsMode                : legacy
                    backendThreads                : 1
                    destination                   : <ROOT>/app/build/tmp/kotlin-classes/debug
                    jvmDefault                    : disable
                    jvmTarget                     : 1.8
                    moduleName                    : app_debug
                    noJdk                         : true
                    noReflect                     : true
                    noStdlib                      : true
                    serializeIr                   : none
                    autoAdvanceApiVersion         : true
                    autoAdvanceLanguageVersion    : true
                    explicitApi                   : disable
                    explicitReturnTypes           : disable
                    useFirLT                      : true
            debugAndroidTest
                compilerArguments             : K2JVMCompilerArguments
                    allowNoSourceFiles            : true
                    assertionsMode                : legacy
                    backendThreads                : 1
                    destination                   : <ROOT>/app/build/tmp/kotlin-classes/debugAndroidTest
                    jvmDefault                    : disable
                    jvmTarget                     : 1.8
                    moduleName                    : app_debugAndroidTest
                    noJdk                         : true
                    noReflect                     : true
                    noStdlib                      : true
                    serializeIr                   : none
                    autoAdvanceApiVersion         : true
                    autoAdvanceLanguageVersion    : true
                    explicitApi                   : disable
                    explicitReturnTypes           : disable
                    useFirLT                      : true
            debugUnitTest
                compilerArguments             : K2JVMCompilerArguments
                    allowNoSourceFiles            : true
                    assertionsMode                : legacy
                    backendThreads                : 1
                    destination                   : <ROOT>/app/build/tmp/kotlin-classes/debugUnitTest
                    jvmDefault                    : disable
                    jvmTarget                     : 1.8
                    moduleName                    : app_debugUnitTest
                    noJdk                         : true
                    noReflect                     : true
                    noStdlib                      : true
                    serializeIr                   : none
                    autoAdvanceApiVersion         : true
                    autoAdvanceLanguageVersion    : true
                    explicitApi                   : disable
                    explicitReturnTypes           : disable
                    useFirLT                      : true
        gradleUserHome                : <GRADLE>
        hasKotlinPlugin               : true
        kotlinGradlePluginVersion     : KotlinGradlePluginVersionImpl
            major                         : 1
            minor                         : 9
            patch                         : 23
            versionString                 : 1.9.23
        kotlinTarget                  : kotlin-android
        kotlinTaskProperties
            debug                         : KotlinTaskPropertiesImpl
                incremental                   : true
                pluginVersion                 : <CUT>
                - pureKotlinSourceFolders     : <ROOT>/app/src/debug/kotlin [-]
                - pureKotlinSourceFolders     : <ROOT>/app/src/debug/java [-]
            debugAndroidTest              : KotlinTaskPropertiesImpl
                incremental                   : true
                pluginVersion                 : <CUT>
                - pureKotlinSourceFolders     : <ROOT>/app/src/debugAndroidTest/kotlin [-]
            debugUnitTest                 : KotlinTaskPropertiesImpl
                incremental                   : true
                pluginVersion                 : <CUT>
                - pureKotlinSourceFolders     : <ROOT>/app/src/debugUnitTest/kotlin [-]
    externalProject               : :app (DefaultExternalProject) (*seen*)
MODULE                        : project.app.androidTest
MODULE                        : project.app.main
MODULE                        : project.app.unitTest
MODULE                        : project.lib
    GradleModuleModel
        agpVersion                    : 7.0.0
        gradlePath                    : :lib
        gradleVersion                 : 7.0.2
        buildFile                     : <ROOT>/lib/build.gradle
        buildFilePath                 : <ROOT>/lib/build.gradle
        rootFolderPath                : <ROOT>
        hasSafeArgsJava               : false
        hasSafeArgsKotlin             : false
    CurrentVariantReportedVersions
        minSdk
            ApiLevel                      : 16
            ApiString                     : 16
        runtimeMinSdk
            ApiLevel                      : 16
            ApiString                     : 16
        targetSdk
            ApiLevel                      : 32
            ApiString                     : 32
    RootBuildId                   : <ROOT>
    BuildId                       : <ROOT>
    ProjectPath                   : :lib
    ModelVersion                  : 7.0.0
    ProjectType                   : PROJECT_TYPE_LIBRARY
    CompileTarget                 : android-32
    BuildFolder                   : <ROOT>/lib/build [-]
    buildToolsVersion             : 30.0.2
    IsBaseSplit                   : false
    GroupId                       : com.test.composite
    Namespace                     : com.test.composite0
    TestNamespace                 : com.test.composite0.test
    AaptOptions
        NameSpacing                   : DISABLED
    LintOptions
        IsCheckTestSources            : false
        IsCheckDependencies           : false
        IsAbortOnError                : true
        IsAbsolutePaths               : true
        IsNoLines                     : false
        IsQuiet                       : false
        IsCheckAllWarnings            : false
        IsIgnoreWarnings              : false
        IsWarningsAsErrors            : false
        IsIgnoreTestSources           : false
        IsIgnoreTestFixturesSources   : false
        IsCheckGeneratedSources       : false
        IsCheckReleaseBuilds          : true
        IsExplainIssues               : true
        IsShowAll                     : false
        TextReport                    : false
        HtmlReport                    : true
        XmlReport                     : true
        SarifReport                   : false
    JavaCompileOptions
        Encoding                      : UTF-8
        SourceCompatibility           : 1.8
        TargetCompatibility           : 1.8
        IsCoreLibraryDesugaringEnabled          : false
    AgpFlags
        ApplicationRClassConstantIds  : true
        AestRClassConstantIds         : true
        TransitiveRClasses            : true
        UseAndroidX                   : false
        UsesCompose                   : false
        MlModelBindingEnabled         : false
        AndroidResourcesEnabled       : true
        DataBindingEnabled            : false
<<<<<<< HEAD
=======
        GenerateManifestClass         : false
>>>>>>> 8b7d83e8
    - basicVariant:               : debug
        testApplicationId             : com.test.composite0.test
        buildType                     : debug
    - basicVariant:               : release
        buildType                     : release
    BootClassPath                 : <ANDROID_SDK>/platforms/android-32/android.jar
    ViewBindingOptions
        Enabled                       : false
    DefaultConfig
        ProductFlavor
            Name                          : main
            VersionCode                   : 1
            VersionName                   : 1.0
            TestInstrumentationRunner     : android.support.test.runner.AndroidJUnitRunner
            MinSdkVersion
                ApiLevel                      : 16
                ApiString                     : 16
            TargetSdkVersion
                ApiLevel                      : 32
                ApiString                     : 32
            VectorDrawables
                UseSupportLibrary             : false
        SourceProvider
            Name                          : main
            Manifest                      : <ROOT>/lib/src/main/AndroidManifest.xml
            JavaDirectories               : <ROOT>/lib/src/main/java
            KotlinDirectories             : <ROOT>/lib/src/main/kotlin [-]
            KotlinDirectories             : <ROOT>/lib/src/main/java
            ResourcesDirectories          : <ROOT>/lib/src/main/resources [-]
            AidlDirectories               : <ROOT>/lib/src/main/aidl [-]
            RenderscriptDirectories       : <ROOT>/lib/src/main/rs [-]
            ResDirectories                : <ROOT>/lib/src/main/res
            AssetsDirectories             : <ROOT>/lib/src/main/assets [-]
            JniLibsDirectories            : <ROOT>/lib/src/main/jniLibs [-]
            ShadersDirectories            : <ROOT>/lib/src/main/shaders [-]
        ExtraSourceProviders
            ExtraSourceProvider
                ArtifactName                  : _android_test_
                SourceProvider
                    Name                          : androidTest
                    Manifest                      : <ROOT>/lib/src/androidTest/AndroidManifest.xml [-]
                    JavaDirectories               : <ROOT>/lib/src/androidTest/java
                    KotlinDirectories             : <ROOT>/lib/src/androidTest/kotlin [-]
                    KotlinDirectories             : <ROOT>/lib/src/androidTest/java
                    ResourcesDirectories          : <ROOT>/lib/src/androidTest/resources [-]
                    AidlDirectories               : <ROOT>/lib/src/androidTest/aidl [-]
                    RenderscriptDirectories       : <ROOT>/lib/src/androidTest/rs [-]
                    ResDirectories                : <ROOT>/lib/src/androidTest/res [-]
                    AssetsDirectories             : <ROOT>/lib/src/androidTest/assets [-]
                    JniLibsDirectories            : <ROOT>/lib/src/androidTest/jniLibs [-]
                    ShadersDirectories            : <ROOT>/lib/src/androidTest/shaders [-]
            ExtraSourceProvider
                ArtifactName                  : _unit_test_
                SourceProvider
                    Name                          : test
                    Manifest                      : <ROOT>/lib/src/test/AndroidManifest.xml [-]
                    JavaDirectories               : <ROOT>/lib/src/test/java
                    KotlinDirectories             : <ROOT>/lib/src/test/kotlin [-]
                    KotlinDirectories             : <ROOT>/lib/src/test/java
                    ResourcesDirectories          : <ROOT>/lib/src/test/resources [-]
                    AidlDirectories               : <ROOT>/lib/src/test/aidl [-]
                    RenderscriptDirectories       : <ROOT>/lib/src/test/rs [-]
                    ResDirectories                : <ROOT>/lib/src/test/res [-]
                    AssetsDirectories             : <ROOT>/lib/src/test/assets [-]
                    JniLibsDirectories            : <ROOT>/lib/src/test/jniLibs [-]
                    ShadersDirectories            : <ROOT>/lib/src/test/shaders [-]
    BuildTypes
        BuildType
            Name                          : debug
            IsDebuggable                  : true
            IsJniDebuggable               : false
            IsPseudoLocalesEnabled        : false
            IsRenderscriptDebuggable      : false
            RenderscriptOptimLevel        : 3
            IsMinifyEnabled               : false
            IsZipAlignEnabled             : true
        SourceProvider
            Name                          : debug
            Manifest                      : <ROOT>/lib/src/debug/AndroidManifest.xml [-]
            JavaDirectories               : <ROOT>/lib/src/debug/java [-]
            KotlinDirectories             : <ROOT>/lib/src/debug/kotlin [-]
            KotlinDirectories             : <ROOT>/lib/src/debug/java [-]
            ResourcesDirectories          : <ROOT>/lib/src/debug/resources [-]
            AidlDirectories               : <ROOT>/lib/src/debug/aidl [-]
            RenderscriptDirectories       : <ROOT>/lib/src/debug/rs [-]
            ResDirectories                : <ROOT>/lib/src/debug/res [-]
            AssetsDirectories             : <ROOT>/lib/src/debug/assets [-]
            JniLibsDirectories            : <ROOT>/lib/src/debug/jniLibs [-]
            ShadersDirectories            : <ROOT>/lib/src/debug/shaders [-]
        ExtraSourceProviders
            ExtraSourceProvider
                ArtifactName                  : _android_test_
                SourceProvider
                    Name                          : androidTestDebug
                    Manifest                      : <ROOT>/lib/src/androidTestDebug/AndroidManifest.xml [-]
                    JavaDirectories               : <ROOT>/lib/src/androidTestDebug/java [-]
                    KotlinDirectories             : <ROOT>/lib/src/androidTestDebug/kotlin [-]
                    KotlinDirectories             : <ROOT>/lib/src/androidTestDebug/java [-]
                    ResourcesDirectories          : <ROOT>/lib/src/androidTestDebug/resources [-]
                    AidlDirectories               : <ROOT>/lib/src/androidTestDebug/aidl [-]
                    RenderscriptDirectories       : <ROOT>/lib/src/androidTestDebug/rs [-]
                    ResDirectories                : <ROOT>/lib/src/androidTestDebug/res [-]
                    AssetsDirectories             : <ROOT>/lib/src/androidTestDebug/assets [-]
                    JniLibsDirectories            : <ROOT>/lib/src/androidTestDebug/jniLibs [-]
                    ShadersDirectories            : <ROOT>/lib/src/androidTestDebug/shaders [-]
        ExtraSourceProviders
            ExtraSourceProvider
                ArtifactName                  : _unit_test_
                SourceProvider
                    Name                          : testDebug
                    Manifest                      : <ROOT>/lib/src/testDebug/AndroidManifest.xml [-]
                    JavaDirectories               : <ROOT>/lib/src/testDebug/java [-]
                    KotlinDirectories             : <ROOT>/lib/src/testDebug/kotlin [-]
                    KotlinDirectories             : <ROOT>/lib/src/testDebug/java [-]
                    ResourcesDirectories          : <ROOT>/lib/src/testDebug/resources [-]
                    AidlDirectories               : <ROOT>/lib/src/testDebug/aidl [-]
                    RenderscriptDirectories       : <ROOT>/lib/src/testDebug/rs [-]
                    ResDirectories                : <ROOT>/lib/src/testDebug/res [-]
                    AssetsDirectories             : <ROOT>/lib/src/testDebug/assets [-]
                    JniLibsDirectories            : <ROOT>/lib/src/testDebug/jniLibs [-]
                    ShadersDirectories            : <ROOT>/lib/src/testDebug/shaders [-]
        BuildType
            Name                          : release
            IsDebuggable                  : false
            IsJniDebuggable               : false
            IsPseudoLocalesEnabled        : false
            IsRenderscriptDebuggable      : false
            RenderscriptOptimLevel        : 3
            IsMinifyEnabled               : false
            IsZipAlignEnabled             : true
        SourceProvider
            Name                          : release
            Manifest                      : <ROOT>/lib/src/release/AndroidManifest.xml [-]
            JavaDirectories               : <ROOT>/lib/src/release/java [-]
            KotlinDirectories             : <ROOT>/lib/src/release/kotlin [-]
            KotlinDirectories             : <ROOT>/lib/src/release/java [-]
            ResourcesDirectories          : <ROOT>/lib/src/release/resources [-]
            AidlDirectories               : <ROOT>/lib/src/release/aidl [-]
            RenderscriptDirectories       : <ROOT>/lib/src/release/rs [-]
            ResDirectories                : <ROOT>/lib/src/release/res [-]
            AssetsDirectories             : <ROOT>/lib/src/release/assets [-]
            JniLibsDirectories            : <ROOT>/lib/src/release/jniLibs [-]
            ShadersDirectories            : <ROOT>/lib/src/release/shaders [-]
        ExtraSourceProviders
            ExtraSourceProvider
                ArtifactName                  : _android_test_
                SourceProvider
                    Name                          : androidTestRelease
                    Manifest                      : <ROOT>/lib/src/androidTestRelease/AndroidManifest.xml [-]
                    JavaDirectories               : <ROOT>/lib/src/androidTestRelease/java [-]
                    KotlinDirectories             : <ROOT>/lib/src/androidTestRelease/kotlin [-]
                    KotlinDirectories             : <ROOT>/lib/src/androidTestRelease/java [-]
                    ResourcesDirectories          : <ROOT>/lib/src/androidTestRelease/resources [-]
                    AidlDirectories               : <ROOT>/lib/src/androidTestRelease/aidl [-]
                    RenderscriptDirectories       : <ROOT>/lib/src/androidTestRelease/rs [-]
                    ResDirectories                : <ROOT>/lib/src/androidTestRelease/res [-]
                    AssetsDirectories             : <ROOT>/lib/src/androidTestRelease/assets [-]
                    JniLibsDirectories            : <ROOT>/lib/src/androidTestRelease/jniLibs [-]
                    ShadersDirectories            : <ROOT>/lib/src/androidTestRelease/shaders [-]
        ExtraSourceProviders
            ExtraSourceProvider
                ArtifactName                  : _unit_test_
                SourceProvider
                    Name                          : testRelease
                    Manifest                      : <ROOT>/lib/src/testRelease/AndroidManifest.xml [-]
                    JavaDirectories               : <ROOT>/lib/src/testRelease/java [-]
                    KotlinDirectories             : <ROOT>/lib/src/testRelease/kotlin [-]
                    KotlinDirectories             : <ROOT>/lib/src/testRelease/java [-]
                    ResourcesDirectories          : <ROOT>/lib/src/testRelease/resources [-]
                    AidlDirectories               : <ROOT>/lib/src/testRelease/aidl [-]
                    RenderscriptDirectories       : <ROOT>/lib/src/testRelease/rs [-]
                    ResDirectories                : <ROOT>/lib/src/testRelease/res [-]
                    AssetsDirectories             : <ROOT>/lib/src/testRelease/assets [-]
                    JniLibsDirectories            : <ROOT>/lib/src/testRelease/jniLibs [-]
                    ShadersDirectories            : <ROOT>/lib/src/testRelease/shaders [-]
    SigningConfigs
        SigningConfig
            Name                          : debug
            StoreFile                     : debug.keystore
            StorePassword                 : android
            KeyAlias                      : AndroidDebugKey
    VariantBuildInformation
        VariantBuildInformation
            VariantName                   : debug
            BuildTasksAndOutputInformation
                AssembleTaskName              : assembleDebug
        VariantBuildInformation
            VariantName                   : release
            BuildTasksAndOutputInformation
                AssembleTaskName              : assembleRelease
    IdeVariants
        IdeVariant
            Name                          : debug
            BuildType                     : debug
            DisplayName                   : debug
            InstantAppCompatible          : false
            MinSdkVersion
                ApiLevel                      : 16
                ApiString                     : 16
            TargetSdkVersion
                ApiLevel                      : 32
                ApiString                     : 32
            VersionCode                   : 1
            VersionNameWithSuffix         : 1.0
            DeprecatedPreMergedApplicationId        : com.test.composite0
            TestInstrumentationRunner     : android.support.test.runner.AndroidJUnitRunner
            MainArtifact
                Name                          : MAIN
                CompileTaskName               : compileDebugSources
                AssembleTaskName              : assembleDebug
                IsTestArtifact                : false
                IdeSetupTaskNames             : generateDebugSources
                GeneratedSourceFolders        : <ROOT>/lib/build/generated/aidl_source_output_dir/debug/out [-]
                GeneratedSourceFolders        : <ROOT>/lib/build/generated/ap_generated_sources/debug/out [-]
                GeneratedSourceFolders        : <ROOT>/lib/build/generated/renderscript_source_output_dir/debug/out [-]
                GeneratedSourceFolders        : <ROOT>/lib/build/generated/source/buildConfig/debug [-]
                ClassesFolder                 : <ROOT>/lib/build/intermediates/compile_r_class_jar/debug/R.jar [-]
                ClassesFolder                 : <ROOT>/lib/build/intermediates/javac/debug/classes [-]
                ClassesFolder                 : <ROOT>/lib/build/tmp/kotlin-classes/debug [-]
                Dependencies
                    compileClasspath
                        androidLibrary                : com.android.support:appcompat-v7:28.0.0@aar
                        androidLibrary                : com.android.support:support-fragment:28.0.0@aar
                        androidLibrary                : com.android.support:animated-vector-drawable:28.0.0@aar
                        androidLibrary                : com.android.support:support-core-ui:28.0.0@aar
                        androidLibrary                : com.android.support:support-core-utils:28.0.0@aar
                        androidLibrary                : com.android.support:support-vector-drawable:28.0.0@aar
                        androidLibrary                : com.android.support:loader:28.0.0@aar
                        androidLibrary                : com.android.support:viewpager:28.0.0@aar
                        androidLibrary                : com.android.support:coordinatorlayout:28.0.0@aar
                        androidLibrary                : com.android.support:drawerlayout:28.0.0@aar
                        androidLibrary                : com.android.support:slidingpanelayout:28.0.0@aar
                        androidLibrary                : com.android.support:customview:28.0.0@aar
                        androidLibrary                : com.android.support:swiperefreshlayout:28.0.0@aar
                        androidLibrary                : com.android.support:asynclayoutinflater:28.0.0@aar
                        androidLibrary                : com.android.support:support-compat:28.0.0@aar
                        androidLibrary                : com.android.support:versionedparcelable:28.0.0@aar
                        androidLibrary                : com.android.support:cursoradapter:28.0.0@aar
                        androidLibrary                : android.arch.lifecycle:runtime:1.1.1@aar
                        androidLibrary                : com.android.support:documentfile:28.0.0@aar
                        androidLibrary                : com.android.support:localbroadcastmanager:28.0.0@aar
                        androidLibrary                : com.android.support:print:28.0.0@aar
                        androidLibrary                : android.arch.lifecycle:viewmodel:1.1.1@aar
                        androidLibrary                : android.arch.lifecycle:livedata:1.1.1@aar
                        androidLibrary                : android.arch.lifecycle:livedata-core:1.1.1@aar
                        androidLibrary                : android.arch.core:runtime:1.1.1@aar
                        androidLibrary                : com.android.support:interpolator:28.0.0@aar
                        javaLibrary                   : com.android.support:collections:28.0.0@jar
                        javaLibrary                   : android.arch.lifecycle:common:1.1.1@jar
                        javaLibrary                   : android.arch.core:common:1.1.1@jar
                        javaLibrary                   : com.android.support:support-annotations:28.0.0@jar
                        javaLibrary                   : org.jetbrains.kotlin:kotlin-stdlib:<KOTLIN_VERSION>@jar
                        javaLibrary                   : org.jetbrains.kotlin:kotlin-stdlib-jdk7:<KOTLIN_VERSION>@jar
                        javaLibrary                   : org.jetbrains:annotations:13.0@jar
                    runtimeClasspath
                        androidLibrary                : com.android.support:appcompat-v7:28.0.0@aar
                        androidLibrary                : com.android.support:support-fragment:28.0.0@aar
                        androidLibrary                : com.android.support:animated-vector-drawable:28.0.0@aar
                        androidLibrary                : com.android.support:support-core-ui:28.0.0@aar
                        androidLibrary                : com.android.support:support-core-utils:28.0.0@aar
                        androidLibrary                : com.android.support:support-vector-drawable:28.0.0@aar
                        androidLibrary                : com.android.support:loader:28.0.0@aar
                        androidLibrary                : com.android.support:viewpager:28.0.0@aar
                        androidLibrary                : com.android.support:coordinatorlayout:28.0.0@aar
                        androidLibrary                : com.android.support:drawerlayout:28.0.0@aar
                        androidLibrary                : com.android.support:slidingpanelayout:28.0.0@aar
                        androidLibrary                : com.android.support:customview:28.0.0@aar
                        androidLibrary                : com.android.support:swiperefreshlayout:28.0.0@aar
                        androidLibrary                : com.android.support:asynclayoutinflater:28.0.0@aar
                        androidLibrary                : com.android.support:support-compat:28.0.0@aar
                        androidLibrary                : com.android.support:versionedparcelable:28.0.0@aar
                        androidLibrary                : com.android.support:cursoradapter:28.0.0@aar
                        androidLibrary                : android.arch.lifecycle:runtime:1.1.1@aar
                        androidLibrary                : com.android.support:documentfile:28.0.0@aar
                        androidLibrary                : com.android.support:localbroadcastmanager:28.0.0@aar
                        androidLibrary                : com.android.support:print:28.0.0@aar
                        androidLibrary                : android.arch.lifecycle:viewmodel:1.1.1@aar
                        androidLibrary                : android.arch.lifecycle:livedata:1.1.1@aar
                        androidLibrary                : android.arch.lifecycle:livedata-core:1.1.1@aar
                        androidLibrary                : android.arch.core:runtime:1.1.1@aar
                        androidLibrary                : com.android.support:interpolator:28.0.0@aar
                        javaLibrary                   : com.android.support:collections:28.0.0@jar
                        javaLibrary                   : android.arch.lifecycle:common:1.1.1@jar
                        javaLibrary                   : android.arch.core:common:1.1.1@jar
                        javaLibrary                   : com.android.support:support-annotations:28.0.0@jar
                        javaLibrary                   : org.jetbrains.kotlin:kotlin-stdlib:<KOTLIN_VERSION>@jar
                        javaLibrary                   : org.jetbrains.kotlin:kotlin-stdlib-jdk7:<KOTLIN_VERSION>@jar
                        javaLibrary                   : org.jetbrains:annotations:13.0@jar
                IsSigned                      : false
                CodeShrinker                  : null
                BuildTasksAndOutputInformation
                    AssembleTaskName              : assembleDebug
                GeneratedResourceFolders      : <ROOT>/lib/build/generated/res/rs/debug [-]
                GeneratedResourceFolders      : <ROOT>/lib/build/generated/res/resValues/debug [-]
            AndroidTestArtifact
                Name                          : ANDROID_TEST
                CompileTaskName               : compileDebugAndroidTestSources
                AssembleTaskName              : assembleDebugAndroidTest
                IsTestArtifact                : true
                IdeSetupTaskNames             : generateDebugAndroidTestSources
                GeneratedSourceFolders        : <ROOT>/lib/build/generated/aidl_source_output_dir/debugAndroidTest/out [-]
                GeneratedSourceFolders        : <ROOT>/lib/build/generated/ap_generated_sources/debugAndroidTest/out [-]
                GeneratedSourceFolders        : <ROOT>/lib/build/generated/renderscript_source_output_dir/debugAndroidTest/out [-]
                GeneratedSourceFolders        : <ROOT>/lib/build/generated/source/buildConfig/androidTest/debug [-]
                ClassesFolder                 : <ROOT>/lib/build/intermediates/compile_and_runtime_not_namespaced_r_class_jar/debugAndroidTest/R.jar [-]
                ClassesFolder                 : <ROOT>/lib/build/intermediates/javac/debugAndroidTest/classes [-]
                ClassesFolder                 : <ROOT>/lib/build/tmp/kotlin-classes/debugAndroidTest [-]
                Dependencies
                    compileClasspath
                        module                        : <ROOT>-:lib-MAIN
                        androidLibrary                : com.android.support:appcompat-v7:28.0.0@aar
                        androidLibrary                : com.android.support:support-fragment:28.0.0@aar
                        androidLibrary                : com.android.support:animated-vector-drawable:28.0.0@aar
                        androidLibrary                : com.android.support:support-core-ui:28.0.0@aar
                        androidLibrary                : com.android.support:support-core-utils:28.0.0@aar
                        androidLibrary                : com.android.support:support-vector-drawable:28.0.0@aar
                        androidLibrary                : com.android.support:loader:28.0.0@aar
                        androidLibrary                : com.android.support:viewpager:28.0.0@aar
                        androidLibrary                : com.android.support:coordinatorlayout:28.0.0@aar
                        androidLibrary                : com.android.support:drawerlayout:28.0.0@aar
                        androidLibrary                : com.android.support:slidingpanelayout:28.0.0@aar
                        androidLibrary                : com.android.support:customview:28.0.0@aar
                        androidLibrary                : com.android.support:swiperefreshlayout:28.0.0@aar
                        androidLibrary                : com.android.support:asynclayoutinflater:28.0.0@aar
                        androidLibrary                : com.android.support:support-compat:28.0.0@aar
                        androidLibrary                : com.android.support:versionedparcelable:28.0.0@aar
                        androidLibrary                : com.android.support:cursoradapter:28.0.0@aar
                        androidLibrary                : android.arch.lifecycle:runtime:1.1.1@aar
                        androidLibrary                : com.android.support:documentfile:28.0.0@aar
                        androidLibrary                : com.android.support:localbroadcastmanager:28.0.0@aar
                        androidLibrary                : com.android.support:print:28.0.0@aar
                        androidLibrary                : android.arch.lifecycle:viewmodel:1.1.1@aar
                        androidLibrary                : android.arch.lifecycle:livedata:1.1.1@aar
                        androidLibrary                : android.arch.lifecycle:livedata-core:1.1.1@aar
                        androidLibrary                : android.arch.core:runtime:1.1.1@aar
                        androidLibrary                : com.android.support:interpolator:28.0.0@aar
                        javaLibrary                   : org.jetbrains.kotlin:kotlin-stdlib:<KOTLIN_VERSION>@jar
                        javaLibrary                   : org.jetbrains.kotlin:kotlin-stdlib-jdk7:<KOTLIN_VERSION>@jar
                        javaLibrary                   : com.android.support:collections:28.0.0@jar
                        javaLibrary                   : android.arch.lifecycle:common:1.1.1@jar
                        javaLibrary                   : android.arch.core:common:1.1.1@jar
                        javaLibrary                   : com.android.support:support-annotations:28.0.0@jar
                        javaLibrary                   : org.jetbrains:annotations:13.0@jar
                    runtimeClasspath
                        module                        : <ROOT>-:lib-MAIN
                        androidLibrary                : com.android.support:appcompat-v7:28.0.0@aar
                        androidLibrary                : com.android.support:support-fragment:28.0.0@aar
                        androidLibrary                : com.android.support:animated-vector-drawable:28.0.0@aar
                        androidLibrary                : com.android.support:support-core-ui:28.0.0@aar
                        androidLibrary                : com.android.support:support-core-utils:28.0.0@aar
                        androidLibrary                : com.android.support:support-vector-drawable:28.0.0@aar
                        androidLibrary                : com.android.support:loader:28.0.0@aar
                        androidLibrary                : com.android.support:viewpager:28.0.0@aar
                        androidLibrary                : com.android.support:coordinatorlayout:28.0.0@aar
                        androidLibrary                : com.android.support:drawerlayout:28.0.0@aar
                        androidLibrary                : com.android.support:slidingpanelayout:28.0.0@aar
                        androidLibrary                : com.android.support:customview:28.0.0@aar
                        androidLibrary                : com.android.support:swiperefreshlayout:28.0.0@aar
                        androidLibrary                : com.android.support:asynclayoutinflater:28.0.0@aar
                        androidLibrary                : com.android.support:support-compat:28.0.0@aar
                        androidLibrary                : com.android.support:versionedparcelable:28.0.0@aar
                        androidLibrary                : com.android.support:cursoradapter:28.0.0@aar
                        androidLibrary                : android.arch.lifecycle:runtime:1.1.1@aar
                        androidLibrary                : com.android.support:documentfile:28.0.0@aar
                        androidLibrary                : com.android.support:localbroadcastmanager:28.0.0@aar
                        androidLibrary                : com.android.support:print:28.0.0@aar
                        androidLibrary                : android.arch.lifecycle:viewmodel:1.1.1@aar
                        androidLibrary                : android.arch.lifecycle:livedata:1.1.1@aar
                        androidLibrary                : android.arch.lifecycle:livedata-core:1.1.1@aar
                        androidLibrary                : android.arch.core:runtime:1.1.1@aar
                        androidLibrary                : com.android.support:interpolator:28.0.0@aar
                        javaLibrary                   : org.jetbrains.kotlin:kotlin-stdlib:<KOTLIN_VERSION>@jar
                        javaLibrary                   : org.jetbrains.kotlin:kotlin-stdlib-jdk7:<KOTLIN_VERSION>@jar
                        javaLibrary                   : com.android.support:collections:28.0.0@jar
                        javaLibrary                   : android.arch.lifecycle:common:1.1.1@jar
                        javaLibrary                   : android.arch.core:common:1.1.1@jar
                        javaLibrary                   : com.android.support:support-annotations:28.0.0@jar
                        javaLibrary                   : org.jetbrains:annotations:13.0@jar
                ApplicationId                 : com.test.composite0.test
                SigningConfigName             : debug
                IsSigned                      : true
                CodeShrinker                  : null
                BuildTasksAndOutputInformation
                    AssembleTaskName              : assembleDebugAndroidTest
                    AssembleTaskOutputListingFile : <ROOT>/lib/build/outputs/apk/androidTest/debug/output-metadata.json [-]
                GeneratedResourceFolders      : <ROOT>/lib/build/generated/res/rs/androidTest/debug [-]
                GeneratedResourceFolders      : <ROOT>/lib/build/generated/res/resValues/androidTest/debug [-]
                TestOptions
                    AnimationsDisabled            : false
                    Execution                     : HOST
            UnitTestArtifact
                Name                          : UNIT_TEST
                CompileTaskName               : compileDebugUnitTestSources
                AssembleTaskName              : assembleDebugUnitTest
                IsTestArtifact                : true
                IdeSetupTaskNames             : createMockableJar
                GeneratedSourceFolders        : <ROOT>/lib/build/generated/ap_generated_sources/debugUnitTest/out [-]
                ClassesFolder                 : <ROOT>/lib/build/intermediates/compile_and_runtime_not_namespaced_r_class_jar/debugUnitTest/R.jar [-]
                ClassesFolder                 : <ROOT>/lib/build/intermediates/javac/debugUnitTest/classes [-]
                ClassesFolder                 : <ROOT>/lib/build/tmp/kotlin-classes/debugUnitTest [-]
                Dependencies
                    compileClasspath
                        module                        : <ROOT>-:lib-MAIN
                        androidLibrary                : com.android.support:appcompat-v7:28.0.0@aar
                        androidLibrary                : com.android.support:support-fragment:28.0.0@aar
                        androidLibrary                : com.android.support:animated-vector-drawable:28.0.0@aar
                        androidLibrary                : com.android.support:support-core-ui:28.0.0@aar
                        androidLibrary                : com.android.support:support-core-utils:28.0.0@aar
                        androidLibrary                : com.android.support:support-vector-drawable:28.0.0@aar
                        androidLibrary                : com.android.support:loader:28.0.0@aar
                        androidLibrary                : com.android.support:viewpager:28.0.0@aar
                        androidLibrary                : com.android.support:coordinatorlayout:28.0.0@aar
                        androidLibrary                : com.android.support:drawerlayout:28.0.0@aar
                        androidLibrary                : com.android.support:slidingpanelayout:28.0.0@aar
                        androidLibrary                : com.android.support:customview:28.0.0@aar
                        androidLibrary                : com.android.support:swiperefreshlayout:28.0.0@aar
                        androidLibrary                : com.android.support:asynclayoutinflater:28.0.0@aar
                        androidLibrary                : com.android.support:support-compat:28.0.0@aar
                        androidLibrary                : com.android.support:versionedparcelable:28.0.0@aar
                        androidLibrary                : com.android.support:cursoradapter:28.0.0@aar
                        androidLibrary                : android.arch.lifecycle:runtime:1.1.1@aar
                        androidLibrary                : com.android.support:documentfile:28.0.0@aar
                        androidLibrary                : com.android.support:localbroadcastmanager:28.0.0@aar
                        androidLibrary                : com.android.support:print:28.0.0@aar
                        androidLibrary                : android.arch.lifecycle:viewmodel:1.1.1@aar
                        androidLibrary                : android.arch.lifecycle:livedata:1.1.1@aar
                        androidLibrary                : android.arch.lifecycle:livedata-core:1.1.1@aar
                        androidLibrary                : android.arch.core:runtime:1.1.1@aar
                        androidLibrary                : com.android.support:interpolator:28.0.0@aar
                        javaLibrary                   : org.jetbrains.kotlin:kotlin-stdlib:<KOTLIN_VERSION>@jar
                        javaLibrary                   : org.jetbrains.kotlin:kotlin-stdlib-jdk7:<KOTLIN_VERSION>@jar
                        javaLibrary                   : com.android.support:collections:28.0.0@jar
                        javaLibrary                   : android.arch.lifecycle:common:1.1.1@jar
                        javaLibrary                   : android.arch.core:common:1.1.1@jar
                        javaLibrary                   : com.android.support:support-annotations:28.0.0@jar
                        javaLibrary                   : org.jetbrains:annotations:13.0@jar
                    runtimeClasspath
                        module                        : <ROOT>-:lib-MAIN
                        androidLibrary                : com.android.support:appcompat-v7:28.0.0@aar
                        androidLibrary                : com.android.support:support-fragment:28.0.0@aar
                        androidLibrary                : com.android.support:animated-vector-drawable:28.0.0@aar
                        androidLibrary                : com.android.support:support-core-ui:28.0.0@aar
                        androidLibrary                : com.android.support:support-core-utils:28.0.0@aar
                        androidLibrary                : com.android.support:support-vector-drawable:28.0.0@aar
                        androidLibrary                : com.android.support:loader:28.0.0@aar
                        androidLibrary                : com.android.support:viewpager:28.0.0@aar
                        androidLibrary                : com.android.support:coordinatorlayout:28.0.0@aar
                        androidLibrary                : com.android.support:drawerlayout:28.0.0@aar
                        androidLibrary                : com.android.support:slidingpanelayout:28.0.0@aar
                        androidLibrary                : com.android.support:customview:28.0.0@aar
                        androidLibrary                : com.android.support:swiperefreshlayout:28.0.0@aar
                        androidLibrary                : com.android.support:asynclayoutinflater:28.0.0@aar
                        androidLibrary                : com.android.support:support-compat:28.0.0@aar
                        androidLibrary                : com.android.support:versionedparcelable:28.0.0@aar
                        androidLibrary                : com.android.support:cursoradapter:28.0.0@aar
                        androidLibrary                : android.arch.lifecycle:runtime:1.1.1@aar
                        androidLibrary                : com.android.support:documentfile:28.0.0@aar
                        androidLibrary                : com.android.support:localbroadcastmanager:28.0.0@aar
                        androidLibrary                : com.android.support:print:28.0.0@aar
                        androidLibrary                : android.arch.lifecycle:viewmodel:1.1.1@aar
                        androidLibrary                : android.arch.lifecycle:livedata:1.1.1@aar
                        androidLibrary                : android.arch.lifecycle:livedata-core:1.1.1@aar
                        androidLibrary                : android.arch.core:runtime:1.1.1@aar
                        androidLibrary                : com.android.support:interpolator:28.0.0@aar
                        javaLibrary                   : org.jetbrains.kotlin:kotlin-stdlib:<KOTLIN_VERSION>@jar
                        javaLibrary                   : org.jetbrains.kotlin:kotlin-stdlib-jdk7:<KOTLIN_VERSION>@jar
                        javaLibrary                   : com.android.support:collections:28.0.0@jar
                        javaLibrary                   : android.arch.lifecycle:common:1.1.1@jar
                        javaLibrary                   : android.arch.core:common:1.1.1@jar
                        javaLibrary                   : com.android.support:support-annotations:28.0.0@jar
                        javaLibrary                   : org.jetbrains:annotations:13.0@jar
                MockablePlatformJar           : <GRADLE>/caches/<TRANSFORMS>/xxxxxxxxxxxxxxxxxxxxxxxxxxxxxxxx/transformed/android.jar
    kotlinGradleModel             : KotlinGradleModelImpl
        additionalVisibleSourceSets
            debug                         : <empty>
            - debugAndroidTest            : debug
            - debugAndroidTest            : main
            - debugUnitTest               : debug
            - debugUnitTest               : main
        compilerArgumentsBySourceSet
            debug
                compilerArguments             : K2JVMCompilerArguments
                    allowNoSourceFiles            : true
                    assertionsMode                : legacy
                    backendThreads                : 1
                    destination                   : <ROOT>/lib/build/tmp/kotlin-classes/debug
                    jvmDefault                    : disable
                    jvmTarget                     : 1.8
                    moduleName                    : lib_debug
                    noJdk                         : true
                    noReflect                     : true
                    noStdlib                      : true
                    serializeIr                   : none
                    autoAdvanceApiVersion         : true
                    autoAdvanceLanguageVersion    : true
                    explicitApi                   : disable
                    explicitReturnTypes           : disable
                    useFirLT                      : true
            debugAndroidTest
                compilerArguments             : K2JVMCompilerArguments
                    allowNoSourceFiles            : true
                    assertionsMode                : legacy
                    backendThreads                : 1
                    destination                   : <ROOT>/lib/build/tmp/kotlin-classes/debugAndroidTest
                    jvmDefault                    : disable
                    jvmTarget                     : 1.8
                    moduleName                    : lib_debugAndroidTest
                    noJdk                         : true
                    noReflect                     : true
                    noStdlib                      : true
                    serializeIr                   : none
                    autoAdvanceApiVersion         : true
                    autoAdvanceLanguageVersion    : true
                    explicitApi                   : disable
                    explicitReturnTypes           : disable
                    useFirLT                      : true
            debugUnitTest
                compilerArguments             : K2JVMCompilerArguments
                    allowNoSourceFiles            : true
                    assertionsMode                : legacy
                    backendThreads                : 1
                    destination                   : <ROOT>/lib/build/tmp/kotlin-classes/debugUnitTest
                    jvmDefault                    : disable
                    jvmTarget                     : 1.8
                    moduleName                    : lib_debugUnitTest
                    noJdk                         : true
                    noReflect                     : true
                    noStdlib                      : true
                    serializeIr                   : none
                    autoAdvanceApiVersion         : true
                    autoAdvanceLanguageVersion    : true
                    explicitApi                   : disable
                    explicitReturnTypes           : disable
                    useFirLT                      : true
        gradleUserHome                : <GRADLE>
        hasKotlinPlugin               : true
        kotlinGradlePluginVersion     : KotlinGradlePluginVersionImpl
            major                         : 1
            minor                         : 9
            patch                         : 23
            versionString                 : 1.9.23
        kotlinTarget                  : kotlin-android
        kotlinTaskProperties
            debug                         : KotlinTaskPropertiesImpl
                incremental                   : true
                pluginVersion                 : <CUT>
                - pureKotlinSourceFolders     : <ROOT>/lib/src/debug/kotlin [-]
                - pureKotlinSourceFolders     : <ROOT>/lib/src/debug/java [-]
            debugAndroidTest              : KotlinTaskPropertiesImpl
                incremental                   : true
                pluginVersion                 : <CUT>
                - pureKotlinSourceFolders     : <ROOT>/lib/src/debugAndroidTest/kotlin [-]
            debugUnitTest                 : KotlinTaskPropertiesImpl
                incremental                   : true
                pluginVersion                 : <CUT>
                - pureKotlinSourceFolders     : <ROOT>/lib/src/debugUnitTest/kotlin [-]
    externalProject               : :lib (DefaultExternalProject) (*seen*)
MODULE                        : project.lib.androidTest
MODULE                        : project.lib.main
MODULE                        : project.lib.unitTest<|MERGE_RESOLUTION|>--- conflicted
+++ resolved
@@ -1046,14 +1046,11 @@
                             qName                         : :lib:testReleaseUnitTest
         sourceSetModel                : DefaultGradleSourceSetModel
         taskModel                     : DefaultGradleTaskModel
-<<<<<<< HEAD
-=======
             tasks
                 testDebugUnitTest             : testDebugUnitTest (DefaultExternalTask)
                     qName                         : :app:testDebugUnitTest
                 testReleaseUnitTest           : testReleaseUnitTest (DefaultExternalTask)
                     qName                         : :app:testReleaseUnitTest
->>>>>>> 8b7d83e8
 MODULE                        : TestCompositeLib1.app
     GradleModuleModel
         agpVersion                    : 7.0.0
@@ -1122,10 +1119,7 @@
         MlModelBindingEnabled         : false
         AndroidResourcesEnabled       : true
         DataBindingEnabled            : false
-<<<<<<< HEAD
-=======
         GenerateManifestClass         : false
->>>>>>> 8b7d83e8
     - basicVariant:               : debug
         applicationId                 : com.test.composite1
         testApplicationId             : com.test.composite1.test
@@ -1820,10 +1814,7 @@
         MlModelBindingEnabled         : false
         AndroidResourcesEnabled       : true
         DataBindingEnabled            : false
-<<<<<<< HEAD
-=======
         GenerateManifestClass         : false
->>>>>>> 8b7d83e8
     - basicVariant:               : debug
         testApplicationId             : com.test.composite1.test
         buildType                     : debug
@@ -2724,14 +2715,11 @@
                             qName                         : :lib:testReleaseUnitTest
         sourceSetModel                : DefaultGradleSourceSetModel
         taskModel                     : DefaultGradleTaskModel
-<<<<<<< HEAD
-=======
             tasks
                 testDebugUnitTest             : testDebugUnitTest (DefaultExternalTask)
                     qName                         : :app:testDebugUnitTest
                 testReleaseUnitTest           : testReleaseUnitTest (DefaultExternalTask)
                     qName                         : :app:testReleaseUnitTest
->>>>>>> 8b7d83e8
 MODULE                        : TestCompositeLib3.app
     GradleModuleModel
         agpVersion                    : 7.0.0
@@ -2800,10 +2788,7 @@
         MlModelBindingEnabled         : false
         AndroidResourcesEnabled       : true
         DataBindingEnabled            : false
-<<<<<<< HEAD
-=======
         GenerateManifestClass         : false
->>>>>>> 8b7d83e8
     - basicVariant:               : debug
         applicationId                 : com.test.composite3
         testApplicationId             : com.test.composite3.test
@@ -3486,10 +3471,7 @@
         MlModelBindingEnabled         : false
         AndroidResourcesEnabled       : true
         DataBindingEnabled            : false
-<<<<<<< HEAD
-=======
         GenerateManifestClass         : false
->>>>>>> 8b7d83e8
     - basicVariant:               : debug
         testApplicationId             : com.test.composite3.test
         buildType                     : debug
@@ -4729,14 +4711,11 @@
                             qName                         : :lib:testReleaseUnitTest
         sourceSetModel                : DefaultGradleSourceSetModel
         taskModel                     : DefaultGradleTaskModel
-<<<<<<< HEAD
-=======
             tasks
                 testDebugUnitTest             : testDebugUnitTest (DefaultExternalTask)
                     qName                         : :app:testDebugUnitTest
                 testReleaseUnitTest           : testReleaseUnitTest (DefaultExternalTask)
                     qName                         : :app:testReleaseUnitTest
->>>>>>> 8b7d83e8
 MODULE                        : project.app
     GradleModuleModel
         agpVersion                    : 7.0.0
@@ -4805,10 +4784,7 @@
         MlModelBindingEnabled         : false
         AndroidResourcesEnabled       : true
         DataBindingEnabled            : false
-<<<<<<< HEAD
-=======
         GenerateManifestClass         : false
->>>>>>> 8b7d83e8
     - basicVariant:               : debug
         applicationId                 : com.test.compositeapp
         testApplicationId             : com.test.compositeapp.test
@@ -5509,10 +5485,7 @@
         MlModelBindingEnabled         : false
         AndroidResourcesEnabled       : true
         DataBindingEnabled            : false
-<<<<<<< HEAD
-=======
         GenerateManifestClass         : false
->>>>>>> 8b7d83e8
     - basicVariant:               : debug
         testApplicationId             : com.test.composite0.test
         buildType                     : debug
