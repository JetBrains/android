MODULE                        : navgraph
    ExternalModuleGroup           :
    ExternalModuleVersion         : unspecified
    LinkedProjectId               : navgraph
    LinkedProjectPath             : <ROOT>
    RootProjectPath               : <ROOT>
    COMPILER_MODULE_EXTENSION
        compilerSourceOutputPath      : file://<ROOT>/build/classes/production/navgraph [-]
        compilerTestOutputPath        : file://<ROOT>/build/classes/test/navgraph [-]
        isCompilerPathInherited       : true
        isExcludeOutput               : true
    ModuleFile                    : <ROOT>/.idea/modules/navgraph.iml [-]
    ModuleTypeName                : JAVA_MODULE
    CONENT_ENTRY                  : file://<ROOT>
        EXCLUDE_FOLDER                : file://<ROOT>/.gradle
        EXCLUDE_FOLDER                : file://<ROOT>/build [-]
    JDK                           : <NAME_CUT> JavaSDK
    *isInherited                  : true
    ORDER_ENTRY                   : <Module source>
    BUILD_TASKS
LIBRARY_TABLE
    - library                     : androidx.activity:activity:1.2.3@aar (IdeAndroidLibraryImpl)
        aidlFolder                    : <GRADLE>/caches/<GRADLE_VERSION>/transforms/xxxxxxxxxxxxxxxxxxxxxxxxxxxxxxxx/transformed/activity-1.2.3/aidl [-]
        artifact                      : <M2>/androidx/activity/activity/1.2.3/activity-1.2.3.aar
        artifactAddress               : androidx.activity:activity:1.2.3@aar
        assetsFolder                  : <GRADLE>/caches/<GRADLE_VERSION>/transforms/xxxxxxxxxxxxxxxxxxxxxxxxxxxxxxxx/transformed/activity-1.2.3/assets [-]
        - compileJarFiles             : <GRADLE>/caches/<GRADLE_VERSION>/transforms/xxxxxxxxxxxxxxxxxxxxxxxxxxxxxxxx/transformed/activity-1.2.3/jars/classes.jar
        component                     : androidx.activity:activity:1.2.3
        externalAnnotations           : <GRADLE>/caches/<GRADLE_VERSION>/transforms/xxxxxxxxxxxxxxxxxxxxxxxxxxxxxxxx/transformed/activity-1.2.3/annotations.zip
        folder                        : <GRADLE>/caches/<GRADLE_VERSION>/transforms/xxxxxxxxxxxxxxxxxxxxxxxxxxxxxxxx/transformed/activity-1.2.3
        jniFolder                     : <GRADLE>/caches/<GRADLE_VERSION>/transforms/xxxxxxxxxxxxxxxxxxxxxxxxxxxxxxxx/transformed/activity-1.2.3/jni [-]
        lintJar                       : <GRADLE>/caches/<GRADLE_VERSION>/transforms/xxxxxxxxxxxxxxxxxxxxxxxxxxxxxxxx/transformed/activity-1.2.3/jars/lint.jar
        manifest                      : <GRADLE>/caches/<GRADLE_VERSION>/transforms/xxxxxxxxxxxxxxxxxxxxxxxxxxxxxxxx/transformed/activity-1.2.3/AndroidManifest.xml
        proguardRules                 : <GRADLE>/caches/<GRADLE_VERSION>/transforms/xxxxxxxxxxxxxxxxxxxxxxxxxxxxxxxx/transformed/activity-1.2.3/proguard.txt [-]
        publicResources               : <GRADLE>/caches/<GRADLE_VERSION>/transforms/xxxxxxxxxxxxxxxxxxxxxxxxxxxxxxxx/transformed/activity-1.2.3/public.txt [-]
        renderscriptFolder            : <GRADLE>/caches/<GRADLE_VERSION>/transforms/xxxxxxxxxxxxxxxxxxxxxxxxxxxxxxxx/transformed/activity-1.2.3/rs [-]
        resFolder                     : <GRADLE>/caches/<GRADLE_VERSION>/transforms/xxxxxxxxxxxxxxxxxxxxxxxxxxxxxxxx/transformed/activity-1.2.3/res [-]
        resStaticLibrary              : <GRADLE>/caches/<GRADLE_VERSION>/transforms/xxxxxxxxxxxxxxxxxxxxxxxxxxxxxxxx/transformed/activity-1.2.3/res.apk [-]
        - runtimeJarFiles             : <GRADLE>/caches/<GRADLE_VERSION>/transforms/xxxxxxxxxxxxxxxxxxxxxxxxxxxxxxxx/transformed/activity-1.2.3/jars/classes.jar
        symbolFile                    : <GRADLE>/caches/<GRADLE_VERSION>/transforms/xxxxxxxxxxxxxxxxxxxxxxxxxxxxxxxx/transformed/activity-1.2.3/R.txt
    - library                     : androidx.annotation:annotation-experimental:1.0.0@aar (IdeAndroidLibraryImpl)
        aidlFolder                    : <GRADLE>/caches/<GRADLE_VERSION>/transforms/xxxxxxxxxxxxxxxxxxxxxxxxxxxxxxxx/transformed/annotation-experimental-1.0.0/aidl [-]
        artifact                      : <M2>/androidx/annotation/annotation-experimental/1.0.0/annotation-experimental-1.0.0.aar
        artifactAddress               : androidx.annotation:annotation-experimental:1.0.0@aar
        assetsFolder                  : <GRADLE>/caches/<GRADLE_VERSION>/transforms/xxxxxxxxxxxxxxxxxxxxxxxxxxxxxxxx/transformed/annotation-experimental-1.0.0/assets [-]
        - compileJarFiles             : <GRADLE>/caches/<GRADLE_VERSION>/transforms/xxxxxxxxxxxxxxxxxxxxxxxxxxxxxxxx/transformed/annotation-experimental-1.0.0/jars/classes.jar
        component                     : androidx.annotation:annotation-experimental:1.0.0
        externalAnnotations           : <GRADLE>/caches/<GRADLE_VERSION>/transforms/xxxxxxxxxxxxxxxxxxxxxxxxxxxxxxxx/transformed/annotation-experimental-1.0.0/annotations.zip [-]
        folder                        : <GRADLE>/caches/<GRADLE_VERSION>/transforms/xxxxxxxxxxxxxxxxxxxxxxxxxxxxxxxx/transformed/annotation-experimental-1.0.0
        jniFolder                     : <GRADLE>/caches/<GRADLE_VERSION>/transforms/xxxxxxxxxxxxxxxxxxxxxxxxxxxxxxxx/transformed/annotation-experimental-1.0.0/jni [-]
        lintJar                       : <GRADLE>/caches/<GRADLE_VERSION>/transforms/xxxxxxxxxxxxxxxxxxxxxxxxxxxxxxxx/transformed/annotation-experimental-1.0.0/jars/lint.jar
        manifest                      : <GRADLE>/caches/<GRADLE_VERSION>/transforms/xxxxxxxxxxxxxxxxxxxxxxxxxxxxxxxx/transformed/annotation-experimental-1.0.0/AndroidManifest.xml
        proguardRules                 : <GRADLE>/caches/<GRADLE_VERSION>/transforms/xxxxxxxxxxxxxxxxxxxxxxxxxxxxxxxx/transformed/annotation-experimental-1.0.0/proguard.txt [-]
        publicResources               : <GRADLE>/caches/<GRADLE_VERSION>/transforms/xxxxxxxxxxxxxxxxxxxxxxxxxxxxxxxx/transformed/annotation-experimental-1.0.0/public.txt [-]
        renderscriptFolder            : <GRADLE>/caches/<GRADLE_VERSION>/transforms/xxxxxxxxxxxxxxxxxxxxxxxxxxxxxxxx/transformed/annotation-experimental-1.0.0/rs [-]
        resFolder                     : <GRADLE>/caches/<GRADLE_VERSION>/transforms/xxxxxxxxxxxxxxxxxxxxxxxxxxxxxxxx/transformed/annotation-experimental-1.0.0/res [-]
        resStaticLibrary              : <GRADLE>/caches/<GRADLE_VERSION>/transforms/xxxxxxxxxxxxxxxxxxxxxxxxxxxxxxxx/transformed/annotation-experimental-1.0.0/res.apk [-]
        - runtimeJarFiles             : <GRADLE>/caches/<GRADLE_VERSION>/transforms/xxxxxxxxxxxxxxxxxxxxxxxxxxxxxxxx/transformed/annotation-experimental-1.0.0/jars/classes.jar
        symbolFile                    : <GRADLE>/caches/<GRADLE_VERSION>/transforms/xxxxxxxxxxxxxxxxxxxxxxxxxxxxxxxx/transformed/annotation-experimental-1.0.0/R.txt
    - library                     : androidx.appcompat:appcompat-resources:1.3.0@aar (IdeAndroidLibraryImpl)
        aidlFolder                    : <GRADLE>/caches/<GRADLE_VERSION>/transforms/xxxxxxxxxxxxxxxxxxxxxxxxxxxxxxxx/transformed/appcompat-resources-1.3.0/aidl [-]
        artifact                      : <M2>/androidx/appcompat/appcompat-resources/1.3.0/appcompat-resources-1.3.0.aar
        artifactAddress               : androidx.appcompat:appcompat-resources:1.3.0@aar
        assetsFolder                  : <GRADLE>/caches/<GRADLE_VERSION>/transforms/xxxxxxxxxxxxxxxxxxxxxxxxxxxxxxxx/transformed/appcompat-resources-1.3.0/assets [-]
        - compileJarFiles             : <GRADLE>/caches/<GRADLE_VERSION>/transforms/xxxxxxxxxxxxxxxxxxxxxxxxxxxxxxxx/transformed/appcompat-resources-1.3.0/jars/classes.jar
        component                     : androidx.appcompat:appcompat-resources:1.3.0
        externalAnnotations           : <GRADLE>/caches/<GRADLE_VERSION>/transforms/xxxxxxxxxxxxxxxxxxxxxxxxxxxxxxxx/transformed/appcompat-resources-1.3.0/annotations.zip [-]
        folder                        : <GRADLE>/caches/<GRADLE_VERSION>/transforms/xxxxxxxxxxxxxxxxxxxxxxxxxxxxxxxx/transformed/appcompat-resources-1.3.0
        jniFolder                     : <GRADLE>/caches/<GRADLE_VERSION>/transforms/xxxxxxxxxxxxxxxxxxxxxxxxxxxxxxxx/transformed/appcompat-resources-1.3.0/jni [-]
        manifest                      : <GRADLE>/caches/<GRADLE_VERSION>/transforms/xxxxxxxxxxxxxxxxxxxxxxxxxxxxxxxx/transformed/appcompat-resources-1.3.0/AndroidManifest.xml
        proguardRules                 : <GRADLE>/caches/<GRADLE_VERSION>/transforms/xxxxxxxxxxxxxxxxxxxxxxxxxxxxxxxx/transformed/appcompat-resources-1.3.0/proguard.txt [-]
        publicResources               : <GRADLE>/caches/<GRADLE_VERSION>/transforms/xxxxxxxxxxxxxxxxxxxxxxxxxxxxxxxx/transformed/appcompat-resources-1.3.0/public.txt
        renderscriptFolder            : <GRADLE>/caches/<GRADLE_VERSION>/transforms/xxxxxxxxxxxxxxxxxxxxxxxxxxxxxxxx/transformed/appcompat-resources-1.3.0/rs [-]
        resFolder                     : <GRADLE>/caches/<GRADLE_VERSION>/transforms/xxxxxxxxxxxxxxxxxxxxxxxxxxxxxxxx/transformed/appcompat-resources-1.3.0/res
        resStaticLibrary              : <GRADLE>/caches/<GRADLE_VERSION>/transforms/xxxxxxxxxxxxxxxxxxxxxxxxxxxxxxxx/transformed/appcompat-resources-1.3.0/res.apk [-]
        - runtimeJarFiles             : <GRADLE>/caches/<GRADLE_VERSION>/transforms/xxxxxxxxxxxxxxxxxxxxxxxxxxxxxxxx/transformed/appcompat-resources-1.3.0/jars/classes.jar
        symbolFile                    : <GRADLE>/caches/<GRADLE_VERSION>/transforms/xxxxxxxxxxxxxxxxxxxxxxxxxxxxxxxx/transformed/appcompat-resources-1.3.0/R.txt
    - library                     : androidx.appcompat:appcompat:1.3.0@aar (IdeAndroidLibraryImpl)
        aidlFolder                    : <GRADLE>/caches/<GRADLE_VERSION>/transforms/xxxxxxxxxxxxxxxxxxxxxxxxxxxxxxxx/transformed/appcompat-1.3.0/aidl [-]
        artifact                      : <M2>/androidx/appcompat/appcompat/1.3.0/appcompat-1.3.0.aar
        artifactAddress               : androidx.appcompat:appcompat:1.3.0@aar
        assetsFolder                  : <GRADLE>/caches/<GRADLE_VERSION>/transforms/xxxxxxxxxxxxxxxxxxxxxxxxxxxxxxxx/transformed/appcompat-1.3.0/assets [-]
        - compileJarFiles             : <GRADLE>/caches/<GRADLE_VERSION>/transforms/xxxxxxxxxxxxxxxxxxxxxxxxxxxxxxxx/transformed/appcompat-1.3.0/jars/classes.jar
        component                     : androidx.appcompat:appcompat:1.3.0
        externalAnnotations           : <GRADLE>/caches/<GRADLE_VERSION>/transforms/xxxxxxxxxxxxxxxxxxxxxxxxxxxxxxxx/transformed/appcompat-1.3.0/annotations.zip
        folder                        : <GRADLE>/caches/<GRADLE_VERSION>/transforms/xxxxxxxxxxxxxxxxxxxxxxxxxxxxxxxx/transformed/appcompat-1.3.0
        jniFolder                     : <GRADLE>/caches/<GRADLE_VERSION>/transforms/xxxxxxxxxxxxxxxxxxxxxxxxxxxxxxxx/transformed/appcompat-1.3.0/jni [-]
        lintJar                       : <GRADLE>/caches/<GRADLE_VERSION>/transforms/xxxxxxxxxxxxxxxxxxxxxxxxxxxxxxxx/transformed/appcompat-1.3.0/jars/lint.jar
        manifest                      : <GRADLE>/caches/<GRADLE_VERSION>/transforms/xxxxxxxxxxxxxxxxxxxxxxxxxxxxxxxx/transformed/appcompat-1.3.0/AndroidManifest.xml
        proguardRules                 : <GRADLE>/caches/<GRADLE_VERSION>/transforms/xxxxxxxxxxxxxxxxxxxxxxxxxxxxxxxx/transformed/appcompat-1.3.0/proguard.txt
        publicResources               : <GRADLE>/caches/<GRADLE_VERSION>/transforms/xxxxxxxxxxxxxxxxxxxxxxxxxxxxxxxx/transformed/appcompat-1.3.0/public.txt
        renderscriptFolder            : <GRADLE>/caches/<GRADLE_VERSION>/transforms/xxxxxxxxxxxxxxxxxxxxxxxxxxxxxxxx/transformed/appcompat-1.3.0/rs [-]
        resFolder                     : <GRADLE>/caches/<GRADLE_VERSION>/transforms/xxxxxxxxxxxxxxxxxxxxxxxxxxxxxxxx/transformed/appcompat-1.3.0/res
        resStaticLibrary              : <GRADLE>/caches/<GRADLE_VERSION>/transforms/xxxxxxxxxxxxxxxxxxxxxxxxxxxxxxxx/transformed/appcompat-1.3.0/res.apk [-]
        - runtimeJarFiles             : <GRADLE>/caches/<GRADLE_VERSION>/transforms/xxxxxxxxxxxxxxxxxxxxxxxxxxxxxxxx/transformed/appcompat-1.3.0/jars/classes.jar
        symbolFile                    : <GRADLE>/caches/<GRADLE_VERSION>/transforms/xxxxxxxxxxxxxxxxxxxxxxxxxxxxxxxx/transformed/appcompat-1.3.0/R.txt
    - library                     : androidx.arch.core:core-runtime:2.0.0@aar (IdeAndroidLibraryImpl)
        aidlFolder                    : <GRADLE>/caches/<GRADLE_VERSION>/transforms/xxxxxxxxxxxxxxxxxxxxxxxxxxxxxxxx/transformed/core-runtime-2.0.0/aidl [-]
        artifact                      : <M2>/androidx/arch/core/core-runtime/2.0.0/core-runtime-2.0.0.aar
        artifactAddress               : androidx.arch.core:core-runtime:2.0.0@aar
        assetsFolder                  : <GRADLE>/caches/<GRADLE_VERSION>/transforms/xxxxxxxxxxxxxxxxxxxxxxxxxxxxxxxx/transformed/core-runtime-2.0.0/assets [-]
        - compileJarFiles             : <GRADLE>/caches/<GRADLE_VERSION>/transforms/xxxxxxxxxxxxxxxxxxxxxxxxxxxxxxxx/transformed/core-runtime-2.0.0/jars/classes.jar
        component                     : androidx.arch.core:core-runtime:2.0.0
        externalAnnotations           : <GRADLE>/caches/<GRADLE_VERSION>/transforms/xxxxxxxxxxxxxxxxxxxxxxxxxxxxxxxx/transformed/core-runtime-2.0.0/annotations.zip [-]
        folder                        : <GRADLE>/caches/<GRADLE_VERSION>/transforms/xxxxxxxxxxxxxxxxxxxxxxxxxxxxxxxx/transformed/core-runtime-2.0.0
        jniFolder                     : <GRADLE>/caches/<GRADLE_VERSION>/transforms/xxxxxxxxxxxxxxxxxxxxxxxxxxxxxxxx/transformed/core-runtime-2.0.0/jni [-]
        manifest                      : <GRADLE>/caches/<GRADLE_VERSION>/transforms/xxxxxxxxxxxxxxxxxxxxxxxxxxxxxxxx/transformed/core-runtime-2.0.0/AndroidManifest.xml
        proguardRules                 : <GRADLE>/caches/<GRADLE_VERSION>/transforms/xxxxxxxxxxxxxxxxxxxxxxxxxxxxxxxx/transformed/core-runtime-2.0.0/proguard.txt [-]
        publicResources               : <GRADLE>/caches/<GRADLE_VERSION>/transforms/xxxxxxxxxxxxxxxxxxxxxxxxxxxxxxxx/transformed/core-runtime-2.0.0/public.txt [-]
        renderscriptFolder            : <GRADLE>/caches/<GRADLE_VERSION>/transforms/xxxxxxxxxxxxxxxxxxxxxxxxxxxxxxxx/transformed/core-runtime-2.0.0/rs [-]
        resFolder                     : <GRADLE>/caches/<GRADLE_VERSION>/transforms/xxxxxxxxxxxxxxxxxxxxxxxxxxxxxxxx/transformed/core-runtime-2.0.0/res [-]
        resStaticLibrary              : <GRADLE>/caches/<GRADLE_VERSION>/transforms/xxxxxxxxxxxxxxxxxxxxxxxxxxxxxxxx/transformed/core-runtime-2.0.0/res.apk [-]
        - runtimeJarFiles             : <GRADLE>/caches/<GRADLE_VERSION>/transforms/xxxxxxxxxxxxxxxxxxxxxxxxxxxxxxxx/transformed/core-runtime-2.0.0/jars/classes.jar
        symbolFile                    : <GRADLE>/caches/<GRADLE_VERSION>/transforms/xxxxxxxxxxxxxxxxxxxxxxxxxxxxxxxx/transformed/core-runtime-2.0.0/R.txt
    - library                     : androidx.arch.core:core-runtime:2.1.0@aar (IdeAndroidLibraryImpl)
        aidlFolder                    : <GRADLE>/caches/<GRADLE_VERSION>/transforms/xxxxxxxxxxxxxxxxxxxxxxxxxxxxxxxx/transformed/core-runtime-2.1.0/aidl [-]
        artifact                      : <M2>/androidx/arch/core/core-runtime/2.1.0/core-runtime-2.1.0.aar
        artifactAddress               : androidx.arch.core:core-runtime:2.1.0@aar
        assetsFolder                  : <GRADLE>/caches/<GRADLE_VERSION>/transforms/xxxxxxxxxxxxxxxxxxxxxxxxxxxxxxxx/transformed/core-runtime-2.1.0/assets [-]
        - compileJarFiles             : <GRADLE>/caches/<GRADLE_VERSION>/transforms/xxxxxxxxxxxxxxxxxxxxxxxxxxxxxxxx/transformed/core-runtime-2.1.0/jars/classes.jar
        component                     : androidx.arch.core:core-runtime:2.1.0
        externalAnnotations           : <GRADLE>/caches/<GRADLE_VERSION>/transforms/xxxxxxxxxxxxxxxxxxxxxxxxxxxxxxxx/transformed/core-runtime-2.1.0/annotations.zip [-]
        folder                        : <GRADLE>/caches/<GRADLE_VERSION>/transforms/xxxxxxxxxxxxxxxxxxxxxxxxxxxxxxxx/transformed/core-runtime-2.1.0
        jniFolder                     : <GRADLE>/caches/<GRADLE_VERSION>/transforms/xxxxxxxxxxxxxxxxxxxxxxxxxxxxxxxx/transformed/core-runtime-2.1.0/jni [-]
        manifest                      : <GRADLE>/caches/<GRADLE_VERSION>/transforms/xxxxxxxxxxxxxxxxxxxxxxxxxxxxxxxx/transformed/core-runtime-2.1.0/AndroidManifest.xml
        proguardRules                 : <GRADLE>/caches/<GRADLE_VERSION>/transforms/xxxxxxxxxxxxxxxxxxxxxxxxxxxxxxxx/transformed/core-runtime-2.1.0/proguard.txt [-]
        publicResources               : <GRADLE>/caches/<GRADLE_VERSION>/transforms/xxxxxxxxxxxxxxxxxxxxxxxxxxxxxxxx/transformed/core-runtime-2.1.0/public.txt [-]
        renderscriptFolder            : <GRADLE>/caches/<GRADLE_VERSION>/transforms/xxxxxxxxxxxxxxxxxxxxxxxxxxxxxxxx/transformed/core-runtime-2.1.0/rs [-]
        resFolder                     : <GRADLE>/caches/<GRADLE_VERSION>/transforms/xxxxxxxxxxxxxxxxxxxxxxxxxxxxxxxx/transformed/core-runtime-2.1.0/res [-]
        resStaticLibrary              : <GRADLE>/caches/<GRADLE_VERSION>/transforms/xxxxxxxxxxxxxxxxxxxxxxxxxxxxxxxx/transformed/core-runtime-2.1.0/res.apk [-]
        - runtimeJarFiles             : <GRADLE>/caches/<GRADLE_VERSION>/transforms/xxxxxxxxxxxxxxxxxxxxxxxxxxxxxxxx/transformed/core-runtime-2.1.0/jars/classes.jar
        symbolFile                    : <GRADLE>/caches/<GRADLE_VERSION>/transforms/xxxxxxxxxxxxxxxxxxxxxxxxxxxxxxxx/transformed/core-runtime-2.1.0/R.txt
    - library                     : androidx.asynclayoutinflater:asynclayoutinflater:1.0.0@aar (IdeAndroidLibraryImpl)
        aidlFolder                    : <GRADLE>/caches/<GRADLE_VERSION>/transforms/xxxxxxxxxxxxxxxxxxxxxxxxxxxxxxxx/transformed/asynclayoutinflater-1.0.0/aidl [-]
        artifact                      : <M2>/androidx/asynclayoutinflater/asynclayoutinflater/1.0.0/asynclayoutinflater-1.0.0.aar
        artifactAddress               : androidx.asynclayoutinflater:asynclayoutinflater:1.0.0@aar
        assetsFolder                  : <GRADLE>/caches/<GRADLE_VERSION>/transforms/xxxxxxxxxxxxxxxxxxxxxxxxxxxxxxxx/transformed/asynclayoutinflater-1.0.0/assets [-]
        - compileJarFiles             : <GRADLE>/caches/<GRADLE_VERSION>/transforms/xxxxxxxxxxxxxxxxxxxxxxxxxxxxxxxx/transformed/asynclayoutinflater-1.0.0/jars/classes.jar
        component                     : androidx.asynclayoutinflater:asynclayoutinflater:1.0.0
        externalAnnotations           : <GRADLE>/caches/<GRADLE_VERSION>/transforms/xxxxxxxxxxxxxxxxxxxxxxxxxxxxxxxx/transformed/asynclayoutinflater-1.0.0/annotations.zip [-]
        folder                        : <GRADLE>/caches/<GRADLE_VERSION>/transforms/xxxxxxxxxxxxxxxxxxxxxxxxxxxxxxxx/transformed/asynclayoutinflater-1.0.0
        jniFolder                     : <GRADLE>/caches/<GRADLE_VERSION>/transforms/xxxxxxxxxxxxxxxxxxxxxxxxxxxxxxxx/transformed/asynclayoutinflater-1.0.0/jni [-]
        manifest                      : <GRADLE>/caches/<GRADLE_VERSION>/transforms/xxxxxxxxxxxxxxxxxxxxxxxxxxxxxxxx/transformed/asynclayoutinflater-1.0.0/AndroidManifest.xml
        proguardRules                 : <GRADLE>/caches/<GRADLE_VERSION>/transforms/xxxxxxxxxxxxxxxxxxxxxxxxxxxxxxxx/transformed/asynclayoutinflater-1.0.0/proguard.txt [-]
        publicResources               : <GRADLE>/caches/<GRADLE_VERSION>/transforms/xxxxxxxxxxxxxxxxxxxxxxxxxxxxxxxx/transformed/asynclayoutinflater-1.0.0/public.txt [-]
        renderscriptFolder            : <GRADLE>/caches/<GRADLE_VERSION>/transforms/xxxxxxxxxxxxxxxxxxxxxxxxxxxxxxxx/transformed/asynclayoutinflater-1.0.0/rs [-]
        resFolder                     : <GRADLE>/caches/<GRADLE_VERSION>/transforms/xxxxxxxxxxxxxxxxxxxxxxxxxxxxxxxx/transformed/asynclayoutinflater-1.0.0/res [-]
        resStaticLibrary              : <GRADLE>/caches/<GRADLE_VERSION>/transforms/xxxxxxxxxxxxxxxxxxxxxxxxxxxxxxxx/transformed/asynclayoutinflater-1.0.0/res.apk [-]
        - runtimeJarFiles             : <GRADLE>/caches/<GRADLE_VERSION>/transforms/xxxxxxxxxxxxxxxxxxxxxxxxxxxxxxxx/transformed/asynclayoutinflater-1.0.0/jars/classes.jar
        symbolFile                    : <GRADLE>/caches/<GRADLE_VERSION>/transforms/xxxxxxxxxxxxxxxxxxxxxxxxxxxxxxxx/transformed/asynclayoutinflater-1.0.0/R.txt
    - library                     : androidx.cardview:cardview:1.0.0@aar (IdeAndroidLibraryImpl)
        aidlFolder                    : <GRADLE>/caches/<GRADLE_VERSION>/transforms/xxxxxxxxxxxxxxxxxxxxxxxxxxxxxxxx/transformed/cardview-1.0.0/aidl [-]
        artifact                      : <M2>/androidx/cardview/cardview/1.0.0/cardview-1.0.0.aar
        artifactAddress               : androidx.cardview:cardview:1.0.0@aar
        assetsFolder                  : <GRADLE>/caches/<GRADLE_VERSION>/transforms/xxxxxxxxxxxxxxxxxxxxxxxxxxxxxxxx/transformed/cardview-1.0.0/assets [-]
        - compileJarFiles             : <GRADLE>/caches/<GRADLE_VERSION>/transforms/xxxxxxxxxxxxxxxxxxxxxxxxxxxxxxxx/transformed/cardview-1.0.0/jars/classes.jar
        component                     : androidx.cardview:cardview:1.0.0
        externalAnnotations           : <GRADLE>/caches/<GRADLE_VERSION>/transforms/xxxxxxxxxxxxxxxxxxxxxxxxxxxxxxxx/transformed/cardview-1.0.0/annotations.zip [-]
        folder                        : <GRADLE>/caches/<GRADLE_VERSION>/transforms/xxxxxxxxxxxxxxxxxxxxxxxxxxxxxxxx/transformed/cardview-1.0.0
        jniFolder                     : <GRADLE>/caches/<GRADLE_VERSION>/transforms/xxxxxxxxxxxxxxxxxxxxxxxxxxxxxxxx/transformed/cardview-1.0.0/jni [-]
        manifest                      : <GRADLE>/caches/<GRADLE_VERSION>/transforms/xxxxxxxxxxxxxxxxxxxxxxxxxxxxxxxx/transformed/cardview-1.0.0/AndroidManifest.xml
        proguardRules                 : <GRADLE>/caches/<GRADLE_VERSION>/transforms/xxxxxxxxxxxxxxxxxxxxxxxxxxxxxxxx/transformed/cardview-1.0.0/proguard.txt [-]
        publicResources               : <GRADLE>/caches/<GRADLE_VERSION>/transforms/xxxxxxxxxxxxxxxxxxxxxxxxxxxxxxxx/transformed/cardview-1.0.0/public.txt [-]
        renderscriptFolder            : <GRADLE>/caches/<GRADLE_VERSION>/transforms/xxxxxxxxxxxxxxxxxxxxxxxxxxxxxxxx/transformed/cardview-1.0.0/rs [-]
        resFolder                     : <GRADLE>/caches/<GRADLE_VERSION>/transforms/xxxxxxxxxxxxxxxxxxxxxxxxxxxxxxxx/transformed/cardview-1.0.0/res
        resStaticLibrary              : <GRADLE>/caches/<GRADLE_VERSION>/transforms/xxxxxxxxxxxxxxxxxxxxxxxxxxxxxxxx/transformed/cardview-1.0.0/res.apk [-]
        - runtimeJarFiles             : <GRADLE>/caches/<GRADLE_VERSION>/transforms/xxxxxxxxxxxxxxxxxxxxxxxxxxxxxxxx/transformed/cardview-1.0.0/jars/classes.jar
        symbolFile                    : <GRADLE>/caches/<GRADLE_VERSION>/transforms/xxxxxxxxxxxxxxxxxxxxxxxxxxxxxxxx/transformed/cardview-1.0.0/R.txt
    - library                     : androidx.constraintlayout:constraintlayout:1.1.3@aar (IdeAndroidLibraryImpl)
        aidlFolder                    : <GRADLE>/caches/<GRADLE_VERSION>/transforms/xxxxxxxxxxxxxxxxxxxxxxxxxxxxxxxx/transformed/constraintlayout-1.1.3/aidl [-]
        artifact                      : <M2>/androidx/constraintlayout/constraintlayout/1.1.3/constraintlayout-1.1.3.aar
        artifactAddress               : androidx.constraintlayout:constraintlayout:1.1.3@aar
        assetsFolder                  : <GRADLE>/caches/<GRADLE_VERSION>/transforms/xxxxxxxxxxxxxxxxxxxxxxxxxxxxxxxx/transformed/constraintlayout-1.1.3/assets [-]
        - compileJarFiles             : <GRADLE>/caches/<GRADLE_VERSION>/transforms/xxxxxxxxxxxxxxxxxxxxxxxxxxxxxxxx/transformed/constraintlayout-1.1.3/jars/classes.jar
        component                     : androidx.constraintlayout:constraintlayout:1.1.3
        externalAnnotations           : <GRADLE>/caches/<GRADLE_VERSION>/transforms/xxxxxxxxxxxxxxxxxxxxxxxxxxxxxxxx/transformed/constraintlayout-1.1.3/annotations.zip [-]
        folder                        : <GRADLE>/caches/<GRADLE_VERSION>/transforms/xxxxxxxxxxxxxxxxxxxxxxxxxxxxxxxx/transformed/constraintlayout-1.1.3
        jniFolder                     : <GRADLE>/caches/<GRADLE_VERSION>/transforms/xxxxxxxxxxxxxxxxxxxxxxxxxxxxxxxx/transformed/constraintlayout-1.1.3/jni [-]
        manifest                      : <GRADLE>/caches/<GRADLE_VERSION>/transforms/xxxxxxxxxxxxxxxxxxxxxxxxxxxxxxxx/transformed/constraintlayout-1.1.3/AndroidManifest.xml
        proguardRules                 : <GRADLE>/caches/<GRADLE_VERSION>/transforms/xxxxxxxxxxxxxxxxxxxxxxxxxxxxxxxx/transformed/constraintlayout-1.1.3/proguard.txt [-]
        publicResources               : <GRADLE>/caches/<GRADLE_VERSION>/transforms/xxxxxxxxxxxxxxxxxxxxxxxxxxxxxxxx/transformed/constraintlayout-1.1.3/public.txt [-]
        renderscriptFolder            : <GRADLE>/caches/<GRADLE_VERSION>/transforms/xxxxxxxxxxxxxxxxxxxxxxxxxxxxxxxx/transformed/constraintlayout-1.1.3/rs [-]
        resFolder                     : <GRADLE>/caches/<GRADLE_VERSION>/transforms/xxxxxxxxxxxxxxxxxxxxxxxxxxxxxxxx/transformed/constraintlayout-1.1.3/res
        resStaticLibrary              : <GRADLE>/caches/<GRADLE_VERSION>/transforms/xxxxxxxxxxxxxxxxxxxxxxxxxxxxxxxx/transformed/constraintlayout-1.1.3/res.apk [-]
        - runtimeJarFiles             : <GRADLE>/caches/<GRADLE_VERSION>/transforms/xxxxxxxxxxxxxxxxxxxxxxxxxxxxxxxx/transformed/constraintlayout-1.1.3/jars/classes.jar
        symbolFile                    : <GRADLE>/caches/<GRADLE_VERSION>/transforms/xxxxxxxxxxxxxxxxxxxxxxxxxxxxxxxx/transformed/constraintlayout-1.1.3/R.txt
    - library                     : androidx.coordinatorlayout:coordinatorlayout:1.0.0@aar (IdeAndroidLibraryImpl)
        aidlFolder                    : <GRADLE>/caches/<GRADLE_VERSION>/transforms/xxxxxxxxxxxxxxxxxxxxxxxxxxxxxxxx/transformed/coordinatorlayout-1.0.0/aidl [-]
        artifact                      : <M2>/androidx/coordinatorlayout/coordinatorlayout/1.0.0/coordinatorlayout-1.0.0.aar
        artifactAddress               : androidx.coordinatorlayout:coordinatorlayout:1.0.0@aar
        assetsFolder                  : <GRADLE>/caches/<GRADLE_VERSION>/transforms/xxxxxxxxxxxxxxxxxxxxxxxxxxxxxxxx/transformed/coordinatorlayout-1.0.0/assets [-]
        - compileJarFiles             : <GRADLE>/caches/<GRADLE_VERSION>/transforms/xxxxxxxxxxxxxxxxxxxxxxxxxxxxxxxx/transformed/coordinatorlayout-1.0.0/jars/classes.jar
        component                     : androidx.coordinatorlayout:coordinatorlayout:1.0.0
        externalAnnotations           : <GRADLE>/caches/<GRADLE_VERSION>/transforms/xxxxxxxxxxxxxxxxxxxxxxxxxxxxxxxx/transformed/coordinatorlayout-1.0.0/annotations.zip
        folder                        : <GRADLE>/caches/<GRADLE_VERSION>/transforms/xxxxxxxxxxxxxxxxxxxxxxxxxxxxxxxx/transformed/coordinatorlayout-1.0.0
        jniFolder                     : <GRADLE>/caches/<GRADLE_VERSION>/transforms/xxxxxxxxxxxxxxxxxxxxxxxxxxxxxxxx/transformed/coordinatorlayout-1.0.0/jni [-]
        manifest                      : <GRADLE>/caches/<GRADLE_VERSION>/transforms/xxxxxxxxxxxxxxxxxxxxxxxxxxxxxxxx/transformed/coordinatorlayout-1.0.0/AndroidManifest.xml
        proguardRules                 : <GRADLE>/caches/<GRADLE_VERSION>/transforms/xxxxxxxxxxxxxxxxxxxxxxxxxxxxxxxx/transformed/coordinatorlayout-1.0.0/proguard.txt
        publicResources               : <GRADLE>/caches/<GRADLE_VERSION>/transforms/xxxxxxxxxxxxxxxxxxxxxxxxxxxxxxxx/transformed/coordinatorlayout-1.0.0/public.txt
        renderscriptFolder            : <GRADLE>/caches/<GRADLE_VERSION>/transforms/xxxxxxxxxxxxxxxxxxxxxxxxxxxxxxxx/transformed/coordinatorlayout-1.0.0/rs [-]
        resFolder                     : <GRADLE>/caches/<GRADLE_VERSION>/transforms/xxxxxxxxxxxxxxxxxxxxxxxxxxxxxxxx/transformed/coordinatorlayout-1.0.0/res
        resStaticLibrary              : <GRADLE>/caches/<GRADLE_VERSION>/transforms/xxxxxxxxxxxxxxxxxxxxxxxxxxxxxxxx/transformed/coordinatorlayout-1.0.0/res.apk [-]
        - runtimeJarFiles             : <GRADLE>/caches/<GRADLE_VERSION>/transforms/xxxxxxxxxxxxxxxxxxxxxxxxxxxxxxxx/transformed/coordinatorlayout-1.0.0/jars/classes.jar
        symbolFile                    : <GRADLE>/caches/<GRADLE_VERSION>/transforms/xxxxxxxxxxxxxxxxxxxxxxxxxxxxxxxx/transformed/coordinatorlayout-1.0.0/R.txt
    - library                     : androidx.core:core:1.5.0@aar (IdeAndroidLibraryImpl)
        aidlFolder                    : <GRADLE>/caches/<GRADLE_VERSION>/transforms/xxxxxxxxxxxxxxxxxxxxxxxxxxxxxxxx/transformed/core-1.5.0/aidl
        artifact                      : <M2>/androidx/core/core/1.5.0/core-1.5.0.aar
        artifactAddress               : androidx.core:core:1.5.0@aar
        assetsFolder                  : <GRADLE>/caches/<GRADLE_VERSION>/transforms/xxxxxxxxxxxxxxxxxxxxxxxxxxxxxxxx/transformed/core-1.5.0/assets [-]
        - compileJarFiles             : <GRADLE>/caches/<GRADLE_VERSION>/transforms/xxxxxxxxxxxxxxxxxxxxxxxxxxxxxxxx/transformed/core-1.5.0/jars/classes.jar
        component                     : androidx.core:core:1.5.0
        externalAnnotations           : <GRADLE>/caches/<GRADLE_VERSION>/transforms/xxxxxxxxxxxxxxxxxxxxxxxxxxxxxxxx/transformed/core-1.5.0/annotations.zip
        folder                        : <GRADLE>/caches/<GRADLE_VERSION>/transforms/xxxxxxxxxxxxxxxxxxxxxxxxxxxxxxxx/transformed/core-1.5.0
        jniFolder                     : <GRADLE>/caches/<GRADLE_VERSION>/transforms/xxxxxxxxxxxxxxxxxxxxxxxxxxxxxxxx/transformed/core-1.5.0/jni [-]
        manifest                      : <GRADLE>/caches/<GRADLE_VERSION>/transforms/xxxxxxxxxxxxxxxxxxxxxxxxxxxxxxxx/transformed/core-1.5.0/AndroidManifest.xml
        proguardRules                 : <GRADLE>/caches/<GRADLE_VERSION>/transforms/xxxxxxxxxxxxxxxxxxxxxxxxxxxxxxxx/transformed/core-1.5.0/proguard.txt
        publicResources               : <GRADLE>/caches/<GRADLE_VERSION>/transforms/xxxxxxxxxxxxxxxxxxxxxxxxxxxxxxxx/transformed/core-1.5.0/public.txt
        renderscriptFolder            : <GRADLE>/caches/<GRADLE_VERSION>/transforms/xxxxxxxxxxxxxxxxxxxxxxxxxxxxxxxx/transformed/core-1.5.0/rs [-]
        resFolder                     : <GRADLE>/caches/<GRADLE_VERSION>/transforms/xxxxxxxxxxxxxxxxxxxxxxxxxxxxxxxx/transformed/core-1.5.0/res
        resStaticLibrary              : <GRADLE>/caches/<GRADLE_VERSION>/transforms/xxxxxxxxxxxxxxxxxxxxxxxxxxxxxxxx/transformed/core-1.5.0/res.apk [-]
        - runtimeJarFiles             : <GRADLE>/caches/<GRADLE_VERSION>/transforms/xxxxxxxxxxxxxxxxxxxxxxxxxxxxxxxx/transformed/core-1.5.0/jars/classes.jar
        symbolFile                    : <GRADLE>/caches/<GRADLE_VERSION>/transforms/xxxxxxxxxxxxxxxxxxxxxxxxxxxxxxxx/transformed/core-1.5.0/R.txt
    - library                     : androidx.cursoradapter:cursoradapter:1.0.0@aar (IdeAndroidLibraryImpl)
        aidlFolder                    : <GRADLE>/caches/<GRADLE_VERSION>/transforms/xxxxxxxxxxxxxxxxxxxxxxxxxxxxxxxx/transformed/cursoradapter-1.0.0/aidl [-]
        artifact                      : <M2>/androidx/cursoradapter/cursoradapter/1.0.0/cursoradapter-1.0.0.aar
        artifactAddress               : androidx.cursoradapter:cursoradapter:1.0.0@aar
        assetsFolder                  : <GRADLE>/caches/<GRADLE_VERSION>/transforms/xxxxxxxxxxxxxxxxxxxxxxxxxxxxxxxx/transformed/cursoradapter-1.0.0/assets [-]
        - compileJarFiles             : <GRADLE>/caches/<GRADLE_VERSION>/transforms/xxxxxxxxxxxxxxxxxxxxxxxxxxxxxxxx/transformed/cursoradapter-1.0.0/jars/classes.jar
        component                     : androidx.cursoradapter:cursoradapter:1.0.0
        externalAnnotations           : <GRADLE>/caches/<GRADLE_VERSION>/transforms/xxxxxxxxxxxxxxxxxxxxxxxxxxxxxxxx/transformed/cursoradapter-1.0.0/annotations.zip [-]
        folder                        : <GRADLE>/caches/<GRADLE_VERSION>/transforms/xxxxxxxxxxxxxxxxxxxxxxxxxxxxxxxx/transformed/cursoradapter-1.0.0
        jniFolder                     : <GRADLE>/caches/<GRADLE_VERSION>/transforms/xxxxxxxxxxxxxxxxxxxxxxxxxxxxxxxx/transformed/cursoradapter-1.0.0/jni [-]
        manifest                      : <GRADLE>/caches/<GRADLE_VERSION>/transforms/xxxxxxxxxxxxxxxxxxxxxxxxxxxxxxxx/transformed/cursoradapter-1.0.0/AndroidManifest.xml
        proguardRules                 : <GRADLE>/caches/<GRADLE_VERSION>/transforms/xxxxxxxxxxxxxxxxxxxxxxxxxxxxxxxx/transformed/cursoradapter-1.0.0/proguard.txt [-]
        publicResources               : <GRADLE>/caches/<GRADLE_VERSION>/transforms/xxxxxxxxxxxxxxxxxxxxxxxxxxxxxxxx/transformed/cursoradapter-1.0.0/public.txt [-]
        renderscriptFolder            : <GRADLE>/caches/<GRADLE_VERSION>/transforms/xxxxxxxxxxxxxxxxxxxxxxxxxxxxxxxx/transformed/cursoradapter-1.0.0/rs [-]
        resFolder                     : <GRADLE>/caches/<GRADLE_VERSION>/transforms/xxxxxxxxxxxxxxxxxxxxxxxxxxxxxxxx/transformed/cursoradapter-1.0.0/res [-]
        resStaticLibrary              : <GRADLE>/caches/<GRADLE_VERSION>/transforms/xxxxxxxxxxxxxxxxxxxxxxxxxxxxxxxx/transformed/cursoradapter-1.0.0/res.apk [-]
        - runtimeJarFiles             : <GRADLE>/caches/<GRADLE_VERSION>/transforms/xxxxxxxxxxxxxxxxxxxxxxxxxxxxxxxx/transformed/cursoradapter-1.0.0/jars/classes.jar
        symbolFile                    : <GRADLE>/caches/<GRADLE_VERSION>/transforms/xxxxxxxxxxxxxxxxxxxxxxxxxxxxxxxx/transformed/cursoradapter-1.0.0/R.txt
    - library                     : androidx.customview:customview:1.1.0@aar (IdeAndroidLibraryImpl)
        aidlFolder                    : <GRADLE>/caches/<GRADLE_VERSION>/transforms/xxxxxxxxxxxxxxxxxxxxxxxxxxxxxxxx/transformed/customview-1.1.0/aidl [-]
        artifact                      : <M2>/androidx/customview/customview/1.1.0/customview-1.1.0.aar
        artifactAddress               : androidx.customview:customview:1.1.0@aar
        assetsFolder                  : <GRADLE>/caches/<GRADLE_VERSION>/transforms/xxxxxxxxxxxxxxxxxxxxxxxxxxxxxxxx/transformed/customview-1.1.0/assets [-]
        - compileJarFiles             : <GRADLE>/caches/<GRADLE_VERSION>/transforms/xxxxxxxxxxxxxxxxxxxxxxxxxxxxxxxx/transformed/customview-1.1.0/jars/classes.jar
        component                     : androidx.customview:customview:1.1.0
        externalAnnotations           : <GRADLE>/caches/<GRADLE_VERSION>/transforms/xxxxxxxxxxxxxxxxxxxxxxxxxxxxxxxx/transformed/customview-1.1.0/annotations.zip [-]
        folder                        : <GRADLE>/caches/<GRADLE_VERSION>/transforms/xxxxxxxxxxxxxxxxxxxxxxxxxxxxxxxx/transformed/customview-1.1.0
        jniFolder                     : <GRADLE>/caches/<GRADLE_VERSION>/transforms/xxxxxxxxxxxxxxxxxxxxxxxxxxxxxxxx/transformed/customview-1.1.0/jni [-]
        manifest                      : <GRADLE>/caches/<GRADLE_VERSION>/transforms/xxxxxxxxxxxxxxxxxxxxxxxxxxxxxxxx/transformed/customview-1.1.0/AndroidManifest.xml
        proguardRules                 : <GRADLE>/caches/<GRADLE_VERSION>/transforms/xxxxxxxxxxxxxxxxxxxxxxxxxxxxxxxx/transformed/customview-1.1.0/proguard.txt [-]
        publicResources               : <GRADLE>/caches/<GRADLE_VERSION>/transforms/xxxxxxxxxxxxxxxxxxxxxxxxxxxxxxxx/transformed/customview-1.1.0/public.txt [-]
        renderscriptFolder            : <GRADLE>/caches/<GRADLE_VERSION>/transforms/xxxxxxxxxxxxxxxxxxxxxxxxxxxxxxxx/transformed/customview-1.1.0/rs [-]
        resFolder                     : <GRADLE>/caches/<GRADLE_VERSION>/transforms/xxxxxxxxxxxxxxxxxxxxxxxxxxxxxxxx/transformed/customview-1.1.0/res [-]
        resStaticLibrary              : <GRADLE>/caches/<GRADLE_VERSION>/transforms/xxxxxxxxxxxxxxxxxxxxxxxxxxxxxxxx/transformed/customview-1.1.0/res.apk [-]
        - runtimeJarFiles             : <GRADLE>/caches/<GRADLE_VERSION>/transforms/xxxxxxxxxxxxxxxxxxxxxxxxxxxxxxxx/transformed/customview-1.1.0/jars/classes.jar
        symbolFile                    : <GRADLE>/caches/<GRADLE_VERSION>/transforms/xxxxxxxxxxxxxxxxxxxxxxxxxxxxxxxx/transformed/customview-1.1.0/R.txt
    - library                     : androidx.documentfile:documentfile:1.0.0@aar (IdeAndroidLibraryImpl)
        aidlFolder                    : <GRADLE>/caches/<GRADLE_VERSION>/transforms/xxxxxxxxxxxxxxxxxxxxxxxxxxxxxxxx/transformed/documentfile-1.0.0/aidl [-]
        artifact                      : <M2>/androidx/documentfile/documentfile/1.0.0/documentfile-1.0.0.aar
        artifactAddress               : androidx.documentfile:documentfile:1.0.0@aar
        assetsFolder                  : <GRADLE>/caches/<GRADLE_VERSION>/transforms/xxxxxxxxxxxxxxxxxxxxxxxxxxxxxxxx/transformed/documentfile-1.0.0/assets [-]
        - compileJarFiles             : <GRADLE>/caches/<GRADLE_VERSION>/transforms/xxxxxxxxxxxxxxxxxxxxxxxxxxxxxxxx/transformed/documentfile-1.0.0/jars/classes.jar
        component                     : androidx.documentfile:documentfile:1.0.0
        externalAnnotations           : <GRADLE>/caches/<GRADLE_VERSION>/transforms/xxxxxxxxxxxxxxxxxxxxxxxxxxxxxxxx/transformed/documentfile-1.0.0/annotations.zip [-]
        folder                        : <GRADLE>/caches/<GRADLE_VERSION>/transforms/xxxxxxxxxxxxxxxxxxxxxxxxxxxxxxxx/transformed/documentfile-1.0.0
        jniFolder                     : <GRADLE>/caches/<GRADLE_VERSION>/transforms/xxxxxxxxxxxxxxxxxxxxxxxxxxxxxxxx/transformed/documentfile-1.0.0/jni [-]
        manifest                      : <GRADLE>/caches/<GRADLE_VERSION>/transforms/xxxxxxxxxxxxxxxxxxxxxxxxxxxxxxxx/transformed/documentfile-1.0.0/AndroidManifest.xml
        proguardRules                 : <GRADLE>/caches/<GRADLE_VERSION>/transforms/xxxxxxxxxxxxxxxxxxxxxxxxxxxxxxxx/transformed/documentfile-1.0.0/proguard.txt [-]
        publicResources               : <GRADLE>/caches/<GRADLE_VERSION>/transforms/xxxxxxxxxxxxxxxxxxxxxxxxxxxxxxxx/transformed/documentfile-1.0.0/public.txt [-]
        renderscriptFolder            : <GRADLE>/caches/<GRADLE_VERSION>/transforms/xxxxxxxxxxxxxxxxxxxxxxxxxxxxxxxx/transformed/documentfile-1.0.0/rs [-]
        resFolder                     : <GRADLE>/caches/<GRADLE_VERSION>/transforms/xxxxxxxxxxxxxxxxxxxxxxxxxxxxxxxx/transformed/documentfile-1.0.0/res [-]
        resStaticLibrary              : <GRADLE>/caches/<GRADLE_VERSION>/transforms/xxxxxxxxxxxxxxxxxxxxxxxxxxxxxxxx/transformed/documentfile-1.0.0/res.apk [-]
        - runtimeJarFiles             : <GRADLE>/caches/<GRADLE_VERSION>/transforms/xxxxxxxxxxxxxxxxxxxxxxxxxxxxxxxx/transformed/documentfile-1.0.0/jars/classes.jar
        symbolFile                    : <GRADLE>/caches/<GRADLE_VERSION>/transforms/xxxxxxxxxxxxxxxxxxxxxxxxxxxxxxxx/transformed/documentfile-1.0.0/R.txt
    - library                     : androidx.drawerlayout:drawerlayout:1.1.1@aar (IdeAndroidLibraryImpl)
        aidlFolder                    : <GRADLE>/caches/<GRADLE_VERSION>/transforms/xxxxxxxxxxxxxxxxxxxxxxxxxxxxxxxx/transformed/drawerlayout-1.1.1/aidl [-]
        artifact                      : <M2>/androidx/drawerlayout/drawerlayout/1.1.1/drawerlayout-1.1.1.aar
        artifactAddress               : androidx.drawerlayout:drawerlayout:1.1.1@aar
        assetsFolder                  : <GRADLE>/caches/<GRADLE_VERSION>/transforms/xxxxxxxxxxxxxxxxxxxxxxxxxxxxxxxx/transformed/drawerlayout-1.1.1/assets [-]
        - compileJarFiles             : <GRADLE>/caches/<GRADLE_VERSION>/transforms/xxxxxxxxxxxxxxxxxxxxxxxxxxxxxxxx/transformed/drawerlayout-1.1.1/jars/classes.jar
        component                     : androidx.drawerlayout:drawerlayout:1.1.1
        externalAnnotations           : <GRADLE>/caches/<GRADLE_VERSION>/transforms/xxxxxxxxxxxxxxxxxxxxxxxxxxxxxxxx/transformed/drawerlayout-1.1.1/annotations.zip
        folder                        : <GRADLE>/caches/<GRADLE_VERSION>/transforms/xxxxxxxxxxxxxxxxxxxxxxxxxxxxxxxx/transformed/drawerlayout-1.1.1
        jniFolder                     : <GRADLE>/caches/<GRADLE_VERSION>/transforms/xxxxxxxxxxxxxxxxxxxxxxxxxxxxxxxx/transformed/drawerlayout-1.1.1/jni [-]
        manifest                      : <GRADLE>/caches/<GRADLE_VERSION>/transforms/xxxxxxxxxxxxxxxxxxxxxxxxxxxxxxxx/transformed/drawerlayout-1.1.1/AndroidManifest.xml
        proguardRules                 : <GRADLE>/caches/<GRADLE_VERSION>/transforms/xxxxxxxxxxxxxxxxxxxxxxxxxxxxxxxx/transformed/drawerlayout-1.1.1/proguard.txt [-]
        publicResources               : <GRADLE>/caches/<GRADLE_VERSION>/transforms/xxxxxxxxxxxxxxxxxxxxxxxxxxxxxxxx/transformed/drawerlayout-1.1.1/public.txt
        renderscriptFolder            : <GRADLE>/caches/<GRADLE_VERSION>/transforms/xxxxxxxxxxxxxxxxxxxxxxxxxxxxxxxx/transformed/drawerlayout-1.1.1/rs [-]
        resFolder                     : <GRADLE>/caches/<GRADLE_VERSION>/transforms/xxxxxxxxxxxxxxxxxxxxxxxxxxxxxxxx/transformed/drawerlayout-1.1.1/res
        resStaticLibrary              : <GRADLE>/caches/<GRADLE_VERSION>/transforms/xxxxxxxxxxxxxxxxxxxxxxxxxxxxxxxx/transformed/drawerlayout-1.1.1/res.apk [-]
        - runtimeJarFiles             : <GRADLE>/caches/<GRADLE_VERSION>/transforms/xxxxxxxxxxxxxxxxxxxxxxxxxxxxxxxx/transformed/drawerlayout-1.1.1/jars/classes.jar
        symbolFile                    : <GRADLE>/caches/<GRADLE_VERSION>/transforms/xxxxxxxxxxxxxxxxxxxxxxxxxxxxxxxx/transformed/drawerlayout-1.1.1/R.txt
    - library                     : androidx.fragment:fragment:1.3.4@aar (IdeAndroidLibraryImpl)
        aidlFolder                    : <GRADLE>/caches/<GRADLE_VERSION>/transforms/xxxxxxxxxxxxxxxxxxxxxxxxxxxxxxxx/transformed/fragment-1.3.4/aidl [-]
        artifact                      : <M2>/androidx/fragment/fragment/1.3.4/fragment-1.3.4.aar
        artifactAddress               : androidx.fragment:fragment:1.3.4@aar
        assetsFolder                  : <GRADLE>/caches/<GRADLE_VERSION>/transforms/xxxxxxxxxxxxxxxxxxxxxxxxxxxxxxxx/transformed/fragment-1.3.4/assets [-]
        - compileJarFiles             : <GRADLE>/caches/<GRADLE_VERSION>/transforms/xxxxxxxxxxxxxxxxxxxxxxxxxxxxxxxx/transformed/fragment-1.3.4/jars/classes.jar
        component                     : androidx.fragment:fragment:1.3.4
        externalAnnotations           : <GRADLE>/caches/<GRADLE_VERSION>/transforms/xxxxxxxxxxxxxxxxxxxxxxxxxxxxxxxx/transformed/fragment-1.3.4/annotations.zip
        folder                        : <GRADLE>/caches/<GRADLE_VERSION>/transforms/xxxxxxxxxxxxxxxxxxxxxxxxxxxxxxxx/transformed/fragment-1.3.4
        jniFolder                     : <GRADLE>/caches/<GRADLE_VERSION>/transforms/xxxxxxxxxxxxxxxxxxxxxxxxxxxxxxxx/transformed/fragment-1.3.4/jni [-]
        lintJar                       : <GRADLE>/caches/<GRADLE_VERSION>/transforms/xxxxxxxxxxxxxxxxxxxxxxxxxxxxxxxx/transformed/fragment-1.3.4/jars/lint.jar
        manifest                      : <GRADLE>/caches/<GRADLE_VERSION>/transforms/xxxxxxxxxxxxxxxxxxxxxxxxxxxxxxxx/transformed/fragment-1.3.4/AndroidManifest.xml
        proguardRules                 : <GRADLE>/caches/<GRADLE_VERSION>/transforms/xxxxxxxxxxxxxxxxxxxxxxxxxxxxxxxx/transformed/fragment-1.3.4/proguard.txt
        publicResources               : <GRADLE>/caches/<GRADLE_VERSION>/transforms/xxxxxxxxxxxxxxxxxxxxxxxxxxxxxxxx/transformed/fragment-1.3.4/public.txt
        renderscriptFolder            : <GRADLE>/caches/<GRADLE_VERSION>/transforms/xxxxxxxxxxxxxxxxxxxxxxxxxxxxxxxx/transformed/fragment-1.3.4/rs [-]
        resFolder                     : <GRADLE>/caches/<GRADLE_VERSION>/transforms/xxxxxxxxxxxxxxxxxxxxxxxxxxxxxxxx/transformed/fragment-1.3.4/res
        resStaticLibrary              : <GRADLE>/caches/<GRADLE_VERSION>/transforms/xxxxxxxxxxxxxxxxxxxxxxxxxxxxxxxx/transformed/fragment-1.3.4/res.apk [-]
        - runtimeJarFiles             : <GRADLE>/caches/<GRADLE_VERSION>/transforms/xxxxxxxxxxxxxxxxxxxxxxxxxxxxxxxx/transformed/fragment-1.3.4/jars/classes.jar
        symbolFile                    : <GRADLE>/caches/<GRADLE_VERSION>/transforms/xxxxxxxxxxxxxxxxxxxxxxxxxxxxxxxx/transformed/fragment-1.3.4/R.txt
    - library                     : androidx.interpolator:interpolator:1.0.0@aar (IdeAndroidLibraryImpl)
        aidlFolder                    : <GRADLE>/caches/<GRADLE_VERSION>/transforms/xxxxxxxxxxxxxxxxxxxxxxxxxxxxxxxx/transformed/interpolator-1.0.0/aidl [-]
        artifact                      : <M2>/androidx/interpolator/interpolator/1.0.0/interpolator-1.0.0.aar
        artifactAddress               : androidx.interpolator:interpolator:1.0.0@aar
        assetsFolder                  : <GRADLE>/caches/<GRADLE_VERSION>/transforms/xxxxxxxxxxxxxxxxxxxxxxxxxxxxxxxx/transformed/interpolator-1.0.0/assets [-]
        - compileJarFiles             : <GRADLE>/caches/<GRADLE_VERSION>/transforms/xxxxxxxxxxxxxxxxxxxxxxxxxxxxxxxx/transformed/interpolator-1.0.0/jars/classes.jar
        component                     : androidx.interpolator:interpolator:1.0.0
        externalAnnotations           : <GRADLE>/caches/<GRADLE_VERSION>/transforms/xxxxxxxxxxxxxxxxxxxxxxxxxxxxxxxx/transformed/interpolator-1.0.0/annotations.zip [-]
        folder                        : <GRADLE>/caches/<GRADLE_VERSION>/transforms/xxxxxxxxxxxxxxxxxxxxxxxxxxxxxxxx/transformed/interpolator-1.0.0
        jniFolder                     : <GRADLE>/caches/<GRADLE_VERSION>/transforms/xxxxxxxxxxxxxxxxxxxxxxxxxxxxxxxx/transformed/interpolator-1.0.0/jni [-]
        manifest                      : <GRADLE>/caches/<GRADLE_VERSION>/transforms/xxxxxxxxxxxxxxxxxxxxxxxxxxxxxxxx/transformed/interpolator-1.0.0/AndroidManifest.xml
        proguardRules                 : <GRADLE>/caches/<GRADLE_VERSION>/transforms/xxxxxxxxxxxxxxxxxxxxxxxxxxxxxxxx/transformed/interpolator-1.0.0/proguard.txt [-]
        publicResources               : <GRADLE>/caches/<GRADLE_VERSION>/transforms/xxxxxxxxxxxxxxxxxxxxxxxxxxxxxxxx/transformed/interpolator-1.0.0/public.txt [-]
        renderscriptFolder            : <GRADLE>/caches/<GRADLE_VERSION>/transforms/xxxxxxxxxxxxxxxxxxxxxxxxxxxxxxxx/transformed/interpolator-1.0.0/rs [-]
        resFolder                     : <GRADLE>/caches/<GRADLE_VERSION>/transforms/xxxxxxxxxxxxxxxxxxxxxxxxxxxxxxxx/transformed/interpolator-1.0.0/res [-]
        resStaticLibrary              : <GRADLE>/caches/<GRADLE_VERSION>/transforms/xxxxxxxxxxxxxxxxxxxxxxxxxxxxxxxx/transformed/interpolator-1.0.0/res.apk [-]
        - runtimeJarFiles             : <GRADLE>/caches/<GRADLE_VERSION>/transforms/xxxxxxxxxxxxxxxxxxxxxxxxxxxxxxxx/transformed/interpolator-1.0.0/jars/classes.jar
        symbolFile                    : <GRADLE>/caches/<GRADLE_VERSION>/transforms/xxxxxxxxxxxxxxxxxxxxxxxxxxxxxxxx/transformed/interpolator-1.0.0/R.txt
    - library                     : androidx.legacy:legacy-support-core-ui:1.0.0@aar (IdeAndroidLibraryImpl)
        aidlFolder                    : <GRADLE>/caches/<GRADLE_VERSION>/transforms/xxxxxxxxxxxxxxxxxxxxxxxxxxxxxxxx/transformed/legacy-support-core-ui-1.0.0/aidl [-]
        artifact                      : <M2>/androidx/legacy/legacy-support-core-ui/1.0.0/legacy-support-core-ui-1.0.0.aar
        artifactAddress               : androidx.legacy:legacy-support-core-ui:1.0.0@aar
        assetsFolder                  : <GRADLE>/caches/<GRADLE_VERSION>/transforms/xxxxxxxxxxxxxxxxxxxxxxxxxxxxxxxx/transformed/legacy-support-core-ui-1.0.0/assets [-]
        - compileJarFiles             : <GRADLE>/caches/<GRADLE_VERSION>/transforms/xxxxxxxxxxxxxxxxxxxxxxxxxxxxxxxx/transformed/legacy-support-core-ui-1.0.0/jars/classes.jar
        component                     : androidx.legacy:legacy-support-core-ui:1.0.0
        externalAnnotations           : <GRADLE>/caches/<GRADLE_VERSION>/transforms/xxxxxxxxxxxxxxxxxxxxxxxxxxxxxxxx/transformed/legacy-support-core-ui-1.0.0/annotations.zip [-]
        folder                        : <GRADLE>/caches/<GRADLE_VERSION>/transforms/xxxxxxxxxxxxxxxxxxxxxxxxxxxxxxxx/transformed/legacy-support-core-ui-1.0.0
        jniFolder                     : <GRADLE>/caches/<GRADLE_VERSION>/transforms/xxxxxxxxxxxxxxxxxxxxxxxxxxxxxxxx/transformed/legacy-support-core-ui-1.0.0/jni [-]
        manifest                      : <GRADLE>/caches/<GRADLE_VERSION>/transforms/xxxxxxxxxxxxxxxxxxxxxxxxxxxxxxxx/transformed/legacy-support-core-ui-1.0.0/AndroidManifest.xml
        proguardRules                 : <GRADLE>/caches/<GRADLE_VERSION>/transforms/xxxxxxxxxxxxxxxxxxxxxxxxxxxxxxxx/transformed/legacy-support-core-ui-1.0.0/proguard.txt [-]
        publicResources               : <GRADLE>/caches/<GRADLE_VERSION>/transforms/xxxxxxxxxxxxxxxxxxxxxxxxxxxxxxxx/transformed/legacy-support-core-ui-1.0.0/public.txt [-]
        renderscriptFolder            : <GRADLE>/caches/<GRADLE_VERSION>/transforms/xxxxxxxxxxxxxxxxxxxxxxxxxxxxxxxx/transformed/legacy-support-core-ui-1.0.0/rs [-]
        resFolder                     : <GRADLE>/caches/<GRADLE_VERSION>/transforms/xxxxxxxxxxxxxxxxxxxxxxxxxxxxxxxx/transformed/legacy-support-core-ui-1.0.0/res [-]
        resStaticLibrary              : <GRADLE>/caches/<GRADLE_VERSION>/transforms/xxxxxxxxxxxxxxxxxxxxxxxxxxxxxxxx/transformed/legacy-support-core-ui-1.0.0/res.apk [-]
        - runtimeJarFiles             : <GRADLE>/caches/<GRADLE_VERSION>/transforms/xxxxxxxxxxxxxxxxxxxxxxxxxxxxxxxx/transformed/legacy-support-core-ui-1.0.0/jars/classes.jar
        symbolFile                    : <GRADLE>/caches/<GRADLE_VERSION>/transforms/xxxxxxxxxxxxxxxxxxxxxxxxxxxxxxxx/transformed/legacy-support-core-ui-1.0.0/R.txt
    - library                     : androidx.legacy:legacy-support-core-utils:1.0.0@aar (IdeAndroidLibraryImpl)
        aidlFolder                    : <GRADLE>/caches/<GRADLE_VERSION>/transforms/xxxxxxxxxxxxxxxxxxxxxxxxxxxxxxxx/transformed/legacy-support-core-utils-1.0.0/aidl [-]
        artifact                      : <M2>/androidx/legacy/legacy-support-core-utils/1.0.0/legacy-support-core-utils-1.0.0.aar
        artifactAddress               : androidx.legacy:legacy-support-core-utils:1.0.0@aar
        assetsFolder                  : <GRADLE>/caches/<GRADLE_VERSION>/transforms/xxxxxxxxxxxxxxxxxxxxxxxxxxxxxxxx/transformed/legacy-support-core-utils-1.0.0/assets [-]
        - compileJarFiles             : <GRADLE>/caches/<GRADLE_VERSION>/transforms/xxxxxxxxxxxxxxxxxxxxxxxxxxxxxxxx/transformed/legacy-support-core-utils-1.0.0/jars/classes.jar
        component                     : androidx.legacy:legacy-support-core-utils:1.0.0
        externalAnnotations           : <GRADLE>/caches/<GRADLE_VERSION>/transforms/xxxxxxxxxxxxxxxxxxxxxxxxxxxxxxxx/transformed/legacy-support-core-utils-1.0.0/annotations.zip [-]
        folder                        : <GRADLE>/caches/<GRADLE_VERSION>/transforms/xxxxxxxxxxxxxxxxxxxxxxxxxxxxxxxx/transformed/legacy-support-core-utils-1.0.0
        jniFolder                     : <GRADLE>/caches/<GRADLE_VERSION>/transforms/xxxxxxxxxxxxxxxxxxxxxxxxxxxxxxxx/transformed/legacy-support-core-utils-1.0.0/jni [-]
        manifest                      : <GRADLE>/caches/<GRADLE_VERSION>/transforms/xxxxxxxxxxxxxxxxxxxxxxxxxxxxxxxx/transformed/legacy-support-core-utils-1.0.0/AndroidManifest.xml
        proguardRules                 : <GRADLE>/caches/<GRADLE_VERSION>/transforms/xxxxxxxxxxxxxxxxxxxxxxxxxxxxxxxx/transformed/legacy-support-core-utils-1.0.0/proguard.txt [-]
        publicResources               : <GRADLE>/caches/<GRADLE_VERSION>/transforms/xxxxxxxxxxxxxxxxxxxxxxxxxxxxxxxx/transformed/legacy-support-core-utils-1.0.0/public.txt [-]
        renderscriptFolder            : <GRADLE>/caches/<GRADLE_VERSION>/transforms/xxxxxxxxxxxxxxxxxxxxxxxxxxxxxxxx/transformed/legacy-support-core-utils-1.0.0/rs [-]
        resFolder                     : <GRADLE>/caches/<GRADLE_VERSION>/transforms/xxxxxxxxxxxxxxxxxxxxxxxxxxxxxxxx/transformed/legacy-support-core-utils-1.0.0/res [-]
        resStaticLibrary              : <GRADLE>/caches/<GRADLE_VERSION>/transforms/xxxxxxxxxxxxxxxxxxxxxxxxxxxxxxxx/transformed/legacy-support-core-utils-1.0.0/res.apk [-]
        - runtimeJarFiles             : <GRADLE>/caches/<GRADLE_VERSION>/transforms/xxxxxxxxxxxxxxxxxxxxxxxxxxxxxxxx/transformed/legacy-support-core-utils-1.0.0/jars/classes.jar
        symbolFile                    : <GRADLE>/caches/<GRADLE_VERSION>/transforms/xxxxxxxxxxxxxxxxxxxxxxxxxxxxxxxx/transformed/legacy-support-core-utils-1.0.0/R.txt
    - library                     : androidx.lifecycle:lifecycle-livedata-core:2.3.1@aar (IdeAndroidLibraryImpl)
        aidlFolder                    : <GRADLE>/caches/<GRADLE_VERSION>/transforms/xxxxxxxxxxxxxxxxxxxxxxxxxxxxxxxx/transformed/lifecycle-livedata-core-2.3.1/aidl [-]
        artifact                      : <M2>/androidx/lifecycle/lifecycle-livedata-core/2.3.1/lifecycle-livedata-core-2.3.1.aar
        artifactAddress               : androidx.lifecycle:lifecycle-livedata-core:2.3.1@aar
        assetsFolder                  : <GRADLE>/caches/<GRADLE_VERSION>/transforms/xxxxxxxxxxxxxxxxxxxxxxxxxxxxxxxx/transformed/lifecycle-livedata-core-2.3.1/assets [-]
        - compileJarFiles             : <GRADLE>/caches/<GRADLE_VERSION>/transforms/xxxxxxxxxxxxxxxxxxxxxxxxxxxxxxxx/transformed/lifecycle-livedata-core-2.3.1/jars/classes.jar
        component                     : androidx.lifecycle:lifecycle-livedata-core:2.3.1
        externalAnnotations           : <GRADLE>/caches/<GRADLE_VERSION>/transforms/xxxxxxxxxxxxxxxxxxxxxxxxxxxxxxxx/transformed/lifecycle-livedata-core-2.3.1/annotations.zip [-]
        folder                        : <GRADLE>/caches/<GRADLE_VERSION>/transforms/xxxxxxxxxxxxxxxxxxxxxxxxxxxxxxxx/transformed/lifecycle-livedata-core-2.3.1
        jniFolder                     : <GRADLE>/caches/<GRADLE_VERSION>/transforms/xxxxxxxxxxxxxxxxxxxxxxxxxxxxxxxx/transformed/lifecycle-livedata-core-2.3.1/jni [-]
        manifest                      : <GRADLE>/caches/<GRADLE_VERSION>/transforms/xxxxxxxxxxxxxxxxxxxxxxxxxxxxxxxx/transformed/lifecycle-livedata-core-2.3.1/AndroidManifest.xml
        proguardRules                 : <GRADLE>/caches/<GRADLE_VERSION>/transforms/xxxxxxxxxxxxxxxxxxxxxxxxxxxxxxxx/transformed/lifecycle-livedata-core-2.3.1/proguard.txt [-]
        publicResources               : <GRADLE>/caches/<GRADLE_VERSION>/transforms/xxxxxxxxxxxxxxxxxxxxxxxxxxxxxxxx/transformed/lifecycle-livedata-core-2.3.1/public.txt [-]
        renderscriptFolder            : <GRADLE>/caches/<GRADLE_VERSION>/transforms/xxxxxxxxxxxxxxxxxxxxxxxxxxxxxxxx/transformed/lifecycle-livedata-core-2.3.1/rs [-]
        resFolder                     : <GRADLE>/caches/<GRADLE_VERSION>/transforms/xxxxxxxxxxxxxxxxxxxxxxxxxxxxxxxx/transformed/lifecycle-livedata-core-2.3.1/res [-]
        resStaticLibrary              : <GRADLE>/caches/<GRADLE_VERSION>/transforms/xxxxxxxxxxxxxxxxxxxxxxxxxxxxxxxx/transformed/lifecycle-livedata-core-2.3.1/res.apk [-]
        - runtimeJarFiles             : <GRADLE>/caches/<GRADLE_VERSION>/transforms/xxxxxxxxxxxxxxxxxxxxxxxxxxxxxxxx/transformed/lifecycle-livedata-core-2.3.1/jars/classes.jar
        symbolFile                    : <GRADLE>/caches/<GRADLE_VERSION>/transforms/xxxxxxxxxxxxxxxxxxxxxxxxxxxxxxxx/transformed/lifecycle-livedata-core-2.3.1/R.txt
    - library                     : androidx.lifecycle:lifecycle-livedata:2.0.0@aar (IdeAndroidLibraryImpl)
        aidlFolder                    : <GRADLE>/caches/<GRADLE_VERSION>/transforms/xxxxxxxxxxxxxxxxxxxxxxxxxxxxxxxx/transformed/lifecycle-livedata-2.0.0/aidl [-]
        artifact                      : <M2>/androidx/lifecycle/lifecycle-livedata/2.0.0/lifecycle-livedata-2.0.0.aar
        artifactAddress               : androidx.lifecycle:lifecycle-livedata:2.0.0@aar
        assetsFolder                  : <GRADLE>/caches/<GRADLE_VERSION>/transforms/xxxxxxxxxxxxxxxxxxxxxxxxxxxxxxxx/transformed/lifecycle-livedata-2.0.0/assets [-]
        - compileJarFiles             : <GRADLE>/caches/<GRADLE_VERSION>/transforms/xxxxxxxxxxxxxxxxxxxxxxxxxxxxxxxx/transformed/lifecycle-livedata-2.0.0/jars/classes.jar
        component                     : androidx.lifecycle:lifecycle-livedata:2.0.0
        externalAnnotations           : <GRADLE>/caches/<GRADLE_VERSION>/transforms/xxxxxxxxxxxxxxxxxxxxxxxxxxxxxxxx/transformed/lifecycle-livedata-2.0.0/annotations.zip [-]
        folder                        : <GRADLE>/caches/<GRADLE_VERSION>/transforms/xxxxxxxxxxxxxxxxxxxxxxxxxxxxxxxx/transformed/lifecycle-livedata-2.0.0
        jniFolder                     : <GRADLE>/caches/<GRADLE_VERSION>/transforms/xxxxxxxxxxxxxxxxxxxxxxxxxxxxxxxx/transformed/lifecycle-livedata-2.0.0/jni [-]
        manifest                      : <GRADLE>/caches/<GRADLE_VERSION>/transforms/xxxxxxxxxxxxxxxxxxxxxxxxxxxxxxxx/transformed/lifecycle-livedata-2.0.0/AndroidManifest.xml
        proguardRules                 : <GRADLE>/caches/<GRADLE_VERSION>/transforms/xxxxxxxxxxxxxxxxxxxxxxxxxxxxxxxx/transformed/lifecycle-livedata-2.0.0/proguard.txt [-]
        publicResources               : <GRADLE>/caches/<GRADLE_VERSION>/transforms/xxxxxxxxxxxxxxxxxxxxxxxxxxxxxxxx/transformed/lifecycle-livedata-2.0.0/public.txt [-]
        renderscriptFolder            : <GRADLE>/caches/<GRADLE_VERSION>/transforms/xxxxxxxxxxxxxxxxxxxxxxxxxxxxxxxx/transformed/lifecycle-livedata-2.0.0/rs [-]
        resFolder                     : <GRADLE>/caches/<GRADLE_VERSION>/transforms/xxxxxxxxxxxxxxxxxxxxxxxxxxxxxxxx/transformed/lifecycle-livedata-2.0.0/res [-]
        resStaticLibrary              : <GRADLE>/caches/<GRADLE_VERSION>/transforms/xxxxxxxxxxxxxxxxxxxxxxxxxxxxxxxx/transformed/lifecycle-livedata-2.0.0/res.apk [-]
        - runtimeJarFiles             : <GRADLE>/caches/<GRADLE_VERSION>/transforms/xxxxxxxxxxxxxxxxxxxxxxxxxxxxxxxx/transformed/lifecycle-livedata-2.0.0/jars/classes.jar
        symbolFile                    : <GRADLE>/caches/<GRADLE_VERSION>/transforms/xxxxxxxxxxxxxxxxxxxxxxxxxxxxxxxx/transformed/lifecycle-livedata-2.0.0/R.txt
    - library                     : androidx.lifecycle:lifecycle-runtime:2.3.1@aar (IdeAndroidLibraryImpl)
        aidlFolder                    : <GRADLE>/caches/<GRADLE_VERSION>/transforms/xxxxxxxxxxxxxxxxxxxxxxxxxxxxxxxx/transformed/lifecycle-runtime-2.3.1/aidl [-]
        artifact                      : <M2>/androidx/lifecycle/lifecycle-runtime/2.3.1/lifecycle-runtime-2.3.1.aar
        artifactAddress               : androidx.lifecycle:lifecycle-runtime:2.3.1@aar
        assetsFolder                  : <GRADLE>/caches/<GRADLE_VERSION>/transforms/xxxxxxxxxxxxxxxxxxxxxxxxxxxxxxxx/transformed/lifecycle-runtime-2.3.1/assets [-]
        - compileJarFiles             : <GRADLE>/caches/<GRADLE_VERSION>/transforms/xxxxxxxxxxxxxxxxxxxxxxxxxxxxxxxx/transformed/lifecycle-runtime-2.3.1/jars/classes.jar
        component                     : androidx.lifecycle:lifecycle-runtime:2.3.1
        externalAnnotations           : <GRADLE>/caches/<GRADLE_VERSION>/transforms/xxxxxxxxxxxxxxxxxxxxxxxxxxxxxxxx/transformed/lifecycle-runtime-2.3.1/annotations.zip [-]
        folder                        : <GRADLE>/caches/<GRADLE_VERSION>/transforms/xxxxxxxxxxxxxxxxxxxxxxxxxxxxxxxx/transformed/lifecycle-runtime-2.3.1
        jniFolder                     : <GRADLE>/caches/<GRADLE_VERSION>/transforms/xxxxxxxxxxxxxxxxxxxxxxxxxxxxxxxx/transformed/lifecycle-runtime-2.3.1/jni [-]
        manifest                      : <GRADLE>/caches/<GRADLE_VERSION>/transforms/xxxxxxxxxxxxxxxxxxxxxxxxxxxxxxxx/transformed/lifecycle-runtime-2.3.1/AndroidManifest.xml
        proguardRules                 : <GRADLE>/caches/<GRADLE_VERSION>/transforms/xxxxxxxxxxxxxxxxxxxxxxxxxxxxxxxx/transformed/lifecycle-runtime-2.3.1/proguard.txt
        publicResources               : <GRADLE>/caches/<GRADLE_VERSION>/transforms/xxxxxxxxxxxxxxxxxxxxxxxxxxxxxxxx/transformed/lifecycle-runtime-2.3.1/public.txt [-]
        renderscriptFolder            : <GRADLE>/caches/<GRADLE_VERSION>/transforms/xxxxxxxxxxxxxxxxxxxxxxxxxxxxxxxx/transformed/lifecycle-runtime-2.3.1/rs [-]
        resFolder                     : <GRADLE>/caches/<GRADLE_VERSION>/transforms/xxxxxxxxxxxxxxxxxxxxxxxxxxxxxxxx/transformed/lifecycle-runtime-2.3.1/res
        resStaticLibrary              : <GRADLE>/caches/<GRADLE_VERSION>/transforms/xxxxxxxxxxxxxxxxxxxxxxxxxxxxxxxx/transformed/lifecycle-runtime-2.3.1/res.apk [-]
        - runtimeJarFiles             : <GRADLE>/caches/<GRADLE_VERSION>/transforms/xxxxxxxxxxxxxxxxxxxxxxxxxxxxxxxx/transformed/lifecycle-runtime-2.3.1/jars/classes.jar
        symbolFile                    : <GRADLE>/caches/<GRADLE_VERSION>/transforms/xxxxxxxxxxxxxxxxxxxxxxxxxxxxxxxx/transformed/lifecycle-runtime-2.3.1/R.txt
    - library                     : androidx.lifecycle:lifecycle-viewmodel-savedstate:2.3.1@aar (IdeAndroidLibraryImpl)
        aidlFolder                    : <GRADLE>/caches/<GRADLE_VERSION>/transforms/xxxxxxxxxxxxxxxxxxxxxxxxxxxxxxxx/transformed/lifecycle-viewmodel-savedstate-2.3.1/aidl [-]
        artifact                      : <M2>/androidx/lifecycle/lifecycle-viewmodel-savedstate/2.3.1/lifecycle-viewmodel-savedstate-2.3.1.aar
        artifactAddress               : androidx.lifecycle:lifecycle-viewmodel-savedstate:2.3.1@aar
        assetsFolder                  : <GRADLE>/caches/<GRADLE_VERSION>/transforms/xxxxxxxxxxxxxxxxxxxxxxxxxxxxxxxx/transformed/lifecycle-viewmodel-savedstate-2.3.1/assets [-]
        - compileJarFiles             : <GRADLE>/caches/<GRADLE_VERSION>/transforms/xxxxxxxxxxxxxxxxxxxxxxxxxxxxxxxx/transformed/lifecycle-viewmodel-savedstate-2.3.1/jars/classes.jar
        component                     : androidx.lifecycle:lifecycle-viewmodel-savedstate:2.3.1
        externalAnnotations           : <GRADLE>/caches/<GRADLE_VERSION>/transforms/xxxxxxxxxxxxxxxxxxxxxxxxxxxxxxxx/transformed/lifecycle-viewmodel-savedstate-2.3.1/annotations.zip [-]
        folder                        : <GRADLE>/caches/<GRADLE_VERSION>/transforms/xxxxxxxxxxxxxxxxxxxxxxxxxxxxxxxx/transformed/lifecycle-viewmodel-savedstate-2.3.1
        jniFolder                     : <GRADLE>/caches/<GRADLE_VERSION>/transforms/xxxxxxxxxxxxxxxxxxxxxxxxxxxxxxxx/transformed/lifecycle-viewmodel-savedstate-2.3.1/jni [-]
        manifest                      : <GRADLE>/caches/<GRADLE_VERSION>/transforms/xxxxxxxxxxxxxxxxxxxxxxxxxxxxxxxx/transformed/lifecycle-viewmodel-savedstate-2.3.1/AndroidManifest.xml
        proguardRules                 : <GRADLE>/caches/<GRADLE_VERSION>/transforms/xxxxxxxxxxxxxxxxxxxxxxxxxxxxxxxx/transformed/lifecycle-viewmodel-savedstate-2.3.1/proguard.txt
        publicResources               : <GRADLE>/caches/<GRADLE_VERSION>/transforms/xxxxxxxxxxxxxxxxxxxxxxxxxxxxxxxx/transformed/lifecycle-viewmodel-savedstate-2.3.1/public.txt [-]
        renderscriptFolder            : <GRADLE>/caches/<GRADLE_VERSION>/transforms/xxxxxxxxxxxxxxxxxxxxxxxxxxxxxxxx/transformed/lifecycle-viewmodel-savedstate-2.3.1/rs [-]
        resFolder                     : <GRADLE>/caches/<GRADLE_VERSION>/transforms/xxxxxxxxxxxxxxxxxxxxxxxxxxxxxxxx/transformed/lifecycle-viewmodel-savedstate-2.3.1/res [-]
        resStaticLibrary              : <GRADLE>/caches/<GRADLE_VERSION>/transforms/xxxxxxxxxxxxxxxxxxxxxxxxxxxxxxxx/transformed/lifecycle-viewmodel-savedstate-2.3.1/res.apk [-]
        - runtimeJarFiles             : <GRADLE>/caches/<GRADLE_VERSION>/transforms/xxxxxxxxxxxxxxxxxxxxxxxxxxxxxxxx/transformed/lifecycle-viewmodel-savedstate-2.3.1/jars/classes.jar
        symbolFile                    : <GRADLE>/caches/<GRADLE_VERSION>/transforms/xxxxxxxxxxxxxxxxxxxxxxxxxxxxxxxx/transformed/lifecycle-viewmodel-savedstate-2.3.1/R.txt
    - library                     : androidx.lifecycle:lifecycle-viewmodel:2.3.1@aar (IdeAndroidLibraryImpl)
        aidlFolder                    : <GRADLE>/caches/<GRADLE_VERSION>/transforms/xxxxxxxxxxxxxxxxxxxxxxxxxxxxxxxx/transformed/lifecycle-viewmodel-2.3.1/aidl [-]
        artifact                      : <M2>/androidx/lifecycle/lifecycle-viewmodel/2.3.1/lifecycle-viewmodel-2.3.1.aar
        artifactAddress               : androidx.lifecycle:lifecycle-viewmodel:2.3.1@aar
        assetsFolder                  : <GRADLE>/caches/<GRADLE_VERSION>/transforms/xxxxxxxxxxxxxxxxxxxxxxxxxxxxxxxx/transformed/lifecycle-viewmodel-2.3.1/assets [-]
        - compileJarFiles             : <GRADLE>/caches/<GRADLE_VERSION>/transforms/xxxxxxxxxxxxxxxxxxxxxxxxxxxxxxxx/transformed/lifecycle-viewmodel-2.3.1/jars/classes.jar
        component                     : androidx.lifecycle:lifecycle-viewmodel:2.3.1
        externalAnnotations           : <GRADLE>/caches/<GRADLE_VERSION>/transforms/xxxxxxxxxxxxxxxxxxxxxxxxxxxxxxxx/transformed/lifecycle-viewmodel-2.3.1/annotations.zip [-]
        folder                        : <GRADLE>/caches/<GRADLE_VERSION>/transforms/xxxxxxxxxxxxxxxxxxxxxxxxxxxxxxxx/transformed/lifecycle-viewmodel-2.3.1
        jniFolder                     : <GRADLE>/caches/<GRADLE_VERSION>/transforms/xxxxxxxxxxxxxxxxxxxxxxxxxxxxxxxx/transformed/lifecycle-viewmodel-2.3.1/jni [-]
        manifest                      : <GRADLE>/caches/<GRADLE_VERSION>/transforms/xxxxxxxxxxxxxxxxxxxxxxxxxxxxxxxx/transformed/lifecycle-viewmodel-2.3.1/AndroidManifest.xml
        proguardRules                 : <GRADLE>/caches/<GRADLE_VERSION>/transforms/xxxxxxxxxxxxxxxxxxxxxxxxxxxxxxxx/transformed/lifecycle-viewmodel-2.3.1/proguard.txt
        publicResources               : <GRADLE>/caches/<GRADLE_VERSION>/transforms/xxxxxxxxxxxxxxxxxxxxxxxxxxxxxxxx/transformed/lifecycle-viewmodel-2.3.1/public.txt [-]
        renderscriptFolder            : <GRADLE>/caches/<GRADLE_VERSION>/transforms/xxxxxxxxxxxxxxxxxxxxxxxxxxxxxxxx/transformed/lifecycle-viewmodel-2.3.1/rs [-]
        resFolder                     : <GRADLE>/caches/<GRADLE_VERSION>/transforms/xxxxxxxxxxxxxxxxxxxxxxxxxxxxxxxx/transformed/lifecycle-viewmodel-2.3.1/res
        resStaticLibrary              : <GRADLE>/caches/<GRADLE_VERSION>/transforms/xxxxxxxxxxxxxxxxxxxxxxxxxxxxxxxx/transformed/lifecycle-viewmodel-2.3.1/res.apk [-]
        - runtimeJarFiles             : <GRADLE>/caches/<GRADLE_VERSION>/transforms/xxxxxxxxxxxxxxxxxxxxxxxxxxxxxxxx/transformed/lifecycle-viewmodel-2.3.1/jars/classes.jar
        symbolFile                    : <GRADLE>/caches/<GRADLE_VERSION>/transforms/xxxxxxxxxxxxxxxxxxxxxxxxxxxxxxxx/transformed/lifecycle-viewmodel-2.3.1/R.txt
    - library                     : androidx.loader:loader:1.0.0@aar (IdeAndroidLibraryImpl)
        aidlFolder                    : <GRADLE>/caches/<GRADLE_VERSION>/transforms/xxxxxxxxxxxxxxxxxxxxxxxxxxxxxxxx/transformed/loader-1.0.0/aidl [-]
        artifact                      : <M2>/androidx/loader/loader/1.0.0/loader-1.0.0.aar
        artifactAddress               : androidx.loader:loader:1.0.0@aar
        assetsFolder                  : <GRADLE>/caches/<GRADLE_VERSION>/transforms/xxxxxxxxxxxxxxxxxxxxxxxxxxxxxxxx/transformed/loader-1.0.0/assets [-]
        - compileJarFiles             : <GRADLE>/caches/<GRADLE_VERSION>/transforms/xxxxxxxxxxxxxxxxxxxxxxxxxxxxxxxx/transformed/loader-1.0.0/jars/classes.jar
        component                     : androidx.loader:loader:1.0.0
        externalAnnotations           : <GRADLE>/caches/<GRADLE_VERSION>/transforms/xxxxxxxxxxxxxxxxxxxxxxxxxxxxxxxx/transformed/loader-1.0.0/annotations.zip [-]
        folder                        : <GRADLE>/caches/<GRADLE_VERSION>/transforms/xxxxxxxxxxxxxxxxxxxxxxxxxxxxxxxx/transformed/loader-1.0.0
        jniFolder                     : <GRADLE>/caches/<GRADLE_VERSION>/transforms/xxxxxxxxxxxxxxxxxxxxxxxxxxxxxxxx/transformed/loader-1.0.0/jni [-]
        manifest                      : <GRADLE>/caches/<GRADLE_VERSION>/transforms/xxxxxxxxxxxxxxxxxxxxxxxxxxxxxxxx/transformed/loader-1.0.0/AndroidManifest.xml
        proguardRules                 : <GRADLE>/caches/<GRADLE_VERSION>/transforms/xxxxxxxxxxxxxxxxxxxxxxxxxxxxxxxx/transformed/loader-1.0.0/proguard.txt [-]
        publicResources               : <GRADLE>/caches/<GRADLE_VERSION>/transforms/xxxxxxxxxxxxxxxxxxxxxxxxxxxxxxxx/transformed/loader-1.0.0/public.txt [-]
        renderscriptFolder            : <GRADLE>/caches/<GRADLE_VERSION>/transforms/xxxxxxxxxxxxxxxxxxxxxxxxxxxxxxxx/transformed/loader-1.0.0/rs [-]
        resFolder                     : <GRADLE>/caches/<GRADLE_VERSION>/transforms/xxxxxxxxxxxxxxxxxxxxxxxxxxxxxxxx/transformed/loader-1.0.0/res [-]
        resStaticLibrary              : <GRADLE>/caches/<GRADLE_VERSION>/transforms/xxxxxxxxxxxxxxxxxxxxxxxxxxxxxxxx/transformed/loader-1.0.0/res.apk [-]
        - runtimeJarFiles             : <GRADLE>/caches/<GRADLE_VERSION>/transforms/xxxxxxxxxxxxxxxxxxxxxxxxxxxxxxxx/transformed/loader-1.0.0/jars/classes.jar
        symbolFile                    : <GRADLE>/caches/<GRADLE_VERSION>/transforms/xxxxxxxxxxxxxxxxxxxxxxxxxxxxxxxx/transformed/loader-1.0.0/R.txt
    - library                     : androidx.localbroadcastmanager:localbroadcastmanager:1.0.0@aar (IdeAndroidLibraryImpl)
        aidlFolder                    : <GRADLE>/caches/<GRADLE_VERSION>/transforms/xxxxxxxxxxxxxxxxxxxxxxxxxxxxxxxx/transformed/localbroadcastmanager-1.0.0/aidl [-]
        artifact                      : <M2>/androidx/localbroadcastmanager/localbroadcastmanager/1.0.0/localbroadcastmanager-1.0.0.aar
        artifactAddress               : androidx.localbroadcastmanager:localbroadcastmanager:1.0.0@aar
        assetsFolder                  : <GRADLE>/caches/<GRADLE_VERSION>/transforms/xxxxxxxxxxxxxxxxxxxxxxxxxxxxxxxx/transformed/localbroadcastmanager-1.0.0/assets [-]
        - compileJarFiles             : <GRADLE>/caches/<GRADLE_VERSION>/transforms/xxxxxxxxxxxxxxxxxxxxxxxxxxxxxxxx/transformed/localbroadcastmanager-1.0.0/jars/classes.jar
        component                     : androidx.localbroadcastmanager:localbroadcastmanager:1.0.0
        externalAnnotations           : <GRADLE>/caches/<GRADLE_VERSION>/transforms/xxxxxxxxxxxxxxxxxxxxxxxxxxxxxxxx/transformed/localbroadcastmanager-1.0.0/annotations.zip [-]
        folder                        : <GRADLE>/caches/<GRADLE_VERSION>/transforms/xxxxxxxxxxxxxxxxxxxxxxxxxxxxxxxx/transformed/localbroadcastmanager-1.0.0
        jniFolder                     : <GRADLE>/caches/<GRADLE_VERSION>/transforms/xxxxxxxxxxxxxxxxxxxxxxxxxxxxxxxx/transformed/localbroadcastmanager-1.0.0/jni [-]
        manifest                      : <GRADLE>/caches/<GRADLE_VERSION>/transforms/xxxxxxxxxxxxxxxxxxxxxxxxxxxxxxxx/transformed/localbroadcastmanager-1.0.0/AndroidManifest.xml
        proguardRules                 : <GRADLE>/caches/<GRADLE_VERSION>/transforms/xxxxxxxxxxxxxxxxxxxxxxxxxxxxxxxx/transformed/localbroadcastmanager-1.0.0/proguard.txt [-]
        publicResources               : <GRADLE>/caches/<GRADLE_VERSION>/transforms/xxxxxxxxxxxxxxxxxxxxxxxxxxxxxxxx/transformed/localbroadcastmanager-1.0.0/public.txt [-]
        renderscriptFolder            : <GRADLE>/caches/<GRADLE_VERSION>/transforms/xxxxxxxxxxxxxxxxxxxxxxxxxxxxxxxx/transformed/localbroadcastmanager-1.0.0/rs [-]
        resFolder                     : <GRADLE>/caches/<GRADLE_VERSION>/transforms/xxxxxxxxxxxxxxxxxxxxxxxxxxxxxxxx/transformed/localbroadcastmanager-1.0.0/res [-]
        resStaticLibrary              : <GRADLE>/caches/<GRADLE_VERSION>/transforms/xxxxxxxxxxxxxxxxxxxxxxxxxxxxxxxx/transformed/localbroadcastmanager-1.0.0/res.apk [-]
        - runtimeJarFiles             : <GRADLE>/caches/<GRADLE_VERSION>/transforms/xxxxxxxxxxxxxxxxxxxxxxxxxxxxxxxx/transformed/localbroadcastmanager-1.0.0/jars/classes.jar
        symbolFile                    : <GRADLE>/caches/<GRADLE_VERSION>/transforms/xxxxxxxxxxxxxxxxxxxxxxxxxxxxxxxx/transformed/localbroadcastmanager-1.0.0/R.txt
    - library                     : androidx.navigation:navigation-common:2.3.5@aar (IdeAndroidLibraryImpl)
        aidlFolder                    : <GRADLE>/caches/<GRADLE_VERSION>/transforms/xxxxxxxxxxxxxxxxxxxxxxxxxxxxxxxx/transformed/navigation-common-2.3.5/aidl [-]
        artifact                      : <M2>/androidx/navigation/navigation-common/2.3.5/navigation-common-2.3.5.aar
        artifactAddress               : androidx.navigation:navigation-common:2.3.5@aar
        assetsFolder                  : <GRADLE>/caches/<GRADLE_VERSION>/transforms/xxxxxxxxxxxxxxxxxxxxxxxxxxxxxxxx/transformed/navigation-common-2.3.5/assets [-]
        - compileJarFiles             : <GRADLE>/caches/<GRADLE_VERSION>/transforms/xxxxxxxxxxxxxxxxxxxxxxxxxxxxxxxx/transformed/navigation-common-2.3.5/jars/classes.jar
        component                     : androidx.navigation:navigation-common:2.3.5
        externalAnnotations           : <GRADLE>/caches/<GRADLE_VERSION>/transforms/xxxxxxxxxxxxxxxxxxxxxxxxxxxxxxxx/transformed/navigation-common-2.3.5/annotations.zip [-]
        folder                        : <GRADLE>/caches/<GRADLE_VERSION>/transforms/xxxxxxxxxxxxxxxxxxxxxxxxxxxxxxxx/transformed/navigation-common-2.3.5
        jniFolder                     : <GRADLE>/caches/<GRADLE_VERSION>/transforms/xxxxxxxxxxxxxxxxxxxxxxxxxxxxxxxx/transformed/navigation-common-2.3.5/jni [-]
        manifest                      : <GRADLE>/caches/<GRADLE_VERSION>/transforms/xxxxxxxxxxxxxxxxxxxxxxxxxxxxxxxx/transformed/navigation-common-2.3.5/AndroidManifest.xml
        proguardRules                 : <GRADLE>/caches/<GRADLE_VERSION>/transforms/xxxxxxxxxxxxxxxxxxxxxxxxxxxxxxxx/transformed/navigation-common-2.3.5/proguard.txt [-]
        publicResources               : <GRADLE>/caches/<GRADLE_VERSION>/transforms/xxxxxxxxxxxxxxxxxxxxxxxxxxxxxxxx/transformed/navigation-common-2.3.5/public.txt [-]
        renderscriptFolder            : <GRADLE>/caches/<GRADLE_VERSION>/transforms/xxxxxxxxxxxxxxxxxxxxxxxxxxxxxxxx/transformed/navigation-common-2.3.5/rs [-]
        resFolder                     : <GRADLE>/caches/<GRADLE_VERSION>/transforms/xxxxxxxxxxxxxxxxxxxxxxxxxxxxxxxx/transformed/navigation-common-2.3.5/res
        resStaticLibrary              : <GRADLE>/caches/<GRADLE_VERSION>/transforms/xxxxxxxxxxxxxxxxxxxxxxxxxxxxxxxx/transformed/navigation-common-2.3.5/res.apk [-]
        - runtimeJarFiles             : <GRADLE>/caches/<GRADLE_VERSION>/transforms/xxxxxxxxxxxxxxxxxxxxxxxxxxxxxxxx/transformed/navigation-common-2.3.5/jars/classes.jar
        symbolFile                    : <GRADLE>/caches/<GRADLE_VERSION>/transforms/xxxxxxxxxxxxxxxxxxxxxxxxxxxxxxxx/transformed/navigation-common-2.3.5/R.txt
    - library                     : androidx.navigation:navigation-fragment:2.3.5@aar (IdeAndroidLibraryImpl)
        aidlFolder                    : <GRADLE>/caches/<GRADLE_VERSION>/transforms/xxxxxxxxxxxxxxxxxxxxxxxxxxxxxxxx/transformed/navigation-fragment-2.3.5/aidl [-]
        artifact                      : <M2>/androidx/navigation/navigation-fragment/2.3.5/navigation-fragment-2.3.5.aar
        artifactAddress               : androidx.navigation:navigation-fragment:2.3.5@aar
        assetsFolder                  : <GRADLE>/caches/<GRADLE_VERSION>/transforms/xxxxxxxxxxxxxxxxxxxxxxxxxxxxxxxx/transformed/navigation-fragment-2.3.5/assets [-]
        - compileJarFiles             : <GRADLE>/caches/<GRADLE_VERSION>/transforms/xxxxxxxxxxxxxxxxxxxxxxxxxxxxxxxx/transformed/navigation-fragment-2.3.5/jars/classes.jar
        component                     : androidx.navigation:navigation-fragment:2.3.5
        externalAnnotations           : <GRADLE>/caches/<GRADLE_VERSION>/transforms/xxxxxxxxxxxxxxxxxxxxxxxxxxxxxxxx/transformed/navigation-fragment-2.3.5/annotations.zip [-]
        folder                        : <GRADLE>/caches/<GRADLE_VERSION>/transforms/xxxxxxxxxxxxxxxxxxxxxxxxxxxxxxxx/transformed/navigation-fragment-2.3.5
        jniFolder                     : <GRADLE>/caches/<GRADLE_VERSION>/transforms/xxxxxxxxxxxxxxxxxxxxxxxxxxxxxxxx/transformed/navigation-fragment-2.3.5/jni [-]
        manifest                      : <GRADLE>/caches/<GRADLE_VERSION>/transforms/xxxxxxxxxxxxxxxxxxxxxxxxxxxxxxxx/transformed/navigation-fragment-2.3.5/AndroidManifest.xml
        proguardRules                 : <GRADLE>/caches/<GRADLE_VERSION>/transforms/xxxxxxxxxxxxxxxxxxxxxxxxxxxxxxxx/transformed/navigation-fragment-2.3.5/proguard.txt [-]
        publicResources               : <GRADLE>/caches/<GRADLE_VERSION>/transforms/xxxxxxxxxxxxxxxxxxxxxxxxxxxxxxxx/transformed/navigation-fragment-2.3.5/public.txt [-]
        renderscriptFolder            : <GRADLE>/caches/<GRADLE_VERSION>/transforms/xxxxxxxxxxxxxxxxxxxxxxxxxxxxxxxx/transformed/navigation-fragment-2.3.5/rs [-]
        resFolder                     : <GRADLE>/caches/<GRADLE_VERSION>/transforms/xxxxxxxxxxxxxxxxxxxxxxxxxxxxxxxx/transformed/navigation-fragment-2.3.5/res
        resStaticLibrary              : <GRADLE>/caches/<GRADLE_VERSION>/transforms/xxxxxxxxxxxxxxxxxxxxxxxxxxxxxxxx/transformed/navigation-fragment-2.3.5/res.apk [-]
        - runtimeJarFiles             : <GRADLE>/caches/<GRADLE_VERSION>/transforms/xxxxxxxxxxxxxxxxxxxxxxxxxxxxxxxx/transformed/navigation-fragment-2.3.5/jars/classes.jar
        symbolFile                    : <GRADLE>/caches/<GRADLE_VERSION>/transforms/xxxxxxxxxxxxxxxxxxxxxxxxxxxxxxxx/transformed/navigation-fragment-2.3.5/R.txt
    - library                     : androidx.navigation:navigation-runtime:2.3.5@aar (IdeAndroidLibraryImpl)
        aidlFolder                    : <GRADLE>/caches/<GRADLE_VERSION>/transforms/xxxxxxxxxxxxxxxxxxxxxxxxxxxxxxxx/transformed/navigation-runtime-2.3.5/aidl [-]
        artifact                      : <M2>/androidx/navigation/navigation-runtime/2.3.5/navigation-runtime-2.3.5.aar
        artifactAddress               : androidx.navigation:navigation-runtime:2.3.5@aar
        assetsFolder                  : <GRADLE>/caches/<GRADLE_VERSION>/transforms/xxxxxxxxxxxxxxxxxxxxxxxxxxxxxxxx/transformed/navigation-runtime-2.3.5/assets [-]
        - compileJarFiles             : <GRADLE>/caches/<GRADLE_VERSION>/transforms/xxxxxxxxxxxxxxxxxxxxxxxxxxxxxxxx/transformed/navigation-runtime-2.3.5/jars/classes.jar
        component                     : androidx.navigation:navigation-runtime:2.3.5
        externalAnnotations           : <GRADLE>/caches/<GRADLE_VERSION>/transforms/xxxxxxxxxxxxxxxxxxxxxxxxxxxxxxxx/transformed/navigation-runtime-2.3.5/annotations.zip [-]
        folder                        : <GRADLE>/caches/<GRADLE_VERSION>/transforms/xxxxxxxxxxxxxxxxxxxxxxxxxxxxxxxx/transformed/navigation-runtime-2.3.5
        jniFolder                     : <GRADLE>/caches/<GRADLE_VERSION>/transforms/xxxxxxxxxxxxxxxxxxxxxxxxxxxxxxxx/transformed/navigation-runtime-2.3.5/jni [-]
        manifest                      : <GRADLE>/caches/<GRADLE_VERSION>/transforms/xxxxxxxxxxxxxxxxxxxxxxxxxxxxxxxx/transformed/navigation-runtime-2.3.5/AndroidManifest.xml
        proguardRules                 : <GRADLE>/caches/<GRADLE_VERSION>/transforms/xxxxxxxxxxxxxxxxxxxxxxxxxxxxxxxx/transformed/navigation-runtime-2.3.5/proguard.txt [-]
        publicResources               : <GRADLE>/caches/<GRADLE_VERSION>/transforms/xxxxxxxxxxxxxxxxxxxxxxxxxxxxxxxx/transformed/navigation-runtime-2.3.5/public.txt [-]
        renderscriptFolder            : <GRADLE>/caches/<GRADLE_VERSION>/transforms/xxxxxxxxxxxxxxxxxxxxxxxxxxxxxxxx/transformed/navigation-runtime-2.3.5/rs [-]
        resFolder                     : <GRADLE>/caches/<GRADLE_VERSION>/transforms/xxxxxxxxxxxxxxxxxxxxxxxxxxxxxxxx/transformed/navigation-runtime-2.3.5/res
        resStaticLibrary              : <GRADLE>/caches/<GRADLE_VERSION>/transforms/xxxxxxxxxxxxxxxxxxxxxxxxxxxxxxxx/transformed/navigation-runtime-2.3.5/res.apk [-]
        - runtimeJarFiles             : <GRADLE>/caches/<GRADLE_VERSION>/transforms/xxxxxxxxxxxxxxxxxxxxxxxxxxxxxxxx/transformed/navigation-runtime-2.3.5/jars/classes.jar
        symbolFile                    : <GRADLE>/caches/<GRADLE_VERSION>/transforms/xxxxxxxxxxxxxxxxxxxxxxxxxxxxxxxx/transformed/navigation-runtime-2.3.5/R.txt
    - library                     : androidx.navigation:navigation-ui:2.3.5@aar (IdeAndroidLibraryImpl)
        aidlFolder                    : <GRADLE>/caches/<GRADLE_VERSION>/transforms/xxxxxxxxxxxxxxxxxxxxxxxxxxxxxxxx/transformed/navigation-ui-2.3.5/aidl [-]
        artifact                      : <M2>/androidx/navigation/navigation-ui/2.3.5/navigation-ui-2.3.5.aar
        artifactAddress               : androidx.navigation:navigation-ui:2.3.5@aar
        assetsFolder                  : <GRADLE>/caches/<GRADLE_VERSION>/transforms/xxxxxxxxxxxxxxxxxxxxxxxxxxxxxxxx/transformed/navigation-ui-2.3.5/assets [-]
        - compileJarFiles             : <GRADLE>/caches/<GRADLE_VERSION>/transforms/xxxxxxxxxxxxxxxxxxxxxxxxxxxxxxxx/transformed/navigation-ui-2.3.5/jars/classes.jar
        component                     : androidx.navigation:navigation-ui:2.3.5
        externalAnnotations           : <GRADLE>/caches/<GRADLE_VERSION>/transforms/xxxxxxxxxxxxxxxxxxxxxxxxxxxxxxxx/transformed/navigation-ui-2.3.5/annotations.zip [-]
        folder                        : <GRADLE>/caches/<GRADLE_VERSION>/transforms/xxxxxxxxxxxxxxxxxxxxxxxxxxxxxxxx/transformed/navigation-ui-2.3.5
        jniFolder                     : <GRADLE>/caches/<GRADLE_VERSION>/transforms/xxxxxxxxxxxxxxxxxxxxxxxxxxxxxxxx/transformed/navigation-ui-2.3.5/jni [-]
        manifest                      : <GRADLE>/caches/<GRADLE_VERSION>/transforms/xxxxxxxxxxxxxxxxxxxxxxxxxxxxxxxx/transformed/navigation-ui-2.3.5/AndroidManifest.xml
        proguardRules                 : <GRADLE>/caches/<GRADLE_VERSION>/transforms/xxxxxxxxxxxxxxxxxxxxxxxxxxxxxxxx/transformed/navigation-ui-2.3.5/proguard.txt
        publicResources               : <GRADLE>/caches/<GRADLE_VERSION>/transforms/xxxxxxxxxxxxxxxxxxxxxxxxxxxxxxxx/transformed/navigation-ui-2.3.5/public.txt [-]
        renderscriptFolder            : <GRADLE>/caches/<GRADLE_VERSION>/transforms/xxxxxxxxxxxxxxxxxxxxxxxxxxxxxxxx/transformed/navigation-ui-2.3.5/rs [-]
        resFolder                     : <GRADLE>/caches/<GRADLE_VERSION>/transforms/xxxxxxxxxxxxxxxxxxxxxxxxxxxxxxxx/transformed/navigation-ui-2.3.5/res
        resStaticLibrary              : <GRADLE>/caches/<GRADLE_VERSION>/transforms/xxxxxxxxxxxxxxxxxxxxxxxxxxxxxxxx/transformed/navigation-ui-2.3.5/res.apk [-]
        - runtimeJarFiles             : <GRADLE>/caches/<GRADLE_VERSION>/transforms/xxxxxxxxxxxxxxxxxxxxxxxxxxxxxxxx/transformed/navigation-ui-2.3.5/jars/classes.jar
        symbolFile                    : <GRADLE>/caches/<GRADLE_VERSION>/transforms/xxxxxxxxxxxxxxxxxxxxxxxxxxxxxxxx/transformed/navigation-ui-2.3.5/R.txt
    - library                     : androidx.print:print:1.0.0@aar (IdeAndroidLibraryImpl)
        aidlFolder                    : <GRADLE>/caches/<GRADLE_VERSION>/transforms/xxxxxxxxxxxxxxxxxxxxxxxxxxxxxxxx/transformed/print-1.0.0/aidl [-]
        artifact                      : <M2>/androidx/print/print/1.0.0/print-1.0.0.aar
        artifactAddress               : androidx.print:print:1.0.0@aar
        assetsFolder                  : <GRADLE>/caches/<GRADLE_VERSION>/transforms/xxxxxxxxxxxxxxxxxxxxxxxxxxxxxxxx/transformed/print-1.0.0/assets [-]
        - compileJarFiles             : <GRADLE>/caches/<GRADLE_VERSION>/transforms/xxxxxxxxxxxxxxxxxxxxxxxxxxxxxxxx/transformed/print-1.0.0/jars/classes.jar
        component                     : androidx.print:print:1.0.0
        externalAnnotations           : <GRADLE>/caches/<GRADLE_VERSION>/transforms/xxxxxxxxxxxxxxxxxxxxxxxxxxxxxxxx/transformed/print-1.0.0/annotations.zip
        folder                        : <GRADLE>/caches/<GRADLE_VERSION>/transforms/xxxxxxxxxxxxxxxxxxxxxxxxxxxxxxxx/transformed/print-1.0.0
        jniFolder                     : <GRADLE>/caches/<GRADLE_VERSION>/transforms/xxxxxxxxxxxxxxxxxxxxxxxxxxxxxxxx/transformed/print-1.0.0/jni [-]
        manifest                      : <GRADLE>/caches/<GRADLE_VERSION>/transforms/xxxxxxxxxxxxxxxxxxxxxxxxxxxxxxxx/transformed/print-1.0.0/AndroidManifest.xml
        proguardRules                 : <GRADLE>/caches/<GRADLE_VERSION>/transforms/xxxxxxxxxxxxxxxxxxxxxxxxxxxxxxxx/transformed/print-1.0.0/proguard.txt [-]
        publicResources               : <GRADLE>/caches/<GRADLE_VERSION>/transforms/xxxxxxxxxxxxxxxxxxxxxxxxxxxxxxxx/transformed/print-1.0.0/public.txt [-]
        renderscriptFolder            : <GRADLE>/caches/<GRADLE_VERSION>/transforms/xxxxxxxxxxxxxxxxxxxxxxxxxxxxxxxx/transformed/print-1.0.0/rs [-]
        resFolder                     : <GRADLE>/caches/<GRADLE_VERSION>/transforms/xxxxxxxxxxxxxxxxxxxxxxxxxxxxxxxx/transformed/print-1.0.0/res [-]
        resStaticLibrary              : <GRADLE>/caches/<GRADLE_VERSION>/transforms/xxxxxxxxxxxxxxxxxxxxxxxxxxxxxxxx/transformed/print-1.0.0/res.apk [-]
        - runtimeJarFiles             : <GRADLE>/caches/<GRADLE_VERSION>/transforms/xxxxxxxxxxxxxxxxxxxxxxxxxxxxxxxx/transformed/print-1.0.0/jars/classes.jar
        symbolFile                    : <GRADLE>/caches/<GRADLE_VERSION>/transforms/xxxxxxxxxxxxxxxxxxxxxxxxxxxxxxxx/transformed/print-1.0.0/R.txt
    - library                     : androidx.recyclerview:recyclerview:1.0.0@aar (IdeAndroidLibraryImpl)
        aidlFolder                    : <GRADLE>/caches/<GRADLE_VERSION>/transforms/xxxxxxxxxxxxxxxxxxxxxxxxxxxxxxxx/transformed/recyclerview-1.0.0/aidl [-]
        artifact                      : <M2>/androidx/recyclerview/recyclerview/1.0.0/recyclerview-1.0.0.aar
        artifactAddress               : androidx.recyclerview:recyclerview:1.0.0@aar
        assetsFolder                  : <GRADLE>/caches/<GRADLE_VERSION>/transforms/xxxxxxxxxxxxxxxxxxxxxxxxxxxxxxxx/transformed/recyclerview-1.0.0/assets [-]
        - compileJarFiles             : <GRADLE>/caches/<GRADLE_VERSION>/transforms/xxxxxxxxxxxxxxxxxxxxxxxxxxxxxxxx/transformed/recyclerview-1.0.0/jars/classes.jar
        component                     : androidx.recyclerview:recyclerview:1.0.0
        externalAnnotations           : <GRADLE>/caches/<GRADLE_VERSION>/transforms/xxxxxxxxxxxxxxxxxxxxxxxxxxxxxxxx/transformed/recyclerview-1.0.0/annotations.zip
        folder                        : <GRADLE>/caches/<GRADLE_VERSION>/transforms/xxxxxxxxxxxxxxxxxxxxxxxxxxxxxxxx/transformed/recyclerview-1.0.0
        jniFolder                     : <GRADLE>/caches/<GRADLE_VERSION>/transforms/xxxxxxxxxxxxxxxxxxxxxxxxxxxxxxxx/transformed/recyclerview-1.0.0/jni [-]
        manifest                      : <GRADLE>/caches/<GRADLE_VERSION>/transforms/xxxxxxxxxxxxxxxxxxxxxxxxxxxxxxxx/transformed/recyclerview-1.0.0/AndroidManifest.xml
        proguardRules                 : <GRADLE>/caches/<GRADLE_VERSION>/transforms/xxxxxxxxxxxxxxxxxxxxxxxxxxxxxxxx/transformed/recyclerview-1.0.0/proguard.txt
        publicResources               : <GRADLE>/caches/<GRADLE_VERSION>/transforms/xxxxxxxxxxxxxxxxxxxxxxxxxxxxxxxx/transformed/recyclerview-1.0.0/public.txt
        renderscriptFolder            : <GRADLE>/caches/<GRADLE_VERSION>/transforms/xxxxxxxxxxxxxxxxxxxxxxxxxxxxxxxx/transformed/recyclerview-1.0.0/rs [-]
        resFolder                     : <GRADLE>/caches/<GRADLE_VERSION>/transforms/xxxxxxxxxxxxxxxxxxxxxxxxxxxxxxxx/transformed/recyclerview-1.0.0/res
        resStaticLibrary              : <GRADLE>/caches/<GRADLE_VERSION>/transforms/xxxxxxxxxxxxxxxxxxxxxxxxxxxxxxxx/transformed/recyclerview-1.0.0/res.apk [-]
        - runtimeJarFiles             : <GRADLE>/caches/<GRADLE_VERSION>/transforms/xxxxxxxxxxxxxxxxxxxxxxxxxxxxxxxx/transformed/recyclerview-1.0.0/jars/classes.jar
        symbolFile                    : <GRADLE>/caches/<GRADLE_VERSION>/transforms/xxxxxxxxxxxxxxxxxxxxxxxxxxxxxxxx/transformed/recyclerview-1.0.0/R.txt
    - library                     : androidx.savedstate:savedstate:1.1.0@aar (IdeAndroidLibraryImpl)
        aidlFolder                    : <GRADLE>/caches/<GRADLE_VERSION>/transforms/xxxxxxxxxxxxxxxxxxxxxxxxxxxxxxxx/transformed/savedstate-1.1.0/aidl [-]
        artifact                      : <M2>/androidx/savedstate/savedstate/1.1.0/savedstate-1.1.0.aar
        artifactAddress               : androidx.savedstate:savedstate:1.1.0@aar
        assetsFolder                  : <GRADLE>/caches/<GRADLE_VERSION>/transforms/xxxxxxxxxxxxxxxxxxxxxxxxxxxxxxxx/transformed/savedstate-1.1.0/assets [-]
        - compileJarFiles             : <GRADLE>/caches/<GRADLE_VERSION>/transforms/xxxxxxxxxxxxxxxxxxxxxxxxxxxxxxxx/transformed/savedstate-1.1.0/jars/classes.jar
        component                     : androidx.savedstate:savedstate:1.1.0
        externalAnnotations           : <GRADLE>/caches/<GRADLE_VERSION>/transforms/xxxxxxxxxxxxxxxxxxxxxxxxxxxxxxxx/transformed/savedstate-1.1.0/annotations.zip [-]
        folder                        : <GRADLE>/caches/<GRADLE_VERSION>/transforms/xxxxxxxxxxxxxxxxxxxxxxxxxxxxxxxx/transformed/savedstate-1.1.0
        jniFolder                     : <GRADLE>/caches/<GRADLE_VERSION>/transforms/xxxxxxxxxxxxxxxxxxxxxxxxxxxxxxxx/transformed/savedstate-1.1.0/jni [-]
        manifest                      : <GRADLE>/caches/<GRADLE_VERSION>/transforms/xxxxxxxxxxxxxxxxxxxxxxxxxxxxxxxx/transformed/savedstate-1.1.0/AndroidManifest.xml
        proguardRules                 : <GRADLE>/caches/<GRADLE_VERSION>/transforms/xxxxxxxxxxxxxxxxxxxxxxxxxxxxxxxx/transformed/savedstate-1.1.0/proguard.txt
        publicResources               : <GRADLE>/caches/<GRADLE_VERSION>/transforms/xxxxxxxxxxxxxxxxxxxxxxxxxxxxxxxx/transformed/savedstate-1.1.0/public.txt [-]
        renderscriptFolder            : <GRADLE>/caches/<GRADLE_VERSION>/transforms/xxxxxxxxxxxxxxxxxxxxxxxxxxxxxxxx/transformed/savedstate-1.1.0/rs [-]
        resFolder                     : <GRADLE>/caches/<GRADLE_VERSION>/transforms/xxxxxxxxxxxxxxxxxxxxxxxxxxxxxxxx/transformed/savedstate-1.1.0/res
        resStaticLibrary              : <GRADLE>/caches/<GRADLE_VERSION>/transforms/xxxxxxxxxxxxxxxxxxxxxxxxxxxxxxxx/transformed/savedstate-1.1.0/res.apk [-]
        - runtimeJarFiles             : <GRADLE>/caches/<GRADLE_VERSION>/transforms/xxxxxxxxxxxxxxxxxxxxxxxxxxxxxxxx/transformed/savedstate-1.1.0/jars/classes.jar
        symbolFile                    : <GRADLE>/caches/<GRADLE_VERSION>/transforms/xxxxxxxxxxxxxxxxxxxxxxxxxxxxxxxx/transformed/savedstate-1.1.0/R.txt
    - library                     : androidx.slidingpanelayout:slidingpanelayout:1.0.0@aar (IdeAndroidLibraryImpl)
        aidlFolder                    : <GRADLE>/caches/<GRADLE_VERSION>/transforms/xxxxxxxxxxxxxxxxxxxxxxxxxxxxxxxx/transformed/slidingpanelayout-1.0.0/aidl [-]
        artifact                      : <M2>/androidx/slidingpanelayout/slidingpanelayout/1.0.0/slidingpanelayout-1.0.0.aar
        artifactAddress               : androidx.slidingpanelayout:slidingpanelayout:1.0.0@aar
        assetsFolder                  : <GRADLE>/caches/<GRADLE_VERSION>/transforms/xxxxxxxxxxxxxxxxxxxxxxxxxxxxxxxx/transformed/slidingpanelayout-1.0.0/assets [-]
        - compileJarFiles             : <GRADLE>/caches/<GRADLE_VERSION>/transforms/xxxxxxxxxxxxxxxxxxxxxxxxxxxxxxxx/transformed/slidingpanelayout-1.0.0/jars/classes.jar
        component                     : androidx.slidingpanelayout:slidingpanelayout:1.0.0
        externalAnnotations           : <GRADLE>/caches/<GRADLE_VERSION>/transforms/xxxxxxxxxxxxxxxxxxxxxxxxxxxxxxxx/transformed/slidingpanelayout-1.0.0/annotations.zip [-]
        folder                        : <GRADLE>/caches/<GRADLE_VERSION>/transforms/xxxxxxxxxxxxxxxxxxxxxxxxxxxxxxxx/transformed/slidingpanelayout-1.0.0
        jniFolder                     : <GRADLE>/caches/<GRADLE_VERSION>/transforms/xxxxxxxxxxxxxxxxxxxxxxxxxxxxxxxx/transformed/slidingpanelayout-1.0.0/jni [-]
        manifest                      : <GRADLE>/caches/<GRADLE_VERSION>/transforms/xxxxxxxxxxxxxxxxxxxxxxxxxxxxxxxx/transformed/slidingpanelayout-1.0.0/AndroidManifest.xml
        proguardRules                 : <GRADLE>/caches/<GRADLE_VERSION>/transforms/xxxxxxxxxxxxxxxxxxxxxxxxxxxxxxxx/transformed/slidingpanelayout-1.0.0/proguard.txt [-]
        publicResources               : <GRADLE>/caches/<GRADLE_VERSION>/transforms/xxxxxxxxxxxxxxxxxxxxxxxxxxxxxxxx/transformed/slidingpanelayout-1.0.0/public.txt [-]
        renderscriptFolder            : <GRADLE>/caches/<GRADLE_VERSION>/transforms/xxxxxxxxxxxxxxxxxxxxxxxxxxxxxxxx/transformed/slidingpanelayout-1.0.0/rs [-]
        resFolder                     : <GRADLE>/caches/<GRADLE_VERSION>/transforms/xxxxxxxxxxxxxxxxxxxxxxxxxxxxxxxx/transformed/slidingpanelayout-1.0.0/res [-]
        resStaticLibrary              : <GRADLE>/caches/<GRADLE_VERSION>/transforms/xxxxxxxxxxxxxxxxxxxxxxxxxxxxxxxx/transformed/slidingpanelayout-1.0.0/res.apk [-]
        - runtimeJarFiles             : <GRADLE>/caches/<GRADLE_VERSION>/transforms/xxxxxxxxxxxxxxxxxxxxxxxxxxxxxxxx/transformed/slidingpanelayout-1.0.0/jars/classes.jar
        symbolFile                    : <GRADLE>/caches/<GRADLE_VERSION>/transforms/xxxxxxxxxxxxxxxxxxxxxxxxxxxxxxxx/transformed/slidingpanelayout-1.0.0/R.txt
    - library                     : androidx.swiperefreshlayout:swiperefreshlayout:1.0.0@aar (IdeAndroidLibraryImpl)
        aidlFolder                    : <GRADLE>/caches/<GRADLE_VERSION>/transforms/xxxxxxxxxxxxxxxxxxxxxxxxxxxxxxxx/transformed/swiperefreshlayout-1.0.0/aidl [-]
        artifact                      : <M2>/androidx/swiperefreshlayout/swiperefreshlayout/1.0.0/swiperefreshlayout-1.0.0.aar
        artifactAddress               : androidx.swiperefreshlayout:swiperefreshlayout:1.0.0@aar
        assetsFolder                  : <GRADLE>/caches/<GRADLE_VERSION>/transforms/xxxxxxxxxxxxxxxxxxxxxxxxxxxxxxxx/transformed/swiperefreshlayout-1.0.0/assets [-]
        - compileJarFiles             : <GRADLE>/caches/<GRADLE_VERSION>/transforms/xxxxxxxxxxxxxxxxxxxxxxxxxxxxxxxx/transformed/swiperefreshlayout-1.0.0/jars/classes.jar
        component                     : androidx.swiperefreshlayout:swiperefreshlayout:1.0.0
        externalAnnotations           : <GRADLE>/caches/<GRADLE_VERSION>/transforms/xxxxxxxxxxxxxxxxxxxxxxxxxxxxxxxx/transformed/swiperefreshlayout-1.0.0/annotations.zip
        folder                        : <GRADLE>/caches/<GRADLE_VERSION>/transforms/xxxxxxxxxxxxxxxxxxxxxxxxxxxxxxxx/transformed/swiperefreshlayout-1.0.0
        jniFolder                     : <GRADLE>/caches/<GRADLE_VERSION>/transforms/xxxxxxxxxxxxxxxxxxxxxxxxxxxxxxxx/transformed/swiperefreshlayout-1.0.0/jni [-]
        manifest                      : <GRADLE>/caches/<GRADLE_VERSION>/transforms/xxxxxxxxxxxxxxxxxxxxxxxxxxxxxxxx/transformed/swiperefreshlayout-1.0.0/AndroidManifest.xml
        proguardRules                 : <GRADLE>/caches/<GRADLE_VERSION>/transforms/xxxxxxxxxxxxxxxxxxxxxxxxxxxxxxxx/transformed/swiperefreshlayout-1.0.0/proguard.txt [-]
        publicResources               : <GRADLE>/caches/<GRADLE_VERSION>/transforms/xxxxxxxxxxxxxxxxxxxxxxxxxxxxxxxx/transformed/swiperefreshlayout-1.0.0/public.txt [-]
        renderscriptFolder            : <GRADLE>/caches/<GRADLE_VERSION>/transforms/xxxxxxxxxxxxxxxxxxxxxxxxxxxxxxxx/transformed/swiperefreshlayout-1.0.0/rs [-]
        resFolder                     : <GRADLE>/caches/<GRADLE_VERSION>/transforms/xxxxxxxxxxxxxxxxxxxxxxxxxxxxxxxx/transformed/swiperefreshlayout-1.0.0/res [-]
        resStaticLibrary              : <GRADLE>/caches/<GRADLE_VERSION>/transforms/xxxxxxxxxxxxxxxxxxxxxxxxxxxxxxxx/transformed/swiperefreshlayout-1.0.0/res.apk [-]
        - runtimeJarFiles             : <GRADLE>/caches/<GRADLE_VERSION>/transforms/xxxxxxxxxxxxxxxxxxxxxxxxxxxxxxxx/transformed/swiperefreshlayout-1.0.0/jars/classes.jar
        symbolFile                    : <GRADLE>/caches/<GRADLE_VERSION>/transforms/xxxxxxxxxxxxxxxxxxxxxxxxxxxxxxxx/transformed/swiperefreshlayout-1.0.0/R.txt
    - library                     : androidx.test.espresso:espresso-core:3.2.0@aar (IdeAndroidLibraryImpl)
        aidlFolder                    : <GRADLE>/caches/<GRADLE_VERSION>/transforms/xxxxxxxxxxxxxxxxxxxxxxxxxxxxxxxx/transformed/espresso-core-3.2.0/aidl [-]
        artifact                      : <M2>/androidx/test/espresso/espresso-core/3.2.0/espresso-core-3.2.0.aar
        artifactAddress               : androidx.test.espresso:espresso-core:3.2.0@aar
        assetsFolder                  : <GRADLE>/caches/<GRADLE_VERSION>/transforms/xxxxxxxxxxxxxxxxxxxxxxxxxxxxxxxx/transformed/espresso-core-3.2.0/assets [-]
        - compileJarFiles             : <GRADLE>/caches/<GRADLE_VERSION>/transforms/xxxxxxxxxxxxxxxxxxxxxxxxxxxxxxxx/transformed/espresso-core-3.2.0/jars/classes.jar
        component                     : androidx.test.espresso:espresso-core:3.2.0
        externalAnnotations           : <GRADLE>/caches/<GRADLE_VERSION>/transforms/xxxxxxxxxxxxxxxxxxxxxxxxxxxxxxxx/transformed/espresso-core-3.2.0/annotations.zip [-]
        folder                        : <GRADLE>/caches/<GRADLE_VERSION>/transforms/xxxxxxxxxxxxxxxxxxxxxxxxxxxxxxxx/transformed/espresso-core-3.2.0
        jniFolder                     : <GRADLE>/caches/<GRADLE_VERSION>/transforms/xxxxxxxxxxxxxxxxxxxxxxxxxxxxxxxx/transformed/espresso-core-3.2.0/jni [-]
        manifest                      : <GRADLE>/caches/<GRADLE_VERSION>/transforms/xxxxxxxxxxxxxxxxxxxxxxxxxxxxxxxx/transformed/espresso-core-3.2.0/AndroidManifest.xml
        proguardRules                 : <GRADLE>/caches/<GRADLE_VERSION>/transforms/xxxxxxxxxxxxxxxxxxxxxxxxxxxxxxxx/transformed/espresso-core-3.2.0/proguard.txt
        publicResources               : <GRADLE>/caches/<GRADLE_VERSION>/transforms/xxxxxxxxxxxxxxxxxxxxxxxxxxxxxxxx/transformed/espresso-core-3.2.0/public.txt [-]
        renderscriptFolder            : <GRADLE>/caches/<GRADLE_VERSION>/transforms/xxxxxxxxxxxxxxxxxxxxxxxxxxxxxxxx/transformed/espresso-core-3.2.0/rs [-]
        resFolder                     : <GRADLE>/caches/<GRADLE_VERSION>/transforms/xxxxxxxxxxxxxxxxxxxxxxxxxxxxxxxx/transformed/espresso-core-3.2.0/res [-]
        resStaticLibrary              : <GRADLE>/caches/<GRADLE_VERSION>/transforms/xxxxxxxxxxxxxxxxxxxxxxxxxxxxxxxx/transformed/espresso-core-3.2.0/res.apk [-]
        - runtimeJarFiles             : <GRADLE>/caches/<GRADLE_VERSION>/transforms/xxxxxxxxxxxxxxxxxxxxxxxxxxxxxxxx/transformed/espresso-core-3.2.0/jars/classes.jar
        symbolFile                    : <GRADLE>/caches/<GRADLE_VERSION>/transforms/xxxxxxxxxxxxxxxxxxxxxxxxxxxxxxxx/transformed/espresso-core-3.2.0/R.txt
    - library                     : androidx.test.espresso:espresso-idling-resource:3.2.0@aar (IdeAndroidLibraryImpl)
        aidlFolder                    : <GRADLE>/caches/<GRADLE_VERSION>/transforms/xxxxxxxxxxxxxxxxxxxxxxxxxxxxxxxx/transformed/espresso-idling-resource-3.2.0/aidl [-]
        artifact                      : <M2>/androidx/test/espresso/espresso-idling-resource/3.2.0/espresso-idling-resource-3.2.0.aar
        artifactAddress               : androidx.test.espresso:espresso-idling-resource:3.2.0@aar
        assetsFolder                  : <GRADLE>/caches/<GRADLE_VERSION>/transforms/xxxxxxxxxxxxxxxxxxxxxxxxxxxxxxxx/transformed/espresso-idling-resource-3.2.0/assets [-]
        - compileJarFiles             : <GRADLE>/caches/<GRADLE_VERSION>/transforms/xxxxxxxxxxxxxxxxxxxxxxxxxxxxxxxx/transformed/espresso-idling-resource-3.2.0/jars/classes.jar
        component                     : androidx.test.espresso:espresso-idling-resource:3.2.0
        externalAnnotations           : <GRADLE>/caches/<GRADLE_VERSION>/transforms/xxxxxxxxxxxxxxxxxxxxxxxxxxxxxxxx/transformed/espresso-idling-resource-3.2.0/annotations.zip [-]
        folder                        : <GRADLE>/caches/<GRADLE_VERSION>/transforms/xxxxxxxxxxxxxxxxxxxxxxxxxxxxxxxx/transformed/espresso-idling-resource-3.2.0
        jniFolder                     : <GRADLE>/caches/<GRADLE_VERSION>/transforms/xxxxxxxxxxxxxxxxxxxxxxxxxxxxxxxx/transformed/espresso-idling-resource-3.2.0/jni [-]
        manifest                      : <GRADLE>/caches/<GRADLE_VERSION>/transforms/xxxxxxxxxxxxxxxxxxxxxxxxxxxxxxxx/transformed/espresso-idling-resource-3.2.0/AndroidManifest.xml
        proguardRules                 : <GRADLE>/caches/<GRADLE_VERSION>/transforms/xxxxxxxxxxxxxxxxxxxxxxxxxxxxxxxx/transformed/espresso-idling-resource-3.2.0/proguard.txt [-]
        publicResources               : <GRADLE>/caches/<GRADLE_VERSION>/transforms/xxxxxxxxxxxxxxxxxxxxxxxxxxxxxxxx/transformed/espresso-idling-resource-3.2.0/public.txt [-]
        renderscriptFolder            : <GRADLE>/caches/<GRADLE_VERSION>/transforms/xxxxxxxxxxxxxxxxxxxxxxxxxxxxxxxx/transformed/espresso-idling-resource-3.2.0/rs [-]
        resFolder                     : <GRADLE>/caches/<GRADLE_VERSION>/transforms/xxxxxxxxxxxxxxxxxxxxxxxxxxxxxxxx/transformed/espresso-idling-resource-3.2.0/res [-]
        resStaticLibrary              : <GRADLE>/caches/<GRADLE_VERSION>/transforms/xxxxxxxxxxxxxxxxxxxxxxxxxxxxxxxx/transformed/espresso-idling-resource-3.2.0/res.apk [-]
        - runtimeJarFiles             : <GRADLE>/caches/<GRADLE_VERSION>/transforms/xxxxxxxxxxxxxxxxxxxxxxxxxxxxxxxx/transformed/espresso-idling-resource-3.2.0/jars/classes.jar
        symbolFile                    : <GRADLE>/caches/<GRADLE_VERSION>/transforms/xxxxxxxxxxxxxxxxxxxxxxxxxxxxxxxx/transformed/espresso-idling-resource-3.2.0/R.txt
    - library                     : androidx.test.ext:junit:1.1.2@aar (IdeAndroidLibraryImpl)
        aidlFolder                    : <GRADLE>/caches/<GRADLE_VERSION>/transforms/xxxxxxxxxxxxxxxxxxxxxxxxxxxxxxxx/transformed/junit-1.1.2/aidl [-]
        artifact                      : <M2>/androidx/test/ext/junit/1.1.2/junit-1.1.2.aar
        artifactAddress               : androidx.test.ext:junit:1.1.2@aar
        assetsFolder                  : <GRADLE>/caches/<GRADLE_VERSION>/transforms/xxxxxxxxxxxxxxxxxxxxxxxxxxxxxxxx/transformed/junit-1.1.2/assets [-]
        - compileJarFiles             : <GRADLE>/caches/<GRADLE_VERSION>/transforms/xxxxxxxxxxxxxxxxxxxxxxxxxxxxxxxx/transformed/junit-1.1.2/jars/classes.jar
        component                     : androidx.test.ext:junit:1.1.2
        externalAnnotations           : <GRADLE>/caches/<GRADLE_VERSION>/transforms/xxxxxxxxxxxxxxxxxxxxxxxxxxxxxxxx/transformed/junit-1.1.2/annotations.zip [-]
        folder                        : <GRADLE>/caches/<GRADLE_VERSION>/transforms/xxxxxxxxxxxxxxxxxxxxxxxxxxxxxxxx/transformed/junit-1.1.2
        jniFolder                     : <GRADLE>/caches/<GRADLE_VERSION>/transforms/xxxxxxxxxxxxxxxxxxxxxxxxxxxxxxxx/transformed/junit-1.1.2/jni [-]
        manifest                      : <GRADLE>/caches/<GRADLE_VERSION>/transforms/xxxxxxxxxxxxxxxxxxxxxxxxxxxxxxxx/transformed/junit-1.1.2/AndroidManifest.xml
        proguardRules                 : <GRADLE>/caches/<GRADLE_VERSION>/transforms/xxxxxxxxxxxxxxxxxxxxxxxxxxxxxxxx/transformed/junit-1.1.2/proguard.txt [-]
        publicResources               : <GRADLE>/caches/<GRADLE_VERSION>/transforms/xxxxxxxxxxxxxxxxxxxxxxxxxxxxxxxx/transformed/junit-1.1.2/public.txt [-]
        renderscriptFolder            : <GRADLE>/caches/<GRADLE_VERSION>/transforms/xxxxxxxxxxxxxxxxxxxxxxxxxxxxxxxx/transformed/junit-1.1.2/rs [-]
        resFolder                     : <GRADLE>/caches/<GRADLE_VERSION>/transforms/xxxxxxxxxxxxxxxxxxxxxxxxxxxxxxxx/transformed/junit-1.1.2/res [-]
        resStaticLibrary              : <GRADLE>/caches/<GRADLE_VERSION>/transforms/xxxxxxxxxxxxxxxxxxxxxxxxxxxxxxxx/transformed/junit-1.1.2/res.apk [-]
        - runtimeJarFiles             : <GRADLE>/caches/<GRADLE_VERSION>/transforms/xxxxxxxxxxxxxxxxxxxxxxxxxxxxxxxx/transformed/junit-1.1.2/jars/classes.jar
        symbolFile                    : <GRADLE>/caches/<GRADLE_VERSION>/transforms/xxxxxxxxxxxxxxxxxxxxxxxxxxxxxxxx/transformed/junit-1.1.2/R.txt
    - library                     : androidx.test:core:1.3.0@aar (IdeAndroidLibraryImpl)
        aidlFolder                    : <GRADLE>/caches/<GRADLE_VERSION>/transforms/xxxxxxxxxxxxxxxxxxxxxxxxxxxxxxxx/transformed/core-1.3.0/aidl [-]
        artifact                      : <M2>/androidx/test/core/1.3.0/core-1.3.0.aar
        artifactAddress               : androidx.test:core:1.3.0@aar
        assetsFolder                  : <GRADLE>/caches/<GRADLE_VERSION>/transforms/xxxxxxxxxxxxxxxxxxxxxxxxxxxxxxxx/transformed/core-1.3.0/assets [-]
        - compileJarFiles             : <GRADLE>/caches/<GRADLE_VERSION>/transforms/xxxxxxxxxxxxxxxxxxxxxxxxxxxxxxxx/transformed/core-1.3.0/jars/classes.jar
        component                     : androidx.test:core:1.3.0
        externalAnnotations           : <GRADLE>/caches/<GRADLE_VERSION>/transforms/xxxxxxxxxxxxxxxxxxxxxxxxxxxxxxxx/transformed/core-1.3.0/annotations.zip [-]
        folder                        : <GRADLE>/caches/<GRADLE_VERSION>/transforms/xxxxxxxxxxxxxxxxxxxxxxxxxxxxxxxx/transformed/core-1.3.0
        jniFolder                     : <GRADLE>/caches/<GRADLE_VERSION>/transforms/xxxxxxxxxxxxxxxxxxxxxxxxxxxxxxxx/transformed/core-1.3.0/jni [-]
        manifest                      : <GRADLE>/caches/<GRADLE_VERSION>/transforms/xxxxxxxxxxxxxxxxxxxxxxxxxxxxxxxx/transformed/core-1.3.0/AndroidManifest.xml
        proguardRules                 : <GRADLE>/caches/<GRADLE_VERSION>/transforms/xxxxxxxxxxxxxxxxxxxxxxxxxxxxxxxx/transformed/core-1.3.0/proguard.txt [-]
        publicResources               : <GRADLE>/caches/<GRADLE_VERSION>/transforms/xxxxxxxxxxxxxxxxxxxxxxxxxxxxxxxx/transformed/core-1.3.0/public.txt [-]
        renderscriptFolder            : <GRADLE>/caches/<GRADLE_VERSION>/transforms/xxxxxxxxxxxxxxxxxxxxxxxxxxxxxxxx/transformed/core-1.3.0/rs [-]
        resFolder                     : <GRADLE>/caches/<GRADLE_VERSION>/transforms/xxxxxxxxxxxxxxxxxxxxxxxxxxxxxxxx/transformed/core-1.3.0/res [-]
        resStaticLibrary              : <GRADLE>/caches/<GRADLE_VERSION>/transforms/xxxxxxxxxxxxxxxxxxxxxxxxxxxxxxxx/transformed/core-1.3.0/res.apk [-]
        - runtimeJarFiles             : <GRADLE>/caches/<GRADLE_VERSION>/transforms/xxxxxxxxxxxxxxxxxxxxxxxxxxxxxxxx/transformed/core-1.3.0/jars/classes.jar
        symbolFile                    : <GRADLE>/caches/<GRADLE_VERSION>/transforms/xxxxxxxxxxxxxxxxxxxxxxxxxxxxxxxx/transformed/core-1.3.0/R.txt
    - library                     : androidx.test:monitor:1.3.0@aar (IdeAndroidLibraryImpl)
        aidlFolder                    : <GRADLE>/caches/<GRADLE_VERSION>/transforms/xxxxxxxxxxxxxxxxxxxxxxxxxxxxxxxx/transformed/monitor-1.3.0/aidl [-]
        artifact                      : <M2>/androidx/test/monitor/1.3.0/monitor-1.3.0.aar
        artifactAddress               : androidx.test:monitor:1.3.0@aar
        assetsFolder                  : <GRADLE>/caches/<GRADLE_VERSION>/transforms/xxxxxxxxxxxxxxxxxxxxxxxxxxxxxxxx/transformed/monitor-1.3.0/assets [-]
        - compileJarFiles             : <GRADLE>/caches/<GRADLE_VERSION>/transforms/xxxxxxxxxxxxxxxxxxxxxxxxxxxxxxxx/transformed/monitor-1.3.0/jars/classes.jar
        component                     : androidx.test:monitor:1.3.0
        externalAnnotations           : <GRADLE>/caches/<GRADLE_VERSION>/transforms/xxxxxxxxxxxxxxxxxxxxxxxxxxxxxxxx/transformed/monitor-1.3.0/annotations.zip [-]
        folder                        : <GRADLE>/caches/<GRADLE_VERSION>/transforms/xxxxxxxxxxxxxxxxxxxxxxxxxxxxxxxx/transformed/monitor-1.3.0
        jniFolder                     : <GRADLE>/caches/<GRADLE_VERSION>/transforms/xxxxxxxxxxxxxxxxxxxxxxxxxxxxxxxx/transformed/monitor-1.3.0/jni [-]
        manifest                      : <GRADLE>/caches/<GRADLE_VERSION>/transforms/xxxxxxxxxxxxxxxxxxxxxxxxxxxxxxxx/transformed/monitor-1.3.0/AndroidManifest.xml
        proguardRules                 : <GRADLE>/caches/<GRADLE_VERSION>/transforms/xxxxxxxxxxxxxxxxxxxxxxxxxxxxxxxx/transformed/monitor-1.3.0/proguard.txt
        publicResources               : <GRADLE>/caches/<GRADLE_VERSION>/transforms/xxxxxxxxxxxxxxxxxxxxxxxxxxxxxxxx/transformed/monitor-1.3.0/public.txt [-]
        renderscriptFolder            : <GRADLE>/caches/<GRADLE_VERSION>/transforms/xxxxxxxxxxxxxxxxxxxxxxxxxxxxxxxx/transformed/monitor-1.3.0/rs [-]
        resFolder                     : <GRADLE>/caches/<GRADLE_VERSION>/transforms/xxxxxxxxxxxxxxxxxxxxxxxxxxxxxxxx/transformed/monitor-1.3.0/res [-]
        resStaticLibrary              : <GRADLE>/caches/<GRADLE_VERSION>/transforms/xxxxxxxxxxxxxxxxxxxxxxxxxxxxxxxx/transformed/monitor-1.3.0/res.apk [-]
        - runtimeJarFiles             : <GRADLE>/caches/<GRADLE_VERSION>/transforms/xxxxxxxxxxxxxxxxxxxxxxxxxxxxxxxx/transformed/monitor-1.3.0/jars/classes.jar
        symbolFile                    : <GRADLE>/caches/<GRADLE_VERSION>/transforms/xxxxxxxxxxxxxxxxxxxxxxxxxxxxxxxx/transformed/monitor-1.3.0/R.txt
    - library                     : androidx.test:runner:1.2.0@aar (IdeAndroidLibraryImpl)
        aidlFolder                    : <GRADLE>/caches/<GRADLE_VERSION>/transforms/xxxxxxxxxxxxxxxxxxxxxxxxxxxxxxxx/transformed/runner-1.2.0/aidl [-]
        artifact                      : <M2>/androidx/test/runner/1.2.0/runner-1.2.0.aar
        artifactAddress               : androidx.test:runner:1.2.0@aar
        assetsFolder                  : <GRADLE>/caches/<GRADLE_VERSION>/transforms/xxxxxxxxxxxxxxxxxxxxxxxxxxxxxxxx/transformed/runner-1.2.0/assets [-]
        - compileJarFiles             : <GRADLE>/caches/<GRADLE_VERSION>/transforms/xxxxxxxxxxxxxxxxxxxxxxxxxxxxxxxx/transformed/runner-1.2.0/jars/classes.jar
        component                     : androidx.test:runner:1.2.0
        externalAnnotations           : <GRADLE>/caches/<GRADLE_VERSION>/transforms/xxxxxxxxxxxxxxxxxxxxxxxxxxxxxxxx/transformed/runner-1.2.0/annotations.zip [-]
        folder                        : <GRADLE>/caches/<GRADLE_VERSION>/transforms/xxxxxxxxxxxxxxxxxxxxxxxxxxxxxxxx/transformed/runner-1.2.0
        jniFolder                     : <GRADLE>/caches/<GRADLE_VERSION>/transforms/xxxxxxxxxxxxxxxxxxxxxxxxxxxxxxxx/transformed/runner-1.2.0/jni [-]
        manifest                      : <GRADLE>/caches/<GRADLE_VERSION>/transforms/xxxxxxxxxxxxxxxxxxxxxxxxxxxxxxxx/transformed/runner-1.2.0/AndroidManifest.xml
        proguardRules                 : <GRADLE>/caches/<GRADLE_VERSION>/transforms/xxxxxxxxxxxxxxxxxxxxxxxxxxxxxxxx/transformed/runner-1.2.0/proguard.txt
        publicResources               : <GRADLE>/caches/<GRADLE_VERSION>/transforms/xxxxxxxxxxxxxxxxxxxxxxxxxxxxxxxx/transformed/runner-1.2.0/public.txt [-]
        renderscriptFolder            : <GRADLE>/caches/<GRADLE_VERSION>/transforms/xxxxxxxxxxxxxxxxxxxxxxxxxxxxxxxx/transformed/runner-1.2.0/rs [-]
        resFolder                     : <GRADLE>/caches/<GRADLE_VERSION>/transforms/xxxxxxxxxxxxxxxxxxxxxxxxxxxxxxxx/transformed/runner-1.2.0/res [-]
        resStaticLibrary              : <GRADLE>/caches/<GRADLE_VERSION>/transforms/xxxxxxxxxxxxxxxxxxxxxxxxxxxxxxxx/transformed/runner-1.2.0/res.apk [-]
        - runtimeJarFiles             : <GRADLE>/caches/<GRADLE_VERSION>/transforms/xxxxxxxxxxxxxxxxxxxxxxxxxxxxxxxx/transformed/runner-1.2.0/jars/classes.jar
        symbolFile                    : <GRADLE>/caches/<GRADLE_VERSION>/transforms/xxxxxxxxxxxxxxxxxxxxxxxxxxxxxxxx/transformed/runner-1.2.0/R.txt
    - library                     : androidx.tracing:tracing:1.0.0@aar (IdeAndroidLibraryImpl)
        aidlFolder                    : <GRADLE>/caches/<GRADLE_VERSION>/transforms/xxxxxxxxxxxxxxxxxxxxxxxxxxxxxxxx/transformed/tracing-1.0.0/aidl [-]
        artifact                      : <M2>/androidx/tracing/tracing/1.0.0/tracing-1.0.0.aar
        artifactAddress               : androidx.tracing:tracing:1.0.0@aar
        assetsFolder                  : <GRADLE>/caches/<GRADLE_VERSION>/transforms/xxxxxxxxxxxxxxxxxxxxxxxxxxxxxxxx/transformed/tracing-1.0.0/assets [-]
        - compileJarFiles             : <GRADLE>/caches/<GRADLE_VERSION>/transforms/xxxxxxxxxxxxxxxxxxxxxxxxxxxxxxxx/transformed/tracing-1.0.0/jars/classes.jar
        component                     : androidx.tracing:tracing:1.0.0
        externalAnnotations           : <GRADLE>/caches/<GRADLE_VERSION>/transforms/xxxxxxxxxxxxxxxxxxxxxxxxxxxxxxxx/transformed/tracing-1.0.0/annotations.zip [-]
        folder                        : <GRADLE>/caches/<GRADLE_VERSION>/transforms/xxxxxxxxxxxxxxxxxxxxxxxxxxxxxxxx/transformed/tracing-1.0.0
        jniFolder                     : <GRADLE>/caches/<GRADLE_VERSION>/transforms/xxxxxxxxxxxxxxxxxxxxxxxxxxxxxxxx/transformed/tracing-1.0.0/jni [-]
        manifest                      : <GRADLE>/caches/<GRADLE_VERSION>/transforms/xxxxxxxxxxxxxxxxxxxxxxxxxxxxxxxx/transformed/tracing-1.0.0/AndroidManifest.xml
        proguardRules                 : <GRADLE>/caches/<GRADLE_VERSION>/transforms/xxxxxxxxxxxxxxxxxxxxxxxxxxxxxxxx/transformed/tracing-1.0.0/proguard.txt [-]
        publicResources               : <GRADLE>/caches/<GRADLE_VERSION>/transforms/xxxxxxxxxxxxxxxxxxxxxxxxxxxxxxxx/transformed/tracing-1.0.0/public.txt [-]
        renderscriptFolder            : <GRADLE>/caches/<GRADLE_VERSION>/transforms/xxxxxxxxxxxxxxxxxxxxxxxxxxxxxxxx/transformed/tracing-1.0.0/rs [-]
        resFolder                     : <GRADLE>/caches/<GRADLE_VERSION>/transforms/xxxxxxxxxxxxxxxxxxxxxxxxxxxxxxxx/transformed/tracing-1.0.0/res [-]
        resStaticLibrary              : <GRADLE>/caches/<GRADLE_VERSION>/transforms/xxxxxxxxxxxxxxxxxxxxxxxxxxxxxxxx/transformed/tracing-1.0.0/res.apk [-]
        - runtimeJarFiles             : <GRADLE>/caches/<GRADLE_VERSION>/transforms/xxxxxxxxxxxxxxxxxxxxxxxxxxxxxxxx/transformed/tracing-1.0.0/jars/classes.jar
        symbolFile                    : <GRADLE>/caches/<GRADLE_VERSION>/transforms/xxxxxxxxxxxxxxxxxxxxxxxxxxxxxxxx/transformed/tracing-1.0.0/R.txt
    - library                     : androidx.transition:transition:1.0.0@aar (IdeAndroidLibraryImpl)
        aidlFolder                    : <GRADLE>/caches/<GRADLE_VERSION>/transforms/xxxxxxxxxxxxxxxxxxxxxxxxxxxxxxxx/transformed/transition-1.0.0/aidl [-]
        artifact                      : <M2>/androidx/transition/transition/1.0.0/transition-1.0.0.aar
        artifactAddress               : androidx.transition:transition:1.0.0@aar
        assetsFolder                  : <GRADLE>/caches/<GRADLE_VERSION>/transforms/xxxxxxxxxxxxxxxxxxxxxxxxxxxxxxxx/transformed/transition-1.0.0/assets [-]
        - compileJarFiles             : <GRADLE>/caches/<GRADLE_VERSION>/transforms/xxxxxxxxxxxxxxxxxxxxxxxxxxxxxxxx/transformed/transition-1.0.0/jars/classes.jar
        component                     : androidx.transition:transition:1.0.0
        externalAnnotations           : <GRADLE>/caches/<GRADLE_VERSION>/transforms/xxxxxxxxxxxxxxxxxxxxxxxxxxxxxxxx/transformed/transition-1.0.0/annotations.zip
        folder                        : <GRADLE>/caches/<GRADLE_VERSION>/transforms/xxxxxxxxxxxxxxxxxxxxxxxxxxxxxxxx/transformed/transition-1.0.0
        jniFolder                     : <GRADLE>/caches/<GRADLE_VERSION>/transforms/xxxxxxxxxxxxxxxxxxxxxxxxxxxxxxxx/transformed/transition-1.0.0/jni [-]
        manifest                      : <GRADLE>/caches/<GRADLE_VERSION>/transforms/xxxxxxxxxxxxxxxxxxxxxxxxxxxxxxxx/transformed/transition-1.0.0/AndroidManifest.xml
        proguardRules                 : <GRADLE>/caches/<GRADLE_VERSION>/transforms/xxxxxxxxxxxxxxxxxxxxxxxxxxxxxxxx/transformed/transition-1.0.0/proguard.txt
        publicResources               : <GRADLE>/caches/<GRADLE_VERSION>/transforms/xxxxxxxxxxxxxxxxxxxxxxxxxxxxxxxx/transformed/transition-1.0.0/public.txt [-]
        renderscriptFolder            : <GRADLE>/caches/<GRADLE_VERSION>/transforms/xxxxxxxxxxxxxxxxxxxxxxxxxxxxxxxx/transformed/transition-1.0.0/rs [-]
        resFolder                     : <GRADLE>/caches/<GRADLE_VERSION>/transforms/xxxxxxxxxxxxxxxxxxxxxxxxxxxxxxxx/transformed/transition-1.0.0/res
        resStaticLibrary              : <GRADLE>/caches/<GRADLE_VERSION>/transforms/xxxxxxxxxxxxxxxxxxxxxxxxxxxxxxxx/transformed/transition-1.0.0/res.apk [-]
        - runtimeJarFiles             : <GRADLE>/caches/<GRADLE_VERSION>/transforms/xxxxxxxxxxxxxxxxxxxxxxxxxxxxxxxx/transformed/transition-1.0.0/jars/classes.jar
        symbolFile                    : <GRADLE>/caches/<GRADLE_VERSION>/transforms/xxxxxxxxxxxxxxxxxxxxxxxxxxxxxxxx/transformed/transition-1.0.0/R.txt
    - library                     : androidx.transition:transition:1.3.0@aar (IdeAndroidLibraryImpl)
        aidlFolder                    : <GRADLE>/caches/<GRADLE_VERSION>/transforms/xxxxxxxxxxxxxxxxxxxxxxxxxxxxxxxx/transformed/transition-1.3.0/aidl [-]
        artifact                      : <M2>/androidx/transition/transition/1.3.0/transition-1.3.0.aar
        artifactAddress               : androidx.transition:transition:1.3.0@aar
        assetsFolder                  : <GRADLE>/caches/<GRADLE_VERSION>/transforms/xxxxxxxxxxxxxxxxxxxxxxxxxxxxxxxx/transformed/transition-1.3.0/assets [-]
        - compileJarFiles             : <GRADLE>/caches/<GRADLE_VERSION>/transforms/xxxxxxxxxxxxxxxxxxxxxxxxxxxxxxxx/transformed/transition-1.3.0/jars/classes.jar
        component                     : androidx.transition:transition:1.3.0
        externalAnnotations           : <GRADLE>/caches/<GRADLE_VERSION>/transforms/xxxxxxxxxxxxxxxxxxxxxxxxxxxxxxxx/transformed/transition-1.3.0/annotations.zip
        folder                        : <GRADLE>/caches/<GRADLE_VERSION>/transforms/xxxxxxxxxxxxxxxxxxxxxxxxxxxxxxxx/transformed/transition-1.3.0
        jniFolder                     : <GRADLE>/caches/<GRADLE_VERSION>/transforms/xxxxxxxxxxxxxxxxxxxxxxxxxxxxxxxx/transformed/transition-1.3.0/jni [-]
        manifest                      : <GRADLE>/caches/<GRADLE_VERSION>/transforms/xxxxxxxxxxxxxxxxxxxxxxxxxxxxxxxx/transformed/transition-1.3.0/AndroidManifest.xml
        proguardRules                 : <GRADLE>/caches/<GRADLE_VERSION>/transforms/xxxxxxxxxxxxxxxxxxxxxxxxxxxxxxxx/transformed/transition-1.3.0/proguard.txt
        publicResources               : <GRADLE>/caches/<GRADLE_VERSION>/transforms/xxxxxxxxxxxxxxxxxxxxxxxxxxxxxxxx/transformed/transition-1.3.0/public.txt [-]
        renderscriptFolder            : <GRADLE>/caches/<GRADLE_VERSION>/transforms/xxxxxxxxxxxxxxxxxxxxxxxxxxxxxxxx/transformed/transition-1.3.0/rs [-]
        resFolder                     : <GRADLE>/caches/<GRADLE_VERSION>/transforms/xxxxxxxxxxxxxxxxxxxxxxxxxxxxxxxx/transformed/transition-1.3.0/res
        resStaticLibrary              : <GRADLE>/caches/<GRADLE_VERSION>/transforms/xxxxxxxxxxxxxxxxxxxxxxxxxxxxxxxx/transformed/transition-1.3.0/res.apk [-]
        - runtimeJarFiles             : <GRADLE>/caches/<GRADLE_VERSION>/transforms/xxxxxxxxxxxxxxxxxxxxxxxxxxxxxxxx/transformed/transition-1.3.0/jars/classes.jar
        symbolFile                    : <GRADLE>/caches/<GRADLE_VERSION>/transforms/xxxxxxxxxxxxxxxxxxxxxxxxxxxxxxxx/transformed/transition-1.3.0/R.txt
    - library                     : androidx.vectordrawable:vectordrawable-animated:1.1.0@aar (IdeAndroidLibraryImpl)
        aidlFolder                    : <GRADLE>/caches/<GRADLE_VERSION>/transforms/xxxxxxxxxxxxxxxxxxxxxxxxxxxxxxxx/transformed/vectordrawable-animated-1.1.0/aidl [-]
        artifact                      : <M2>/androidx/vectordrawable/vectordrawable-animated/1.1.0/vectordrawable-animated-1.1.0.aar
        artifactAddress               : androidx.vectordrawable:vectordrawable-animated:1.1.0@aar
        assetsFolder                  : <GRADLE>/caches/<GRADLE_VERSION>/transforms/xxxxxxxxxxxxxxxxxxxxxxxxxxxxxxxx/transformed/vectordrawable-animated-1.1.0/assets [-]
        - compileJarFiles             : <GRADLE>/caches/<GRADLE_VERSION>/transforms/xxxxxxxxxxxxxxxxxxxxxxxxxxxxxxxx/transformed/vectordrawable-animated-1.1.0/jars/classes.jar
        component                     : androidx.vectordrawable:vectordrawable-animated:1.1.0
        externalAnnotations           : <GRADLE>/caches/<GRADLE_VERSION>/transforms/xxxxxxxxxxxxxxxxxxxxxxxxxxxxxxxx/transformed/vectordrawable-animated-1.1.0/annotations.zip [-]
        folder                        : <GRADLE>/caches/<GRADLE_VERSION>/transforms/xxxxxxxxxxxxxxxxxxxxxxxxxxxxxxxx/transformed/vectordrawable-animated-1.1.0
        jniFolder                     : <GRADLE>/caches/<GRADLE_VERSION>/transforms/xxxxxxxxxxxxxxxxxxxxxxxxxxxxxxxx/transformed/vectordrawable-animated-1.1.0/jni [-]
        manifest                      : <GRADLE>/caches/<GRADLE_VERSION>/transforms/xxxxxxxxxxxxxxxxxxxxxxxxxxxxxxxx/transformed/vectordrawable-animated-1.1.0/AndroidManifest.xml
        proguardRules                 : <GRADLE>/caches/<GRADLE_VERSION>/transforms/xxxxxxxxxxxxxxxxxxxxxxxxxxxxxxxx/transformed/vectordrawable-animated-1.1.0/proguard.txt
        publicResources               : <GRADLE>/caches/<GRADLE_VERSION>/transforms/xxxxxxxxxxxxxxxxxxxxxxxxxxxxxxxx/transformed/vectordrawable-animated-1.1.0/public.txt [-]
        renderscriptFolder            : <GRADLE>/caches/<GRADLE_VERSION>/transforms/xxxxxxxxxxxxxxxxxxxxxxxxxxxxxxxx/transformed/vectordrawable-animated-1.1.0/rs [-]
        resFolder                     : <GRADLE>/caches/<GRADLE_VERSION>/transforms/xxxxxxxxxxxxxxxxxxxxxxxxxxxxxxxx/transformed/vectordrawable-animated-1.1.0/res [-]
        resStaticLibrary              : <GRADLE>/caches/<GRADLE_VERSION>/transforms/xxxxxxxxxxxxxxxxxxxxxxxxxxxxxxxx/transformed/vectordrawable-animated-1.1.0/res.apk [-]
        - runtimeJarFiles             : <GRADLE>/caches/<GRADLE_VERSION>/transforms/xxxxxxxxxxxxxxxxxxxxxxxxxxxxxxxx/transformed/vectordrawable-animated-1.1.0/jars/classes.jar
        symbolFile                    : <GRADLE>/caches/<GRADLE_VERSION>/transforms/xxxxxxxxxxxxxxxxxxxxxxxxxxxxxxxx/transformed/vectordrawable-animated-1.1.0/R.txt
    - library                     : androidx.vectordrawable:vectordrawable:1.1.0@aar (IdeAndroidLibraryImpl)
        aidlFolder                    : <GRADLE>/caches/<GRADLE_VERSION>/transforms/xxxxxxxxxxxxxxxxxxxxxxxxxxxxxxxx/transformed/vectordrawable-1.1.0/aidl [-]
        artifact                      : <M2>/androidx/vectordrawable/vectordrawable/1.1.0/vectordrawable-1.1.0.aar
        artifactAddress               : androidx.vectordrawable:vectordrawable:1.1.0@aar
        assetsFolder                  : <GRADLE>/caches/<GRADLE_VERSION>/transforms/xxxxxxxxxxxxxxxxxxxxxxxxxxxxxxxx/transformed/vectordrawable-1.1.0/assets [-]
        - compileJarFiles             : <GRADLE>/caches/<GRADLE_VERSION>/transforms/xxxxxxxxxxxxxxxxxxxxxxxxxxxxxxxx/transformed/vectordrawable-1.1.0/jars/classes.jar
        component                     : androidx.vectordrawable:vectordrawable:1.1.0
        externalAnnotations           : <GRADLE>/caches/<GRADLE_VERSION>/transforms/xxxxxxxxxxxxxxxxxxxxxxxxxxxxxxxx/transformed/vectordrawable-1.1.0/annotations.zip [-]
        folder                        : <GRADLE>/caches/<GRADLE_VERSION>/transforms/xxxxxxxxxxxxxxxxxxxxxxxxxxxxxxxx/transformed/vectordrawable-1.1.0
        jniFolder                     : <GRADLE>/caches/<GRADLE_VERSION>/transforms/xxxxxxxxxxxxxxxxxxxxxxxxxxxxxxxx/transformed/vectordrawable-1.1.0/jni [-]
        manifest                      : <GRADLE>/caches/<GRADLE_VERSION>/transforms/xxxxxxxxxxxxxxxxxxxxxxxxxxxxxxxx/transformed/vectordrawable-1.1.0/AndroidManifest.xml
        proguardRules                 : <GRADLE>/caches/<GRADLE_VERSION>/transforms/xxxxxxxxxxxxxxxxxxxxxxxxxxxxxxxx/transformed/vectordrawable-1.1.0/proguard.txt [-]
        publicResources               : <GRADLE>/caches/<GRADLE_VERSION>/transforms/xxxxxxxxxxxxxxxxxxxxxxxxxxxxxxxx/transformed/vectordrawable-1.1.0/public.txt [-]
        renderscriptFolder            : <GRADLE>/caches/<GRADLE_VERSION>/transforms/xxxxxxxxxxxxxxxxxxxxxxxxxxxxxxxx/transformed/vectordrawable-1.1.0/rs [-]
        resFolder                     : <GRADLE>/caches/<GRADLE_VERSION>/transforms/xxxxxxxxxxxxxxxxxxxxxxxxxxxxxxxx/transformed/vectordrawable-1.1.0/res [-]
        resStaticLibrary              : <GRADLE>/caches/<GRADLE_VERSION>/transforms/xxxxxxxxxxxxxxxxxxxxxxxxxxxxxxxx/transformed/vectordrawable-1.1.0/res.apk [-]
        - runtimeJarFiles             : <GRADLE>/caches/<GRADLE_VERSION>/transforms/xxxxxxxxxxxxxxxxxxxxxxxxxxxxxxxx/transformed/vectordrawable-1.1.0/jars/classes.jar
        symbolFile                    : <GRADLE>/caches/<GRADLE_VERSION>/transforms/xxxxxxxxxxxxxxxxxxxxxxxxxxxxxxxx/transformed/vectordrawable-1.1.0/R.txt
    - library                     : androidx.versionedparcelable:versionedparcelable:1.1.1@aar (IdeAndroidLibraryImpl)
        aidlFolder                    : <GRADLE>/caches/<GRADLE_VERSION>/transforms/xxxxxxxxxxxxxxxxxxxxxxxxxxxxxxxx/transformed/versionedparcelable-1.1.1/aidl
        artifact                      : <M2>/androidx/versionedparcelable/versionedparcelable/1.1.1/versionedparcelable-1.1.1.aar
        artifactAddress               : androidx.versionedparcelable:versionedparcelable:1.1.1@aar
        assetsFolder                  : <GRADLE>/caches/<GRADLE_VERSION>/transforms/xxxxxxxxxxxxxxxxxxxxxxxxxxxxxxxx/transformed/versionedparcelable-1.1.1/assets [-]
        - compileJarFiles             : <GRADLE>/caches/<GRADLE_VERSION>/transforms/xxxxxxxxxxxxxxxxxxxxxxxxxxxxxxxx/transformed/versionedparcelable-1.1.1/jars/classes.jar
        component                     : androidx.versionedparcelable:versionedparcelable:1.1.1
        externalAnnotations           : <GRADLE>/caches/<GRADLE_VERSION>/transforms/xxxxxxxxxxxxxxxxxxxxxxxxxxxxxxxx/transformed/versionedparcelable-1.1.1/annotations.zip [-]
        folder                        : <GRADLE>/caches/<GRADLE_VERSION>/transforms/xxxxxxxxxxxxxxxxxxxxxxxxxxxxxxxx/transformed/versionedparcelable-1.1.1
        jniFolder                     : <GRADLE>/caches/<GRADLE_VERSION>/transforms/xxxxxxxxxxxxxxxxxxxxxxxxxxxxxxxx/transformed/versionedparcelable-1.1.1/jni [-]
        manifest                      : <GRADLE>/caches/<GRADLE_VERSION>/transforms/xxxxxxxxxxxxxxxxxxxxxxxxxxxxxxxx/transformed/versionedparcelable-1.1.1/AndroidManifest.xml
        proguardRules                 : <GRADLE>/caches/<GRADLE_VERSION>/transforms/xxxxxxxxxxxxxxxxxxxxxxxxxxxxxxxx/transformed/versionedparcelable-1.1.1/proguard.txt
        publicResources               : <GRADLE>/caches/<GRADLE_VERSION>/transforms/xxxxxxxxxxxxxxxxxxxxxxxxxxxxxxxx/transformed/versionedparcelable-1.1.1/public.txt [-]
        renderscriptFolder            : <GRADLE>/caches/<GRADLE_VERSION>/transforms/xxxxxxxxxxxxxxxxxxxxxxxxxxxxxxxx/transformed/versionedparcelable-1.1.1/rs [-]
        resFolder                     : <GRADLE>/caches/<GRADLE_VERSION>/transforms/xxxxxxxxxxxxxxxxxxxxxxxxxxxxxxxx/transformed/versionedparcelable-1.1.1/res [-]
        resStaticLibrary              : <GRADLE>/caches/<GRADLE_VERSION>/transforms/xxxxxxxxxxxxxxxxxxxxxxxxxxxxxxxx/transformed/versionedparcelable-1.1.1/res.apk [-]
        - runtimeJarFiles             : <GRADLE>/caches/<GRADLE_VERSION>/transforms/xxxxxxxxxxxxxxxxxxxxxxxxxxxxxxxx/transformed/versionedparcelable-1.1.1/jars/classes.jar
        symbolFile                    : <GRADLE>/caches/<GRADLE_VERSION>/transforms/xxxxxxxxxxxxxxxxxxxxxxxxxxxxxxxx/transformed/versionedparcelable-1.1.1/R.txt
    - library                     : androidx.viewpager:viewpager:1.0.0@aar (IdeAndroidLibraryImpl)
        aidlFolder                    : <GRADLE>/caches/<GRADLE_VERSION>/transforms/xxxxxxxxxxxxxxxxxxxxxxxxxxxxxxxx/transformed/viewpager-1.0.0/aidl [-]
        artifact                      : <M2>/androidx/viewpager/viewpager/1.0.0/viewpager-1.0.0.aar
        artifactAddress               : androidx.viewpager:viewpager:1.0.0@aar
        assetsFolder                  : <GRADLE>/caches/<GRADLE_VERSION>/transforms/xxxxxxxxxxxxxxxxxxxxxxxxxxxxxxxx/transformed/viewpager-1.0.0/assets [-]
        - compileJarFiles             : <GRADLE>/caches/<GRADLE_VERSION>/transforms/xxxxxxxxxxxxxxxxxxxxxxxxxxxxxxxx/transformed/viewpager-1.0.0/jars/classes.jar
        component                     : androidx.viewpager:viewpager:1.0.0
        externalAnnotations           : <GRADLE>/caches/<GRADLE_VERSION>/transforms/xxxxxxxxxxxxxxxxxxxxxxxxxxxxxxxx/transformed/viewpager-1.0.0/annotations.zip [-]
        folder                        : <GRADLE>/caches/<GRADLE_VERSION>/transforms/xxxxxxxxxxxxxxxxxxxxxxxxxxxxxxxx/transformed/viewpager-1.0.0
        jniFolder                     : <GRADLE>/caches/<GRADLE_VERSION>/transforms/xxxxxxxxxxxxxxxxxxxxxxxxxxxxxxxx/transformed/viewpager-1.0.0/jni [-]
        manifest                      : <GRADLE>/caches/<GRADLE_VERSION>/transforms/xxxxxxxxxxxxxxxxxxxxxxxxxxxxxxxx/transformed/viewpager-1.0.0/AndroidManifest.xml
        proguardRules                 : <GRADLE>/caches/<GRADLE_VERSION>/transforms/xxxxxxxxxxxxxxxxxxxxxxxxxxxxxxxx/transformed/viewpager-1.0.0/proguard.txt [-]
        publicResources               : <GRADLE>/caches/<GRADLE_VERSION>/transforms/xxxxxxxxxxxxxxxxxxxxxxxxxxxxxxxx/transformed/viewpager-1.0.0/public.txt [-]
        renderscriptFolder            : <GRADLE>/caches/<GRADLE_VERSION>/transforms/xxxxxxxxxxxxxxxxxxxxxxxxxxxxxxxx/transformed/viewpager-1.0.0/rs [-]
        resFolder                     : <GRADLE>/caches/<GRADLE_VERSION>/transforms/xxxxxxxxxxxxxxxxxxxxxxxxxxxxxxxx/transformed/viewpager-1.0.0/res [-]
        resStaticLibrary              : <GRADLE>/caches/<GRADLE_VERSION>/transforms/xxxxxxxxxxxxxxxxxxxxxxxxxxxxxxxx/transformed/viewpager-1.0.0/res.apk [-]
        - runtimeJarFiles             : <GRADLE>/caches/<GRADLE_VERSION>/transforms/xxxxxxxxxxxxxxxxxxxxxxxxxxxxxxxx/transformed/viewpager-1.0.0/jars/classes.jar
        symbolFile                    : <GRADLE>/caches/<GRADLE_VERSION>/transforms/xxxxxxxxxxxxxxxxxxxxxxxxxxxxxxxx/transformed/viewpager-1.0.0/R.txt
    - library                     : com.google.android.material:material:1.0.0@aar (IdeAndroidLibraryImpl)
        aidlFolder                    : <GRADLE>/caches/<GRADLE_VERSION>/transforms/xxxxxxxxxxxxxxxxxxxxxxxxxxxxxxxx/transformed/material-1.0.0/aidl [-]
        artifact                      : <M2>/com/google/android/material/material/1.0.0/material-1.0.0.aar
        artifactAddress               : com.google.android.material:material:1.0.0@aar
        assetsFolder                  : <GRADLE>/caches/<GRADLE_VERSION>/transforms/xxxxxxxxxxxxxxxxxxxxxxxxxxxxxxxx/transformed/material-1.0.0/assets [-]
        - compileJarFiles             : <GRADLE>/caches/<GRADLE_VERSION>/transforms/xxxxxxxxxxxxxxxxxxxxxxxxxxxxxxxx/transformed/material-1.0.0/jars/classes.jar
        component                     : com.google.android.material:material:1.0.0
        externalAnnotations           : <GRADLE>/caches/<GRADLE_VERSION>/transforms/xxxxxxxxxxxxxxxxxxxxxxxxxxxxxxxx/transformed/material-1.0.0/annotations.zip
        folder                        : <GRADLE>/caches/<GRADLE_VERSION>/transforms/xxxxxxxxxxxxxxxxxxxxxxxxxxxxxxxx/transformed/material-1.0.0
        jniFolder                     : <GRADLE>/caches/<GRADLE_VERSION>/transforms/xxxxxxxxxxxxxxxxxxxxxxxxxxxxxxxx/transformed/material-1.0.0/jni [-]
        manifest                      : <GRADLE>/caches/<GRADLE_VERSION>/transforms/xxxxxxxxxxxxxxxxxxxxxxxxxxxxxxxx/transformed/material-1.0.0/AndroidManifest.xml
        proguardRules                 : <GRADLE>/caches/<GRADLE_VERSION>/transforms/xxxxxxxxxxxxxxxxxxxxxxxxxxxxxxxx/transformed/material-1.0.0/proguard.txt
        publicResources               : <GRADLE>/caches/<GRADLE_VERSION>/transforms/xxxxxxxxxxxxxxxxxxxxxxxxxxxxxxxx/transformed/material-1.0.0/public.txt
        renderscriptFolder            : <GRADLE>/caches/<GRADLE_VERSION>/transforms/xxxxxxxxxxxxxxxxxxxxxxxxxxxxxxxx/transformed/material-1.0.0/rs [-]
        resFolder                     : <GRADLE>/caches/<GRADLE_VERSION>/transforms/xxxxxxxxxxxxxxxxxxxxxxxxxxxxxxxx/transformed/material-1.0.0/res
        resStaticLibrary              : <GRADLE>/caches/<GRADLE_VERSION>/transforms/xxxxxxxxxxxxxxxxxxxxxxxxxxxxxxxx/transformed/material-1.0.0/res.apk [-]
        - runtimeJarFiles             : <GRADLE>/caches/<GRADLE_VERSION>/transforms/xxxxxxxxxxxxxxxxxxxxxxxxxxxxxxxx/transformed/material-1.0.0/jars/classes.jar
        symbolFile                    : <GRADLE>/caches/<GRADLE_VERSION>/transforms/xxxxxxxxxxxxxxxxxxxxxxxxxxxxxxxx/transformed/material-1.0.0/R.txt
    - library                     : androidx.annotation:annotation:1.2.0 (IdeJavaLibraryImpl)
        artifact                      : <M2>/androidx/annotation/annotation/1.2.0/annotation-1.2.0.jar
        artifactAddress               : androidx.annotation:annotation:1.2.0@jar
        component                     : androidx.annotation:annotation:1.2.0
    - library                     : androidx.arch.core:core-common:2.1.0 (IdeJavaLibraryImpl)
        artifact                      : <M2>/androidx/arch/core/core-common/2.1.0/core-common-2.1.0.jar
        artifactAddress               : androidx.arch.core:core-common:2.1.0@jar
        component                     : androidx.arch.core:core-common:2.1.0
    - library                     : androidx.collection:collection:1.1.0 (IdeJavaLibraryImpl)
        artifact                      : <M2>/androidx/collection/collection/1.1.0/collection-1.1.0.jar
        artifactAddress               : androidx.collection:collection:1.1.0@jar
        component                     : androidx.collection:collection:1.1.0
    - library                     : androidx.constraintlayout:constraintlayout-solver:1.1.3 (IdeJavaLibraryImpl)
        artifact                      : <M2>/androidx/constraintlayout/constraintlayout-solver/1.1.3/constraintlayout-solver-1.1.3.jar
        artifactAddress               : androidx.constraintlayout:constraintlayout-solver:1.1.3@jar
        component                     : androidx.constraintlayout:constraintlayout-solver:1.1.3
    - library                     : androidx.lifecycle:lifecycle-common:2.3.1 (IdeJavaLibraryImpl)
        artifact                      : <M2>/androidx/lifecycle/lifecycle-common/2.3.1/lifecycle-common-2.3.1.jar
        artifactAddress               : androidx.lifecycle:lifecycle-common:2.3.1@jar
        component                     : androidx.lifecycle:lifecycle-common:2.3.1
    - library                     : com.google.code.findbugs:jsr305:2.0.1 (IdeJavaLibraryImpl)
        artifact                      : <M2>/com/google/code/findbugs/jsr305/2.0.1/jsr305-2.0.1.jar
        artifactAddress               : com.google.code.findbugs:jsr305:2.0.1@jar
        component                     : com.google.code.findbugs:jsr305:2.0.1
    - library                     : com.squareup:javawriter:2.1.1 (IdeJavaLibraryImpl)
        artifact                      : <M2>/com/squareup/javawriter/2.1.1/javawriter-2.1.1.jar
        artifactAddress               : com.squareup:javawriter:2.1.1@jar
        component                     : com.squareup:javawriter:2.1.1
    - library                     : javax.inject:javax.inject:1 (IdeJavaLibraryImpl)
        artifact                      : <M2>/javax/inject/javax.inject/1/javax.inject-1.jar
        artifactAddress               : javax.inject:javax.inject:1@jar
        component                     : javax.inject:javax.inject:1
    - library                     : junit:junit:4.12 (IdeJavaLibraryImpl)
        artifact                      : <M2>/junit/junit/4.12/junit-4.12.jar
        artifactAddress               : junit:junit:4.12@jar
        component                     : junit:junit:4.12
    - library                     : net.sf.kxml:kxml2:2.3.0 (IdeJavaLibraryImpl)
        artifact                      : <M2>/net/sf/kxml/kxml2/2.3.0/kxml2-2.3.0.jar
        artifactAddress               : net.sf.kxml:kxml2:2.3.0@jar
        component                     : net.sf.kxml:kxml2:2.3.0
    - library                     : org.hamcrest:hamcrest-core:1.3 (IdeJavaLibraryImpl)
        artifact                      : <M2>/org/hamcrest/hamcrest-core/1.3/hamcrest-core-1.3.jar
        artifactAddress               : org.hamcrest:hamcrest-core:1.3@jar
        component                     : org.hamcrest:hamcrest-core:1.3
    - library                     : org.hamcrest:hamcrest-integration:1.3 (IdeJavaLibraryImpl)
        artifact                      : <M2>/org/hamcrest/hamcrest-integration/1.3/hamcrest-integration-1.3.jar
        artifactAddress               : org.hamcrest:hamcrest-integration:1.3@jar
        component                     : org.hamcrest:hamcrest-integration:1.3
    - library                     : org.hamcrest:hamcrest-library:1.3 (IdeJavaLibraryImpl)
        artifact                      : <M2>/org/hamcrest/hamcrest-library/1.3/hamcrest-library-1.3.jar
        artifactAddress               : org.hamcrest:hamcrest-library:1.3@jar
        component                     : org.hamcrest:hamcrest-library:1.3
    - library                     : <ROOT>::app@debug (IdeModuleLibraryImpl)
        buildId                       : <ROOT>
        projectPath                   : :app
        sourceSet                     : MAIN
        variant                       : debug
    - library                     : <ROOT>::lib@debug (IdeModuleLibraryImpl)
        buildId                       : <ROOT>
        projectPath                   : :lib
        sourceSet                     : MAIN
        variant                       : debug
MODULE                        : navgraph
    externalProject               : navgraph (DefaultExternalProject)
        path                          : : [-]
        identityPath                  : : [-]
        name                          : navgraph
        qName                         : navgraph
        version                       : unspecified
        projectDir                    : <ROOT>
        buildDir                      : <ROOT>/build [-]
        buildFile                     : <ROOT>/build.gradle
        externalSystemId              : GRADLE
        childProjects
            app                           : :app (DefaultExternalProject)
                path                          : :app [-]
                identityPath                  : :app [-]
                name                          : app
                qName                         : :app
                group                         : navgraph
                version                       : unspecified
                projectDir                    : <ROOT>/app
                buildDir                      : <ROOT>/app/build [-]
                buildFile                     : <ROOT>/app/build.gradle
                externalSystemId              : GRADLE
                sourceSetModel                : DefaultGradleSourceSetModel
                    sourceCompatibility           : <PROJECT_JDK_FEATURE_LEVEL>
                    targetCompatibility           : <PROJECT_JDK_FEATURE_LEVEL>
                    configurationArtifacts
                        _internal-unified-test-platform-android-device-provider-ddmlib        : <empty>
                        _internal-unified-test-platform-android-device-provider-gradle        : <empty>
                        _internal-unified-test-platform-android-driver-instrumentation        : <empty>
                        _internal-unified-test-platform-android-test-plugin         : <empty>
                        _internal-unified-test-platform-android-test-plugin-host-additional-test-output : <empty>
                        _internal-unified-test-platform-android-test-plugin-host-apk-installer          : <empty>
                        _internal-unified-test-platform-android-test-plugin-host-coverage     : <empty>
                        _internal-unified-test-platform-android-test-plugin-host-device-info  : <empty>
                        _internal-unified-test-platform-android-test-plugin-host-emulator-control       : <empty>
                        _internal-unified-test-platform-android-test-plugin-host-logcat       : <empty>
                        _internal-unified-test-platform-android-test-plugin-result-listener-gradle      : <empty>
                        _internal-unified-test-platform-core    : <empty>
                        _internal-unified-test-platform-launcher          : <empty>
                        androidApis                   : <empty>
                        androidJdkImage               : <empty>
                        androidTestAnnotationProcessor          : <empty>
                        androidTestCompileOnly        : <empty>
                        androidTestDebugAnnotationProcessor     : <empty>
                        androidTestDebugCompileOnly   : <empty>
                        androidTestDebugImplementation          : <empty>
                        androidTestDebugRuntimeOnly   : <empty>
                        androidTestDebugWearApp       : <empty>
                        androidTestImplementation     : <empty>
                        androidTestReleaseAnnotationProcessor   : <empty>
                        androidTestReleaseCompileOnly : <empty>
                        androidTestReleaseImplementation        : <empty>
                        androidTestReleaseRuntimeOnly : <empty>
                        androidTestReleaseWearApp     : <empty>
                        androidTestRuntimeOnly        : <empty>
                        androidTestUtil               : <empty>
                        androidTestWearApp            : <empty>
                        annotationProcessor           : <empty>
                        api                           : <empty>
                        archives                      : <empty>
                        compileOnly                   : <empty>
                        compileOnlyApi                : <empty>
                        coreLibraryDesugaring         : <empty>
                        debugAndroidTestAnnotationProcessorClasspath      : <empty>
                        debugAndroidTestCompileClasspath        : <empty>
                        debugAndroidTestRuntimeClasspath        : <empty>
                        debugAnnotationProcessor      : <empty>
                        debugAnnotationProcessorClasspath       : <empty>
                        debugApi                      : <empty>
                        debugApiElements              : <empty>
                        debugCompileClasspath         : <empty>
                        debugCompileOnly              : <empty>
                        debugCompileOnlyApi           : <empty>
                        debugImplementation           : <empty>
                        debugReverseMetadataValues    : <empty>
                        debugRuntimeClasspath         : <empty>
                        debugRuntimeElements          : <empty>
                        debugRuntimeOnly              : <empty>
                        debugUnitTestAnnotationProcessorClasspath         : <empty>
                        debugUnitTestCompileClasspath : <empty>
                        debugUnitTestRuntimeClasspath : <empty>
                        debugWearApp                  : <empty>
                        debugWearBundling             : <empty>
                        default                       : <empty>
                        implementation                : <empty>
                        lintChecks                    : <empty>
                        lintPublish                   : <empty>
                        releaseAnnotationProcessor    : <empty>
                        releaseAnnotationProcessorClasspath     : <empty>
                        releaseApi                    : <empty>
                        releaseApiElements            : <empty>
                        releaseCompileClasspath       : <empty>
                        releaseCompileOnly            : <empty>
                        releaseCompileOnlyApi         : <empty>
                        releaseImplementation         : <empty>
                        releaseReverseMetadataValues  : <empty>
                        releaseRuntimeClasspath       : <empty>
                        releaseRuntimeElements        : <empty>
                        releaseRuntimeOnly            : <empty>
                        releaseUnitTestAnnotationProcessorClasspath       : <empty>
                        releaseUnitTestCompileClasspath         : <empty>
                        releaseUnitTestRuntimeClasspath         : <empty>
                        releaseWearApp                : <empty>
                        releaseWearBundling           : <empty>
                        runtimeOnly                   : <empty>
                        testAnnotationProcessor       : <empty>
                        testCompileOnly               : <empty>
                        testDebugAnnotationProcessor  : <empty>
                        testDebugCompileOnly          : <empty>
                        testDebugImplementation       : <empty>
                        testDebugRuntimeOnly          : <empty>
                        testDebugWearApp              : <empty>
                        testFixturesAnnotationProcessor         : <empty>
                        testFixturesApi               : <empty>
                        testFixturesCompileOnly       : <empty>
                        testFixturesCompileOnlyApi    : <empty>
                        testFixturesDebugAnnotationProcessor    : <empty>
                        testFixturesDebugApi          : <empty>
                        testFixturesDebugCompileOnly  : <empty>
                        testFixturesDebugCompileOnlyApi         : <empty>
                        testFixturesDebugImplementation         : <empty>
                        testFixturesDebugRuntimeOnly  : <empty>
                        testFixturesDebugWearApp      : <empty>
                        testFixturesImplementation    : <empty>
                        testFixturesReleaseAnnotationProcessor  : <empty>
                        testFixturesReleaseApi        : <empty>
                        testFixturesReleaseCompileOnly          : <empty>
                        testFixturesReleaseCompileOnlyApi       : <empty>
                        testFixturesReleaseImplementation       : <empty>
                        testFixturesReleaseRuntimeOnly          : <empty>
                        testFixturesReleaseWearApp    : <empty>
                        testFixturesRuntimeOnly       : <empty>
                        testFixturesWearApp           : <empty>
                        testImplementation            : <empty>
                        testReleaseAnnotationProcessor          : <empty>
                        testReleaseCompileOnly        : <empty>
                        testReleaseImplementation     : <empty>
                        testReleaseRuntimeOnly        : <empty>
                        testReleaseWearApp            : <empty>
                        testRuntimeOnly               : <empty>
                        testWearApp                   : <empty>
                        wearApp                       : <empty>
                taskModel                     : DefaultGradleTaskModel
                    tasks
                        testDebugUnitTest             : testDebugUnitTest (DefaultExternalTask)
                            qName                         : :app:testDebugUnitTest
                        testReleaseUnitTest           : testReleaseUnitTest (DefaultExternalTask)
                            qName                         : :app:testReleaseUnitTest
            lib                           : :lib (DefaultExternalProject)
                path                          : :lib [-]
                identityPath                  : :lib [-]
                name                          : lib
                qName                         : :lib
                group                         : navgraph
                version                       : unspecified
                projectDir                    : <ROOT>/lib
                buildDir                      : <ROOT>/lib/build [-]
                buildFile                     : <ROOT>/lib/build.gradle
                externalSystemId              : GRADLE
                sourceSetModel                : DefaultGradleSourceSetModel
                    sourceCompatibility           : <PROJECT_JDK_FEATURE_LEVEL>
                    targetCompatibility           : <PROJECT_JDK_FEATURE_LEVEL>
                    configurationArtifacts
                        _internal-unified-test-platform-android-device-provider-ddmlib        : <empty>
                        _internal-unified-test-platform-android-device-provider-gradle        : <empty>
                        _internal-unified-test-platform-android-driver-instrumentation        : <empty>
                        _internal-unified-test-platform-android-test-plugin         : <empty>
                        _internal-unified-test-platform-android-test-plugin-host-additional-test-output : <empty>
                        _internal-unified-test-platform-android-test-plugin-host-apk-installer          : <empty>
                        _internal-unified-test-platform-android-test-plugin-host-coverage     : <empty>
                        _internal-unified-test-platform-android-test-plugin-host-device-info  : <empty>
                        _internal-unified-test-platform-android-test-plugin-host-emulator-control       : <empty>
                        _internal-unified-test-platform-android-test-plugin-host-logcat       : <empty>
                        _internal-unified-test-platform-android-test-plugin-result-listener-gradle      : <empty>
                        _internal-unified-test-platform-core    : <empty>
                        _internal-unified-test-platform-launcher          : <empty>
                        androidApis                   : <empty>
                        androidJdkImage               : <empty>
                        androidTestAnnotationProcessor          : <empty>
                        androidTestCompileOnly        : <empty>
                        androidTestDebugAnnotationProcessor     : <empty>
                        androidTestDebugCompileOnly   : <empty>
                        androidTestDebugImplementation          : <empty>
                        androidTestDebugRuntimeOnly   : <empty>
                        androidTestDebugWearApp       : <empty>
                        androidTestImplementation     : <empty>
                        androidTestReleaseAnnotationProcessor   : <empty>
                        androidTestReleaseCompileOnly : <empty>
                        androidTestReleaseImplementation        : <empty>
                        androidTestReleaseRuntimeOnly : <empty>
                        androidTestReleaseWearApp     : <empty>
                        androidTestRuntimeOnly        : <empty>
                        androidTestUtil               : <empty>
                        androidTestWearApp            : <empty>
                        annotationProcessor           : <empty>
                        api                           : <empty>
                        archives                      : <empty>
                        compileOnly                   : <empty>
                        compileOnlyApi                : <empty>
                        coreLibraryDesugaring         : <empty>
                        debugAndroidTestAnnotationProcessorClasspath      : <empty>
                        debugAndroidTestCompileClasspath        : <empty>
                        debugAndroidTestRuntimeClasspath        : <empty>
                        debugAnnotationProcessor      : <empty>
                        debugAnnotationProcessorClasspath       : <empty>
                        debugApi                      : <empty>
                        debugApiElements              : <empty>
                        debugCompileClasspath         : <empty>
                        debugCompileOnly              : <empty>
                        debugCompileOnlyApi           : <empty>
                        debugImplementation           : <empty>
                        debugRuntimeClasspath         : <empty>
                        debugRuntimeElements          : <empty>
                        debugRuntimeOnly              : <empty>
                        debugUnitTestAnnotationProcessorClasspath         : <empty>
                        debugUnitTestCompileClasspath : <empty>
                        debugUnitTestRuntimeClasspath : <empty>
                        debugWearApp                  : <empty>
                        default                       : <empty>
                        implementation                : <empty>
                        lintChecks                    : <empty>
                        lintPublish                   : <empty>
                        releaseAnnotationProcessor    : <empty>
                        releaseAnnotationProcessorClasspath     : <empty>
                        releaseApi                    : <empty>
                        releaseApiElements            : <empty>
                        releaseCompileClasspath       : <empty>
                        releaseCompileOnly            : <empty>
                        releaseCompileOnlyApi         : <empty>
                        releaseImplementation         : <empty>
                        releaseRuntimeClasspath       : <empty>
                        releaseRuntimeElements        : <empty>
                        releaseRuntimeOnly            : <empty>
                        releaseUnitTestAnnotationProcessorClasspath       : <empty>
                        releaseUnitTestCompileClasspath         : <empty>
                        releaseUnitTestRuntimeClasspath         : <empty>
                        releaseWearApp                : <empty>
                        runtimeOnly                   : <empty>
                        testAnnotationProcessor       : <empty>
                        testCompileOnly               : <empty>
                        testDebugAnnotationProcessor  : <empty>
                        testDebugCompileOnly          : <empty>
                        testDebugImplementation       : <empty>
                        testDebugRuntimeOnly          : <empty>
                        testDebugWearApp              : <empty>
                        testFixturesAnnotationProcessor         : <empty>
                        testFixturesApi               : <empty>
                        testFixturesCompileOnly       : <empty>
                        testFixturesCompileOnlyApi    : <empty>
                        testFixturesDebugAnnotationProcessor    : <empty>
                        testFixturesDebugApi          : <empty>
                        testFixturesDebugCompileOnly  : <empty>
                        testFixturesDebugCompileOnlyApi         : <empty>
                        testFixturesDebugImplementation         : <empty>
                        testFixturesDebugRuntimeOnly  : <empty>
                        testFixturesDebugWearApp      : <empty>
                        testFixturesImplementation    : <empty>
                        testFixturesReleaseAnnotationProcessor  : <empty>
                        testFixturesReleaseApi        : <empty>
                        testFixturesReleaseCompileOnly          : <empty>
                        testFixturesReleaseCompileOnlyApi       : <empty>
                        testFixturesReleaseImplementation       : <empty>
                        testFixturesReleaseRuntimeOnly          : <empty>
                        testFixturesReleaseWearApp    : <empty>
                        testFixturesRuntimeOnly       : <empty>
                        testFixturesWearApp           : <empty>
                        testImplementation            : <empty>
                        testReleaseAnnotationProcessor          : <empty>
                        testReleaseCompileOnly        : <empty>
                        testReleaseImplementation     : <empty>
                        testReleaseRuntimeOnly        : <empty>
                        testReleaseWearApp            : <empty>
                        testRuntimeOnly               : <empty>
                        testWearApp                   : <empty>
                        wearApp                       : <empty>
                taskModel                     : DefaultGradleTaskModel
                    tasks
                        testDebugUnitTest             : testDebugUnitTest (DefaultExternalTask)
                            qName                         : :lib:testDebugUnitTest
                        testReleaseUnitTest           : testReleaseUnitTest (DefaultExternalTask)
                            qName                         : :lib:testReleaseUnitTest
        sourceSetModel                : DefaultGradleSourceSetModel
        taskModel                     : DefaultGradleTaskModel
<<<<<<< HEAD
=======
            tasks
                testDebugUnitTest             : testDebugUnitTest (DefaultExternalTask)
                    qName                         : :app:testDebugUnitTest
                testReleaseUnitTest           : testReleaseUnitTest (DefaultExternalTask)
                    qName                         : :app:testReleaseUnitTest
>>>>>>> 8b7d83e8
MODULE                        : navgraph.app
    GradleModuleModel
        agpVersion                    : <AGP_VERSION>
        gradlePath                    : :app
        gradleVersion                 : <GRADLE_VERSION>
        buildFile                     : <ROOT>/app/build.gradle
        buildFilePath                 : <ROOT>/app/build.gradle
        rootFolderPath                : <ROOT>
        hasSafeArgsJava               : false
        hasSafeArgsKotlin             : false
    CurrentVariantReportedVersions
        minSdk
            ApiLevel                      : 16
            ApiString                     : 16
        runtimeMinSdk
            ApiLevel                      : 16
            ApiString                     : 16
        targetSdk
            ApiLevel                      : 34
            ApiString                     : 34
    RootBuildId                   : <ROOT>
    BuildId                       : <ROOT>
    ProjectPath                   : :app
    ModelVersion                  : <AGP_VERSION>
    ProjectType                   : PROJECT_TYPE_APP
    CompileTarget                 : android-34
    BuildFolder                   : <ROOT>/app/build [-]
    buildToolsVersion             : <CURRENT_BUILD_TOOLS_VERSION>
    IsBaseSplit                   : true
    GroupId                       : navgraph
    Namespace                     : com.example.navgraph
    TestNamespace                 : com.example.navgraph.test
    AaptOptions
        NameSpacing                   : DISABLED
    LintOptions
        IsCheckTestSources            : false
        IsCheckDependencies           : false
        IsAbortOnError                : true
        IsAbsolutePaths               : true
        IsNoLines                     : false
        IsQuiet                       : false
        IsCheckAllWarnings            : false
        IsIgnoreWarnings              : false
        IsWarningsAsErrors            : false
        IsIgnoreTestSources           : false
        IsIgnoreTestFixturesSources   : false
        IsCheckGeneratedSources       : false
        IsCheckReleaseBuilds          : true
        IsExplainIssues               : true
        IsShowAll                     : false
        TextReport                    : false
        HtmlReport                    : true
        XmlReport                     : true
        SarifReport                   : false
    JavaCompileOptions
        Encoding                      : UTF-8
        SourceCompatibility           : 1.8
        TargetCompatibility           : 1.8
        IsCoreLibraryDesugaringEnabled          : false
    AgpFlags
        ApplicationRClassConstantIds  : false
        AestRClassConstantIds         : false
        TransitiveRClasses            : false
        UseAndroidX                   : true
        UsesCompose                   : false
        MlModelBindingEnabled         : false
        AndroidResourcesEnabled       : true
        DataBindingEnabled            : false
<<<<<<< HEAD
=======
        GenerateManifestClass         : false
>>>>>>> 8b7d83e8
    - basicVariant:               : debug
        applicationId                 : com.example.navgraph
        testApplicationId             : com.example.navgraph.test
        buildType                     : debug
    - basicVariant:               : release
        applicationId                 : com.example.navgraph
        buildType                     : release
    BootClassPath                 : <ANDROID_SDK>/platforms/android-34/android.jar
    ViewBindingOptions
        Enabled                       : false
    DependenciesInfo
        IncludeInApk                  : true
        IncludeInBundle               : true
    DefaultConfig
        ProductFlavor
            Name                          : main
            ApplicationId                 : com.example.navgraph
            VersionCode                   : 1
            VersionName                   : 1.0
            TestInstrumentationRunner     : androidx.test.runner.AndroidJUnitRunner
            MinSdkVersion
                ApiLevel                      : 16
                ApiString                     : 16
            TargetSdkVersion
                ApiLevel                      : 34
                ApiString                     : 34
            VectorDrawables
                UseSupportLibrary             : false
        SourceProvider
            Name                          : main
            Manifest                      : <ROOT>/app/src/main/AndroidManifest.xml
            JavaDirectories               : <ROOT>/app/src/main/java
            KotlinDirectories             : <ROOT>/app/src/main/java
            KotlinDirectories             : <ROOT>/app/src/main/kotlin [-]
            ResourcesDirectories          : <ROOT>/app/src/main/resources [-]
            ResDirectories                : <ROOT>/app/src/main/res
            AssetsDirectories             : <ROOT>/app/src/main/assets [-]
            JniLibsDirectories            : <ROOT>/app/src/main/jniLibs [-]
            ShadersDirectories            : <ROOT>/app/src/main/shaders [-]
            BaselineProfileDirectories    : <ROOT>/app/src/main/baselineProfiles [-]
        ExtraSourceProviders
            ExtraSourceProvider
                ArtifactName                  : _android_test_
                SourceProvider
                    Name                          : androidTest
                    Manifest                      : <ROOT>/app/src/androidTest/AndroidManifest.xml [-]
                    JavaDirectories               : <ROOT>/app/src/androidTest/java [-]
                    KotlinDirectories             : <ROOT>/app/src/androidTest/java [-]
                    KotlinDirectories             : <ROOT>/app/src/androidTest/kotlin [-]
                    ResourcesDirectories          : <ROOT>/app/src/androidTest/resources [-]
                    ResDirectories                : <ROOT>/app/src/androidTest/res [-]
                    AssetsDirectories             : <ROOT>/app/src/androidTest/assets [-]
                    JniLibsDirectories            : <ROOT>/app/src/androidTest/jniLibs [-]
                    ShadersDirectories            : <ROOT>/app/src/androidTest/shaders [-]
                    BaselineProfileDirectories    : <ROOT>/app/src/androidTest/baselineProfiles [-]
            ExtraSourceProvider
                ArtifactName                  : _unit_test_
                SourceProvider
                    Name                          : test
                    Manifest                      : <ROOT>/app/src/test/AndroidManifest.xml [-]
                    JavaDirectories               : <ROOT>/app/src/test/java [-]
                    KotlinDirectories             : <ROOT>/app/src/test/java [-]
                    KotlinDirectories             : <ROOT>/app/src/test/kotlin [-]
                    ResourcesDirectories          : <ROOT>/app/src/test/resources [-]
                    ResDirectories                : <ROOT>/app/src/test/res [-]
                    AssetsDirectories             : <ROOT>/app/src/test/assets [-]
                    JniLibsDirectories            : <ROOT>/app/src/test/jniLibs [-]
                    ShadersDirectories            : <ROOT>/app/src/test/shaders [-]
                    BaselineProfileDirectories    : <ROOT>/app/src/test/baselineProfiles [-]
    BuildTypes
        BuildType
            Name                          : debug
            IsDebuggable                  : true
            IsJniDebuggable               : false
            IsPseudoLocalesEnabled        : false
            IsRenderscriptDebuggable      : false
            RenderscriptOptimLevel        : 3
            IsMinifyEnabled               : false
            IsZipAlignEnabled             : true
        SourceProvider
            Name                          : debug
            Manifest                      : <ROOT>/app/src/debug/AndroidManifest.xml [-]
            JavaDirectories               : <ROOT>/app/src/debug/java [-]
            KotlinDirectories             : <ROOT>/app/src/debug/java [-]
            KotlinDirectories             : <ROOT>/app/src/debug/kotlin [-]
            ResourcesDirectories          : <ROOT>/app/src/debug/resources [-]
            ResDirectories                : <ROOT>/app/src/debug/res [-]
            AssetsDirectories             : <ROOT>/app/src/debug/assets [-]
            JniLibsDirectories            : <ROOT>/app/src/debug/jniLibs [-]
            ShadersDirectories            : <ROOT>/app/src/debug/shaders [-]
            BaselineProfileDirectories    : <ROOT>/app/src/debug/baselineProfiles [-]
        ExtraSourceProviders
            ExtraSourceProvider
                ArtifactName                  : _android_test_
                SourceProvider
                    Name                          : androidTestDebug
                    Manifest                      : <ROOT>/app/src/androidTestDebug/AndroidManifest.xml [-]
                    JavaDirectories               : <ROOT>/app/src/androidTestDebug/java [-]
                    KotlinDirectories             : <ROOT>/app/src/androidTestDebug/java [-]
                    KotlinDirectories             : <ROOT>/app/src/androidTestDebug/kotlin [-]
                    ResourcesDirectories          : <ROOT>/app/src/androidTestDebug/resources [-]
                    ResDirectories                : <ROOT>/app/src/androidTestDebug/res [-]
                    AssetsDirectories             : <ROOT>/app/src/androidTestDebug/assets [-]
                    JniLibsDirectories            : <ROOT>/app/src/androidTestDebug/jniLibs [-]
                    ShadersDirectories            : <ROOT>/app/src/androidTestDebug/shaders [-]
                    BaselineProfileDirectories    : <ROOT>/app/src/androidTestDebug/baselineProfiles [-]
        ExtraSourceProviders
            ExtraSourceProvider
                ArtifactName                  : _unit_test_
                SourceProvider
                    Name                          : testDebug
                    Manifest                      : <ROOT>/app/src/testDebug/AndroidManifest.xml [-]
                    JavaDirectories               : <ROOT>/app/src/testDebug/java [-]
                    KotlinDirectories             : <ROOT>/app/src/testDebug/java [-]
                    KotlinDirectories             : <ROOT>/app/src/testDebug/kotlin [-]
                    ResourcesDirectories          : <ROOT>/app/src/testDebug/resources [-]
                    ResDirectories                : <ROOT>/app/src/testDebug/res [-]
                    AssetsDirectories             : <ROOT>/app/src/testDebug/assets [-]
                    JniLibsDirectories            : <ROOT>/app/src/testDebug/jniLibs [-]
                    ShadersDirectories            : <ROOT>/app/src/testDebug/shaders [-]
                    BaselineProfileDirectories    : <ROOT>/app/src/testDebug/baselineProfiles [-]
        BuildType
            Name                          : release
            ProguardFiles                 : <ROOT>/app/build/intermediates/default_proguard_files/global/proguard-android-optimize.txt-<AGP_VERSION> [-]
            ProguardFiles                 : <ROOT>/app/proguard-rules.pro
            IsDebuggable                  : false
            IsJniDebuggable               : false
            IsPseudoLocalesEnabled        : false
            IsRenderscriptDebuggable      : false
            RenderscriptOptimLevel        : 3
            IsMinifyEnabled               : false
            IsZipAlignEnabled             : true
        SourceProvider
            Name                          : release
            Manifest                      : <ROOT>/app/src/release/AndroidManifest.xml [-]
            JavaDirectories               : <ROOT>/app/src/release/java [-]
            KotlinDirectories             : <ROOT>/app/src/release/java [-]
            KotlinDirectories             : <ROOT>/app/src/release/kotlin [-]
            ResourcesDirectories          : <ROOT>/app/src/release/resources [-]
            ResDirectories                : <ROOT>/app/src/release/res [-]
            AssetsDirectories             : <ROOT>/app/src/release/assets [-]
            JniLibsDirectories            : <ROOT>/app/src/release/jniLibs [-]
            ShadersDirectories            : <ROOT>/app/src/release/shaders [-]
            BaselineProfileDirectories    : <ROOT>/app/src/release/baselineProfiles [-]
        ExtraSourceProviders
            ExtraSourceProvider
                ArtifactName                  : _unit_test_
                SourceProvider
                    Name                          : testRelease
                    Manifest                      : <ROOT>/app/src/testRelease/AndroidManifest.xml [-]
                    JavaDirectories               : <ROOT>/app/src/testRelease/java [-]
                    KotlinDirectories             : <ROOT>/app/src/testRelease/java [-]
                    KotlinDirectories             : <ROOT>/app/src/testRelease/kotlin [-]
                    ResourcesDirectories          : <ROOT>/app/src/testRelease/resources [-]
                    ResDirectories                : <ROOT>/app/src/testRelease/res [-]
                    AssetsDirectories             : <ROOT>/app/src/testRelease/assets [-]
                    JniLibsDirectories            : <ROOT>/app/src/testRelease/jniLibs [-]
                    ShadersDirectories            : <ROOT>/app/src/testRelease/shaders [-]
                    BaselineProfileDirectories    : <ROOT>/app/src/testRelease/baselineProfiles [-]
    SigningConfigs
        SigningConfig
            Name                          : debug
            StoreFile                     : debug.keystore
            StorePassword                 : android
            KeyAlias                      : AndroidDebugKey
    VariantBuildInformation
        VariantBuildInformation
            VariantName                   : debug
            BuildTasksAndOutputInformation
                AssembleTaskName              : assembleDebug
                AssembleTaskOutputListingFile : <ROOT>/app/build/intermediates/apk_ide_redirect_file/debug/createDebugApkListingFileRedirect/redirect.txt [-]
                BundleTaskName                : bundleDebug
                BundleTaskOutputListingFile   : <ROOT>/app/build/intermediates/bundle_ide_redirect_file/debug/createDebugBundleListingFileRedirect/redirect.txt [-]
                ApkFromBundleTaskName         : extractApksForDebug
                ApkFromBundleTaskOutputListingFile      : <ROOT>/app/build/intermediates/apk_from_bundle_ide_redirect_file/debug/createDebugApksFromBundleListingFileRedirect/redirect.txt [-]
        VariantBuildInformation
            VariantName                   : release
            BuildTasksAndOutputInformation
                AssembleTaskName              : assembleRelease
                AssembleTaskOutputListingFile : <ROOT>/app/build/intermediates/apk_ide_redirect_file/release/createReleaseApkListingFileRedirect/redirect.txt [-]
                BundleTaskName                : bundleRelease
                BundleTaskOutputListingFile   : <ROOT>/app/build/intermediates/bundle_ide_redirect_file/release/createReleaseBundleListingFileRedirect/redirect.txt [-]
                ApkFromBundleTaskName         : extractApksForRelease
                ApkFromBundleTaskOutputListingFile      : <ROOT>/app/build/intermediates/apk_from_bundle_ide_redirect_file/release/createReleaseApksFromBundleListingFileRedirect/redirect.txt [-]
    IdeVariants
        IdeVariant
            Name                          : debug
            BuildType                     : debug
            DisplayName                   : debug
            InstantAppCompatible          : false
            MinSdkVersion
                ApiLevel                      : 16
                ApiString                     : 16
            TargetSdkVersion
                ApiLevel                      : 34
                ApiString                     : 34
            VersionCode                   : 1
            VersionNameWithSuffix         : 1.0
            TestInstrumentationRunner     : androidx.test.runner.AndroidJUnitRunner
            MainArtifact
                Name                          : MAIN
                CompileTaskName               : compileDebugSources
                AssembleTaskName              : assembleDebug
                IsTestArtifact                : false
                IdeSetupTaskNames             : generateDebugSources
                GeneratedSourceFolders        : <ROOT>/app/build/generated/ap_generated_sources/debug/out [-]
                ClassesFolder                 : <ROOT>/app/build/intermediates/compile_and_runtime_not_namespaced_r_class_jar/debug/processDebugResources/R.jar [-]
                ClassesFolder                 : <ROOT>/app/build/intermediates/javac/debug/compileDebugJavaWithJavac/classes [-]
                Dependencies
                    compileClasspath
                        androidLibrary                : androidx.appcompat:appcompat:1.3.0@aar
                            javaLibrary                   : androidx.annotation:annotation:1.2.0@jar
                            androidLibrary                : androidx.core:core:1.5.0@aar
                            androidLibrary                : androidx.cursoradapter:cursoradapter:1.0.0@aar
                            androidLibrary                : androidx.activity:activity:1.2.3@aar
                            androidLibrary                : androidx.fragment:fragment:1.3.4@aar
                            androidLibrary                : androidx.appcompat:appcompat-resources:1.3.0@aar
                            androidLibrary                : androidx.drawerlayout:drawerlayout:1.1.1@aar
                            androidLibrary                : androidx.savedstate:savedstate:1.1.0@aar
                        androidLibrary                : androidx.core:core:1.5.0@aar
                            javaLibrary                   : androidx.annotation:annotation:1.2.0@jar
                            androidLibrary                : androidx.lifecycle:lifecycle-runtime:2.3.1@aar
                            androidLibrary                : androidx.versionedparcelable:versionedparcelable:1.1.1@aar
                        androidLibrary                : androidx.lifecycle:lifecycle-runtime:2.3.1@aar
                            javaLibrary                   : androidx.lifecycle:lifecycle-common:2.3.1@jar
                            javaLibrary                   : androidx.arch.core:core-common:2.1.0@jar
                            javaLibrary                   : androidx.annotation:annotation:1.2.0@jar
                        androidLibrary                : androidx.versionedparcelable:versionedparcelable:1.1.1@aar
                            javaLibrary                   : androidx.annotation:annotation:1.2.0@jar
                            javaLibrary                   : androidx.collection:collection:1.1.0@jar
                        androidLibrary                : androidx.cursoradapter:cursoradapter:1.0.0@aar
                            javaLibrary                   : androidx.annotation:annotation:1.2.0@jar
                        androidLibrary                : androidx.activity:activity:1.2.3@aar
                            javaLibrary                   : androidx.annotation:annotation:1.2.0@jar
                            androidLibrary                : androidx.core:core:1.5.0@aar
                            androidLibrary                : androidx.lifecycle:lifecycle-runtime:2.3.1@aar
                            androidLibrary                : androidx.lifecycle:lifecycle-viewmodel:2.3.1@aar
                            androidLibrary                : androidx.savedstate:savedstate:1.1.0@aar
                            androidLibrary                : androidx.lifecycle:lifecycle-viewmodel-savedstate:2.3.1@aar
                        androidLibrary                : androidx.lifecycle:lifecycle-viewmodel:2.3.1@aar
                            javaLibrary                   : androidx.annotation:annotation:1.2.0@jar
                        androidLibrary                : androidx.savedstate:savedstate:1.1.0@aar
                            javaLibrary                   : androidx.annotation:annotation:1.2.0@jar
                        androidLibrary                : androidx.lifecycle:lifecycle-viewmodel-savedstate:2.3.1@aar
                            javaLibrary                   : androidx.annotation:annotation:1.2.0@jar
                            androidLibrary                : androidx.savedstate:savedstate:1.1.0@aar
                            androidLibrary                : androidx.lifecycle:lifecycle-livedata-core:2.3.1@aar
                            androidLibrary                : androidx.lifecycle:lifecycle-viewmodel:2.3.1@aar
                        androidLibrary                : androidx.lifecycle:lifecycle-livedata-core:2.3.1@aar
                            javaLibrary                   : androidx.lifecycle:lifecycle-common:2.3.1@jar
                        androidLibrary                : androidx.fragment:fragment:1.3.4@aar
                            javaLibrary                   : androidx.annotation:annotation:1.2.0@jar
                            androidLibrary                : androidx.core:core:1.5.0@aar
                            javaLibrary                   : androidx.collection:collection:1.1.0@jar
                            androidLibrary                : androidx.viewpager:viewpager:1.0.0@aar
                            androidLibrary                : androidx.loader:loader:1.0.0@aar
                            androidLibrary                : androidx.activity:activity:1.2.3@aar
                            androidLibrary                : androidx.lifecycle:lifecycle-livedata-core:2.3.1@aar
                            androidLibrary                : androidx.lifecycle:lifecycle-viewmodel:2.3.1@aar
                            androidLibrary                : androidx.lifecycle:lifecycle-viewmodel-savedstate:2.3.1@aar
                            androidLibrary                : androidx.savedstate:savedstate:1.1.0@aar
                            androidLibrary                : androidx.annotation:annotation-experimental:1.0.0@aar
                        androidLibrary                : androidx.viewpager:viewpager:1.0.0@aar
                            javaLibrary                   : androidx.annotation:annotation:1.2.0@jar
                            androidLibrary                : androidx.core:core:1.5.0@aar
                            androidLibrary                : androidx.customview:customview:1.1.0@aar
                        androidLibrary                : androidx.customview:customview:1.1.0@aar
                            javaLibrary                   : androidx.annotation:annotation:1.2.0@jar
                            androidLibrary                : androidx.core:core:1.5.0@aar
                        androidLibrary                : androidx.loader:loader:1.0.0@aar
                            javaLibrary                   : androidx.annotation:annotation:1.2.0@jar
                            androidLibrary                : androidx.core:core:1.5.0@aar
                            androidLibrary                : androidx.lifecycle:lifecycle-livedata:2.0.0@aar
                            androidLibrary                : androidx.lifecycle:lifecycle-viewmodel:2.3.1@aar
                        androidLibrary                : androidx.lifecycle:lifecycle-livedata:2.0.0@aar
                            androidLibrary                : androidx.arch.core:core-runtime:2.1.0@aar
                            androidLibrary                : androidx.lifecycle:lifecycle-livedata-core:2.3.1@aar
                            javaLibrary                   : androidx.arch.core:core-common:2.1.0@jar
                        androidLibrary                : androidx.arch.core:core-runtime:2.1.0@aar
                            javaLibrary                   : androidx.annotation:annotation:1.2.0@jar
                            javaLibrary                   : androidx.arch.core:core-common:2.1.0@jar
                        androidLibrary                : androidx.annotation:annotation-experimental:1.0.0@aar
                        androidLibrary                : androidx.appcompat:appcompat-resources:1.3.0@aar
                            javaLibrary                   : androidx.annotation:annotation:1.2.0@jar
                            androidLibrary                : androidx.core:core:1.5.0@aar
                            androidLibrary                : androidx.vectordrawable:vectordrawable:1.1.0@aar
                            androidLibrary                : androidx.vectordrawable:vectordrawable-animated:1.1.0@aar
                        androidLibrary                : androidx.vectordrawable:vectordrawable:1.1.0@aar
                            javaLibrary                   : androidx.annotation:annotation:1.2.0@jar
                            androidLibrary                : androidx.core:core:1.5.0@aar
                            javaLibrary                   : androidx.collection:collection:1.1.0@jar
                        androidLibrary                : androidx.vectordrawable:vectordrawable-animated:1.1.0@aar
                            androidLibrary                : androidx.vectordrawable:vectordrawable:1.1.0@aar
                            androidLibrary                : androidx.interpolator:interpolator:1.0.0@aar
                            javaLibrary                   : androidx.collection:collection:1.1.0@jar
                        androidLibrary                : androidx.interpolator:interpolator:1.0.0@aar
                            javaLibrary                   : androidx.annotation:annotation:1.2.0@jar
                        androidLibrary                : androidx.drawerlayout:drawerlayout:1.1.1@aar
                            javaLibrary                   : androidx.annotation:annotation:1.2.0@jar
                            androidLibrary                : androidx.core:core:1.5.0@aar
                            androidLibrary                : androidx.customview:customview:1.1.0@aar
                        androidLibrary                : androidx.navigation:navigation-fragment:2.3.5@aar
                            androidLibrary                : androidx.fragment:fragment:1.3.4@aar
                            androidLibrary                : androidx.navigation:navigation-runtime:2.3.5@aar
                        androidLibrary                : androidx.navigation:navigation-runtime:2.3.5@aar
                            androidLibrary                : androidx.navigation:navigation-common:2.3.5@aar
                            androidLibrary                : androidx.activity:activity:1.2.3@aar
                            androidLibrary                : androidx.lifecycle:lifecycle-viewmodel:2.3.1@aar
                            androidLibrary                : androidx.savedstate:savedstate:1.1.0@aar
                            androidLibrary                : androidx.lifecycle:lifecycle-viewmodel-savedstate:2.3.1@aar
                        androidLibrary                : androidx.navigation:navigation-common:2.3.5@aar
                            javaLibrary                   : androidx.annotation:annotation:1.2.0@jar
                        androidLibrary                : androidx.navigation:navigation-ui:2.3.5@aar
                            androidLibrary                : androidx.navigation:navigation-runtime:2.3.5@aar
                            androidLibrary                : androidx.customview:customview:1.1.0@aar
                            androidLibrary                : androidx.drawerlayout:drawerlayout:1.1.1@aar
                            androidLibrary                : com.google.android.material:material:1.0.0@aar
                        androidLibrary                : com.google.android.material:material:1.0.0@aar
                            javaLibrary                   : androidx.annotation:annotation:1.2.0@jar
                            androidLibrary                : androidx.core:core:1.5.0@aar
                            androidLibrary                : androidx.legacy:legacy-support-core-ui:1.0.0@aar
                            androidLibrary                : androidx.legacy:legacy-support-core-utils:1.0.0@aar
                            androidLibrary                : androidx.fragment:fragment:1.3.4@aar
                            androidLibrary                : androidx.transition:transition:1.3.0@aar
                            androidLibrary                : androidx.appcompat:appcompat:1.3.0@aar
                            androidLibrary                : androidx.cardview:cardview:1.0.0@aar
                            androidLibrary                : androidx.recyclerview:recyclerview:1.0.0@aar
                        androidLibrary                : androidx.legacy:legacy-support-core-ui:1.0.0@aar
                            javaLibrary                   : androidx.annotation:annotation:1.2.0@jar
                            androidLibrary                : androidx.core:core:1.5.0@aar
                            androidLibrary                : androidx.legacy:legacy-support-core-utils:1.0.0@aar
                            androidLibrary                : androidx.customview:customview:1.1.0@aar
                            androidLibrary                : androidx.viewpager:viewpager:1.0.0@aar
                            androidLibrary                : androidx.coordinatorlayout:coordinatorlayout:1.0.0@aar
                            androidLibrary                : androidx.drawerlayout:drawerlayout:1.1.1@aar
                            androidLibrary                : androidx.slidingpanelayout:slidingpanelayout:1.0.0@aar
                            androidLibrary                : androidx.interpolator:interpolator:1.0.0@aar
                            androidLibrary                : androidx.swiperefreshlayout:swiperefreshlayout:1.0.0@aar
                            androidLibrary                : androidx.asynclayoutinflater:asynclayoutinflater:1.0.0@aar
                            androidLibrary                : androidx.cursoradapter:cursoradapter:1.0.0@aar
                        androidLibrary                : androidx.legacy:legacy-support-core-utils:1.0.0@aar
                            javaLibrary                   : androidx.annotation:annotation:1.2.0@jar
                            androidLibrary                : androidx.core:core:1.5.0@aar
                            androidLibrary                : androidx.documentfile:documentfile:1.0.0@aar
                            androidLibrary                : androidx.loader:loader:1.0.0@aar
                            androidLibrary                : androidx.localbroadcastmanager:localbroadcastmanager:1.0.0@aar
                            androidLibrary                : androidx.print:print:1.0.0@aar
                        androidLibrary                : androidx.documentfile:documentfile:1.0.0@aar
                            javaLibrary                   : androidx.annotation:annotation:1.2.0@jar
                        androidLibrary                : androidx.localbroadcastmanager:localbroadcastmanager:1.0.0@aar
                            javaLibrary                   : androidx.annotation:annotation:1.2.0@jar
                        androidLibrary                : androidx.print:print:1.0.0@aar
                            javaLibrary                   : androidx.annotation:annotation:1.2.0@jar
                        androidLibrary                : androidx.coordinatorlayout:coordinatorlayout:1.0.0@aar
                            javaLibrary                   : androidx.annotation:annotation:1.2.0@jar
                            androidLibrary                : androidx.core:core:1.5.0@aar
                            androidLibrary                : androidx.customview:customview:1.1.0@aar
                        androidLibrary                : androidx.slidingpanelayout:slidingpanelayout:1.0.0@aar
                            javaLibrary                   : androidx.annotation:annotation:1.2.0@jar
                            androidLibrary                : androidx.core:core:1.5.0@aar
                            androidLibrary                : androidx.customview:customview:1.1.0@aar
                        androidLibrary                : androidx.swiperefreshlayout:swiperefreshlayout:1.0.0@aar
                            javaLibrary                   : androidx.annotation:annotation:1.2.0@jar
                            androidLibrary                : androidx.core:core:1.5.0@aar
                            androidLibrary                : androidx.interpolator:interpolator:1.0.0@aar
                        androidLibrary                : androidx.asynclayoutinflater:asynclayoutinflater:1.0.0@aar
                            javaLibrary                   : androidx.annotation:annotation:1.2.0@jar
                            androidLibrary                : androidx.core:core:1.5.0@aar
                        androidLibrary                : androidx.transition:transition:1.3.0@aar
                            javaLibrary                   : androidx.annotation:annotation:1.2.0@jar
                            androidLibrary                : androidx.core:core:1.5.0@aar
                            javaLibrary                   : androidx.collection:collection:1.1.0@jar
                            androidLibrary                : androidx.lifecycle:lifecycle-runtime:2.3.1@aar
                        androidLibrary                : androidx.cardview:cardview:1.0.0@aar
                            javaLibrary                   : androidx.annotation:annotation:1.2.0@jar
                        androidLibrary                : androidx.recyclerview:recyclerview:1.0.0@aar
                            javaLibrary                   : androidx.annotation:annotation:1.2.0@jar
                            androidLibrary                : androidx.core:core:1.5.0@aar
                            androidLibrary                : androidx.legacy:legacy-support-core-ui:1.0.0@aar
                        androidLibrary                : androidx.constraintlayout:constraintlayout:1.1.3@aar
                            javaLibrary                   : androidx.constraintlayout:constraintlayout-solver:1.1.3@jar
                        javaLibrary                   : androidx.annotation:annotation:1.2.0@jar
                        javaLibrary                   : androidx.lifecycle:lifecycle-common:2.3.1@jar
                            javaLibrary                   : androidx.annotation:annotation:1.2.0@jar
                        javaLibrary                   : androidx.arch.core:core-common:2.1.0@jar
                            javaLibrary                   : androidx.annotation:annotation:1.2.0@jar
                        javaLibrary                   : androidx.collection:collection:1.1.0@jar
                            javaLibrary                   : androidx.annotation:annotation:1.2.0@jar
                        javaLibrary                   : androidx.constraintlayout:constraintlayout-solver:1.1.3@jar
                        module                        : <ROOT>-:lib-MAIN
                    runtimeClasspath
                        androidLibrary                : androidx.appcompat:appcompat:1.3.0@aar
                            javaLibrary                   : androidx.annotation:annotation:1.2.0@jar
                            androidLibrary                : androidx.core:core:1.5.0@aar
                            androidLibrary                : androidx.cursoradapter:cursoradapter:1.0.0@aar
                            androidLibrary                : androidx.activity:activity:1.2.3@aar
                            androidLibrary                : androidx.fragment:fragment:1.3.4@aar
                            androidLibrary                : androidx.appcompat:appcompat-resources:1.3.0@aar
                            androidLibrary                : androidx.drawerlayout:drawerlayout:1.1.1@aar
                            androidLibrary                : androidx.savedstate:savedstate:1.1.0@aar
                            javaLibrary                   : androidx.collection:collection:1.1.0@jar
                            androidLibrary                : androidx.lifecycle:lifecycle-runtime:2.3.1@aar
                            androidLibrary                : androidx.lifecycle:lifecycle-viewmodel:2.3.1@aar
                        androidLibrary                : androidx.core:core:1.5.0@aar
                            javaLibrary                   : androidx.annotation:annotation:1.2.0@jar
                            androidLibrary                : androidx.lifecycle:lifecycle-runtime:2.3.1@aar
                            androidLibrary                : androidx.versionedparcelable:versionedparcelable:1.1.1@aar
                            javaLibrary                   : androidx.collection:collection:1.1.0@jar
                        androidLibrary                : androidx.lifecycle:lifecycle-runtime:2.3.1@aar
                            androidLibrary                : androidx.arch.core:core-runtime:2.1.0@aar
                            javaLibrary                   : androidx.lifecycle:lifecycle-common:2.3.1@jar
                            javaLibrary                   : androidx.arch.core:core-common:2.1.0@jar
                            javaLibrary                   : androidx.annotation:annotation:1.2.0@jar
                        androidLibrary                : androidx.arch.core:core-runtime:2.1.0@aar
                            javaLibrary                   : androidx.annotation:annotation:1.2.0@jar
                            javaLibrary                   : androidx.arch.core:core-common:2.1.0@jar
                        androidLibrary                : androidx.versionedparcelable:versionedparcelable:1.1.1@aar
                            javaLibrary                   : androidx.annotation:annotation:1.2.0@jar
                            javaLibrary                   : androidx.collection:collection:1.1.0@jar
                        androidLibrary                : androidx.cursoradapter:cursoradapter:1.0.0@aar
                            javaLibrary                   : androidx.annotation:annotation:1.2.0@jar
                        androidLibrary                : androidx.activity:activity:1.2.3@aar
                            javaLibrary                   : androidx.annotation:annotation:1.2.0@jar
                            androidLibrary                : androidx.core:core:1.5.0@aar
                            androidLibrary                : androidx.lifecycle:lifecycle-runtime:2.3.1@aar
                            androidLibrary                : androidx.lifecycle:lifecycle-viewmodel:2.3.1@aar
                            androidLibrary                : androidx.savedstate:savedstate:1.1.0@aar
                            androidLibrary                : androidx.lifecycle:lifecycle-viewmodel-savedstate:2.3.1@aar
                            javaLibrary                   : androidx.collection:collection:1.1.0@jar
                            androidLibrary                : androidx.tracing:tracing:1.0.0@aar
                        androidLibrary                : androidx.lifecycle:lifecycle-viewmodel:2.3.1@aar
                            javaLibrary                   : androidx.annotation:annotation:1.2.0@jar
                        androidLibrary                : androidx.savedstate:savedstate:1.1.0@aar
                            javaLibrary                   : androidx.annotation:annotation:1.2.0@jar
                            javaLibrary                   : androidx.arch.core:core-common:2.1.0@jar
                            javaLibrary                   : androidx.lifecycle:lifecycle-common:2.3.1@jar
                        androidLibrary                : androidx.lifecycle:lifecycle-viewmodel-savedstate:2.3.1@aar
                            javaLibrary                   : androidx.annotation:annotation:1.2.0@jar
                            androidLibrary                : androidx.savedstate:savedstate:1.1.0@aar
                            androidLibrary                : androidx.lifecycle:lifecycle-livedata-core:2.3.1@aar
                            androidLibrary                : androidx.lifecycle:lifecycle-viewmodel:2.3.1@aar
                        androidLibrary                : androidx.lifecycle:lifecycle-livedata-core:2.3.1@aar
                            javaLibrary                   : androidx.arch.core:core-common:2.1.0@jar
                            androidLibrary                : androidx.arch.core:core-runtime:2.1.0@aar
                            javaLibrary                   : androidx.lifecycle:lifecycle-common:2.3.1@jar
                        androidLibrary                : androidx.tracing:tracing:1.0.0@aar
                            javaLibrary                   : androidx.annotation:annotation:1.2.0@jar
                        androidLibrary                : androidx.fragment:fragment:1.3.4@aar
                            javaLibrary                   : androidx.annotation:annotation:1.2.0@jar
                            androidLibrary                : androidx.core:core:1.5.0@aar
                            javaLibrary                   : androidx.collection:collection:1.1.0@jar
                            androidLibrary                : androidx.viewpager:viewpager:1.0.0@aar
                            androidLibrary                : androidx.loader:loader:1.0.0@aar
                            androidLibrary                : androidx.activity:activity:1.2.3@aar
                            androidLibrary                : androidx.lifecycle:lifecycle-livedata-core:2.3.1@aar
                            androidLibrary                : androidx.lifecycle:lifecycle-viewmodel:2.3.1@aar
                            androidLibrary                : androidx.lifecycle:lifecycle-viewmodel-savedstate:2.3.1@aar
                            androidLibrary                : androidx.savedstate:savedstate:1.1.0@aar
                            androidLibrary                : androidx.annotation:annotation-experimental:1.0.0@aar
                        androidLibrary                : androidx.viewpager:viewpager:1.0.0@aar
                            javaLibrary                   : androidx.annotation:annotation:1.2.0@jar
                            androidLibrary                : androidx.core:core:1.5.0@aar
                            androidLibrary                : androidx.customview:customview:1.1.0@aar
                        androidLibrary                : androidx.customview:customview:1.1.0@aar
                            javaLibrary                   : androidx.annotation:annotation:1.2.0@jar
                            androidLibrary                : androidx.core:core:1.5.0@aar
                            javaLibrary                   : androidx.collection:collection:1.1.0@jar
                        androidLibrary                : androidx.loader:loader:1.0.0@aar
                            javaLibrary                   : androidx.annotation:annotation:1.2.0@jar
                            androidLibrary                : androidx.core:core:1.5.0@aar
                            androidLibrary                : androidx.lifecycle:lifecycle-livedata:2.0.0@aar
                            androidLibrary                : androidx.lifecycle:lifecycle-viewmodel:2.3.1@aar
                        androidLibrary                : androidx.lifecycle:lifecycle-livedata:2.0.0@aar
                            androidLibrary                : androidx.arch.core:core-runtime:2.1.0@aar
                            androidLibrary                : androidx.lifecycle:lifecycle-livedata-core:2.3.1@aar
                            javaLibrary                   : androidx.arch.core:core-common:2.1.0@jar
                        androidLibrary                : androidx.annotation:annotation-experimental:1.0.0@aar
                        androidLibrary                : androidx.appcompat:appcompat-resources:1.3.0@aar
                            javaLibrary                   : androidx.collection:collection:1.1.0@jar
                            javaLibrary                   : androidx.annotation:annotation:1.2.0@jar
                            androidLibrary                : androidx.core:core:1.5.0@aar
                            androidLibrary                : androidx.vectordrawable:vectordrawable:1.1.0@aar
                            androidLibrary                : androidx.vectordrawable:vectordrawable-animated:1.1.0@aar
                        androidLibrary                : androidx.vectordrawable:vectordrawable:1.1.0@aar
                            javaLibrary                   : androidx.annotation:annotation:1.2.0@jar
                            androidLibrary                : androidx.core:core:1.5.0@aar
                            javaLibrary                   : androidx.collection:collection:1.1.0@jar
                        androidLibrary                : androidx.vectordrawable:vectordrawable-animated:1.1.0@aar
                            androidLibrary                : androidx.vectordrawable:vectordrawable:1.1.0@aar
                            androidLibrary                : androidx.interpolator:interpolator:1.0.0@aar
                            javaLibrary                   : androidx.collection:collection:1.1.0@jar
                        androidLibrary                : androidx.interpolator:interpolator:1.0.0@aar
                            javaLibrary                   : androidx.annotation:annotation:1.2.0@jar
                        androidLibrary                : androidx.drawerlayout:drawerlayout:1.1.1@aar
                            javaLibrary                   : androidx.annotation:annotation:1.2.0@jar
                            androidLibrary                : androidx.core:core:1.5.0@aar
                            androidLibrary                : androidx.customview:customview:1.1.0@aar
                        androidLibrary                : androidx.navigation:navigation-fragment:2.3.5@aar
                            androidLibrary                : androidx.fragment:fragment:1.3.4@aar
                            androidLibrary                : androidx.navigation:navigation-runtime:2.3.5@aar
                        androidLibrary                : androidx.navigation:navigation-runtime:2.3.5@aar
                            androidLibrary                : androidx.navigation:navigation-common:2.3.5@aar
                            androidLibrary                : androidx.activity:activity:1.2.3@aar
                            androidLibrary                : androidx.lifecycle:lifecycle-viewmodel:2.3.1@aar
                            androidLibrary                : androidx.savedstate:savedstate:1.1.0@aar
                            androidLibrary                : androidx.lifecycle:lifecycle-viewmodel-savedstate:2.3.1@aar
                        androidLibrary                : androidx.navigation:navigation-common:2.3.5@aar
                            javaLibrary                   : androidx.annotation:annotation:1.2.0@jar
                            androidLibrary                : androidx.core:core:1.5.0@aar
                            javaLibrary                   : androidx.collection:collection:1.1.0@jar
                        androidLibrary                : androidx.navigation:navigation-ui:2.3.5@aar
                            androidLibrary                : androidx.navigation:navigation-runtime:2.3.5@aar
                            androidLibrary                : androidx.customview:customview:1.1.0@aar
                            androidLibrary                : androidx.drawerlayout:drawerlayout:1.1.1@aar
                            androidLibrary                : com.google.android.material:material:1.0.0@aar
                            androidLibrary                : androidx.transition:transition:1.3.0@aar
                        androidLibrary                : com.google.android.material:material:1.0.0@aar
                            javaLibrary                   : androidx.annotation:annotation:1.2.0@jar
                            androidLibrary                : androidx.core:core:1.5.0@aar
                            androidLibrary                : androidx.legacy:legacy-support-core-ui:1.0.0@aar
                            androidLibrary                : androidx.legacy:legacy-support-core-utils:1.0.0@aar
                            androidLibrary                : androidx.fragment:fragment:1.3.4@aar
                            androidLibrary                : androidx.transition:transition:1.3.0@aar
                            androidLibrary                : androidx.appcompat:appcompat:1.3.0@aar
                            androidLibrary                : androidx.cardview:cardview:1.0.0@aar
                            androidLibrary                : androidx.recyclerview:recyclerview:1.0.0@aar
                        androidLibrary                : androidx.legacy:legacy-support-core-ui:1.0.0@aar
                            javaLibrary                   : androidx.annotation:annotation:1.2.0@jar
                            androidLibrary                : androidx.core:core:1.5.0@aar
                            androidLibrary                : androidx.legacy:legacy-support-core-utils:1.0.0@aar
                            androidLibrary                : androidx.customview:customview:1.1.0@aar
                            androidLibrary                : androidx.viewpager:viewpager:1.0.0@aar
                            androidLibrary                : androidx.coordinatorlayout:coordinatorlayout:1.0.0@aar
                            androidLibrary                : androidx.drawerlayout:drawerlayout:1.1.1@aar
                            androidLibrary                : androidx.slidingpanelayout:slidingpanelayout:1.0.0@aar
                            androidLibrary                : androidx.interpolator:interpolator:1.0.0@aar
                            androidLibrary                : androidx.swiperefreshlayout:swiperefreshlayout:1.0.0@aar
                            androidLibrary                : androidx.asynclayoutinflater:asynclayoutinflater:1.0.0@aar
                            androidLibrary                : androidx.cursoradapter:cursoradapter:1.0.0@aar
                        androidLibrary                : androidx.legacy:legacy-support-core-utils:1.0.0@aar
                            javaLibrary                   : androidx.annotation:annotation:1.2.0@jar
                            androidLibrary                : androidx.core:core:1.5.0@aar
                            androidLibrary                : androidx.documentfile:documentfile:1.0.0@aar
                            androidLibrary                : androidx.loader:loader:1.0.0@aar
                            androidLibrary                : androidx.localbroadcastmanager:localbroadcastmanager:1.0.0@aar
                            androidLibrary                : androidx.print:print:1.0.0@aar
                        androidLibrary                : androidx.documentfile:documentfile:1.0.0@aar
                            javaLibrary                   : androidx.annotation:annotation:1.2.0@jar
                        androidLibrary                : androidx.localbroadcastmanager:localbroadcastmanager:1.0.0@aar
                            javaLibrary                   : androidx.annotation:annotation:1.2.0@jar
                        androidLibrary                : androidx.print:print:1.0.0@aar
                            javaLibrary                   : androidx.annotation:annotation:1.2.0@jar
                        androidLibrary                : androidx.coordinatorlayout:coordinatorlayout:1.0.0@aar
                            javaLibrary                   : androidx.annotation:annotation:1.2.0@jar
                            androidLibrary                : androidx.core:core:1.5.0@aar
                            androidLibrary                : androidx.customview:customview:1.1.0@aar
                        androidLibrary                : androidx.slidingpanelayout:slidingpanelayout:1.0.0@aar
                            javaLibrary                   : androidx.annotation:annotation:1.2.0@jar
                            androidLibrary                : androidx.core:core:1.5.0@aar
                            androidLibrary                : androidx.customview:customview:1.1.0@aar
                        androidLibrary                : androidx.swiperefreshlayout:swiperefreshlayout:1.0.0@aar
                            javaLibrary                   : androidx.annotation:annotation:1.2.0@jar
                            androidLibrary                : androidx.core:core:1.5.0@aar
                            androidLibrary                : androidx.interpolator:interpolator:1.0.0@aar
                        androidLibrary                : androidx.asynclayoutinflater:asynclayoutinflater:1.0.0@aar
                            javaLibrary                   : androidx.annotation:annotation:1.2.0@jar
                            androidLibrary                : androidx.core:core:1.5.0@aar
                        androidLibrary                : androidx.transition:transition:1.3.0@aar
                            javaLibrary                   : androidx.annotation:annotation:1.2.0@jar
                            androidLibrary                : androidx.core:core:1.5.0@aar
                            javaLibrary                   : androidx.collection:collection:1.1.0@jar
                            androidLibrary                : androidx.lifecycle:lifecycle-runtime:2.3.1@aar
                        androidLibrary                : androidx.cardview:cardview:1.0.0@aar
                            javaLibrary                   : androidx.annotation:annotation:1.2.0@jar
                        androidLibrary                : androidx.recyclerview:recyclerview:1.0.0@aar
                            javaLibrary                   : androidx.annotation:annotation:1.2.0@jar
                            androidLibrary                : androidx.core:core:1.5.0@aar
                            androidLibrary                : androidx.legacy:legacy-support-core-ui:1.0.0@aar
                        androidLibrary                : androidx.constraintlayout:constraintlayout:1.1.3@aar
                            javaLibrary                   : androidx.constraintlayout:constraintlayout-solver:1.1.3@jar
                        javaLibrary                   : androidx.annotation:annotation:1.2.0@jar
                        javaLibrary                   : androidx.arch.core:core-common:2.1.0@jar
                            javaLibrary                   : androidx.annotation:annotation:1.2.0@jar
                        javaLibrary                   : androidx.lifecycle:lifecycle-common:2.3.1@jar
                            javaLibrary                   : androidx.annotation:annotation:1.2.0@jar
                        javaLibrary                   : androidx.collection:collection:1.1.0@jar
                            javaLibrary                   : androidx.annotation:annotation:1.2.0@jar
                        javaLibrary                   : androidx.constraintlayout:constraintlayout-solver:1.1.3@jar
                        module                        : <ROOT>-:lib-MAIN
                            androidLibrary                : androidx.appcompat:appcompat:1.3.0@aar
                            androidLibrary                : androidx.navigation:navigation-fragment:2.3.5@aar
                            androidLibrary                : androidx.navigation:navigation-ui:2.3.5@aar
                            androidLibrary                : androidx.constraintlayout:constraintlayout:1.1.3@aar
                RuntimeOnlyClasses
                    - class                       : <GRADLE>/caches/<GRADLE_VERSION>/transforms/xxxxxxxxxxxxxxxxxxxxxxxxxxxxxxxx/transformed/tracing-1.0.0/jars/classes.jar
                ApplicationId                 : com.example.navgraph
                SigningConfigName             : debug
                IsSigned                      : true
                CodeShrinker                  : null
                BuildTasksAndOutputInformation
                    AssembleTaskName              : assembleDebug
                    AssembleTaskOutputListingFile : <ROOT>/app/build/intermediates/apk_ide_redirect_file/debug/createDebugApkListingFileRedirect/redirect.txt [-]
                    BundleTaskName                : bundleDebug
                    BundleTaskOutputListingFile   : <ROOT>/app/build/intermediates/bundle_ide_redirect_file/debug/createDebugBundleListingFileRedirect/redirect.txt [-]
                    ApkFromBundleTaskName         : extractApksForDebug
                    ApkFromBundleTaskOutputListingFile      : <ROOT>/app/build/intermediates/apk_from_bundle_ide_redirect_file/debug/createDebugApksFromBundleListingFileRedirect/redirect.txt [-]
                GeneratedResourceFolders      : <ROOT>/app/build/generated/res/resValues/debug [-]
                DesugaredMethodFiles          : <GRADLE>/caches/<GRADLE_VERSION>/transforms/xxxxxxxxxxxxxxxxxxxxxxxxxxxxxxxx/transformed/D8BackportedDesugaredMethods.txt
            AndroidTestArtifact
                Name                          : ANDROID_TEST
                CompileTaskName               : compileDebugAndroidTestSources
                AssembleTaskName              : assembleDebugAndroidTest
                IsTestArtifact                : true
                IdeSetupTaskNames             : generateDebugAndroidTestSources
                GeneratedSourceFolders        : <ROOT>/app/build/generated/ap_generated_sources/debugAndroidTest/out [-]
                ClassesFolder                 : <ROOT>/app/build/intermediates/compile_and_runtime_not_namespaced_r_class_jar/debugAndroidTest/processDebugAndroidTestResources/R.jar [-]
                ClassesFolder                 : <ROOT>/app/build/intermediates/javac/debugAndroidTest/compileDebugAndroidTestJavaWithJavac/classes [-]
                Dependencies
                    compileClasspath
                        androidLibrary                : androidx.test.ext:junit:1.1.2@aar
                            javaLibrary                   : junit:junit:4.12@jar
                            androidLibrary                : androidx.test:core:1.3.0@aar
                            androidLibrary                : androidx.test:monitor:1.3.0@aar
                            javaLibrary                   : androidx.annotation:annotation:1.2.0@jar
                        androidLibrary                : androidx.test:core:1.3.0@aar
                            javaLibrary                   : androidx.annotation:annotation:1.2.0@jar
                            androidLibrary                : androidx.test:monitor:1.3.0@aar
                            javaLibrary                   : androidx.lifecycle:lifecycle-common:2.3.1@jar
                        androidLibrary                : androidx.test:monitor:1.3.0@aar
                            javaLibrary                   : androidx.annotation:annotation:1.2.0@jar
                        androidLibrary                : androidx.test.espresso:espresso-core:3.2.0@aar
                            androidLibrary                : androidx.test:runner:1.2.0@aar
                            androidLibrary                : androidx.test.espresso:espresso-idling-resource:3.2.0@aar
                            javaLibrary                   : com.squareup:javawriter:2.1.1@jar
                            javaLibrary                   : javax.inject:javax.inject:1@jar
                            javaLibrary                   : org.hamcrest:hamcrest-library:1.3@jar
                            javaLibrary                   : org.hamcrest:hamcrest-integration:1.3@jar
                            javaLibrary                   : com.google.code.findbugs:jsr305:2.0.1@jar
                        androidLibrary                : androidx.test:runner:1.2.0@aar
                            javaLibrary                   : androidx.annotation:annotation:1.2.0@jar
                            androidLibrary                : androidx.test:monitor:1.3.0@aar
                            javaLibrary                   : junit:junit:4.12@jar
                            javaLibrary                   : net.sf.kxml:kxml2:2.3.0@jar
                        androidLibrary                : androidx.test.espresso:espresso-idling-resource:3.2.0@aar
                        androidLibrary                : androidx.appcompat:appcompat:1.3.0@aar
                            javaLibrary                   : androidx.annotation:annotation:1.2.0@jar
                            androidLibrary                : androidx.core:core:1.5.0@aar
                            androidLibrary                : androidx.cursoradapter:cursoradapter:1.0.0@aar
                            androidLibrary                : androidx.activity:activity:1.2.3@aar
                            androidLibrary                : androidx.fragment:fragment:1.3.4@aar
                            androidLibrary                : androidx.appcompat:appcompat-resources:1.3.0@aar
                            androidLibrary                : androidx.drawerlayout:drawerlayout:1.1.1@aar
                            androidLibrary                : androidx.savedstate:savedstate:1.1.0@aar
                        androidLibrary                : androidx.core:core:1.5.0@aar
                            javaLibrary                   : androidx.annotation:annotation:1.2.0@jar
                            androidLibrary                : androidx.lifecycle:lifecycle-runtime:2.3.1@aar
                            androidLibrary                : androidx.versionedparcelable:versionedparcelable:1.1.1@aar
                        androidLibrary                : androidx.lifecycle:lifecycle-runtime:2.3.1@aar
                            javaLibrary                   : androidx.lifecycle:lifecycle-common:2.3.1@jar
                            javaLibrary                   : androidx.arch.core:core-common:2.1.0@jar
                            javaLibrary                   : androidx.annotation:annotation:1.2.0@jar
                        androidLibrary                : androidx.versionedparcelable:versionedparcelable:1.1.1@aar
                            javaLibrary                   : androidx.annotation:annotation:1.2.0@jar
                            javaLibrary                   : androidx.collection:collection:1.1.0@jar
                        androidLibrary                : androidx.cursoradapter:cursoradapter:1.0.0@aar
                            javaLibrary                   : androidx.annotation:annotation:1.2.0@jar
                        androidLibrary                : androidx.activity:activity:1.2.3@aar
                            javaLibrary                   : androidx.annotation:annotation:1.2.0@jar
                            androidLibrary                : androidx.core:core:1.5.0@aar
                            androidLibrary                : androidx.lifecycle:lifecycle-runtime:2.3.1@aar
                            androidLibrary                : androidx.lifecycle:lifecycle-viewmodel:2.3.1@aar
                            androidLibrary                : androidx.savedstate:savedstate:1.1.0@aar
                            androidLibrary                : androidx.lifecycle:lifecycle-viewmodel-savedstate:2.3.1@aar
                        androidLibrary                : androidx.lifecycle:lifecycle-viewmodel:2.3.1@aar
                            javaLibrary                   : androidx.annotation:annotation:1.2.0@jar
                        androidLibrary                : androidx.savedstate:savedstate:1.1.0@aar
                            javaLibrary                   : androidx.annotation:annotation:1.2.0@jar
                        androidLibrary                : androidx.lifecycle:lifecycle-viewmodel-savedstate:2.3.1@aar
                            javaLibrary                   : androidx.annotation:annotation:1.2.0@jar
                            androidLibrary                : androidx.savedstate:savedstate:1.1.0@aar
                            androidLibrary                : androidx.lifecycle:lifecycle-livedata-core:2.3.1@aar
                            androidLibrary                : androidx.lifecycle:lifecycle-viewmodel:2.3.1@aar
                        androidLibrary                : androidx.lifecycle:lifecycle-livedata-core:2.3.1@aar
                            javaLibrary                   : androidx.lifecycle:lifecycle-common:2.3.1@jar
                        androidLibrary                : androidx.fragment:fragment:1.3.4@aar
                            javaLibrary                   : androidx.annotation:annotation:1.2.0@jar
                            androidLibrary                : androidx.core:core:1.5.0@aar
                            javaLibrary                   : androidx.collection:collection:1.1.0@jar
                            androidLibrary                : androidx.viewpager:viewpager:1.0.0@aar
                            androidLibrary                : androidx.loader:loader:1.0.0@aar
                            androidLibrary                : androidx.activity:activity:1.2.3@aar
                            androidLibrary                : androidx.lifecycle:lifecycle-livedata-core:2.3.1@aar
                            androidLibrary                : androidx.lifecycle:lifecycle-viewmodel:2.3.1@aar
                            androidLibrary                : androidx.lifecycle:lifecycle-viewmodel-savedstate:2.3.1@aar
                            androidLibrary                : androidx.savedstate:savedstate:1.1.0@aar
                            androidLibrary                : androidx.annotation:annotation-experimental:1.0.0@aar
                        androidLibrary                : androidx.viewpager:viewpager:1.0.0@aar
                            javaLibrary                   : androidx.annotation:annotation:1.2.0@jar
                            androidLibrary                : androidx.core:core:1.5.0@aar
                            androidLibrary                : androidx.customview:customview:1.1.0@aar
                        androidLibrary                : androidx.customview:customview:1.1.0@aar
                            javaLibrary                   : androidx.annotation:annotation:1.2.0@jar
                            androidLibrary                : androidx.core:core:1.5.0@aar
                        androidLibrary                : androidx.loader:loader:1.0.0@aar
                            javaLibrary                   : androidx.annotation:annotation:1.2.0@jar
                            androidLibrary                : androidx.core:core:1.5.0@aar
                            androidLibrary                : androidx.lifecycle:lifecycle-livedata:2.0.0@aar
                            androidLibrary                : androidx.lifecycle:lifecycle-viewmodel:2.3.1@aar
                        androidLibrary                : androidx.lifecycle:lifecycle-livedata:2.0.0@aar
                            androidLibrary                : androidx.arch.core:core-runtime:2.0.0@aar
                            androidLibrary                : androidx.lifecycle:lifecycle-livedata-core:2.3.1@aar
                            javaLibrary                   : androidx.arch.core:core-common:2.1.0@jar
                        androidLibrary                : androidx.arch.core:core-runtime:2.0.0@aar
                            javaLibrary                   : androidx.annotation:annotation:1.2.0@jar
                            javaLibrary                   : androidx.arch.core:core-common:2.1.0@jar
                        androidLibrary                : androidx.annotation:annotation-experimental:1.0.0@aar
                        androidLibrary                : androidx.appcompat:appcompat-resources:1.3.0@aar
                            javaLibrary                   : androidx.annotation:annotation:1.2.0@jar
                            androidLibrary                : androidx.core:core:1.5.0@aar
                            androidLibrary                : androidx.vectordrawable:vectordrawable:1.1.0@aar
                            androidLibrary                : androidx.vectordrawable:vectordrawable-animated:1.1.0@aar
                        androidLibrary                : androidx.vectordrawable:vectordrawable:1.1.0@aar
                            javaLibrary                   : androidx.annotation:annotation:1.2.0@jar
                            androidLibrary                : androidx.core:core:1.5.0@aar
                            javaLibrary                   : androidx.collection:collection:1.1.0@jar
                        androidLibrary                : androidx.vectordrawable:vectordrawable-animated:1.1.0@aar
                            androidLibrary                : androidx.vectordrawable:vectordrawable:1.1.0@aar
                            androidLibrary                : androidx.interpolator:interpolator:1.0.0@aar
                            javaLibrary                   : androidx.collection:collection:1.1.0@jar
                        androidLibrary                : androidx.interpolator:interpolator:1.0.0@aar
                            javaLibrary                   : androidx.annotation:annotation:1.2.0@jar
                        androidLibrary                : androidx.drawerlayout:drawerlayout:1.1.1@aar
                            javaLibrary                   : androidx.annotation:annotation:1.2.0@jar
                            androidLibrary                : androidx.core:core:1.5.0@aar
                            androidLibrary                : androidx.customview:customview:1.1.0@aar
                        androidLibrary                : androidx.navigation:navigation-fragment:2.3.5@aar
                            androidLibrary                : androidx.fragment:fragment:1.3.4@aar
                            androidLibrary                : androidx.navigation:navigation-runtime:2.3.5@aar
                        androidLibrary                : androidx.navigation:navigation-runtime:2.3.5@aar
                            androidLibrary                : androidx.navigation:navigation-common:2.3.5@aar
                            androidLibrary                : androidx.activity:activity:1.2.3@aar
                            androidLibrary                : androidx.lifecycle:lifecycle-viewmodel:2.3.1@aar
                            androidLibrary                : androidx.savedstate:savedstate:1.1.0@aar
                            androidLibrary                : androidx.lifecycle:lifecycle-viewmodel-savedstate:2.3.1@aar
                        androidLibrary                : androidx.navigation:navigation-common:2.3.5@aar
                            javaLibrary                   : androidx.annotation:annotation:1.2.0@jar
                        androidLibrary                : androidx.navigation:navigation-ui:2.3.5@aar
                            androidLibrary                : androidx.navigation:navigation-runtime:2.3.5@aar
                            androidLibrary                : androidx.customview:customview:1.1.0@aar
                            androidLibrary                : androidx.drawerlayout:drawerlayout:1.1.1@aar
                            androidLibrary                : com.google.android.material:material:1.0.0@aar
                        androidLibrary                : com.google.android.material:material:1.0.0@aar
                            javaLibrary                   : androidx.annotation:annotation:1.2.0@jar
                            androidLibrary                : androidx.core:core:1.5.0@aar
                            androidLibrary                : androidx.legacy:legacy-support-core-ui:1.0.0@aar
                            androidLibrary                : androidx.legacy:legacy-support-core-utils:1.0.0@aar
                            androidLibrary                : androidx.fragment:fragment:1.3.4@aar
                            androidLibrary                : androidx.transition:transition:1.0.0@aar
                            androidLibrary                : androidx.appcompat:appcompat:1.3.0@aar
                            androidLibrary                : androidx.cardview:cardview:1.0.0@aar
                            androidLibrary                : androidx.recyclerview:recyclerview:1.0.0@aar
                        androidLibrary                : androidx.legacy:legacy-support-core-ui:1.0.0@aar
                            javaLibrary                   : androidx.annotation:annotation:1.2.0@jar
                            androidLibrary                : androidx.core:core:1.5.0@aar
                            androidLibrary                : androidx.legacy:legacy-support-core-utils:1.0.0@aar
                            androidLibrary                : androidx.customview:customview:1.1.0@aar
                            androidLibrary                : androidx.viewpager:viewpager:1.0.0@aar
                            androidLibrary                : androidx.coordinatorlayout:coordinatorlayout:1.0.0@aar
                            androidLibrary                : androidx.drawerlayout:drawerlayout:1.1.1@aar
                            androidLibrary                : androidx.slidingpanelayout:slidingpanelayout:1.0.0@aar
                            androidLibrary                : androidx.interpolator:interpolator:1.0.0@aar
                            androidLibrary                : androidx.swiperefreshlayout:swiperefreshlayout:1.0.0@aar
                            androidLibrary                : androidx.asynclayoutinflater:asynclayoutinflater:1.0.0@aar
                            androidLibrary                : androidx.cursoradapter:cursoradapter:1.0.0@aar
                        androidLibrary                : androidx.legacy:legacy-support-core-utils:1.0.0@aar
                            javaLibrary                   : androidx.annotation:annotation:1.2.0@jar
                            androidLibrary                : androidx.core:core:1.5.0@aar
                            androidLibrary                : androidx.documentfile:documentfile:1.0.0@aar
                            androidLibrary                : androidx.loader:loader:1.0.0@aar
                            androidLibrary                : androidx.localbroadcastmanager:localbroadcastmanager:1.0.0@aar
                            androidLibrary                : androidx.print:print:1.0.0@aar
                        androidLibrary                : androidx.documentfile:documentfile:1.0.0@aar
                            javaLibrary                   : androidx.annotation:annotation:1.2.0@jar
                        androidLibrary                : androidx.localbroadcastmanager:localbroadcastmanager:1.0.0@aar
                            javaLibrary                   : androidx.annotation:annotation:1.2.0@jar
                        androidLibrary                : androidx.print:print:1.0.0@aar
                            javaLibrary                   : androidx.annotation:annotation:1.2.0@jar
                        androidLibrary                : androidx.coordinatorlayout:coordinatorlayout:1.0.0@aar
                            javaLibrary                   : androidx.annotation:annotation:1.2.0@jar
                            androidLibrary                : androidx.core:core:1.5.0@aar
                            androidLibrary                : androidx.customview:customview:1.1.0@aar
                        androidLibrary                : androidx.slidingpanelayout:slidingpanelayout:1.0.0@aar
                            javaLibrary                   : androidx.annotation:annotation:1.2.0@jar
                            androidLibrary                : androidx.core:core:1.5.0@aar
                            androidLibrary                : androidx.customview:customview:1.1.0@aar
                        androidLibrary                : androidx.swiperefreshlayout:swiperefreshlayout:1.0.0@aar
                            javaLibrary                   : androidx.annotation:annotation:1.2.0@jar
                            androidLibrary                : androidx.core:core:1.5.0@aar
                            androidLibrary                : androidx.interpolator:interpolator:1.0.0@aar
                        androidLibrary                : androidx.asynclayoutinflater:asynclayoutinflater:1.0.0@aar
                            javaLibrary                   : androidx.annotation:annotation:1.2.0@jar
                            androidLibrary                : androidx.core:core:1.5.0@aar
                        androidLibrary                : androidx.transition:transition:1.0.0@aar
                            javaLibrary                   : androidx.annotation:annotation:1.2.0@jar
                            androidLibrary                : androidx.core:core:1.5.0@aar
                        androidLibrary                : androidx.cardview:cardview:1.0.0@aar
                            javaLibrary                   : androidx.annotation:annotation:1.2.0@jar
                        androidLibrary                : androidx.recyclerview:recyclerview:1.0.0@aar
                            javaLibrary                   : androidx.annotation:annotation:1.2.0@jar
                            androidLibrary                : androidx.core:core:1.5.0@aar
                            androidLibrary                : androidx.legacy:legacy-support-core-ui:1.0.0@aar
                        androidLibrary                : androidx.constraintlayout:constraintlayout:1.1.3@aar
                            javaLibrary                   : androidx.constraintlayout:constraintlayout-solver:1.1.3@jar
                        javaLibrary                   : junit:junit:4.12@jar
                            javaLibrary                   : org.hamcrest:hamcrest-core:1.3@jar
                        javaLibrary                   : org.hamcrest:hamcrest-core:1.3@jar
                        javaLibrary                   : androidx.annotation:annotation:1.2.0@jar
                        javaLibrary                   : androidx.lifecycle:lifecycle-common:2.3.1@jar
                            javaLibrary                   : androidx.annotation:annotation:1.2.0@jar
                        javaLibrary                   : net.sf.kxml:kxml2:2.3.0@jar
                        javaLibrary                   : com.squareup:javawriter:2.1.1@jar
                        javaLibrary                   : javax.inject:javax.inject:1@jar
                        javaLibrary                   : org.hamcrest:hamcrest-library:1.3@jar
                            javaLibrary                   : org.hamcrest:hamcrest-core:1.3@jar
                        javaLibrary                   : org.hamcrest:hamcrest-integration:1.3@jar
                            javaLibrary                   : org.hamcrest:hamcrest-library:1.3@jar
                        javaLibrary                   : com.google.code.findbugs:jsr305:2.0.1@jar
                        javaLibrary                   : androidx.arch.core:core-common:2.1.0@jar
                            javaLibrary                   : androidx.annotation:annotation:1.2.0@jar
                        javaLibrary                   : androidx.collection:collection:1.1.0@jar
                            javaLibrary                   : androidx.annotation:annotation:1.2.0@jar
                        javaLibrary                   : androidx.constraintlayout:constraintlayout-solver:1.1.3@jar
                        module                        : <ROOT>-:app-MAIN
                        module                        : <ROOT>-:lib-MAIN
                    runtimeClasspath
                        androidLibrary                : androidx.test.ext:junit:1.1.2@aar
                            javaLibrary                   : junit:junit:4.12@jar
                            androidLibrary                : androidx.test:core:1.3.0@aar
                            androidLibrary                : androidx.test:monitor:1.3.0@aar
                            javaLibrary                   : androidx.annotation:annotation:1.2.0@jar
                        androidLibrary                : androidx.test:core:1.3.0@aar
                            javaLibrary                   : androidx.annotation:annotation:1.2.0@jar
                            androidLibrary                : androidx.test:monitor:1.3.0@aar
                            javaLibrary                   : androidx.lifecycle:lifecycle-common:2.3.1@jar
                        androidLibrary                : androidx.test:monitor:1.3.0@aar
                            javaLibrary                   : androidx.annotation:annotation:1.2.0@jar
                        androidLibrary                : androidx.test.espresso:espresso-core:3.2.0@aar
                            androidLibrary                : androidx.test:runner:1.2.0@aar
                            androidLibrary                : androidx.test.espresso:espresso-idling-resource:3.2.0@aar
                            javaLibrary                   : com.squareup:javawriter:2.1.1@jar
                            javaLibrary                   : javax.inject:javax.inject:1@jar
                            javaLibrary                   : org.hamcrest:hamcrest-library:1.3@jar
                            javaLibrary                   : org.hamcrest:hamcrest-integration:1.3@jar
                            javaLibrary                   : com.google.code.findbugs:jsr305:2.0.1@jar
                        androidLibrary                : androidx.test:runner:1.2.0@aar
                            javaLibrary                   : androidx.annotation:annotation:1.2.0@jar
                            androidLibrary                : androidx.test:monitor:1.3.0@aar
                            javaLibrary                   : junit:junit:4.12@jar
                            javaLibrary                   : net.sf.kxml:kxml2:2.3.0@jar
                        androidLibrary                : androidx.test.espresso:espresso-idling-resource:3.2.0@aar
                        javaLibrary                   : junit:junit:4.12@jar
                            javaLibrary                   : org.hamcrest:hamcrest-core:1.3@jar
                        javaLibrary                   : org.hamcrest:hamcrest-core:1.3@jar
                        javaLibrary                   : androidx.annotation:annotation:1.2.0@jar
                        javaLibrary                   : androidx.lifecycle:lifecycle-common:2.3.1@jar
                            javaLibrary                   : androidx.annotation:annotation:1.2.0@jar
                        javaLibrary                   : net.sf.kxml:kxml2:2.3.0@jar
                        javaLibrary                   : com.squareup:javawriter:2.1.1@jar
                        javaLibrary                   : javax.inject:javax.inject:1@jar
                        javaLibrary                   : org.hamcrest:hamcrest-library:1.3@jar
                            javaLibrary                   : org.hamcrest:hamcrest-core:1.3@jar
                        javaLibrary                   : org.hamcrest:hamcrest-integration:1.3@jar
                            javaLibrary                   : org.hamcrest:hamcrest-library:1.3@jar
                        javaLibrary                   : com.google.code.findbugs:jsr305:2.0.1@jar
                ProvidedDependencies
                    - provided                    : androidx.activity:activity:1.2.3@aar
                    - provided                    : androidx.annotation:annotation-experimental:1.0.0@aar
                    - provided                    : androidx.appcompat:appcompat-resources:1.3.0@aar
                    - provided                    : androidx.appcompat:appcompat:1.3.0@aar
                    - provided                    : androidx.arch.core:core-common:2.1.0
                    - provided                    : androidx.arch.core:core-runtime:2.0.0@aar
                    - provided                    : androidx.asynclayoutinflater:asynclayoutinflater:1.0.0@aar
                    - provided                    : androidx.cardview:cardview:1.0.0@aar
                    - provided                    : androidx.collection:collection:1.1.0
                    - provided                    : androidx.constraintlayout:constraintlayout-solver:1.1.3
                    - provided                    : androidx.constraintlayout:constraintlayout:1.1.3@aar
                    - provided                    : androidx.coordinatorlayout:coordinatorlayout:1.0.0@aar
                    - provided                    : androidx.core:core:1.5.0@aar
                    - provided                    : androidx.cursoradapter:cursoradapter:1.0.0@aar
                    - provided                    : androidx.customview:customview:1.1.0@aar
                    - provided                    : androidx.documentfile:documentfile:1.0.0@aar
                    - provided                    : androidx.drawerlayout:drawerlayout:1.1.1@aar
                    - provided                    : androidx.fragment:fragment:1.3.4@aar
                    - provided                    : androidx.interpolator:interpolator:1.0.0@aar
                    - provided                    : androidx.legacy:legacy-support-core-ui:1.0.0@aar
                    - provided                    : androidx.legacy:legacy-support-core-utils:1.0.0@aar
                    - provided                    : androidx.lifecycle:lifecycle-livedata-core:2.3.1@aar
                    - provided                    : androidx.lifecycle:lifecycle-livedata:2.0.0@aar
                    - provided                    : androidx.lifecycle:lifecycle-runtime:2.3.1@aar
                    - provided                    : androidx.lifecycle:lifecycle-viewmodel-savedstate:2.3.1@aar
                    - provided                    : androidx.lifecycle:lifecycle-viewmodel:2.3.1@aar
                    - provided                    : androidx.loader:loader:1.0.0@aar
                    - provided                    : androidx.localbroadcastmanager:localbroadcastmanager:1.0.0@aar
                    - provided                    : androidx.navigation:navigation-common:2.3.5@aar
                    - provided                    : androidx.navigation:navigation-fragment:2.3.5@aar
                    - provided                    : androidx.navigation:navigation-runtime:2.3.5@aar
                    - provided                    : androidx.navigation:navigation-ui:2.3.5@aar
                    - provided                    : androidx.print:print:1.0.0@aar
                    - provided                    : androidx.recyclerview:recyclerview:1.0.0@aar
                    - provided                    : androidx.savedstate:savedstate:1.1.0@aar
                    - provided                    : androidx.slidingpanelayout:slidingpanelayout:1.0.0@aar
                    - provided                    : androidx.swiperefreshlayout:swiperefreshlayout:1.0.0@aar
                    - provided                    : androidx.transition:transition:1.0.0@aar
                    - provided                    : androidx.vectordrawable:vectordrawable-animated:1.1.0@aar
                    - provided                    : androidx.vectordrawable:vectordrawable:1.1.0@aar
                    - provided                    : androidx.versionedparcelable:versionedparcelable:1.1.1@aar
                    - provided                    : androidx.viewpager:viewpager:1.0.0@aar
                    - provided                    : com.google.android.material:material:1.0.0@aar
                ApplicationId                 : com.example.navgraph.test
                SigningConfigName             : debug
                IsSigned                      : true
                CodeShrinker                  : null
                BuildTasksAndOutputInformation
                    AssembleTaskName              : assembleDebugAndroidTest
                    AssembleTaskOutputListingFile : <ROOT>/app/build/intermediates/apk_ide_redirect_file/debugAndroidTest/createDebugAndroidTestApkListingFileRedirect/redirect.txt [-]
                GeneratedResourceFolders      : <ROOT>/app/build/generated/res/resValues/androidTest/debug [-]
                DesugaredMethodFiles          : <GRADLE>/caches/<GRADLE_VERSION>/transforms/xxxxxxxxxxxxxxxxxxxxxxxxxxxxxxxx/transformed/D8BackportedDesugaredMethods.txt
                TestOptions
                    AnimationsDisabled            : false
                    Execution                     : HOST
                    InstrumentedTestTaskName      : connectedDebugAndroidTest
            UnitTestArtifact
                Name                          : UNIT_TEST
                CompileTaskName               : compileDebugUnitTestSources
                AssembleTaskName              : assembleDebugUnitTest
                IsTestArtifact                : true
                IdeSetupTaskNames             : createMockableJar
                GeneratedSourceFolders        : <ROOT>/app/build/generated/ap_generated_sources/debugUnitTest/out [-]
                ClassesFolder                 : <ROOT>/app/build/intermediates/compile_and_runtime_not_namespaced_r_class_jar/debug/processDebugResources/R.jar [-]
                ClassesFolder                 : <ROOT>/app/build/intermediates/javac/debugUnitTest/compileDebugUnitTestJavaWithJavac/classes [-]
                Dependencies
                    compileClasspath
                        androidLibrary                : androidx.appcompat:appcompat:1.3.0@aar
                            javaLibrary                   : androidx.annotation:annotation:1.2.0@jar
                            androidLibrary                : androidx.core:core:1.5.0@aar
                            androidLibrary                : androidx.cursoradapter:cursoradapter:1.0.0@aar
                            androidLibrary                : androidx.activity:activity:1.2.3@aar
                            androidLibrary                : androidx.fragment:fragment:1.3.4@aar
                            androidLibrary                : androidx.appcompat:appcompat-resources:1.3.0@aar
                            androidLibrary                : androidx.drawerlayout:drawerlayout:1.1.1@aar
                            androidLibrary                : androidx.savedstate:savedstate:1.1.0@aar
                        androidLibrary                : androidx.core:core:1.5.0@aar
                            javaLibrary                   : androidx.annotation:annotation:1.2.0@jar
                            androidLibrary                : androidx.lifecycle:lifecycle-runtime:2.3.1@aar
                            androidLibrary                : androidx.versionedparcelable:versionedparcelable:1.1.1@aar
                        androidLibrary                : androidx.lifecycle:lifecycle-runtime:2.3.1@aar
                            javaLibrary                   : androidx.lifecycle:lifecycle-common:2.3.1@jar
                            javaLibrary                   : androidx.arch.core:core-common:2.1.0@jar
                            javaLibrary                   : androidx.annotation:annotation:1.2.0@jar
                        androidLibrary                : androidx.versionedparcelable:versionedparcelable:1.1.1@aar
                            javaLibrary                   : androidx.annotation:annotation:1.2.0@jar
                            javaLibrary                   : androidx.collection:collection:1.1.0@jar
                        androidLibrary                : androidx.cursoradapter:cursoradapter:1.0.0@aar
                            javaLibrary                   : androidx.annotation:annotation:1.2.0@jar
                        androidLibrary                : androidx.activity:activity:1.2.3@aar
                            javaLibrary                   : androidx.annotation:annotation:1.2.0@jar
                            androidLibrary                : androidx.core:core:1.5.0@aar
                            androidLibrary                : androidx.lifecycle:lifecycle-runtime:2.3.1@aar
                            androidLibrary                : androidx.lifecycle:lifecycle-viewmodel:2.3.1@aar
                            androidLibrary                : androidx.savedstate:savedstate:1.1.0@aar
                            androidLibrary                : androidx.lifecycle:lifecycle-viewmodel-savedstate:2.3.1@aar
                        androidLibrary                : androidx.lifecycle:lifecycle-viewmodel:2.3.1@aar
                            javaLibrary                   : androidx.annotation:annotation:1.2.0@jar
                        androidLibrary                : androidx.savedstate:savedstate:1.1.0@aar
                            javaLibrary                   : androidx.annotation:annotation:1.2.0@jar
                        androidLibrary                : androidx.lifecycle:lifecycle-viewmodel-savedstate:2.3.1@aar
                            javaLibrary                   : androidx.annotation:annotation:1.2.0@jar
                            androidLibrary                : androidx.savedstate:savedstate:1.1.0@aar
                            androidLibrary                : androidx.lifecycle:lifecycle-livedata-core:2.3.1@aar
                            androidLibrary                : androidx.lifecycle:lifecycle-viewmodel:2.3.1@aar
                        androidLibrary                : androidx.lifecycle:lifecycle-livedata-core:2.3.1@aar
                            javaLibrary                   : androidx.lifecycle:lifecycle-common:2.3.1@jar
                        androidLibrary                : androidx.fragment:fragment:1.3.4@aar
                            javaLibrary                   : androidx.annotation:annotation:1.2.0@jar
                            androidLibrary                : androidx.core:core:1.5.0@aar
                            javaLibrary                   : androidx.collection:collection:1.1.0@jar
                            androidLibrary                : androidx.viewpager:viewpager:1.0.0@aar
                            androidLibrary                : androidx.loader:loader:1.0.0@aar
                            androidLibrary                : androidx.activity:activity:1.2.3@aar
                            androidLibrary                : androidx.lifecycle:lifecycle-livedata-core:2.3.1@aar
                            androidLibrary                : androidx.lifecycle:lifecycle-viewmodel:2.3.1@aar
                            androidLibrary                : androidx.lifecycle:lifecycle-viewmodel-savedstate:2.3.1@aar
                            androidLibrary                : androidx.savedstate:savedstate:1.1.0@aar
                            androidLibrary                : androidx.annotation:annotation-experimental:1.0.0@aar
                        androidLibrary                : androidx.viewpager:viewpager:1.0.0@aar
                            javaLibrary                   : androidx.annotation:annotation:1.2.0@jar
                            androidLibrary                : androidx.core:core:1.5.0@aar
                            androidLibrary                : androidx.customview:customview:1.1.0@aar
                        androidLibrary                : androidx.customview:customview:1.1.0@aar
                            javaLibrary                   : androidx.annotation:annotation:1.2.0@jar
                            androidLibrary                : androidx.core:core:1.5.0@aar
                        androidLibrary                : androidx.loader:loader:1.0.0@aar
                            javaLibrary                   : androidx.annotation:annotation:1.2.0@jar
                            androidLibrary                : androidx.core:core:1.5.0@aar
                            androidLibrary                : androidx.lifecycle:lifecycle-livedata:2.0.0@aar
                            androidLibrary                : androidx.lifecycle:lifecycle-viewmodel:2.3.1@aar
                        androidLibrary                : androidx.lifecycle:lifecycle-livedata:2.0.0@aar
                            androidLibrary                : androidx.arch.core:core-runtime:2.1.0@aar
                            androidLibrary                : androidx.lifecycle:lifecycle-livedata-core:2.3.1@aar
                            javaLibrary                   : androidx.arch.core:core-common:2.1.0@jar
                        androidLibrary                : androidx.arch.core:core-runtime:2.1.0@aar
                            javaLibrary                   : androidx.annotation:annotation:1.2.0@jar
                            javaLibrary                   : androidx.arch.core:core-common:2.1.0@jar
                        androidLibrary                : androidx.annotation:annotation-experimental:1.0.0@aar
                        androidLibrary                : androidx.appcompat:appcompat-resources:1.3.0@aar
                            javaLibrary                   : androidx.annotation:annotation:1.2.0@jar
                            androidLibrary                : androidx.core:core:1.5.0@aar
                            androidLibrary                : androidx.vectordrawable:vectordrawable:1.1.0@aar
                            androidLibrary                : androidx.vectordrawable:vectordrawable-animated:1.1.0@aar
                        androidLibrary                : androidx.vectordrawable:vectordrawable:1.1.0@aar
                            javaLibrary                   : androidx.annotation:annotation:1.2.0@jar
                            androidLibrary                : androidx.core:core:1.5.0@aar
                            javaLibrary                   : androidx.collection:collection:1.1.0@jar
                        androidLibrary                : androidx.vectordrawable:vectordrawable-animated:1.1.0@aar
                            androidLibrary                : androidx.vectordrawable:vectordrawable:1.1.0@aar
                            androidLibrary                : androidx.interpolator:interpolator:1.0.0@aar
                            javaLibrary                   : androidx.collection:collection:1.1.0@jar
                        androidLibrary                : androidx.interpolator:interpolator:1.0.0@aar
                            javaLibrary                   : androidx.annotation:annotation:1.2.0@jar
                        androidLibrary                : androidx.drawerlayout:drawerlayout:1.1.1@aar
                            javaLibrary                   : androidx.annotation:annotation:1.2.0@jar
                            androidLibrary                : androidx.core:core:1.5.0@aar
                            androidLibrary                : androidx.customview:customview:1.1.0@aar
                        androidLibrary                : androidx.navigation:navigation-fragment:2.3.5@aar
                            androidLibrary                : androidx.fragment:fragment:1.3.4@aar
                            androidLibrary                : androidx.navigation:navigation-runtime:2.3.5@aar
                        androidLibrary                : androidx.navigation:navigation-runtime:2.3.5@aar
                            androidLibrary                : androidx.navigation:navigation-common:2.3.5@aar
                            androidLibrary                : androidx.activity:activity:1.2.3@aar
                            androidLibrary                : androidx.lifecycle:lifecycle-viewmodel:2.3.1@aar
                            androidLibrary                : androidx.savedstate:savedstate:1.1.0@aar
                            androidLibrary                : androidx.lifecycle:lifecycle-viewmodel-savedstate:2.3.1@aar
                        androidLibrary                : androidx.navigation:navigation-common:2.3.5@aar
                            javaLibrary                   : androidx.annotation:annotation:1.2.0@jar
                        androidLibrary                : androidx.navigation:navigation-ui:2.3.5@aar
                            androidLibrary                : androidx.navigation:navigation-runtime:2.3.5@aar
                            androidLibrary                : androidx.customview:customview:1.1.0@aar
                            androidLibrary                : androidx.drawerlayout:drawerlayout:1.1.1@aar
                            androidLibrary                : com.google.android.material:material:1.0.0@aar
                        androidLibrary                : com.google.android.material:material:1.0.0@aar
                            javaLibrary                   : androidx.annotation:annotation:1.2.0@jar
                            androidLibrary                : androidx.core:core:1.5.0@aar
                            androidLibrary                : androidx.legacy:legacy-support-core-ui:1.0.0@aar
                            androidLibrary                : androidx.legacy:legacy-support-core-utils:1.0.0@aar
                            androidLibrary                : androidx.fragment:fragment:1.3.4@aar
                            androidLibrary                : androidx.transition:transition:1.3.0@aar
                            androidLibrary                : androidx.appcompat:appcompat:1.3.0@aar
                            androidLibrary                : androidx.cardview:cardview:1.0.0@aar
                            androidLibrary                : androidx.recyclerview:recyclerview:1.0.0@aar
                        androidLibrary                : androidx.legacy:legacy-support-core-ui:1.0.0@aar
                            javaLibrary                   : androidx.annotation:annotation:1.2.0@jar
                            androidLibrary                : androidx.core:core:1.5.0@aar
                            androidLibrary                : androidx.legacy:legacy-support-core-utils:1.0.0@aar
                            androidLibrary                : androidx.customview:customview:1.1.0@aar
                            androidLibrary                : androidx.viewpager:viewpager:1.0.0@aar
                            androidLibrary                : androidx.coordinatorlayout:coordinatorlayout:1.0.0@aar
                            androidLibrary                : androidx.drawerlayout:drawerlayout:1.1.1@aar
                            androidLibrary                : androidx.slidingpanelayout:slidingpanelayout:1.0.0@aar
                            androidLibrary                : androidx.interpolator:interpolator:1.0.0@aar
                            androidLibrary                : androidx.swiperefreshlayout:swiperefreshlayout:1.0.0@aar
                            androidLibrary                : androidx.asynclayoutinflater:asynclayoutinflater:1.0.0@aar
                            androidLibrary                : androidx.cursoradapter:cursoradapter:1.0.0@aar
                        androidLibrary                : androidx.legacy:legacy-support-core-utils:1.0.0@aar
                            javaLibrary                   : androidx.annotation:annotation:1.2.0@jar
                            androidLibrary                : androidx.core:core:1.5.0@aar
                            androidLibrary                : androidx.documentfile:documentfile:1.0.0@aar
                            androidLibrary                : androidx.loader:loader:1.0.0@aar
                            androidLibrary                : androidx.localbroadcastmanager:localbroadcastmanager:1.0.0@aar
                            androidLibrary                : androidx.print:print:1.0.0@aar
                        androidLibrary                : androidx.documentfile:documentfile:1.0.0@aar
                            javaLibrary                   : androidx.annotation:annotation:1.2.0@jar
                        androidLibrary                : androidx.localbroadcastmanager:localbroadcastmanager:1.0.0@aar
                            javaLibrary                   : androidx.annotation:annotation:1.2.0@jar
                        androidLibrary                : androidx.print:print:1.0.0@aar
                            javaLibrary                   : androidx.annotation:annotation:1.2.0@jar
                        androidLibrary                : androidx.coordinatorlayout:coordinatorlayout:1.0.0@aar
                            javaLibrary                   : androidx.annotation:annotation:1.2.0@jar
                            androidLibrary                : androidx.core:core:1.5.0@aar
                            androidLibrary                : androidx.customview:customview:1.1.0@aar
                        androidLibrary                : androidx.slidingpanelayout:slidingpanelayout:1.0.0@aar
                            javaLibrary                   : androidx.annotation:annotation:1.2.0@jar
                            androidLibrary                : androidx.core:core:1.5.0@aar
                            androidLibrary                : androidx.customview:customview:1.1.0@aar
                        androidLibrary                : androidx.swiperefreshlayout:swiperefreshlayout:1.0.0@aar
                            javaLibrary                   : androidx.annotation:annotation:1.2.0@jar
                            androidLibrary                : androidx.core:core:1.5.0@aar
                            androidLibrary                : androidx.interpolator:interpolator:1.0.0@aar
                        androidLibrary                : androidx.asynclayoutinflater:asynclayoutinflater:1.0.0@aar
                            javaLibrary                   : androidx.annotation:annotation:1.2.0@jar
                            androidLibrary                : androidx.core:core:1.5.0@aar
                        androidLibrary                : androidx.transition:transition:1.3.0@aar
                            javaLibrary                   : androidx.annotation:annotation:1.2.0@jar
                            androidLibrary                : androidx.core:core:1.5.0@aar
                            javaLibrary                   : androidx.collection:collection:1.1.0@jar
                            androidLibrary                : androidx.lifecycle:lifecycle-runtime:2.3.1@aar
                        androidLibrary                : androidx.cardview:cardview:1.0.0@aar
                            javaLibrary                   : androidx.annotation:annotation:1.2.0@jar
                        androidLibrary                : androidx.recyclerview:recyclerview:1.0.0@aar
                            javaLibrary                   : androidx.annotation:annotation:1.2.0@jar
                            androidLibrary                : androidx.core:core:1.5.0@aar
                            androidLibrary                : androidx.legacy:legacy-support-core-ui:1.0.0@aar
                        androidLibrary                : androidx.constraintlayout:constraintlayout:1.1.3@aar
                            javaLibrary                   : androidx.constraintlayout:constraintlayout-solver:1.1.3@jar
                        javaLibrary                   : androidx.annotation:annotation:1.2.0@jar
                        javaLibrary                   : androidx.lifecycle:lifecycle-common:2.3.1@jar
                            javaLibrary                   : androidx.annotation:annotation:1.2.0@jar
                        javaLibrary                   : androidx.arch.core:core-common:2.1.0@jar
                            javaLibrary                   : androidx.annotation:annotation:1.2.0@jar
                        javaLibrary                   : androidx.collection:collection:1.1.0@jar
                            javaLibrary                   : androidx.annotation:annotation:1.2.0@jar
                        javaLibrary                   : androidx.constraintlayout:constraintlayout-solver:1.1.3@jar
                        javaLibrary                   : junit:junit:4.12@jar
                            javaLibrary                   : org.hamcrest:hamcrest-core:1.3@jar
                        javaLibrary                   : org.hamcrest:hamcrest-core:1.3@jar
                        module                        : <ROOT>-:app-MAIN
                        module                        : <ROOT>-:lib-MAIN
                    runtimeClasspath
                        androidLibrary                : androidx.appcompat:appcompat:1.3.0@aar
                            javaLibrary                   : androidx.annotation:annotation:1.2.0@jar
                            androidLibrary                : androidx.core:core:1.5.0@aar
                            androidLibrary                : androidx.cursoradapter:cursoradapter:1.0.0@aar
                            androidLibrary                : androidx.activity:activity:1.2.3@aar
                            androidLibrary                : androidx.fragment:fragment:1.3.4@aar
                            androidLibrary                : androidx.appcompat:appcompat-resources:1.3.0@aar
                            androidLibrary                : androidx.drawerlayout:drawerlayout:1.1.1@aar
                            androidLibrary                : androidx.savedstate:savedstate:1.1.0@aar
                            javaLibrary                   : androidx.collection:collection:1.1.0@jar
                            androidLibrary                : androidx.lifecycle:lifecycle-runtime:2.3.1@aar
                            androidLibrary                : androidx.lifecycle:lifecycle-viewmodel:2.3.1@aar
                        androidLibrary                : androidx.core:core:1.5.0@aar
                            javaLibrary                   : androidx.annotation:annotation:1.2.0@jar
                            androidLibrary                : androidx.lifecycle:lifecycle-runtime:2.3.1@aar
                            androidLibrary                : androidx.versionedparcelable:versionedparcelable:1.1.1@aar
                            javaLibrary                   : androidx.collection:collection:1.1.0@jar
                        androidLibrary                : androidx.lifecycle:lifecycle-runtime:2.3.1@aar
                            androidLibrary                : androidx.arch.core:core-runtime:2.1.0@aar
                            javaLibrary                   : androidx.lifecycle:lifecycle-common:2.3.1@jar
                            javaLibrary                   : androidx.arch.core:core-common:2.1.0@jar
                            javaLibrary                   : androidx.annotation:annotation:1.2.0@jar
                        androidLibrary                : androidx.arch.core:core-runtime:2.1.0@aar
                            javaLibrary                   : androidx.annotation:annotation:1.2.0@jar
                            javaLibrary                   : androidx.arch.core:core-common:2.1.0@jar
                        androidLibrary                : androidx.versionedparcelable:versionedparcelable:1.1.1@aar
                            javaLibrary                   : androidx.annotation:annotation:1.2.0@jar
                            javaLibrary                   : androidx.collection:collection:1.1.0@jar
                        androidLibrary                : androidx.cursoradapter:cursoradapter:1.0.0@aar
                            javaLibrary                   : androidx.annotation:annotation:1.2.0@jar
                        androidLibrary                : androidx.activity:activity:1.2.3@aar
                            javaLibrary                   : androidx.annotation:annotation:1.2.0@jar
                            androidLibrary                : androidx.core:core:1.5.0@aar
                            androidLibrary                : androidx.lifecycle:lifecycle-runtime:2.3.1@aar
                            androidLibrary                : androidx.lifecycle:lifecycle-viewmodel:2.3.1@aar
                            androidLibrary                : androidx.savedstate:savedstate:1.1.0@aar
                            androidLibrary                : androidx.lifecycle:lifecycle-viewmodel-savedstate:2.3.1@aar
                            javaLibrary                   : androidx.collection:collection:1.1.0@jar
                            androidLibrary                : androidx.tracing:tracing:1.0.0@aar
                        androidLibrary                : androidx.lifecycle:lifecycle-viewmodel:2.3.1@aar
                            javaLibrary                   : androidx.annotation:annotation:1.2.0@jar
                        androidLibrary                : androidx.savedstate:savedstate:1.1.0@aar
                            javaLibrary                   : androidx.annotation:annotation:1.2.0@jar
                            javaLibrary                   : androidx.arch.core:core-common:2.1.0@jar
                            javaLibrary                   : androidx.lifecycle:lifecycle-common:2.3.1@jar
                        androidLibrary                : androidx.lifecycle:lifecycle-viewmodel-savedstate:2.3.1@aar
                            javaLibrary                   : androidx.annotation:annotation:1.2.0@jar
                            androidLibrary                : androidx.savedstate:savedstate:1.1.0@aar
                            androidLibrary                : androidx.lifecycle:lifecycle-livedata-core:2.3.1@aar
                            androidLibrary                : androidx.lifecycle:lifecycle-viewmodel:2.3.1@aar
                        androidLibrary                : androidx.lifecycle:lifecycle-livedata-core:2.3.1@aar
                            javaLibrary                   : androidx.arch.core:core-common:2.1.0@jar
                            androidLibrary                : androidx.arch.core:core-runtime:2.1.0@aar
                            javaLibrary                   : androidx.lifecycle:lifecycle-common:2.3.1@jar
                        androidLibrary                : androidx.tracing:tracing:1.0.0@aar
                            javaLibrary                   : androidx.annotation:annotation:1.2.0@jar
                        androidLibrary                : androidx.fragment:fragment:1.3.4@aar
                            javaLibrary                   : androidx.annotation:annotation:1.2.0@jar
                            androidLibrary                : androidx.core:core:1.5.0@aar
                            javaLibrary                   : androidx.collection:collection:1.1.0@jar
                            androidLibrary                : androidx.viewpager:viewpager:1.0.0@aar
                            androidLibrary                : androidx.loader:loader:1.0.0@aar
                            androidLibrary                : androidx.activity:activity:1.2.3@aar
                            androidLibrary                : androidx.lifecycle:lifecycle-livedata-core:2.3.1@aar
                            androidLibrary                : androidx.lifecycle:lifecycle-viewmodel:2.3.1@aar
                            androidLibrary                : androidx.lifecycle:lifecycle-viewmodel-savedstate:2.3.1@aar
                            androidLibrary                : androidx.savedstate:savedstate:1.1.0@aar
                            androidLibrary                : androidx.annotation:annotation-experimental:1.0.0@aar
                        androidLibrary                : androidx.viewpager:viewpager:1.0.0@aar
                            javaLibrary                   : androidx.annotation:annotation:1.2.0@jar
                            androidLibrary                : androidx.core:core:1.5.0@aar
                            androidLibrary                : androidx.customview:customview:1.1.0@aar
                        androidLibrary                : androidx.customview:customview:1.1.0@aar
                            javaLibrary                   : androidx.annotation:annotation:1.2.0@jar
                            androidLibrary                : androidx.core:core:1.5.0@aar
                            javaLibrary                   : androidx.collection:collection:1.1.0@jar
                        androidLibrary                : androidx.loader:loader:1.0.0@aar
                            javaLibrary                   : androidx.annotation:annotation:1.2.0@jar
                            androidLibrary                : androidx.core:core:1.5.0@aar
                            androidLibrary                : androidx.lifecycle:lifecycle-livedata:2.0.0@aar
                            androidLibrary                : androidx.lifecycle:lifecycle-viewmodel:2.3.1@aar
                        androidLibrary                : androidx.lifecycle:lifecycle-livedata:2.0.0@aar
                            androidLibrary                : androidx.arch.core:core-runtime:2.1.0@aar
                            androidLibrary                : androidx.lifecycle:lifecycle-livedata-core:2.3.1@aar
                            javaLibrary                   : androidx.arch.core:core-common:2.1.0@jar
                        androidLibrary                : androidx.annotation:annotation-experimental:1.0.0@aar
                        androidLibrary                : androidx.appcompat:appcompat-resources:1.3.0@aar
                            javaLibrary                   : androidx.collection:collection:1.1.0@jar
                            javaLibrary                   : androidx.annotation:annotation:1.2.0@jar
                            androidLibrary                : androidx.core:core:1.5.0@aar
                            androidLibrary                : androidx.vectordrawable:vectordrawable:1.1.0@aar
                            androidLibrary                : androidx.vectordrawable:vectordrawable-animated:1.1.0@aar
                        androidLibrary                : androidx.vectordrawable:vectordrawable:1.1.0@aar
                            javaLibrary                   : androidx.annotation:annotation:1.2.0@jar
                            androidLibrary                : androidx.core:core:1.5.0@aar
                            javaLibrary                   : androidx.collection:collection:1.1.0@jar
                        androidLibrary                : androidx.vectordrawable:vectordrawable-animated:1.1.0@aar
                            androidLibrary                : androidx.vectordrawable:vectordrawable:1.1.0@aar
                            androidLibrary                : androidx.interpolator:interpolator:1.0.0@aar
                            javaLibrary                   : androidx.collection:collection:1.1.0@jar
                        androidLibrary                : androidx.interpolator:interpolator:1.0.0@aar
                            javaLibrary                   : androidx.annotation:annotation:1.2.0@jar
                        androidLibrary                : androidx.drawerlayout:drawerlayout:1.1.1@aar
                            javaLibrary                   : androidx.annotation:annotation:1.2.0@jar
                            androidLibrary                : androidx.core:core:1.5.0@aar
                            androidLibrary                : androidx.customview:customview:1.1.0@aar
                        androidLibrary                : androidx.navigation:navigation-fragment:2.3.5@aar
                            androidLibrary                : androidx.fragment:fragment:1.3.4@aar
                            androidLibrary                : androidx.navigation:navigation-runtime:2.3.5@aar
                        androidLibrary                : androidx.navigation:navigation-runtime:2.3.5@aar
                            androidLibrary                : androidx.navigation:navigation-common:2.3.5@aar
                            androidLibrary                : androidx.activity:activity:1.2.3@aar
                            androidLibrary                : androidx.lifecycle:lifecycle-viewmodel:2.3.1@aar
                            androidLibrary                : androidx.savedstate:savedstate:1.1.0@aar
                            androidLibrary                : androidx.lifecycle:lifecycle-viewmodel-savedstate:2.3.1@aar
                        androidLibrary                : androidx.navigation:navigation-common:2.3.5@aar
                            javaLibrary                   : androidx.annotation:annotation:1.2.0@jar
                            androidLibrary                : androidx.core:core:1.5.0@aar
                            javaLibrary                   : androidx.collection:collection:1.1.0@jar
                        androidLibrary                : androidx.navigation:navigation-ui:2.3.5@aar
                            androidLibrary                : androidx.navigation:navigation-runtime:2.3.5@aar
                            androidLibrary                : androidx.customview:customview:1.1.0@aar
                            androidLibrary                : androidx.drawerlayout:drawerlayout:1.1.1@aar
                            androidLibrary                : com.google.android.material:material:1.0.0@aar
                            androidLibrary                : androidx.transition:transition:1.3.0@aar
                        androidLibrary                : com.google.android.material:material:1.0.0@aar
                            javaLibrary                   : androidx.annotation:annotation:1.2.0@jar
                            androidLibrary                : androidx.core:core:1.5.0@aar
                            androidLibrary                : androidx.legacy:legacy-support-core-ui:1.0.0@aar
                            androidLibrary                : androidx.legacy:legacy-support-core-utils:1.0.0@aar
                            androidLibrary                : androidx.fragment:fragment:1.3.4@aar
                            androidLibrary                : androidx.transition:transition:1.3.0@aar
                            androidLibrary                : androidx.appcompat:appcompat:1.3.0@aar
                            androidLibrary                : androidx.cardview:cardview:1.0.0@aar
                            androidLibrary                : androidx.recyclerview:recyclerview:1.0.0@aar
                        androidLibrary                : androidx.legacy:legacy-support-core-ui:1.0.0@aar
                            javaLibrary                   : androidx.annotation:annotation:1.2.0@jar
                            androidLibrary                : androidx.core:core:1.5.0@aar
                            androidLibrary                : androidx.legacy:legacy-support-core-utils:1.0.0@aar
                            androidLibrary                : androidx.customview:customview:1.1.0@aar
                            androidLibrary                : androidx.viewpager:viewpager:1.0.0@aar
                            androidLibrary                : androidx.coordinatorlayout:coordinatorlayout:1.0.0@aar
                            androidLibrary                : androidx.drawerlayout:drawerlayout:1.1.1@aar
                            androidLibrary                : androidx.slidingpanelayout:slidingpanelayout:1.0.0@aar
                            androidLibrary                : androidx.interpolator:interpolator:1.0.0@aar
                            androidLibrary                : androidx.swiperefreshlayout:swiperefreshlayout:1.0.0@aar
                            androidLibrary                : androidx.asynclayoutinflater:asynclayoutinflater:1.0.0@aar
                            androidLibrary                : androidx.cursoradapter:cursoradapter:1.0.0@aar
                        androidLibrary                : androidx.legacy:legacy-support-core-utils:1.0.0@aar
                            javaLibrary                   : androidx.annotation:annotation:1.2.0@jar
                            androidLibrary                : androidx.core:core:1.5.0@aar
                            androidLibrary                : androidx.documentfile:documentfile:1.0.0@aar
                            androidLibrary                : androidx.loader:loader:1.0.0@aar
                            androidLibrary                : androidx.localbroadcastmanager:localbroadcastmanager:1.0.0@aar
                            androidLibrary                : androidx.print:print:1.0.0@aar
                        androidLibrary                : androidx.documentfile:documentfile:1.0.0@aar
                            javaLibrary                   : androidx.annotation:annotation:1.2.0@jar
                        androidLibrary                : androidx.localbroadcastmanager:localbroadcastmanager:1.0.0@aar
                            javaLibrary                   : androidx.annotation:annotation:1.2.0@jar
                        androidLibrary                : androidx.print:print:1.0.0@aar
                            javaLibrary                   : androidx.annotation:annotation:1.2.0@jar
                        androidLibrary                : androidx.coordinatorlayout:coordinatorlayout:1.0.0@aar
                            javaLibrary                   : androidx.annotation:annotation:1.2.0@jar
                            androidLibrary                : androidx.core:core:1.5.0@aar
                            androidLibrary                : androidx.customview:customview:1.1.0@aar
                        androidLibrary                : androidx.slidingpanelayout:slidingpanelayout:1.0.0@aar
                            javaLibrary                   : androidx.annotation:annotation:1.2.0@jar
                            androidLibrary                : androidx.core:core:1.5.0@aar
                            androidLibrary                : androidx.customview:customview:1.1.0@aar
                        androidLibrary                : androidx.swiperefreshlayout:swiperefreshlayout:1.0.0@aar
                            javaLibrary                   : androidx.annotation:annotation:1.2.0@jar
                            androidLibrary                : androidx.core:core:1.5.0@aar
                            androidLibrary                : androidx.interpolator:interpolator:1.0.0@aar
                        androidLibrary                : androidx.asynclayoutinflater:asynclayoutinflater:1.0.0@aar
                            javaLibrary                   : androidx.annotation:annotation:1.2.0@jar
                            androidLibrary                : androidx.core:core:1.5.0@aar
                        androidLibrary                : androidx.transition:transition:1.3.0@aar
                            javaLibrary                   : androidx.annotation:annotation:1.2.0@jar
                            androidLibrary                : androidx.core:core:1.5.0@aar
                            javaLibrary                   : androidx.collection:collection:1.1.0@jar
                            androidLibrary                : androidx.lifecycle:lifecycle-runtime:2.3.1@aar
                        androidLibrary                : androidx.cardview:cardview:1.0.0@aar
                            javaLibrary                   : androidx.annotation:annotation:1.2.0@jar
                        androidLibrary                : androidx.recyclerview:recyclerview:1.0.0@aar
                            javaLibrary                   : androidx.annotation:annotation:1.2.0@jar
                            androidLibrary                : androidx.core:core:1.5.0@aar
                            androidLibrary                : androidx.legacy:legacy-support-core-ui:1.0.0@aar
                        androidLibrary                : androidx.constraintlayout:constraintlayout:1.1.3@aar
                            javaLibrary                   : androidx.constraintlayout:constraintlayout-solver:1.1.3@jar
                        javaLibrary                   : androidx.annotation:annotation:1.2.0@jar
                        javaLibrary                   : androidx.arch.core:core-common:2.1.0@jar
                            javaLibrary                   : androidx.annotation:annotation:1.2.0@jar
                        javaLibrary                   : androidx.lifecycle:lifecycle-common:2.3.1@jar
                            javaLibrary                   : androidx.annotation:annotation:1.2.0@jar
                        javaLibrary                   : androidx.collection:collection:1.1.0@jar
                            javaLibrary                   : androidx.annotation:annotation:1.2.0@jar
                        javaLibrary                   : androidx.constraintlayout:constraintlayout-solver:1.1.3@jar
                        javaLibrary                   : junit:junit:4.12@jar
                            javaLibrary                   : org.hamcrest:hamcrest-core:1.3@jar
                        javaLibrary                   : org.hamcrest:hamcrest-core:1.3@jar
                        module                        : <ROOT>-:app-MAIN
                            androidLibrary                : androidx.appcompat:appcompat:1.3.0@aar
                            androidLibrary                : androidx.navigation:navigation-fragment:2.3.5@aar
                            androidLibrary                : androidx.navigation:navigation-ui:2.3.5@aar
                            androidLibrary                : androidx.constraintlayout:constraintlayout:1.1.3@aar
                            module                        : <ROOT>-:lib-MAIN
                        module                        : <ROOT>-:lib-MAIN
                            androidLibrary                : androidx.appcompat:appcompat:1.3.0@aar
                            androidLibrary                : androidx.navigation:navigation-fragment:2.3.5@aar
                            androidLibrary                : androidx.navigation:navigation-ui:2.3.5@aar
                            androidLibrary                : androidx.constraintlayout:constraintlayout:1.1.3@aar
                RuntimeOnlyClasses
                    - class                       : <GRADLE>/caches/<GRADLE_VERSION>/transforms/xxxxxxxxxxxxxxxxxxxxxxxxxxxxxxxx/transformed/tracing-1.0.0/jars/classes.jar
                MockablePlatformJar           : <GRADLE>/caches/<GRADLE_VERSION>/transforms/xxxxxxxxxxxxxxxxxxxxxxxxxxxxxxxx/transformed/android.jar
    externalProject               : :app (DefaultExternalProject) (*seen*)
MODULE                        : navgraph.app.androidTest
MODULE                        : navgraph.app.main
MODULE                        : navgraph.app.unitTest
MODULE                        : navgraph.lib
    GradleModuleModel
        agpVersion                    : <AGP_VERSION>
        gradlePath                    : :lib
        gradleVersion                 : <GRADLE_VERSION>
        buildFile                     : <ROOT>/lib/build.gradle
        buildFilePath                 : <ROOT>/lib/build.gradle
        rootFolderPath                : <ROOT>
        hasSafeArgsJava               : false
        hasSafeArgsKotlin             : false
    CurrentVariantReportedVersions
        minSdk
            ApiLevel                      : 16
            ApiString                     : 16
        runtimeMinSdk
            ApiLevel                      : 16
            ApiString                     : 16
        targetSdk
            ApiLevel                      : 34
            ApiString                     : 34
    RootBuildId                   : <ROOT>
    BuildId                       : <ROOT>
    ProjectPath                   : :lib
    ModelVersion                  : <AGP_VERSION>
    ProjectType                   : PROJECT_TYPE_LIBRARY
    CompileTarget                 : android-34
    BuildFolder                   : <ROOT>/lib/build [-]
    buildToolsVersion             : <CURRENT_BUILD_TOOLS_VERSION>
    IsBaseSplit                   : false
    GroupId                       : navgraph
    Namespace                     : com.example.lib
    TestNamespace                 : com.example.lib.test
    AaptOptions
        NameSpacing                   : DISABLED
    LintOptions
        IsCheckTestSources            : false
        IsCheckDependencies           : false
        IsAbortOnError                : true
        IsAbsolutePaths               : true
        IsNoLines                     : false
        IsQuiet                       : false
        IsCheckAllWarnings            : false
        IsIgnoreWarnings              : false
        IsWarningsAsErrors            : false
        IsIgnoreTestSources           : false
        IsIgnoreTestFixturesSources   : false
        IsCheckGeneratedSources       : false
        IsCheckReleaseBuilds          : true
        IsExplainIssues               : true
        IsShowAll                     : false
        TextReport                    : false
        HtmlReport                    : true
        XmlReport                     : true
        SarifReport                   : false
    JavaCompileOptions
        Encoding                      : UTF-8
        SourceCompatibility           : 1.8
        TargetCompatibility           : 1.8
        IsCoreLibraryDesugaringEnabled          : false
    AgpFlags
        ApplicationRClassConstantIds  : false
        AestRClassConstantIds         : false
        TransitiveRClasses            : false
        UseAndroidX                   : true
        UsesCompose                   : false
        MlModelBindingEnabled         : false
        AndroidResourcesEnabled       : true
        DataBindingEnabled            : false
<<<<<<< HEAD
=======
        GenerateManifestClass         : false
>>>>>>> 8b7d83e8
    - basicVariant:               : debug
        testApplicationId             : com.example.lib.test
        buildType                     : debug
    - basicVariant:               : release
        buildType                     : release
    BootClassPath                 : <ANDROID_SDK>/platforms/android-34/android.jar
    ViewBindingOptions
        Enabled                       : false
    DefaultConfig
        ProductFlavor
            Name                          : main
            ConsumerProguardFiles         : <ROOT>/lib/consumer-rules.pro
            VersionCode                   : 1
            VersionName                   : 1.0
            TestInstrumentationRunner     : androidx.test.runner.AndroidJUnitRunner
            MinSdkVersion
                ApiLevel                      : 16
                ApiString                     : 16
            TargetSdkVersion
                ApiLevel                      : 34
                ApiString                     : 34
            VectorDrawables
                UseSupportLibrary             : false
        SourceProvider
            Name                          : main
            Manifest                      : <ROOT>/lib/src/main/AndroidManifest.xml
            JavaDirectories               : <ROOT>/lib/src/main/java
            KotlinDirectories             : <ROOT>/lib/src/main/java
            KotlinDirectories             : <ROOT>/lib/src/main/kotlin [-]
            ResourcesDirectories          : <ROOT>/lib/src/main/resources [-]
            ResDirectories                : <ROOT>/lib/src/main/res
            AssetsDirectories             : <ROOT>/lib/src/main/assets [-]
            JniLibsDirectories            : <ROOT>/lib/src/main/jniLibs [-]
            ShadersDirectories            : <ROOT>/lib/src/main/shaders [-]
            BaselineProfileDirectories    : <ROOT>/lib/src/main/baselineProfiles [-]
        ExtraSourceProviders
            ExtraSourceProvider
                ArtifactName                  : _android_test_
                SourceProvider
                    Name                          : androidTest
                    Manifest                      : <ROOT>/lib/src/androidTest/AndroidManifest.xml [-]
                    JavaDirectories               : <ROOT>/lib/src/androidTest/java [-]
                    KotlinDirectories             : <ROOT>/lib/src/androidTest/java [-]
                    KotlinDirectories             : <ROOT>/lib/src/androidTest/kotlin [-]
                    ResourcesDirectories          : <ROOT>/lib/src/androidTest/resources [-]
                    ResDirectories                : <ROOT>/lib/src/androidTest/res [-]
                    AssetsDirectories             : <ROOT>/lib/src/androidTest/assets [-]
                    JniLibsDirectories            : <ROOT>/lib/src/androidTest/jniLibs [-]
                    ShadersDirectories            : <ROOT>/lib/src/androidTest/shaders [-]
                    BaselineProfileDirectories    : <ROOT>/lib/src/androidTest/baselineProfiles [-]
            ExtraSourceProvider
                ArtifactName                  : _unit_test_
                SourceProvider
                    Name                          : test
                    Manifest                      : <ROOT>/lib/src/test/AndroidManifest.xml [-]
                    JavaDirectories               : <ROOT>/lib/src/test/java [-]
                    KotlinDirectories             : <ROOT>/lib/src/test/java [-]
                    KotlinDirectories             : <ROOT>/lib/src/test/kotlin [-]
                    ResourcesDirectories          : <ROOT>/lib/src/test/resources [-]
                    ResDirectories                : <ROOT>/lib/src/test/res [-]
                    AssetsDirectories             : <ROOT>/lib/src/test/assets [-]
                    JniLibsDirectories            : <ROOT>/lib/src/test/jniLibs [-]
                    ShadersDirectories            : <ROOT>/lib/src/test/shaders [-]
                    BaselineProfileDirectories    : <ROOT>/lib/src/test/baselineProfiles [-]
    BuildTypes
        BuildType
            Name                          : debug
            IsDebuggable                  : true
            IsJniDebuggable               : false
            IsPseudoLocalesEnabled        : false
            IsRenderscriptDebuggable      : false
            RenderscriptOptimLevel        : 3
            IsMinifyEnabled               : false
            IsZipAlignEnabled             : true
        SourceProvider
            Name                          : debug
            Manifest                      : <ROOT>/lib/src/debug/AndroidManifest.xml [-]
            JavaDirectories               : <ROOT>/lib/src/debug/java [-]
            KotlinDirectories             : <ROOT>/lib/src/debug/java [-]
            KotlinDirectories             : <ROOT>/lib/src/debug/kotlin [-]
            ResourcesDirectories          : <ROOT>/lib/src/debug/resources [-]
            ResDirectories                : <ROOT>/lib/src/debug/res [-]
            AssetsDirectories             : <ROOT>/lib/src/debug/assets [-]
            JniLibsDirectories            : <ROOT>/lib/src/debug/jniLibs [-]
            ShadersDirectories            : <ROOT>/lib/src/debug/shaders [-]
            BaselineProfileDirectories    : <ROOT>/lib/src/debug/baselineProfiles [-]
        ExtraSourceProviders
            ExtraSourceProvider
                ArtifactName                  : _android_test_
                SourceProvider
                    Name                          : androidTestDebug
                    Manifest                      : <ROOT>/lib/src/androidTestDebug/AndroidManifest.xml [-]
                    JavaDirectories               : <ROOT>/lib/src/androidTestDebug/java [-]
                    KotlinDirectories             : <ROOT>/lib/src/androidTestDebug/java [-]
                    KotlinDirectories             : <ROOT>/lib/src/androidTestDebug/kotlin [-]
                    ResourcesDirectories          : <ROOT>/lib/src/androidTestDebug/resources [-]
                    ResDirectories                : <ROOT>/lib/src/androidTestDebug/res [-]
                    AssetsDirectories             : <ROOT>/lib/src/androidTestDebug/assets [-]
                    JniLibsDirectories            : <ROOT>/lib/src/androidTestDebug/jniLibs [-]
                    ShadersDirectories            : <ROOT>/lib/src/androidTestDebug/shaders [-]
                    BaselineProfileDirectories    : <ROOT>/lib/src/androidTestDebug/baselineProfiles [-]
        ExtraSourceProviders
            ExtraSourceProvider
                ArtifactName                  : _unit_test_
                SourceProvider
                    Name                          : testDebug
                    Manifest                      : <ROOT>/lib/src/testDebug/AndroidManifest.xml [-]
                    JavaDirectories               : <ROOT>/lib/src/testDebug/java [-]
                    KotlinDirectories             : <ROOT>/lib/src/testDebug/java [-]
                    KotlinDirectories             : <ROOT>/lib/src/testDebug/kotlin [-]
                    ResourcesDirectories          : <ROOT>/lib/src/testDebug/resources [-]
                    ResDirectories                : <ROOT>/lib/src/testDebug/res [-]
                    AssetsDirectories             : <ROOT>/lib/src/testDebug/assets [-]
                    JniLibsDirectories            : <ROOT>/lib/src/testDebug/jniLibs [-]
                    ShadersDirectories            : <ROOT>/lib/src/testDebug/shaders [-]
                    BaselineProfileDirectories    : <ROOT>/lib/src/testDebug/baselineProfiles [-]
        BuildType
            Name                          : release
            ProguardFiles                 : <ROOT>/lib/build/intermediates/default_proguard_files/global/proguard-android-optimize.txt-<AGP_VERSION> [-]
            ProguardFiles                 : <ROOT>/lib/proguard-rules.pro
            IsDebuggable                  : false
            IsJniDebuggable               : false
            IsPseudoLocalesEnabled        : false
            IsRenderscriptDebuggable      : false
            RenderscriptOptimLevel        : 3
            IsMinifyEnabled               : false
            IsZipAlignEnabled             : true
        SourceProvider
            Name                          : release
            Manifest                      : <ROOT>/lib/src/release/AndroidManifest.xml [-]
            JavaDirectories               : <ROOT>/lib/src/release/java [-]
            KotlinDirectories             : <ROOT>/lib/src/release/java [-]
            KotlinDirectories             : <ROOT>/lib/src/release/kotlin [-]
            ResourcesDirectories          : <ROOT>/lib/src/release/resources [-]
            ResDirectories                : <ROOT>/lib/src/release/res [-]
            AssetsDirectories             : <ROOT>/lib/src/release/assets [-]
            JniLibsDirectories            : <ROOT>/lib/src/release/jniLibs [-]
            ShadersDirectories            : <ROOT>/lib/src/release/shaders [-]
            BaselineProfileDirectories    : <ROOT>/lib/src/release/baselineProfiles [-]
        ExtraSourceProviders
            ExtraSourceProvider
                ArtifactName                  : _unit_test_
                SourceProvider
                    Name                          : testRelease
                    Manifest                      : <ROOT>/lib/src/testRelease/AndroidManifest.xml [-]
                    JavaDirectories               : <ROOT>/lib/src/testRelease/java [-]
                    KotlinDirectories             : <ROOT>/lib/src/testRelease/java [-]
                    KotlinDirectories             : <ROOT>/lib/src/testRelease/kotlin [-]
                    ResourcesDirectories          : <ROOT>/lib/src/testRelease/resources [-]
                    ResDirectories                : <ROOT>/lib/src/testRelease/res [-]
                    AssetsDirectories             : <ROOT>/lib/src/testRelease/assets [-]
                    JniLibsDirectories            : <ROOT>/lib/src/testRelease/jniLibs [-]
                    ShadersDirectories            : <ROOT>/lib/src/testRelease/shaders [-]
                    BaselineProfileDirectories    : <ROOT>/lib/src/testRelease/baselineProfiles [-]
    SigningConfigs
        SigningConfig
            Name                          : debug
            StoreFile                     : debug.keystore
            StorePassword                 : android
            KeyAlias                      : AndroidDebugKey
    VariantBuildInformation
        VariantBuildInformation
            VariantName                   : debug
            BuildTasksAndOutputInformation
                AssembleTaskName              : assembleDebug
        VariantBuildInformation
            VariantName                   : release
            BuildTasksAndOutputInformation
                AssembleTaskName              : assembleRelease
    IdeVariants
        IdeVariant
            Name                          : debug
            BuildType                     : debug
            DisplayName                   : debug
            InstantAppCompatible          : false
            MinSdkVersion
                ApiLevel                      : 16
                ApiString                     : 16
            TargetSdkVersion
                ApiLevel                      : 34
                ApiString                     : 34
            VersionCode                   : 1
            VersionNameWithSuffix         : 1.0
            ConsumerProguardFiles         : <ROOT>/lib/consumer-rules.pro
            TestInstrumentationRunner     : androidx.test.runner.AndroidJUnitRunner
            MainArtifact
                Name                          : MAIN
                CompileTaskName               : compileDebugSources
                AssembleTaskName              : assembleDebug
                IsTestArtifact                : false
                IdeSetupTaskNames             : generateDebugSources
                GeneratedSourceFolders        : <ROOT>/lib/build/generated/ap_generated_sources/debug/out [-]
                ClassesFolder                 : <ROOT>/lib/build/intermediates/compile_r_class_jar/debug/generateDebugRFile/R.jar [-]
                ClassesFolder                 : <ROOT>/lib/build/intermediates/javac/debug/compileDebugJavaWithJavac/classes [-]
                Dependencies
                    compileClasspath
                        androidLibrary                : androidx.appcompat:appcompat:1.3.0@aar
                            javaLibrary                   : androidx.annotation:annotation:1.2.0@jar
                            androidLibrary                : androidx.core:core:1.5.0@aar
                            androidLibrary                : androidx.cursoradapter:cursoradapter:1.0.0@aar
                            androidLibrary                : androidx.activity:activity:1.2.3@aar
                            androidLibrary                : androidx.fragment:fragment:1.3.4@aar
                            androidLibrary                : androidx.appcompat:appcompat-resources:1.3.0@aar
                            androidLibrary                : androidx.drawerlayout:drawerlayout:1.1.1@aar
                            androidLibrary                : androidx.savedstate:savedstate:1.1.0@aar
                        androidLibrary                : androidx.core:core:1.5.0@aar
                            javaLibrary                   : androidx.annotation:annotation:1.2.0@jar
                            androidLibrary                : androidx.lifecycle:lifecycle-runtime:2.3.1@aar
                            androidLibrary                : androidx.versionedparcelable:versionedparcelable:1.1.1@aar
                        androidLibrary                : androidx.lifecycle:lifecycle-runtime:2.3.1@aar
                            javaLibrary                   : androidx.lifecycle:lifecycle-common:2.3.1@jar
                            javaLibrary                   : androidx.arch.core:core-common:2.1.0@jar
                            javaLibrary                   : androidx.annotation:annotation:1.2.0@jar
                        androidLibrary                : androidx.versionedparcelable:versionedparcelable:1.1.1@aar
                            javaLibrary                   : androidx.annotation:annotation:1.2.0@jar
                            javaLibrary                   : androidx.collection:collection:1.1.0@jar
                        androidLibrary                : androidx.cursoradapter:cursoradapter:1.0.0@aar
                            javaLibrary                   : androidx.annotation:annotation:1.2.0@jar
                        androidLibrary                : androidx.activity:activity:1.2.3@aar
                            javaLibrary                   : androidx.annotation:annotation:1.2.0@jar
                            androidLibrary                : androidx.core:core:1.5.0@aar
                            androidLibrary                : androidx.lifecycle:lifecycle-runtime:2.3.1@aar
                            androidLibrary                : androidx.lifecycle:lifecycle-viewmodel:2.3.1@aar
                            androidLibrary                : androidx.savedstate:savedstate:1.1.0@aar
                            androidLibrary                : androidx.lifecycle:lifecycle-viewmodel-savedstate:2.3.1@aar
                        androidLibrary                : androidx.lifecycle:lifecycle-viewmodel:2.3.1@aar
                            javaLibrary                   : androidx.annotation:annotation:1.2.0@jar
                        androidLibrary                : androidx.savedstate:savedstate:1.1.0@aar
                            javaLibrary                   : androidx.annotation:annotation:1.2.0@jar
                        androidLibrary                : androidx.lifecycle:lifecycle-viewmodel-savedstate:2.3.1@aar
                            javaLibrary                   : androidx.annotation:annotation:1.2.0@jar
                            androidLibrary                : androidx.savedstate:savedstate:1.1.0@aar
                            androidLibrary                : androidx.lifecycle:lifecycle-livedata-core:2.3.1@aar
                            androidLibrary                : androidx.lifecycle:lifecycle-viewmodel:2.3.1@aar
                        androidLibrary                : androidx.lifecycle:lifecycle-livedata-core:2.3.1@aar
                            javaLibrary                   : androidx.lifecycle:lifecycle-common:2.3.1@jar
                        androidLibrary                : androidx.fragment:fragment:1.3.4@aar
                            javaLibrary                   : androidx.annotation:annotation:1.2.0@jar
                            androidLibrary                : androidx.core:core:1.5.0@aar
                            javaLibrary                   : androidx.collection:collection:1.1.0@jar
                            androidLibrary                : androidx.viewpager:viewpager:1.0.0@aar
                            androidLibrary                : androidx.loader:loader:1.0.0@aar
                            androidLibrary                : androidx.activity:activity:1.2.3@aar
                            androidLibrary                : androidx.lifecycle:lifecycle-livedata-core:2.3.1@aar
                            androidLibrary                : androidx.lifecycle:lifecycle-viewmodel:2.3.1@aar
                            androidLibrary                : androidx.lifecycle:lifecycle-viewmodel-savedstate:2.3.1@aar
                            androidLibrary                : androidx.savedstate:savedstate:1.1.0@aar
                            androidLibrary                : androidx.annotation:annotation-experimental:1.0.0@aar
                        androidLibrary                : androidx.viewpager:viewpager:1.0.0@aar
                            javaLibrary                   : androidx.annotation:annotation:1.2.0@jar
                            androidLibrary                : androidx.core:core:1.5.0@aar
                            androidLibrary                : androidx.customview:customview:1.1.0@aar
                        androidLibrary                : androidx.customview:customview:1.1.0@aar
                            javaLibrary                   : androidx.annotation:annotation:1.2.0@jar
                            androidLibrary                : androidx.core:core:1.5.0@aar
                        androidLibrary                : androidx.loader:loader:1.0.0@aar
                            javaLibrary                   : androidx.annotation:annotation:1.2.0@jar
                            androidLibrary                : androidx.core:core:1.5.0@aar
                            androidLibrary                : androidx.lifecycle:lifecycle-livedata:2.0.0@aar
                            androidLibrary                : androidx.lifecycle:lifecycle-viewmodel:2.3.1@aar
                        androidLibrary                : androidx.lifecycle:lifecycle-livedata:2.0.0@aar
                            androidLibrary                : androidx.arch.core:core-runtime:2.1.0@aar
                            androidLibrary                : androidx.lifecycle:lifecycle-livedata-core:2.3.1@aar
                            javaLibrary                   : androidx.arch.core:core-common:2.1.0@jar
                        androidLibrary                : androidx.arch.core:core-runtime:2.1.0@aar
                            javaLibrary                   : androidx.annotation:annotation:1.2.0@jar
                            javaLibrary                   : androidx.arch.core:core-common:2.1.0@jar
                        androidLibrary                : androidx.annotation:annotation-experimental:1.0.0@aar
                        androidLibrary                : androidx.appcompat:appcompat-resources:1.3.0@aar
                            javaLibrary                   : androidx.annotation:annotation:1.2.0@jar
                            androidLibrary                : androidx.core:core:1.5.0@aar
                            androidLibrary                : androidx.vectordrawable:vectordrawable:1.1.0@aar
                            androidLibrary                : androidx.vectordrawable:vectordrawable-animated:1.1.0@aar
                        androidLibrary                : androidx.vectordrawable:vectordrawable:1.1.0@aar
                            javaLibrary                   : androidx.annotation:annotation:1.2.0@jar
                            androidLibrary                : androidx.core:core:1.5.0@aar
                            javaLibrary                   : androidx.collection:collection:1.1.0@jar
                        androidLibrary                : androidx.vectordrawable:vectordrawable-animated:1.1.0@aar
                            androidLibrary                : androidx.vectordrawable:vectordrawable:1.1.0@aar
                            androidLibrary                : androidx.interpolator:interpolator:1.0.0@aar
                            javaLibrary                   : androidx.collection:collection:1.1.0@jar
                        androidLibrary                : androidx.interpolator:interpolator:1.0.0@aar
                            javaLibrary                   : androidx.annotation:annotation:1.2.0@jar
                        androidLibrary                : androidx.drawerlayout:drawerlayout:1.1.1@aar
                            javaLibrary                   : androidx.annotation:annotation:1.2.0@jar
                            androidLibrary                : androidx.core:core:1.5.0@aar
                            androidLibrary                : androidx.customview:customview:1.1.0@aar
                        androidLibrary                : androidx.navigation:navigation-fragment:2.3.5@aar
                            androidLibrary                : androidx.fragment:fragment:1.3.4@aar
                            androidLibrary                : androidx.navigation:navigation-runtime:2.3.5@aar
                        androidLibrary                : androidx.navigation:navigation-runtime:2.3.5@aar
                            androidLibrary                : androidx.navigation:navigation-common:2.3.5@aar
                            androidLibrary                : androidx.activity:activity:1.2.3@aar
                            androidLibrary                : androidx.lifecycle:lifecycle-viewmodel:2.3.1@aar
                            androidLibrary                : androidx.savedstate:savedstate:1.1.0@aar
                            androidLibrary                : androidx.lifecycle:lifecycle-viewmodel-savedstate:2.3.1@aar
                        androidLibrary                : androidx.navigation:navigation-common:2.3.5@aar
                            javaLibrary                   : androidx.annotation:annotation:1.2.0@jar
                        androidLibrary                : androidx.navigation:navigation-ui:2.3.5@aar
                            androidLibrary                : androidx.navigation:navigation-runtime:2.3.5@aar
                            androidLibrary                : androidx.customview:customview:1.1.0@aar
                            androidLibrary                : androidx.drawerlayout:drawerlayout:1.1.1@aar
                            androidLibrary                : com.google.android.material:material:1.0.0@aar
                        androidLibrary                : com.google.android.material:material:1.0.0@aar
                            javaLibrary                   : androidx.annotation:annotation:1.2.0@jar
                            androidLibrary                : androidx.core:core:1.5.0@aar
                            androidLibrary                : androidx.legacy:legacy-support-core-ui:1.0.0@aar
                            androidLibrary                : androidx.legacy:legacy-support-core-utils:1.0.0@aar
                            androidLibrary                : androidx.fragment:fragment:1.3.4@aar
                            androidLibrary                : androidx.transition:transition:1.3.0@aar
                            androidLibrary                : androidx.appcompat:appcompat:1.3.0@aar
                            androidLibrary                : androidx.cardview:cardview:1.0.0@aar
                            androidLibrary                : androidx.recyclerview:recyclerview:1.0.0@aar
                        androidLibrary                : androidx.legacy:legacy-support-core-ui:1.0.0@aar
                            javaLibrary                   : androidx.annotation:annotation:1.2.0@jar
                            androidLibrary                : androidx.core:core:1.5.0@aar
                            androidLibrary                : androidx.legacy:legacy-support-core-utils:1.0.0@aar
                            androidLibrary                : androidx.customview:customview:1.1.0@aar
                            androidLibrary                : androidx.viewpager:viewpager:1.0.0@aar
                            androidLibrary                : androidx.coordinatorlayout:coordinatorlayout:1.0.0@aar
                            androidLibrary                : androidx.drawerlayout:drawerlayout:1.1.1@aar
                            androidLibrary                : androidx.slidingpanelayout:slidingpanelayout:1.0.0@aar
                            androidLibrary                : androidx.interpolator:interpolator:1.0.0@aar
                            androidLibrary                : androidx.swiperefreshlayout:swiperefreshlayout:1.0.0@aar
                            androidLibrary                : androidx.asynclayoutinflater:asynclayoutinflater:1.0.0@aar
                            androidLibrary                : androidx.cursoradapter:cursoradapter:1.0.0@aar
                        androidLibrary                : androidx.legacy:legacy-support-core-utils:1.0.0@aar
                            javaLibrary                   : androidx.annotation:annotation:1.2.0@jar
                            androidLibrary                : androidx.core:core:1.5.0@aar
                            androidLibrary                : androidx.documentfile:documentfile:1.0.0@aar
                            androidLibrary                : androidx.loader:loader:1.0.0@aar
                            androidLibrary                : androidx.localbroadcastmanager:localbroadcastmanager:1.0.0@aar
                            androidLibrary                : androidx.print:print:1.0.0@aar
                        androidLibrary                : androidx.documentfile:documentfile:1.0.0@aar
                            javaLibrary                   : androidx.annotation:annotation:1.2.0@jar
                        androidLibrary                : androidx.localbroadcastmanager:localbroadcastmanager:1.0.0@aar
                            javaLibrary                   : androidx.annotation:annotation:1.2.0@jar
                        androidLibrary                : androidx.print:print:1.0.0@aar
                            javaLibrary                   : androidx.annotation:annotation:1.2.0@jar
                        androidLibrary                : androidx.coordinatorlayout:coordinatorlayout:1.0.0@aar
                            javaLibrary                   : androidx.annotation:annotation:1.2.0@jar
                            androidLibrary                : androidx.core:core:1.5.0@aar
                            androidLibrary                : androidx.customview:customview:1.1.0@aar
                        androidLibrary                : androidx.slidingpanelayout:slidingpanelayout:1.0.0@aar
                            javaLibrary                   : androidx.annotation:annotation:1.2.0@jar
                            androidLibrary                : androidx.core:core:1.5.0@aar
                            androidLibrary                : androidx.customview:customview:1.1.0@aar
                        androidLibrary                : androidx.swiperefreshlayout:swiperefreshlayout:1.0.0@aar
                            javaLibrary                   : androidx.annotation:annotation:1.2.0@jar
                            androidLibrary                : androidx.core:core:1.5.0@aar
                            androidLibrary                : androidx.interpolator:interpolator:1.0.0@aar
                        androidLibrary                : androidx.asynclayoutinflater:asynclayoutinflater:1.0.0@aar
                            javaLibrary                   : androidx.annotation:annotation:1.2.0@jar
                            androidLibrary                : androidx.core:core:1.5.0@aar
                        androidLibrary                : androidx.transition:transition:1.3.0@aar
                            javaLibrary                   : androidx.annotation:annotation:1.2.0@jar
                            androidLibrary                : androidx.core:core:1.5.0@aar
                            javaLibrary                   : androidx.collection:collection:1.1.0@jar
                            androidLibrary                : androidx.lifecycle:lifecycle-runtime:2.3.1@aar
                        androidLibrary                : androidx.cardview:cardview:1.0.0@aar
                            javaLibrary                   : androidx.annotation:annotation:1.2.0@jar
                        androidLibrary                : androidx.recyclerview:recyclerview:1.0.0@aar
                            javaLibrary                   : androidx.annotation:annotation:1.2.0@jar
                            androidLibrary                : androidx.core:core:1.5.0@aar
                            androidLibrary                : androidx.legacy:legacy-support-core-ui:1.0.0@aar
                        androidLibrary                : androidx.constraintlayout:constraintlayout:1.1.3@aar
                            javaLibrary                   : androidx.constraintlayout:constraintlayout-solver:1.1.3@jar
                        javaLibrary                   : androidx.annotation:annotation:1.2.0@jar
                        javaLibrary                   : androidx.lifecycle:lifecycle-common:2.3.1@jar
                            javaLibrary                   : androidx.annotation:annotation:1.2.0@jar
                        javaLibrary                   : androidx.arch.core:core-common:2.1.0@jar
                            javaLibrary                   : androidx.annotation:annotation:1.2.0@jar
                        javaLibrary                   : androidx.collection:collection:1.1.0@jar
                            javaLibrary                   : androidx.annotation:annotation:1.2.0@jar
                        javaLibrary                   : androidx.constraintlayout:constraintlayout-solver:1.1.3@jar
                    runtimeClasspath
                        androidLibrary                : androidx.appcompat:appcompat:1.3.0@aar
                            javaLibrary                   : androidx.annotation:annotation:1.2.0@jar
                            androidLibrary                : androidx.core:core:1.5.0@aar
                            androidLibrary                : androidx.cursoradapter:cursoradapter:1.0.0@aar
                            androidLibrary                : androidx.activity:activity:1.2.3@aar
                            androidLibrary                : androidx.fragment:fragment:1.3.4@aar
                            androidLibrary                : androidx.appcompat:appcompat-resources:1.3.0@aar
                            androidLibrary                : androidx.drawerlayout:drawerlayout:1.1.1@aar
                            androidLibrary                : androidx.savedstate:savedstate:1.1.0@aar
                            javaLibrary                   : androidx.collection:collection:1.1.0@jar
                            androidLibrary                : androidx.lifecycle:lifecycle-runtime:2.3.1@aar
                            androidLibrary                : androidx.lifecycle:lifecycle-viewmodel:2.3.1@aar
                        androidLibrary                : androidx.core:core:1.5.0@aar
                            javaLibrary                   : androidx.annotation:annotation:1.2.0@jar
                            androidLibrary                : androidx.lifecycle:lifecycle-runtime:2.3.1@aar
                            androidLibrary                : androidx.versionedparcelable:versionedparcelable:1.1.1@aar
                            javaLibrary                   : androidx.collection:collection:1.1.0@jar
                        androidLibrary                : androidx.lifecycle:lifecycle-runtime:2.3.1@aar
                            androidLibrary                : androidx.arch.core:core-runtime:2.1.0@aar
                            javaLibrary                   : androidx.lifecycle:lifecycle-common:2.3.1@jar
                            javaLibrary                   : androidx.arch.core:core-common:2.1.0@jar
                            javaLibrary                   : androidx.annotation:annotation:1.2.0@jar
                        androidLibrary                : androidx.arch.core:core-runtime:2.1.0@aar
                            javaLibrary                   : androidx.annotation:annotation:1.2.0@jar
                            javaLibrary                   : androidx.arch.core:core-common:2.1.0@jar
                        androidLibrary                : androidx.versionedparcelable:versionedparcelable:1.1.1@aar
                            javaLibrary                   : androidx.annotation:annotation:1.2.0@jar
                            javaLibrary                   : androidx.collection:collection:1.1.0@jar
                        androidLibrary                : androidx.cursoradapter:cursoradapter:1.0.0@aar
                            javaLibrary                   : androidx.annotation:annotation:1.2.0@jar
                        androidLibrary                : androidx.activity:activity:1.2.3@aar
                            javaLibrary                   : androidx.annotation:annotation:1.2.0@jar
                            androidLibrary                : androidx.core:core:1.5.0@aar
                            androidLibrary                : androidx.lifecycle:lifecycle-runtime:2.3.1@aar
                            androidLibrary                : androidx.lifecycle:lifecycle-viewmodel:2.3.1@aar
                            androidLibrary                : androidx.savedstate:savedstate:1.1.0@aar
                            androidLibrary                : androidx.lifecycle:lifecycle-viewmodel-savedstate:2.3.1@aar
                            javaLibrary                   : androidx.collection:collection:1.1.0@jar
                            androidLibrary                : androidx.tracing:tracing:1.0.0@aar
                        androidLibrary                : androidx.lifecycle:lifecycle-viewmodel:2.3.1@aar
                            javaLibrary                   : androidx.annotation:annotation:1.2.0@jar
                        androidLibrary                : androidx.savedstate:savedstate:1.1.0@aar
                            javaLibrary                   : androidx.annotation:annotation:1.2.0@jar
                            javaLibrary                   : androidx.arch.core:core-common:2.1.0@jar
                            javaLibrary                   : androidx.lifecycle:lifecycle-common:2.3.1@jar
                        androidLibrary                : androidx.lifecycle:lifecycle-viewmodel-savedstate:2.3.1@aar
                            javaLibrary                   : androidx.annotation:annotation:1.2.0@jar
                            androidLibrary                : androidx.savedstate:savedstate:1.1.0@aar
                            androidLibrary                : androidx.lifecycle:lifecycle-livedata-core:2.3.1@aar
                            androidLibrary                : androidx.lifecycle:lifecycle-viewmodel:2.3.1@aar
                        androidLibrary                : androidx.lifecycle:lifecycle-livedata-core:2.3.1@aar
                            javaLibrary                   : androidx.arch.core:core-common:2.1.0@jar
                            androidLibrary                : androidx.arch.core:core-runtime:2.1.0@aar
                            javaLibrary                   : androidx.lifecycle:lifecycle-common:2.3.1@jar
                        androidLibrary                : androidx.tracing:tracing:1.0.0@aar
                            javaLibrary                   : androidx.annotation:annotation:1.2.0@jar
                        androidLibrary                : androidx.fragment:fragment:1.3.4@aar
                            javaLibrary                   : androidx.annotation:annotation:1.2.0@jar
                            androidLibrary                : androidx.core:core:1.5.0@aar
                            javaLibrary                   : androidx.collection:collection:1.1.0@jar
                            androidLibrary                : androidx.viewpager:viewpager:1.0.0@aar
                            androidLibrary                : androidx.loader:loader:1.0.0@aar
                            androidLibrary                : androidx.activity:activity:1.2.3@aar
                            androidLibrary                : androidx.lifecycle:lifecycle-livedata-core:2.3.1@aar
                            androidLibrary                : androidx.lifecycle:lifecycle-viewmodel:2.3.1@aar
                            androidLibrary                : androidx.lifecycle:lifecycle-viewmodel-savedstate:2.3.1@aar
                            androidLibrary                : androidx.savedstate:savedstate:1.1.0@aar
                            androidLibrary                : androidx.annotation:annotation-experimental:1.0.0@aar
                        androidLibrary                : androidx.viewpager:viewpager:1.0.0@aar
                            javaLibrary                   : androidx.annotation:annotation:1.2.0@jar
                            androidLibrary                : androidx.core:core:1.5.0@aar
                            androidLibrary                : androidx.customview:customview:1.1.0@aar
                        androidLibrary                : androidx.customview:customview:1.1.0@aar
                            javaLibrary                   : androidx.annotation:annotation:1.2.0@jar
                            androidLibrary                : androidx.core:core:1.5.0@aar
                            javaLibrary                   : androidx.collection:collection:1.1.0@jar
                        androidLibrary                : androidx.loader:loader:1.0.0@aar
                            javaLibrary                   : androidx.annotation:annotation:1.2.0@jar
                            androidLibrary                : androidx.core:core:1.5.0@aar
                            androidLibrary                : androidx.lifecycle:lifecycle-livedata:2.0.0@aar
                            androidLibrary                : androidx.lifecycle:lifecycle-viewmodel:2.3.1@aar
                        androidLibrary                : androidx.lifecycle:lifecycle-livedata:2.0.0@aar
                            androidLibrary                : androidx.arch.core:core-runtime:2.1.0@aar
                            androidLibrary                : androidx.lifecycle:lifecycle-livedata-core:2.3.1@aar
                            javaLibrary                   : androidx.arch.core:core-common:2.1.0@jar
                        androidLibrary                : androidx.annotation:annotation-experimental:1.0.0@aar
                        androidLibrary                : androidx.appcompat:appcompat-resources:1.3.0@aar
                            javaLibrary                   : androidx.collection:collection:1.1.0@jar
                            javaLibrary                   : androidx.annotation:annotation:1.2.0@jar
                            androidLibrary                : androidx.core:core:1.5.0@aar
                            androidLibrary                : androidx.vectordrawable:vectordrawable:1.1.0@aar
                            androidLibrary                : androidx.vectordrawable:vectordrawable-animated:1.1.0@aar
                        androidLibrary                : androidx.vectordrawable:vectordrawable:1.1.0@aar
                            javaLibrary                   : androidx.annotation:annotation:1.2.0@jar
                            androidLibrary                : androidx.core:core:1.5.0@aar
                            javaLibrary                   : androidx.collection:collection:1.1.0@jar
                        androidLibrary                : androidx.vectordrawable:vectordrawable-animated:1.1.0@aar
                            androidLibrary                : androidx.vectordrawable:vectordrawable:1.1.0@aar
                            androidLibrary                : androidx.interpolator:interpolator:1.0.0@aar
                            javaLibrary                   : androidx.collection:collection:1.1.0@jar
                        androidLibrary                : androidx.interpolator:interpolator:1.0.0@aar
                            javaLibrary                   : androidx.annotation:annotation:1.2.0@jar
                        androidLibrary                : androidx.drawerlayout:drawerlayout:1.1.1@aar
                            javaLibrary                   : androidx.annotation:annotation:1.2.0@jar
                            androidLibrary                : androidx.core:core:1.5.0@aar
                            androidLibrary                : androidx.customview:customview:1.1.0@aar
                        androidLibrary                : androidx.navigation:navigation-fragment:2.3.5@aar
                            androidLibrary                : androidx.fragment:fragment:1.3.4@aar
                            androidLibrary                : androidx.navigation:navigation-runtime:2.3.5@aar
                        androidLibrary                : androidx.navigation:navigation-runtime:2.3.5@aar
                            androidLibrary                : androidx.navigation:navigation-common:2.3.5@aar
                            androidLibrary                : androidx.activity:activity:1.2.3@aar
                            androidLibrary                : androidx.lifecycle:lifecycle-viewmodel:2.3.1@aar
                            androidLibrary                : androidx.savedstate:savedstate:1.1.0@aar
                            androidLibrary                : androidx.lifecycle:lifecycle-viewmodel-savedstate:2.3.1@aar
                        androidLibrary                : androidx.navigation:navigation-common:2.3.5@aar
                            javaLibrary                   : androidx.annotation:annotation:1.2.0@jar
                            androidLibrary                : androidx.core:core:1.5.0@aar
                            javaLibrary                   : androidx.collection:collection:1.1.0@jar
                        androidLibrary                : androidx.navigation:navigation-ui:2.3.5@aar
                            androidLibrary                : androidx.navigation:navigation-runtime:2.3.5@aar
                            androidLibrary                : androidx.customview:customview:1.1.0@aar
                            androidLibrary                : androidx.drawerlayout:drawerlayout:1.1.1@aar
                            androidLibrary                : com.google.android.material:material:1.0.0@aar
                            androidLibrary                : androidx.transition:transition:1.3.0@aar
                        androidLibrary                : com.google.android.material:material:1.0.0@aar
                            javaLibrary                   : androidx.annotation:annotation:1.2.0@jar
                            androidLibrary                : androidx.core:core:1.5.0@aar
                            androidLibrary                : androidx.legacy:legacy-support-core-ui:1.0.0@aar
                            androidLibrary                : androidx.legacy:legacy-support-core-utils:1.0.0@aar
                            androidLibrary                : androidx.fragment:fragment:1.3.4@aar
                            androidLibrary                : androidx.transition:transition:1.3.0@aar
                            androidLibrary                : androidx.appcompat:appcompat:1.3.0@aar
                            androidLibrary                : androidx.cardview:cardview:1.0.0@aar
                            androidLibrary                : androidx.recyclerview:recyclerview:1.0.0@aar
                        androidLibrary                : androidx.legacy:legacy-support-core-ui:1.0.0@aar
                            javaLibrary                   : androidx.annotation:annotation:1.2.0@jar
                            androidLibrary                : androidx.core:core:1.5.0@aar
                            androidLibrary                : androidx.legacy:legacy-support-core-utils:1.0.0@aar
                            androidLibrary                : androidx.customview:customview:1.1.0@aar
                            androidLibrary                : androidx.viewpager:viewpager:1.0.0@aar
                            androidLibrary                : androidx.coordinatorlayout:coordinatorlayout:1.0.0@aar
                            androidLibrary                : androidx.drawerlayout:drawerlayout:1.1.1@aar
                            androidLibrary                : androidx.slidingpanelayout:slidingpanelayout:1.0.0@aar
                            androidLibrary                : androidx.interpolator:interpolator:1.0.0@aar
                            androidLibrary                : androidx.swiperefreshlayout:swiperefreshlayout:1.0.0@aar
                            androidLibrary                : androidx.asynclayoutinflater:asynclayoutinflater:1.0.0@aar
                            androidLibrary                : androidx.cursoradapter:cursoradapter:1.0.0@aar
                        androidLibrary                : androidx.legacy:legacy-support-core-utils:1.0.0@aar
                            javaLibrary                   : androidx.annotation:annotation:1.2.0@jar
                            androidLibrary                : androidx.core:core:1.5.0@aar
                            androidLibrary                : androidx.documentfile:documentfile:1.0.0@aar
                            androidLibrary                : androidx.loader:loader:1.0.0@aar
                            androidLibrary                : androidx.localbroadcastmanager:localbroadcastmanager:1.0.0@aar
                            androidLibrary                : androidx.print:print:1.0.0@aar
                        androidLibrary                : androidx.documentfile:documentfile:1.0.0@aar
                            javaLibrary                   : androidx.annotation:annotation:1.2.0@jar
                        androidLibrary                : androidx.localbroadcastmanager:localbroadcastmanager:1.0.0@aar
                            javaLibrary                   : androidx.annotation:annotation:1.2.0@jar
                        androidLibrary                : androidx.print:print:1.0.0@aar
                            javaLibrary                   : androidx.annotation:annotation:1.2.0@jar
                        androidLibrary                : androidx.coordinatorlayout:coordinatorlayout:1.0.0@aar
                            javaLibrary                   : androidx.annotation:annotation:1.2.0@jar
                            androidLibrary                : androidx.core:core:1.5.0@aar
                            androidLibrary                : androidx.customview:customview:1.1.0@aar
                        androidLibrary                : androidx.slidingpanelayout:slidingpanelayout:1.0.0@aar
                            javaLibrary                   : androidx.annotation:annotation:1.2.0@jar
                            androidLibrary                : androidx.core:core:1.5.0@aar
                            androidLibrary                : androidx.customview:customview:1.1.0@aar
                        androidLibrary                : androidx.swiperefreshlayout:swiperefreshlayout:1.0.0@aar
                            javaLibrary                   : androidx.annotation:annotation:1.2.0@jar
                            androidLibrary                : androidx.core:core:1.5.0@aar
                            androidLibrary                : androidx.interpolator:interpolator:1.0.0@aar
                        androidLibrary                : androidx.asynclayoutinflater:asynclayoutinflater:1.0.0@aar
                            javaLibrary                   : androidx.annotation:annotation:1.2.0@jar
                            androidLibrary                : androidx.core:core:1.5.0@aar
                        androidLibrary                : androidx.transition:transition:1.3.0@aar
                            javaLibrary                   : androidx.annotation:annotation:1.2.0@jar
                            androidLibrary                : androidx.core:core:1.5.0@aar
                            javaLibrary                   : androidx.collection:collection:1.1.0@jar
                            androidLibrary                : androidx.lifecycle:lifecycle-runtime:2.3.1@aar
                        androidLibrary                : androidx.cardview:cardview:1.0.0@aar
                            javaLibrary                   : androidx.annotation:annotation:1.2.0@jar
                        androidLibrary                : androidx.recyclerview:recyclerview:1.0.0@aar
                            javaLibrary                   : androidx.annotation:annotation:1.2.0@jar
                            androidLibrary                : androidx.core:core:1.5.0@aar
                            androidLibrary                : androidx.legacy:legacy-support-core-ui:1.0.0@aar
                        androidLibrary                : androidx.constraintlayout:constraintlayout:1.1.3@aar
                            javaLibrary                   : androidx.constraintlayout:constraintlayout-solver:1.1.3@jar
                        javaLibrary                   : androidx.annotation:annotation:1.2.0@jar
                        javaLibrary                   : androidx.arch.core:core-common:2.1.0@jar
                            javaLibrary                   : androidx.annotation:annotation:1.2.0@jar
                        javaLibrary                   : androidx.lifecycle:lifecycle-common:2.3.1@jar
                            javaLibrary                   : androidx.annotation:annotation:1.2.0@jar
                        javaLibrary                   : androidx.collection:collection:1.1.0@jar
                            javaLibrary                   : androidx.annotation:annotation:1.2.0@jar
                        javaLibrary                   : androidx.constraintlayout:constraintlayout-solver:1.1.3@jar
                RuntimeOnlyClasses
                    - class                       : <GRADLE>/caches/<GRADLE_VERSION>/transforms/xxxxxxxxxxxxxxxxxxxxxxxxxxxxxxxx/transformed/tracing-1.0.0/jars/classes.jar
                IsSigned                      : false
                CodeShrinker                  : null
                BuildTasksAndOutputInformation
                    AssembleTaskName              : assembleDebug
                GeneratedResourceFolders      : <ROOT>/lib/build/generated/res/resValues/debug [-]
                DesugaredMethodFiles          : <GRADLE>/caches/<GRADLE_VERSION>/transforms/xxxxxxxxxxxxxxxxxxxxxxxxxxxxxxxx/transformed/D8BackportedDesugaredMethods.txt
            AndroidTestArtifact
                Name                          : ANDROID_TEST
                CompileTaskName               : compileDebugAndroidTestSources
                AssembleTaskName              : assembleDebugAndroidTest
                IsTestArtifact                : true
                IdeSetupTaskNames             : generateDebugAndroidTestSources
                GeneratedSourceFolders        : <ROOT>/lib/build/generated/ap_generated_sources/debugAndroidTest/out [-]
                ClassesFolder                 : <ROOT>/lib/build/intermediates/compile_and_runtime_not_namespaced_r_class_jar/debugAndroidTest/processDebugAndroidTestResources/R.jar [-]
                ClassesFolder                 : <ROOT>/lib/build/intermediates/javac/debugAndroidTest/compileDebugAndroidTestJavaWithJavac/classes [-]
                Dependencies
                    compileClasspath
                        androidLibrary                : androidx.test.ext:junit:1.1.2@aar
                            javaLibrary                   : junit:junit:4.12@jar
                            androidLibrary                : androidx.test:core:1.3.0@aar
                            androidLibrary                : androidx.test:monitor:1.3.0@aar
                            javaLibrary                   : androidx.annotation:annotation:1.2.0@jar
                        androidLibrary                : androidx.test:core:1.3.0@aar
                            javaLibrary                   : androidx.annotation:annotation:1.2.0@jar
                            androidLibrary                : androidx.test:monitor:1.3.0@aar
                            javaLibrary                   : androidx.lifecycle:lifecycle-common:2.3.1@jar
                        androidLibrary                : androidx.test:monitor:1.3.0@aar
                            javaLibrary                   : androidx.annotation:annotation:1.2.0@jar
                        androidLibrary                : androidx.test.espresso:espresso-core:3.2.0@aar
                            androidLibrary                : androidx.test:runner:1.2.0@aar
                            androidLibrary                : androidx.test.espresso:espresso-idling-resource:3.2.0@aar
                            javaLibrary                   : com.squareup:javawriter:2.1.1@jar
                            javaLibrary                   : javax.inject:javax.inject:1@jar
                            javaLibrary                   : org.hamcrest:hamcrest-library:1.3@jar
                            javaLibrary                   : org.hamcrest:hamcrest-integration:1.3@jar
                            javaLibrary                   : com.google.code.findbugs:jsr305:2.0.1@jar
                        androidLibrary                : androidx.test:runner:1.2.0@aar
                            javaLibrary                   : androidx.annotation:annotation:1.2.0@jar
                            androidLibrary                : androidx.test:monitor:1.3.0@aar
                            javaLibrary                   : junit:junit:4.12@jar
                            javaLibrary                   : net.sf.kxml:kxml2:2.3.0@jar
                        androidLibrary                : androidx.test.espresso:espresso-idling-resource:3.2.0@aar
                        androidLibrary                : androidx.appcompat:appcompat:1.3.0@aar
                            javaLibrary                   : androidx.annotation:annotation:1.2.0@jar
                            androidLibrary                : androidx.core:core:1.5.0@aar
                            androidLibrary                : androidx.cursoradapter:cursoradapter:1.0.0@aar
                            androidLibrary                : androidx.activity:activity:1.2.3@aar
                            androidLibrary                : androidx.fragment:fragment:1.3.4@aar
                            androidLibrary                : androidx.appcompat:appcompat-resources:1.3.0@aar
                            androidLibrary                : androidx.drawerlayout:drawerlayout:1.1.1@aar
                            androidLibrary                : androidx.savedstate:savedstate:1.1.0@aar
                        androidLibrary                : androidx.core:core:1.5.0@aar
                            javaLibrary                   : androidx.annotation:annotation:1.2.0@jar
                            androidLibrary                : androidx.lifecycle:lifecycle-runtime:2.3.1@aar
                            androidLibrary                : androidx.versionedparcelable:versionedparcelable:1.1.1@aar
                        androidLibrary                : androidx.lifecycle:lifecycle-runtime:2.3.1@aar
                            javaLibrary                   : androidx.lifecycle:lifecycle-common:2.3.1@jar
                            javaLibrary                   : androidx.arch.core:core-common:2.1.0@jar
                            javaLibrary                   : androidx.annotation:annotation:1.2.0@jar
                        androidLibrary                : androidx.versionedparcelable:versionedparcelable:1.1.1@aar
                            javaLibrary                   : androidx.annotation:annotation:1.2.0@jar
                            javaLibrary                   : androidx.collection:collection:1.1.0@jar
                        androidLibrary                : androidx.cursoradapter:cursoradapter:1.0.0@aar
                            javaLibrary                   : androidx.annotation:annotation:1.2.0@jar
                        androidLibrary                : androidx.activity:activity:1.2.3@aar
                            javaLibrary                   : androidx.annotation:annotation:1.2.0@jar
                            androidLibrary                : androidx.core:core:1.5.0@aar
                            androidLibrary                : androidx.lifecycle:lifecycle-runtime:2.3.1@aar
                            androidLibrary                : androidx.lifecycle:lifecycle-viewmodel:2.3.1@aar
                            androidLibrary                : androidx.savedstate:savedstate:1.1.0@aar
                            androidLibrary                : androidx.lifecycle:lifecycle-viewmodel-savedstate:2.3.1@aar
                        androidLibrary                : androidx.lifecycle:lifecycle-viewmodel:2.3.1@aar
                            javaLibrary                   : androidx.annotation:annotation:1.2.0@jar
                        androidLibrary                : androidx.savedstate:savedstate:1.1.0@aar
                            javaLibrary                   : androidx.annotation:annotation:1.2.0@jar
                        androidLibrary                : androidx.lifecycle:lifecycle-viewmodel-savedstate:2.3.1@aar
                            javaLibrary                   : androidx.annotation:annotation:1.2.0@jar
                            androidLibrary                : androidx.savedstate:savedstate:1.1.0@aar
                            androidLibrary                : androidx.lifecycle:lifecycle-livedata-core:2.3.1@aar
                            androidLibrary                : androidx.lifecycle:lifecycle-viewmodel:2.3.1@aar
                        androidLibrary                : androidx.lifecycle:lifecycle-livedata-core:2.3.1@aar
                            javaLibrary                   : androidx.lifecycle:lifecycle-common:2.3.1@jar
                        androidLibrary                : androidx.fragment:fragment:1.3.4@aar
                            javaLibrary                   : androidx.annotation:annotation:1.2.0@jar
                            androidLibrary                : androidx.core:core:1.5.0@aar
                            javaLibrary                   : androidx.collection:collection:1.1.0@jar
                            androidLibrary                : androidx.viewpager:viewpager:1.0.0@aar
                            androidLibrary                : androidx.loader:loader:1.0.0@aar
                            androidLibrary                : androidx.activity:activity:1.2.3@aar
                            androidLibrary                : androidx.lifecycle:lifecycle-livedata-core:2.3.1@aar
                            androidLibrary                : androidx.lifecycle:lifecycle-viewmodel:2.3.1@aar
                            androidLibrary                : androidx.lifecycle:lifecycle-viewmodel-savedstate:2.3.1@aar
                            androidLibrary                : androidx.savedstate:savedstate:1.1.0@aar
                            androidLibrary                : androidx.annotation:annotation-experimental:1.0.0@aar
                        androidLibrary                : androidx.viewpager:viewpager:1.0.0@aar
                            javaLibrary                   : androidx.annotation:annotation:1.2.0@jar
                            androidLibrary                : androidx.core:core:1.5.0@aar
                            androidLibrary                : androidx.customview:customview:1.1.0@aar
                        androidLibrary                : androidx.customview:customview:1.1.0@aar
                            javaLibrary                   : androidx.annotation:annotation:1.2.0@jar
                            androidLibrary                : androidx.core:core:1.5.0@aar
                        androidLibrary                : androidx.loader:loader:1.0.0@aar
                            javaLibrary                   : androidx.annotation:annotation:1.2.0@jar
                            androidLibrary                : androidx.core:core:1.5.0@aar
                            androidLibrary                : androidx.lifecycle:lifecycle-livedata:2.0.0@aar
                            androidLibrary                : androidx.lifecycle:lifecycle-viewmodel:2.3.1@aar
                        androidLibrary                : androidx.lifecycle:lifecycle-livedata:2.0.0@aar
                            androidLibrary                : androidx.arch.core:core-runtime:2.1.0@aar
                            androidLibrary                : androidx.lifecycle:lifecycle-livedata-core:2.3.1@aar
                            javaLibrary                   : androidx.arch.core:core-common:2.1.0@jar
                        androidLibrary                : androidx.arch.core:core-runtime:2.1.0@aar
                            javaLibrary                   : androidx.annotation:annotation:1.2.0@jar
                            javaLibrary                   : androidx.arch.core:core-common:2.1.0@jar
                        androidLibrary                : androidx.annotation:annotation-experimental:1.0.0@aar
                        androidLibrary                : androidx.appcompat:appcompat-resources:1.3.0@aar
                            javaLibrary                   : androidx.annotation:annotation:1.2.0@jar
                            androidLibrary                : androidx.core:core:1.5.0@aar
                            androidLibrary                : androidx.vectordrawable:vectordrawable:1.1.0@aar
                            androidLibrary                : androidx.vectordrawable:vectordrawable-animated:1.1.0@aar
                        androidLibrary                : androidx.vectordrawable:vectordrawable:1.1.0@aar
                            javaLibrary                   : androidx.annotation:annotation:1.2.0@jar
                            androidLibrary                : androidx.core:core:1.5.0@aar
                            javaLibrary                   : androidx.collection:collection:1.1.0@jar
                        androidLibrary                : androidx.vectordrawable:vectordrawable-animated:1.1.0@aar
                            androidLibrary                : androidx.vectordrawable:vectordrawable:1.1.0@aar
                            androidLibrary                : androidx.interpolator:interpolator:1.0.0@aar
                            javaLibrary                   : androidx.collection:collection:1.1.0@jar
                        androidLibrary                : androidx.interpolator:interpolator:1.0.0@aar
                            javaLibrary                   : androidx.annotation:annotation:1.2.0@jar
                        androidLibrary                : androidx.drawerlayout:drawerlayout:1.1.1@aar
                            javaLibrary                   : androidx.annotation:annotation:1.2.0@jar
                            androidLibrary                : androidx.core:core:1.5.0@aar
                            androidLibrary                : androidx.customview:customview:1.1.0@aar
                        androidLibrary                : androidx.navigation:navigation-fragment:2.3.5@aar
                            androidLibrary                : androidx.fragment:fragment:1.3.4@aar
                            androidLibrary                : androidx.navigation:navigation-runtime:2.3.5@aar
                        androidLibrary                : androidx.navigation:navigation-runtime:2.3.5@aar
                            androidLibrary                : androidx.navigation:navigation-common:2.3.5@aar
                            androidLibrary                : androidx.activity:activity:1.2.3@aar
                            androidLibrary                : androidx.lifecycle:lifecycle-viewmodel:2.3.1@aar
                            androidLibrary                : androidx.savedstate:savedstate:1.1.0@aar
                            androidLibrary                : androidx.lifecycle:lifecycle-viewmodel-savedstate:2.3.1@aar
                        androidLibrary                : androidx.navigation:navigation-common:2.3.5@aar
                            javaLibrary                   : androidx.annotation:annotation:1.2.0@jar
                        androidLibrary                : androidx.navigation:navigation-ui:2.3.5@aar
                            androidLibrary                : androidx.navigation:navigation-runtime:2.3.5@aar
                            androidLibrary                : androidx.customview:customview:1.1.0@aar
                            androidLibrary                : androidx.drawerlayout:drawerlayout:1.1.1@aar
                            androidLibrary                : com.google.android.material:material:1.0.0@aar
                        androidLibrary                : com.google.android.material:material:1.0.0@aar
                            javaLibrary                   : androidx.annotation:annotation:1.2.0@jar
                            androidLibrary                : androidx.core:core:1.5.0@aar
                            androidLibrary                : androidx.legacy:legacy-support-core-ui:1.0.0@aar
                            androidLibrary                : androidx.legacy:legacy-support-core-utils:1.0.0@aar
                            androidLibrary                : androidx.fragment:fragment:1.3.4@aar
                            androidLibrary                : androidx.transition:transition:1.3.0@aar
                            androidLibrary                : androidx.appcompat:appcompat:1.3.0@aar
                            androidLibrary                : androidx.cardview:cardview:1.0.0@aar
                            androidLibrary                : androidx.recyclerview:recyclerview:1.0.0@aar
                        androidLibrary                : androidx.legacy:legacy-support-core-ui:1.0.0@aar
                            javaLibrary                   : androidx.annotation:annotation:1.2.0@jar
                            androidLibrary                : androidx.core:core:1.5.0@aar
                            androidLibrary                : androidx.legacy:legacy-support-core-utils:1.0.0@aar
                            androidLibrary                : androidx.customview:customview:1.1.0@aar
                            androidLibrary                : androidx.viewpager:viewpager:1.0.0@aar
                            androidLibrary                : androidx.coordinatorlayout:coordinatorlayout:1.0.0@aar
                            androidLibrary                : androidx.drawerlayout:drawerlayout:1.1.1@aar
                            androidLibrary                : androidx.slidingpanelayout:slidingpanelayout:1.0.0@aar
                            androidLibrary                : androidx.interpolator:interpolator:1.0.0@aar
                            androidLibrary                : androidx.swiperefreshlayout:swiperefreshlayout:1.0.0@aar
                            androidLibrary                : androidx.asynclayoutinflater:asynclayoutinflater:1.0.0@aar
                            androidLibrary                : androidx.cursoradapter:cursoradapter:1.0.0@aar
                        androidLibrary                : androidx.legacy:legacy-support-core-utils:1.0.0@aar
                            javaLibrary                   : androidx.annotation:annotation:1.2.0@jar
                            androidLibrary                : androidx.core:core:1.5.0@aar
                            androidLibrary                : androidx.documentfile:documentfile:1.0.0@aar
                            androidLibrary                : androidx.loader:loader:1.0.0@aar
                            androidLibrary                : androidx.localbroadcastmanager:localbroadcastmanager:1.0.0@aar
                            androidLibrary                : androidx.print:print:1.0.0@aar
                        androidLibrary                : androidx.documentfile:documentfile:1.0.0@aar
                            javaLibrary                   : androidx.annotation:annotation:1.2.0@jar
                        androidLibrary                : androidx.localbroadcastmanager:localbroadcastmanager:1.0.0@aar
                            javaLibrary                   : androidx.annotation:annotation:1.2.0@jar
                        androidLibrary                : androidx.print:print:1.0.0@aar
                            javaLibrary                   : androidx.annotation:annotation:1.2.0@jar
                        androidLibrary                : androidx.coordinatorlayout:coordinatorlayout:1.0.0@aar
                            javaLibrary                   : androidx.annotation:annotation:1.2.0@jar
                            androidLibrary                : androidx.core:core:1.5.0@aar
                            androidLibrary                : androidx.customview:customview:1.1.0@aar
                        androidLibrary                : androidx.slidingpanelayout:slidingpanelayout:1.0.0@aar
                            javaLibrary                   : androidx.annotation:annotation:1.2.0@jar
                            androidLibrary                : androidx.core:core:1.5.0@aar
                            androidLibrary                : androidx.customview:customview:1.1.0@aar
                        androidLibrary                : androidx.swiperefreshlayout:swiperefreshlayout:1.0.0@aar
                            javaLibrary                   : androidx.annotation:annotation:1.2.0@jar
                            androidLibrary                : androidx.core:core:1.5.0@aar
                            androidLibrary                : androidx.interpolator:interpolator:1.0.0@aar
                        androidLibrary                : androidx.asynclayoutinflater:asynclayoutinflater:1.0.0@aar
                            javaLibrary                   : androidx.annotation:annotation:1.2.0@jar
                            androidLibrary                : androidx.core:core:1.5.0@aar
                        androidLibrary                : androidx.transition:transition:1.3.0@aar
                            javaLibrary                   : androidx.annotation:annotation:1.2.0@jar
                            androidLibrary                : androidx.core:core:1.5.0@aar
                            javaLibrary                   : androidx.collection:collection:1.1.0@jar
                            androidLibrary                : androidx.lifecycle:lifecycle-runtime:2.3.1@aar
                        androidLibrary                : androidx.cardview:cardview:1.0.0@aar
                            javaLibrary                   : androidx.annotation:annotation:1.2.0@jar
                        androidLibrary                : androidx.recyclerview:recyclerview:1.0.0@aar
                            javaLibrary                   : androidx.annotation:annotation:1.2.0@jar
                            androidLibrary                : androidx.core:core:1.5.0@aar
                            androidLibrary                : androidx.legacy:legacy-support-core-ui:1.0.0@aar
                        androidLibrary                : androidx.constraintlayout:constraintlayout:1.1.3@aar
                            javaLibrary                   : androidx.constraintlayout:constraintlayout-solver:1.1.3@jar
                        javaLibrary                   : junit:junit:4.12@jar
                            javaLibrary                   : org.hamcrest:hamcrest-core:1.3@jar
                        javaLibrary                   : org.hamcrest:hamcrest-core:1.3@jar
                        javaLibrary                   : androidx.annotation:annotation:1.2.0@jar
                        javaLibrary                   : androidx.lifecycle:lifecycle-common:2.3.1@jar
                            javaLibrary                   : androidx.annotation:annotation:1.2.0@jar
                        javaLibrary                   : net.sf.kxml:kxml2:2.3.0@jar
                        javaLibrary                   : com.squareup:javawriter:2.1.1@jar
                        javaLibrary                   : javax.inject:javax.inject:1@jar
                        javaLibrary                   : org.hamcrest:hamcrest-library:1.3@jar
                            javaLibrary                   : org.hamcrest:hamcrest-core:1.3@jar
                        javaLibrary                   : org.hamcrest:hamcrest-integration:1.3@jar
                            javaLibrary                   : org.hamcrest:hamcrest-library:1.3@jar
                        javaLibrary                   : com.google.code.findbugs:jsr305:2.0.1@jar
                        javaLibrary                   : androidx.arch.core:core-common:2.1.0@jar
                            javaLibrary                   : androidx.annotation:annotation:1.2.0@jar
                        javaLibrary                   : androidx.collection:collection:1.1.0@jar
                            javaLibrary                   : androidx.annotation:annotation:1.2.0@jar
                        javaLibrary                   : androidx.constraintlayout:constraintlayout-solver:1.1.3@jar
                        module                        : <ROOT>-:lib-MAIN
                    runtimeClasspath
                        androidLibrary                : androidx.test.ext:junit:1.1.2@aar
                            javaLibrary                   : junit:junit:4.12@jar
                            androidLibrary                : androidx.test:core:1.3.0@aar
                            androidLibrary                : androidx.test:monitor:1.3.0@aar
                            javaLibrary                   : androidx.annotation:annotation:1.2.0@jar
                        androidLibrary                : androidx.test:core:1.3.0@aar
                            javaLibrary                   : androidx.annotation:annotation:1.2.0@jar
                            androidLibrary                : androidx.test:monitor:1.3.0@aar
                            javaLibrary                   : androidx.lifecycle:lifecycle-common:2.3.1@jar
                        androidLibrary                : androidx.test:monitor:1.3.0@aar
                            javaLibrary                   : androidx.annotation:annotation:1.2.0@jar
                        androidLibrary                : androidx.test.espresso:espresso-core:3.2.0@aar
                            androidLibrary                : androidx.test:runner:1.2.0@aar
                            androidLibrary                : androidx.test.espresso:espresso-idling-resource:3.2.0@aar
                            javaLibrary                   : com.squareup:javawriter:2.1.1@jar
                            javaLibrary                   : javax.inject:javax.inject:1@jar
                            javaLibrary                   : org.hamcrest:hamcrest-library:1.3@jar
                            javaLibrary                   : org.hamcrest:hamcrest-integration:1.3@jar
                            javaLibrary                   : com.google.code.findbugs:jsr305:2.0.1@jar
                        androidLibrary                : androidx.test:runner:1.2.0@aar
                            javaLibrary                   : androidx.annotation:annotation:1.2.0@jar
                            androidLibrary                : androidx.test:monitor:1.3.0@aar
                            javaLibrary                   : junit:junit:4.12@jar
                            javaLibrary                   : net.sf.kxml:kxml2:2.3.0@jar
                        androidLibrary                : androidx.test.espresso:espresso-idling-resource:3.2.0@aar
                        androidLibrary                : androidx.appcompat:appcompat:1.3.0@aar
                            javaLibrary                   : androidx.annotation:annotation:1.2.0@jar
                            androidLibrary                : androidx.core:core:1.5.0@aar
                            androidLibrary                : androidx.cursoradapter:cursoradapter:1.0.0@aar
                            androidLibrary                : androidx.activity:activity:1.2.3@aar
                            androidLibrary                : androidx.fragment:fragment:1.3.4@aar
                            androidLibrary                : androidx.appcompat:appcompat-resources:1.3.0@aar
                            androidLibrary                : androidx.drawerlayout:drawerlayout:1.1.1@aar
                            androidLibrary                : androidx.savedstate:savedstate:1.1.0@aar
                            javaLibrary                   : androidx.collection:collection:1.1.0@jar
                            androidLibrary                : androidx.lifecycle:lifecycle-runtime:2.3.1@aar
                            androidLibrary                : androidx.lifecycle:lifecycle-viewmodel:2.3.1@aar
                        androidLibrary                : androidx.core:core:1.5.0@aar
                            javaLibrary                   : androidx.annotation:annotation:1.2.0@jar
                            androidLibrary                : androidx.lifecycle:lifecycle-runtime:2.3.1@aar
                            androidLibrary                : androidx.versionedparcelable:versionedparcelable:1.1.1@aar
                            javaLibrary                   : androidx.collection:collection:1.1.0@jar
                        androidLibrary                : androidx.lifecycle:lifecycle-runtime:2.3.1@aar
                            androidLibrary                : androidx.arch.core:core-runtime:2.1.0@aar
                            javaLibrary                   : androidx.lifecycle:lifecycle-common:2.3.1@jar
                            javaLibrary                   : androidx.arch.core:core-common:2.1.0@jar
                            javaLibrary                   : androidx.annotation:annotation:1.2.0@jar
                        androidLibrary                : androidx.arch.core:core-runtime:2.1.0@aar
                            javaLibrary                   : androidx.annotation:annotation:1.2.0@jar
                            javaLibrary                   : androidx.arch.core:core-common:2.1.0@jar
                        androidLibrary                : androidx.versionedparcelable:versionedparcelable:1.1.1@aar
                            javaLibrary                   : androidx.annotation:annotation:1.2.0@jar
                            javaLibrary                   : androidx.collection:collection:1.1.0@jar
                        androidLibrary                : androidx.cursoradapter:cursoradapter:1.0.0@aar
                            javaLibrary                   : androidx.annotation:annotation:1.2.0@jar
                        androidLibrary                : androidx.activity:activity:1.2.3@aar
                            javaLibrary                   : androidx.annotation:annotation:1.2.0@jar
                            androidLibrary                : androidx.core:core:1.5.0@aar
                            androidLibrary                : androidx.lifecycle:lifecycle-runtime:2.3.1@aar
                            androidLibrary                : androidx.lifecycle:lifecycle-viewmodel:2.3.1@aar
                            androidLibrary                : androidx.savedstate:savedstate:1.1.0@aar
                            androidLibrary                : androidx.lifecycle:lifecycle-viewmodel-savedstate:2.3.1@aar
                            javaLibrary                   : androidx.collection:collection:1.1.0@jar
                            androidLibrary                : androidx.tracing:tracing:1.0.0@aar
                        androidLibrary                : androidx.lifecycle:lifecycle-viewmodel:2.3.1@aar
                            javaLibrary                   : androidx.annotation:annotation:1.2.0@jar
                        androidLibrary                : androidx.savedstate:savedstate:1.1.0@aar
                            javaLibrary                   : androidx.annotation:annotation:1.2.0@jar
                            javaLibrary                   : androidx.arch.core:core-common:2.1.0@jar
                            javaLibrary                   : androidx.lifecycle:lifecycle-common:2.3.1@jar
                        androidLibrary                : androidx.lifecycle:lifecycle-viewmodel-savedstate:2.3.1@aar
                            javaLibrary                   : androidx.annotation:annotation:1.2.0@jar
                            androidLibrary                : androidx.savedstate:savedstate:1.1.0@aar
                            androidLibrary                : androidx.lifecycle:lifecycle-livedata-core:2.3.1@aar
                            androidLibrary                : androidx.lifecycle:lifecycle-viewmodel:2.3.1@aar
                        androidLibrary                : androidx.lifecycle:lifecycle-livedata-core:2.3.1@aar
                            javaLibrary                   : androidx.arch.core:core-common:2.1.0@jar
                            androidLibrary                : androidx.arch.core:core-runtime:2.1.0@aar
                            javaLibrary                   : androidx.lifecycle:lifecycle-common:2.3.1@jar
                        androidLibrary                : androidx.tracing:tracing:1.0.0@aar
                            javaLibrary                   : androidx.annotation:annotation:1.2.0@jar
                        androidLibrary                : androidx.fragment:fragment:1.3.4@aar
                            javaLibrary                   : androidx.annotation:annotation:1.2.0@jar
                            androidLibrary                : androidx.core:core:1.5.0@aar
                            javaLibrary                   : androidx.collection:collection:1.1.0@jar
                            androidLibrary                : androidx.viewpager:viewpager:1.0.0@aar
                            androidLibrary                : androidx.loader:loader:1.0.0@aar
                            androidLibrary                : androidx.activity:activity:1.2.3@aar
                            androidLibrary                : androidx.lifecycle:lifecycle-livedata-core:2.3.1@aar
                            androidLibrary                : androidx.lifecycle:lifecycle-viewmodel:2.3.1@aar
                            androidLibrary                : androidx.lifecycle:lifecycle-viewmodel-savedstate:2.3.1@aar
                            androidLibrary                : androidx.savedstate:savedstate:1.1.0@aar
                            androidLibrary                : androidx.annotation:annotation-experimental:1.0.0@aar
                        androidLibrary                : androidx.viewpager:viewpager:1.0.0@aar
                            javaLibrary                   : androidx.annotation:annotation:1.2.0@jar
                            androidLibrary                : androidx.core:core:1.5.0@aar
                            androidLibrary                : androidx.customview:customview:1.1.0@aar
                        androidLibrary                : androidx.customview:customview:1.1.0@aar
                            javaLibrary                   : androidx.annotation:annotation:1.2.0@jar
                            androidLibrary                : androidx.core:core:1.5.0@aar
                            javaLibrary                   : androidx.collection:collection:1.1.0@jar
                        androidLibrary                : androidx.loader:loader:1.0.0@aar
                            javaLibrary                   : androidx.annotation:annotation:1.2.0@jar
                            androidLibrary                : androidx.core:core:1.5.0@aar
                            androidLibrary                : androidx.lifecycle:lifecycle-livedata:2.0.0@aar
                            androidLibrary                : androidx.lifecycle:lifecycle-viewmodel:2.3.1@aar
                        androidLibrary                : androidx.lifecycle:lifecycle-livedata:2.0.0@aar
                            androidLibrary                : androidx.arch.core:core-runtime:2.1.0@aar
                            androidLibrary                : androidx.lifecycle:lifecycle-livedata-core:2.3.1@aar
                            javaLibrary                   : androidx.arch.core:core-common:2.1.0@jar
                        androidLibrary                : androidx.annotation:annotation-experimental:1.0.0@aar
                        androidLibrary                : androidx.appcompat:appcompat-resources:1.3.0@aar
                            javaLibrary                   : androidx.collection:collection:1.1.0@jar
                            javaLibrary                   : androidx.annotation:annotation:1.2.0@jar
                            androidLibrary                : androidx.core:core:1.5.0@aar
                            androidLibrary                : androidx.vectordrawable:vectordrawable:1.1.0@aar
                            androidLibrary                : androidx.vectordrawable:vectordrawable-animated:1.1.0@aar
                        androidLibrary                : androidx.vectordrawable:vectordrawable:1.1.0@aar
                            javaLibrary                   : androidx.annotation:annotation:1.2.0@jar
                            androidLibrary                : androidx.core:core:1.5.0@aar
                            javaLibrary                   : androidx.collection:collection:1.1.0@jar
                        androidLibrary                : androidx.vectordrawable:vectordrawable-animated:1.1.0@aar
                            androidLibrary                : androidx.vectordrawable:vectordrawable:1.1.0@aar
                            androidLibrary                : androidx.interpolator:interpolator:1.0.0@aar
                            javaLibrary                   : androidx.collection:collection:1.1.0@jar
                        androidLibrary                : androidx.interpolator:interpolator:1.0.0@aar
                            javaLibrary                   : androidx.annotation:annotation:1.2.0@jar
                        androidLibrary                : androidx.drawerlayout:drawerlayout:1.1.1@aar
                            javaLibrary                   : androidx.annotation:annotation:1.2.0@jar
                            androidLibrary                : androidx.core:core:1.5.0@aar
                            androidLibrary                : androidx.customview:customview:1.1.0@aar
                        androidLibrary                : androidx.navigation:navigation-fragment:2.3.5@aar
                            androidLibrary                : androidx.fragment:fragment:1.3.4@aar
                            androidLibrary                : androidx.navigation:navigation-runtime:2.3.5@aar
                        androidLibrary                : androidx.navigation:navigation-runtime:2.3.5@aar
                            androidLibrary                : androidx.navigation:navigation-common:2.3.5@aar
                            androidLibrary                : androidx.activity:activity:1.2.3@aar
                            androidLibrary                : androidx.lifecycle:lifecycle-viewmodel:2.3.1@aar
                            androidLibrary                : androidx.savedstate:savedstate:1.1.0@aar
                            androidLibrary                : androidx.lifecycle:lifecycle-viewmodel-savedstate:2.3.1@aar
                        androidLibrary                : androidx.navigation:navigation-common:2.3.5@aar
                            javaLibrary                   : androidx.annotation:annotation:1.2.0@jar
                            androidLibrary                : androidx.core:core:1.5.0@aar
                            javaLibrary                   : androidx.collection:collection:1.1.0@jar
                        androidLibrary                : androidx.navigation:navigation-ui:2.3.5@aar
                            androidLibrary                : androidx.navigation:navigation-runtime:2.3.5@aar
                            androidLibrary                : androidx.customview:customview:1.1.0@aar
                            androidLibrary                : androidx.drawerlayout:drawerlayout:1.1.1@aar
                            androidLibrary                : com.google.android.material:material:1.0.0@aar
                            androidLibrary                : androidx.transition:transition:1.3.0@aar
                        androidLibrary                : com.google.android.material:material:1.0.0@aar
                            javaLibrary                   : androidx.annotation:annotation:1.2.0@jar
                            androidLibrary                : androidx.core:core:1.5.0@aar
                            androidLibrary                : androidx.legacy:legacy-support-core-ui:1.0.0@aar
                            androidLibrary                : androidx.legacy:legacy-support-core-utils:1.0.0@aar
                            androidLibrary                : androidx.fragment:fragment:1.3.4@aar
                            androidLibrary                : androidx.transition:transition:1.3.0@aar
                            androidLibrary                : androidx.appcompat:appcompat:1.3.0@aar
                            androidLibrary                : androidx.cardview:cardview:1.0.0@aar
                            androidLibrary                : androidx.recyclerview:recyclerview:1.0.0@aar
                        androidLibrary                : androidx.legacy:legacy-support-core-ui:1.0.0@aar
                            javaLibrary                   : androidx.annotation:annotation:1.2.0@jar
                            androidLibrary                : androidx.core:core:1.5.0@aar
                            androidLibrary                : androidx.legacy:legacy-support-core-utils:1.0.0@aar
                            androidLibrary                : androidx.customview:customview:1.1.0@aar
                            androidLibrary                : androidx.viewpager:viewpager:1.0.0@aar
                            androidLibrary                : androidx.coordinatorlayout:coordinatorlayout:1.0.0@aar
                            androidLibrary                : androidx.drawerlayout:drawerlayout:1.1.1@aar
                            androidLibrary                : androidx.slidingpanelayout:slidingpanelayout:1.0.0@aar
                            androidLibrary                : androidx.interpolator:interpolator:1.0.0@aar
                            androidLibrary                : androidx.swiperefreshlayout:swiperefreshlayout:1.0.0@aar
                            androidLibrary                : androidx.asynclayoutinflater:asynclayoutinflater:1.0.0@aar
                            androidLibrary                : androidx.cursoradapter:cursoradapter:1.0.0@aar
                        androidLibrary                : androidx.legacy:legacy-support-core-utils:1.0.0@aar
                            javaLibrary                   : androidx.annotation:annotation:1.2.0@jar
                            androidLibrary                : androidx.core:core:1.5.0@aar
                            androidLibrary                : androidx.documentfile:documentfile:1.0.0@aar
                            androidLibrary                : androidx.loader:loader:1.0.0@aar
                            androidLibrary                : androidx.localbroadcastmanager:localbroadcastmanager:1.0.0@aar
                            androidLibrary                : androidx.print:print:1.0.0@aar
                        androidLibrary                : androidx.documentfile:documentfile:1.0.0@aar
                            javaLibrary                   : androidx.annotation:annotation:1.2.0@jar
                        androidLibrary                : androidx.localbroadcastmanager:localbroadcastmanager:1.0.0@aar
                            javaLibrary                   : androidx.annotation:annotation:1.2.0@jar
                        androidLibrary                : androidx.print:print:1.0.0@aar
                            javaLibrary                   : androidx.annotation:annotation:1.2.0@jar
                        androidLibrary                : androidx.coordinatorlayout:coordinatorlayout:1.0.0@aar
                            javaLibrary                   : androidx.annotation:annotation:1.2.0@jar
                            androidLibrary                : androidx.core:core:1.5.0@aar
                            androidLibrary                : androidx.customview:customview:1.1.0@aar
                        androidLibrary                : androidx.slidingpanelayout:slidingpanelayout:1.0.0@aar
                            javaLibrary                   : androidx.annotation:annotation:1.2.0@jar
                            androidLibrary                : androidx.core:core:1.5.0@aar
                            androidLibrary                : androidx.customview:customview:1.1.0@aar
                        androidLibrary                : androidx.swiperefreshlayout:swiperefreshlayout:1.0.0@aar
                            javaLibrary                   : androidx.annotation:annotation:1.2.0@jar
                            androidLibrary                : androidx.core:core:1.5.0@aar
                            androidLibrary                : androidx.interpolator:interpolator:1.0.0@aar
                        androidLibrary                : androidx.asynclayoutinflater:asynclayoutinflater:1.0.0@aar
                            javaLibrary                   : androidx.annotation:annotation:1.2.0@jar
                            androidLibrary                : androidx.core:core:1.5.0@aar
                        androidLibrary                : androidx.transition:transition:1.3.0@aar
                            javaLibrary                   : androidx.annotation:annotation:1.2.0@jar
                            androidLibrary                : androidx.core:core:1.5.0@aar
                            javaLibrary                   : androidx.collection:collection:1.1.0@jar
                            androidLibrary                : androidx.lifecycle:lifecycle-runtime:2.3.1@aar
                        androidLibrary                : androidx.cardview:cardview:1.0.0@aar
                            javaLibrary                   : androidx.annotation:annotation:1.2.0@jar
                        androidLibrary                : androidx.recyclerview:recyclerview:1.0.0@aar
                            javaLibrary                   : androidx.annotation:annotation:1.2.0@jar
                            androidLibrary                : androidx.core:core:1.5.0@aar
                            androidLibrary                : androidx.legacy:legacy-support-core-ui:1.0.0@aar
                        androidLibrary                : androidx.constraintlayout:constraintlayout:1.1.3@aar
                            javaLibrary                   : androidx.constraintlayout:constraintlayout-solver:1.1.3@jar
                        javaLibrary                   : junit:junit:4.12@jar
                            javaLibrary                   : org.hamcrest:hamcrest-core:1.3@jar
                        javaLibrary                   : org.hamcrest:hamcrest-core:1.3@jar
                        javaLibrary                   : androidx.annotation:annotation:1.2.0@jar
                        javaLibrary                   : androidx.lifecycle:lifecycle-common:2.3.1@jar
                            javaLibrary                   : androidx.annotation:annotation:1.2.0@jar
                        javaLibrary                   : net.sf.kxml:kxml2:2.3.0@jar
                        javaLibrary                   : com.squareup:javawriter:2.1.1@jar
                        javaLibrary                   : javax.inject:javax.inject:1@jar
                        javaLibrary                   : org.hamcrest:hamcrest-library:1.3@jar
                            javaLibrary                   : org.hamcrest:hamcrest-core:1.3@jar
                        javaLibrary                   : org.hamcrest:hamcrest-integration:1.3@jar
                            javaLibrary                   : org.hamcrest:hamcrest-library:1.3@jar
                        javaLibrary                   : com.google.code.findbugs:jsr305:2.0.1@jar
                        javaLibrary                   : androidx.arch.core:core-common:2.1.0@jar
                            javaLibrary                   : androidx.annotation:annotation:1.2.0@jar
                        javaLibrary                   : androidx.collection:collection:1.1.0@jar
                            javaLibrary                   : androidx.annotation:annotation:1.2.0@jar
                        javaLibrary                   : androidx.constraintlayout:constraintlayout-solver:1.1.3@jar
                        module                        : <ROOT>-:lib-MAIN
                            androidLibrary                : androidx.appcompat:appcompat:1.3.0@aar
                            androidLibrary                : androidx.navigation:navigation-fragment:2.3.5@aar
                            androidLibrary                : androidx.navigation:navigation-ui:2.3.5@aar
                            androidLibrary                : androidx.constraintlayout:constraintlayout:1.1.3@aar
                RuntimeOnlyClasses
                    - class                       : <GRADLE>/caches/<GRADLE_VERSION>/transforms/xxxxxxxxxxxxxxxxxxxxxxxxxxxxxxxx/transformed/tracing-1.0.0/jars/classes.jar
                ApplicationId                 : com.example.lib.test
                SigningConfigName             : debug
                IsSigned                      : true
                CodeShrinker                  : null
                BuildTasksAndOutputInformation
                    AssembleTaskName              : assembleDebugAndroidTest
                    AssembleTaskOutputListingFile : <ROOT>/lib/build/intermediates/apk_ide_redirect_file/debugAndroidTest/createDebugAndroidTestApkListingFileRedirect/redirect.txt [-]
                GeneratedResourceFolders      : <ROOT>/lib/build/generated/res/resValues/androidTest/debug [-]
                DesugaredMethodFiles          : <GRADLE>/caches/<GRADLE_VERSION>/transforms/xxxxxxxxxxxxxxxxxxxxxxxxxxxxxxxx/transformed/D8BackportedDesugaredMethods.txt
                TestOptions
                    AnimationsDisabled            : false
                    Execution                     : HOST
                    InstrumentedTestTaskName      : connectedDebugAndroidTest
            UnitTestArtifact
                Name                          : UNIT_TEST
                CompileTaskName               : compileDebugUnitTestSources
                AssembleTaskName              : assembleDebugUnitTest
                IsTestArtifact                : true
                IdeSetupTaskNames             : createMockableJar
                GeneratedSourceFolders        : <ROOT>/lib/build/generated/ap_generated_sources/debugUnitTest/out [-]
                ClassesFolder                 : <ROOT>/lib/build/intermediates/compile_and_runtime_not_namespaced_r_class_jar/debugUnitTest/generateDebugUnitTestStubRFile/R.jar [-]
                ClassesFolder                 : <ROOT>/lib/build/intermediates/javac/debugUnitTest/compileDebugUnitTestJavaWithJavac/classes [-]
                Dependencies
                    compileClasspath
                        androidLibrary                : androidx.appcompat:appcompat:1.3.0@aar
                            javaLibrary                   : androidx.annotation:annotation:1.2.0@jar
                            androidLibrary                : androidx.core:core:1.5.0@aar
                            androidLibrary                : androidx.cursoradapter:cursoradapter:1.0.0@aar
                            androidLibrary                : androidx.activity:activity:1.2.3@aar
                            androidLibrary                : androidx.fragment:fragment:1.3.4@aar
                            androidLibrary                : androidx.appcompat:appcompat-resources:1.3.0@aar
                            androidLibrary                : androidx.drawerlayout:drawerlayout:1.1.1@aar
                            androidLibrary                : androidx.savedstate:savedstate:1.1.0@aar
                        androidLibrary                : androidx.core:core:1.5.0@aar
                            javaLibrary                   : androidx.annotation:annotation:1.2.0@jar
                            androidLibrary                : androidx.lifecycle:lifecycle-runtime:2.3.1@aar
                            androidLibrary                : androidx.versionedparcelable:versionedparcelable:1.1.1@aar
                        androidLibrary                : androidx.lifecycle:lifecycle-runtime:2.3.1@aar
                            javaLibrary                   : androidx.lifecycle:lifecycle-common:2.3.1@jar
                            javaLibrary                   : androidx.arch.core:core-common:2.1.0@jar
                            javaLibrary                   : androidx.annotation:annotation:1.2.0@jar
                        androidLibrary                : androidx.versionedparcelable:versionedparcelable:1.1.1@aar
                            javaLibrary                   : androidx.annotation:annotation:1.2.0@jar
                            javaLibrary                   : androidx.collection:collection:1.1.0@jar
                        androidLibrary                : androidx.cursoradapter:cursoradapter:1.0.0@aar
                            javaLibrary                   : androidx.annotation:annotation:1.2.0@jar
                        androidLibrary                : androidx.activity:activity:1.2.3@aar
                            javaLibrary                   : androidx.annotation:annotation:1.2.0@jar
                            androidLibrary                : androidx.core:core:1.5.0@aar
                            androidLibrary                : androidx.lifecycle:lifecycle-runtime:2.3.1@aar
                            androidLibrary                : androidx.lifecycle:lifecycle-viewmodel:2.3.1@aar
                            androidLibrary                : androidx.savedstate:savedstate:1.1.0@aar
                            androidLibrary                : androidx.lifecycle:lifecycle-viewmodel-savedstate:2.3.1@aar
                        androidLibrary                : androidx.lifecycle:lifecycle-viewmodel:2.3.1@aar
                            javaLibrary                   : androidx.annotation:annotation:1.2.0@jar
                        androidLibrary                : androidx.savedstate:savedstate:1.1.0@aar
                            javaLibrary                   : androidx.annotation:annotation:1.2.0@jar
                        androidLibrary                : androidx.lifecycle:lifecycle-viewmodel-savedstate:2.3.1@aar
                            javaLibrary                   : androidx.annotation:annotation:1.2.0@jar
                            androidLibrary                : androidx.savedstate:savedstate:1.1.0@aar
                            androidLibrary                : androidx.lifecycle:lifecycle-livedata-core:2.3.1@aar
                            androidLibrary                : androidx.lifecycle:lifecycle-viewmodel:2.3.1@aar
                        androidLibrary                : androidx.lifecycle:lifecycle-livedata-core:2.3.1@aar
                            javaLibrary                   : androidx.lifecycle:lifecycle-common:2.3.1@jar
                        androidLibrary                : androidx.fragment:fragment:1.3.4@aar
                            javaLibrary                   : androidx.annotation:annotation:1.2.0@jar
                            androidLibrary                : androidx.core:core:1.5.0@aar
                            javaLibrary                   : androidx.collection:collection:1.1.0@jar
                            androidLibrary                : androidx.viewpager:viewpager:1.0.0@aar
                            androidLibrary                : androidx.loader:loader:1.0.0@aar
                            androidLibrary                : androidx.activity:activity:1.2.3@aar
                            androidLibrary                : androidx.lifecycle:lifecycle-livedata-core:2.3.1@aar
                            androidLibrary                : androidx.lifecycle:lifecycle-viewmodel:2.3.1@aar
                            androidLibrary                : androidx.lifecycle:lifecycle-viewmodel-savedstate:2.3.1@aar
                            androidLibrary                : androidx.savedstate:savedstate:1.1.0@aar
                            androidLibrary                : androidx.annotation:annotation-experimental:1.0.0@aar
                        androidLibrary                : androidx.viewpager:viewpager:1.0.0@aar
                            javaLibrary                   : androidx.annotation:annotation:1.2.0@jar
                            androidLibrary                : androidx.core:core:1.5.0@aar
                            androidLibrary                : androidx.customview:customview:1.1.0@aar
                        androidLibrary                : androidx.customview:customview:1.1.0@aar
                            javaLibrary                   : androidx.annotation:annotation:1.2.0@jar
                            androidLibrary                : androidx.core:core:1.5.0@aar
                        androidLibrary                : androidx.loader:loader:1.0.0@aar
                            javaLibrary                   : androidx.annotation:annotation:1.2.0@jar
                            androidLibrary                : androidx.core:core:1.5.0@aar
                            androidLibrary                : androidx.lifecycle:lifecycle-livedata:2.0.0@aar
                            androidLibrary                : androidx.lifecycle:lifecycle-viewmodel:2.3.1@aar
                        androidLibrary                : androidx.lifecycle:lifecycle-livedata:2.0.0@aar
                            androidLibrary                : androidx.arch.core:core-runtime:2.1.0@aar
                            androidLibrary                : androidx.lifecycle:lifecycle-livedata-core:2.3.1@aar
                            javaLibrary                   : androidx.arch.core:core-common:2.1.0@jar
                        androidLibrary                : androidx.arch.core:core-runtime:2.1.0@aar
                            javaLibrary                   : androidx.annotation:annotation:1.2.0@jar
                            javaLibrary                   : androidx.arch.core:core-common:2.1.0@jar
                        androidLibrary                : androidx.annotation:annotation-experimental:1.0.0@aar
                        androidLibrary                : androidx.appcompat:appcompat-resources:1.3.0@aar
                            javaLibrary                   : androidx.annotation:annotation:1.2.0@jar
                            androidLibrary                : androidx.core:core:1.5.0@aar
                            androidLibrary                : androidx.vectordrawable:vectordrawable:1.1.0@aar
                            androidLibrary                : androidx.vectordrawable:vectordrawable-animated:1.1.0@aar
                        androidLibrary                : androidx.vectordrawable:vectordrawable:1.1.0@aar
                            javaLibrary                   : androidx.annotation:annotation:1.2.0@jar
                            androidLibrary                : androidx.core:core:1.5.0@aar
                            javaLibrary                   : androidx.collection:collection:1.1.0@jar
                        androidLibrary                : androidx.vectordrawable:vectordrawable-animated:1.1.0@aar
                            androidLibrary                : androidx.vectordrawable:vectordrawable:1.1.0@aar
                            androidLibrary                : androidx.interpolator:interpolator:1.0.0@aar
                            javaLibrary                   : androidx.collection:collection:1.1.0@jar
                        androidLibrary                : androidx.interpolator:interpolator:1.0.0@aar
                            javaLibrary                   : androidx.annotation:annotation:1.2.0@jar
                        androidLibrary                : androidx.drawerlayout:drawerlayout:1.1.1@aar
                            javaLibrary                   : androidx.annotation:annotation:1.2.0@jar
                            androidLibrary                : androidx.core:core:1.5.0@aar
                            androidLibrary                : androidx.customview:customview:1.1.0@aar
                        androidLibrary                : androidx.navigation:navigation-fragment:2.3.5@aar
                            androidLibrary                : androidx.fragment:fragment:1.3.4@aar
                            androidLibrary                : androidx.navigation:navigation-runtime:2.3.5@aar
                        androidLibrary                : androidx.navigation:navigation-runtime:2.3.5@aar
                            androidLibrary                : androidx.navigation:navigation-common:2.3.5@aar
                            androidLibrary                : androidx.activity:activity:1.2.3@aar
                            androidLibrary                : androidx.lifecycle:lifecycle-viewmodel:2.3.1@aar
                            androidLibrary                : androidx.savedstate:savedstate:1.1.0@aar
                            androidLibrary                : androidx.lifecycle:lifecycle-viewmodel-savedstate:2.3.1@aar
                        androidLibrary                : androidx.navigation:navigation-common:2.3.5@aar
                            javaLibrary                   : androidx.annotation:annotation:1.2.0@jar
                        androidLibrary                : androidx.navigation:navigation-ui:2.3.5@aar
                            androidLibrary                : androidx.navigation:navigation-runtime:2.3.5@aar
                            androidLibrary                : androidx.customview:customview:1.1.0@aar
                            androidLibrary                : androidx.drawerlayout:drawerlayout:1.1.1@aar
                            androidLibrary                : com.google.android.material:material:1.0.0@aar
                        androidLibrary                : com.google.android.material:material:1.0.0@aar
                            javaLibrary                   : androidx.annotation:annotation:1.2.0@jar
                            androidLibrary                : androidx.core:core:1.5.0@aar
                            androidLibrary                : androidx.legacy:legacy-support-core-ui:1.0.0@aar
                            androidLibrary                : androidx.legacy:legacy-support-core-utils:1.0.0@aar
                            androidLibrary                : androidx.fragment:fragment:1.3.4@aar
                            androidLibrary                : androidx.transition:transition:1.3.0@aar
                            androidLibrary                : androidx.appcompat:appcompat:1.3.0@aar
                            androidLibrary                : androidx.cardview:cardview:1.0.0@aar
                            androidLibrary                : androidx.recyclerview:recyclerview:1.0.0@aar
                        androidLibrary                : androidx.legacy:legacy-support-core-ui:1.0.0@aar
                            javaLibrary                   : androidx.annotation:annotation:1.2.0@jar
                            androidLibrary                : androidx.core:core:1.5.0@aar
                            androidLibrary                : androidx.legacy:legacy-support-core-utils:1.0.0@aar
                            androidLibrary                : androidx.customview:customview:1.1.0@aar
                            androidLibrary                : androidx.viewpager:viewpager:1.0.0@aar
                            androidLibrary                : androidx.coordinatorlayout:coordinatorlayout:1.0.0@aar
                            androidLibrary                : androidx.drawerlayout:drawerlayout:1.1.1@aar
                            androidLibrary                : androidx.slidingpanelayout:slidingpanelayout:1.0.0@aar
                            androidLibrary                : androidx.interpolator:interpolator:1.0.0@aar
                            androidLibrary                : androidx.swiperefreshlayout:swiperefreshlayout:1.0.0@aar
                            androidLibrary                : androidx.asynclayoutinflater:asynclayoutinflater:1.0.0@aar
                            androidLibrary                : androidx.cursoradapter:cursoradapter:1.0.0@aar
                        androidLibrary                : androidx.legacy:legacy-support-core-utils:1.0.0@aar
                            javaLibrary                   : androidx.annotation:annotation:1.2.0@jar
                            androidLibrary                : androidx.core:core:1.5.0@aar
                            androidLibrary                : androidx.documentfile:documentfile:1.0.0@aar
                            androidLibrary                : androidx.loader:loader:1.0.0@aar
                            androidLibrary                : androidx.localbroadcastmanager:localbroadcastmanager:1.0.0@aar
                            androidLibrary                : androidx.print:print:1.0.0@aar
                        androidLibrary                : androidx.documentfile:documentfile:1.0.0@aar
                            javaLibrary                   : androidx.annotation:annotation:1.2.0@jar
                        androidLibrary                : androidx.localbroadcastmanager:localbroadcastmanager:1.0.0@aar
                            javaLibrary                   : androidx.annotation:annotation:1.2.0@jar
                        androidLibrary                : androidx.print:print:1.0.0@aar
                            javaLibrary                   : androidx.annotation:annotation:1.2.0@jar
                        androidLibrary                : androidx.coordinatorlayout:coordinatorlayout:1.0.0@aar
                            javaLibrary                   : androidx.annotation:annotation:1.2.0@jar
                            androidLibrary                : androidx.core:core:1.5.0@aar
                            androidLibrary                : androidx.customview:customview:1.1.0@aar
                        androidLibrary                : androidx.slidingpanelayout:slidingpanelayout:1.0.0@aar
                            javaLibrary                   : androidx.annotation:annotation:1.2.0@jar
                            androidLibrary                : androidx.core:core:1.5.0@aar
                            androidLibrary                : androidx.customview:customview:1.1.0@aar
                        androidLibrary                : androidx.swiperefreshlayout:swiperefreshlayout:1.0.0@aar
                            javaLibrary                   : androidx.annotation:annotation:1.2.0@jar
                            androidLibrary                : androidx.core:core:1.5.0@aar
                            androidLibrary                : androidx.interpolator:interpolator:1.0.0@aar
                        androidLibrary                : androidx.asynclayoutinflater:asynclayoutinflater:1.0.0@aar
                            javaLibrary                   : androidx.annotation:annotation:1.2.0@jar
                            androidLibrary                : androidx.core:core:1.5.0@aar
                        androidLibrary                : androidx.transition:transition:1.3.0@aar
                            javaLibrary                   : androidx.annotation:annotation:1.2.0@jar
                            androidLibrary                : androidx.core:core:1.5.0@aar
                            javaLibrary                   : androidx.collection:collection:1.1.0@jar
                            androidLibrary                : androidx.lifecycle:lifecycle-runtime:2.3.1@aar
                        androidLibrary                : androidx.cardview:cardview:1.0.0@aar
                            javaLibrary                   : androidx.annotation:annotation:1.2.0@jar
                        androidLibrary                : androidx.recyclerview:recyclerview:1.0.0@aar
                            javaLibrary                   : androidx.annotation:annotation:1.2.0@jar
                            androidLibrary                : androidx.core:core:1.5.0@aar
                            androidLibrary                : androidx.legacy:legacy-support-core-ui:1.0.0@aar
                        androidLibrary                : androidx.constraintlayout:constraintlayout:1.1.3@aar
                            javaLibrary                   : androidx.constraintlayout:constraintlayout-solver:1.1.3@jar
                        javaLibrary                   : androidx.annotation:annotation:1.2.0@jar
                        javaLibrary                   : androidx.lifecycle:lifecycle-common:2.3.1@jar
                            javaLibrary                   : androidx.annotation:annotation:1.2.0@jar
                        javaLibrary                   : androidx.arch.core:core-common:2.1.0@jar
                            javaLibrary                   : androidx.annotation:annotation:1.2.0@jar
                        javaLibrary                   : androidx.collection:collection:1.1.0@jar
                            javaLibrary                   : androidx.annotation:annotation:1.2.0@jar
                        javaLibrary                   : androidx.constraintlayout:constraintlayout-solver:1.1.3@jar
                        javaLibrary                   : junit:junit:4.12@jar
                            javaLibrary                   : org.hamcrest:hamcrest-core:1.3@jar
                        javaLibrary                   : org.hamcrest:hamcrest-core:1.3@jar
                        module                        : <ROOT>-:lib-MAIN
                    runtimeClasspath
                        androidLibrary                : androidx.appcompat:appcompat:1.3.0@aar
                            javaLibrary                   : androidx.annotation:annotation:1.2.0@jar
                            androidLibrary                : androidx.core:core:1.5.0@aar
                            androidLibrary                : androidx.cursoradapter:cursoradapter:1.0.0@aar
                            androidLibrary                : androidx.activity:activity:1.2.3@aar
                            androidLibrary                : androidx.fragment:fragment:1.3.4@aar
                            androidLibrary                : androidx.appcompat:appcompat-resources:1.3.0@aar
                            androidLibrary                : androidx.drawerlayout:drawerlayout:1.1.1@aar
                            androidLibrary                : androidx.savedstate:savedstate:1.1.0@aar
                            javaLibrary                   : androidx.collection:collection:1.1.0@jar
                            androidLibrary                : androidx.lifecycle:lifecycle-runtime:2.3.1@aar
                            androidLibrary                : androidx.lifecycle:lifecycle-viewmodel:2.3.1@aar
                        androidLibrary                : androidx.core:core:1.5.0@aar
                            javaLibrary                   : androidx.annotation:annotation:1.2.0@jar
                            androidLibrary                : androidx.lifecycle:lifecycle-runtime:2.3.1@aar
                            androidLibrary                : androidx.versionedparcelable:versionedparcelable:1.1.1@aar
                            javaLibrary                   : androidx.collection:collection:1.1.0@jar
                        androidLibrary                : androidx.lifecycle:lifecycle-runtime:2.3.1@aar
                            androidLibrary                : androidx.arch.core:core-runtime:2.1.0@aar
                            javaLibrary                   : androidx.lifecycle:lifecycle-common:2.3.1@jar
                            javaLibrary                   : androidx.arch.core:core-common:2.1.0@jar
                            javaLibrary                   : androidx.annotation:annotation:1.2.0@jar
                        androidLibrary                : androidx.arch.core:core-runtime:2.1.0@aar
                            javaLibrary                   : androidx.annotation:annotation:1.2.0@jar
                            javaLibrary                   : androidx.arch.core:core-common:2.1.0@jar
                        androidLibrary                : androidx.versionedparcelable:versionedparcelable:1.1.1@aar
                            javaLibrary                   : androidx.annotation:annotation:1.2.0@jar
                            javaLibrary                   : androidx.collection:collection:1.1.0@jar
                        androidLibrary                : androidx.cursoradapter:cursoradapter:1.0.0@aar
                            javaLibrary                   : androidx.annotation:annotation:1.2.0@jar
                        androidLibrary                : androidx.activity:activity:1.2.3@aar
                            javaLibrary                   : androidx.annotation:annotation:1.2.0@jar
                            androidLibrary                : androidx.core:core:1.5.0@aar
                            androidLibrary                : androidx.lifecycle:lifecycle-runtime:2.3.1@aar
                            androidLibrary                : androidx.lifecycle:lifecycle-viewmodel:2.3.1@aar
                            androidLibrary                : androidx.savedstate:savedstate:1.1.0@aar
                            androidLibrary                : androidx.lifecycle:lifecycle-viewmodel-savedstate:2.3.1@aar
                            javaLibrary                   : androidx.collection:collection:1.1.0@jar
                            androidLibrary                : androidx.tracing:tracing:1.0.0@aar
                        androidLibrary                : androidx.lifecycle:lifecycle-viewmodel:2.3.1@aar
                            javaLibrary                   : androidx.annotation:annotation:1.2.0@jar
                        androidLibrary                : androidx.savedstate:savedstate:1.1.0@aar
                            javaLibrary                   : androidx.annotation:annotation:1.2.0@jar
                            javaLibrary                   : androidx.arch.core:core-common:2.1.0@jar
                            javaLibrary                   : androidx.lifecycle:lifecycle-common:2.3.1@jar
                        androidLibrary                : androidx.lifecycle:lifecycle-viewmodel-savedstate:2.3.1@aar
                            javaLibrary                   : androidx.annotation:annotation:1.2.0@jar
                            androidLibrary                : androidx.savedstate:savedstate:1.1.0@aar
                            androidLibrary                : androidx.lifecycle:lifecycle-livedata-core:2.3.1@aar
                            androidLibrary                : androidx.lifecycle:lifecycle-viewmodel:2.3.1@aar
                        androidLibrary                : androidx.lifecycle:lifecycle-livedata-core:2.3.1@aar
                            javaLibrary                   : androidx.arch.core:core-common:2.1.0@jar
                            androidLibrary                : androidx.arch.core:core-runtime:2.1.0@aar
                            javaLibrary                   : androidx.lifecycle:lifecycle-common:2.3.1@jar
                        androidLibrary                : androidx.tracing:tracing:1.0.0@aar
                            javaLibrary                   : androidx.annotation:annotation:1.2.0@jar
                        androidLibrary                : androidx.fragment:fragment:1.3.4@aar
                            javaLibrary                   : androidx.annotation:annotation:1.2.0@jar
                            androidLibrary                : androidx.core:core:1.5.0@aar
                            javaLibrary                   : androidx.collection:collection:1.1.0@jar
                            androidLibrary                : androidx.viewpager:viewpager:1.0.0@aar
                            androidLibrary                : androidx.loader:loader:1.0.0@aar
                            androidLibrary                : androidx.activity:activity:1.2.3@aar
                            androidLibrary                : androidx.lifecycle:lifecycle-livedata-core:2.3.1@aar
                            androidLibrary                : androidx.lifecycle:lifecycle-viewmodel:2.3.1@aar
                            androidLibrary                : androidx.lifecycle:lifecycle-viewmodel-savedstate:2.3.1@aar
                            androidLibrary                : androidx.savedstate:savedstate:1.1.0@aar
                            androidLibrary                : androidx.annotation:annotation-experimental:1.0.0@aar
                        androidLibrary                : androidx.viewpager:viewpager:1.0.0@aar
                            javaLibrary                   : androidx.annotation:annotation:1.2.0@jar
                            androidLibrary                : androidx.core:core:1.5.0@aar
                            androidLibrary                : androidx.customview:customview:1.1.0@aar
                        androidLibrary                : androidx.customview:customview:1.1.0@aar
                            javaLibrary                   : androidx.annotation:annotation:1.2.0@jar
                            androidLibrary                : androidx.core:core:1.5.0@aar
                            javaLibrary                   : androidx.collection:collection:1.1.0@jar
                        androidLibrary                : androidx.loader:loader:1.0.0@aar
                            javaLibrary                   : androidx.annotation:annotation:1.2.0@jar
                            androidLibrary                : androidx.core:core:1.5.0@aar
                            androidLibrary                : androidx.lifecycle:lifecycle-livedata:2.0.0@aar
                            androidLibrary                : androidx.lifecycle:lifecycle-viewmodel:2.3.1@aar
                        androidLibrary                : androidx.lifecycle:lifecycle-livedata:2.0.0@aar
                            androidLibrary                : androidx.arch.core:core-runtime:2.1.0@aar
                            androidLibrary                : androidx.lifecycle:lifecycle-livedata-core:2.3.1@aar
                            javaLibrary                   : androidx.arch.core:core-common:2.1.0@jar
                        androidLibrary                : androidx.annotation:annotation-experimental:1.0.0@aar
                        androidLibrary                : androidx.appcompat:appcompat-resources:1.3.0@aar
                            javaLibrary                   : androidx.collection:collection:1.1.0@jar
                            javaLibrary                   : androidx.annotation:annotation:1.2.0@jar
                            androidLibrary                : androidx.core:core:1.5.0@aar
                            androidLibrary                : androidx.vectordrawable:vectordrawable:1.1.0@aar
                            androidLibrary                : androidx.vectordrawable:vectordrawable-animated:1.1.0@aar
                        androidLibrary                : androidx.vectordrawable:vectordrawable:1.1.0@aar
                            javaLibrary                   : androidx.annotation:annotation:1.2.0@jar
                            androidLibrary                : androidx.core:core:1.5.0@aar
                            javaLibrary                   : androidx.collection:collection:1.1.0@jar
                        androidLibrary                : androidx.vectordrawable:vectordrawable-animated:1.1.0@aar
                            androidLibrary                : androidx.vectordrawable:vectordrawable:1.1.0@aar
                            androidLibrary                : androidx.interpolator:interpolator:1.0.0@aar
                            javaLibrary                   : androidx.collection:collection:1.1.0@jar
                        androidLibrary                : androidx.interpolator:interpolator:1.0.0@aar
                            javaLibrary                   : androidx.annotation:annotation:1.2.0@jar
                        androidLibrary                : androidx.drawerlayout:drawerlayout:1.1.1@aar
                            javaLibrary                   : androidx.annotation:annotation:1.2.0@jar
                            androidLibrary                : androidx.core:core:1.5.0@aar
                            androidLibrary                : androidx.customview:customview:1.1.0@aar
                        androidLibrary                : androidx.navigation:navigation-fragment:2.3.5@aar
                            androidLibrary                : androidx.fragment:fragment:1.3.4@aar
                            androidLibrary                : androidx.navigation:navigation-runtime:2.3.5@aar
                        androidLibrary                : androidx.navigation:navigation-runtime:2.3.5@aar
                            androidLibrary                : androidx.navigation:navigation-common:2.3.5@aar
                            androidLibrary                : androidx.activity:activity:1.2.3@aar
                            androidLibrary                : androidx.lifecycle:lifecycle-viewmodel:2.3.1@aar
                            androidLibrary                : androidx.savedstate:savedstate:1.1.0@aar
                            androidLibrary                : androidx.lifecycle:lifecycle-viewmodel-savedstate:2.3.1@aar
                        androidLibrary                : androidx.navigation:navigation-common:2.3.5@aar
                            javaLibrary                   : androidx.annotation:annotation:1.2.0@jar
                            androidLibrary                : androidx.core:core:1.5.0@aar
                            javaLibrary                   : androidx.collection:collection:1.1.0@jar
                        androidLibrary                : androidx.navigation:navigation-ui:2.3.5@aar
                            androidLibrary                : androidx.navigation:navigation-runtime:2.3.5@aar
                            androidLibrary                : androidx.customview:customview:1.1.0@aar
                            androidLibrary                : androidx.drawerlayout:drawerlayout:1.1.1@aar
                            androidLibrary                : com.google.android.material:material:1.0.0@aar
                            androidLibrary                : androidx.transition:transition:1.3.0@aar
                        androidLibrary                : com.google.android.material:material:1.0.0@aar
                            javaLibrary                   : androidx.annotation:annotation:1.2.0@jar
                            androidLibrary                : androidx.core:core:1.5.0@aar
                            androidLibrary                : androidx.legacy:legacy-support-core-ui:1.0.0@aar
                            androidLibrary                : androidx.legacy:legacy-support-core-utils:1.0.0@aar
                            androidLibrary                : androidx.fragment:fragment:1.3.4@aar
                            androidLibrary                : androidx.transition:transition:1.3.0@aar
                            androidLibrary                : androidx.appcompat:appcompat:1.3.0@aar
                            androidLibrary                : androidx.cardview:cardview:1.0.0@aar
                            androidLibrary                : androidx.recyclerview:recyclerview:1.0.0@aar
                        androidLibrary                : androidx.legacy:legacy-support-core-ui:1.0.0@aar
                            javaLibrary                   : androidx.annotation:annotation:1.2.0@jar
                            androidLibrary                : androidx.core:core:1.5.0@aar
                            androidLibrary                : androidx.legacy:legacy-support-core-utils:1.0.0@aar
                            androidLibrary                : androidx.customview:customview:1.1.0@aar
                            androidLibrary                : androidx.viewpager:viewpager:1.0.0@aar
                            androidLibrary                : androidx.coordinatorlayout:coordinatorlayout:1.0.0@aar
                            androidLibrary                : androidx.drawerlayout:drawerlayout:1.1.1@aar
                            androidLibrary                : androidx.slidingpanelayout:slidingpanelayout:1.0.0@aar
                            androidLibrary                : androidx.interpolator:interpolator:1.0.0@aar
                            androidLibrary                : androidx.swiperefreshlayout:swiperefreshlayout:1.0.0@aar
                            androidLibrary                : androidx.asynclayoutinflater:asynclayoutinflater:1.0.0@aar
                            androidLibrary                : androidx.cursoradapter:cursoradapter:1.0.0@aar
                        androidLibrary                : androidx.legacy:legacy-support-core-utils:1.0.0@aar
                            javaLibrary                   : androidx.annotation:annotation:1.2.0@jar
                            androidLibrary                : androidx.core:core:1.5.0@aar
                            androidLibrary                : androidx.documentfile:documentfile:1.0.0@aar
                            androidLibrary                : androidx.loader:loader:1.0.0@aar
                            androidLibrary                : androidx.localbroadcastmanager:localbroadcastmanager:1.0.0@aar
                            androidLibrary                : androidx.print:print:1.0.0@aar
                        androidLibrary                : androidx.documentfile:documentfile:1.0.0@aar
                            javaLibrary                   : androidx.annotation:annotation:1.2.0@jar
                        androidLibrary                : androidx.localbroadcastmanager:localbroadcastmanager:1.0.0@aar
                            javaLibrary                   : androidx.annotation:annotation:1.2.0@jar
                        androidLibrary                : androidx.print:print:1.0.0@aar
                            javaLibrary                   : androidx.annotation:annotation:1.2.0@jar
                        androidLibrary                : androidx.coordinatorlayout:coordinatorlayout:1.0.0@aar
                            javaLibrary                   : androidx.annotation:annotation:1.2.0@jar
                            androidLibrary                : androidx.core:core:1.5.0@aar
                            androidLibrary                : androidx.customview:customview:1.1.0@aar
                        androidLibrary                : androidx.slidingpanelayout:slidingpanelayout:1.0.0@aar
                            javaLibrary                   : androidx.annotation:annotation:1.2.0@jar
                            androidLibrary                : androidx.core:core:1.5.0@aar
                            androidLibrary                : androidx.customview:customview:1.1.0@aar
                        androidLibrary                : androidx.swiperefreshlayout:swiperefreshlayout:1.0.0@aar
                            javaLibrary                   : androidx.annotation:annotation:1.2.0@jar
                            androidLibrary                : androidx.core:core:1.5.0@aar
                            androidLibrary                : androidx.interpolator:interpolator:1.0.0@aar
                        androidLibrary                : androidx.asynclayoutinflater:asynclayoutinflater:1.0.0@aar
                            javaLibrary                   : androidx.annotation:annotation:1.2.0@jar
                            androidLibrary                : androidx.core:core:1.5.0@aar
                        androidLibrary                : androidx.transition:transition:1.3.0@aar
                            javaLibrary                   : androidx.annotation:annotation:1.2.0@jar
                            androidLibrary                : androidx.core:core:1.5.0@aar
                            javaLibrary                   : androidx.collection:collection:1.1.0@jar
                            androidLibrary                : androidx.lifecycle:lifecycle-runtime:2.3.1@aar
                        androidLibrary                : androidx.cardview:cardview:1.0.0@aar
                            javaLibrary                   : androidx.annotation:annotation:1.2.0@jar
                        androidLibrary                : androidx.recyclerview:recyclerview:1.0.0@aar
                            javaLibrary                   : androidx.annotation:annotation:1.2.0@jar
                            androidLibrary                : androidx.core:core:1.5.0@aar
                            androidLibrary                : androidx.legacy:legacy-support-core-ui:1.0.0@aar
                        androidLibrary                : androidx.constraintlayout:constraintlayout:1.1.3@aar
                            javaLibrary                   : androidx.constraintlayout:constraintlayout-solver:1.1.3@jar
                        javaLibrary                   : androidx.annotation:annotation:1.2.0@jar
                        javaLibrary                   : androidx.arch.core:core-common:2.1.0@jar
                            javaLibrary                   : androidx.annotation:annotation:1.2.0@jar
                        javaLibrary                   : androidx.lifecycle:lifecycle-common:2.3.1@jar
                            javaLibrary                   : androidx.annotation:annotation:1.2.0@jar
                        javaLibrary                   : androidx.collection:collection:1.1.0@jar
                            javaLibrary                   : androidx.annotation:annotation:1.2.0@jar
                        javaLibrary                   : androidx.constraintlayout:constraintlayout-solver:1.1.3@jar
                        javaLibrary                   : junit:junit:4.12@jar
                            javaLibrary                   : org.hamcrest:hamcrest-core:1.3@jar
                        javaLibrary                   : org.hamcrest:hamcrest-core:1.3@jar
                        module                        : <ROOT>-:lib-MAIN
                            androidLibrary                : androidx.appcompat:appcompat:1.3.0@aar
                            androidLibrary                : androidx.navigation:navigation-fragment:2.3.5@aar
                            androidLibrary                : androidx.navigation:navigation-ui:2.3.5@aar
                            androidLibrary                : androidx.constraintlayout:constraintlayout:1.1.3@aar
                RuntimeOnlyClasses
                    - class                       : <GRADLE>/caches/<GRADLE_VERSION>/transforms/xxxxxxxxxxxxxxxxxxxxxxxxxxxxxxxx/transformed/tracing-1.0.0/jars/classes.jar
                MockablePlatformJar           : <GRADLE>/caches/<GRADLE_VERSION>/transforms/xxxxxxxxxxxxxxxxxxxxxxxxxxxxxxxx/transformed/android.jar
    externalProject               : :lib (DefaultExternalProject) (*seen*)
MODULE                        : navgraph.lib.androidTest
MODULE                        : navgraph.lib.main
MODULE                        : navgraph.lib.unitTest<|MERGE_RESOLUTION|>--- conflicted
+++ resolved
@@ -1251,14 +1251,11 @@
                             qName                         : :lib:testReleaseUnitTest
         sourceSetModel                : DefaultGradleSourceSetModel
         taskModel                     : DefaultGradleTaskModel
-<<<<<<< HEAD
-=======
             tasks
                 testDebugUnitTest             : testDebugUnitTest (DefaultExternalTask)
                     qName                         : :app:testDebugUnitTest
                 testReleaseUnitTest           : testReleaseUnitTest (DefaultExternalTask)
                     qName                         : :app:testReleaseUnitTest
->>>>>>> 8b7d83e8
 MODULE                        : navgraph.app
     GradleModuleModel
         agpVersion                    : <AGP_VERSION>
@@ -1327,10 +1324,7 @@
         MlModelBindingEnabled         : false
         AndroidResourcesEnabled       : true
         DataBindingEnabled            : false
-<<<<<<< HEAD
-=======
         GenerateManifestClass         : false
->>>>>>> 8b7d83e8
     - basicVariant:               : debug
         applicationId                 : com.example.navgraph
         testApplicationId             : com.example.navgraph.test
@@ -2744,10 +2738,7 @@
         MlModelBindingEnabled         : false
         AndroidResourcesEnabled       : true
         DataBindingEnabled            : false
-<<<<<<< HEAD
-=======
         GenerateManifestClass         : false
->>>>>>> 8b7d83e8
     - basicVariant:               : debug
         testApplicationId             : com.example.lib.test
         buildType                     : debug
