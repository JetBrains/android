--- conflicted
+++ resolved
@@ -18,206 +18,11 @@
     *isInherited                  : true
     ORDER_ENTRY                   : <Module source>
     BUILD_TASKS
-<<<<<<< HEAD
-        TEST_COMPILE_MODE             : All
-        TEST_COMPILE_MODE             : Android tests
-        TEST_COMPILE_MODE             : Unit tests
-        TEST_COMPILE_MODE             : None
-=======
->>>>>>> 0d09370c
 LIBRARY_TABLE
     - library                     : androidx.appcompat:appcompat:1.0.2@aar (IdeAndroidLibraryImpl)
         aidlFolder                    : <GRADLE>/caches/<TRANSFORMS>/xxxxxxxxxxxxxxxxxxxxxxxxxxxxxxxx/transformed/appcompat-1.0.2/aidl [-]
         artifact                      : <M2>/androidx/appcompat/appcompat/1.0.2/appcompat-1.0.2.aar
         artifactAddress               : androidx.appcompat:appcompat:1.0.2@aar
-<<<<<<< HEAD
-        assetsFolder                  : <GRADLE>/caches/transforms-3/xxxxxxxxxxxxxxxxxxxxxxxxxxxxxxxx/transformed/appcompat-1.0.2/assets [-]
-        - compileJarFiles             : <GRADLE>/caches/transforms-3/xxxxxxxxxxxxxxxxxxxxxxxxxxxxxxxx/transformed/appcompat-1.0.2/jars/classes.jar
-        component                     : androidx.appcompat:appcompat:1.0.2
-        externalAnnotations           : <GRADLE>/caches/transforms-3/xxxxxxxxxxxxxxxxxxxxxxxxxxxxxxxx/transformed/appcompat-1.0.2/annotations.zip
-        folder                        : <GRADLE>/caches/transforms-3/xxxxxxxxxxxxxxxxxxxxxxxxxxxxxxxx/transformed/appcompat-1.0.2
-        jniFolder                     : <GRADLE>/caches/transforms-3/xxxxxxxxxxxxxxxxxxxxxxxxxxxxxxxx/transformed/appcompat-1.0.2/jni [-]
-        lintJar                       : <GRADLE>/caches/transforms-3/xxxxxxxxxxxxxxxxxxxxxxxxxxxxxxxx/transformed/appcompat-1.0.2/jars/lint.jar [-]
-        manifest                      : <GRADLE>/caches/transforms-3/xxxxxxxxxxxxxxxxxxxxxxxxxxxxxxxx/transformed/appcompat-1.0.2/AndroidManifest.xml
-        proguardRules                 : <GRADLE>/caches/transforms-3/xxxxxxxxxxxxxxxxxxxxxxxxxxxxxxxx/transformed/appcompat-1.0.2/proguard.txt
-        publicResources               : <GRADLE>/caches/transforms-3/xxxxxxxxxxxxxxxxxxxxxxxxxxxxxxxx/transformed/appcompat-1.0.2/public.txt
-        renderscriptFolder            : <GRADLE>/caches/transforms-3/xxxxxxxxxxxxxxxxxxxxxxxxxxxxxxxx/transformed/appcompat-1.0.2/rs [-]
-        resFolder                     : <GRADLE>/caches/transforms-3/xxxxxxxxxxxxxxxxxxxxxxxxxxxxxxxx/transformed/appcompat-1.0.2/res
-        resStaticLibrary              : <GRADLE>/caches/transforms-3/xxxxxxxxxxxxxxxxxxxxxxxxxxxxxxxx/transformed/appcompat-1.0.2/res.apk [-]
-        - runtimeJarFiles             : <GRADLE>/caches/transforms-3/xxxxxxxxxxxxxxxxxxxxxxxxxxxxxxxx/transformed/appcompat-1.0.2/jars/classes.jar
-        symbolFile                    : <GRADLE>/caches/transforms-3/xxxxxxxxxxxxxxxxxxxxxxxxxxxxxxxx/transformed/appcompat-1.0.2/R.txt
-    - library                     : androidx.arch.core:core-runtime:2.0.0@aar (IdeAndroidLibraryImpl)
-        aidlFolder                    : <GRADLE>/caches/transforms-3/xxxxxxxxxxxxxxxxxxxxxxxxxxxxxxxx/transformed/core-runtime-2.0.0/aidl [-]
-        artifact                      : <M2>/androidx/arch/core/core-runtime/2.0.0/core-runtime-2.0.0.aar
-        artifactAddress               : androidx.arch.core:core-runtime:2.0.0@aar
-        assetsFolder                  : <GRADLE>/caches/transforms-3/xxxxxxxxxxxxxxxxxxxxxxxxxxxxxxxx/transformed/core-runtime-2.0.0/assets [-]
-        - compileJarFiles             : <GRADLE>/caches/transforms-3/xxxxxxxxxxxxxxxxxxxxxxxxxxxxxxxx/transformed/core-runtime-2.0.0/jars/classes.jar
-        component                     : androidx.arch.core:core-runtime:2.0.0
-        externalAnnotations           : <GRADLE>/caches/transforms-3/xxxxxxxxxxxxxxxxxxxxxxxxxxxxxxxx/transformed/core-runtime-2.0.0/annotations.zip [-]
-        folder                        : <GRADLE>/caches/transforms-3/xxxxxxxxxxxxxxxxxxxxxxxxxxxxxxxx/transformed/core-runtime-2.0.0
-        jniFolder                     : <GRADLE>/caches/transforms-3/xxxxxxxxxxxxxxxxxxxxxxxxxxxxxxxx/transformed/core-runtime-2.0.0/jni [-]
-        lintJar                       : <GRADLE>/caches/transforms-3/xxxxxxxxxxxxxxxxxxxxxxxxxxxxxxxx/transformed/core-runtime-2.0.0/jars/lint.jar [-]
-        manifest                      : <GRADLE>/caches/transforms-3/xxxxxxxxxxxxxxxxxxxxxxxxxxxxxxxx/transformed/core-runtime-2.0.0/AndroidManifest.xml
-        proguardRules                 : <GRADLE>/caches/transforms-3/xxxxxxxxxxxxxxxxxxxxxxxxxxxxxxxx/transformed/core-runtime-2.0.0/proguard.txt [-]
-        publicResources               : <GRADLE>/caches/transforms-3/xxxxxxxxxxxxxxxxxxxxxxxxxxxxxxxx/transformed/core-runtime-2.0.0/public.txt [-]
-        renderscriptFolder            : <GRADLE>/caches/transforms-3/xxxxxxxxxxxxxxxxxxxxxxxxxxxxxxxx/transformed/core-runtime-2.0.0/rs [-]
-        resFolder                     : <GRADLE>/caches/transforms-3/xxxxxxxxxxxxxxxxxxxxxxxxxxxxxxxx/transformed/core-runtime-2.0.0/res [-]
-        resStaticLibrary              : <GRADLE>/caches/transforms-3/xxxxxxxxxxxxxxxxxxxxxxxxxxxxxxxx/transformed/core-runtime-2.0.0/res.apk [-]
-        - runtimeJarFiles             : <GRADLE>/caches/transforms-3/xxxxxxxxxxxxxxxxxxxxxxxxxxxxxxxx/transformed/core-runtime-2.0.0/jars/classes.jar
-        symbolFile                    : <GRADLE>/caches/transforms-3/xxxxxxxxxxxxxxxxxxxxxxxxxxxxxxxx/transformed/core-runtime-2.0.0/R.txt
-    - library                     : androidx.asynclayoutinflater:asynclayoutinflater:1.0.0@aar (IdeAndroidLibraryImpl)
-        aidlFolder                    : <GRADLE>/caches/transforms-3/xxxxxxxxxxxxxxxxxxxxxxxxxxxxxxxx/transformed/asynclayoutinflater-1.0.0/aidl [-]
-        artifact                      : <M2>/androidx/asynclayoutinflater/asynclayoutinflater/1.0.0/asynclayoutinflater-1.0.0.aar
-        artifactAddress               : androidx.asynclayoutinflater:asynclayoutinflater:1.0.0@aar
-        assetsFolder                  : <GRADLE>/caches/transforms-3/xxxxxxxxxxxxxxxxxxxxxxxxxxxxxxxx/transformed/asynclayoutinflater-1.0.0/assets [-]
-        - compileJarFiles             : <GRADLE>/caches/transforms-3/xxxxxxxxxxxxxxxxxxxxxxxxxxxxxxxx/transformed/asynclayoutinflater-1.0.0/jars/classes.jar
-        component                     : androidx.asynclayoutinflater:asynclayoutinflater:1.0.0
-        externalAnnotations           : <GRADLE>/caches/transforms-3/xxxxxxxxxxxxxxxxxxxxxxxxxxxxxxxx/transformed/asynclayoutinflater-1.0.0/annotations.zip [-]
-        folder                        : <GRADLE>/caches/transforms-3/xxxxxxxxxxxxxxxxxxxxxxxxxxxxxxxx/transformed/asynclayoutinflater-1.0.0
-        jniFolder                     : <GRADLE>/caches/transforms-3/xxxxxxxxxxxxxxxxxxxxxxxxxxxxxxxx/transformed/asynclayoutinflater-1.0.0/jni [-]
-        lintJar                       : <GRADLE>/caches/transforms-3/xxxxxxxxxxxxxxxxxxxxxxxxxxxxxxxx/transformed/asynclayoutinflater-1.0.0/jars/lint.jar [-]
-        manifest                      : <GRADLE>/caches/transforms-3/xxxxxxxxxxxxxxxxxxxxxxxxxxxxxxxx/transformed/asynclayoutinflater-1.0.0/AndroidManifest.xml
-        proguardRules                 : <GRADLE>/caches/transforms-3/xxxxxxxxxxxxxxxxxxxxxxxxxxxxxxxx/transformed/asynclayoutinflater-1.0.0/proguard.txt [-]
-        publicResources               : <GRADLE>/caches/transforms-3/xxxxxxxxxxxxxxxxxxxxxxxxxxxxxxxx/transformed/asynclayoutinflater-1.0.0/public.txt [-]
-        renderscriptFolder            : <GRADLE>/caches/transforms-3/xxxxxxxxxxxxxxxxxxxxxxxxxxxxxxxx/transformed/asynclayoutinflater-1.0.0/rs [-]
-        resFolder                     : <GRADLE>/caches/transforms-3/xxxxxxxxxxxxxxxxxxxxxxxxxxxxxxxx/transformed/asynclayoutinflater-1.0.0/res [-]
-        resStaticLibrary              : <GRADLE>/caches/transforms-3/xxxxxxxxxxxxxxxxxxxxxxxxxxxxxxxx/transformed/asynclayoutinflater-1.0.0/res.apk [-]
-        - runtimeJarFiles             : <GRADLE>/caches/transforms-3/xxxxxxxxxxxxxxxxxxxxxxxxxxxxxxxx/transformed/asynclayoutinflater-1.0.0/jars/classes.jar
-        symbolFile                    : <GRADLE>/caches/transforms-3/xxxxxxxxxxxxxxxxxxxxxxxxxxxxxxxx/transformed/asynclayoutinflater-1.0.0/R.txt
-    - library                     : androidx.constraintlayout:constraintlayout:1.1.3@aar (IdeAndroidLibraryImpl)
-        aidlFolder                    : <GRADLE>/caches/transforms-3/xxxxxxxxxxxxxxxxxxxxxxxxxxxxxxxx/transformed/constraintlayout-1.1.3/aidl [-]
-        artifact                      : <M2>/androidx/constraintlayout/constraintlayout/1.1.3/constraintlayout-1.1.3.aar
-        artifactAddress               : androidx.constraintlayout:constraintlayout:1.1.3@aar
-        assetsFolder                  : <GRADLE>/caches/transforms-3/xxxxxxxxxxxxxxxxxxxxxxxxxxxxxxxx/transformed/constraintlayout-1.1.3/assets [-]
-        - compileJarFiles             : <GRADLE>/caches/transforms-3/xxxxxxxxxxxxxxxxxxxxxxxxxxxxxxxx/transformed/constraintlayout-1.1.3/jars/classes.jar
-        component                     : androidx.constraintlayout:constraintlayout:1.1.3
-        externalAnnotations           : <GRADLE>/caches/transforms-3/xxxxxxxxxxxxxxxxxxxxxxxxxxxxxxxx/transformed/constraintlayout-1.1.3/annotations.zip [-]
-        folder                        : <GRADLE>/caches/transforms-3/xxxxxxxxxxxxxxxxxxxxxxxxxxxxxxxx/transformed/constraintlayout-1.1.3
-        jniFolder                     : <GRADLE>/caches/transforms-3/xxxxxxxxxxxxxxxxxxxxxxxxxxxxxxxx/transformed/constraintlayout-1.1.3/jni [-]
-        lintJar                       : <GRADLE>/caches/transforms-3/xxxxxxxxxxxxxxxxxxxxxxxxxxxxxxxx/transformed/constraintlayout-1.1.3/jars/lint.jar [-]
-        manifest                      : <GRADLE>/caches/transforms-3/xxxxxxxxxxxxxxxxxxxxxxxxxxxxxxxx/transformed/constraintlayout-1.1.3/AndroidManifest.xml
-        proguardRules                 : <GRADLE>/caches/transforms-3/xxxxxxxxxxxxxxxxxxxxxxxxxxxxxxxx/transformed/constraintlayout-1.1.3/proguard.txt [-]
-        publicResources               : <GRADLE>/caches/transforms-3/xxxxxxxxxxxxxxxxxxxxxxxxxxxxxxxx/transformed/constraintlayout-1.1.3/public.txt [-]
-        renderscriptFolder            : <GRADLE>/caches/transforms-3/xxxxxxxxxxxxxxxxxxxxxxxxxxxxxxxx/transformed/constraintlayout-1.1.3/rs [-]
-        resFolder                     : <GRADLE>/caches/transforms-3/xxxxxxxxxxxxxxxxxxxxxxxxxxxxxxxx/transformed/constraintlayout-1.1.3/res
-        resStaticLibrary              : <GRADLE>/caches/transforms-3/xxxxxxxxxxxxxxxxxxxxxxxxxxxxxxxx/transformed/constraintlayout-1.1.3/res.apk [-]
-        - runtimeJarFiles             : <GRADLE>/caches/transforms-3/xxxxxxxxxxxxxxxxxxxxxxxxxxxxxxxx/transformed/constraintlayout-1.1.3/jars/classes.jar
-        symbolFile                    : <GRADLE>/caches/transforms-3/xxxxxxxxxxxxxxxxxxxxxxxxxxxxxxxx/transformed/constraintlayout-1.1.3/R.txt
-    - library                     : androidx.coordinatorlayout:coordinatorlayout:1.0.0@aar (IdeAndroidLibraryImpl)
-        aidlFolder                    : <GRADLE>/caches/transforms-3/xxxxxxxxxxxxxxxxxxxxxxxxxxxxxxxx/transformed/coordinatorlayout-1.0.0/aidl [-]
-        artifact                      : <M2>/androidx/coordinatorlayout/coordinatorlayout/1.0.0/coordinatorlayout-1.0.0.aar
-        artifactAddress               : androidx.coordinatorlayout:coordinatorlayout:1.0.0@aar
-        assetsFolder                  : <GRADLE>/caches/transforms-3/xxxxxxxxxxxxxxxxxxxxxxxxxxxxxxxx/transformed/coordinatorlayout-1.0.0/assets [-]
-        - compileJarFiles             : <GRADLE>/caches/transforms-3/xxxxxxxxxxxxxxxxxxxxxxxxxxxxxxxx/transformed/coordinatorlayout-1.0.0/jars/classes.jar
-        component                     : androidx.coordinatorlayout:coordinatorlayout:1.0.0
-        externalAnnotations           : <GRADLE>/caches/transforms-3/xxxxxxxxxxxxxxxxxxxxxxxxxxxxxxxx/transformed/coordinatorlayout-1.0.0/annotations.zip
-        folder                        : <GRADLE>/caches/transforms-3/xxxxxxxxxxxxxxxxxxxxxxxxxxxxxxxx/transformed/coordinatorlayout-1.0.0
-        jniFolder                     : <GRADLE>/caches/transforms-3/xxxxxxxxxxxxxxxxxxxxxxxxxxxxxxxx/transformed/coordinatorlayout-1.0.0/jni [-]
-        lintJar                       : <GRADLE>/caches/transforms-3/xxxxxxxxxxxxxxxxxxxxxxxxxxxxxxxx/transformed/coordinatorlayout-1.0.0/jars/lint.jar [-]
-        manifest                      : <GRADLE>/caches/transforms-3/xxxxxxxxxxxxxxxxxxxxxxxxxxxxxxxx/transformed/coordinatorlayout-1.0.0/AndroidManifest.xml
-        proguardRules                 : <GRADLE>/caches/transforms-3/xxxxxxxxxxxxxxxxxxxxxxxxxxxxxxxx/transformed/coordinatorlayout-1.0.0/proguard.txt
-        publicResources               : <GRADLE>/caches/transforms-3/xxxxxxxxxxxxxxxxxxxxxxxxxxxxxxxx/transformed/coordinatorlayout-1.0.0/public.txt
-        renderscriptFolder            : <GRADLE>/caches/transforms-3/xxxxxxxxxxxxxxxxxxxxxxxxxxxxxxxx/transformed/coordinatorlayout-1.0.0/rs [-]
-        resFolder                     : <GRADLE>/caches/transforms-3/xxxxxxxxxxxxxxxxxxxxxxxxxxxxxxxx/transformed/coordinatorlayout-1.0.0/res
-        resStaticLibrary              : <GRADLE>/caches/transforms-3/xxxxxxxxxxxxxxxxxxxxxxxxxxxxxxxx/transformed/coordinatorlayout-1.0.0/res.apk [-]
-        - runtimeJarFiles             : <GRADLE>/caches/transforms-3/xxxxxxxxxxxxxxxxxxxxxxxxxxxxxxxx/transformed/coordinatorlayout-1.0.0/jars/classes.jar
-        symbolFile                    : <GRADLE>/caches/transforms-3/xxxxxxxxxxxxxxxxxxxxxxxxxxxxxxxx/transformed/coordinatorlayout-1.0.0/R.txt
-    - library                     : androidx.core:core:1.0.1@aar (IdeAndroidLibraryImpl)
-        aidlFolder                    : <GRADLE>/caches/transforms-3/xxxxxxxxxxxxxxxxxxxxxxxxxxxxxxxx/transformed/core-1.0.1/aidl
-        artifact                      : <M2>/androidx/core/core/1.0.1/core-1.0.1.aar
-        artifactAddress               : androidx.core:core:1.0.1@aar
-        assetsFolder                  : <GRADLE>/caches/transforms-3/xxxxxxxxxxxxxxxxxxxxxxxxxxxxxxxx/transformed/core-1.0.1/assets [-]
-        - compileJarFiles             : <GRADLE>/caches/transforms-3/xxxxxxxxxxxxxxxxxxxxxxxxxxxxxxxx/transformed/core-1.0.1/jars/classes.jar
-        component                     : androidx.core:core:1.0.1
-        externalAnnotations           : <GRADLE>/caches/transforms-3/xxxxxxxxxxxxxxxxxxxxxxxxxxxxxxxx/transformed/core-1.0.1/annotations.zip
-        folder                        : <GRADLE>/caches/transforms-3/xxxxxxxxxxxxxxxxxxxxxxxxxxxxxxxx/transformed/core-1.0.1
-        jniFolder                     : <GRADLE>/caches/transforms-3/xxxxxxxxxxxxxxxxxxxxxxxxxxxxxxxx/transformed/core-1.0.1/jni [-]
-        lintJar                       : <GRADLE>/caches/transforms-3/xxxxxxxxxxxxxxxxxxxxxxxxxxxxxxxx/transformed/core-1.0.1/jars/lint.jar [-]
-        manifest                      : <GRADLE>/caches/transforms-3/xxxxxxxxxxxxxxxxxxxxxxxxxxxxxxxx/transformed/core-1.0.1/AndroidManifest.xml
-        proguardRules                 : <GRADLE>/caches/transforms-3/xxxxxxxxxxxxxxxxxxxxxxxxxxxxxxxx/transformed/core-1.0.1/proguard.txt
-        publicResources               : <GRADLE>/caches/transforms-3/xxxxxxxxxxxxxxxxxxxxxxxxxxxxxxxx/transformed/core-1.0.1/public.txt
-        renderscriptFolder            : <GRADLE>/caches/transforms-3/xxxxxxxxxxxxxxxxxxxxxxxxxxxxxxxx/transformed/core-1.0.1/rs [-]
-        resFolder                     : <GRADLE>/caches/transforms-3/xxxxxxxxxxxxxxxxxxxxxxxxxxxxxxxx/transformed/core-1.0.1/res
-        resStaticLibrary              : <GRADLE>/caches/transforms-3/xxxxxxxxxxxxxxxxxxxxxxxxxxxxxxxx/transformed/core-1.0.1/res.apk [-]
-        - runtimeJarFiles             : <GRADLE>/caches/transforms-3/xxxxxxxxxxxxxxxxxxxxxxxxxxxxxxxx/transformed/core-1.0.1/jars/classes.jar
-        symbolFile                    : <GRADLE>/caches/transforms-3/xxxxxxxxxxxxxxxxxxxxxxxxxxxxxxxx/transformed/core-1.0.1/R.txt
-    - library                     : androidx.cursoradapter:cursoradapter:1.0.0@aar (IdeAndroidLibraryImpl)
-        aidlFolder                    : <GRADLE>/caches/transforms-3/xxxxxxxxxxxxxxxxxxxxxxxxxxxxxxxx/transformed/cursoradapter-1.0.0/aidl [-]
-        artifact                      : <M2>/androidx/cursoradapter/cursoradapter/1.0.0/cursoradapter-1.0.0.aar
-        artifactAddress               : androidx.cursoradapter:cursoradapter:1.0.0@aar
-        assetsFolder                  : <GRADLE>/caches/transforms-3/xxxxxxxxxxxxxxxxxxxxxxxxxxxxxxxx/transformed/cursoradapter-1.0.0/assets [-]
-        - compileJarFiles             : <GRADLE>/caches/transforms-3/xxxxxxxxxxxxxxxxxxxxxxxxxxxxxxxx/transformed/cursoradapter-1.0.0/jars/classes.jar
-        component                     : androidx.cursoradapter:cursoradapter:1.0.0
-        externalAnnotations           : <GRADLE>/caches/transforms-3/xxxxxxxxxxxxxxxxxxxxxxxxxxxxxxxx/transformed/cursoradapter-1.0.0/annotations.zip [-]
-        folder                        : <GRADLE>/caches/transforms-3/xxxxxxxxxxxxxxxxxxxxxxxxxxxxxxxx/transformed/cursoradapter-1.0.0
-        jniFolder                     : <GRADLE>/caches/transforms-3/xxxxxxxxxxxxxxxxxxxxxxxxxxxxxxxx/transformed/cursoradapter-1.0.0/jni [-]
-        lintJar                       : <GRADLE>/caches/transforms-3/xxxxxxxxxxxxxxxxxxxxxxxxxxxxxxxx/transformed/cursoradapter-1.0.0/jars/lint.jar [-]
-        manifest                      : <GRADLE>/caches/transforms-3/xxxxxxxxxxxxxxxxxxxxxxxxxxxxxxxx/transformed/cursoradapter-1.0.0/AndroidManifest.xml
-        proguardRules                 : <GRADLE>/caches/transforms-3/xxxxxxxxxxxxxxxxxxxxxxxxxxxxxxxx/transformed/cursoradapter-1.0.0/proguard.txt [-]
-        publicResources               : <GRADLE>/caches/transforms-3/xxxxxxxxxxxxxxxxxxxxxxxxxxxxxxxx/transformed/cursoradapter-1.0.0/public.txt [-]
-        renderscriptFolder            : <GRADLE>/caches/transforms-3/xxxxxxxxxxxxxxxxxxxxxxxxxxxxxxxx/transformed/cursoradapter-1.0.0/rs [-]
-        resFolder                     : <GRADLE>/caches/transforms-3/xxxxxxxxxxxxxxxxxxxxxxxxxxxxxxxx/transformed/cursoradapter-1.0.0/res [-]
-        resStaticLibrary              : <GRADLE>/caches/transforms-3/xxxxxxxxxxxxxxxxxxxxxxxxxxxxxxxx/transformed/cursoradapter-1.0.0/res.apk [-]
-        - runtimeJarFiles             : <GRADLE>/caches/transforms-3/xxxxxxxxxxxxxxxxxxxxxxxxxxxxxxxx/transformed/cursoradapter-1.0.0/jars/classes.jar
-        symbolFile                    : <GRADLE>/caches/transforms-3/xxxxxxxxxxxxxxxxxxxxxxxxxxxxxxxx/transformed/cursoradapter-1.0.0/R.txt
-    - library                     : androidx.customview:customview:1.0.0@aar (IdeAndroidLibraryImpl)
-        aidlFolder                    : <GRADLE>/caches/transforms-3/xxxxxxxxxxxxxxxxxxxxxxxxxxxxxxxx/transformed/customview-1.0.0/aidl [-]
-        artifact                      : <M2>/androidx/customview/customview/1.0.0/customview-1.0.0.aar
-        artifactAddress               : androidx.customview:customview:1.0.0@aar
-        assetsFolder                  : <GRADLE>/caches/transforms-3/xxxxxxxxxxxxxxxxxxxxxxxxxxxxxxxx/transformed/customview-1.0.0/assets [-]
-        - compileJarFiles             : <GRADLE>/caches/transforms-3/xxxxxxxxxxxxxxxxxxxxxxxxxxxxxxxx/transformed/customview-1.0.0/jars/classes.jar
-        component                     : androidx.customview:customview:1.0.0
-        externalAnnotations           : <GRADLE>/caches/transforms-3/xxxxxxxxxxxxxxxxxxxxxxxxxxxxxxxx/transformed/customview-1.0.0/annotations.zip [-]
-        folder                        : <GRADLE>/caches/transforms-3/xxxxxxxxxxxxxxxxxxxxxxxxxxxxxxxx/transformed/customview-1.0.0
-        jniFolder                     : <GRADLE>/caches/transforms-3/xxxxxxxxxxxxxxxxxxxxxxxxxxxxxxxx/transformed/customview-1.0.0/jni [-]
-        lintJar                       : <GRADLE>/caches/transforms-3/xxxxxxxxxxxxxxxxxxxxxxxxxxxxxxxx/transformed/customview-1.0.0/jars/lint.jar [-]
-        manifest                      : <GRADLE>/caches/transforms-3/xxxxxxxxxxxxxxxxxxxxxxxxxxxxxxxx/transformed/customview-1.0.0/AndroidManifest.xml
-        proguardRules                 : <GRADLE>/caches/transforms-3/xxxxxxxxxxxxxxxxxxxxxxxxxxxxxxxx/transformed/customview-1.0.0/proguard.txt [-]
-        publicResources               : <GRADLE>/caches/transforms-3/xxxxxxxxxxxxxxxxxxxxxxxxxxxxxxxx/transformed/customview-1.0.0/public.txt [-]
-        renderscriptFolder            : <GRADLE>/caches/transforms-3/xxxxxxxxxxxxxxxxxxxxxxxxxxxxxxxx/transformed/customview-1.0.0/rs [-]
-        resFolder                     : <GRADLE>/caches/transforms-3/xxxxxxxxxxxxxxxxxxxxxxxxxxxxxxxx/transformed/customview-1.0.0/res [-]
-        resStaticLibrary              : <GRADLE>/caches/transforms-3/xxxxxxxxxxxxxxxxxxxxxxxxxxxxxxxx/transformed/customview-1.0.0/res.apk [-]
-        - runtimeJarFiles             : <GRADLE>/caches/transforms-3/xxxxxxxxxxxxxxxxxxxxxxxxxxxxxxxx/transformed/customview-1.0.0/jars/classes.jar
-        symbolFile                    : <GRADLE>/caches/transforms-3/xxxxxxxxxxxxxxxxxxxxxxxxxxxxxxxx/transformed/customview-1.0.0/R.txt
-    - library                     : androidx.documentfile:documentfile:1.0.0@aar (IdeAndroidLibraryImpl)
-        aidlFolder                    : <GRADLE>/caches/transforms-3/xxxxxxxxxxxxxxxxxxxxxxxxxxxxxxxx/transformed/documentfile-1.0.0/aidl [-]
-        artifact                      : <M2>/androidx/documentfile/documentfile/1.0.0/documentfile-1.0.0.aar
-        artifactAddress               : androidx.documentfile:documentfile:1.0.0@aar
-        assetsFolder                  : <GRADLE>/caches/transforms-3/xxxxxxxxxxxxxxxxxxxxxxxxxxxxxxxx/transformed/documentfile-1.0.0/assets [-]
-        - compileJarFiles             : <GRADLE>/caches/transforms-3/xxxxxxxxxxxxxxxxxxxxxxxxxxxxxxxx/transformed/documentfile-1.0.0/jars/classes.jar
-        component                     : androidx.documentfile:documentfile:1.0.0
-        externalAnnotations           : <GRADLE>/caches/transforms-3/xxxxxxxxxxxxxxxxxxxxxxxxxxxxxxxx/transformed/documentfile-1.0.0/annotations.zip [-]
-        folder                        : <GRADLE>/caches/transforms-3/xxxxxxxxxxxxxxxxxxxxxxxxxxxxxxxx/transformed/documentfile-1.0.0
-        jniFolder                     : <GRADLE>/caches/transforms-3/xxxxxxxxxxxxxxxxxxxxxxxxxxxxxxxx/transformed/documentfile-1.0.0/jni [-]
-        lintJar                       : <GRADLE>/caches/transforms-3/xxxxxxxxxxxxxxxxxxxxxxxxxxxxxxxx/transformed/documentfile-1.0.0/jars/lint.jar [-]
-        manifest                      : <GRADLE>/caches/transforms-3/xxxxxxxxxxxxxxxxxxxxxxxxxxxxxxxx/transformed/documentfile-1.0.0/AndroidManifest.xml
-        proguardRules                 : <GRADLE>/caches/transforms-3/xxxxxxxxxxxxxxxxxxxxxxxxxxxxxxxx/transformed/documentfile-1.0.0/proguard.txt [-]
-        publicResources               : <GRADLE>/caches/transforms-3/xxxxxxxxxxxxxxxxxxxxxxxxxxxxxxxx/transformed/documentfile-1.0.0/public.txt [-]
-        renderscriptFolder            : <GRADLE>/caches/transforms-3/xxxxxxxxxxxxxxxxxxxxxxxxxxxxxxxx/transformed/documentfile-1.0.0/rs [-]
-        resFolder                     : <GRADLE>/caches/transforms-3/xxxxxxxxxxxxxxxxxxxxxxxxxxxxxxxx/transformed/documentfile-1.0.0/res [-]
-        resStaticLibrary              : <GRADLE>/caches/transforms-3/xxxxxxxxxxxxxxxxxxxxxxxxxxxxxxxx/transformed/documentfile-1.0.0/res.apk [-]
-        - runtimeJarFiles             : <GRADLE>/caches/transforms-3/xxxxxxxxxxxxxxxxxxxxxxxxxxxxxxxx/transformed/documentfile-1.0.0/jars/classes.jar
-        symbolFile                    : <GRADLE>/caches/transforms-3/xxxxxxxxxxxxxxxxxxxxxxxxxxxxxxxx/transformed/documentfile-1.0.0/R.txt
-    - library                     : androidx.drawerlayout:drawerlayout:1.0.0@aar (IdeAndroidLibraryImpl)
-        aidlFolder                    : <GRADLE>/caches/transforms-3/xxxxxxxxxxxxxxxxxxxxxxxxxxxxxxxx/transformed/drawerlayout-1.0.0/aidl [-]
-        artifact                      : <M2>/androidx/drawerlayout/drawerlayout/1.0.0/drawerlayout-1.0.0.aar
-        artifactAddress               : androidx.drawerlayout:drawerlayout:1.0.0@aar
-        assetsFolder                  : <GRADLE>/caches/transforms-3/xxxxxxxxxxxxxxxxxxxxxxxxxxxxxxxx/transformed/drawerlayout-1.0.0/assets [-]
-        - compileJarFiles             : <GRADLE>/caches/transforms-3/xxxxxxxxxxxxxxxxxxxxxxxxxxxxxxxx/transformed/drawerlayout-1.0.0/jars/classes.jar
-        component                     : androidx.drawerlayout:drawerlayout:1.0.0
-        externalAnnotations           : <GRADLE>/caches/transforms-3/xxxxxxxxxxxxxxxxxxxxxxxxxxxxxxxx/transformed/drawerlayout-1.0.0/annotations.zip
-        folder                        : <GRADLE>/caches/transforms-3/xxxxxxxxxxxxxxxxxxxxxxxxxxxxxxxx/transformed/drawerlayout-1.0.0
-        jniFolder                     : <GRADLE>/caches/transforms-3/xxxxxxxxxxxxxxxxxxxxxxxxxxxxxxxx/transformed/drawerlayout-1.0.0/jni [-]
-        lintJar                       : <GRADLE>/caches/transforms-3/xxxxxxxxxxxxxxxxxxxxxxxxxxxxxxxx/transformed/drawerlayout-1.0.0/jars/lint.jar [-]
-        manifest                      : <GRADLE>/caches/transforms-3/xxxxxxxxxxxxxxxxxxxxxxxxxxxxxxxx/transformed/drawerlayout-1.0.0/AndroidManifest.xml
-        proguardRules                 : <GRADLE>/caches/transforms-3/xxxxxxxxxxxxxxxxxxxxxxxxxxxxxxxx/transformed/drawerlayout-1.0.0/proguard.txt [-]
-        publicResources               : <GRADLE>/caches/transforms-3/xxxxxxxxxxxxxxxxxxxxxxxxxxxxxxxx/transformed/drawerlayout-1.0.0/public.txt [-]
-        renderscriptFolder            : <GRADLE>/caches/transforms-3/xxxxxxxxxxxxxxxxxxxxxxxxxxxxxxxx/transformed/drawerlayout-1.0.0/rs [-]
-        resFolder                     : <GRADLE>/caches/transforms-3/xxxxxxxxxxxxxxxxxxxxxxxxxxxxxxxx/transformed/drawerlayout-1.0.0/res [-]
-        resStaticLibrary              : <GRADLE>/caches/transforms-3/xxxxxxxxxxxxxxxxxxxxxxxxxxxxxxxx/transformed/drawerlayout-1.0.0/res.apk [-]
-        - runtimeJarFiles             : <GRADLE>/caches/transforms-3/xxxxxxxxxxxxxxxxxxxxxxxxxxxxxxxx/transformed/drawerlayout-1.0.0/jars/classes.jar
-        symbolFile                    : <GRADLE>/caches/transforms-3/xxxxxxxxxxxxxxxxxxxxxxxxxxxxxxxx/transformed/drawerlayout-1.0.0/R.txt
-=======
         assetsFolder                  : <GRADLE>/caches/<TRANSFORMS>/xxxxxxxxxxxxxxxxxxxxxxxxxxxxxxxx/transformed/appcompat-1.0.2/assets [-]
         - compileJarFiles             : <GRADLE>/caches/<TRANSFORMS>/xxxxxxxxxxxxxxxxxxxxxxxxxxxxxxxx/transformed/appcompat-1.0.2/jars/classes.jar
         component                     : androidx.appcompat:appcompat:1.0.2
@@ -404,47 +209,10 @@
         resStaticLibrary              : <GRADLE>/caches/<TRANSFORMS>/xxxxxxxxxxxxxxxxxxxxxxxxxxxxxxxx/transformed/drawerlayout-1.0.0/res.apk [-]
         - runtimeJarFiles             : <GRADLE>/caches/<TRANSFORMS>/xxxxxxxxxxxxxxxxxxxxxxxxxxxxxxxx/transformed/drawerlayout-1.0.0/jars/classes.jar
         symbolFile                    : <GRADLE>/caches/<TRANSFORMS>/xxxxxxxxxxxxxxxxxxxxxxxxxxxxxxxx/transformed/drawerlayout-1.0.0/R.txt
->>>>>>> 0d09370c
     - library                     : androidx.fragment:fragment:1.0.0@aar (IdeAndroidLibraryImpl)
         aidlFolder                    : <GRADLE>/caches/<TRANSFORMS>/xxxxxxxxxxxxxxxxxxxxxxxxxxxxxxxx/transformed/fragment-1.0.0/aidl [-]
         artifact                      : <M2>/androidx/fragment/fragment/1.0.0/fragment-1.0.0.aar
         artifactAddress               : androidx.fragment:fragment:1.0.0@aar
-<<<<<<< HEAD
-        assetsFolder                  : <GRADLE>/caches/transforms-3/xxxxxxxxxxxxxxxxxxxxxxxxxxxxxxxx/transformed/fragment-1.0.0/assets [-]
-        - compileJarFiles             : <GRADLE>/caches/transforms-3/xxxxxxxxxxxxxxxxxxxxxxxxxxxxxxxx/transformed/fragment-1.0.0/jars/classes.jar
-        component                     : androidx.fragment:fragment:1.0.0
-        externalAnnotations           : <GRADLE>/caches/transforms-3/xxxxxxxxxxxxxxxxxxxxxxxxxxxxxxxx/transformed/fragment-1.0.0/annotations.zip
-        folder                        : <GRADLE>/caches/transforms-3/xxxxxxxxxxxxxxxxxxxxxxxxxxxxxxxx/transformed/fragment-1.0.0
-        jniFolder                     : <GRADLE>/caches/transforms-3/xxxxxxxxxxxxxxxxxxxxxxxxxxxxxxxx/transformed/fragment-1.0.0/jni [-]
-        lintJar                       : <GRADLE>/caches/transforms-3/xxxxxxxxxxxxxxxxxxxxxxxxxxxxxxxx/transformed/fragment-1.0.0/jars/lint.jar [-]
-        manifest                      : <GRADLE>/caches/transforms-3/xxxxxxxxxxxxxxxxxxxxxxxxxxxxxxxx/transformed/fragment-1.0.0/AndroidManifest.xml
-        proguardRules                 : <GRADLE>/caches/transforms-3/xxxxxxxxxxxxxxxxxxxxxxxxxxxxxxxx/transformed/fragment-1.0.0/proguard.txt [-]
-        publicResources               : <GRADLE>/caches/transforms-3/xxxxxxxxxxxxxxxxxxxxxxxxxxxxxxxx/transformed/fragment-1.0.0/public.txt [-]
-        renderscriptFolder            : <GRADLE>/caches/transforms-3/xxxxxxxxxxxxxxxxxxxxxxxxxxxxxxxx/transformed/fragment-1.0.0/rs [-]
-        resFolder                     : <GRADLE>/caches/transforms-3/xxxxxxxxxxxxxxxxxxxxxxxxxxxxxxxx/transformed/fragment-1.0.0/res [-]
-        resStaticLibrary              : <GRADLE>/caches/transforms-3/xxxxxxxxxxxxxxxxxxxxxxxxxxxxxxxx/transformed/fragment-1.0.0/res.apk [-]
-        - runtimeJarFiles             : <GRADLE>/caches/transforms-3/xxxxxxxxxxxxxxxxxxxxxxxxxxxxxxxx/transformed/fragment-1.0.0/jars/classes.jar
-        symbolFile                    : <GRADLE>/caches/transforms-3/xxxxxxxxxxxxxxxxxxxxxxxxxxxxxxxx/transformed/fragment-1.0.0/R.txt
-    - library                     : androidx.interpolator:interpolator:1.0.0@aar (IdeAndroidLibraryImpl)
-        aidlFolder                    : <GRADLE>/caches/transforms-3/xxxxxxxxxxxxxxxxxxxxxxxxxxxxxxxx/transformed/interpolator-1.0.0/aidl [-]
-        artifact                      : <M2>/androidx/interpolator/interpolator/1.0.0/interpolator-1.0.0.aar
-        artifactAddress               : androidx.interpolator:interpolator:1.0.0@aar
-        assetsFolder                  : <GRADLE>/caches/transforms-3/xxxxxxxxxxxxxxxxxxxxxxxxxxxxxxxx/transformed/interpolator-1.0.0/assets [-]
-        - compileJarFiles             : <GRADLE>/caches/transforms-3/xxxxxxxxxxxxxxxxxxxxxxxxxxxxxxxx/transformed/interpolator-1.0.0/jars/classes.jar
-        component                     : androidx.interpolator:interpolator:1.0.0
-        externalAnnotations           : <GRADLE>/caches/transforms-3/xxxxxxxxxxxxxxxxxxxxxxxxxxxxxxxx/transformed/interpolator-1.0.0/annotations.zip [-]
-        folder                        : <GRADLE>/caches/transforms-3/xxxxxxxxxxxxxxxxxxxxxxxxxxxxxxxx/transformed/interpolator-1.0.0
-        jniFolder                     : <GRADLE>/caches/transforms-3/xxxxxxxxxxxxxxxxxxxxxxxxxxxxxxxx/transformed/interpolator-1.0.0/jni [-]
-        lintJar                       : <GRADLE>/caches/transforms-3/xxxxxxxxxxxxxxxxxxxxxxxxxxxxxxxx/transformed/interpolator-1.0.0/jars/lint.jar [-]
-        manifest                      : <GRADLE>/caches/transforms-3/xxxxxxxxxxxxxxxxxxxxxxxxxxxxxxxx/transformed/interpolator-1.0.0/AndroidManifest.xml
-        proguardRules                 : <GRADLE>/caches/transforms-3/xxxxxxxxxxxxxxxxxxxxxxxxxxxxxxxx/transformed/interpolator-1.0.0/proguard.txt [-]
-        publicResources               : <GRADLE>/caches/transforms-3/xxxxxxxxxxxxxxxxxxxxxxxxxxxxxxxx/transformed/interpolator-1.0.0/public.txt [-]
-        renderscriptFolder            : <GRADLE>/caches/transforms-3/xxxxxxxxxxxxxxxxxxxxxxxxxxxxxxxx/transformed/interpolator-1.0.0/rs [-]
-        resFolder                     : <GRADLE>/caches/transforms-3/xxxxxxxxxxxxxxxxxxxxxxxxxxxxxxxx/transformed/interpolator-1.0.0/res [-]
-        resStaticLibrary              : <GRADLE>/caches/transforms-3/xxxxxxxxxxxxxxxxxxxxxxxxxxxxxxxx/transformed/interpolator-1.0.0/res.apk [-]
-        - runtimeJarFiles             : <GRADLE>/caches/transforms-3/xxxxxxxxxxxxxxxxxxxxxxxxxxxxxxxx/transformed/interpolator-1.0.0/jars/classes.jar
-        symbolFile                    : <GRADLE>/caches/transforms-3/xxxxxxxxxxxxxxxxxxxxxxxxxxxxxxxx/transformed/interpolator-1.0.0/R.txt
-=======
         assetsFolder                  : <GRADLE>/caches/<TRANSFORMS>/xxxxxxxxxxxxxxxxxxxxxxxxxxxxxxxx/transformed/fragment-1.0.0/assets [-]
         - compileJarFiles             : <GRADLE>/caches/<TRANSFORMS>/xxxxxxxxxxxxxxxxxxxxxxxxxxxxxxxx/transformed/fragment-1.0.0/jars/classes.jar
         component                     : androidx.fragment:fragment:1.0.0
@@ -479,28 +247,10 @@
         resStaticLibrary              : <GRADLE>/caches/<TRANSFORMS>/xxxxxxxxxxxxxxxxxxxxxxxxxxxxxxxx/transformed/interpolator-1.0.0/res.apk [-]
         - runtimeJarFiles             : <GRADLE>/caches/<TRANSFORMS>/xxxxxxxxxxxxxxxxxxxxxxxxxxxxxxxx/transformed/interpolator-1.0.0/jars/classes.jar
         symbolFile                    : <GRADLE>/caches/<TRANSFORMS>/xxxxxxxxxxxxxxxxxxxxxxxxxxxxxxxx/transformed/interpolator-1.0.0/R.txt
->>>>>>> 0d09370c
     - library                     : androidx.legacy:legacy-support-core-ui:1.0.0@aar (IdeAndroidLibraryImpl)
         aidlFolder                    : <GRADLE>/caches/<TRANSFORMS>/xxxxxxxxxxxxxxxxxxxxxxxxxxxxxxxx/transformed/legacy-support-core-ui-1.0.0/aidl [-]
         artifact                      : <M2>/androidx/legacy/legacy-support-core-ui/1.0.0/legacy-support-core-ui-1.0.0.aar
         artifactAddress               : androidx.legacy:legacy-support-core-ui:1.0.0@aar
-<<<<<<< HEAD
-        assetsFolder                  : <GRADLE>/caches/transforms-3/xxxxxxxxxxxxxxxxxxxxxxxxxxxxxxxx/transformed/legacy-support-core-ui-1.0.0/assets [-]
-        - compileJarFiles             : <GRADLE>/caches/transforms-3/xxxxxxxxxxxxxxxxxxxxxxxxxxxxxxxx/transformed/legacy-support-core-ui-1.0.0/jars/classes.jar
-        component                     : androidx.legacy:legacy-support-core-ui:1.0.0
-        externalAnnotations           : <GRADLE>/caches/transforms-3/xxxxxxxxxxxxxxxxxxxxxxxxxxxxxxxx/transformed/legacy-support-core-ui-1.0.0/annotations.zip [-]
-        folder                        : <GRADLE>/caches/transforms-3/xxxxxxxxxxxxxxxxxxxxxxxxxxxxxxxx/transformed/legacy-support-core-ui-1.0.0
-        jniFolder                     : <GRADLE>/caches/transforms-3/xxxxxxxxxxxxxxxxxxxxxxxxxxxxxxxx/transformed/legacy-support-core-ui-1.0.0/jni [-]
-        lintJar                       : <GRADLE>/caches/transforms-3/xxxxxxxxxxxxxxxxxxxxxxxxxxxxxxxx/transformed/legacy-support-core-ui-1.0.0/jars/lint.jar [-]
-        manifest                      : <GRADLE>/caches/transforms-3/xxxxxxxxxxxxxxxxxxxxxxxxxxxxxxxx/transformed/legacy-support-core-ui-1.0.0/AndroidManifest.xml
-        proguardRules                 : <GRADLE>/caches/transforms-3/xxxxxxxxxxxxxxxxxxxxxxxxxxxxxxxx/transformed/legacy-support-core-ui-1.0.0/proguard.txt [-]
-        publicResources               : <GRADLE>/caches/transforms-3/xxxxxxxxxxxxxxxxxxxxxxxxxxxxxxxx/transformed/legacy-support-core-ui-1.0.0/public.txt [-]
-        renderscriptFolder            : <GRADLE>/caches/transforms-3/xxxxxxxxxxxxxxxxxxxxxxxxxxxxxxxx/transformed/legacy-support-core-ui-1.0.0/rs [-]
-        resFolder                     : <GRADLE>/caches/transforms-3/xxxxxxxxxxxxxxxxxxxxxxxxxxxxxxxx/transformed/legacy-support-core-ui-1.0.0/res [-]
-        resStaticLibrary              : <GRADLE>/caches/transforms-3/xxxxxxxxxxxxxxxxxxxxxxxxxxxxxxxx/transformed/legacy-support-core-ui-1.0.0/res.apk [-]
-        - runtimeJarFiles             : <GRADLE>/caches/transforms-3/xxxxxxxxxxxxxxxxxxxxxxxxxxxxxxxx/transformed/legacy-support-core-ui-1.0.0/jars/classes.jar
-        symbolFile                    : <GRADLE>/caches/transforms-3/xxxxxxxxxxxxxxxxxxxxxxxxxxxxxxxx/transformed/legacy-support-core-ui-1.0.0/R.txt
-=======
         assetsFolder                  : <GRADLE>/caches/<TRANSFORMS>/xxxxxxxxxxxxxxxxxxxxxxxxxxxxxxxx/transformed/legacy-support-core-ui-1.0.0/assets [-]
         - compileJarFiles             : <GRADLE>/caches/<TRANSFORMS>/xxxxxxxxxxxxxxxxxxxxxxxxxxxxxxxx/transformed/legacy-support-core-ui-1.0.0/jars/classes.jar
         component                     : androidx.legacy:legacy-support-core-ui:1.0.0
@@ -516,275 +266,10 @@
         resStaticLibrary              : <GRADLE>/caches/<TRANSFORMS>/xxxxxxxxxxxxxxxxxxxxxxxxxxxxxxxx/transformed/legacy-support-core-ui-1.0.0/res.apk [-]
         - runtimeJarFiles             : <GRADLE>/caches/<TRANSFORMS>/xxxxxxxxxxxxxxxxxxxxxxxxxxxxxxxx/transformed/legacy-support-core-ui-1.0.0/jars/classes.jar
         symbolFile                    : <GRADLE>/caches/<TRANSFORMS>/xxxxxxxxxxxxxxxxxxxxxxxxxxxxxxxx/transformed/legacy-support-core-ui-1.0.0/R.txt
->>>>>>> 0d09370c
     - library                     : androidx.legacy:legacy-support-core-utils:1.0.0@aar (IdeAndroidLibraryImpl)
         aidlFolder                    : <GRADLE>/caches/<TRANSFORMS>/xxxxxxxxxxxxxxxxxxxxxxxxxxxxxxxx/transformed/legacy-support-core-utils-1.0.0/aidl [-]
         artifact                      : <M2>/androidx/legacy/legacy-support-core-utils/1.0.0/legacy-support-core-utils-1.0.0.aar
         artifactAddress               : androidx.legacy:legacy-support-core-utils:1.0.0@aar
-<<<<<<< HEAD
-        assetsFolder                  : <GRADLE>/caches/transforms-3/xxxxxxxxxxxxxxxxxxxxxxxxxxxxxxxx/transformed/legacy-support-core-utils-1.0.0/assets [-]
-        - compileJarFiles             : <GRADLE>/caches/transforms-3/xxxxxxxxxxxxxxxxxxxxxxxxxxxxxxxx/transformed/legacy-support-core-utils-1.0.0/jars/classes.jar
-        component                     : androidx.legacy:legacy-support-core-utils:1.0.0
-        externalAnnotations           : <GRADLE>/caches/transforms-3/xxxxxxxxxxxxxxxxxxxxxxxxxxxxxxxx/transformed/legacy-support-core-utils-1.0.0/annotations.zip [-]
-        folder                        : <GRADLE>/caches/transforms-3/xxxxxxxxxxxxxxxxxxxxxxxxxxxxxxxx/transformed/legacy-support-core-utils-1.0.0
-        jniFolder                     : <GRADLE>/caches/transforms-3/xxxxxxxxxxxxxxxxxxxxxxxxxxxxxxxx/transformed/legacy-support-core-utils-1.0.0/jni [-]
-        lintJar                       : <GRADLE>/caches/transforms-3/xxxxxxxxxxxxxxxxxxxxxxxxxxxxxxxx/transformed/legacy-support-core-utils-1.0.0/jars/lint.jar [-]
-        manifest                      : <GRADLE>/caches/transforms-3/xxxxxxxxxxxxxxxxxxxxxxxxxxxxxxxx/transformed/legacy-support-core-utils-1.0.0/AndroidManifest.xml
-        proguardRules                 : <GRADLE>/caches/transforms-3/xxxxxxxxxxxxxxxxxxxxxxxxxxxxxxxx/transformed/legacy-support-core-utils-1.0.0/proguard.txt [-]
-        publicResources               : <GRADLE>/caches/transforms-3/xxxxxxxxxxxxxxxxxxxxxxxxxxxxxxxx/transformed/legacy-support-core-utils-1.0.0/public.txt [-]
-        renderscriptFolder            : <GRADLE>/caches/transforms-3/xxxxxxxxxxxxxxxxxxxxxxxxxxxxxxxx/transformed/legacy-support-core-utils-1.0.0/rs [-]
-        resFolder                     : <GRADLE>/caches/transforms-3/xxxxxxxxxxxxxxxxxxxxxxxxxxxxxxxx/transformed/legacy-support-core-utils-1.0.0/res [-]
-        resStaticLibrary              : <GRADLE>/caches/transforms-3/xxxxxxxxxxxxxxxxxxxxxxxxxxxxxxxx/transformed/legacy-support-core-utils-1.0.0/res.apk [-]
-        - runtimeJarFiles             : <GRADLE>/caches/transforms-3/xxxxxxxxxxxxxxxxxxxxxxxxxxxxxxxx/transformed/legacy-support-core-utils-1.0.0/jars/classes.jar
-        symbolFile                    : <GRADLE>/caches/transforms-3/xxxxxxxxxxxxxxxxxxxxxxxxxxxxxxxx/transformed/legacy-support-core-utils-1.0.0/R.txt
-    - library                     : androidx.lifecycle:lifecycle-livedata-core:2.0.0@aar (IdeAndroidLibraryImpl)
-        aidlFolder                    : <GRADLE>/caches/transforms-3/xxxxxxxxxxxxxxxxxxxxxxxxxxxxxxxx/transformed/lifecycle-livedata-core-2.0.0/aidl [-]
-        artifact                      : <M2>/androidx/lifecycle/lifecycle-livedata-core/2.0.0/lifecycle-livedata-core-2.0.0.aar
-        artifactAddress               : androidx.lifecycle:lifecycle-livedata-core:2.0.0@aar
-        assetsFolder                  : <GRADLE>/caches/transforms-3/xxxxxxxxxxxxxxxxxxxxxxxxxxxxxxxx/transformed/lifecycle-livedata-core-2.0.0/assets [-]
-        - compileJarFiles             : <GRADLE>/caches/transforms-3/xxxxxxxxxxxxxxxxxxxxxxxxxxxxxxxx/transformed/lifecycle-livedata-core-2.0.0/jars/classes.jar
-        component                     : androidx.lifecycle:lifecycle-livedata-core:2.0.0
-        externalAnnotations           : <GRADLE>/caches/transforms-3/xxxxxxxxxxxxxxxxxxxxxxxxxxxxxxxx/transformed/lifecycle-livedata-core-2.0.0/annotations.zip [-]
-        folder                        : <GRADLE>/caches/transforms-3/xxxxxxxxxxxxxxxxxxxxxxxxxxxxxxxx/transformed/lifecycle-livedata-core-2.0.0
-        jniFolder                     : <GRADLE>/caches/transforms-3/xxxxxxxxxxxxxxxxxxxxxxxxxxxxxxxx/transformed/lifecycle-livedata-core-2.0.0/jni [-]
-        lintJar                       : <GRADLE>/caches/transforms-3/xxxxxxxxxxxxxxxxxxxxxxxxxxxxxxxx/transformed/lifecycle-livedata-core-2.0.0/jars/lint.jar [-]
-        manifest                      : <GRADLE>/caches/transforms-3/xxxxxxxxxxxxxxxxxxxxxxxxxxxxxxxx/transformed/lifecycle-livedata-core-2.0.0/AndroidManifest.xml
-        proguardRules                 : <GRADLE>/caches/transforms-3/xxxxxxxxxxxxxxxxxxxxxxxxxxxxxxxx/transformed/lifecycle-livedata-core-2.0.0/proguard.txt [-]
-        publicResources               : <GRADLE>/caches/transforms-3/xxxxxxxxxxxxxxxxxxxxxxxxxxxxxxxx/transformed/lifecycle-livedata-core-2.0.0/public.txt [-]
-        renderscriptFolder            : <GRADLE>/caches/transforms-3/xxxxxxxxxxxxxxxxxxxxxxxxxxxxxxxx/transformed/lifecycle-livedata-core-2.0.0/rs [-]
-        resFolder                     : <GRADLE>/caches/transforms-3/xxxxxxxxxxxxxxxxxxxxxxxxxxxxxxxx/transformed/lifecycle-livedata-core-2.0.0/res [-]
-        resStaticLibrary              : <GRADLE>/caches/transforms-3/xxxxxxxxxxxxxxxxxxxxxxxxxxxxxxxx/transformed/lifecycle-livedata-core-2.0.0/res.apk [-]
-        - runtimeJarFiles             : <GRADLE>/caches/transforms-3/xxxxxxxxxxxxxxxxxxxxxxxxxxxxxxxx/transformed/lifecycle-livedata-core-2.0.0/jars/classes.jar
-        symbolFile                    : <GRADLE>/caches/transforms-3/xxxxxxxxxxxxxxxxxxxxxxxxxxxxxxxx/transformed/lifecycle-livedata-core-2.0.0/R.txt
-    - library                     : androidx.lifecycle:lifecycle-livedata:2.0.0@aar (IdeAndroidLibraryImpl)
-        aidlFolder                    : <GRADLE>/caches/transforms-3/xxxxxxxxxxxxxxxxxxxxxxxxxxxxxxxx/transformed/lifecycle-livedata-2.0.0/aidl [-]
-        artifact                      : <M2>/androidx/lifecycle/lifecycle-livedata/2.0.0/lifecycle-livedata-2.0.0.aar
-        artifactAddress               : androidx.lifecycle:lifecycle-livedata:2.0.0@aar
-        assetsFolder                  : <GRADLE>/caches/transforms-3/xxxxxxxxxxxxxxxxxxxxxxxxxxxxxxxx/transformed/lifecycle-livedata-2.0.0/assets [-]
-        - compileJarFiles             : <GRADLE>/caches/transforms-3/xxxxxxxxxxxxxxxxxxxxxxxxxxxxxxxx/transformed/lifecycle-livedata-2.0.0/jars/classes.jar
-        component                     : androidx.lifecycle:lifecycle-livedata:2.0.0
-        externalAnnotations           : <GRADLE>/caches/transforms-3/xxxxxxxxxxxxxxxxxxxxxxxxxxxxxxxx/transformed/lifecycle-livedata-2.0.0/annotations.zip [-]
-        folder                        : <GRADLE>/caches/transforms-3/xxxxxxxxxxxxxxxxxxxxxxxxxxxxxxxx/transformed/lifecycle-livedata-2.0.0
-        jniFolder                     : <GRADLE>/caches/transforms-3/xxxxxxxxxxxxxxxxxxxxxxxxxxxxxxxx/transformed/lifecycle-livedata-2.0.0/jni [-]
-        lintJar                       : <GRADLE>/caches/transforms-3/xxxxxxxxxxxxxxxxxxxxxxxxxxxxxxxx/transformed/lifecycle-livedata-2.0.0/jars/lint.jar [-]
-        manifest                      : <GRADLE>/caches/transforms-3/xxxxxxxxxxxxxxxxxxxxxxxxxxxxxxxx/transformed/lifecycle-livedata-2.0.0/AndroidManifest.xml
-        proguardRules                 : <GRADLE>/caches/transforms-3/xxxxxxxxxxxxxxxxxxxxxxxxxxxxxxxx/transformed/lifecycle-livedata-2.0.0/proguard.txt [-]
-        publicResources               : <GRADLE>/caches/transforms-3/xxxxxxxxxxxxxxxxxxxxxxxxxxxxxxxx/transformed/lifecycle-livedata-2.0.0/public.txt [-]
-        renderscriptFolder            : <GRADLE>/caches/transforms-3/xxxxxxxxxxxxxxxxxxxxxxxxxxxxxxxx/transformed/lifecycle-livedata-2.0.0/rs [-]
-        resFolder                     : <GRADLE>/caches/transforms-3/xxxxxxxxxxxxxxxxxxxxxxxxxxxxxxxx/transformed/lifecycle-livedata-2.0.0/res [-]
-        resStaticLibrary              : <GRADLE>/caches/transforms-3/xxxxxxxxxxxxxxxxxxxxxxxxxxxxxxxx/transformed/lifecycle-livedata-2.0.0/res.apk [-]
-        - runtimeJarFiles             : <GRADLE>/caches/transforms-3/xxxxxxxxxxxxxxxxxxxxxxxxxxxxxxxx/transformed/lifecycle-livedata-2.0.0/jars/classes.jar
-        symbolFile                    : <GRADLE>/caches/transforms-3/xxxxxxxxxxxxxxxxxxxxxxxxxxxxxxxx/transformed/lifecycle-livedata-2.0.0/R.txt
-    - library                     : androidx.lifecycle:lifecycle-runtime:2.0.0@aar (IdeAndroidLibraryImpl)
-        aidlFolder                    : <GRADLE>/caches/transforms-3/xxxxxxxxxxxxxxxxxxxxxxxxxxxxxxxx/transformed/lifecycle-runtime-2.0.0/aidl [-]
-        artifact                      : <M2>/androidx/lifecycle/lifecycle-runtime/2.0.0/lifecycle-runtime-2.0.0.aar
-        artifactAddress               : androidx.lifecycle:lifecycle-runtime:2.0.0@aar
-        assetsFolder                  : <GRADLE>/caches/transforms-3/xxxxxxxxxxxxxxxxxxxxxxxxxxxxxxxx/transformed/lifecycle-runtime-2.0.0/assets [-]
-        - compileJarFiles             : <GRADLE>/caches/transforms-3/xxxxxxxxxxxxxxxxxxxxxxxxxxxxxxxx/transformed/lifecycle-runtime-2.0.0/jars/classes.jar
-        component                     : androidx.lifecycle:lifecycle-runtime:2.0.0
-        externalAnnotations           : <GRADLE>/caches/transforms-3/xxxxxxxxxxxxxxxxxxxxxxxxxxxxxxxx/transformed/lifecycle-runtime-2.0.0/annotations.zip [-]
-        folder                        : <GRADLE>/caches/transforms-3/xxxxxxxxxxxxxxxxxxxxxxxxxxxxxxxx/transformed/lifecycle-runtime-2.0.0
-        jniFolder                     : <GRADLE>/caches/transforms-3/xxxxxxxxxxxxxxxxxxxxxxxxxxxxxxxx/transformed/lifecycle-runtime-2.0.0/jni [-]
-        lintJar                       : <GRADLE>/caches/transforms-3/xxxxxxxxxxxxxxxxxxxxxxxxxxxxxxxx/transformed/lifecycle-runtime-2.0.0/jars/lint.jar [-]
-        manifest                      : <GRADLE>/caches/transforms-3/xxxxxxxxxxxxxxxxxxxxxxxxxxxxxxxx/transformed/lifecycle-runtime-2.0.0/AndroidManifest.xml
-        proguardRules                 : <GRADLE>/caches/transforms-3/xxxxxxxxxxxxxxxxxxxxxxxxxxxxxxxx/transformed/lifecycle-runtime-2.0.0/proguard.txt
-        publicResources               : <GRADLE>/caches/transforms-3/xxxxxxxxxxxxxxxxxxxxxxxxxxxxxxxx/transformed/lifecycle-runtime-2.0.0/public.txt [-]
-        renderscriptFolder            : <GRADLE>/caches/transforms-3/xxxxxxxxxxxxxxxxxxxxxxxxxxxxxxxx/transformed/lifecycle-runtime-2.0.0/rs [-]
-        resFolder                     : <GRADLE>/caches/transforms-3/xxxxxxxxxxxxxxxxxxxxxxxxxxxxxxxx/transformed/lifecycle-runtime-2.0.0/res [-]
-        resStaticLibrary              : <GRADLE>/caches/transforms-3/xxxxxxxxxxxxxxxxxxxxxxxxxxxxxxxx/transformed/lifecycle-runtime-2.0.0/res.apk [-]
-        - runtimeJarFiles             : <GRADLE>/caches/transforms-3/xxxxxxxxxxxxxxxxxxxxxxxxxxxxxxxx/transformed/lifecycle-runtime-2.0.0/jars/classes.jar
-        symbolFile                    : <GRADLE>/caches/transforms-3/xxxxxxxxxxxxxxxxxxxxxxxxxxxxxxxx/transformed/lifecycle-runtime-2.0.0/R.txt
-    - library                     : androidx.lifecycle:lifecycle-viewmodel:2.0.0@aar (IdeAndroidLibraryImpl)
-        aidlFolder                    : <GRADLE>/caches/transforms-3/xxxxxxxxxxxxxxxxxxxxxxxxxxxxxxxx/transformed/lifecycle-viewmodel-2.0.0/aidl [-]
-        artifact                      : <M2>/androidx/lifecycle/lifecycle-viewmodel/2.0.0/lifecycle-viewmodel-2.0.0.aar
-        artifactAddress               : androidx.lifecycle:lifecycle-viewmodel:2.0.0@aar
-        assetsFolder                  : <GRADLE>/caches/transforms-3/xxxxxxxxxxxxxxxxxxxxxxxxxxxxxxxx/transformed/lifecycle-viewmodel-2.0.0/assets [-]
-        - compileJarFiles             : <GRADLE>/caches/transforms-3/xxxxxxxxxxxxxxxxxxxxxxxxxxxxxxxx/transformed/lifecycle-viewmodel-2.0.0/jars/classes.jar
-        component                     : androidx.lifecycle:lifecycle-viewmodel:2.0.0
-        externalAnnotations           : <GRADLE>/caches/transforms-3/xxxxxxxxxxxxxxxxxxxxxxxxxxxxxxxx/transformed/lifecycle-viewmodel-2.0.0/annotations.zip [-]
-        folder                        : <GRADLE>/caches/transforms-3/xxxxxxxxxxxxxxxxxxxxxxxxxxxxxxxx/transformed/lifecycle-viewmodel-2.0.0
-        jniFolder                     : <GRADLE>/caches/transforms-3/xxxxxxxxxxxxxxxxxxxxxxxxxxxxxxxx/transformed/lifecycle-viewmodel-2.0.0/jni [-]
-        lintJar                       : <GRADLE>/caches/transforms-3/xxxxxxxxxxxxxxxxxxxxxxxxxxxxxxxx/transformed/lifecycle-viewmodel-2.0.0/jars/lint.jar [-]
-        manifest                      : <GRADLE>/caches/transforms-3/xxxxxxxxxxxxxxxxxxxxxxxxxxxxxxxx/transformed/lifecycle-viewmodel-2.0.0/AndroidManifest.xml
-        proguardRules                 : <GRADLE>/caches/transforms-3/xxxxxxxxxxxxxxxxxxxxxxxxxxxxxxxx/transformed/lifecycle-viewmodel-2.0.0/proguard.txt
-        publicResources               : <GRADLE>/caches/transforms-3/xxxxxxxxxxxxxxxxxxxxxxxxxxxxxxxx/transformed/lifecycle-viewmodel-2.0.0/public.txt [-]
-        renderscriptFolder            : <GRADLE>/caches/transforms-3/xxxxxxxxxxxxxxxxxxxxxxxxxxxxxxxx/transformed/lifecycle-viewmodel-2.0.0/rs [-]
-        resFolder                     : <GRADLE>/caches/transforms-3/xxxxxxxxxxxxxxxxxxxxxxxxxxxxxxxx/transformed/lifecycle-viewmodel-2.0.0/res [-]
-        resStaticLibrary              : <GRADLE>/caches/transforms-3/xxxxxxxxxxxxxxxxxxxxxxxxxxxxxxxx/transformed/lifecycle-viewmodel-2.0.0/res.apk [-]
-        - runtimeJarFiles             : <GRADLE>/caches/transforms-3/xxxxxxxxxxxxxxxxxxxxxxxxxxxxxxxx/transformed/lifecycle-viewmodel-2.0.0/jars/classes.jar
-        symbolFile                    : <GRADLE>/caches/transforms-3/xxxxxxxxxxxxxxxxxxxxxxxxxxxxxxxx/transformed/lifecycle-viewmodel-2.0.0/R.txt
-    - library                     : androidx.loader:loader:1.0.0@aar (IdeAndroidLibraryImpl)
-        aidlFolder                    : <GRADLE>/caches/transforms-3/xxxxxxxxxxxxxxxxxxxxxxxxxxxxxxxx/transformed/loader-1.0.0/aidl [-]
-        artifact                      : <M2>/androidx/loader/loader/1.0.0/loader-1.0.0.aar
-        artifactAddress               : androidx.loader:loader:1.0.0@aar
-        assetsFolder                  : <GRADLE>/caches/transforms-3/xxxxxxxxxxxxxxxxxxxxxxxxxxxxxxxx/transformed/loader-1.0.0/assets [-]
-        - compileJarFiles             : <GRADLE>/caches/transforms-3/xxxxxxxxxxxxxxxxxxxxxxxxxxxxxxxx/transformed/loader-1.0.0/jars/classes.jar
-        component                     : androidx.loader:loader:1.0.0
-        externalAnnotations           : <GRADLE>/caches/transforms-3/xxxxxxxxxxxxxxxxxxxxxxxxxxxxxxxx/transformed/loader-1.0.0/annotations.zip [-]
-        folder                        : <GRADLE>/caches/transforms-3/xxxxxxxxxxxxxxxxxxxxxxxxxxxxxxxx/transformed/loader-1.0.0
-        jniFolder                     : <GRADLE>/caches/transforms-3/xxxxxxxxxxxxxxxxxxxxxxxxxxxxxxxx/transformed/loader-1.0.0/jni [-]
-        lintJar                       : <GRADLE>/caches/transforms-3/xxxxxxxxxxxxxxxxxxxxxxxxxxxxxxxx/transformed/loader-1.0.0/jars/lint.jar [-]
-        manifest                      : <GRADLE>/caches/transforms-3/xxxxxxxxxxxxxxxxxxxxxxxxxxxxxxxx/transformed/loader-1.0.0/AndroidManifest.xml
-        proguardRules                 : <GRADLE>/caches/transforms-3/xxxxxxxxxxxxxxxxxxxxxxxxxxxxxxxx/transformed/loader-1.0.0/proguard.txt [-]
-        publicResources               : <GRADLE>/caches/transforms-3/xxxxxxxxxxxxxxxxxxxxxxxxxxxxxxxx/transformed/loader-1.0.0/public.txt [-]
-        renderscriptFolder            : <GRADLE>/caches/transforms-3/xxxxxxxxxxxxxxxxxxxxxxxxxxxxxxxx/transformed/loader-1.0.0/rs [-]
-        resFolder                     : <GRADLE>/caches/transforms-3/xxxxxxxxxxxxxxxxxxxxxxxxxxxxxxxx/transformed/loader-1.0.0/res [-]
-        resStaticLibrary              : <GRADLE>/caches/transforms-3/xxxxxxxxxxxxxxxxxxxxxxxxxxxxxxxx/transformed/loader-1.0.0/res.apk [-]
-        - runtimeJarFiles             : <GRADLE>/caches/transforms-3/xxxxxxxxxxxxxxxxxxxxxxxxxxxxxxxx/transformed/loader-1.0.0/jars/classes.jar
-        symbolFile                    : <GRADLE>/caches/transforms-3/xxxxxxxxxxxxxxxxxxxxxxxxxxxxxxxx/transformed/loader-1.0.0/R.txt
-    - library                     : androidx.localbroadcastmanager:localbroadcastmanager:1.0.0@aar (IdeAndroidLibraryImpl)
-        aidlFolder                    : <GRADLE>/caches/transforms-3/xxxxxxxxxxxxxxxxxxxxxxxxxxxxxxxx/transformed/localbroadcastmanager-1.0.0/aidl [-]
-        artifact                      : <M2>/androidx/localbroadcastmanager/localbroadcastmanager/1.0.0/localbroadcastmanager-1.0.0.aar
-        artifactAddress               : androidx.localbroadcastmanager:localbroadcastmanager:1.0.0@aar
-        assetsFolder                  : <GRADLE>/caches/transforms-3/xxxxxxxxxxxxxxxxxxxxxxxxxxxxxxxx/transformed/localbroadcastmanager-1.0.0/assets [-]
-        - compileJarFiles             : <GRADLE>/caches/transforms-3/xxxxxxxxxxxxxxxxxxxxxxxxxxxxxxxx/transformed/localbroadcastmanager-1.0.0/jars/classes.jar
-        component                     : androidx.localbroadcastmanager:localbroadcastmanager:1.0.0
-        externalAnnotations           : <GRADLE>/caches/transforms-3/xxxxxxxxxxxxxxxxxxxxxxxxxxxxxxxx/transformed/localbroadcastmanager-1.0.0/annotations.zip [-]
-        folder                        : <GRADLE>/caches/transforms-3/xxxxxxxxxxxxxxxxxxxxxxxxxxxxxxxx/transformed/localbroadcastmanager-1.0.0
-        jniFolder                     : <GRADLE>/caches/transforms-3/xxxxxxxxxxxxxxxxxxxxxxxxxxxxxxxx/transformed/localbroadcastmanager-1.0.0/jni [-]
-        lintJar                       : <GRADLE>/caches/transforms-3/xxxxxxxxxxxxxxxxxxxxxxxxxxxxxxxx/transformed/localbroadcastmanager-1.0.0/jars/lint.jar [-]
-        manifest                      : <GRADLE>/caches/transforms-3/xxxxxxxxxxxxxxxxxxxxxxxxxxxxxxxx/transformed/localbroadcastmanager-1.0.0/AndroidManifest.xml
-        proguardRules                 : <GRADLE>/caches/transforms-3/xxxxxxxxxxxxxxxxxxxxxxxxxxxxxxxx/transformed/localbroadcastmanager-1.0.0/proguard.txt [-]
-        publicResources               : <GRADLE>/caches/transforms-3/xxxxxxxxxxxxxxxxxxxxxxxxxxxxxxxx/transformed/localbroadcastmanager-1.0.0/public.txt [-]
-        renderscriptFolder            : <GRADLE>/caches/transforms-3/xxxxxxxxxxxxxxxxxxxxxxxxxxxxxxxx/transformed/localbroadcastmanager-1.0.0/rs [-]
-        resFolder                     : <GRADLE>/caches/transforms-3/xxxxxxxxxxxxxxxxxxxxxxxxxxxxxxxx/transformed/localbroadcastmanager-1.0.0/res [-]
-        resStaticLibrary              : <GRADLE>/caches/transforms-3/xxxxxxxxxxxxxxxxxxxxxxxxxxxxxxxx/transformed/localbroadcastmanager-1.0.0/res.apk [-]
-        - runtimeJarFiles             : <GRADLE>/caches/transforms-3/xxxxxxxxxxxxxxxxxxxxxxxxxxxxxxxx/transformed/localbroadcastmanager-1.0.0/jars/classes.jar
-        symbolFile                    : <GRADLE>/caches/transforms-3/xxxxxxxxxxxxxxxxxxxxxxxxxxxxxxxx/transformed/localbroadcastmanager-1.0.0/R.txt
-    - library                     : androidx.print:print:1.0.0@aar (IdeAndroidLibraryImpl)
-        aidlFolder                    : <GRADLE>/caches/transforms-3/xxxxxxxxxxxxxxxxxxxxxxxxxxxxxxxx/transformed/print-1.0.0/aidl [-]
-        artifact                      : <M2>/androidx/print/print/1.0.0/print-1.0.0.aar
-        artifactAddress               : androidx.print:print:1.0.0@aar
-        assetsFolder                  : <GRADLE>/caches/transforms-3/xxxxxxxxxxxxxxxxxxxxxxxxxxxxxxxx/transformed/print-1.0.0/assets [-]
-        - compileJarFiles             : <GRADLE>/caches/transforms-3/xxxxxxxxxxxxxxxxxxxxxxxxxxxxxxxx/transformed/print-1.0.0/jars/classes.jar
-        component                     : androidx.print:print:1.0.0
-        externalAnnotations           : <GRADLE>/caches/transforms-3/xxxxxxxxxxxxxxxxxxxxxxxxxxxxxxxx/transformed/print-1.0.0/annotations.zip
-        folder                        : <GRADLE>/caches/transforms-3/xxxxxxxxxxxxxxxxxxxxxxxxxxxxxxxx/transformed/print-1.0.0
-        jniFolder                     : <GRADLE>/caches/transforms-3/xxxxxxxxxxxxxxxxxxxxxxxxxxxxxxxx/transformed/print-1.0.0/jni [-]
-        lintJar                       : <GRADLE>/caches/transforms-3/xxxxxxxxxxxxxxxxxxxxxxxxxxxxxxxx/transformed/print-1.0.0/jars/lint.jar [-]
-        manifest                      : <GRADLE>/caches/transforms-3/xxxxxxxxxxxxxxxxxxxxxxxxxxxxxxxx/transformed/print-1.0.0/AndroidManifest.xml
-        proguardRules                 : <GRADLE>/caches/transforms-3/xxxxxxxxxxxxxxxxxxxxxxxxxxxxxxxx/transformed/print-1.0.0/proguard.txt [-]
-        publicResources               : <GRADLE>/caches/transforms-3/xxxxxxxxxxxxxxxxxxxxxxxxxxxxxxxx/transformed/print-1.0.0/public.txt [-]
-        renderscriptFolder            : <GRADLE>/caches/transforms-3/xxxxxxxxxxxxxxxxxxxxxxxxxxxxxxxx/transformed/print-1.0.0/rs [-]
-        resFolder                     : <GRADLE>/caches/transforms-3/xxxxxxxxxxxxxxxxxxxxxxxxxxxxxxxx/transformed/print-1.0.0/res [-]
-        resStaticLibrary              : <GRADLE>/caches/transforms-3/xxxxxxxxxxxxxxxxxxxxxxxxxxxxxxxx/transformed/print-1.0.0/res.apk [-]
-        - runtimeJarFiles             : <GRADLE>/caches/transforms-3/xxxxxxxxxxxxxxxxxxxxxxxxxxxxxxxx/transformed/print-1.0.0/jars/classes.jar
-        symbolFile                    : <GRADLE>/caches/transforms-3/xxxxxxxxxxxxxxxxxxxxxxxxxxxxxxxx/transformed/print-1.0.0/R.txt
-    - library                     : androidx.slidingpanelayout:slidingpanelayout:1.0.0@aar (IdeAndroidLibraryImpl)
-        aidlFolder                    : <GRADLE>/caches/transforms-3/xxxxxxxxxxxxxxxxxxxxxxxxxxxxxxxx/transformed/slidingpanelayout-1.0.0/aidl [-]
-        artifact                      : <M2>/androidx/slidingpanelayout/slidingpanelayout/1.0.0/slidingpanelayout-1.0.0.aar
-        artifactAddress               : androidx.slidingpanelayout:slidingpanelayout:1.0.0@aar
-        assetsFolder                  : <GRADLE>/caches/transforms-3/xxxxxxxxxxxxxxxxxxxxxxxxxxxxxxxx/transformed/slidingpanelayout-1.0.0/assets [-]
-        - compileJarFiles             : <GRADLE>/caches/transforms-3/xxxxxxxxxxxxxxxxxxxxxxxxxxxxxxxx/transformed/slidingpanelayout-1.0.0/jars/classes.jar
-        component                     : androidx.slidingpanelayout:slidingpanelayout:1.0.0
-        externalAnnotations           : <GRADLE>/caches/transforms-3/xxxxxxxxxxxxxxxxxxxxxxxxxxxxxxxx/transformed/slidingpanelayout-1.0.0/annotations.zip [-]
-        folder                        : <GRADLE>/caches/transforms-3/xxxxxxxxxxxxxxxxxxxxxxxxxxxxxxxx/transformed/slidingpanelayout-1.0.0
-        jniFolder                     : <GRADLE>/caches/transforms-3/xxxxxxxxxxxxxxxxxxxxxxxxxxxxxxxx/transformed/slidingpanelayout-1.0.0/jni [-]
-        lintJar                       : <GRADLE>/caches/transforms-3/xxxxxxxxxxxxxxxxxxxxxxxxxxxxxxxx/transformed/slidingpanelayout-1.0.0/jars/lint.jar [-]
-        manifest                      : <GRADLE>/caches/transforms-3/xxxxxxxxxxxxxxxxxxxxxxxxxxxxxxxx/transformed/slidingpanelayout-1.0.0/AndroidManifest.xml
-        proguardRules                 : <GRADLE>/caches/transforms-3/xxxxxxxxxxxxxxxxxxxxxxxxxxxxxxxx/transformed/slidingpanelayout-1.0.0/proguard.txt [-]
-        publicResources               : <GRADLE>/caches/transforms-3/xxxxxxxxxxxxxxxxxxxxxxxxxxxxxxxx/transformed/slidingpanelayout-1.0.0/public.txt [-]
-        renderscriptFolder            : <GRADLE>/caches/transforms-3/xxxxxxxxxxxxxxxxxxxxxxxxxxxxxxxx/transformed/slidingpanelayout-1.0.0/rs [-]
-        resFolder                     : <GRADLE>/caches/transforms-3/xxxxxxxxxxxxxxxxxxxxxxxxxxxxxxxx/transformed/slidingpanelayout-1.0.0/res [-]
-        resStaticLibrary              : <GRADLE>/caches/transforms-3/xxxxxxxxxxxxxxxxxxxxxxxxxxxxxxxx/transformed/slidingpanelayout-1.0.0/res.apk [-]
-        - runtimeJarFiles             : <GRADLE>/caches/transforms-3/xxxxxxxxxxxxxxxxxxxxxxxxxxxxxxxx/transformed/slidingpanelayout-1.0.0/jars/classes.jar
-        symbolFile                    : <GRADLE>/caches/transforms-3/xxxxxxxxxxxxxxxxxxxxxxxxxxxxxxxx/transformed/slidingpanelayout-1.0.0/R.txt
-    - library                     : androidx.swiperefreshlayout:swiperefreshlayout:1.0.0@aar (IdeAndroidLibraryImpl)
-        aidlFolder                    : <GRADLE>/caches/transforms-3/xxxxxxxxxxxxxxxxxxxxxxxxxxxxxxxx/transformed/swiperefreshlayout-1.0.0/aidl [-]
-        artifact                      : <M2>/androidx/swiperefreshlayout/swiperefreshlayout/1.0.0/swiperefreshlayout-1.0.0.aar
-        artifactAddress               : androidx.swiperefreshlayout:swiperefreshlayout:1.0.0@aar
-        assetsFolder                  : <GRADLE>/caches/transforms-3/xxxxxxxxxxxxxxxxxxxxxxxxxxxxxxxx/transformed/swiperefreshlayout-1.0.0/assets [-]
-        - compileJarFiles             : <GRADLE>/caches/transforms-3/xxxxxxxxxxxxxxxxxxxxxxxxxxxxxxxx/transformed/swiperefreshlayout-1.0.0/jars/classes.jar
-        component                     : androidx.swiperefreshlayout:swiperefreshlayout:1.0.0
-        externalAnnotations           : <GRADLE>/caches/transforms-3/xxxxxxxxxxxxxxxxxxxxxxxxxxxxxxxx/transformed/swiperefreshlayout-1.0.0/annotations.zip
-        folder                        : <GRADLE>/caches/transforms-3/xxxxxxxxxxxxxxxxxxxxxxxxxxxxxxxx/transformed/swiperefreshlayout-1.0.0
-        jniFolder                     : <GRADLE>/caches/transforms-3/xxxxxxxxxxxxxxxxxxxxxxxxxxxxxxxx/transformed/swiperefreshlayout-1.0.0/jni [-]
-        lintJar                       : <GRADLE>/caches/transforms-3/xxxxxxxxxxxxxxxxxxxxxxxxxxxxxxxx/transformed/swiperefreshlayout-1.0.0/jars/lint.jar [-]
-        manifest                      : <GRADLE>/caches/transforms-3/xxxxxxxxxxxxxxxxxxxxxxxxxxxxxxxx/transformed/swiperefreshlayout-1.0.0/AndroidManifest.xml
-        proguardRules                 : <GRADLE>/caches/transforms-3/xxxxxxxxxxxxxxxxxxxxxxxxxxxxxxxx/transformed/swiperefreshlayout-1.0.0/proguard.txt [-]
-        publicResources               : <GRADLE>/caches/transforms-3/xxxxxxxxxxxxxxxxxxxxxxxxxxxxxxxx/transformed/swiperefreshlayout-1.0.0/public.txt [-]
-        renderscriptFolder            : <GRADLE>/caches/transforms-3/xxxxxxxxxxxxxxxxxxxxxxxxxxxxxxxx/transformed/swiperefreshlayout-1.0.0/rs [-]
-        resFolder                     : <GRADLE>/caches/transforms-3/xxxxxxxxxxxxxxxxxxxxxxxxxxxxxxxx/transformed/swiperefreshlayout-1.0.0/res [-]
-        resStaticLibrary              : <GRADLE>/caches/transforms-3/xxxxxxxxxxxxxxxxxxxxxxxxxxxxxxxx/transformed/swiperefreshlayout-1.0.0/res.apk [-]
-        - runtimeJarFiles             : <GRADLE>/caches/transforms-3/xxxxxxxxxxxxxxxxxxxxxxxxxxxxxxxx/transformed/swiperefreshlayout-1.0.0/jars/classes.jar
-        symbolFile                    : <GRADLE>/caches/transforms-3/xxxxxxxxxxxxxxxxxxxxxxxxxxxxxxxx/transformed/swiperefreshlayout-1.0.0/R.txt
-    - library                     : androidx.vectordrawable:vectordrawable-animated:1.0.0@aar (IdeAndroidLibraryImpl)
-        aidlFolder                    : <GRADLE>/caches/transforms-3/xxxxxxxxxxxxxxxxxxxxxxxxxxxxxxxx/transformed/vectordrawable-animated-1.0.0/aidl [-]
-        artifact                      : <M2>/androidx/vectordrawable/vectordrawable-animated/1.0.0/vectordrawable-animated-1.0.0.aar
-        artifactAddress               : androidx.vectordrawable:vectordrawable-animated:1.0.0@aar
-        assetsFolder                  : <GRADLE>/caches/transforms-3/xxxxxxxxxxxxxxxxxxxxxxxxxxxxxxxx/transformed/vectordrawable-animated-1.0.0/assets [-]
-        - compileJarFiles             : <GRADLE>/caches/transforms-3/xxxxxxxxxxxxxxxxxxxxxxxxxxxxxxxx/transformed/vectordrawable-animated-1.0.0/jars/classes.jar
-        component                     : androidx.vectordrawable:vectordrawable-animated:1.0.0
-        externalAnnotations           : <GRADLE>/caches/transforms-3/xxxxxxxxxxxxxxxxxxxxxxxxxxxxxxxx/transformed/vectordrawable-animated-1.0.0/annotations.zip [-]
-        folder                        : <GRADLE>/caches/transforms-3/xxxxxxxxxxxxxxxxxxxxxxxxxxxxxxxx/transformed/vectordrawable-animated-1.0.0
-        jniFolder                     : <GRADLE>/caches/transforms-3/xxxxxxxxxxxxxxxxxxxxxxxxxxxxxxxx/transformed/vectordrawable-animated-1.0.0/jni [-]
-        lintJar                       : <GRADLE>/caches/transforms-3/xxxxxxxxxxxxxxxxxxxxxxxxxxxxxxxx/transformed/vectordrawable-animated-1.0.0/jars/lint.jar [-]
-        manifest                      : <GRADLE>/caches/transforms-3/xxxxxxxxxxxxxxxxxxxxxxxxxxxxxxxx/transformed/vectordrawable-animated-1.0.0/AndroidManifest.xml
-        proguardRules                 : <GRADLE>/caches/transforms-3/xxxxxxxxxxxxxxxxxxxxxxxxxxxxxxxx/transformed/vectordrawable-animated-1.0.0/proguard.txt
-        publicResources               : <GRADLE>/caches/transforms-3/xxxxxxxxxxxxxxxxxxxxxxxxxxxxxxxx/transformed/vectordrawable-animated-1.0.0/public.txt [-]
-        renderscriptFolder            : <GRADLE>/caches/transforms-3/xxxxxxxxxxxxxxxxxxxxxxxxxxxxxxxx/transformed/vectordrawable-animated-1.0.0/rs [-]
-        resFolder                     : <GRADLE>/caches/transforms-3/xxxxxxxxxxxxxxxxxxxxxxxxxxxxxxxx/transformed/vectordrawable-animated-1.0.0/res [-]
-        resStaticLibrary              : <GRADLE>/caches/transforms-3/xxxxxxxxxxxxxxxxxxxxxxxxxxxxxxxx/transformed/vectordrawable-animated-1.0.0/res.apk [-]
-        - runtimeJarFiles             : <GRADLE>/caches/transforms-3/xxxxxxxxxxxxxxxxxxxxxxxxxxxxxxxx/transformed/vectordrawable-animated-1.0.0/jars/classes.jar
-        symbolFile                    : <GRADLE>/caches/transforms-3/xxxxxxxxxxxxxxxxxxxxxxxxxxxxxxxx/transformed/vectordrawable-animated-1.0.0/R.txt
-    - library                     : androidx.vectordrawable:vectordrawable:1.0.1@aar (IdeAndroidLibraryImpl)
-        aidlFolder                    : <GRADLE>/caches/transforms-3/xxxxxxxxxxxxxxxxxxxxxxxxxxxxxxxx/transformed/vectordrawable-1.0.1/aidl [-]
-        artifact                      : <M2>/androidx/vectordrawable/vectordrawable/1.0.1/vectordrawable-1.0.1.aar
-        artifactAddress               : androidx.vectordrawable:vectordrawable:1.0.1@aar
-        assetsFolder                  : <GRADLE>/caches/transforms-3/xxxxxxxxxxxxxxxxxxxxxxxxxxxxxxxx/transformed/vectordrawable-1.0.1/assets [-]
-        - compileJarFiles             : <GRADLE>/caches/transforms-3/xxxxxxxxxxxxxxxxxxxxxxxxxxxxxxxx/transformed/vectordrawable-1.0.1/jars/classes.jar
-        component                     : androidx.vectordrawable:vectordrawable:1.0.1
-        externalAnnotations           : <GRADLE>/caches/transforms-3/xxxxxxxxxxxxxxxxxxxxxxxxxxxxxxxx/transformed/vectordrawable-1.0.1/annotations.zip [-]
-        folder                        : <GRADLE>/caches/transforms-3/xxxxxxxxxxxxxxxxxxxxxxxxxxxxxxxx/transformed/vectordrawable-1.0.1
-        jniFolder                     : <GRADLE>/caches/transforms-3/xxxxxxxxxxxxxxxxxxxxxxxxxxxxxxxx/transformed/vectordrawable-1.0.1/jni [-]
-        lintJar                       : <GRADLE>/caches/transforms-3/xxxxxxxxxxxxxxxxxxxxxxxxxxxxxxxx/transformed/vectordrawable-1.0.1/jars/lint.jar [-]
-        manifest                      : <GRADLE>/caches/transforms-3/xxxxxxxxxxxxxxxxxxxxxxxxxxxxxxxx/transformed/vectordrawable-1.0.1/AndroidManifest.xml
-        proguardRules                 : <GRADLE>/caches/transforms-3/xxxxxxxxxxxxxxxxxxxxxxxxxxxxxxxx/transformed/vectordrawable-1.0.1/proguard.txt [-]
-        publicResources               : <GRADLE>/caches/transforms-3/xxxxxxxxxxxxxxxxxxxxxxxxxxxxxxxx/transformed/vectordrawable-1.0.1/public.txt [-]
-        renderscriptFolder            : <GRADLE>/caches/transforms-3/xxxxxxxxxxxxxxxxxxxxxxxxxxxxxxxx/transformed/vectordrawable-1.0.1/rs [-]
-        resFolder                     : <GRADLE>/caches/transforms-3/xxxxxxxxxxxxxxxxxxxxxxxxxxxxxxxx/transformed/vectordrawable-1.0.1/res [-]
-        resStaticLibrary              : <GRADLE>/caches/transforms-3/xxxxxxxxxxxxxxxxxxxxxxxxxxxxxxxx/transformed/vectordrawable-1.0.1/res.apk [-]
-        - runtimeJarFiles             : <GRADLE>/caches/transforms-3/xxxxxxxxxxxxxxxxxxxxxxxxxxxxxxxx/transformed/vectordrawable-1.0.1/jars/classes.jar
-        symbolFile                    : <GRADLE>/caches/transforms-3/xxxxxxxxxxxxxxxxxxxxxxxxxxxxxxxx/transformed/vectordrawable-1.0.1/R.txt
-    - library                     : androidx.versionedparcelable:versionedparcelable:1.0.0@aar (IdeAndroidLibraryImpl)
-        aidlFolder                    : <GRADLE>/caches/transforms-3/xxxxxxxxxxxxxxxxxxxxxxxxxxxxxxxx/transformed/versionedparcelable-1.0.0/aidl
-        artifact                      : <M2>/androidx/versionedparcelable/versionedparcelable/1.0.0/versionedparcelable-1.0.0.aar
-        artifactAddress               : androidx.versionedparcelable:versionedparcelable:1.0.0@aar
-        assetsFolder                  : <GRADLE>/caches/transforms-3/xxxxxxxxxxxxxxxxxxxxxxxxxxxxxxxx/transformed/versionedparcelable-1.0.0/assets [-]
-        - compileJarFiles             : <GRADLE>/caches/transforms-3/xxxxxxxxxxxxxxxxxxxxxxxxxxxxxxxx/transformed/versionedparcelable-1.0.0/jars/classes.jar
-        component                     : androidx.versionedparcelable:versionedparcelable:1.0.0
-        externalAnnotations           : <GRADLE>/caches/transforms-3/xxxxxxxxxxxxxxxxxxxxxxxxxxxxxxxx/transformed/versionedparcelable-1.0.0/annotations.zip [-]
-        folder                        : <GRADLE>/caches/transforms-3/xxxxxxxxxxxxxxxxxxxxxxxxxxxxxxxx/transformed/versionedparcelable-1.0.0
-        jniFolder                     : <GRADLE>/caches/transforms-3/xxxxxxxxxxxxxxxxxxxxxxxxxxxxxxxx/transformed/versionedparcelable-1.0.0/jni [-]
-        lintJar                       : <GRADLE>/caches/transforms-3/xxxxxxxxxxxxxxxxxxxxxxxxxxxxxxxx/transformed/versionedparcelable-1.0.0/jars/lint.jar [-]
-        manifest                      : <GRADLE>/caches/transforms-3/xxxxxxxxxxxxxxxxxxxxxxxxxxxxxxxx/transformed/versionedparcelable-1.0.0/AndroidManifest.xml
-        proguardRules                 : <GRADLE>/caches/transforms-3/xxxxxxxxxxxxxxxxxxxxxxxxxxxxxxxx/transformed/versionedparcelable-1.0.0/proguard.txt
-        publicResources               : <GRADLE>/caches/transforms-3/xxxxxxxxxxxxxxxxxxxxxxxxxxxxxxxx/transformed/versionedparcelable-1.0.0/public.txt [-]
-        renderscriptFolder            : <GRADLE>/caches/transforms-3/xxxxxxxxxxxxxxxxxxxxxxxxxxxxxxxx/transformed/versionedparcelable-1.0.0/rs [-]
-        resFolder                     : <GRADLE>/caches/transforms-3/xxxxxxxxxxxxxxxxxxxxxxxxxxxxxxxx/transformed/versionedparcelable-1.0.0/res [-]
-        resStaticLibrary              : <GRADLE>/caches/transforms-3/xxxxxxxxxxxxxxxxxxxxxxxxxxxxxxxx/transformed/versionedparcelable-1.0.0/res.apk [-]
-        - runtimeJarFiles             : <GRADLE>/caches/transforms-3/xxxxxxxxxxxxxxxxxxxxxxxxxxxxxxxx/transformed/versionedparcelable-1.0.0/jars/classes.jar
-        symbolFile                    : <GRADLE>/caches/transforms-3/xxxxxxxxxxxxxxxxxxxxxxxxxxxxxxxx/transformed/versionedparcelable-1.0.0/R.txt
-    - library                     : androidx.viewpager:viewpager:1.0.0@aar (IdeAndroidLibraryImpl)
-        aidlFolder                    : <GRADLE>/caches/transforms-3/xxxxxxxxxxxxxxxxxxxxxxxxxxxxxxxx/transformed/viewpager-1.0.0/aidl [-]
-        artifact                      : <M2>/androidx/viewpager/viewpager/1.0.0/viewpager-1.0.0.aar
-        artifactAddress               : androidx.viewpager:viewpager:1.0.0@aar
-        assetsFolder                  : <GRADLE>/caches/transforms-3/xxxxxxxxxxxxxxxxxxxxxxxxxxxxxxxx/transformed/viewpager-1.0.0/assets [-]
-        - compileJarFiles             : <GRADLE>/caches/transforms-3/xxxxxxxxxxxxxxxxxxxxxxxxxxxxxxxx/transformed/viewpager-1.0.0/jars/classes.jar
-        component                     : androidx.viewpager:viewpager:1.0.0
-        externalAnnotations           : <GRADLE>/caches/transforms-3/xxxxxxxxxxxxxxxxxxxxxxxxxxxxxxxx/transformed/viewpager-1.0.0/annotations.zip [-]
-        folder                        : <GRADLE>/caches/transforms-3/xxxxxxxxxxxxxxxxxxxxxxxxxxxxxxxx/transformed/viewpager-1.0.0
-        jniFolder                     : <GRADLE>/caches/transforms-3/xxxxxxxxxxxxxxxxxxxxxxxxxxxxxxxx/transformed/viewpager-1.0.0/jni [-]
-        lintJar                       : <GRADLE>/caches/transforms-3/xxxxxxxxxxxxxxxxxxxxxxxxxxxxxxxx/transformed/viewpager-1.0.0/jars/lint.jar [-]
-        manifest                      : <GRADLE>/caches/transforms-3/xxxxxxxxxxxxxxxxxxxxxxxxxxxxxxxx/transformed/viewpager-1.0.0/AndroidManifest.xml
-        proguardRules                 : <GRADLE>/caches/transforms-3/xxxxxxxxxxxxxxxxxxxxxxxxxxxxxxxx/transformed/viewpager-1.0.0/proguard.txt [-]
-        publicResources               : <GRADLE>/caches/transforms-3/xxxxxxxxxxxxxxxxxxxxxxxxxxxxxxxx/transformed/viewpager-1.0.0/public.txt [-]
-        renderscriptFolder            : <GRADLE>/caches/transforms-3/xxxxxxxxxxxxxxxxxxxxxxxxxxxxxxxx/transformed/viewpager-1.0.0/rs [-]
-        resFolder                     : <GRADLE>/caches/transforms-3/xxxxxxxxxxxxxxxxxxxxxxxxxxxxxxxx/transformed/viewpager-1.0.0/res [-]
-        resStaticLibrary              : <GRADLE>/caches/transforms-3/xxxxxxxxxxxxxxxxxxxxxxxxxxxxxxxx/transformed/viewpager-1.0.0/res.apk [-]
-        - runtimeJarFiles             : <GRADLE>/caches/transforms-3/xxxxxxxxxxxxxxxxxxxxxxxxxxxxxxxx/transformed/viewpager-1.0.0/jars/classes.jar
-        symbolFile                    : <GRADLE>/caches/transforms-3/xxxxxxxxxxxxxxxxxxxxxxxxxxxxxxxx/transformed/viewpager-1.0.0/R.txt
-=======
         assetsFolder                  : <GRADLE>/caches/<TRANSFORMS>/xxxxxxxxxxxxxxxxxxxxxxxxxxxxxxxx/transformed/legacy-support-core-utils-1.0.0/assets [-]
         - compileJarFiles             : <GRADLE>/caches/<TRANSFORMS>/xxxxxxxxxxxxxxxxxxxxxxxxxxxxxxxx/transformed/legacy-support-core-utils-1.0.0/jars/classes.jar
         component                     : androidx.legacy:legacy-support-core-utils:1.0.0
@@ -1047,7 +532,6 @@
         resStaticLibrary              : <GRADLE>/caches/<TRANSFORMS>/xxxxxxxxxxxxxxxxxxxxxxxxxxxxxxxx/transformed/viewpager-1.0.0/res.apk [-]
         - runtimeJarFiles             : <GRADLE>/caches/<TRANSFORMS>/xxxxxxxxxxxxxxxxxxxxxxxxxxxxxxxx/transformed/viewpager-1.0.0/jars/classes.jar
         symbolFile                    : <GRADLE>/caches/<TRANSFORMS>/xxxxxxxxxxxxxxxxxxxxxxxxxxxxxxxx/transformed/viewpager-1.0.0/R.txt
->>>>>>> 0d09370c
     - library                     : androidx.annotation:annotation:1.0.0 (IdeJavaLibraryImpl)
         artifact                      : <M2>/androidx/annotation/annotation/1.0.0/annotation-1.0.0.jar
         artifactAddress               : androidx.annotation:annotation:1.0.0@jar
@@ -1135,230 +619,6 @@
                             testReleaseUnitTest           : testReleaseUnitTest (DefaultExternalTask)
                                 qName                         : :app:mysharedlibrary:testReleaseUnitTest
                         externalSystemId              : GRADLE
-<<<<<<< HEAD
-                        artifactsByConfiguration
-                            androidApis                   : <empty>
-                            androidJacocoAnt              : <empty>
-                            androidJdkImage               : <empty>
-                            androidTestAnnotationProcessor          : <empty>
-                            androidTestApi                : <empty>
-                            androidTestApiDependenciesMetadata      : <empty>
-                            androidTestCompileOnly        : <empty>
-                            androidTestCompileOnlyDependenciesMetadata        : <empty>
-                            androidTestDebugAnnotationProcessor     : <empty>
-                            androidTestDebugApi           : <empty>
-                            androidTestDebugApiDependenciesMetadata : <empty>
-                            androidTestDebugCompileOnly   : <empty>
-                            androidTestDebugCompileOnlyDependenciesMetadata   : <empty>
-                            androidTestDebugImplementation          : <empty>
-                            androidTestDebugImplementationDependenciesMetadata          : <empty>
-                            androidTestDebugIntransitiveDependenciesMetadata  : <empty>
-                            androidTestDebugRuntimeOnly   : <empty>
-                            androidTestDebugWearApp       : <empty>
-                            androidTestImplementation     : <empty>
-                            androidTestImplementationDependenciesMetadata     : <empty>
-                            androidTestIntransitiveDependenciesMetadata       : <empty>
-                            androidTestReleaseAnnotationProcessor   : <empty>
-                            androidTestReleaseApi         : <empty>
-                            androidTestReleaseApiDependenciesMetadata         : <empty>
-                            androidTestReleaseCompileOnly : <empty>
-                            androidTestReleaseCompileOnlyDependenciesMetadata : <empty>
-                            androidTestReleaseImplementation        : <empty>
-                            androidTestReleaseImplementationDependenciesMetadata        : <empty>
-                            androidTestReleaseIntransitiveDependenciesMetadata          : <empty>
-                            androidTestReleaseRuntimeOnly : <empty>
-                            androidTestReleaseWearApp     : <empty>
-                            androidTestRuntimeOnly        : <empty>
-                            androidTestUtil               : <empty>
-                            androidTestWearApp            : <empty>
-                            annotationProcessor           : <empty>
-                            api                           : <empty>
-                            apiDependenciesMetadata       : <empty>
-                            - archives                    : <ROOT>/shared/mysharedlibrary/build/outputs/aar/mysharedlibrary-debug.aar [-]
-                            - archives                    : <ROOT>/shared/mysharedlibrary/build/outputs/aar/mysharedlibrary-release.aar [-]
-                            compileOnly                   : <empty>
-                            compileOnlyDependenciesMetadata         : <empty>
-                            coreLibraryDesugaring         : <empty>
-                            debugAndroidTestAnnotationProcessorClasspath      : <empty>
-                            debugAndroidTestApi           : <empty>
-                            debugAndroidTestApiDependenciesMetadata : <empty>
-                            debugAndroidTestCompilationApi          : <empty>
-                            debugAndroidTestCompilationCompileOnly  : <empty>
-                            debugAndroidTestCompilationImplementation         : <empty>
-                            debugAndroidTestCompilationRuntimeOnly  : <empty>
-                            debugAndroidTestCompileClasspath        : <empty>
-                            debugAndroidTestCompileOnly   : <empty>
-                            debugAndroidTestCompileOnlyDependenciesMetadata   : <empty>
-                            debugAndroidTestImplementation          : <empty>
-                            debugAndroidTestImplementationDependenciesMetadata          : <empty>
-                            debugAndroidTestIntransitiveDependenciesMetadata  : <empty>
-                            debugAndroidTestRuntimeClasspath        : <empty>
-                            debugAndroidTestRuntimeOnly   : <empty>
-                            debugAnnotationProcessor      : <empty>
-                            debugAnnotationProcessorClasspath       : <empty>
-                            debugApi                      : <empty>
-                            debugApiDependenciesMetadata  : <empty>
-                            debugApiElements              : <empty>
-                            - debugApiElements-published  : <ROOT>/shared/mysharedlibrary/build/outputs/aar/mysharedlibrary-debug.aar [-]
-                            - debugArchives               : <ROOT>/shared/mysharedlibrary/build/outputs/aar/mysharedlibrary-debug.aar [-]
-                            debugCompilationApi           : <empty>
-                            debugCompilationCompileOnly   : <empty>
-                            debugCompilationImplementation          : <empty>
-                            debugCompilationRuntimeOnly   : <empty>
-                            debugCompileClasspath         : <empty>
-                            debugCompileOnly              : <empty>
-                            debugCompileOnlyDependenciesMetadata    : <empty>
-                            debugImplementation           : <empty>
-                            debugImplementationDependenciesMetadata : <empty>
-                            debugIntransitiveDependenciesMetadata   : <empty>
-                            debugRuntimeClasspath         : <empty>
-                            debugRuntimeElements          : <empty>
-                            - debugRuntimeElements-published        : <ROOT>/shared/mysharedlibrary/build/outputs/aar/mysharedlibrary-debug.aar [-]
-                            debugRuntimeOnly              : <empty>
-                            - debugSourcesElements        : <ROOT>/shared/mysharedlibrary/build/libs/mysharedlibrary-debug-sources.jar [-]
-                            - debugSourcesElements-published        : <ROOT>/shared/mysharedlibrary/build/libs/mysharedlibrary-debug-sources.jar [-]
-                            debugUnitTestAnnotationProcessorClasspath         : <empty>
-                            debugUnitTestApi              : <empty>
-                            debugUnitTestApiDependenciesMetadata    : <empty>
-                            debugUnitTestCompilationApi   : <empty>
-                            debugUnitTestCompilationCompileOnly     : <empty>
-                            debugUnitTestCompilationImplementation  : <empty>
-                            debugUnitTestCompilationRuntimeOnly     : <empty>
-                            debugUnitTestCompileClasspath : <empty>
-                            debugUnitTestCompileOnly      : <empty>
-                            debugUnitTestCompileOnlyDependenciesMetadata      : <empty>
-                            debugUnitTestImplementation   : <empty>
-                            debugUnitTestImplementationDependenciesMetadata   : <empty>
-                            debugUnitTestIntransitiveDependenciesMetadata     : <empty>
-                            debugUnitTestRuntimeClasspath : <empty>
-                            debugUnitTestRuntimeOnly      : <empty>
-                            - debugVariantAllApiPublication         : <ROOT>/shared/mysharedlibrary/build/outputs/aar/mysharedlibrary-debug.aar [-]
-                            - debugVariantAllRuntimePublication     : <ROOT>/shared/mysharedlibrary/build/outputs/aar/mysharedlibrary-debug.aar [-]
-                            - debugVariantDebugApiPublication       : <ROOT>/shared/mysharedlibrary/build/outputs/aar/mysharedlibrary-debug.aar [-]
-                            - debugVariantDebugRuntimePublication   : <ROOT>/shared/mysharedlibrary/build/outputs/aar/mysharedlibrary-debug.aar [-]
-                            debugWearApp                  : <empty>
-                            default                       : <empty>
-                            implementation                : <empty>
-                            implementationDependenciesMetadata      : <empty>
-                            intransitiveDependenciesMetadata        : <empty>
-                            kotlinBuildToolsApiClasspath  : <empty>
-                            kotlinCompilerClasspath       : <empty>
-                            kotlinCompilerPluginClasspath : <empty>
-                            kotlinCompilerPluginClasspathDebug      : <empty>
-                            kotlinCompilerPluginClasspathDebugAndroidTest     : <empty>
-                            kotlinCompilerPluginClasspathDebugUnitTest        : <empty>
-                            kotlinCompilerPluginClasspathRelease    : <empty>
-                            kotlinCompilerPluginClasspathReleaseUnitTest      : <empty>
-                            kotlinKlibCommonizerClasspath : <empty>
-                            kotlinNativeCompilerPluginClasspath     : <empty>
-                            lintChecks                    : <empty>
-                            lintPublish                   : <empty>
-                            releaseAnnotationProcessor    : <empty>
-                            releaseAnnotationProcessorClasspath     : <empty>
-                            releaseApi                    : <empty>
-                            releaseApiDependenciesMetadata          : <empty>
-                            releaseApiElements            : <empty>
-                            - releaseApiElements-published          : <ROOT>/shared/mysharedlibrary/build/outputs/aar/mysharedlibrary-release.aar [-]
-                            - releaseArchives             : <ROOT>/shared/mysharedlibrary/build/outputs/aar/mysharedlibrary-release.aar [-]
-                            releaseCompilationApi         : <empty>
-                            releaseCompilationCompileOnly : <empty>
-                            releaseCompilationImplementation        : <empty>
-                            releaseCompilationRuntimeOnly : <empty>
-                            releaseCompileClasspath       : <empty>
-                            releaseCompileOnly            : <empty>
-                            releaseCompileOnlyDependenciesMetadata  : <empty>
-                            releaseImplementation         : <empty>
-                            releaseImplementationDependenciesMetadata         : <empty>
-                            releaseIntransitiveDependenciesMetadata : <empty>
-                            releaseRuntimeClasspath       : <empty>
-                            releaseRuntimeElements        : <empty>
-                            - releaseRuntimeElements-published      : <ROOT>/shared/mysharedlibrary/build/outputs/aar/mysharedlibrary-release.aar [-]
-                            releaseRuntimeOnly            : <empty>
-                            - releaseSourcesElements      : <ROOT>/shared/mysharedlibrary/build/libs/mysharedlibrary-sources.jar [-]
-                            - releaseSourcesElements-published      : <ROOT>/shared/mysharedlibrary/build/libs/mysharedlibrary-sources.jar [-]
-                            releaseUnitTestAnnotationProcessorClasspath       : <empty>
-                            releaseUnitTestApi            : <empty>
-                            releaseUnitTestApiDependenciesMetadata  : <empty>
-                            releaseUnitTestCompilationApi : <empty>
-                            releaseUnitTestCompilationCompileOnly   : <empty>
-                            releaseUnitTestCompilationImplementation          : <empty>
-                            releaseUnitTestCompilationRuntimeOnly   : <empty>
-                            releaseUnitTestCompileClasspath         : <empty>
-                            releaseUnitTestCompileOnly    : <empty>
-                            releaseUnitTestCompileOnlyDependenciesMetadata    : <empty>
-                            releaseUnitTestImplementation : <empty>
-                            releaseUnitTestImplementationDependenciesMetadata : <empty>
-                            releaseUnitTestIntransitiveDependenciesMetadata   : <empty>
-                            releaseUnitTestRuntimeClasspath         : <empty>
-                            releaseUnitTestRuntimeOnly    : <empty>
-                            - releaseVariantAllApiPublication       : <ROOT>/shared/mysharedlibrary/build/outputs/aar/mysharedlibrary-release.aar [-]
-                            - releaseVariantAllRuntimePublication   : <ROOT>/shared/mysharedlibrary/build/outputs/aar/mysharedlibrary-release.aar [-]
-                            - releaseVariantReleaseApiPublication   : <ROOT>/shared/mysharedlibrary/build/outputs/aar/mysharedlibrary-release.aar [-]
-                            - releaseVariantReleaseRuntimePublication         : <ROOT>/shared/mysharedlibrary/build/outputs/aar/mysharedlibrary-release.aar [-]
-                            releaseWearApp                : <empty>
-                            runtimeOnly                   : <empty>
-                            testAnnotationProcessor       : <empty>
-                            testApi                       : <empty>
-                            testApiDependenciesMetadata   : <empty>
-                            testCompileOnly               : <empty>
-                            testCompileOnlyDependenciesMetadata     : <empty>
-                            testDebugAnnotationProcessor  : <empty>
-                            testDebugApi                  : <empty>
-                            testDebugApiDependenciesMetadata        : <empty>
-                            testDebugCompileOnly          : <empty>
-                            testDebugCompileOnlyDependenciesMetadata          : <empty>
-                            testDebugImplementation       : <empty>
-                            testDebugImplementationDependenciesMetadata       : <empty>
-                            testDebugIntransitiveDependenciesMetadata         : <empty>
-                            testDebugRuntimeOnly          : <empty>
-                            testDebugWearApp              : <empty>
-                            testFixturesAnnotationProcessor         : <empty>
-                            testFixturesApi               : <empty>
-                            testFixturesApiDependenciesMetadata     : <empty>
-                            testFixturesCompileOnly       : <empty>
-                            testFixturesCompileOnlyDependenciesMetadata       : <empty>
-                            testFixturesDebugAnnotationProcessor    : <empty>
-                            testFixturesDebugApi          : <empty>
-                            testFixturesDebugApiDependenciesMetadata          : <empty>
-                            testFixturesDebugCompileOnly  : <empty>
-                            testFixturesDebugCompileOnlyDependenciesMetadata  : <empty>
-                            testFixturesDebugImplementation         : <empty>
-                            testFixturesDebugImplementationDependenciesMetadata         : <empty>
-                            testFixturesDebugIntransitiveDependenciesMetadata : <empty>
-                            testFixturesDebugRuntimeOnly  : <empty>
-                            testFixturesDebugWearApp      : <empty>
-                            testFixturesImplementation    : <empty>
-                            testFixturesImplementationDependenciesMetadata    : <empty>
-                            testFixturesIntransitiveDependenciesMetadata      : <empty>
-                            testFixturesReleaseAnnotationProcessor  : <empty>
-                            testFixturesReleaseApi        : <empty>
-                            testFixturesReleaseApiDependenciesMetadata        : <empty>
-                            testFixturesReleaseCompileOnly          : <empty>
-                            testFixturesReleaseCompileOnlyDependenciesMetadata          : <empty>
-                            testFixturesReleaseImplementation       : <empty>
-                            testFixturesReleaseImplementationDependenciesMetadata       : <empty>
-                            testFixturesReleaseIntransitiveDependenciesMetadata         : <empty>
-                            testFixturesReleaseRuntimeOnly          : <empty>
-                            testFixturesReleaseWearApp    : <empty>
-                            testFixturesRuntimeOnly       : <empty>
-                            testFixturesWearApp           : <empty>
-                            testImplementation            : <empty>
-                            testImplementationDependenciesMetadata  : <empty>
-                            testIntransitiveDependenciesMetadata    : <empty>
-                            testReleaseAnnotationProcessor          : <empty>
-                            testReleaseApi                : <empty>
-                            testReleaseApiDependenciesMetadata      : <empty>
-                            testReleaseCompileOnly        : <empty>
-                            testReleaseCompileOnlyDependenciesMetadata        : <empty>
-                            testReleaseImplementation     : <empty>
-                            testReleaseImplementationDependenciesMetadata     : <empty>
-                            testReleaseIntransitiveDependenciesMetadata       : <empty>
-                            testReleaseRuntimeOnly        : <empty>
-                            testReleaseWearApp            : <empty>
-                            testRuntimeOnly               : <empty>
-                            testWearApp                   : <empty>
-                            wearApp                       : <empty>
-=======
                         sourceSetModel                : DefaultGradleSourceSetModel
                             sourceCompatibility           : <PROJECT_JDK_FEATURE_LEVEL>
                             targetCompatibility           : <PROJECT_JDK_FEATURE_LEVEL>
@@ -1584,7 +844,6 @@
                                 testRuntimeOnly               : <empty>
                                 testWearApp                   : <empty>
                                 wearApp                       : <empty>
->>>>>>> 0d09370c
                 projectDir                    : <ROOT>/firstapp/app
                 buildDir                      : <ROOT>/firstapp/app/build [-]
                 buildFile                     : <ROOT>/firstapp/app/build.gradle
@@ -1594,219 +853,6 @@
                     testReleaseUnitTest           : testReleaseUnitTest (DefaultExternalTask)
                         qName                         : :app:testReleaseUnitTest
                 externalSystemId              : GRADLE
-<<<<<<< HEAD
-                artifactsByConfiguration
-                    androidApis                   : <empty>
-                    androidJacocoAnt              : <empty>
-                    androidJdkImage               : <empty>
-                    androidTestAnnotationProcessor          : <empty>
-                    androidTestApi                : <empty>
-                    androidTestApiDependenciesMetadata      : <empty>
-                    androidTestCompileOnly        : <empty>
-                    androidTestCompileOnlyDependenciesMetadata        : <empty>
-                    androidTestDebugAnnotationProcessor     : <empty>
-                    androidTestDebugApi           : <empty>
-                    androidTestDebugApiDependenciesMetadata : <empty>
-                    androidTestDebugCompileOnly   : <empty>
-                    androidTestDebugCompileOnlyDependenciesMetadata   : <empty>
-                    androidTestDebugImplementation          : <empty>
-                    androidTestDebugImplementationDependenciesMetadata          : <empty>
-                    androidTestDebugIntransitiveDependenciesMetadata  : <empty>
-                    androidTestDebugRuntimeOnly   : <empty>
-                    androidTestDebugWearApp       : <empty>
-                    androidTestImplementation     : <empty>
-                    androidTestImplementationDependenciesMetadata     : <empty>
-                    androidTestIntransitiveDependenciesMetadata       : <empty>
-                    androidTestReleaseAnnotationProcessor   : <empty>
-                    androidTestReleaseApi         : <empty>
-                    androidTestReleaseApiDependenciesMetadata         : <empty>
-                    androidTestReleaseCompileOnly : <empty>
-                    androidTestReleaseCompileOnlyDependenciesMetadata : <empty>
-                    androidTestReleaseImplementation        : <empty>
-                    androidTestReleaseImplementationDependenciesMetadata        : <empty>
-                    androidTestReleaseIntransitiveDependenciesMetadata          : <empty>
-                    androidTestReleaseRuntimeOnly : <empty>
-                    androidTestReleaseWearApp     : <empty>
-                    androidTestRuntimeOnly        : <empty>
-                    androidTestUtil               : <empty>
-                    androidTestWearApp            : <empty>
-                    annotationProcessor           : <empty>
-                    api                           : <empty>
-                    apiDependenciesMetadata       : <empty>
-                    archives                      : <empty>
-                    compileOnly                   : <empty>
-                    compileOnlyDependenciesMetadata         : <empty>
-                    coreLibraryDesugaring         : <empty>
-                    - debugAabPublication         : <ROOT>/firstapp/app/build/outputs/bundle/debug/app-debug.aab [-]
-                    debugAndroidTestAnnotationProcessorClasspath      : <empty>
-                    debugAndroidTestApi           : <empty>
-                    debugAndroidTestApiDependenciesMetadata : <empty>
-                    debugAndroidTestCompilationApi          : <empty>
-                    debugAndroidTestCompilationCompileOnly  : <empty>
-                    debugAndroidTestCompilationImplementation         : <empty>
-                    debugAndroidTestCompilationRuntimeOnly  : <empty>
-                    debugAndroidTestCompileClasspath        : <empty>
-                    debugAndroidTestCompileOnly   : <empty>
-                    debugAndroidTestCompileOnlyDependenciesMetadata   : <empty>
-                    debugAndroidTestImplementation          : <empty>
-                    debugAndroidTestImplementationDependenciesMetadata          : <empty>
-                    debugAndroidTestIntransitiveDependenciesMetadata  : <empty>
-                    debugAndroidTestRuntimeClasspath        : <empty>
-                    debugAndroidTestRuntimeOnly   : <empty>
-                    debugAnnotationProcessor      : <empty>
-                    debugAnnotationProcessorClasspath       : <empty>
-                    debugApi                      : <empty>
-                    debugApiDependenciesMetadata  : <empty>
-                    debugApiElements              : <empty>
-                    - debugApkPublication         : <ROOT>/firstapp/app/build/outputs/apk-zips/debug/apks.zip [-]
-                    debugCompilationApi           : <empty>
-                    debugCompilationCompileOnly   : <empty>
-                    debugCompilationImplementation          : <empty>
-                    debugCompilationRuntimeOnly   : <empty>
-                    debugCompileClasspath         : <empty>
-                    debugCompileOnly              : <empty>
-                    debugCompileOnlyDependenciesMetadata    : <empty>
-                    debugImplementation           : <empty>
-                    debugImplementationDependenciesMetadata : <empty>
-                    debugIntransitiveDependenciesMetadata   : <empty>
-                    debugReverseMetadataValues    : <empty>
-                    debugRuntimeClasspath         : <empty>
-                    debugRuntimeElements          : <empty>
-                    debugRuntimeOnly              : <empty>
-                    debugUnitTestAnnotationProcessorClasspath         : <empty>
-                    debugUnitTestApi              : <empty>
-                    debugUnitTestApiDependenciesMetadata    : <empty>
-                    debugUnitTestCompilationApi   : <empty>
-                    debugUnitTestCompilationCompileOnly     : <empty>
-                    debugUnitTestCompilationImplementation  : <empty>
-                    debugUnitTestCompilationRuntimeOnly     : <empty>
-                    debugUnitTestCompileClasspath : <empty>
-                    debugUnitTestCompileOnly      : <empty>
-                    debugUnitTestCompileOnlyDependenciesMetadata      : <empty>
-                    debugUnitTestImplementation   : <empty>
-                    debugUnitTestImplementationDependenciesMetadata   : <empty>
-                    debugUnitTestIntransitiveDependenciesMetadata     : <empty>
-                    debugUnitTestRuntimeClasspath : <empty>
-                    debugUnitTestRuntimeOnly      : <empty>
-                    debugWearApp                  : <empty>
-                    debugWearBundling             : <empty>
-                    default                       : <empty>
-                    implementation                : <empty>
-                    implementationDependenciesMetadata      : <empty>
-                    intransitiveDependenciesMetadata        : <empty>
-                    kotlinBuildToolsApiClasspath  : <empty>
-                    kotlinCompilerClasspath       : <empty>
-                    kotlinCompilerPluginClasspath : <empty>
-                    kotlinCompilerPluginClasspathDebug      : <empty>
-                    kotlinCompilerPluginClasspathDebugAndroidTest     : <empty>
-                    kotlinCompilerPluginClasspathDebugUnitTest        : <empty>
-                    kotlinCompilerPluginClasspathRelease    : <empty>
-                    kotlinCompilerPluginClasspathReleaseUnitTest      : <empty>
-                    kotlinKlibCommonizerClasspath : <empty>
-                    kotlinNativeCompilerPluginClasspath     : <empty>
-                    lintChecks                    : <empty>
-                    lintPublish                   : <empty>
-                    - releaseAabPublication       : <ROOT>/firstapp/app/build/outputs/bundle/release/app-release.aab [-]
-                    releaseAnnotationProcessor    : <empty>
-                    releaseAnnotationProcessorClasspath     : <empty>
-                    releaseApi                    : <empty>
-                    releaseApiDependenciesMetadata          : <empty>
-                    releaseApiElements            : <empty>
-                    - releaseApkPublication       : <ROOT>/firstapp/app/build/outputs/apk-zips/release/apks.zip [-]
-                    releaseCompilationApi         : <empty>
-                    releaseCompilationCompileOnly : <empty>
-                    releaseCompilationImplementation        : <empty>
-                    releaseCompilationRuntimeOnly : <empty>
-                    releaseCompileClasspath       : <empty>
-                    releaseCompileOnly            : <empty>
-                    releaseCompileOnlyDependenciesMetadata  : <empty>
-                    releaseImplementation         : <empty>
-                    releaseImplementationDependenciesMetadata         : <empty>
-                    releaseIntransitiveDependenciesMetadata : <empty>
-                    releaseReverseMetadataValues  : <empty>
-                    releaseRuntimeClasspath       : <empty>
-                    releaseRuntimeElements        : <empty>
-                    releaseRuntimeOnly            : <empty>
-                    releaseUnitTestAnnotationProcessorClasspath       : <empty>
-                    releaseUnitTestApi            : <empty>
-                    releaseUnitTestApiDependenciesMetadata  : <empty>
-                    releaseUnitTestCompilationApi : <empty>
-                    releaseUnitTestCompilationCompileOnly   : <empty>
-                    releaseUnitTestCompilationImplementation          : <empty>
-                    releaseUnitTestCompilationRuntimeOnly   : <empty>
-                    releaseUnitTestCompileClasspath         : <empty>
-                    releaseUnitTestCompileOnly    : <empty>
-                    releaseUnitTestCompileOnlyDependenciesMetadata    : <empty>
-                    releaseUnitTestImplementation : <empty>
-                    releaseUnitTestImplementationDependenciesMetadata : <empty>
-                    releaseUnitTestIntransitiveDependenciesMetadata   : <empty>
-                    releaseUnitTestRuntimeClasspath         : <empty>
-                    releaseUnitTestRuntimeOnly    : <empty>
-                    releaseWearApp                : <empty>
-                    releaseWearBundling           : <empty>
-                    runtimeOnly                   : <empty>
-                    testAnnotationProcessor       : <empty>
-                    testApi                       : <empty>
-                    testApiDependenciesMetadata   : <empty>
-                    testCompileOnly               : <empty>
-                    testCompileOnlyDependenciesMetadata     : <empty>
-                    testDebugAnnotationProcessor  : <empty>
-                    testDebugApi                  : <empty>
-                    testDebugApiDependenciesMetadata        : <empty>
-                    testDebugCompileOnly          : <empty>
-                    testDebugCompileOnlyDependenciesMetadata          : <empty>
-                    testDebugImplementation       : <empty>
-                    testDebugImplementationDependenciesMetadata       : <empty>
-                    testDebugIntransitiveDependenciesMetadata         : <empty>
-                    testDebugRuntimeOnly          : <empty>
-                    testDebugWearApp              : <empty>
-                    testFixturesAnnotationProcessor         : <empty>
-                    testFixturesApi               : <empty>
-                    testFixturesApiDependenciesMetadata     : <empty>
-                    testFixturesCompileOnly       : <empty>
-                    testFixturesCompileOnlyDependenciesMetadata       : <empty>
-                    testFixturesDebugAnnotationProcessor    : <empty>
-                    testFixturesDebugApi          : <empty>
-                    testFixturesDebugApiDependenciesMetadata          : <empty>
-                    testFixturesDebugCompileOnly  : <empty>
-                    testFixturesDebugCompileOnlyDependenciesMetadata  : <empty>
-                    testFixturesDebugImplementation         : <empty>
-                    testFixturesDebugImplementationDependenciesMetadata         : <empty>
-                    testFixturesDebugIntransitiveDependenciesMetadata : <empty>
-                    testFixturesDebugRuntimeOnly  : <empty>
-                    testFixturesDebugWearApp      : <empty>
-                    testFixturesImplementation    : <empty>
-                    testFixturesImplementationDependenciesMetadata    : <empty>
-                    testFixturesIntransitiveDependenciesMetadata      : <empty>
-                    testFixturesReleaseAnnotationProcessor  : <empty>
-                    testFixturesReleaseApi        : <empty>
-                    testFixturesReleaseApiDependenciesMetadata        : <empty>
-                    testFixturesReleaseCompileOnly          : <empty>
-                    testFixturesReleaseCompileOnlyDependenciesMetadata          : <empty>
-                    testFixturesReleaseImplementation       : <empty>
-                    testFixturesReleaseImplementationDependenciesMetadata       : <empty>
-                    testFixturesReleaseIntransitiveDependenciesMetadata         : <empty>
-                    testFixturesReleaseRuntimeOnly          : <empty>
-                    testFixturesReleaseWearApp    : <empty>
-                    testFixturesRuntimeOnly       : <empty>
-                    testFixturesWearApp           : <empty>
-                    testImplementation            : <empty>
-                    testImplementationDependenciesMetadata  : <empty>
-                    testIntransitiveDependenciesMetadata    : <empty>
-                    testReleaseAnnotationProcessor          : <empty>
-                    testReleaseApi                : <empty>
-                    testReleaseApiDependenciesMetadata      : <empty>
-                    testReleaseCompileOnly        : <empty>
-                    testReleaseCompileOnlyDependenciesMetadata        : <empty>
-                    testReleaseImplementation     : <empty>
-                    testReleaseImplementationDependenciesMetadata     : <empty>
-                    testReleaseIntransitiveDependenciesMetadata       : <empty>
-                    testReleaseRuntimeOnly        : <empty>
-                    testReleaseWearApp            : <empty>
-                    testRuntimeOnly               : <empty>
-                    testWearApp                   : <empty>
-                    wearApp                       : <empty>
-=======
                 sourceSetModel                : DefaultGradleSourceSetModel
                     sourceCompatibility           : <PROJECT_JDK_FEATURE_LEVEL>
                     targetCompatibility           : <PROJECT_JDK_FEATURE_LEVEL>
@@ -2021,7 +1067,6 @@
                         testRuntimeOnly               : <empty>
                         testWearApp                   : <empty>
                         wearApp                       : <empty>
->>>>>>> 0d09370c
         projectDir                    : <ROOT>/firstapp
         buildDir                      : <ROOT>/firstapp/build [-]
         buildFile                     : <ROOT>/firstapp/build.gradle
