MODULE                        : MultiFlavor
    ExternalModuleGroup           :
    ExternalModuleVersion         : unspecified
    LinkedProjectId               : MultiFlavor
    LinkedProjectPath             : <ROOT>
    RootProjectPath               : <ROOT>
    COMPILER_MODULE_EXTENSION
        compilerSourceOutputPath      : file://<ROOT>/build/classes/production/MultiFlavor [-]
        compilerTestOutputPath        : file://<ROOT>/build/classes/test/MultiFlavor [-]
        isCompilerPathInherited       : true
        isExcludeOutput               : true
    ModuleFile                    : <ROOT>/.idea/modules/MultiFlavor.iml [-]
    ModuleTypeName                : JAVA_MODULE
    CONENT_ENTRY                  : file://<ROOT>
        EXCLUDE_FOLDER                : file://<ROOT>/.gradle
        EXCLUDE_FOLDER                : file://<ROOT>/build [-]
    JDK                           : <NAME_CUT> JavaSDK
    *isInherited                  : true
    ORDER_ENTRY                   : <Module source>
    BUILD_TASKS
LIBRARY_TABLE
    - library                     : junit:junit:4.12 (IdeJavaLibraryImpl)
        artifact                      : <M2>/junit/junit/4.12/junit-4.12.jar
        artifactAddress               : junit:junit:4.12@jar
        component                     : junit:junit:4.12
    - library                     : org.hamcrest:hamcrest-core:1.3 (IdeJavaLibraryImpl)
        artifact                      : <M2>/org/hamcrest/hamcrest-core/1.3/hamcrest-core-1.3.jar
        artifactAddress               : org.hamcrest:hamcrest-core:1.3@jar
        component                     : org.hamcrest:hamcrest-core:1.3
    - library                     : <ROOT>::app@firstAbcSecondAbcDebug (IdeModuleLibraryImpl)
        buildId                       : <ROOT>
        projectPath                   : :app
        sourceSet                     : MAIN
        variant                       : firstAbcSecondAbcDebug
MODULE                        : MultiFlavor
    externalProject               : MultiFlavor (DefaultExternalProject)
        path                          : : [-]
        identityPath                  : : [-]
        name                          : MultiFlavor
        qName                         : MultiFlavor
        version                       : unspecified
        projectDir                    : <ROOT>
        buildDir                      : <ROOT>/build [-]
        buildFile                     : <ROOT>/build.gradle
        externalSystemId              : GRADLE
        childProjects
            app                           : :app (DefaultExternalProject)
                path                          : :app [-]
                identityPath                  : :app [-]
                name                          : app
                qName                         : :app
                group                         : MultiFlavor
                version                       : unspecified
                projectDir                    : <ROOT>/app
                buildDir                      : <ROOT>/app/build [-]
                buildFile                     : <ROOT>/app/build.gradle
                externalSystemId              : GRADLE
                sourceSetModel                : DefaultGradleSourceSetModel
                    sourceCompatibility           : <PROJECT_JDK_FEATURE_LEVEL>
                    targetCompatibility           : <PROJECT_JDK_FEATURE_LEVEL>
                    configurationArtifacts
                        androidApis                   : <empty>
                        androidJdkImage               : <empty>
                        androidTestAnnotationProcessor          : <empty>
                        androidTestCompileOnly        : <empty>
                        androidTestDebugAnnotationProcessor     : <empty>
                        androidTestDebugCompileOnly   : <empty>
                        androidTestDebugImplementation          : <empty>
                        androidTestDebugRuntimeOnly   : <empty>
                        androidTestDebugWearApp       : <empty>
                        androidTestFirstAbcAnnotationProcessor  : <empty>
                        androidTestFirstAbcCompileOnly          : <empty>
                        androidTestFirstAbcImplementation       : <empty>
                        androidTestFirstAbcRuntimeOnly          : <empty>
                        androidTestFirstAbcSecondAbcAnnotationProcessor   : <empty>
                        androidTestFirstAbcSecondAbcCompileOnly : <empty>
                        androidTestFirstAbcSecondAbcDebugAnnotationProcessor        : <empty>
                        androidTestFirstAbcSecondAbcDebugCompileOnly      : <empty>
                        androidTestFirstAbcSecondAbcDebugImplementation   : <empty>
                        androidTestFirstAbcSecondAbcDebugRuntimeOnly      : <empty>
                        androidTestFirstAbcSecondAbcDebugWearApp          : <empty>
                        androidTestFirstAbcSecondAbcImplementation        : <empty>
                        androidTestFirstAbcSecondAbcRuntimeOnly : <empty>
                        androidTestFirstAbcSecondAbcWearApp     : <empty>
                        androidTestFirstAbcWearApp    : <empty>
                        androidTestFirstXyzAnnotationProcessor  : <empty>
                        androidTestFirstXyzCompileOnly          : <empty>
                        androidTestFirstXyzImplementation       : <empty>
                        androidTestFirstXyzRuntimeOnly          : <empty>
                        androidTestFirstXyzWearApp    : <empty>
                        androidTestImplementation     : <empty>
                        androidTestReleaseAnnotationProcessor   : <empty>
                        androidTestReleaseCompileOnly : <empty>
                        androidTestReleaseImplementation        : <empty>
                        androidTestReleaseRuntimeOnly : <empty>
                        androidTestReleaseWearApp     : <empty>
                        androidTestRuntimeOnly        : <empty>
                        androidTestSecondAbcAnnotationProcessor : <empty>
                        androidTestSecondAbcCompileOnly         : <empty>
                        androidTestSecondAbcImplementation      : <empty>
                        androidTestSecondAbcRuntimeOnly         : <empty>
                        androidTestSecondAbcWearApp   : <empty>
                        androidTestSecondXyzAnnotationProcessor : <empty>
                        androidTestSecondXyzCompileOnly         : <empty>
                        androidTestSecondXyzImplementation      : <empty>
                        androidTestSecondXyzRuntimeOnly         : <empty>
                        androidTestSecondXyzWearApp   : <empty>
                        androidTestUtil               : <empty>
                        androidTestWearApp            : <empty>
                        annotationProcessor           : <empty>
                        api                           : <empty>
                        archives                      : <empty>
                        compileOnly                   : <empty>
                        coreLibraryDesugaring         : <empty>
                        debugAnnotationProcessor      : <empty>
                        debugApi                      : <empty>
                        debugCompileOnly              : <empty>
                        debugImplementation           : <empty>
                        debugRuntimeOnly              : <empty>
                        debugWearApp                  : <empty>
                        default                       : <empty>
                        firstAbcAnnotationProcessor   : <empty>
                        firstAbcApi                   : <empty>
                        firstAbcCompileOnly           : <empty>
                        firstAbcImplementation        : <empty>
                        firstAbcRuntimeOnly           : <empty>
                        firstAbcSecondAbcAnnotationProcessor    : <empty>
                        firstAbcSecondAbcApi          : <empty>
                        firstAbcSecondAbcCompileOnly  : <empty>
                        firstAbcSecondAbcDebugAndroidTestAnnotationProcessorClasspath         : <empty>
                        firstAbcSecondAbcDebugAndroidTestCompileClasspath : <empty>
                        firstAbcSecondAbcDebugAndroidTestRuntimeClasspath : <empty>
                        firstAbcSecondAbcDebugAnnotationProcessor         : <empty>
                        firstAbcSecondAbcDebugAnnotationProcessorClasspath          : <empty>
                        firstAbcSecondAbcDebugApi     : <empty>
                        firstAbcSecondAbcDebugApiElements       : <empty>
                        firstAbcSecondAbcDebugCompileClasspath  : <empty>
                        firstAbcSecondAbcDebugCompileOnly       : <empty>
                        firstAbcSecondAbcDebugImplementation    : <empty>
                        firstAbcSecondAbcDebugReverseMetadataValues       : <empty>
                        firstAbcSecondAbcDebugRuntimeClasspath  : <empty>
                        firstAbcSecondAbcDebugRuntimeElements   : <empty>
                        firstAbcSecondAbcDebugRuntimeOnly       : <empty>
                        firstAbcSecondAbcDebugUnitTestAnnotationProcessorClasspath  : <empty>
                        firstAbcSecondAbcDebugUnitTestCompileClasspath    : <empty>
                        firstAbcSecondAbcDebugUnitTestRuntimeClasspath    : <empty>
                        firstAbcSecondAbcDebugWearApp : <empty>
                        firstAbcSecondAbcDebugWearBundling      : <empty>
                        firstAbcSecondAbcImplementation         : <empty>
                        firstAbcSecondAbcReleaseAnnotationProcessor       : <empty>
                        firstAbcSecondAbcReleaseAnnotationProcessorClasspath        : <empty>
                        firstAbcSecondAbcReleaseApi   : <empty>
                        firstAbcSecondAbcReleaseApiElements     : <empty>
                        firstAbcSecondAbcReleaseCompileClasspath          : <empty>
                        firstAbcSecondAbcReleaseCompileOnly     : <empty>
                        firstAbcSecondAbcReleaseImplementation  : <empty>
                        firstAbcSecondAbcReleaseReverseMetadataValues     : <empty>
                        firstAbcSecondAbcReleaseRuntimeClasspath          : <empty>
                        firstAbcSecondAbcReleaseRuntimeElements : <empty>
                        firstAbcSecondAbcReleaseRuntimeOnly     : <empty>
                        firstAbcSecondAbcReleaseUnitTestAnnotationProcessorClasspath          : <empty>
                        firstAbcSecondAbcReleaseUnitTestCompileClasspath  : <empty>
                        firstAbcSecondAbcReleaseUnitTestRuntimeClasspath  : <empty>
                        firstAbcSecondAbcReleaseWearApp         : <empty>
                        firstAbcSecondAbcReleaseWearBundling    : <empty>
                        firstAbcSecondAbcRuntimeOnly  : <empty>
                        firstAbcSecondAbcWearApp      : <empty>
                        firstAbcWearApp               : <empty>
                        firstXyzAnnotationProcessor   : <empty>
                        firstXyzApi                   : <empty>
                        firstXyzCompileOnly           : <empty>
                        firstXyzImplementation        : <empty>
                        firstXyzRuntimeOnly           : <empty>
                        firstXyzWearApp               : <empty>
                        implementation                : <empty>
                        lintChecks                    : <empty>
                        lintPublish                   : <empty>
                        releaseAnnotationProcessor    : <empty>
                        releaseApi                    : <empty>
                        releaseCompileOnly            : <empty>
                        releaseImplementation         : <empty>
                        releaseRuntimeOnly            : <empty>
                        releaseWearApp                : <empty>
                        runtimeOnly                   : <empty>
                        secondAbcAnnotationProcessor  : <empty>
                        secondAbcApi                  : <empty>
                        secondAbcCompileOnly          : <empty>
                        secondAbcImplementation       : <empty>
                        secondAbcRuntimeOnly          : <empty>
                        secondAbcWearApp              : <empty>
                        secondXyzAnnotationProcessor  : <empty>
                        secondXyzApi                  : <empty>
                        secondXyzCompileOnly          : <empty>
                        secondXyzImplementation       : <empty>
                        secondXyzRuntimeOnly          : <empty>
                        secondXyzWearApp              : <empty>
                        testAnnotationProcessor       : <empty>
                        testCompileOnly               : <empty>
                        testDebugAnnotationProcessor  : <empty>
                        testDebugCompileOnly          : <empty>
                        testDebugImplementation       : <empty>
                        testDebugRuntimeOnly          : <empty>
                        testDebugWearApp              : <empty>
                        testFirstAbcAnnotationProcessor         : <empty>
                        testFirstAbcCompileOnly       : <empty>
                        testFirstAbcImplementation    : <empty>
                        testFirstAbcRuntimeOnly       : <empty>
                        testFirstAbcSecondAbcAnnotationProcessor          : <empty>
                        testFirstAbcSecondAbcCompileOnly        : <empty>
                        testFirstAbcSecondAbcDebugAnnotationProcessor     : <empty>
                        testFirstAbcSecondAbcDebugCompileOnly   : <empty>
                        testFirstAbcSecondAbcDebugImplementation          : <empty>
                        testFirstAbcSecondAbcDebugRuntimeOnly   : <empty>
                        testFirstAbcSecondAbcDebugWearApp       : <empty>
                        testFirstAbcSecondAbcImplementation     : <empty>
                        testFirstAbcSecondAbcReleaseAnnotationProcessor   : <empty>
                        testFirstAbcSecondAbcReleaseCompileOnly : <empty>
                        testFirstAbcSecondAbcReleaseImplementation        : <empty>
                        testFirstAbcSecondAbcReleaseRuntimeOnly : <empty>
                        testFirstAbcSecondAbcReleaseWearApp     : <empty>
                        testFirstAbcSecondAbcRuntimeOnly        : <empty>
                        testFirstAbcSecondAbcWearApp  : <empty>
                        testFirstAbcWearApp           : <empty>
                        testFirstXyzAnnotationProcessor         : <empty>
                        testFirstXyzCompileOnly       : <empty>
                        testFirstXyzImplementation    : <empty>
                        testFirstXyzRuntimeOnly       : <empty>
                        testFirstXyzWearApp           : <empty>
                        testFixturesAnnotationProcessor         : <empty>
                        testFixturesApi               : <empty>
                        testFixturesCompileOnly       : <empty>
                        testFixturesDebugAnnotationProcessor    : <empty>
                        testFixturesDebugApi          : <empty>
                        testFixturesDebugCompileOnly  : <empty>
                        testFixturesDebugImplementation         : <empty>
                        testFixturesDebugRuntimeOnly  : <empty>
                        testFixturesDebugWearApp      : <empty>
                        testFixturesFirstAbcAnnotationProcessor : <empty>
                        testFixturesFirstAbcApi       : <empty>
                        testFixturesFirstAbcCompileOnly         : <empty>
                        testFixturesFirstAbcImplementation      : <empty>
                        testFixturesFirstAbcRuntimeOnly         : <empty>
                        testFixturesFirstAbcWearApp   : <empty>
                        testFixturesFirstXyzAnnotationProcessor : <empty>
                        testFixturesFirstXyzApi       : <empty>
                        testFixturesFirstXyzCompileOnly         : <empty>
                        testFixturesFirstXyzImplementation      : <empty>
                        testFixturesFirstXyzRuntimeOnly         : <empty>
                        testFixturesFirstXyzWearApp   : <empty>
                        testFixturesImplementation    : <empty>
                        testFixturesReleaseAnnotationProcessor  : <empty>
                        testFixturesReleaseApi        : <empty>
                        testFixturesReleaseCompileOnly          : <empty>
                        testFixturesReleaseImplementation       : <empty>
                        testFixturesReleaseRuntimeOnly          : <empty>
                        testFixturesReleaseWearApp    : <empty>
                        testFixturesRuntimeOnly       : <empty>
                        testFixturesSecondAbcAnnotationProcessor          : <empty>
                        testFixturesSecondAbcApi      : <empty>
                        testFixturesSecondAbcCompileOnly        : <empty>
                        testFixturesSecondAbcImplementation     : <empty>
                        testFixturesSecondAbcRuntimeOnly        : <empty>
                        testFixturesSecondAbcWearApp  : <empty>
                        testFixturesSecondXyzAnnotationProcessor          : <empty>
                        testFixturesSecondXyzApi      : <empty>
                        testFixturesSecondXyzCompileOnly        : <empty>
                        testFixturesSecondXyzImplementation     : <empty>
                        testFixturesSecondXyzRuntimeOnly        : <empty>
                        testFixturesSecondXyzWearApp  : <empty>
                        testFixturesWearApp           : <empty>
                        testImplementation            : <empty>
                        testReleaseAnnotationProcessor          : <empty>
                        testReleaseCompileOnly        : <empty>
                        testReleaseImplementation     : <empty>
                        testReleaseRuntimeOnly        : <empty>
                        testReleaseWearApp            : <empty>
                        testRuntimeOnly               : <empty>
                        testSecondAbcAnnotationProcessor        : <empty>
                        testSecondAbcCompileOnly      : <empty>
                        testSecondAbcImplementation   : <empty>
                        testSecondAbcRuntimeOnly      : <empty>
                        testSecondAbcWearApp          : <empty>
                        testSecondXyzAnnotationProcessor        : <empty>
                        testSecondXyzCompileOnly      : <empty>
                        testSecondXyzImplementation   : <empty>
                        testSecondXyzRuntimeOnly      : <empty>
                        testSecondXyzWearApp          : <empty>
                        testWearApp                   : <empty>
                        wearApp                       : <empty>
                taskModel                     : DefaultGradleTaskModel
                    tasks
                        testFirstAbcSecondAbcDebugUnitTest      : testFirstAbcSecondAbcDebugUnitTest (DefaultExternalTask)
                            qName                         : :app:testFirstAbcSecondAbcDebugUnitTest
                        testFirstAbcSecondAbcReleaseUnitTest    : testFirstAbcSecondAbcReleaseUnitTest (DefaultExternalTask)
                            qName                         : :app:testFirstAbcSecondAbcReleaseUnitTest
        sourceSetModel                : DefaultGradleSourceSetModel
        taskModel                     : DefaultGradleTaskModel
<<<<<<< HEAD
=======
            tasks
                testFirstAbcSecondAbcDebugUnitTest      : testFirstAbcSecondAbcDebugUnitTest (DefaultExternalTask)
                    qName                         : :app:testFirstAbcSecondAbcDebugUnitTest
                testFirstAbcSecondAbcReleaseUnitTest    : testFirstAbcSecondAbcReleaseUnitTest (DefaultExternalTask)
                    qName                         : :app:testFirstAbcSecondAbcReleaseUnitTest
>>>>>>> 8b7d83e8
MODULE                        : MultiFlavor.app
    GradleModuleModel
        agpVersion                    : 8.1.0
        gradlePath                    : :app
        gradleVersion                 : 8.0
        buildFile                     : <ROOT>/app/build.gradle
        buildFilePath                 : <ROOT>/app/build.gradle
        rootFolderPath                : <ROOT>
        hasSafeArgsJava               : false
        hasSafeArgsKotlin             : false
    CurrentVariantReportedVersions
        minSdk
            ApiLevel                      : 16
            ApiString                     : 16
        runtimeMinSdk
            ApiLevel                      : 16
            ApiString                     : 16
        targetSdk
            ApiLevel                      : 34
            ApiString                     : 34
    RootBuildId                   : <ROOT>
    BuildId                       : <ROOT>
    ProjectPath                   : :app
    ModelVersion                  : 8.1.0
    ProjectType                   : PROJECT_TYPE_APP
    CompileTarget                 : android-34
    BuildFolder                   : <ROOT>/app/build [-]
    buildToolsVersion             : 33.0.1
    IsBaseSplit                   : true
    GroupId                       : MultiFlavor
    Namespace                     : com.example.multiflavor
    TestNamespace                 : com.example.multiflavor.test
    AaptOptions
        NameSpacing                   : DISABLED
    LintOptions
        IsCheckTestSources            : false
        IsCheckDependencies           : false
        IsAbortOnError                : true
        IsAbsolutePaths               : true
        IsNoLines                     : false
        IsQuiet                       : false
        IsCheckAllWarnings            : false
        IsIgnoreWarnings              : false
        IsWarningsAsErrors            : false
        IsIgnoreTestSources           : false
        IsIgnoreTestFixturesSources   : false
        IsCheckGeneratedSources       : false
        IsCheckReleaseBuilds          : true
        IsExplainIssues               : true
        IsShowAll                     : false
        TextReport                    : false
        HtmlReport                    : true
        XmlReport                     : true
        SarifReport                   : false
    JavaCompileOptions
        Encoding                      : UTF-8
        SourceCompatibility           : 1.8
        TargetCompatibility           : 1.8
        IsCoreLibraryDesugaringEnabled          : false
    AgpFlags
        ApplicationRClassConstantIds  : false
        AestRClassConstantIds         : false
        TransitiveRClasses            : false
        UseAndroidX                   : true
        UsesCompose                   : false
        MlModelBindingEnabled         : false
        AndroidResourcesEnabled       : true
        DataBindingEnabled            : false
<<<<<<< HEAD
=======
        GenerateManifestClass         : false
>>>>>>> 8b7d83e8
    - basicVariant:               : firstAbcSecondAbcDebug
        applicationId                 : com.example.multiflavor.firstAbc.secondAbc.debug
        testApplicationId             : com.example.multiflavor.firstAbc.secondAbc.debug.test
        buildType                     : debug
    - basicVariant:               : firstAbcSecondAbcRelease
        applicationId                 : com.example.multiflavor.firstAbc.secondAbc.release
        buildType                     : release
    FlavorDimensions              : Dim1
    FlavorDimensions              : Dim2
    BootClassPath                 : <ANDROID_SDK>/platforms/android-34/android.jar
    ViewBindingOptions
        Enabled                       : false
    DependenciesInfo
        IncludeInApk                  : true
        IncludeInBundle               : true
    DefaultConfig
        ProductFlavor
            Name                          : main
            ResValues
                string/v_a                    : (string, v_a, default)
            ProguardFiles                 : <ROOT>/app/default.pro [-]
            ManifestPlaceholders
                a                             : default
            ApplicationId                 : com.example.multiflavor
            VersionCode                   : 1
            VersionName                   : 1.0
            TestInstrumentationRunner     : androidx.test.runner.AndroidJUnitRunner
            MinSdkVersion
                ApiLevel                      : 16
                ApiString                     : 16
            TargetSdkVersion
                ApiLevel                      : 34
                ApiString                     : 34
            VectorDrawables
                UseSupportLibrary             : false
        SourceProvider
            Name                          : main
            Manifest                      : <ROOT>/app/src/main/AndroidManifest.xml
            JavaDirectories               : <ROOT>/app/src/main/java
            KotlinDirectories             : <ROOT>/app/src/main/java
            KotlinDirectories             : <ROOT>/app/src/main/kotlin [-]
            ResourcesDirectories          : <ROOT>/app/src/main/resources [-]
            ResDirectories                : <ROOT>/app/src/main/res
            AssetsDirectories             : <ROOT>/app/src/main/assets [-]
            JniLibsDirectories            : <ROOT>/app/src/main/jniLibs [-]
            ShadersDirectories            : <ROOT>/app/src/main/shaders [-]
            BaselineProfileDirectories    : <ROOT>/app/src/main/baselineProfiles [-]
        ExtraSourceProviders
            ExtraSourceProvider
                ArtifactName                  : _android_test_
                SourceProvider
                    Name                          : androidTest
                    Manifest                      : <ROOT>/app/src/androidTest/AndroidManifest.xml [-]
                    JavaDirectories               : <ROOT>/app/src/androidTest/java
                    KotlinDirectories             : <ROOT>/app/src/androidTest/java
                    KotlinDirectories             : <ROOT>/app/src/androidTest/kotlin [-]
                    ResourcesDirectories          : <ROOT>/app/src/androidTest/resources [-]
                    ResDirectories                : <ROOT>/app/src/androidTest/res [-]
                    AssetsDirectories             : <ROOT>/app/src/androidTest/assets [-]
                    JniLibsDirectories            : <ROOT>/app/src/androidTest/jniLibs [-]
                    ShadersDirectories            : <ROOT>/app/src/androidTest/shaders [-]
                    BaselineProfileDirectories    : <ROOT>/app/src/androidTest/baselineProfiles [-]
            ExtraSourceProvider
                ArtifactName                  : _unit_test_
                SourceProvider
                    Name                          : test
                    Manifest                      : <ROOT>/app/src/test/AndroidManifest.xml [-]
                    JavaDirectories               : <ROOT>/app/src/test/java
                    KotlinDirectories             : <ROOT>/app/src/test/java
                    KotlinDirectories             : <ROOT>/app/src/test/kotlin [-]
                    ResourcesDirectories          : <ROOT>/app/src/test/resources [-]
                    ResDirectories                : <ROOT>/app/src/test/res [-]
                    AssetsDirectories             : <ROOT>/app/src/test/assets [-]
                    JniLibsDirectories            : <ROOT>/app/src/test/jniLibs [-]
                    ShadersDirectories            : <ROOT>/app/src/test/shaders [-]
                    BaselineProfileDirectories    : <ROOT>/app/src/test/baselineProfiles [-]
    BuildTypes
        BuildType
            Name                          : debug
            ApplicationIdSuffix           : .debug
            VersionNameSuffix             : -debug
            ResValues
                string/v_b                    : (string, v_b, debug)
            ProguardFiles                 : <ROOT>/app/debug.pro [-]
            ManifestPlaceholders
                b                             : debug
            IsDebuggable                  : true
            IsJniDebuggable               : false
            IsPseudoLocalesEnabled        : false
            IsRenderscriptDebuggable      : false
            RenderscriptOptimLevel        : 3
            IsMinifyEnabled               : false
            IsZipAlignEnabled             : true
        SourceProvider
            Name                          : debug
            Manifest                      : <ROOT>/app/src/debug/AndroidManifest.xml [-]
            JavaDirectories               : <ROOT>/app/src/debug/java [-]
            KotlinDirectories             : <ROOT>/app/src/debug/java [-]
            KotlinDirectories             : <ROOT>/app/src/debug/kotlin [-]
            ResourcesDirectories          : <ROOT>/app/src/debug/resources [-]
            ResDirectories                : <ROOT>/app/src/debug/res [-]
            AssetsDirectories             : <ROOT>/app/src/debug/assets [-]
            JniLibsDirectories            : <ROOT>/app/src/debug/jniLibs [-]
            ShadersDirectories            : <ROOT>/app/src/debug/shaders [-]
            BaselineProfileDirectories    : <ROOT>/app/src/debug/baselineProfiles [-]
        ExtraSourceProviders
            ExtraSourceProvider
                ArtifactName                  : _android_test_
                SourceProvider
                    Name                          : androidTestDebug
                    Manifest                      : <ROOT>/app/src/androidTestDebug/AndroidManifest.xml [-]
                    JavaDirectories               : <ROOT>/app/src/androidTestDebug/java [-]
                    KotlinDirectories             : <ROOT>/app/src/androidTestDebug/java [-]
                    KotlinDirectories             : <ROOT>/app/src/androidTestDebug/kotlin [-]
                    ResourcesDirectories          : <ROOT>/app/src/androidTestDebug/resources [-]
                    ResDirectories                : <ROOT>/app/src/androidTestDebug/res [-]
                    AssetsDirectories             : <ROOT>/app/src/androidTestDebug/assets [-]
                    JniLibsDirectories            : <ROOT>/app/src/androidTestDebug/jniLibs [-]
                    ShadersDirectories            : <ROOT>/app/src/androidTestDebug/shaders [-]
                    BaselineProfileDirectories    : <ROOT>/app/src/androidTestDebug/baselineProfiles [-]
        ExtraSourceProviders
            ExtraSourceProvider
                ArtifactName                  : _unit_test_
                SourceProvider
                    Name                          : testDebug
                    Manifest                      : <ROOT>/app/src/testDebug/AndroidManifest.xml [-]
                    JavaDirectories               : <ROOT>/app/src/testDebug/java [-]
                    KotlinDirectories             : <ROOT>/app/src/testDebug/java [-]
                    KotlinDirectories             : <ROOT>/app/src/testDebug/kotlin [-]
                    ResourcesDirectories          : <ROOT>/app/src/testDebug/resources [-]
                    ResDirectories                : <ROOT>/app/src/testDebug/res [-]
                    AssetsDirectories             : <ROOT>/app/src/testDebug/assets [-]
                    JniLibsDirectories            : <ROOT>/app/src/testDebug/jniLibs [-]
                    ShadersDirectories            : <ROOT>/app/src/testDebug/shaders [-]
                    BaselineProfileDirectories    : <ROOT>/app/src/testDebug/baselineProfiles [-]
        BuildType
            Name                          : release
            ApplicationIdSuffix           : .release
            VersionNameSuffix             : -release
            ResValues
                string/v_b                    : (string, v_b, release)
            ProguardFiles                 : <ROOT>/app/build/intermediates/default_proguard_files/global/proguard-android-optimize.txt-8.1.0 [-]
            ProguardFiles                 : <ROOT>/app/proguard-rules.pro
            ManifestPlaceholders
                b                             : release
            IsDebuggable                  : false
            IsJniDebuggable               : false
            IsPseudoLocalesEnabled        : false
            IsRenderscriptDebuggable      : false
            RenderscriptOptimLevel        : 3
            IsMinifyEnabled               : false
            IsZipAlignEnabled             : true
        SourceProvider
            Name                          : release
            Manifest                      : <ROOT>/app/src/release/AndroidManifest.xml [-]
            JavaDirectories               : <ROOT>/app/src/release/java [-]
            KotlinDirectories             : <ROOT>/app/src/release/java [-]
            KotlinDirectories             : <ROOT>/app/src/release/kotlin [-]
            ResourcesDirectories          : <ROOT>/app/src/release/resources [-]
            ResDirectories                : <ROOT>/app/src/release/res [-]
            AssetsDirectories             : <ROOT>/app/src/release/assets [-]
            JniLibsDirectories            : <ROOT>/app/src/release/jniLibs [-]
            ShadersDirectories            : <ROOT>/app/src/release/shaders [-]
            BaselineProfileDirectories    : <ROOT>/app/src/release/baselineProfiles [-]
        ExtraSourceProviders
            ExtraSourceProvider
                ArtifactName                  : _unit_test_
                SourceProvider
                    Name                          : testRelease
                    Manifest                      : <ROOT>/app/src/testRelease/AndroidManifest.xml [-]
                    JavaDirectories               : <ROOT>/app/src/testRelease/java [-]
                    KotlinDirectories             : <ROOT>/app/src/testRelease/java [-]
                    KotlinDirectories             : <ROOT>/app/src/testRelease/kotlin [-]
                    ResourcesDirectories          : <ROOT>/app/src/testRelease/resources [-]
                    ResDirectories                : <ROOT>/app/src/testRelease/res [-]
                    AssetsDirectories             : <ROOT>/app/src/testRelease/assets [-]
                    JniLibsDirectories            : <ROOT>/app/src/testRelease/jniLibs [-]
                    ShadersDirectories            : <ROOT>/app/src/testRelease/shaders [-]
                    BaselineProfileDirectories    : <ROOT>/app/src/testRelease/baselineProfiles [-]
    ProductFlavors
        ProductFlavor
            Name                          : firstAbc
            ApplicationIdSuffix           : .firstAbc
            VersionNameSuffix             : -firstAbc
            ResValues
                string/v_a                    : (string, v_a, firstAbc)
            ProguardFiles                 : <ROOT>/app/firstAbc.txt [-]
            ManifestPlaceholders
                a                             : firstAbc
            Dimension                     : Dim1
            VersionCode                   : 20
            VectorDrawables
        SourceProvider
            Name                          : firstAbc
            Manifest                      : <ROOT>/app/src/firstAbc/AndroidManifest.xml [-]
            JavaDirectories               : <ROOT>/app/src/firstAbc/java [-]
            KotlinDirectories             : <ROOT>/app/src/firstAbc/java [-]
            KotlinDirectories             : <ROOT>/app/src/firstAbc/kotlin [-]
            ResourcesDirectories          : <ROOT>/app/src/firstAbc/resources [-]
            ResDirectories                : <ROOT>/app/src/firstAbc/res [-]
            AssetsDirectories             : <ROOT>/app/src/firstAbc/assets [-]
            JniLibsDirectories            : <ROOT>/app/src/firstAbc/jniLibs [-]
            ShadersDirectories            : <ROOT>/app/src/firstAbc/shaders [-]
            BaselineProfileDirectories    : <ROOT>/app/src/firstAbc/baselineProfiles [-]
        ExtraSourceProviders
            ExtraSourceProvider
                ArtifactName                  : _android_test_
                SourceProvider
                    Name                          : androidTestFirstAbc
                    Manifest                      : <ROOT>/app/src/androidTestFirstAbc/AndroidManifest.xml [-]
                    JavaDirectories               : <ROOT>/app/src/androidTestFirstAbc/java [-]
                    KotlinDirectories             : <ROOT>/app/src/androidTestFirstAbc/java [-]
                    KotlinDirectories             : <ROOT>/app/src/androidTestFirstAbc/kotlin [-]
                    ResourcesDirectories          : <ROOT>/app/src/androidTestFirstAbc/resources [-]
                    ResDirectories                : <ROOT>/app/src/androidTestFirstAbc/res [-]
                    AssetsDirectories             : <ROOT>/app/src/androidTestFirstAbc/assets [-]
                    JniLibsDirectories            : <ROOT>/app/src/androidTestFirstAbc/jniLibs [-]
                    ShadersDirectories            : <ROOT>/app/src/androidTestFirstAbc/shaders [-]
                    BaselineProfileDirectories    : <ROOT>/app/src/androidTestFirstAbc/baselineProfiles [-]
            ExtraSourceProvider
                ArtifactName                  : _unit_test_
                SourceProvider
                    Name                          : testFirstAbc
                    Manifest                      : <ROOT>/app/src/testFirstAbc/AndroidManifest.xml [-]
                    JavaDirectories               : <ROOT>/app/src/testFirstAbc/java [-]
                    KotlinDirectories             : <ROOT>/app/src/testFirstAbc/java [-]
                    KotlinDirectories             : <ROOT>/app/src/testFirstAbc/kotlin [-]
                    ResourcesDirectories          : <ROOT>/app/src/testFirstAbc/resources [-]
                    ResDirectories                : <ROOT>/app/src/testFirstAbc/res [-]
                    AssetsDirectories             : <ROOT>/app/src/testFirstAbc/assets [-]
                    JniLibsDirectories            : <ROOT>/app/src/testFirstAbc/jniLibs [-]
                    ShadersDirectories            : <ROOT>/app/src/testFirstAbc/shaders [-]
                    BaselineProfileDirectories    : <ROOT>/app/src/testFirstAbc/baselineProfiles [-]
        ProductFlavor
            Name                          : firstXyz
            Dimension                     : Dim1
            VectorDrawables
        SourceProvider
        ExtraSourceProviders
        ProductFlavor
            Name                          : secondAbc
            ApplicationIdSuffix           : .secondAbc
            VersionNameSuffix             : -secondAbc
            ResValues
                string/v_a                    : (string, v_a, secondAbc)
                string/v_b                    : (string, v_b, secondAbc)
                string/v_c                    : (string, v_c, secondAbc)
            ManifestPlaceholders
                a                             : secondAbc
                b                             : secondAbc
                c                             : secondAbc
            Dimension                     : Dim2
            VersionCode                   : 30
            VersionName                   : 1.secondAbc
            VectorDrawables
        SourceProvider
            Name                          : secondAbc
            Manifest                      : <ROOT>/app/src/secondAbc/AndroidManifest.xml [-]
            JavaDirectories               : <ROOT>/app/src/secondAbc/java
            JavaDirectories               : <ROOT>/app/src/secondAbc/java2 [-]
            KotlinDirectories             : <ROOT>/app/src/secondAbc/java
            KotlinDirectories             : <ROOT>/app/src/secondAbc/kotlin [-]
            ResourcesDirectories          : <ROOT>/app/src/secondAbc/resources [-]
            ResDirectories                : <ROOT>/app/src/secondAbc/res [-]
            AssetsDirectories             : <ROOT>/app/src/secondAbc/assets [-]
            JniLibsDirectories            : <ROOT>/app/src/secondAbc/jniLibs [-]
            ShadersDirectories            : <ROOT>/app/src/secondAbc/shaders [-]
            BaselineProfileDirectories    : <ROOT>/app/src/secondAbc/baselineProfiles [-]
        ExtraSourceProviders
            ExtraSourceProvider
                ArtifactName                  : _android_test_
                SourceProvider
                    Name                          : androidTestSecondAbc
                    Manifest                      : <ROOT>/app/src/androidTestSecondAbc/AndroidManifest.xml [-]
                    JavaDirectories               : <ROOT>/app/src/androidTestSecondAbc/java [-]
                    KotlinDirectories             : <ROOT>/app/src/androidTestSecondAbc/java [-]
                    KotlinDirectories             : <ROOT>/app/src/androidTestSecondAbc/kotlin [-]
                    ResourcesDirectories          : <ROOT>/app/src/androidTestSecondAbc/resources [-]
                    ResDirectories                : <ROOT>/app/src/androidTestSecondAbc/res [-]
                    AssetsDirectories             : <ROOT>/app/src/androidTestSecondAbc/assets [-]
                    JniLibsDirectories            : <ROOT>/app/src/androidTestSecondAbc/jniLibs [-]
                    ShadersDirectories            : <ROOT>/app/src/androidTestSecondAbc/shaders [-]
                    BaselineProfileDirectories    : <ROOT>/app/src/androidTestSecondAbc/baselineProfiles [-]
            ExtraSourceProvider
                ArtifactName                  : _unit_test_
                SourceProvider
                    Name                          : testSecondAbc
                    Manifest                      : <ROOT>/app/src/testSecondAbc/AndroidManifest.xml [-]
                    JavaDirectories               : <ROOT>/app/src/testSecondAbc/java
                    KotlinDirectories             : <ROOT>/app/src/testSecondAbc/java
                    KotlinDirectories             : <ROOT>/app/src/testSecondAbc/kotlin [-]
                    ResourcesDirectories          : <ROOT>/app/src/testSecondAbc/resources [-]
                    ResDirectories                : <ROOT>/app/src/testSecondAbc/res [-]
                    AssetsDirectories             : <ROOT>/app/src/testSecondAbc/assets [-]
                    JniLibsDirectories            : <ROOT>/app/src/testSecondAbc/jniLibs [-]
                    ShadersDirectories            : <ROOT>/app/src/testSecondAbc/shaders [-]
                    BaselineProfileDirectories    : <ROOT>/app/src/testSecondAbc/baselineProfiles [-]
        ProductFlavor
            Name                          : secondXyz
            ApplicationIdSuffix           : .secondXyz
            VersionNameSuffix             : -secondXyz
            ResValues
                string/v_b                    : (string, v_b, secondXyz)
            ProguardFiles                 : <ROOT>/app/secondXyz.txt [-]
            ManifestPlaceholders
                b                             : secondXyz
            Dimension                     : Dim2
            VersionCode                   : 31
            VectorDrawables
        SourceProvider
        ExtraSourceProviders
    SigningConfigs
        SigningConfig
            Name                          : debug
            StoreFile                     : debug.keystore
            StorePassword                 : android
            KeyAlias                      : AndroidDebugKey
    VariantBuildInformation
        VariantBuildInformation
            VariantName                   : firstAbcSecondAbcDebug
            BuildTasksAndOutputInformation
                AssembleTaskName              : assembleFirstAbcSecondAbcDebug
                AssembleTaskOutputListingFile : <ROOT>/app/build/intermediates/apk_ide_redirect_file/firstAbcSecondAbcDebug/redirect.txt [-]
                BundleTaskName                : bundleFirstAbcSecondAbcDebug
                BundleTaskOutputListingFile   : <ROOT>/app/build/intermediates/bundle_ide_redirect_file/firstAbcSecondAbcDebug/redirect.txt [-]
                ApkFromBundleTaskName         : extractApksForFirstAbcSecondAbcDebug
                ApkFromBundleTaskOutputListingFile      : <ROOT>/app/build/intermediates/apk_from_bundle_ide_redirect_file/firstAbcSecondAbcDebug/redirect.txt [-]
        VariantBuildInformation
            VariantName                   : firstAbcSecondAbcRelease
            BuildTasksAndOutputInformation
                AssembleTaskName              : assembleFirstAbcSecondAbcRelease
                AssembleTaskOutputListingFile : <ROOT>/app/build/intermediates/apk_ide_redirect_file/firstAbcSecondAbcRelease/redirect.txt [-]
                BundleTaskName                : bundleFirstAbcSecondAbcRelease
                BundleTaskOutputListingFile   : <ROOT>/app/build/intermediates/bundle_ide_redirect_file/firstAbcSecondAbcRelease/redirect.txt [-]
                ApkFromBundleTaskName         : extractApksForFirstAbcSecondAbcRelease
                ApkFromBundleTaskOutputListingFile      : <ROOT>/app/build/intermediates/apk_from_bundle_ide_redirect_file/firstAbcSecondAbcRelease/redirect.txt [-]
    IdeVariants
        IdeVariant
            Name                          : firstAbcSecondAbcDebug
            BuildType                     : debug
            DisplayName                   : firstAbc-secondAbc-debug
            InstantAppCompatible          : false
            MinSdkVersion
                ApiLevel                      : 16
                ApiString                     : 16
            TargetSdkVersion
                ApiLevel                      : 34
                ApiString                     : 34
            VersionCode                   : 20
            VersionNameSuffix             : -firstAbc-secondAbc-debug
            VersionNameWithSuffix         : 1.secondAbc-firstAbc-secondAbc-debug
            ProguardFiles                 : <ROOT>/app/default.pro [-]
            ProguardFiles                 : <ROOT>/app/debug.pro [-]
            ProductFlavors                : firstAbc
            ProductFlavors                : secondAbc
            TestInstrumentationRunner     : androidx.test.runner.AndroidJUnitRunner
            ManifestPlaceholders
                a                             : firstAbc
                b                             : debug
                c                             : secondAbc
            ResValues
                string/v_a                    : (string, v_a, firstAbc)
                string/v_b                    : (string, v_b, debug)
                string/v_c                    : (string, v_c, secondAbc)
            MainArtifact
                Name                          : MAIN
                CompileTaskName               : compileFirstAbcSecondAbcDebugSources
                AssembleTaskName              : assembleFirstAbcSecondAbcDebug
                IsTestArtifact                : false
                IdeSetupTaskNames             : generateFirstAbcSecondAbcDebugSources
                GeneratedSourceFolders        : <ROOT>/app/build/generated/ap_generated_sources/firstAbcSecondAbcDebug/out [-]
                ClassesFolder                 : <ROOT>/app/build/intermediates/compile_and_runtime_not_namespaced_r_class_jar/firstAbcSecondAbcDebug/R.jar [-]
                ClassesFolder                 : <ROOT>/app/build/intermediates/javac/firstAbcSecondAbcDebug/classes [-]
                VariantSourceProvider
                    Name                          : firstAbcSecondAbcDebug
                    Manifest                      : <ROOT>/app/src/firstAbcSecondAbcDebug/AndroidManifest.xml [-]
                    JavaDirectories               : <ROOT>/app/src/firstAbcSecondAbcDebug/java [-]
                    KotlinDirectories             : <ROOT>/app/src/firstAbcSecondAbcDebug/java [-]
                    KotlinDirectories             : <ROOT>/app/src/firstAbcSecondAbcDebug/kotlin [-]
                    ResourcesDirectories          : <ROOT>/app/src/firstAbcSecondAbcDebug/resources [-]
                    ResDirectories                : <ROOT>/app/src/firstAbcSecondAbcDebug/res [-]
                    AssetsDirectories             : <ROOT>/app/src/firstAbcSecondAbcDebug/assets [-]
                    JniLibsDirectories            : <ROOT>/app/src/firstAbcSecondAbcDebug/jniLibs [-]
                    ShadersDirectories            : <ROOT>/app/src/firstAbcSecondAbcDebug/shaders [-]
                    BaselineProfileDirectories    : <ROOT>/app/src/firstAbcSecondAbcDebug/baselineProfiles [-]
                MultiFlavorSourceProvider
                    Name                          : firstAbcSecondAbc
                    Manifest                      : <ROOT>/app/src/firstAbcSecondAbc/AndroidManifest.xml [-]
                    JavaDirectories               : <ROOT>/app/src/firstAbcSecondAbc/java
                    JavaDirectories               : <ROOT>/app/src/firstAbcSecondAbc/java2
                    KotlinDirectories             : <ROOT>/app/src/firstAbcSecondAbc/java
                    KotlinDirectories             : <ROOT>/app/src/firstAbcSecondAbc/kotlin [-]
                    ResourcesDirectories          : <ROOT>/app/src/firstAbcSecondAbc/resources [-]
                    ResDirectories                : <ROOT>/app/src/firstAbcSecondAbc/res [-]
                    AssetsDirectories             : <ROOT>/app/src/firstAbcSecondAbc/assets [-]
                    JniLibsDirectories            : <ROOT>/app/src/firstAbcSecondAbc/jniLibs [-]
                    ShadersDirectories            : <ROOT>/app/src/firstAbcSecondAbc/shaders [-]
                    BaselineProfileDirectories    : <ROOT>/app/src/firstAbcSecondAbc/baselineProfiles [-]
                Dependencies
                    compileClasspath
                    runtimeClasspath
                ApplicationId                 : com.example.multiflavor.firstAbc.secondAbc.debug
                SigningConfigName             : debug
                IsSigned                      : true
                CodeShrinker                  : null
                BuildTasksAndOutputInformation
                    AssembleTaskName              : assembleFirstAbcSecondAbcDebug
                    AssembleTaskOutputListingFile : <ROOT>/app/build/intermediates/apk_ide_redirect_file/firstAbcSecondAbcDebug/redirect.txt [-]
                    BundleTaskName                : bundleFirstAbcSecondAbcDebug
                    BundleTaskOutputListingFile   : <ROOT>/app/build/intermediates/bundle_ide_redirect_file/firstAbcSecondAbcDebug/redirect.txt [-]
                    ApkFromBundleTaskName         : extractApksForFirstAbcSecondAbcDebug
                    ApkFromBundleTaskOutputListingFile      : <ROOT>/app/build/intermediates/apk_from_bundle_ide_redirect_file/firstAbcSecondAbcDebug/redirect.txt [-]
                GeneratedResourceFolders      : <ROOT>/app/build/generated/res/resValues/firstAbcSecondAbc/debug [-]
                DesugaredMethodFiles          : <GRADLE>/caches/<TRANSFORMS>/xxxxxxxxxxxxxxxxxxxxxxxxxxxxxxxx/transformed/D8BackportedDesugaredMethods.txt
            AndroidTestArtifact
                Name                          : ANDROID_TEST
                CompileTaskName               : compileFirstAbcSecondAbcDebugAndroidTestSources
                AssembleTaskName              : assembleFirstAbcSecondAbcDebugAndroidTest
                IsTestArtifact                : true
                IdeSetupTaskNames             : generateFirstAbcSecondAbcDebugAndroidTestSources
                GeneratedSourceFolders        : <ROOT>/app/build/generated/ap_generated_sources/firstAbcSecondAbcDebugAndroidTest/out [-]
                ClassesFolder                 : <ROOT>/app/build/intermediates/compile_and_runtime_not_namespaced_r_class_jar/firstAbcSecondAbcDebugAndroidTest/R.jar [-]
                ClassesFolder                 : <ROOT>/app/build/intermediates/javac/firstAbcSecondAbcDebugAndroidTest/classes [-]
                VariantSourceProvider
                    Name                          : androidTestFirstAbcSecondAbcDebug
                    Manifest                      : <ROOT>/app/src/androidTestFirstAbcSecondAbcDebug/AndroidManifest.xml [-]
                    JavaDirectories               : <ROOT>/app/src/androidTestFirstAbcSecondAbcDebug/java [-]
                    KotlinDirectories             : <ROOT>/app/src/androidTestFirstAbcSecondAbcDebug/java [-]
                    KotlinDirectories             : <ROOT>/app/src/androidTestFirstAbcSecondAbcDebug/kotlin [-]
                    ResourcesDirectories          : <ROOT>/app/src/androidTestFirstAbcSecondAbcDebug/resources [-]
                    ResDirectories                : <ROOT>/app/src/androidTestFirstAbcSecondAbcDebug/res [-]
                    AssetsDirectories             : <ROOT>/app/src/androidTestFirstAbcSecondAbcDebug/assets [-]
                    JniLibsDirectories            : <ROOT>/app/src/androidTestFirstAbcSecondAbcDebug/jniLibs [-]
                    ShadersDirectories            : <ROOT>/app/src/androidTestFirstAbcSecondAbcDebug/shaders [-]
                    BaselineProfileDirectories    : <ROOT>/app/src/androidTestFirstAbcSecondAbcDebug/baselineProfiles [-]
                MultiFlavorSourceProvider
                    Name                          : androidTestFirstAbcSecondAbc
                    Manifest                      : <ROOT>/app/src/androidTestFirstAbcSecondAbc/AndroidManifest.xml [-]
                    JavaDirectories               : <ROOT>/app/src/androidTestFirstAbcSecondAbc/java [-]
                    KotlinDirectories             : <ROOT>/app/src/androidTestFirstAbcSecondAbc/java [-]
                    KotlinDirectories             : <ROOT>/app/src/androidTestFirstAbcSecondAbc/kotlin [-]
                    ResourcesDirectories          : <ROOT>/app/src/androidTestFirstAbcSecondAbc/resources [-]
                    ResDirectories                : <ROOT>/app/src/androidTestFirstAbcSecondAbc/res [-]
                    AssetsDirectories             : <ROOT>/app/src/androidTestFirstAbcSecondAbc/assets [-]
                    JniLibsDirectories            : <ROOT>/app/src/androidTestFirstAbcSecondAbc/jniLibs [-]
                    ShadersDirectories            : <ROOT>/app/src/androidTestFirstAbcSecondAbc/shaders [-]
                    BaselineProfileDirectories    : <ROOT>/app/src/androidTestFirstAbcSecondAbc/baselineProfiles [-]
                Dependencies
                    compileClasspath
                        module                        : <ROOT>-:app-MAIN
                    runtimeClasspath
                ApplicationId                 : com.example.multiflavor.firstAbc.secondAbc.debug.test
                SigningConfigName             : debug
                IsSigned                      : true
                CodeShrinker                  : null
                BuildTasksAndOutputInformation
                    AssembleTaskName              : assembleFirstAbcSecondAbcDebugAndroidTest
                    AssembleTaskOutputListingFile : <ROOT>/app/build/intermediates/apk_ide_redirect_file/firstAbcSecondAbcDebugAndroidTest/redirect.txt [-]
                GeneratedResourceFolders      : <ROOT>/app/build/generated/res/resValues/androidTest/firstAbcSecondAbc/debug [-]
                DesugaredMethodFiles          : <GRADLE>/caches/<TRANSFORMS>/xxxxxxxxxxxxxxxxxxxxxxxxxxxxxxxx/transformed/D8BackportedDesugaredMethods.txt
                TestOptions
                    AnimationsDisabled            : false
                    Execution                     : HOST
                    InstrumentedTestTaskName      : connectedFirstAbcSecondAbcDebugAndroidTest
            UnitTestArtifact
                Name                          : UNIT_TEST
                CompileTaskName               : compileFirstAbcSecondAbcDebugUnitTestSources
                AssembleTaskName              : assembleFirstAbcSecondAbcDebugUnitTest
                IsTestArtifact                : true
                IdeSetupTaskNames             : createMockableJar
                GeneratedSourceFolders        : <ROOT>/app/build/generated/ap_generated_sources/firstAbcSecondAbcDebugUnitTest/out [-]
                ClassesFolder                 : <ROOT>/app/build/intermediates/compile_and_runtime_not_namespaced_r_class_jar/firstAbcSecondAbcDebug/R.jar [-]
                ClassesFolder                 : <ROOT>/app/build/intermediates/javac/firstAbcSecondAbcDebugUnitTest/classes [-]
                VariantSourceProvider
                    Name                          : testFirstAbcSecondAbcDebug
                    Manifest                      : <ROOT>/app/src/testFirstAbcSecondAbcDebug/AndroidManifest.xml [-]
                    JavaDirectories               : <ROOT>/app/src/testFirstAbcSecondAbcDebug/java
                    KotlinDirectories             : <ROOT>/app/src/testFirstAbcSecondAbcDebug/java
                    KotlinDirectories             : <ROOT>/app/src/testFirstAbcSecondAbcDebug/kotlin [-]
                    ResourcesDirectories          : <ROOT>/app/src/testFirstAbcSecondAbcDebug/resources [-]
                    AssetsDirectories             : <ROOT>/app/src/testFirstAbcSecondAbcDebug/assets [-]
                    JniLibsDirectories            : <ROOT>/app/src/testFirstAbcSecondAbcDebug/jniLibs [-]
                    ShadersDirectories            : <ROOT>/app/src/testFirstAbcSecondAbcDebug/shaders [-]
                    BaselineProfileDirectories    : <ROOT>/app/src/testFirstAbcSecondAbcDebug/baselineProfiles [-]
                MultiFlavorSourceProvider
                    Name                          : testFirstAbcSecondAbc
                    Manifest                      : <ROOT>/app/src/testFirstAbcSecondAbc/AndroidManifest.xml [-]
                    JavaDirectories               : <ROOT>/app/src/testFirstAbcSecondAbc/java
                    KotlinDirectories             : <ROOT>/app/src/testFirstAbcSecondAbc/java
                    KotlinDirectories             : <ROOT>/app/src/testFirstAbcSecondAbc/kotlin [-]
                    ResourcesDirectories          : <ROOT>/app/src/testFirstAbcSecondAbc/resources [-]
                    ResDirectories                : <ROOT>/app/src/testFirstAbcSecondAbc/res [-]
                    AssetsDirectories             : <ROOT>/app/src/testFirstAbcSecondAbc/assets [-]
                    JniLibsDirectories            : <ROOT>/app/src/testFirstAbcSecondAbc/jniLibs [-]
                    ShadersDirectories            : <ROOT>/app/src/testFirstAbcSecondAbc/shaders [-]
                    BaselineProfileDirectories    : <ROOT>/app/src/testFirstAbcSecondAbc/baselineProfiles [-]
                Dependencies
                    compileClasspath
                        javaLibrary                   : junit:junit:4.12@jar
                            javaLibrary                   : org.hamcrest:hamcrest-core:1.3@jar
                        javaLibrary                   : org.hamcrest:hamcrest-core:1.3@jar
                        module                        : <ROOT>-:app-MAIN
                    runtimeClasspath
                        javaLibrary                   : junit:junit:4.12@jar
                            javaLibrary                   : org.hamcrest:hamcrest-core:1.3@jar
                        javaLibrary                   : org.hamcrest:hamcrest-core:1.3@jar
                        module                        : <ROOT>-:app-MAIN
                MockablePlatformJar           : <GRADLE>/caches/<TRANSFORMS>/xxxxxxxxxxxxxxxxxxxxxxxxxxxxxxxx/transformed/android.jar
    externalProject               : :app (DefaultExternalProject) (*seen*)
MODULE                        : MultiFlavor.app.androidTest
MODULE                        : MultiFlavor.app.main
MODULE                        : MultiFlavor.app.unitTest<|MERGE_RESOLUTION|>--- conflicted
+++ resolved
@@ -295,14 +295,11 @@
                             qName                         : :app:testFirstAbcSecondAbcReleaseUnitTest
         sourceSetModel                : DefaultGradleSourceSetModel
         taskModel                     : DefaultGradleTaskModel
-<<<<<<< HEAD
-=======
             tasks
                 testFirstAbcSecondAbcDebugUnitTest      : testFirstAbcSecondAbcDebugUnitTest (DefaultExternalTask)
                     qName                         : :app:testFirstAbcSecondAbcDebugUnitTest
                 testFirstAbcSecondAbcReleaseUnitTest    : testFirstAbcSecondAbcReleaseUnitTest (DefaultExternalTask)
                     qName                         : :app:testFirstAbcSecondAbcReleaseUnitTest
->>>>>>> 8b7d83e8
 MODULE                        : MultiFlavor.app
     GradleModuleModel
         agpVersion                    : 8.1.0
@@ -371,10 +368,7 @@
         MlModelBindingEnabled         : false
         AndroidResourcesEnabled       : true
         DataBindingEnabled            : false
-<<<<<<< HEAD
-=======
         GenerateManifestClass         : false
->>>>>>> 8b7d83e8
     - basicVariant:               : firstAbcSecondAbcDebug
         applicationId                 : com.example.multiflavor.firstAbc.secondAbc.debug
         testApplicationId             : com.example.multiflavor.firstAbc.secondAbc.debug.test
