--- conflicted
+++ resolved
@@ -18,13 +18,6 @@
     *isInherited                  : true
     ORDER_ENTRY                   : <Module source>
     BUILD_TASKS
-<<<<<<< HEAD
-        TEST_COMPILE_MODE             : All
-        TEST_COMPILE_MODE             : Android tests
-        TEST_COMPILE_MODE             : Unit tests
-        TEST_COMPILE_MODE             : None
-=======
->>>>>>> 0d09370c
 MODULE                        : project_sm_src
     externalProject               : project_sm_src (DefaultExternalProject)
         path                          : : [-]
@@ -701,11 +694,7 @@
                     ApkFromBundleTaskName         : extractApksForDebug
                     ApkFromBundleTaskOutputListingFile      : <ROOT>_sm_src/app/build/intermediates/apk_from_bundle_ide_redirect_file/debug/createDebugApksFromBundleListingFileRedirect/redirect.txt [-]
                 GeneratedResourceFolders      : <ROOT>_sm_src/app/build/generated/res/resValues/debug [-]
-<<<<<<< HEAD
-                DesugaredMethodFiles          : <GRADLE>/caches/transforms-3/xxxxxxxxxxxxxxxxxxxxxxxxxxxxxxxx/transformed/D8BackportedDesugaredMethods.txt
-=======
                 DesugaredMethodFiles          : <GRADLE>/caches/<TRANSFORMS>/xxxxxxxxxxxxxxxxxxxxxxxxxxxxxxxx/transformed/D8BackportedDesugaredMethods.txt
->>>>>>> 0d09370c
             AndroidTestArtifact
                 Name                          : ANDROID_TEST
                 CompileTaskName               : compileDebugAndroidTestSources
