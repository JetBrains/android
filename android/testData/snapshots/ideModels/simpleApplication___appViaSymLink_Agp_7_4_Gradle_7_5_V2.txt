MODULE                        : project
    ExternalModuleGroup           :
    ExternalModuleVersion         : unspecified
    LinkedProjectId               : project
    LinkedProjectPath             : <ROOT>
    RootProjectPath               : <ROOT>
    COMPILER_MODULE_EXTENSION
        compilerSourceOutputPath      : file://<ROOT>/build/classes/production/project [-]
        compilerTestOutputPath        : file://<ROOT>/build/classes/test/project [-]
        isCompilerPathInherited       : true
        isExcludeOutput               : true
    ModuleFile                    : <ROOT>/.idea/modules/project.iml [-]
    ModuleTypeName                : JAVA_MODULE
    CONENT_ENTRY                  : file://<ROOT>
        EXCLUDE_FOLDER                : file://<ROOT>/.gradle
        EXCLUDE_FOLDER                : file://<ROOT>/build [-]
    JDK                           : <NAME_CUT> JavaSDK
    *isInherited                  : true
    ORDER_ENTRY                   : <Module source>
    BUILD_TASKS
LIBRARY_TABLE
    - library                     : android.arch.core:runtime:1.1.1@aar (IdeAndroidLibraryImpl)
        aidlFolder                    : <GRADLE>/caches/<TRANSFORMS>/xxxxxxxxxxxxxxxxxxxxxxxxxxxxxxxx/transformed/runtime-1.1.1/aidl [-]
        artifact                      : <M2>/android/arch/core/runtime/1.1.1/runtime-1.1.1.aar
        artifactAddress               : android.arch.core:runtime:1.1.1@aar
        assetsFolder                  : <GRADLE>/caches/<TRANSFORMS>/xxxxxxxxxxxxxxxxxxxxxxxxxxxxxxxx/transformed/runtime-1.1.1/assets [-]
        - compileJarFiles             : <GRADLE>/caches/<TRANSFORMS>/xxxxxxxxxxxxxxxxxxxxxxxxxxxxxxxx/transformed/runtime-1.1.1/jars/classes.jar
        component                     : android.arch.core:runtime:1.1.1
        externalAnnotations           : <GRADLE>/caches/<TRANSFORMS>/xxxxxxxxxxxxxxxxxxxxxxxxxxxxxxxx/transformed/runtime-1.1.1/annotations.zip [-]
        folder                        : <GRADLE>/caches/<TRANSFORMS>/xxxxxxxxxxxxxxxxxxxxxxxxxxxxxxxx/transformed/runtime-1.1.1
        jniFolder                     : <GRADLE>/caches/<TRANSFORMS>/xxxxxxxxxxxxxxxxxxxxxxxxxxxxxxxx/transformed/runtime-1.1.1/jni [-]
        manifest                      : <GRADLE>/caches/<TRANSFORMS>/xxxxxxxxxxxxxxxxxxxxxxxxxxxxxxxx/transformed/runtime-1.1.1/AndroidManifest.xml
        proguardRules                 : <GRADLE>/caches/<TRANSFORMS>/xxxxxxxxxxxxxxxxxxxxxxxxxxxxxxxx/transformed/runtime-1.1.1/proguard.txt [-]
        publicResources               : <GRADLE>/caches/<TRANSFORMS>/xxxxxxxxxxxxxxxxxxxxxxxxxxxxxxxx/transformed/runtime-1.1.1/public.txt [-]
        renderscriptFolder            : <GRADLE>/caches/<TRANSFORMS>/xxxxxxxxxxxxxxxxxxxxxxxxxxxxxxxx/transformed/runtime-1.1.1/rs [-]
        resFolder                     : <GRADLE>/caches/<TRANSFORMS>/xxxxxxxxxxxxxxxxxxxxxxxxxxxxxxxx/transformed/runtime-1.1.1/res [-]
        resStaticLibrary              : <GRADLE>/caches/<TRANSFORMS>/xxxxxxxxxxxxxxxxxxxxxxxxxxxxxxxx/transformed/runtime-1.1.1/res.apk [-]
        - runtimeJarFiles             : <GRADLE>/caches/<TRANSFORMS>/xxxxxxxxxxxxxxxxxxxxxxxxxxxxxxxx/transformed/runtime-1.1.1/jars/classes.jar
        symbolFile                    : <GRADLE>/caches/<TRANSFORMS>/xxxxxxxxxxxxxxxxxxxxxxxxxxxxxxxx/transformed/runtime-1.1.1/R.txt
    - library                     : android.arch.lifecycle:livedata-core:1.1.1@aar (IdeAndroidLibraryImpl)
        aidlFolder                    : <GRADLE>/caches/<TRANSFORMS>/xxxxxxxxxxxxxxxxxxxxxxxxxxxxxxxx/transformed/livedata-core-1.1.1/aidl [-]
        artifact                      : <M2>/android/arch/lifecycle/livedata-core/1.1.1/livedata-core-1.1.1.aar
        artifactAddress               : android.arch.lifecycle:livedata-core:1.1.1@aar
        assetsFolder                  : <GRADLE>/caches/<TRANSFORMS>/xxxxxxxxxxxxxxxxxxxxxxxxxxxxxxxx/transformed/livedata-core-1.1.1/assets [-]
        - compileJarFiles             : <GRADLE>/caches/<TRANSFORMS>/xxxxxxxxxxxxxxxxxxxxxxxxxxxxxxxx/transformed/livedata-core-1.1.1/jars/classes.jar
        component                     : android.arch.lifecycle:livedata-core:1.1.1
        externalAnnotations           : <GRADLE>/caches/<TRANSFORMS>/xxxxxxxxxxxxxxxxxxxxxxxxxxxxxxxx/transformed/livedata-core-1.1.1/annotations.zip [-]
        folder                        : <GRADLE>/caches/<TRANSFORMS>/xxxxxxxxxxxxxxxxxxxxxxxxxxxxxxxx/transformed/livedata-core-1.1.1
        jniFolder                     : <GRADLE>/caches/<TRANSFORMS>/xxxxxxxxxxxxxxxxxxxxxxxxxxxxxxxx/transformed/livedata-core-1.1.1/jni [-]
        manifest                      : <GRADLE>/caches/<TRANSFORMS>/xxxxxxxxxxxxxxxxxxxxxxxxxxxxxxxx/transformed/livedata-core-1.1.1/AndroidManifest.xml
        proguardRules                 : <GRADLE>/caches/<TRANSFORMS>/xxxxxxxxxxxxxxxxxxxxxxxxxxxxxxxx/transformed/livedata-core-1.1.1/proguard.txt [-]
        publicResources               : <GRADLE>/caches/<TRANSFORMS>/xxxxxxxxxxxxxxxxxxxxxxxxxxxxxxxx/transformed/livedata-core-1.1.1/public.txt [-]
        renderscriptFolder            : <GRADLE>/caches/<TRANSFORMS>/xxxxxxxxxxxxxxxxxxxxxxxxxxxxxxxx/transformed/livedata-core-1.1.1/rs [-]
        resFolder                     : <GRADLE>/caches/<TRANSFORMS>/xxxxxxxxxxxxxxxxxxxxxxxxxxxxxxxx/transformed/livedata-core-1.1.1/res [-]
        resStaticLibrary              : <GRADLE>/caches/<TRANSFORMS>/xxxxxxxxxxxxxxxxxxxxxxxxxxxxxxxx/transformed/livedata-core-1.1.1/res.apk [-]
        - runtimeJarFiles             : <GRADLE>/caches/<TRANSFORMS>/xxxxxxxxxxxxxxxxxxxxxxxxxxxxxxxx/transformed/livedata-core-1.1.1/jars/classes.jar
        symbolFile                    : <GRADLE>/caches/<TRANSFORMS>/xxxxxxxxxxxxxxxxxxxxxxxxxxxxxxxx/transformed/livedata-core-1.1.1/R.txt
    - library                     : android.arch.lifecycle:livedata:1.1.1@aar (IdeAndroidLibraryImpl)
        aidlFolder                    : <GRADLE>/caches/<TRANSFORMS>/xxxxxxxxxxxxxxxxxxxxxxxxxxxxxxxx/transformed/livedata-1.1.1/aidl [-]
        artifact                      : <M2>/android/arch/lifecycle/livedata/1.1.1/livedata-1.1.1.aar
        artifactAddress               : android.arch.lifecycle:livedata:1.1.1@aar
        assetsFolder                  : <GRADLE>/caches/<TRANSFORMS>/xxxxxxxxxxxxxxxxxxxxxxxxxxxxxxxx/transformed/livedata-1.1.1/assets [-]
        - compileJarFiles             : <GRADLE>/caches/<TRANSFORMS>/xxxxxxxxxxxxxxxxxxxxxxxxxxxxxxxx/transformed/livedata-1.1.1/jars/classes.jar
        component                     : android.arch.lifecycle:livedata:1.1.1
        externalAnnotations           : <GRADLE>/caches/<TRANSFORMS>/xxxxxxxxxxxxxxxxxxxxxxxxxxxxxxxx/transformed/livedata-1.1.1/annotations.zip [-]
        folder                        : <GRADLE>/caches/<TRANSFORMS>/xxxxxxxxxxxxxxxxxxxxxxxxxxxxxxxx/transformed/livedata-1.1.1
        jniFolder                     : <GRADLE>/caches/<TRANSFORMS>/xxxxxxxxxxxxxxxxxxxxxxxxxxxxxxxx/transformed/livedata-1.1.1/jni [-]
        manifest                      : <GRADLE>/caches/<TRANSFORMS>/xxxxxxxxxxxxxxxxxxxxxxxxxxxxxxxx/transformed/livedata-1.1.1/AndroidManifest.xml
        proguardRules                 : <GRADLE>/caches/<TRANSFORMS>/xxxxxxxxxxxxxxxxxxxxxxxxxxxxxxxx/transformed/livedata-1.1.1/proguard.txt [-]
        publicResources               : <GRADLE>/caches/<TRANSFORMS>/xxxxxxxxxxxxxxxxxxxxxxxxxxxxxxxx/transformed/livedata-1.1.1/public.txt [-]
        renderscriptFolder            : <GRADLE>/caches/<TRANSFORMS>/xxxxxxxxxxxxxxxxxxxxxxxxxxxxxxxx/transformed/livedata-1.1.1/rs [-]
        resFolder                     : <GRADLE>/caches/<TRANSFORMS>/xxxxxxxxxxxxxxxxxxxxxxxxxxxxxxxx/transformed/livedata-1.1.1/res [-]
        resStaticLibrary              : <GRADLE>/caches/<TRANSFORMS>/xxxxxxxxxxxxxxxxxxxxxxxxxxxxxxxx/transformed/livedata-1.1.1/res.apk [-]
        - runtimeJarFiles             : <GRADLE>/caches/<TRANSFORMS>/xxxxxxxxxxxxxxxxxxxxxxxxxxxxxxxx/transformed/livedata-1.1.1/jars/classes.jar
        symbolFile                    : <GRADLE>/caches/<TRANSFORMS>/xxxxxxxxxxxxxxxxxxxxxxxxxxxxxxxx/transformed/livedata-1.1.1/R.txt
    - library                     : android.arch.lifecycle:runtime:1.1.1@aar (IdeAndroidLibraryImpl)
        aidlFolder                    : <GRADLE>/caches/<TRANSFORMS>/xxxxxxxxxxxxxxxxxxxxxxxxxxxxxxxx/transformed/runtime-1.1.1/aidl [-]
        artifact                      : <M2>/android/arch/lifecycle/runtime/1.1.1/runtime-1.1.1.aar
        artifactAddress               : android.arch.lifecycle:runtime:1.1.1@aar
        assetsFolder                  : <GRADLE>/caches/<TRANSFORMS>/xxxxxxxxxxxxxxxxxxxxxxxxxxxxxxxx/transformed/runtime-1.1.1/assets [-]
        - compileJarFiles             : <GRADLE>/caches/<TRANSFORMS>/xxxxxxxxxxxxxxxxxxxxxxxxxxxxxxxx/transformed/runtime-1.1.1/jars/classes.jar
        component                     : android.arch.lifecycle:runtime:1.1.1
        externalAnnotations           : <GRADLE>/caches/<TRANSFORMS>/xxxxxxxxxxxxxxxxxxxxxxxxxxxxxxxx/transformed/runtime-1.1.1/annotations.zip [-]
        folder                        : <GRADLE>/caches/<TRANSFORMS>/xxxxxxxxxxxxxxxxxxxxxxxxxxxxxxxx/transformed/runtime-1.1.1
        jniFolder                     : <GRADLE>/caches/<TRANSFORMS>/xxxxxxxxxxxxxxxxxxxxxxxxxxxxxxxx/transformed/runtime-1.1.1/jni [-]
        manifest                      : <GRADLE>/caches/<TRANSFORMS>/xxxxxxxxxxxxxxxxxxxxxxxxxxxxxxxx/transformed/runtime-1.1.1/AndroidManifest.xml
        proguardRules                 : <GRADLE>/caches/<TRANSFORMS>/xxxxxxxxxxxxxxxxxxxxxxxxxxxxxxxx/transformed/runtime-1.1.1/proguard.txt
        publicResources               : <GRADLE>/caches/<TRANSFORMS>/xxxxxxxxxxxxxxxxxxxxxxxxxxxxxxxx/transformed/runtime-1.1.1/public.txt [-]
        renderscriptFolder            : <GRADLE>/caches/<TRANSFORMS>/xxxxxxxxxxxxxxxxxxxxxxxxxxxxxxxx/transformed/runtime-1.1.1/rs [-]
        resFolder                     : <GRADLE>/caches/<TRANSFORMS>/xxxxxxxxxxxxxxxxxxxxxxxxxxxxxxxx/transformed/runtime-1.1.1/res [-]
        resStaticLibrary              : <GRADLE>/caches/<TRANSFORMS>/xxxxxxxxxxxxxxxxxxxxxxxxxxxxxxxx/transformed/runtime-1.1.1/res.apk [-]
        - runtimeJarFiles             : <GRADLE>/caches/<TRANSFORMS>/xxxxxxxxxxxxxxxxxxxxxxxxxxxxxxxx/transformed/runtime-1.1.1/jars/classes.jar
        symbolFile                    : <GRADLE>/caches/<TRANSFORMS>/xxxxxxxxxxxxxxxxxxxxxxxxxxxxxxxx/transformed/runtime-1.1.1/R.txt
    - library                     : android.arch.lifecycle:viewmodel:1.1.1@aar (IdeAndroidLibraryImpl)
        aidlFolder                    : <GRADLE>/caches/<TRANSFORMS>/xxxxxxxxxxxxxxxxxxxxxxxxxxxxxxxx/transformed/viewmodel-1.1.1/aidl [-]
        artifact                      : <M2>/android/arch/lifecycle/viewmodel/1.1.1/viewmodel-1.1.1.aar
        artifactAddress               : android.arch.lifecycle:viewmodel:1.1.1@aar
        assetsFolder                  : <GRADLE>/caches/<TRANSFORMS>/xxxxxxxxxxxxxxxxxxxxxxxxxxxxxxxx/transformed/viewmodel-1.1.1/assets [-]
        - compileJarFiles             : <GRADLE>/caches/<TRANSFORMS>/xxxxxxxxxxxxxxxxxxxxxxxxxxxxxxxx/transformed/viewmodel-1.1.1/jars/classes.jar
        component                     : android.arch.lifecycle:viewmodel:1.1.1
        externalAnnotations           : <GRADLE>/caches/<TRANSFORMS>/xxxxxxxxxxxxxxxxxxxxxxxxxxxxxxxx/transformed/viewmodel-1.1.1/annotations.zip [-]
        folder                        : <GRADLE>/caches/<TRANSFORMS>/xxxxxxxxxxxxxxxxxxxxxxxxxxxxxxxx/transformed/viewmodel-1.1.1
        jniFolder                     : <GRADLE>/caches/<TRANSFORMS>/xxxxxxxxxxxxxxxxxxxxxxxxxxxxxxxx/transformed/viewmodel-1.1.1/jni [-]
        manifest                      : <GRADLE>/caches/<TRANSFORMS>/xxxxxxxxxxxxxxxxxxxxxxxxxxxxxxxx/transformed/viewmodel-1.1.1/AndroidManifest.xml
        proguardRules                 : <GRADLE>/caches/<TRANSFORMS>/xxxxxxxxxxxxxxxxxxxxxxxxxxxxxxxx/transformed/viewmodel-1.1.1/proguard.txt
        publicResources               : <GRADLE>/caches/<TRANSFORMS>/xxxxxxxxxxxxxxxxxxxxxxxxxxxxxxxx/transformed/viewmodel-1.1.1/public.txt [-]
        renderscriptFolder            : <GRADLE>/caches/<TRANSFORMS>/xxxxxxxxxxxxxxxxxxxxxxxxxxxxxxxx/transformed/viewmodel-1.1.1/rs [-]
        resFolder                     : <GRADLE>/caches/<TRANSFORMS>/xxxxxxxxxxxxxxxxxxxxxxxxxxxxxxxx/transformed/viewmodel-1.1.1/res [-]
        resStaticLibrary              : <GRADLE>/caches/<TRANSFORMS>/xxxxxxxxxxxxxxxxxxxxxxxxxxxxxxxx/transformed/viewmodel-1.1.1/res.apk [-]
        - runtimeJarFiles             : <GRADLE>/caches/<TRANSFORMS>/xxxxxxxxxxxxxxxxxxxxxxxxxxxxxxxx/transformed/viewmodel-1.1.1/jars/classes.jar
        symbolFile                    : <GRADLE>/caches/<TRANSFORMS>/xxxxxxxxxxxxxxxxxxxxxxxxxxxxxxxx/transformed/viewmodel-1.1.1/R.txt
    - library                     : com.android.support.constraint:constraint-layout:1.0.2@aar (IdeAndroidLibraryImpl)
        aidlFolder                    : <GRADLE>/caches/<TRANSFORMS>/xxxxxxxxxxxxxxxxxxxxxxxxxxxxxxxx/transformed/constraint-layout-1.0.2/aidl [-]
        artifact                      : <M2>/com/android/support/constraint/constraint-layout/1.0.2/constraint-layout-1.0.2.aar
        artifactAddress               : com.android.support.constraint:constraint-layout:1.0.2@aar
        assetsFolder                  : <GRADLE>/caches/<TRANSFORMS>/xxxxxxxxxxxxxxxxxxxxxxxxxxxxxxxx/transformed/constraint-layout-1.0.2/assets [-]
        - compileJarFiles             : <GRADLE>/caches/<TRANSFORMS>/xxxxxxxxxxxxxxxxxxxxxxxxxxxxxxxx/transformed/constraint-layout-1.0.2/jars/classes.jar
        component                     : com.android.support.constraint:constraint-layout:1.0.2
        externalAnnotations           : <GRADLE>/caches/<TRANSFORMS>/xxxxxxxxxxxxxxxxxxxxxxxxxxxxxxxx/transformed/constraint-layout-1.0.2/annotations.zip [-]
        folder                        : <GRADLE>/caches/<TRANSFORMS>/xxxxxxxxxxxxxxxxxxxxxxxxxxxxxxxx/transformed/constraint-layout-1.0.2
        jniFolder                     : <GRADLE>/caches/<TRANSFORMS>/xxxxxxxxxxxxxxxxxxxxxxxxxxxxxxxx/transformed/constraint-layout-1.0.2/jni [-]
        manifest                      : <GRADLE>/caches/<TRANSFORMS>/xxxxxxxxxxxxxxxxxxxxxxxxxxxxxxxx/transformed/constraint-layout-1.0.2/AndroidManifest.xml
        proguardRules                 : <GRADLE>/caches/<TRANSFORMS>/xxxxxxxxxxxxxxxxxxxxxxxxxxxxxxxx/transformed/constraint-layout-1.0.2/proguard.txt [-]
        publicResources               : <GRADLE>/caches/<TRANSFORMS>/xxxxxxxxxxxxxxxxxxxxxxxxxxxxxxxx/transformed/constraint-layout-1.0.2/public.txt [-]
        renderscriptFolder            : <GRADLE>/caches/<TRANSFORMS>/xxxxxxxxxxxxxxxxxxxxxxxxxxxxxxxx/transformed/constraint-layout-1.0.2/rs [-]
        resFolder                     : <GRADLE>/caches/<TRANSFORMS>/xxxxxxxxxxxxxxxxxxxxxxxxxxxxxxxx/transformed/constraint-layout-1.0.2/res
        resStaticLibrary              : <GRADLE>/caches/<TRANSFORMS>/xxxxxxxxxxxxxxxxxxxxxxxxxxxxxxxx/transformed/constraint-layout-1.0.2/res.apk [-]
        - runtimeJarFiles             : <GRADLE>/caches/<TRANSFORMS>/xxxxxxxxxxxxxxxxxxxxxxxxxxxxxxxx/transformed/constraint-layout-1.0.2/jars/classes.jar
        symbolFile                    : <GRADLE>/caches/<TRANSFORMS>/xxxxxxxxxxxxxxxxxxxxxxxxxxxxxxxx/transformed/constraint-layout-1.0.2/R.txt
    - library                     : com.android.support.test.espresso:espresso-core:3.0.2@aar (IdeAndroidLibraryImpl)
        aidlFolder                    : <GRADLE>/caches/<TRANSFORMS>/xxxxxxxxxxxxxxxxxxxxxxxxxxxxxxxx/transformed/espresso-core-3.0.2/aidl [-]
        artifact                      : <M2>/com/android/support/test/espresso/espresso-core/3.0.2/espresso-core-3.0.2.aar
        artifactAddress               : com.android.support.test.espresso:espresso-core:3.0.2@aar
        assetsFolder                  : <GRADLE>/caches/<TRANSFORMS>/xxxxxxxxxxxxxxxxxxxxxxxxxxxxxxxx/transformed/espresso-core-3.0.2/assets [-]
        - compileJarFiles             : <GRADLE>/caches/<TRANSFORMS>/xxxxxxxxxxxxxxxxxxxxxxxxxxxxxxxx/transformed/espresso-core-3.0.2/jars/classes.jar
        component                     : com.android.support.test.espresso:espresso-core:3.0.2
        externalAnnotations           : <GRADLE>/caches/<TRANSFORMS>/xxxxxxxxxxxxxxxxxxxxxxxxxxxxxxxx/transformed/espresso-core-3.0.2/annotations.zip [-]
        folder                        : <GRADLE>/caches/<TRANSFORMS>/xxxxxxxxxxxxxxxxxxxxxxxxxxxxxxxx/transformed/espresso-core-3.0.2
        jniFolder                     : <GRADLE>/caches/<TRANSFORMS>/xxxxxxxxxxxxxxxxxxxxxxxxxxxxxxxx/transformed/espresso-core-3.0.2/jni [-]
        manifest                      : <GRADLE>/caches/<TRANSFORMS>/xxxxxxxxxxxxxxxxxxxxxxxxxxxxxxxx/transformed/espresso-core-3.0.2/AndroidManifest.xml
        proguardRules                 : <GRADLE>/caches/<TRANSFORMS>/xxxxxxxxxxxxxxxxxxxxxxxxxxxxxxxx/transformed/espresso-core-3.0.2/proguard.txt
        publicResources               : <GRADLE>/caches/<TRANSFORMS>/xxxxxxxxxxxxxxxxxxxxxxxxxxxxxxxx/transformed/espresso-core-3.0.2/public.txt [-]
        renderscriptFolder            : <GRADLE>/caches/<TRANSFORMS>/xxxxxxxxxxxxxxxxxxxxxxxxxxxxxxxx/transformed/espresso-core-3.0.2/rs [-]
        resFolder                     : <GRADLE>/caches/<TRANSFORMS>/xxxxxxxxxxxxxxxxxxxxxxxxxxxxxxxx/transformed/espresso-core-3.0.2/res [-]
        resStaticLibrary              : <GRADLE>/caches/<TRANSFORMS>/xxxxxxxxxxxxxxxxxxxxxxxxxxxxxxxx/transformed/espresso-core-3.0.2/res.apk [-]
        - runtimeJarFiles             : <GRADLE>/caches/<TRANSFORMS>/xxxxxxxxxxxxxxxxxxxxxxxxxxxxxxxx/transformed/espresso-core-3.0.2/jars/classes.jar
        symbolFile                    : <GRADLE>/caches/<TRANSFORMS>/xxxxxxxxxxxxxxxxxxxxxxxxxxxxxxxx/transformed/espresso-core-3.0.2/R.txt
    - library                     : com.android.support.test.espresso:espresso-idling-resource:3.0.2@aar (IdeAndroidLibraryImpl)
        aidlFolder                    : <GRADLE>/caches/<TRANSFORMS>/xxxxxxxxxxxxxxxxxxxxxxxxxxxxxxxx/transformed/espresso-idling-resource-3.0.2/aidl [-]
        artifact                      : <M2>/com/android/support/test/espresso/espresso-idling-resource/3.0.2/espresso-idling-resource-3.0.2.aar
        artifactAddress               : com.android.support.test.espresso:espresso-idling-resource:3.0.2@aar
        assetsFolder                  : <GRADLE>/caches/<TRANSFORMS>/xxxxxxxxxxxxxxxxxxxxxxxxxxxxxxxx/transformed/espresso-idling-resource-3.0.2/assets [-]
        - compileJarFiles             : <GRADLE>/caches/<TRANSFORMS>/xxxxxxxxxxxxxxxxxxxxxxxxxxxxxxxx/transformed/espresso-idling-resource-3.0.2/jars/classes.jar
        component                     : com.android.support.test.espresso:espresso-idling-resource:3.0.2
        externalAnnotations           : <GRADLE>/caches/<TRANSFORMS>/xxxxxxxxxxxxxxxxxxxxxxxxxxxxxxxx/transformed/espresso-idling-resource-3.0.2/annotations.zip [-]
        folder                        : <GRADLE>/caches/<TRANSFORMS>/xxxxxxxxxxxxxxxxxxxxxxxxxxxxxxxx/transformed/espresso-idling-resource-3.0.2
        jniFolder                     : <GRADLE>/caches/<TRANSFORMS>/xxxxxxxxxxxxxxxxxxxxxxxxxxxxxxxx/transformed/espresso-idling-resource-3.0.2/jni [-]
        manifest                      : <GRADLE>/caches/<TRANSFORMS>/xxxxxxxxxxxxxxxxxxxxxxxxxxxxxxxx/transformed/espresso-idling-resource-3.0.2/AndroidManifest.xml
        proguardRules                 : <GRADLE>/caches/<TRANSFORMS>/xxxxxxxxxxxxxxxxxxxxxxxxxxxxxxxx/transformed/espresso-idling-resource-3.0.2/proguard.txt [-]
        publicResources               : <GRADLE>/caches/<TRANSFORMS>/xxxxxxxxxxxxxxxxxxxxxxxxxxxxxxxx/transformed/espresso-idling-resource-3.0.2/public.txt [-]
        renderscriptFolder            : <GRADLE>/caches/<TRANSFORMS>/xxxxxxxxxxxxxxxxxxxxxxxxxxxxxxxx/transformed/espresso-idling-resource-3.0.2/rs [-]
        resFolder                     : <GRADLE>/caches/<TRANSFORMS>/xxxxxxxxxxxxxxxxxxxxxxxxxxxxxxxx/transformed/espresso-idling-resource-3.0.2/res [-]
        resStaticLibrary              : <GRADLE>/caches/<TRANSFORMS>/xxxxxxxxxxxxxxxxxxxxxxxxxxxxxxxx/transformed/espresso-idling-resource-3.0.2/res.apk [-]
        - runtimeJarFiles             : <GRADLE>/caches/<TRANSFORMS>/xxxxxxxxxxxxxxxxxxxxxxxxxxxxxxxx/transformed/espresso-idling-resource-3.0.2/jars/classes.jar
        symbolFile                    : <GRADLE>/caches/<TRANSFORMS>/xxxxxxxxxxxxxxxxxxxxxxxxxxxxxxxx/transformed/espresso-idling-resource-3.0.2/R.txt
    - library                     : com.android.support.test:monitor:1.0.2@aar (IdeAndroidLibraryImpl)
        aidlFolder                    : <GRADLE>/caches/<TRANSFORMS>/xxxxxxxxxxxxxxxxxxxxxxxxxxxxxxxx/transformed/monitor-1.0.2/aidl [-]
        artifact                      : <M2>/com/android/support/test/monitor/1.0.2/monitor-1.0.2.aar
        artifactAddress               : com.android.support.test:monitor:1.0.2@aar
        assetsFolder                  : <GRADLE>/caches/<TRANSFORMS>/xxxxxxxxxxxxxxxxxxxxxxxxxxxxxxxx/transformed/monitor-1.0.2/assets [-]
        - compileJarFiles             : <GRADLE>/caches/<TRANSFORMS>/xxxxxxxxxxxxxxxxxxxxxxxxxxxxxxxx/transformed/monitor-1.0.2/jars/classes.jar
        component                     : com.android.support.test:monitor:1.0.2
        externalAnnotations           : <GRADLE>/caches/<TRANSFORMS>/xxxxxxxxxxxxxxxxxxxxxxxxxxxxxxxx/transformed/monitor-1.0.2/annotations.zip [-]
        folder                        : <GRADLE>/caches/<TRANSFORMS>/xxxxxxxxxxxxxxxxxxxxxxxxxxxxxxxx/transformed/monitor-1.0.2
        jniFolder                     : <GRADLE>/caches/<TRANSFORMS>/xxxxxxxxxxxxxxxxxxxxxxxxxxxxxxxx/transformed/monitor-1.0.2/jni [-]
        manifest                      : <GRADLE>/caches/<TRANSFORMS>/xxxxxxxxxxxxxxxxxxxxxxxxxxxxxxxx/transformed/monitor-1.0.2/AndroidManifest.xml
        proguardRules                 : <GRADLE>/caches/<TRANSFORMS>/xxxxxxxxxxxxxxxxxxxxxxxxxxxxxxxx/transformed/monitor-1.0.2/proguard.txt
        publicResources               : <GRADLE>/caches/<TRANSFORMS>/xxxxxxxxxxxxxxxxxxxxxxxxxxxxxxxx/transformed/monitor-1.0.2/public.txt [-]
        renderscriptFolder            : <GRADLE>/caches/<TRANSFORMS>/xxxxxxxxxxxxxxxxxxxxxxxxxxxxxxxx/transformed/monitor-1.0.2/rs [-]
        resFolder                     : <GRADLE>/caches/<TRANSFORMS>/xxxxxxxxxxxxxxxxxxxxxxxxxxxxxxxx/transformed/monitor-1.0.2/res [-]
        resStaticLibrary              : <GRADLE>/caches/<TRANSFORMS>/xxxxxxxxxxxxxxxxxxxxxxxxxxxxxxxx/transformed/monitor-1.0.2/res.apk [-]
        - runtimeJarFiles             : <GRADLE>/caches/<TRANSFORMS>/xxxxxxxxxxxxxxxxxxxxxxxxxxxxxxxx/transformed/monitor-1.0.2/jars/classes.jar
        symbolFile                    : <GRADLE>/caches/<TRANSFORMS>/xxxxxxxxxxxxxxxxxxxxxxxxxxxxxxxx/transformed/monitor-1.0.2/R.txt
    - library                     : com.android.support.test:runner:1.0.2@aar (IdeAndroidLibraryImpl)
        aidlFolder                    : <GRADLE>/caches/<TRANSFORMS>/xxxxxxxxxxxxxxxxxxxxxxxxxxxxxxxx/transformed/runner-1.0.2/aidl [-]
        artifact                      : <M2>/com/android/support/test/runner/1.0.2/runner-1.0.2.aar
        artifactAddress               : com.android.support.test:runner:1.0.2@aar
        assetsFolder                  : <GRADLE>/caches/<TRANSFORMS>/xxxxxxxxxxxxxxxxxxxxxxxxxxxxxxxx/transformed/runner-1.0.2/assets [-]
        - compileJarFiles             : <GRADLE>/caches/<TRANSFORMS>/xxxxxxxxxxxxxxxxxxxxxxxxxxxxxxxx/transformed/runner-1.0.2/jars/classes.jar
        component                     : com.android.support.test:runner:1.0.2
        externalAnnotations           : <GRADLE>/caches/<TRANSFORMS>/xxxxxxxxxxxxxxxxxxxxxxxxxxxxxxxx/transformed/runner-1.0.2/annotations.zip [-]
        folder                        : <GRADLE>/caches/<TRANSFORMS>/xxxxxxxxxxxxxxxxxxxxxxxxxxxxxxxx/transformed/runner-1.0.2
        jniFolder                     : <GRADLE>/caches/<TRANSFORMS>/xxxxxxxxxxxxxxxxxxxxxxxxxxxxxxxx/transformed/runner-1.0.2/jni [-]
        manifest                      : <GRADLE>/caches/<TRANSFORMS>/xxxxxxxxxxxxxxxxxxxxxxxxxxxxxxxx/transformed/runner-1.0.2/AndroidManifest.xml
        proguardRules                 : <GRADLE>/caches/<TRANSFORMS>/xxxxxxxxxxxxxxxxxxxxxxxxxxxxxxxx/transformed/runner-1.0.2/proguard.txt
        publicResources               : <GRADLE>/caches/<TRANSFORMS>/xxxxxxxxxxxxxxxxxxxxxxxxxxxxxxxx/transformed/runner-1.0.2/public.txt [-]
        renderscriptFolder            : <GRADLE>/caches/<TRANSFORMS>/xxxxxxxxxxxxxxxxxxxxxxxxxxxxxxxx/transformed/runner-1.0.2/rs [-]
        resFolder                     : <GRADLE>/caches/<TRANSFORMS>/xxxxxxxxxxxxxxxxxxxxxxxxxxxxxxxx/transformed/runner-1.0.2/res [-]
        resStaticLibrary              : <GRADLE>/caches/<TRANSFORMS>/xxxxxxxxxxxxxxxxxxxxxxxxxxxxxxxx/transformed/runner-1.0.2/res.apk [-]
        - runtimeJarFiles             : <GRADLE>/caches/<TRANSFORMS>/xxxxxxxxxxxxxxxxxxxxxxxxxxxxxxxx/transformed/runner-1.0.2/jars/classes.jar
        symbolFile                    : <GRADLE>/caches/<TRANSFORMS>/xxxxxxxxxxxxxxxxxxxxxxxxxxxxxxxx/transformed/runner-1.0.2/R.txt
    - library                     : com.android.support:animated-vector-drawable:28.0.0@aar (IdeAndroidLibraryImpl)
        aidlFolder                    : <GRADLE>/caches/<TRANSFORMS>/xxxxxxxxxxxxxxxxxxxxxxxxxxxxxxxx/transformed/animated-vector-drawable-28.0.0/aidl [-]
        artifact                      : <M2>/com/android/support/animated-vector-drawable/28.0.0/animated-vector-drawable-28.0.0.aar
        artifactAddress               : com.android.support:animated-vector-drawable:28.0.0@aar
        assetsFolder                  : <GRADLE>/caches/<TRANSFORMS>/xxxxxxxxxxxxxxxxxxxxxxxxxxxxxxxx/transformed/animated-vector-drawable-28.0.0/assets [-]
        - compileJarFiles             : <GRADLE>/caches/<TRANSFORMS>/xxxxxxxxxxxxxxxxxxxxxxxxxxxxxxxx/transformed/animated-vector-drawable-28.0.0/jars/classes.jar
        component                     : com.android.support:animated-vector-drawable:28.0.0
        externalAnnotations           : <GRADLE>/caches/<TRANSFORMS>/xxxxxxxxxxxxxxxxxxxxxxxxxxxxxxxx/transformed/animated-vector-drawable-28.0.0/annotations.zip [-]
        folder                        : <GRADLE>/caches/<TRANSFORMS>/xxxxxxxxxxxxxxxxxxxxxxxxxxxxxxxx/transformed/animated-vector-drawable-28.0.0
        jniFolder                     : <GRADLE>/caches/<TRANSFORMS>/xxxxxxxxxxxxxxxxxxxxxxxxxxxxxxxx/transformed/animated-vector-drawable-28.0.0/jni [-]
        manifest                      : <GRADLE>/caches/<TRANSFORMS>/xxxxxxxxxxxxxxxxxxxxxxxxxxxxxxxx/transformed/animated-vector-drawable-28.0.0/AndroidManifest.xml
        proguardRules                 : <GRADLE>/caches/<TRANSFORMS>/xxxxxxxxxxxxxxxxxxxxxxxxxxxxxxxx/transformed/animated-vector-drawable-28.0.0/proguard.txt
        publicResources               : <GRADLE>/caches/<TRANSFORMS>/xxxxxxxxxxxxxxxxxxxxxxxxxxxxxxxx/transformed/animated-vector-drawable-28.0.0/public.txt [-]
        renderscriptFolder            : <GRADLE>/caches/<TRANSFORMS>/xxxxxxxxxxxxxxxxxxxxxxxxxxxxxxxx/transformed/animated-vector-drawable-28.0.0/rs [-]
        resFolder                     : <GRADLE>/caches/<TRANSFORMS>/xxxxxxxxxxxxxxxxxxxxxxxxxxxxxxxx/transformed/animated-vector-drawable-28.0.0/res [-]
        resStaticLibrary              : <GRADLE>/caches/<TRANSFORMS>/xxxxxxxxxxxxxxxxxxxxxxxxxxxxxxxx/transformed/animated-vector-drawable-28.0.0/res.apk [-]
        - runtimeJarFiles             : <GRADLE>/caches/<TRANSFORMS>/xxxxxxxxxxxxxxxxxxxxxxxxxxxxxxxx/transformed/animated-vector-drawable-28.0.0/jars/classes.jar
        symbolFile                    : <GRADLE>/caches/<TRANSFORMS>/xxxxxxxxxxxxxxxxxxxxxxxxxxxxxxxx/transformed/animated-vector-drawable-28.0.0/R.txt
    - library                     : com.android.support:appcompat-v7:28.0.0@aar (IdeAndroidLibraryImpl)
        aidlFolder                    : <GRADLE>/caches/<TRANSFORMS>/xxxxxxxxxxxxxxxxxxxxxxxxxxxxxxxx/transformed/appcompat-v7-28.0.0/aidl [-]
        artifact                      : <M2>/com/android/support/appcompat-v7/28.0.0/appcompat-v7-28.0.0.aar
        artifactAddress               : com.android.support:appcompat-v7:28.0.0@aar
        assetsFolder                  : <GRADLE>/caches/<TRANSFORMS>/xxxxxxxxxxxxxxxxxxxxxxxxxxxxxxxx/transformed/appcompat-v7-28.0.0/assets [-]
        - compileJarFiles             : <GRADLE>/caches/<TRANSFORMS>/xxxxxxxxxxxxxxxxxxxxxxxxxxxxxxxx/transformed/appcompat-v7-28.0.0/jars/classes.jar
        component                     : com.android.support:appcompat-v7:28.0.0
        externalAnnotations           : <GRADLE>/caches/<TRANSFORMS>/xxxxxxxxxxxxxxxxxxxxxxxxxxxxxxxx/transformed/appcompat-v7-28.0.0/annotations.zip
        folder                        : <GRADLE>/caches/<TRANSFORMS>/xxxxxxxxxxxxxxxxxxxxxxxxxxxxxxxx/transformed/appcompat-v7-28.0.0
        jniFolder                     : <GRADLE>/caches/<TRANSFORMS>/xxxxxxxxxxxxxxxxxxxxxxxxxxxxxxxx/transformed/appcompat-v7-28.0.0/jni [-]
        manifest                      : <GRADLE>/caches/<TRANSFORMS>/xxxxxxxxxxxxxxxxxxxxxxxxxxxxxxxx/transformed/appcompat-v7-28.0.0/AndroidManifest.xml
        proguardRules                 : <GRADLE>/caches/<TRANSFORMS>/xxxxxxxxxxxxxxxxxxxxxxxxxxxxxxxx/transformed/appcompat-v7-28.0.0/proguard.txt
        publicResources               : <GRADLE>/caches/<TRANSFORMS>/xxxxxxxxxxxxxxxxxxxxxxxxxxxxxxxx/transformed/appcompat-v7-28.0.0/public.txt
        renderscriptFolder            : <GRADLE>/caches/<TRANSFORMS>/xxxxxxxxxxxxxxxxxxxxxxxxxxxxxxxx/transformed/appcompat-v7-28.0.0/rs [-]
        resFolder                     : <GRADLE>/caches/<TRANSFORMS>/xxxxxxxxxxxxxxxxxxxxxxxxxxxxxxxx/transformed/appcompat-v7-28.0.0/res
        resStaticLibrary              : <GRADLE>/caches/<TRANSFORMS>/xxxxxxxxxxxxxxxxxxxxxxxxxxxxxxxx/transformed/appcompat-v7-28.0.0/res.apk [-]
        - runtimeJarFiles             : <GRADLE>/caches/<TRANSFORMS>/xxxxxxxxxxxxxxxxxxxxxxxxxxxxxxxx/transformed/appcompat-v7-28.0.0/jars/classes.jar
        symbolFile                    : <GRADLE>/caches/<TRANSFORMS>/xxxxxxxxxxxxxxxxxxxxxxxxxxxxxxxx/transformed/appcompat-v7-28.0.0/R.txt
    - library                     : com.android.support:asynclayoutinflater:28.0.0@aar (IdeAndroidLibraryImpl)
        aidlFolder                    : <GRADLE>/caches/<TRANSFORMS>/xxxxxxxxxxxxxxxxxxxxxxxxxxxxxxxx/transformed/asynclayoutinflater-28.0.0/aidl [-]
        artifact                      : <M2>/com/android/support/asynclayoutinflater/28.0.0/asynclayoutinflater-28.0.0.aar
        artifactAddress               : com.android.support:asynclayoutinflater:28.0.0@aar
        assetsFolder                  : <GRADLE>/caches/<TRANSFORMS>/xxxxxxxxxxxxxxxxxxxxxxxxxxxxxxxx/transformed/asynclayoutinflater-28.0.0/assets [-]
        - compileJarFiles             : <GRADLE>/caches/<TRANSFORMS>/xxxxxxxxxxxxxxxxxxxxxxxxxxxxxxxx/transformed/asynclayoutinflater-28.0.0/jars/classes.jar
        component                     : com.android.support:asynclayoutinflater:28.0.0
        externalAnnotations           : <GRADLE>/caches/<TRANSFORMS>/xxxxxxxxxxxxxxxxxxxxxxxxxxxxxxxx/transformed/asynclayoutinflater-28.0.0/annotations.zip [-]
        folder                        : <GRADLE>/caches/<TRANSFORMS>/xxxxxxxxxxxxxxxxxxxxxxxxxxxxxxxx/transformed/asynclayoutinflater-28.0.0
        jniFolder                     : <GRADLE>/caches/<TRANSFORMS>/xxxxxxxxxxxxxxxxxxxxxxxxxxxxxxxx/transformed/asynclayoutinflater-28.0.0/jni [-]
        manifest                      : <GRADLE>/caches/<TRANSFORMS>/xxxxxxxxxxxxxxxxxxxxxxxxxxxxxxxx/transformed/asynclayoutinflater-28.0.0/AndroidManifest.xml
        proguardRules                 : <GRADLE>/caches/<TRANSFORMS>/xxxxxxxxxxxxxxxxxxxxxxxxxxxxxxxx/transformed/asynclayoutinflater-28.0.0/proguard.txt [-]
        publicResources               : <GRADLE>/caches/<TRANSFORMS>/xxxxxxxxxxxxxxxxxxxxxxxxxxxxxxxx/transformed/asynclayoutinflater-28.0.0/public.txt [-]
        renderscriptFolder            : <GRADLE>/caches/<TRANSFORMS>/xxxxxxxxxxxxxxxxxxxxxxxxxxxxxxxx/transformed/asynclayoutinflater-28.0.0/rs [-]
        resFolder                     : <GRADLE>/caches/<TRANSFORMS>/xxxxxxxxxxxxxxxxxxxxxxxxxxxxxxxx/transformed/asynclayoutinflater-28.0.0/res [-]
        resStaticLibrary              : <GRADLE>/caches/<TRANSFORMS>/xxxxxxxxxxxxxxxxxxxxxxxxxxxxxxxx/transformed/asynclayoutinflater-28.0.0/res.apk [-]
        - runtimeJarFiles             : <GRADLE>/caches/<TRANSFORMS>/xxxxxxxxxxxxxxxxxxxxxxxxxxxxxxxx/transformed/asynclayoutinflater-28.0.0/jars/classes.jar
        symbolFile                    : <GRADLE>/caches/<TRANSFORMS>/xxxxxxxxxxxxxxxxxxxxxxxxxxxxxxxx/transformed/asynclayoutinflater-28.0.0/R.txt
    - library                     : com.android.support:coordinatorlayout:28.0.0@aar (IdeAndroidLibraryImpl)
        aidlFolder                    : <GRADLE>/caches/<TRANSFORMS>/xxxxxxxxxxxxxxxxxxxxxxxxxxxxxxxx/transformed/coordinatorlayout-28.0.0/aidl [-]
        artifact                      : <M2>/com/android/support/coordinatorlayout/28.0.0/coordinatorlayout-28.0.0.aar
        artifactAddress               : com.android.support:coordinatorlayout:28.0.0@aar
        assetsFolder                  : <GRADLE>/caches/<TRANSFORMS>/xxxxxxxxxxxxxxxxxxxxxxxxxxxxxxxx/transformed/coordinatorlayout-28.0.0/assets [-]
        - compileJarFiles             : <GRADLE>/caches/<TRANSFORMS>/xxxxxxxxxxxxxxxxxxxxxxxxxxxxxxxx/transformed/coordinatorlayout-28.0.0/jars/classes.jar
        component                     : com.android.support:coordinatorlayout:28.0.0
        externalAnnotations           : <GRADLE>/caches/<TRANSFORMS>/xxxxxxxxxxxxxxxxxxxxxxxxxxxxxxxx/transformed/coordinatorlayout-28.0.0/annotations.zip
        folder                        : <GRADLE>/caches/<TRANSFORMS>/xxxxxxxxxxxxxxxxxxxxxxxxxxxxxxxx/transformed/coordinatorlayout-28.0.0
        jniFolder                     : <GRADLE>/caches/<TRANSFORMS>/xxxxxxxxxxxxxxxxxxxxxxxxxxxxxxxx/transformed/coordinatorlayout-28.0.0/jni [-]
        manifest                      : <GRADLE>/caches/<TRANSFORMS>/xxxxxxxxxxxxxxxxxxxxxxxxxxxxxxxx/transformed/coordinatorlayout-28.0.0/AndroidManifest.xml
        proguardRules                 : <GRADLE>/caches/<TRANSFORMS>/xxxxxxxxxxxxxxxxxxxxxxxxxxxxxxxx/transformed/coordinatorlayout-28.0.0/proguard.txt
        publicResources               : <GRADLE>/caches/<TRANSFORMS>/xxxxxxxxxxxxxxxxxxxxxxxxxxxxxxxx/transformed/coordinatorlayout-28.0.0/public.txt
        renderscriptFolder            : <GRADLE>/caches/<TRANSFORMS>/xxxxxxxxxxxxxxxxxxxxxxxxxxxxxxxx/transformed/coordinatorlayout-28.0.0/rs [-]
        resFolder                     : <GRADLE>/caches/<TRANSFORMS>/xxxxxxxxxxxxxxxxxxxxxxxxxxxxxxxx/transformed/coordinatorlayout-28.0.0/res
        resStaticLibrary              : <GRADLE>/caches/<TRANSFORMS>/xxxxxxxxxxxxxxxxxxxxxxxxxxxxxxxx/transformed/coordinatorlayout-28.0.0/res.apk [-]
        - runtimeJarFiles             : <GRADLE>/caches/<TRANSFORMS>/xxxxxxxxxxxxxxxxxxxxxxxxxxxxxxxx/transformed/coordinatorlayout-28.0.0/jars/classes.jar
        symbolFile                    : <GRADLE>/caches/<TRANSFORMS>/xxxxxxxxxxxxxxxxxxxxxxxxxxxxxxxx/transformed/coordinatorlayout-28.0.0/R.txt
    - library                     : com.android.support:cursoradapter:28.0.0@aar (IdeAndroidLibraryImpl)
        aidlFolder                    : <GRADLE>/caches/<TRANSFORMS>/xxxxxxxxxxxxxxxxxxxxxxxxxxxxxxxx/transformed/cursoradapter-28.0.0/aidl [-]
        artifact                      : <M2>/com/android/support/cursoradapter/28.0.0/cursoradapter-28.0.0.aar
        artifactAddress               : com.android.support:cursoradapter:28.0.0@aar
        assetsFolder                  : <GRADLE>/caches/<TRANSFORMS>/xxxxxxxxxxxxxxxxxxxxxxxxxxxxxxxx/transformed/cursoradapter-28.0.0/assets [-]
        - compileJarFiles             : <GRADLE>/caches/<TRANSFORMS>/xxxxxxxxxxxxxxxxxxxxxxxxxxxxxxxx/transformed/cursoradapter-28.0.0/jars/classes.jar
        component                     : com.android.support:cursoradapter:28.0.0
        externalAnnotations           : <GRADLE>/caches/<TRANSFORMS>/xxxxxxxxxxxxxxxxxxxxxxxxxxxxxxxx/transformed/cursoradapter-28.0.0/annotations.zip [-]
        folder                        : <GRADLE>/caches/<TRANSFORMS>/xxxxxxxxxxxxxxxxxxxxxxxxxxxxxxxx/transformed/cursoradapter-28.0.0
        jniFolder                     : <GRADLE>/caches/<TRANSFORMS>/xxxxxxxxxxxxxxxxxxxxxxxxxxxxxxxx/transformed/cursoradapter-28.0.0/jni [-]
        manifest                      : <GRADLE>/caches/<TRANSFORMS>/xxxxxxxxxxxxxxxxxxxxxxxxxxxxxxxx/transformed/cursoradapter-28.0.0/AndroidManifest.xml
        proguardRules                 : <GRADLE>/caches/<TRANSFORMS>/xxxxxxxxxxxxxxxxxxxxxxxxxxxxxxxx/transformed/cursoradapter-28.0.0/proguard.txt [-]
        publicResources               : <GRADLE>/caches/<TRANSFORMS>/xxxxxxxxxxxxxxxxxxxxxxxxxxxxxxxx/transformed/cursoradapter-28.0.0/public.txt [-]
        renderscriptFolder            : <GRADLE>/caches/<TRANSFORMS>/xxxxxxxxxxxxxxxxxxxxxxxxxxxxxxxx/transformed/cursoradapter-28.0.0/rs [-]
        resFolder                     : <GRADLE>/caches/<TRANSFORMS>/xxxxxxxxxxxxxxxxxxxxxxxxxxxxxxxx/transformed/cursoradapter-28.0.0/res [-]
        resStaticLibrary              : <GRADLE>/caches/<TRANSFORMS>/xxxxxxxxxxxxxxxxxxxxxxxxxxxxxxxx/transformed/cursoradapter-28.0.0/res.apk [-]
        - runtimeJarFiles             : <GRADLE>/caches/<TRANSFORMS>/xxxxxxxxxxxxxxxxxxxxxxxxxxxxxxxx/transformed/cursoradapter-28.0.0/jars/classes.jar
        symbolFile                    : <GRADLE>/caches/<TRANSFORMS>/xxxxxxxxxxxxxxxxxxxxxxxxxxxxxxxx/transformed/cursoradapter-28.0.0/R.txt
    - library                     : com.android.support:customview:28.0.0@aar (IdeAndroidLibraryImpl)
        aidlFolder                    : <GRADLE>/caches/<TRANSFORMS>/xxxxxxxxxxxxxxxxxxxxxxxxxxxxxxxx/transformed/customview-28.0.0/aidl [-]
        artifact                      : <M2>/com/android/support/customview/28.0.0/customview-28.0.0.aar
        artifactAddress               : com.android.support:customview:28.0.0@aar
        assetsFolder                  : <GRADLE>/caches/<TRANSFORMS>/xxxxxxxxxxxxxxxxxxxxxxxxxxxxxxxx/transformed/customview-28.0.0/assets [-]
        - compileJarFiles             : <GRADLE>/caches/<TRANSFORMS>/xxxxxxxxxxxxxxxxxxxxxxxxxxxxxxxx/transformed/customview-28.0.0/jars/classes.jar
        component                     : com.android.support:customview:28.0.0
        externalAnnotations           : <GRADLE>/caches/<TRANSFORMS>/xxxxxxxxxxxxxxxxxxxxxxxxxxxxxxxx/transformed/customview-28.0.0/annotations.zip [-]
        folder                        : <GRADLE>/caches/<TRANSFORMS>/xxxxxxxxxxxxxxxxxxxxxxxxxxxxxxxx/transformed/customview-28.0.0
        jniFolder                     : <GRADLE>/caches/<TRANSFORMS>/xxxxxxxxxxxxxxxxxxxxxxxxxxxxxxxx/transformed/customview-28.0.0/jni [-]
        manifest                      : <GRADLE>/caches/<TRANSFORMS>/xxxxxxxxxxxxxxxxxxxxxxxxxxxxxxxx/transformed/customview-28.0.0/AndroidManifest.xml
        proguardRules                 : <GRADLE>/caches/<TRANSFORMS>/xxxxxxxxxxxxxxxxxxxxxxxxxxxxxxxx/transformed/customview-28.0.0/proguard.txt [-]
        publicResources               : <GRADLE>/caches/<TRANSFORMS>/xxxxxxxxxxxxxxxxxxxxxxxxxxxxxxxx/transformed/customview-28.0.0/public.txt [-]
        renderscriptFolder            : <GRADLE>/caches/<TRANSFORMS>/xxxxxxxxxxxxxxxxxxxxxxxxxxxxxxxx/transformed/customview-28.0.0/rs [-]
        resFolder                     : <GRADLE>/caches/<TRANSFORMS>/xxxxxxxxxxxxxxxxxxxxxxxxxxxxxxxx/transformed/customview-28.0.0/res [-]
        resStaticLibrary              : <GRADLE>/caches/<TRANSFORMS>/xxxxxxxxxxxxxxxxxxxxxxxxxxxxxxxx/transformed/customview-28.0.0/res.apk [-]
        - runtimeJarFiles             : <GRADLE>/caches/<TRANSFORMS>/xxxxxxxxxxxxxxxxxxxxxxxxxxxxxxxx/transformed/customview-28.0.0/jars/classes.jar
        symbolFile                    : <GRADLE>/caches/<TRANSFORMS>/xxxxxxxxxxxxxxxxxxxxxxxxxxxxxxxx/transformed/customview-28.0.0/R.txt
    - library                     : com.android.support:documentfile:28.0.0@aar (IdeAndroidLibraryImpl)
        aidlFolder                    : <GRADLE>/caches/<TRANSFORMS>/xxxxxxxxxxxxxxxxxxxxxxxxxxxxxxxx/transformed/documentfile-28.0.0/aidl [-]
        artifact                      : <M2>/com/android/support/documentfile/28.0.0/documentfile-28.0.0.aar
        artifactAddress               : com.android.support:documentfile:28.0.0@aar
        assetsFolder                  : <GRADLE>/caches/<TRANSFORMS>/xxxxxxxxxxxxxxxxxxxxxxxxxxxxxxxx/transformed/documentfile-28.0.0/assets [-]
        - compileJarFiles             : <GRADLE>/caches/<TRANSFORMS>/xxxxxxxxxxxxxxxxxxxxxxxxxxxxxxxx/transformed/documentfile-28.0.0/jars/classes.jar
        component                     : com.android.support:documentfile:28.0.0
        externalAnnotations           : <GRADLE>/caches/<TRANSFORMS>/xxxxxxxxxxxxxxxxxxxxxxxxxxxxxxxx/transformed/documentfile-28.0.0/annotations.zip [-]
        folder                        : <GRADLE>/caches/<TRANSFORMS>/xxxxxxxxxxxxxxxxxxxxxxxxxxxxxxxx/transformed/documentfile-28.0.0
        jniFolder                     : <GRADLE>/caches/<TRANSFORMS>/xxxxxxxxxxxxxxxxxxxxxxxxxxxxxxxx/transformed/documentfile-28.0.0/jni [-]
        manifest                      : <GRADLE>/caches/<TRANSFORMS>/xxxxxxxxxxxxxxxxxxxxxxxxxxxxxxxx/transformed/documentfile-28.0.0/AndroidManifest.xml
        proguardRules                 : <GRADLE>/caches/<TRANSFORMS>/xxxxxxxxxxxxxxxxxxxxxxxxxxxxxxxx/transformed/documentfile-28.0.0/proguard.txt [-]
        publicResources               : <GRADLE>/caches/<TRANSFORMS>/xxxxxxxxxxxxxxxxxxxxxxxxxxxxxxxx/transformed/documentfile-28.0.0/public.txt [-]
        renderscriptFolder            : <GRADLE>/caches/<TRANSFORMS>/xxxxxxxxxxxxxxxxxxxxxxxxxxxxxxxx/transformed/documentfile-28.0.0/rs [-]
        resFolder                     : <GRADLE>/caches/<TRANSFORMS>/xxxxxxxxxxxxxxxxxxxxxxxxxxxxxxxx/transformed/documentfile-28.0.0/res [-]
        resStaticLibrary              : <GRADLE>/caches/<TRANSFORMS>/xxxxxxxxxxxxxxxxxxxxxxxxxxxxxxxx/transformed/documentfile-28.0.0/res.apk [-]
        - runtimeJarFiles             : <GRADLE>/caches/<TRANSFORMS>/xxxxxxxxxxxxxxxxxxxxxxxxxxxxxxxx/transformed/documentfile-28.0.0/jars/classes.jar
        symbolFile                    : <GRADLE>/caches/<TRANSFORMS>/xxxxxxxxxxxxxxxxxxxxxxxxxxxxxxxx/transformed/documentfile-28.0.0/R.txt
    - library                     : com.android.support:drawerlayout:28.0.0@aar (IdeAndroidLibraryImpl)
        aidlFolder                    : <GRADLE>/caches/<TRANSFORMS>/xxxxxxxxxxxxxxxxxxxxxxxxxxxxxxxx/transformed/drawerlayout-28.0.0/aidl [-]
        artifact                      : <M2>/com/android/support/drawerlayout/28.0.0/drawerlayout-28.0.0.aar
        artifactAddress               : com.android.support:drawerlayout:28.0.0@aar
        assetsFolder                  : <GRADLE>/caches/<TRANSFORMS>/xxxxxxxxxxxxxxxxxxxxxxxxxxxxxxxx/transformed/drawerlayout-28.0.0/assets [-]
        - compileJarFiles             : <GRADLE>/caches/<TRANSFORMS>/xxxxxxxxxxxxxxxxxxxxxxxxxxxxxxxx/transformed/drawerlayout-28.0.0/jars/classes.jar
        component                     : com.android.support:drawerlayout:28.0.0
        externalAnnotations           : <GRADLE>/caches/<TRANSFORMS>/xxxxxxxxxxxxxxxxxxxxxxxxxxxxxxxx/transformed/drawerlayout-28.0.0/annotations.zip
        folder                        : <GRADLE>/caches/<TRANSFORMS>/xxxxxxxxxxxxxxxxxxxxxxxxxxxxxxxx/transformed/drawerlayout-28.0.0
        jniFolder                     : <GRADLE>/caches/<TRANSFORMS>/xxxxxxxxxxxxxxxxxxxxxxxxxxxxxxxx/transformed/drawerlayout-28.0.0/jni [-]
        manifest                      : <GRADLE>/caches/<TRANSFORMS>/xxxxxxxxxxxxxxxxxxxxxxxxxxxxxxxx/transformed/drawerlayout-28.0.0/AndroidManifest.xml
        proguardRules                 : <GRADLE>/caches/<TRANSFORMS>/xxxxxxxxxxxxxxxxxxxxxxxxxxxxxxxx/transformed/drawerlayout-28.0.0/proguard.txt [-]
        publicResources               : <GRADLE>/caches/<TRANSFORMS>/xxxxxxxxxxxxxxxxxxxxxxxxxxxxxxxx/transformed/drawerlayout-28.0.0/public.txt [-]
        renderscriptFolder            : <GRADLE>/caches/<TRANSFORMS>/xxxxxxxxxxxxxxxxxxxxxxxxxxxxxxxx/transformed/drawerlayout-28.0.0/rs [-]
        resFolder                     : <GRADLE>/caches/<TRANSFORMS>/xxxxxxxxxxxxxxxxxxxxxxxxxxxxxxxx/transformed/drawerlayout-28.0.0/res [-]
        resStaticLibrary              : <GRADLE>/caches/<TRANSFORMS>/xxxxxxxxxxxxxxxxxxxxxxxxxxxxxxxx/transformed/drawerlayout-28.0.0/res.apk [-]
        - runtimeJarFiles             : <GRADLE>/caches/<TRANSFORMS>/xxxxxxxxxxxxxxxxxxxxxxxxxxxxxxxx/transformed/drawerlayout-28.0.0/jars/classes.jar
        symbolFile                    : <GRADLE>/caches/<TRANSFORMS>/xxxxxxxxxxxxxxxxxxxxxxxxxxxxxxxx/transformed/drawerlayout-28.0.0/R.txt
    - library                     : com.android.support:interpolator:28.0.0@aar (IdeAndroidLibraryImpl)
        aidlFolder                    : <GRADLE>/caches/<TRANSFORMS>/xxxxxxxxxxxxxxxxxxxxxxxxxxxxxxxx/transformed/interpolator-28.0.0/aidl [-]
        artifact                      : <M2>/com/android/support/interpolator/28.0.0/interpolator-28.0.0.aar
        artifactAddress               : com.android.support:interpolator:28.0.0@aar
        assetsFolder                  : <GRADLE>/caches/<TRANSFORMS>/xxxxxxxxxxxxxxxxxxxxxxxxxxxxxxxx/transformed/interpolator-28.0.0/assets [-]
        - compileJarFiles             : <GRADLE>/caches/<TRANSFORMS>/xxxxxxxxxxxxxxxxxxxxxxxxxxxxxxxx/transformed/interpolator-28.0.0/jars/classes.jar
        component                     : com.android.support:interpolator:28.0.0
        externalAnnotations           : <GRADLE>/caches/<TRANSFORMS>/xxxxxxxxxxxxxxxxxxxxxxxxxxxxxxxx/transformed/interpolator-28.0.0/annotations.zip [-]
        folder                        : <GRADLE>/caches/<TRANSFORMS>/xxxxxxxxxxxxxxxxxxxxxxxxxxxxxxxx/transformed/interpolator-28.0.0
        jniFolder                     : <GRADLE>/caches/<TRANSFORMS>/xxxxxxxxxxxxxxxxxxxxxxxxxxxxxxxx/transformed/interpolator-28.0.0/jni [-]
        manifest                      : <GRADLE>/caches/<TRANSFORMS>/xxxxxxxxxxxxxxxxxxxxxxxxxxxxxxxx/transformed/interpolator-28.0.0/AndroidManifest.xml
        proguardRules                 : <GRADLE>/caches/<TRANSFORMS>/xxxxxxxxxxxxxxxxxxxxxxxxxxxxxxxx/transformed/interpolator-28.0.0/proguard.txt [-]
        publicResources               : <GRADLE>/caches/<TRANSFORMS>/xxxxxxxxxxxxxxxxxxxxxxxxxxxxxxxx/transformed/interpolator-28.0.0/public.txt [-]
        renderscriptFolder            : <GRADLE>/caches/<TRANSFORMS>/xxxxxxxxxxxxxxxxxxxxxxxxxxxxxxxx/transformed/interpolator-28.0.0/rs [-]
        resFolder                     : <GRADLE>/caches/<TRANSFORMS>/xxxxxxxxxxxxxxxxxxxxxxxxxxxxxxxx/transformed/interpolator-28.0.0/res [-]
        resStaticLibrary              : <GRADLE>/caches/<TRANSFORMS>/xxxxxxxxxxxxxxxxxxxxxxxxxxxxxxxx/transformed/interpolator-28.0.0/res.apk [-]
        - runtimeJarFiles             : <GRADLE>/caches/<TRANSFORMS>/xxxxxxxxxxxxxxxxxxxxxxxxxxxxxxxx/transformed/interpolator-28.0.0/jars/classes.jar
        symbolFile                    : <GRADLE>/caches/<TRANSFORMS>/xxxxxxxxxxxxxxxxxxxxxxxxxxxxxxxx/transformed/interpolator-28.0.0/R.txt
    - library                     : com.android.support:loader:28.0.0@aar (IdeAndroidLibraryImpl)
        aidlFolder                    : <GRADLE>/caches/<TRANSFORMS>/xxxxxxxxxxxxxxxxxxxxxxxxxxxxxxxx/transformed/loader-28.0.0/aidl [-]
        artifact                      : <M2>/com/android/support/loader/28.0.0/loader-28.0.0.aar
        artifactAddress               : com.android.support:loader:28.0.0@aar
        assetsFolder                  : <GRADLE>/caches/<TRANSFORMS>/xxxxxxxxxxxxxxxxxxxxxxxxxxxxxxxx/transformed/loader-28.0.0/assets [-]
        - compileJarFiles             : <GRADLE>/caches/<TRANSFORMS>/xxxxxxxxxxxxxxxxxxxxxxxxxxxxxxxx/transformed/loader-28.0.0/jars/classes.jar
        component                     : com.android.support:loader:28.0.0
        externalAnnotations           : <GRADLE>/caches/<TRANSFORMS>/xxxxxxxxxxxxxxxxxxxxxxxxxxxxxxxx/transformed/loader-28.0.0/annotations.zip [-]
        folder                        : <GRADLE>/caches/<TRANSFORMS>/xxxxxxxxxxxxxxxxxxxxxxxxxxxxxxxx/transformed/loader-28.0.0
        jniFolder                     : <GRADLE>/caches/<TRANSFORMS>/xxxxxxxxxxxxxxxxxxxxxxxxxxxxxxxx/transformed/loader-28.0.0/jni [-]
        manifest                      : <GRADLE>/caches/<TRANSFORMS>/xxxxxxxxxxxxxxxxxxxxxxxxxxxxxxxx/transformed/loader-28.0.0/AndroidManifest.xml
        proguardRules                 : <GRADLE>/caches/<TRANSFORMS>/xxxxxxxxxxxxxxxxxxxxxxxxxxxxxxxx/transformed/loader-28.0.0/proguard.txt [-]
        publicResources               : <GRADLE>/caches/<TRANSFORMS>/xxxxxxxxxxxxxxxxxxxxxxxxxxxxxxxx/transformed/loader-28.0.0/public.txt [-]
        renderscriptFolder            : <GRADLE>/caches/<TRANSFORMS>/xxxxxxxxxxxxxxxxxxxxxxxxxxxxxxxx/transformed/loader-28.0.0/rs [-]
        resFolder                     : <GRADLE>/caches/<TRANSFORMS>/xxxxxxxxxxxxxxxxxxxxxxxxxxxxxxxx/transformed/loader-28.0.0/res [-]
        resStaticLibrary              : <GRADLE>/caches/<TRANSFORMS>/xxxxxxxxxxxxxxxxxxxxxxxxxxxxxxxx/transformed/loader-28.0.0/res.apk [-]
        - runtimeJarFiles             : <GRADLE>/caches/<TRANSFORMS>/xxxxxxxxxxxxxxxxxxxxxxxxxxxxxxxx/transformed/loader-28.0.0/jars/classes.jar
        symbolFile                    : <GRADLE>/caches/<TRANSFORMS>/xxxxxxxxxxxxxxxxxxxxxxxxxxxxxxxx/transformed/loader-28.0.0/R.txt
    - library                     : com.android.support:localbroadcastmanager:28.0.0@aar (IdeAndroidLibraryImpl)
        aidlFolder                    : <GRADLE>/caches/<TRANSFORMS>/xxxxxxxxxxxxxxxxxxxxxxxxxxxxxxxx/transformed/localbroadcastmanager-28.0.0/aidl [-]
        artifact                      : <M2>/com/android/support/localbroadcastmanager/28.0.0/localbroadcastmanager-28.0.0.aar
        artifactAddress               : com.android.support:localbroadcastmanager:28.0.0@aar
        assetsFolder                  : <GRADLE>/caches/<TRANSFORMS>/xxxxxxxxxxxxxxxxxxxxxxxxxxxxxxxx/transformed/localbroadcastmanager-28.0.0/assets [-]
        - compileJarFiles             : <GRADLE>/caches/<TRANSFORMS>/xxxxxxxxxxxxxxxxxxxxxxxxxxxxxxxx/transformed/localbroadcastmanager-28.0.0/jars/classes.jar
        component                     : com.android.support:localbroadcastmanager:28.0.0
        externalAnnotations           : <GRADLE>/caches/<TRANSFORMS>/xxxxxxxxxxxxxxxxxxxxxxxxxxxxxxxx/transformed/localbroadcastmanager-28.0.0/annotations.zip [-]
        folder                        : <GRADLE>/caches/<TRANSFORMS>/xxxxxxxxxxxxxxxxxxxxxxxxxxxxxxxx/transformed/localbroadcastmanager-28.0.0
        jniFolder                     : <GRADLE>/caches/<TRANSFORMS>/xxxxxxxxxxxxxxxxxxxxxxxxxxxxxxxx/transformed/localbroadcastmanager-28.0.0/jni [-]
        manifest                      : <GRADLE>/caches/<TRANSFORMS>/xxxxxxxxxxxxxxxxxxxxxxxxxxxxxxxx/transformed/localbroadcastmanager-28.0.0/AndroidManifest.xml
        proguardRules                 : <GRADLE>/caches/<TRANSFORMS>/xxxxxxxxxxxxxxxxxxxxxxxxxxxxxxxx/transformed/localbroadcastmanager-28.0.0/proguard.txt [-]
        publicResources               : <GRADLE>/caches/<TRANSFORMS>/xxxxxxxxxxxxxxxxxxxxxxxxxxxxxxxx/transformed/localbroadcastmanager-28.0.0/public.txt [-]
        renderscriptFolder            : <GRADLE>/caches/<TRANSFORMS>/xxxxxxxxxxxxxxxxxxxxxxxxxxxxxxxx/transformed/localbroadcastmanager-28.0.0/rs [-]
        resFolder                     : <GRADLE>/caches/<TRANSFORMS>/xxxxxxxxxxxxxxxxxxxxxxxxxxxxxxxx/transformed/localbroadcastmanager-28.0.0/res [-]
        resStaticLibrary              : <GRADLE>/caches/<TRANSFORMS>/xxxxxxxxxxxxxxxxxxxxxxxxxxxxxxxx/transformed/localbroadcastmanager-28.0.0/res.apk [-]
        - runtimeJarFiles             : <GRADLE>/caches/<TRANSFORMS>/xxxxxxxxxxxxxxxxxxxxxxxxxxxxxxxx/transformed/localbroadcastmanager-28.0.0/jars/classes.jar
        symbolFile                    : <GRADLE>/caches/<TRANSFORMS>/xxxxxxxxxxxxxxxxxxxxxxxxxxxxxxxx/transformed/localbroadcastmanager-28.0.0/R.txt
    - library                     : com.android.support:print:28.0.0@aar (IdeAndroidLibraryImpl)
        aidlFolder                    : <GRADLE>/caches/<TRANSFORMS>/xxxxxxxxxxxxxxxxxxxxxxxxxxxxxxxx/transformed/print-28.0.0/aidl [-]
        artifact                      : <M2>/com/android/support/print/28.0.0/print-28.0.0.aar
        artifactAddress               : com.android.support:print:28.0.0@aar
        assetsFolder                  : <GRADLE>/caches/<TRANSFORMS>/xxxxxxxxxxxxxxxxxxxxxxxxxxxxxxxx/transformed/print-28.0.0/assets [-]
        - compileJarFiles             : <GRADLE>/caches/<TRANSFORMS>/xxxxxxxxxxxxxxxxxxxxxxxxxxxxxxxx/transformed/print-28.0.0/jars/classes.jar
        component                     : com.android.support:print:28.0.0
        externalAnnotations           : <GRADLE>/caches/<TRANSFORMS>/xxxxxxxxxxxxxxxxxxxxxxxxxxxxxxxx/transformed/print-28.0.0/annotations.zip
        folder                        : <GRADLE>/caches/<TRANSFORMS>/xxxxxxxxxxxxxxxxxxxxxxxxxxxxxxxx/transformed/print-28.0.0
        jniFolder                     : <GRADLE>/caches/<TRANSFORMS>/xxxxxxxxxxxxxxxxxxxxxxxxxxxxxxxx/transformed/print-28.0.0/jni [-]
        manifest                      : <GRADLE>/caches/<TRANSFORMS>/xxxxxxxxxxxxxxxxxxxxxxxxxxxxxxxx/transformed/print-28.0.0/AndroidManifest.xml
        proguardRules                 : <GRADLE>/caches/<TRANSFORMS>/xxxxxxxxxxxxxxxxxxxxxxxxxxxxxxxx/transformed/print-28.0.0/proguard.txt [-]
        publicResources               : <GRADLE>/caches/<TRANSFORMS>/xxxxxxxxxxxxxxxxxxxxxxxxxxxxxxxx/transformed/print-28.0.0/public.txt [-]
        renderscriptFolder            : <GRADLE>/caches/<TRANSFORMS>/xxxxxxxxxxxxxxxxxxxxxxxxxxxxxxxx/transformed/print-28.0.0/rs [-]
        resFolder                     : <GRADLE>/caches/<TRANSFORMS>/xxxxxxxxxxxxxxxxxxxxxxxxxxxxxxxx/transformed/print-28.0.0/res [-]
        resStaticLibrary              : <GRADLE>/caches/<TRANSFORMS>/xxxxxxxxxxxxxxxxxxxxxxxxxxxxxxxx/transformed/print-28.0.0/res.apk [-]
        - runtimeJarFiles             : <GRADLE>/caches/<TRANSFORMS>/xxxxxxxxxxxxxxxxxxxxxxxxxxxxxxxx/transformed/print-28.0.0/jars/classes.jar
        symbolFile                    : <GRADLE>/caches/<TRANSFORMS>/xxxxxxxxxxxxxxxxxxxxxxxxxxxxxxxx/transformed/print-28.0.0/R.txt
    - library                     : com.android.support:slidingpanelayout:28.0.0@aar (IdeAndroidLibraryImpl)
        aidlFolder                    : <GRADLE>/caches/<TRANSFORMS>/xxxxxxxxxxxxxxxxxxxxxxxxxxxxxxxx/transformed/slidingpanelayout-28.0.0/aidl [-]
        artifact                      : <M2>/com/android/support/slidingpanelayout/28.0.0/slidingpanelayout-28.0.0.aar
        artifactAddress               : com.android.support:slidingpanelayout:28.0.0@aar
        assetsFolder                  : <GRADLE>/caches/<TRANSFORMS>/xxxxxxxxxxxxxxxxxxxxxxxxxxxxxxxx/transformed/slidingpanelayout-28.0.0/assets [-]
        - compileJarFiles             : <GRADLE>/caches/<TRANSFORMS>/xxxxxxxxxxxxxxxxxxxxxxxxxxxxxxxx/transformed/slidingpanelayout-28.0.0/jars/classes.jar
        component                     : com.android.support:slidingpanelayout:28.0.0
        externalAnnotations           : <GRADLE>/caches/<TRANSFORMS>/xxxxxxxxxxxxxxxxxxxxxxxxxxxxxxxx/transformed/slidingpanelayout-28.0.0/annotations.zip [-]
        folder                        : <GRADLE>/caches/<TRANSFORMS>/xxxxxxxxxxxxxxxxxxxxxxxxxxxxxxxx/transformed/slidingpanelayout-28.0.0
        jniFolder                     : <GRADLE>/caches/<TRANSFORMS>/xxxxxxxxxxxxxxxxxxxxxxxxxxxxxxxx/transformed/slidingpanelayout-28.0.0/jni [-]
        manifest                      : <GRADLE>/caches/<TRANSFORMS>/xxxxxxxxxxxxxxxxxxxxxxxxxxxxxxxx/transformed/slidingpanelayout-28.0.0/AndroidManifest.xml
        proguardRules                 : <GRADLE>/caches/<TRANSFORMS>/xxxxxxxxxxxxxxxxxxxxxxxxxxxxxxxx/transformed/slidingpanelayout-28.0.0/proguard.txt [-]
        publicResources               : <GRADLE>/caches/<TRANSFORMS>/xxxxxxxxxxxxxxxxxxxxxxxxxxxxxxxx/transformed/slidingpanelayout-28.0.0/public.txt [-]
        renderscriptFolder            : <GRADLE>/caches/<TRANSFORMS>/xxxxxxxxxxxxxxxxxxxxxxxxxxxxxxxx/transformed/slidingpanelayout-28.0.0/rs [-]
        resFolder                     : <GRADLE>/caches/<TRANSFORMS>/xxxxxxxxxxxxxxxxxxxxxxxxxxxxxxxx/transformed/slidingpanelayout-28.0.0/res [-]
        resStaticLibrary              : <GRADLE>/caches/<TRANSFORMS>/xxxxxxxxxxxxxxxxxxxxxxxxxxxxxxxx/transformed/slidingpanelayout-28.0.0/res.apk [-]
        - runtimeJarFiles             : <GRADLE>/caches/<TRANSFORMS>/xxxxxxxxxxxxxxxxxxxxxxxxxxxxxxxx/transformed/slidingpanelayout-28.0.0/jars/classes.jar
        symbolFile                    : <GRADLE>/caches/<TRANSFORMS>/xxxxxxxxxxxxxxxxxxxxxxxxxxxxxxxx/transformed/slidingpanelayout-28.0.0/R.txt
    - library                     : com.android.support:support-compat:28.0.0@aar (IdeAndroidLibraryImpl)
        aidlFolder                    : <GRADLE>/caches/<TRANSFORMS>/xxxxxxxxxxxxxxxxxxxxxxxxxxxxxxxx/transformed/support-compat-28.0.0/aidl
        artifact                      : <M2>/com/android/support/support-compat/28.0.0/support-compat-28.0.0.aar
        artifactAddress               : com.android.support:support-compat:28.0.0@aar
        assetsFolder                  : <GRADLE>/caches/<TRANSFORMS>/xxxxxxxxxxxxxxxxxxxxxxxxxxxxxxxx/transformed/support-compat-28.0.0/assets [-]
        - compileJarFiles             : <GRADLE>/caches/<TRANSFORMS>/xxxxxxxxxxxxxxxxxxxxxxxxxxxxxxxx/transformed/support-compat-28.0.0/jars/classes.jar
        component                     : com.android.support:support-compat:28.0.0
        externalAnnotations           : <GRADLE>/caches/<TRANSFORMS>/xxxxxxxxxxxxxxxxxxxxxxxxxxxxxxxx/transformed/support-compat-28.0.0/annotations.zip
        folder                        : <GRADLE>/caches/<TRANSFORMS>/xxxxxxxxxxxxxxxxxxxxxxxxxxxxxxxx/transformed/support-compat-28.0.0
        jniFolder                     : <GRADLE>/caches/<TRANSFORMS>/xxxxxxxxxxxxxxxxxxxxxxxxxxxxxxxx/transformed/support-compat-28.0.0/jni [-]
        manifest                      : <GRADLE>/caches/<TRANSFORMS>/xxxxxxxxxxxxxxxxxxxxxxxxxxxxxxxx/transformed/support-compat-28.0.0/AndroidManifest.xml
        proguardRules                 : <GRADLE>/caches/<TRANSFORMS>/xxxxxxxxxxxxxxxxxxxxxxxxxxxxxxxx/transformed/support-compat-28.0.0/proguard.txt
        publicResources               : <GRADLE>/caches/<TRANSFORMS>/xxxxxxxxxxxxxxxxxxxxxxxxxxxxxxxx/transformed/support-compat-28.0.0/public.txt
        renderscriptFolder            : <GRADLE>/caches/<TRANSFORMS>/xxxxxxxxxxxxxxxxxxxxxxxxxxxxxxxx/transformed/support-compat-28.0.0/rs [-]
        resFolder                     : <GRADLE>/caches/<TRANSFORMS>/xxxxxxxxxxxxxxxxxxxxxxxxxxxxxxxx/transformed/support-compat-28.0.0/res
        resStaticLibrary              : <GRADLE>/caches/<TRANSFORMS>/xxxxxxxxxxxxxxxxxxxxxxxxxxxxxxxx/transformed/support-compat-28.0.0/res.apk [-]
        - runtimeJarFiles             : <GRADLE>/caches/<TRANSFORMS>/xxxxxxxxxxxxxxxxxxxxxxxxxxxxxxxx/transformed/support-compat-28.0.0/jars/classes.jar
        symbolFile                    : <GRADLE>/caches/<TRANSFORMS>/xxxxxxxxxxxxxxxxxxxxxxxxxxxxxxxx/transformed/support-compat-28.0.0/R.txt
    - library                     : com.android.support:support-core-ui:28.0.0@aar (IdeAndroidLibraryImpl)
        aidlFolder                    : <GRADLE>/caches/<TRANSFORMS>/xxxxxxxxxxxxxxxxxxxxxxxxxxxxxxxx/transformed/support-core-ui-28.0.0/aidl [-]
        artifact                      : <M2>/com/android/support/support-core-ui/28.0.0/support-core-ui-28.0.0.aar
        artifactAddress               : com.android.support:support-core-ui:28.0.0@aar
        assetsFolder                  : <GRADLE>/caches/<TRANSFORMS>/xxxxxxxxxxxxxxxxxxxxxxxxxxxxxxxx/transformed/support-core-ui-28.0.0/assets [-]
        - compileJarFiles             : <GRADLE>/caches/<TRANSFORMS>/xxxxxxxxxxxxxxxxxxxxxxxxxxxxxxxx/transformed/support-core-ui-28.0.0/jars/classes.jar
        component                     : com.android.support:support-core-ui:28.0.0
        externalAnnotations           : <GRADLE>/caches/<TRANSFORMS>/xxxxxxxxxxxxxxxxxxxxxxxxxxxxxxxx/transformed/support-core-ui-28.0.0/annotations.zip [-]
        folder                        : <GRADLE>/caches/<TRANSFORMS>/xxxxxxxxxxxxxxxxxxxxxxxxxxxxxxxx/transformed/support-core-ui-28.0.0
        jniFolder                     : <GRADLE>/caches/<TRANSFORMS>/xxxxxxxxxxxxxxxxxxxxxxxxxxxxxxxx/transformed/support-core-ui-28.0.0/jni [-]
        manifest                      : <GRADLE>/caches/<TRANSFORMS>/xxxxxxxxxxxxxxxxxxxxxxxxxxxxxxxx/transformed/support-core-ui-28.0.0/AndroidManifest.xml
        proguardRules                 : <GRADLE>/caches/<TRANSFORMS>/xxxxxxxxxxxxxxxxxxxxxxxxxxxxxxxx/transformed/support-core-ui-28.0.0/proguard.txt [-]
        publicResources               : <GRADLE>/caches/<TRANSFORMS>/xxxxxxxxxxxxxxxxxxxxxxxxxxxxxxxx/transformed/support-core-ui-28.0.0/public.txt [-]
        renderscriptFolder            : <GRADLE>/caches/<TRANSFORMS>/xxxxxxxxxxxxxxxxxxxxxxxxxxxxxxxx/transformed/support-core-ui-28.0.0/rs [-]
        resFolder                     : <GRADLE>/caches/<TRANSFORMS>/xxxxxxxxxxxxxxxxxxxxxxxxxxxxxxxx/transformed/support-core-ui-28.0.0/res [-]
        resStaticLibrary              : <GRADLE>/caches/<TRANSFORMS>/xxxxxxxxxxxxxxxxxxxxxxxxxxxxxxxx/transformed/support-core-ui-28.0.0/res.apk [-]
        - runtimeJarFiles             : <GRADLE>/caches/<TRANSFORMS>/xxxxxxxxxxxxxxxxxxxxxxxxxxxxxxxx/transformed/support-core-ui-28.0.0/jars/classes.jar
        symbolFile                    : <GRADLE>/caches/<TRANSFORMS>/xxxxxxxxxxxxxxxxxxxxxxxxxxxxxxxx/transformed/support-core-ui-28.0.0/R.txt
    - library                     : com.android.support:support-core-utils:28.0.0@aar (IdeAndroidLibraryImpl)
        aidlFolder                    : <GRADLE>/caches/<TRANSFORMS>/xxxxxxxxxxxxxxxxxxxxxxxxxxxxxxxx/transformed/support-core-utils-28.0.0/aidl [-]
        artifact                      : <M2>/com/android/support/support-core-utils/28.0.0/support-core-utils-28.0.0.aar
        artifactAddress               : com.android.support:support-core-utils:28.0.0@aar
        assetsFolder                  : <GRADLE>/caches/<TRANSFORMS>/xxxxxxxxxxxxxxxxxxxxxxxxxxxxxxxx/transformed/support-core-utils-28.0.0/assets [-]
        - compileJarFiles             : <GRADLE>/caches/<TRANSFORMS>/xxxxxxxxxxxxxxxxxxxxxxxxxxxxxxxx/transformed/support-core-utils-28.0.0/jars/classes.jar
        component                     : com.android.support:support-core-utils:28.0.0
        externalAnnotations           : <GRADLE>/caches/<TRANSFORMS>/xxxxxxxxxxxxxxxxxxxxxxxxxxxxxxxx/transformed/support-core-utils-28.0.0/annotations.zip [-]
        folder                        : <GRADLE>/caches/<TRANSFORMS>/xxxxxxxxxxxxxxxxxxxxxxxxxxxxxxxx/transformed/support-core-utils-28.0.0
        jniFolder                     : <GRADLE>/caches/<TRANSFORMS>/xxxxxxxxxxxxxxxxxxxxxxxxxxxxxxxx/transformed/support-core-utils-28.0.0/jni [-]
        manifest                      : <GRADLE>/caches/<TRANSFORMS>/xxxxxxxxxxxxxxxxxxxxxxxxxxxxxxxx/transformed/support-core-utils-28.0.0/AndroidManifest.xml
        proguardRules                 : <GRADLE>/caches/<TRANSFORMS>/xxxxxxxxxxxxxxxxxxxxxxxxxxxxxxxx/transformed/support-core-utils-28.0.0/proguard.txt [-]
        publicResources               : <GRADLE>/caches/<TRANSFORMS>/xxxxxxxxxxxxxxxxxxxxxxxxxxxxxxxx/transformed/support-core-utils-28.0.0/public.txt [-]
        renderscriptFolder            : <GRADLE>/caches/<TRANSFORMS>/xxxxxxxxxxxxxxxxxxxxxxxxxxxxxxxx/transformed/support-core-utils-28.0.0/rs [-]
        resFolder                     : <GRADLE>/caches/<TRANSFORMS>/xxxxxxxxxxxxxxxxxxxxxxxxxxxxxxxx/transformed/support-core-utils-28.0.0/res [-]
        resStaticLibrary              : <GRADLE>/caches/<TRANSFORMS>/xxxxxxxxxxxxxxxxxxxxxxxxxxxxxxxx/transformed/support-core-utils-28.0.0/res.apk [-]
        - runtimeJarFiles             : <GRADLE>/caches/<TRANSFORMS>/xxxxxxxxxxxxxxxxxxxxxxxxxxxxxxxx/transformed/support-core-utils-28.0.0/jars/classes.jar
        symbolFile                    : <GRADLE>/caches/<TRANSFORMS>/xxxxxxxxxxxxxxxxxxxxxxxxxxxxxxxx/transformed/support-core-utils-28.0.0/R.txt
    - library                     : com.android.support:support-fragment:28.0.0@aar (IdeAndroidLibraryImpl)
        aidlFolder                    : <GRADLE>/caches/<TRANSFORMS>/xxxxxxxxxxxxxxxxxxxxxxxxxxxxxxxx/transformed/support-fragment-28.0.0/aidl [-]
        artifact                      : <M2>/com/android/support/support-fragment/28.0.0/support-fragment-28.0.0.aar
        artifactAddress               : com.android.support:support-fragment:28.0.0@aar
        assetsFolder                  : <GRADLE>/caches/<TRANSFORMS>/xxxxxxxxxxxxxxxxxxxxxxxxxxxxxxxx/transformed/support-fragment-28.0.0/assets [-]
        - compileJarFiles             : <GRADLE>/caches/<TRANSFORMS>/xxxxxxxxxxxxxxxxxxxxxxxxxxxxxxxx/transformed/support-fragment-28.0.0/jars/classes.jar
        component                     : com.android.support:support-fragment:28.0.0
        externalAnnotations           : <GRADLE>/caches/<TRANSFORMS>/xxxxxxxxxxxxxxxxxxxxxxxxxxxxxxxx/transformed/support-fragment-28.0.0/annotations.zip
        folder                        : <GRADLE>/caches/<TRANSFORMS>/xxxxxxxxxxxxxxxxxxxxxxxxxxxxxxxx/transformed/support-fragment-28.0.0
        jniFolder                     : <GRADLE>/caches/<TRANSFORMS>/xxxxxxxxxxxxxxxxxxxxxxxxxxxxxxxx/transformed/support-fragment-28.0.0/jni [-]
        manifest                      : <GRADLE>/caches/<TRANSFORMS>/xxxxxxxxxxxxxxxxxxxxxxxxxxxxxxxx/transformed/support-fragment-28.0.0/AndroidManifest.xml
        proguardRules                 : <GRADLE>/caches/<TRANSFORMS>/xxxxxxxxxxxxxxxxxxxxxxxxxxxxxxxx/transformed/support-fragment-28.0.0/proguard.txt [-]
        publicResources               : <GRADLE>/caches/<TRANSFORMS>/xxxxxxxxxxxxxxxxxxxxxxxxxxxxxxxx/transformed/support-fragment-28.0.0/public.txt [-]
        renderscriptFolder            : <GRADLE>/caches/<TRANSFORMS>/xxxxxxxxxxxxxxxxxxxxxxxxxxxxxxxx/transformed/support-fragment-28.0.0/rs [-]
        resFolder                     : <GRADLE>/caches/<TRANSFORMS>/xxxxxxxxxxxxxxxxxxxxxxxxxxxxxxxx/transformed/support-fragment-28.0.0/res [-]
        resStaticLibrary              : <GRADLE>/caches/<TRANSFORMS>/xxxxxxxxxxxxxxxxxxxxxxxxxxxxxxxx/transformed/support-fragment-28.0.0/res.apk [-]
        - runtimeJarFiles             : <GRADLE>/caches/<TRANSFORMS>/xxxxxxxxxxxxxxxxxxxxxxxxxxxxxxxx/transformed/support-fragment-28.0.0/jars/classes.jar
        symbolFile                    : <GRADLE>/caches/<TRANSFORMS>/xxxxxxxxxxxxxxxxxxxxxxxxxxxxxxxx/transformed/support-fragment-28.0.0/R.txt
    - library                     : com.android.support:support-vector-drawable:28.0.0@aar (IdeAndroidLibraryImpl)
        aidlFolder                    : <GRADLE>/caches/<TRANSFORMS>/xxxxxxxxxxxxxxxxxxxxxxxxxxxxxxxx/transformed/support-vector-drawable-28.0.0/aidl [-]
        artifact                      : <M2>/com/android/support/support-vector-drawable/28.0.0/support-vector-drawable-28.0.0.aar
        artifactAddress               : com.android.support:support-vector-drawable:28.0.0@aar
        assetsFolder                  : <GRADLE>/caches/<TRANSFORMS>/xxxxxxxxxxxxxxxxxxxxxxxxxxxxxxxx/transformed/support-vector-drawable-28.0.0/assets [-]
        - compileJarFiles             : <GRADLE>/caches/<TRANSFORMS>/xxxxxxxxxxxxxxxxxxxxxxxxxxxxxxxx/transformed/support-vector-drawable-28.0.0/jars/classes.jar
        component                     : com.android.support:support-vector-drawable:28.0.0
        externalAnnotations           : <GRADLE>/caches/<TRANSFORMS>/xxxxxxxxxxxxxxxxxxxxxxxxxxxxxxxx/transformed/support-vector-drawable-28.0.0/annotations.zip [-]
        folder                        : <GRADLE>/caches/<TRANSFORMS>/xxxxxxxxxxxxxxxxxxxxxxxxxxxxxxxx/transformed/support-vector-drawable-28.0.0
        jniFolder                     : <GRADLE>/caches/<TRANSFORMS>/xxxxxxxxxxxxxxxxxxxxxxxxxxxxxxxx/transformed/support-vector-drawable-28.0.0/jni [-]
        manifest                      : <GRADLE>/caches/<TRANSFORMS>/xxxxxxxxxxxxxxxxxxxxxxxxxxxxxxxx/transformed/support-vector-drawable-28.0.0/AndroidManifest.xml
        proguardRules                 : <GRADLE>/caches/<TRANSFORMS>/xxxxxxxxxxxxxxxxxxxxxxxxxxxxxxxx/transformed/support-vector-drawable-28.0.0/proguard.txt [-]
        publicResources               : <GRADLE>/caches/<TRANSFORMS>/xxxxxxxxxxxxxxxxxxxxxxxxxxxxxxxx/transformed/support-vector-drawable-28.0.0/public.txt [-]
        renderscriptFolder            : <GRADLE>/caches/<TRANSFORMS>/xxxxxxxxxxxxxxxxxxxxxxxxxxxxxxxx/transformed/support-vector-drawable-28.0.0/rs [-]
        resFolder                     : <GRADLE>/caches/<TRANSFORMS>/xxxxxxxxxxxxxxxxxxxxxxxxxxxxxxxx/transformed/support-vector-drawable-28.0.0/res [-]
        resStaticLibrary              : <GRADLE>/caches/<TRANSFORMS>/xxxxxxxxxxxxxxxxxxxxxxxxxxxxxxxx/transformed/support-vector-drawable-28.0.0/res.apk [-]
        - runtimeJarFiles             : <GRADLE>/caches/<TRANSFORMS>/xxxxxxxxxxxxxxxxxxxxxxxxxxxxxxxx/transformed/support-vector-drawable-28.0.0/jars/classes.jar
        symbolFile                    : <GRADLE>/caches/<TRANSFORMS>/xxxxxxxxxxxxxxxxxxxxxxxxxxxxxxxx/transformed/support-vector-drawable-28.0.0/R.txt
    - library                     : com.android.support:swiperefreshlayout:28.0.0@aar (IdeAndroidLibraryImpl)
        aidlFolder                    : <GRADLE>/caches/<TRANSFORMS>/xxxxxxxxxxxxxxxxxxxxxxxxxxxxxxxx/transformed/swiperefreshlayout-28.0.0/aidl [-]
        artifact                      : <M2>/com/android/support/swiperefreshlayout/28.0.0/swiperefreshlayout-28.0.0.aar
        artifactAddress               : com.android.support:swiperefreshlayout:28.0.0@aar
        assetsFolder                  : <GRADLE>/caches/<TRANSFORMS>/xxxxxxxxxxxxxxxxxxxxxxxxxxxxxxxx/transformed/swiperefreshlayout-28.0.0/assets [-]
        - compileJarFiles             : <GRADLE>/caches/<TRANSFORMS>/xxxxxxxxxxxxxxxxxxxxxxxxxxxxxxxx/transformed/swiperefreshlayout-28.0.0/jars/classes.jar
        component                     : com.android.support:swiperefreshlayout:28.0.0
        externalAnnotations           : <GRADLE>/caches/<TRANSFORMS>/xxxxxxxxxxxxxxxxxxxxxxxxxxxxxxxx/transformed/swiperefreshlayout-28.0.0/annotations.zip
        folder                        : <GRADLE>/caches/<TRANSFORMS>/xxxxxxxxxxxxxxxxxxxxxxxxxxxxxxxx/transformed/swiperefreshlayout-28.0.0
        jniFolder                     : <GRADLE>/caches/<TRANSFORMS>/xxxxxxxxxxxxxxxxxxxxxxxxxxxxxxxx/transformed/swiperefreshlayout-28.0.0/jni [-]
        manifest                      : <GRADLE>/caches/<TRANSFORMS>/xxxxxxxxxxxxxxxxxxxxxxxxxxxxxxxx/transformed/swiperefreshlayout-28.0.0/AndroidManifest.xml
        proguardRules                 : <GRADLE>/caches/<TRANSFORMS>/xxxxxxxxxxxxxxxxxxxxxxxxxxxxxxxx/transformed/swiperefreshlayout-28.0.0/proguard.txt [-]
        publicResources               : <GRADLE>/caches/<TRANSFORMS>/xxxxxxxxxxxxxxxxxxxxxxxxxxxxxxxx/transformed/swiperefreshlayout-28.0.0/public.txt [-]
        renderscriptFolder            : <GRADLE>/caches/<TRANSFORMS>/xxxxxxxxxxxxxxxxxxxxxxxxxxxxxxxx/transformed/swiperefreshlayout-28.0.0/rs [-]
        resFolder                     : <GRADLE>/caches/<TRANSFORMS>/xxxxxxxxxxxxxxxxxxxxxxxxxxxxxxxx/transformed/swiperefreshlayout-28.0.0/res [-]
        resStaticLibrary              : <GRADLE>/caches/<TRANSFORMS>/xxxxxxxxxxxxxxxxxxxxxxxxxxxxxxxx/transformed/swiperefreshlayout-28.0.0/res.apk [-]
        - runtimeJarFiles             : <GRADLE>/caches/<TRANSFORMS>/xxxxxxxxxxxxxxxxxxxxxxxxxxxxxxxx/transformed/swiperefreshlayout-28.0.0/jars/classes.jar
        symbolFile                    : <GRADLE>/caches/<TRANSFORMS>/xxxxxxxxxxxxxxxxxxxxxxxxxxxxxxxx/transformed/swiperefreshlayout-28.0.0/R.txt
    - library                     : com.android.support:versionedparcelable:28.0.0@aar (IdeAndroidLibraryImpl)
        aidlFolder                    : <GRADLE>/caches/<TRANSFORMS>/xxxxxxxxxxxxxxxxxxxxxxxxxxxxxxxx/transformed/versionedparcelable-28.0.0/aidl
        artifact                      : <M2>/com/android/support/versionedparcelable/28.0.0/versionedparcelable-28.0.0.aar
        artifactAddress               : com.android.support:versionedparcelable:28.0.0@aar
        assetsFolder                  : <GRADLE>/caches/<TRANSFORMS>/xxxxxxxxxxxxxxxxxxxxxxxxxxxxxxxx/transformed/versionedparcelable-28.0.0/assets [-]
        - compileJarFiles             : <GRADLE>/caches/<TRANSFORMS>/xxxxxxxxxxxxxxxxxxxxxxxxxxxxxxxx/transformed/versionedparcelable-28.0.0/jars/classes.jar
        component                     : com.android.support:versionedparcelable:28.0.0
        externalAnnotations           : <GRADLE>/caches/<TRANSFORMS>/xxxxxxxxxxxxxxxxxxxxxxxxxxxxxxxx/transformed/versionedparcelable-28.0.0/annotations.zip [-]
        folder                        : <GRADLE>/caches/<TRANSFORMS>/xxxxxxxxxxxxxxxxxxxxxxxxxxxxxxxx/transformed/versionedparcelable-28.0.0
        jniFolder                     : <GRADLE>/caches/<TRANSFORMS>/xxxxxxxxxxxxxxxxxxxxxxxxxxxxxxxx/transformed/versionedparcelable-28.0.0/jni [-]
        manifest                      : <GRADLE>/caches/<TRANSFORMS>/xxxxxxxxxxxxxxxxxxxxxxxxxxxxxxxx/transformed/versionedparcelable-28.0.0/AndroidManifest.xml
        proguardRules                 : <GRADLE>/caches/<TRANSFORMS>/xxxxxxxxxxxxxxxxxxxxxxxxxxxxxxxx/transformed/versionedparcelable-28.0.0/proguard.txt
        publicResources               : <GRADLE>/caches/<TRANSFORMS>/xxxxxxxxxxxxxxxxxxxxxxxxxxxxxxxx/transformed/versionedparcelable-28.0.0/public.txt [-]
        renderscriptFolder            : <GRADLE>/caches/<TRANSFORMS>/xxxxxxxxxxxxxxxxxxxxxxxxxxxxxxxx/transformed/versionedparcelable-28.0.0/rs [-]
        resFolder                     : <GRADLE>/caches/<TRANSFORMS>/xxxxxxxxxxxxxxxxxxxxxxxxxxxxxxxx/transformed/versionedparcelable-28.0.0/res [-]
        resStaticLibrary              : <GRADLE>/caches/<TRANSFORMS>/xxxxxxxxxxxxxxxxxxxxxxxxxxxxxxxx/transformed/versionedparcelable-28.0.0/res.apk [-]
        - runtimeJarFiles             : <GRADLE>/caches/<TRANSFORMS>/xxxxxxxxxxxxxxxxxxxxxxxxxxxxxxxx/transformed/versionedparcelable-28.0.0/jars/classes.jar
        symbolFile                    : <GRADLE>/caches/<TRANSFORMS>/xxxxxxxxxxxxxxxxxxxxxxxxxxxxxxxx/transformed/versionedparcelable-28.0.0/R.txt
    - library                     : com.android.support:viewpager:28.0.0@aar (IdeAndroidLibraryImpl)
        aidlFolder                    : <GRADLE>/caches/<TRANSFORMS>/xxxxxxxxxxxxxxxxxxxxxxxxxxxxxxxx/transformed/viewpager-28.0.0/aidl [-]
        artifact                      : <M2>/com/android/support/viewpager/28.0.0/viewpager-28.0.0.aar
        artifactAddress               : com.android.support:viewpager:28.0.0@aar
        assetsFolder                  : <GRADLE>/caches/<TRANSFORMS>/xxxxxxxxxxxxxxxxxxxxxxxxxxxxxxxx/transformed/viewpager-28.0.0/assets [-]
        - compileJarFiles             : <GRADLE>/caches/<TRANSFORMS>/xxxxxxxxxxxxxxxxxxxxxxxxxxxxxxxx/transformed/viewpager-28.0.0/jars/classes.jar
        component                     : com.android.support:viewpager:28.0.0
        externalAnnotations           : <GRADLE>/caches/<TRANSFORMS>/xxxxxxxxxxxxxxxxxxxxxxxxxxxxxxxx/transformed/viewpager-28.0.0/annotations.zip [-]
        folder                        : <GRADLE>/caches/<TRANSFORMS>/xxxxxxxxxxxxxxxxxxxxxxxxxxxxxxxx/transformed/viewpager-28.0.0
        jniFolder                     : <GRADLE>/caches/<TRANSFORMS>/xxxxxxxxxxxxxxxxxxxxxxxxxxxxxxxx/transformed/viewpager-28.0.0/jni [-]
        manifest                      : <GRADLE>/caches/<TRANSFORMS>/xxxxxxxxxxxxxxxxxxxxxxxxxxxxxxxx/transformed/viewpager-28.0.0/AndroidManifest.xml
        proguardRules                 : <GRADLE>/caches/<TRANSFORMS>/xxxxxxxxxxxxxxxxxxxxxxxxxxxxxxxx/transformed/viewpager-28.0.0/proguard.txt [-]
        publicResources               : <GRADLE>/caches/<TRANSFORMS>/xxxxxxxxxxxxxxxxxxxxxxxxxxxxxxxx/transformed/viewpager-28.0.0/public.txt [-]
        renderscriptFolder            : <GRADLE>/caches/<TRANSFORMS>/xxxxxxxxxxxxxxxxxxxxxxxxxxxxxxxx/transformed/viewpager-28.0.0/rs [-]
        resFolder                     : <GRADLE>/caches/<TRANSFORMS>/xxxxxxxxxxxxxxxxxxxxxxxxxxxxxxxx/transformed/viewpager-28.0.0/res [-]
        resStaticLibrary              : <GRADLE>/caches/<TRANSFORMS>/xxxxxxxxxxxxxxxxxxxxxxxxxxxxxxxx/transformed/viewpager-28.0.0/res.apk [-]
        - runtimeJarFiles             : <GRADLE>/caches/<TRANSFORMS>/xxxxxxxxxxxxxxxxxxxxxxxxxxxxxxxx/transformed/viewpager-28.0.0/jars/classes.jar
        symbolFile                    : <GRADLE>/caches/<TRANSFORMS>/xxxxxxxxxxxxxxxxxxxxxxxxxxxxxxxx/transformed/viewpager-28.0.0/R.txt
    - library                     : android.arch.core:common:1.1.1 (IdeJavaLibraryImpl)
        artifact                      : <M2>/android/arch/core/common/1.1.1/common-1.1.1.jar
        artifactAddress               : android.arch.core:common:1.1.1@jar
        component                     : android.arch.core:common:1.1.1
    - library                     : android.arch.lifecycle:common:1.1.1 (IdeJavaLibraryImpl)
        artifact                      : <M2>/android/arch/lifecycle/common/1.1.1/common-1.1.1.jar
        artifactAddress               : android.arch.lifecycle:common:1.1.1@jar
        component                     : android.arch.lifecycle:common:1.1.1
    - library                     : com.android.support.constraint:constraint-layout-solver:1.0.2 (IdeJavaLibraryImpl)
        artifact                      : <M2>/com/android/support/constraint/constraint-layout-solver/<VERSION>/constraint-layout-solver-<VERSION>.jar
        artifactAddress               : com.android.support.constraint:constraint-layout-solver:1.0.2@jar
        component                     : com.android.support.constraint:constraint-layout-solver:1.0.2
    - library                     : com.android.support:collections:28.0.0 (IdeJavaLibraryImpl)
        artifact                      : <M2>/com/android/support/collections/<VERSION>/collections-<VERSION>.jar
        artifactAddress               : com.android.support:collections:28.0.0@jar
        component                     : com.android.support:collections:28.0.0
    - library                     : com.android.support:support-annotations:28.0.0 (IdeJavaLibraryImpl)
        artifact                      : <M2>/com/android/support/support-annotations/<VERSION>/support-annotations-<VERSION>.jar
        artifactAddress               : com.android.support:support-annotations:28.0.0@jar
        component                     : com.android.support:support-annotations:28.0.0
    - library                     : com.google.code.findbugs:jsr305:2.0.1 (IdeJavaLibraryImpl)
        artifact                      : <M2>/com/google/code/findbugs/jsr305/2.0.1/jsr305-2.0.1.jar
        artifactAddress               : com.google.code.findbugs:jsr305:2.0.1@jar
        component                     : com.google.code.findbugs:jsr305:2.0.1
    - library                     : com.google.guava:guava:19.0 (IdeJavaLibraryImpl)
        artifact                      : <M2>/com/google/guava/guava/19.0/guava-19.0.jar
        artifactAddress               : com.google.guava:guava:19.0@jar
        component                     : com.google.guava:guava:19.0
    - library                     : com.squareup:javawriter:2.1.1 (IdeJavaLibraryImpl)
        artifact                      : <M2>/com/squareup/javawriter/2.1.1/javawriter-2.1.1.jar
        artifactAddress               : com.squareup:javawriter:2.1.1@jar
        component                     : com.squareup:javawriter:2.1.1
    - library                     : javax.inject:javax.inject:1 (IdeJavaLibraryImpl)
        artifact                      : <M2>/javax/inject/javax.inject/1/javax.inject-1.jar
        artifactAddress               : javax.inject:javax.inject:1@jar
        component                     : javax.inject:javax.inject:1
    - library                     : junit:junit:4.12 (IdeJavaLibraryImpl)
        artifact                      : <M2>/junit/junit/4.12/junit-4.12.jar
        artifactAddress               : junit:junit:4.12@jar
        component                     : junit:junit:4.12
    - library                     : net.sf.kxml:kxml2:2.3.0 (IdeJavaLibraryImpl)
        artifact                      : <M2>/net/sf/kxml/kxml2/2.3.0/kxml2-2.3.0.jar
        artifactAddress               : net.sf.kxml:kxml2:2.3.0@jar
        component                     : net.sf.kxml:kxml2:2.3.0
    - library                     : org.hamcrest:hamcrest-core:1.3 (IdeJavaLibraryImpl)
        artifact                      : <M2>/org/hamcrest/hamcrest-core/1.3/hamcrest-core-1.3.jar
        artifactAddress               : org.hamcrest:hamcrest-core:1.3@jar
        component                     : org.hamcrest:hamcrest-core:1.3
    - library                     : org.hamcrest:hamcrest-integration:1.3 (IdeJavaLibraryImpl)
        artifact                      : <M2>/org/hamcrest/hamcrest-integration/1.3/hamcrest-integration-1.3.jar
        artifactAddress               : org.hamcrest:hamcrest-integration:1.3@jar
        component                     : org.hamcrest:hamcrest-integration:1.3
    - library                     : org.hamcrest:hamcrest-library:1.3 (IdeJavaLibraryImpl)
        artifact                      : <M2>/org/hamcrest/hamcrest-library/1.3/hamcrest-library-1.3.jar
        artifactAddress               : org.hamcrest:hamcrest-library:1.3@jar
        component                     : org.hamcrest:hamcrest-library:1.3
    - library                     : <ROOT>::app@debug (IdeModuleLibraryImpl)
        buildId                       : <ROOT>
        projectPath                   : :app
        sourceSet                     : MAIN
        variant                       : debug
MODULE                        : project
    externalProject               : project (DefaultExternalProject)
        path                          : : [-]
        identityPath                  : : [-]
        name                          : project
        qName                         : project
        version                       : unspecified
        projectDir                    : <ROOT>
        buildDir                      : <ROOT>/build [-]
        buildFile                     : <ROOT>/build.gradle
        externalSystemId              : GRADLE
        childProjects
            app                           : :app (DefaultExternalProject)
                path                          : :app [-]
                identityPath                  : :app [-]
                name                          : app
                qName                         : :app
                group                         : project
                version                       : unspecified
                projectDir                    : <ROOT>/app
                buildDir                      : <ROOT>/app/build [-]
                buildFile                     : <ROOT>/app/build.gradle
                externalSystemId              : GRADLE
                sourceSetModel                : DefaultGradleSourceSetModel
                    sourceCompatibility           : <PROJECT_JDK_FEATURE_LEVEL>
                    targetCompatibility           : <PROJECT_JDK_FEATURE_LEVEL>
                    configurationArtifacts
                        androidApis                   : <empty>
                        androidJacocoAnt              : <empty>
                        androidJdkImage               : <empty>
                        androidTestAnnotationProcessor          : <empty>
                        androidTestCompileOnly        : <empty>
                        androidTestDebugAnnotationProcessor     : <empty>
                        androidTestDebugCompileOnly   : <empty>
                        androidTestDebugImplementation          : <empty>
                        androidTestDebugRuntimeOnly   : <empty>
                        androidTestDebugWearApp       : <empty>
                        androidTestImplementation     : <empty>
                        androidTestReleaseAnnotationProcessor   : <empty>
                        androidTestReleaseCompileOnly : <empty>
                        androidTestReleaseImplementation        : <empty>
                        androidTestReleaseRuntimeOnly : <empty>
                        androidTestReleaseWearApp     : <empty>
                        androidTestRuntimeOnly        : <empty>
                        androidTestUtil               : <empty>
                        androidTestWearApp            : <empty>
                        annotationProcessor           : <empty>
                        api                           : <empty>
                        archives                      : <empty>
                        compileOnly                   : <empty>
                        coreLibraryDesugaring         : <empty>
                        - debugAabPublication         : <ROOT>/app/build/outputs/bundle/debug/app-debug.aab [-]
                        debugAndroidTestAnnotationProcessorClasspath      : <empty>
                        debugAndroidTestCompileClasspath        : <empty>
                        debugAndroidTestRuntimeClasspath        : <empty>
                        debugAnnotationProcessor      : <empty>
                        debugAnnotationProcessorClasspath       : <empty>
                        debugApi                      : <empty>
                        debugApiElements              : <empty>
                        - debugApkPublication         : <ROOT>/app/build/outputs/apk-zips/debug/apks.zip [-]
                        debugCompileClasspath         : <empty>
                        debugCompileOnly              : <empty>
                        debugImplementation           : <empty>
                        debugReverseMetadataValues    : <empty>
                        debugRuntimeClasspath         : <empty>
                        debugRuntimeElements          : <empty>
                        debugRuntimeOnly              : <empty>
                        debugUnitTestAnnotationProcessorClasspath         : <empty>
                        debugUnitTestCompileClasspath : <empty>
                        debugUnitTestRuntimeClasspath : <empty>
                        debugWearApp                  : <empty>
                        debugWearBundling             : <empty>
                        default                       : <empty>
                        implementation                : <empty>
                        lintChecks                    : <empty>
                        lintPublish                   : <empty>
                        - releaseAabPublication       : <ROOT>/app/build/outputs/bundle/release/app-release.aab [-]
                        releaseAnnotationProcessor    : <empty>
                        releaseAnnotationProcessorClasspath     : <empty>
                        releaseApi                    : <empty>
                        releaseApiElements            : <empty>
                        - releaseApkPublication       : <ROOT>/app/build/outputs/apk-zips/release/apks.zip [-]
                        releaseCompileClasspath       : <empty>
                        releaseCompileOnly            : <empty>
                        releaseImplementation         : <empty>
                        releaseReverseMetadataValues  : <empty>
                        releaseRuntimeClasspath       : <empty>
                        releaseRuntimeElements        : <empty>
                        releaseRuntimeOnly            : <empty>
                        releaseUnitTestAnnotationProcessorClasspath       : <empty>
                        releaseUnitTestCompileClasspath         : <empty>
                        releaseUnitTestRuntimeClasspath         : <empty>
                        releaseWearApp                : <empty>
                        releaseWearBundling           : <empty>
                        runtimeOnly                   : <empty>
                        testAnnotationProcessor       : <empty>
                        testCompileOnly               : <empty>
                        testDebugAnnotationProcessor  : <empty>
                        testDebugCompileOnly          : <empty>
                        testDebugImplementation       : <empty>
                        testDebugRuntimeOnly          : <empty>
                        testDebugWearApp              : <empty>
                        testFixturesAnnotationProcessor         : <empty>
                        testFixturesApi               : <empty>
                        testFixturesCompileOnly       : <empty>
                        testFixturesDebugAnnotationProcessor    : <empty>
                        testFixturesDebugApi          : <empty>
                        testFixturesDebugCompileOnly  : <empty>
                        testFixturesDebugImplementation         : <empty>
                        testFixturesDebugRuntimeOnly  : <empty>
                        testFixturesDebugWearApp      : <empty>
                        testFixturesImplementation    : <empty>
                        testFixturesReleaseAnnotationProcessor  : <empty>
                        testFixturesReleaseApi        : <empty>
                        testFixturesReleaseCompileOnly          : <empty>
                        testFixturesReleaseImplementation       : <empty>
                        testFixturesReleaseRuntimeOnly          : <empty>
                        testFixturesReleaseWearApp    : <empty>
                        testFixturesRuntimeOnly       : <empty>
                        testFixturesWearApp           : <empty>
                        testImplementation            : <empty>
                        testReleaseAnnotationProcessor          : <empty>
                        testReleaseCompileOnly        : <empty>
                        testReleaseImplementation     : <empty>
                        testReleaseRuntimeOnly        : <empty>
                        testReleaseWearApp            : <empty>
                        testRuntimeOnly               : <empty>
                        testWearApp                   : <empty>
                        wearApp                       : <empty>
                taskModel                     : DefaultGradleTaskModel
                    tasks
                        testDebugUnitTest             : testDebugUnitTest (DefaultExternalTask)
                            qName                         : :app:testDebugUnitTest
                        testReleaseUnitTest           : testReleaseUnitTest (DefaultExternalTask)
                            qName                         : :app:testReleaseUnitTest
        sourceSetModel                : DefaultGradleSourceSetModel
        taskModel                     : DefaultGradleTaskModel
<<<<<<< HEAD
=======
            tasks
                testDebugUnitTest             : testDebugUnitTest (DefaultExternalTask)
                    qName                         : :app:testDebugUnitTest
                testReleaseUnitTest           : testReleaseUnitTest (DefaultExternalTask)
                    qName                         : :app:testReleaseUnitTest
>>>>>>> 8b7d83e8
MODULE                        : project.app
    GradleModuleModel
        agpVersion                    : 7.4.1
        gradlePath                    : :app
        gradleVersion                 : 7.5
        buildFile                     : <ROOT>/app/build.gradle
        buildFilePath                 : <ROOT>/app/build.gradle
        rootFolderPath                : <ROOT>
        hasSafeArgsJava               : false
        hasSafeArgsKotlin             : false
    CurrentVariantReportedVersions
        minSdk
            ApiLevel                      : 19
            ApiString                     : 19
        runtimeMinSdk
            ApiLevel                      : 19
            ApiString                     : 19
        targetSdk
            ApiLevel                      : 34
            ApiString                     : 34
    RootBuildId                   : <ROOT>
    BuildId                       : <ROOT>
    ProjectPath                   : :app
    ModelVersion                  : 7.4.1
    ProjectType                   : PROJECT_TYPE_APP
    CompileTarget                 : android-34
    BuildFolder                   : <ROOT>/app/build [-]
    buildToolsVersion             : 30.0.3
    IsBaseSplit                   : true
    GroupId                       : project
    Namespace                     : google.simpleapplication
    TestNamespace                 : google.simpleapplication.test
    AaptOptions
        NameSpacing                   : DISABLED
    LintOptions
        IsCheckTestSources            : false
        IsCheckDependencies           : false
        IsAbortOnError                : false
        IsAbsolutePaths               : true
        IsNoLines                     : false
        IsQuiet                       : false
        IsCheckAllWarnings            : false
        IsIgnoreWarnings              : false
        IsWarningsAsErrors            : false
        IsIgnoreTestSources           : false
        IsIgnoreTestFixturesSources   : false
        IsCheckGeneratedSources       : false
        IsCheckReleaseBuilds          : true
        IsExplainIssues               : true
        IsShowAll                     : false
        TextReport                    : false
        HtmlReport                    : true
        XmlReport                     : true
        SarifReport                   : false
    JavaCompileOptions
        Encoding                      : UTF-8
        SourceCompatibility           : 1.8
        TargetCompatibility           : 1.8
        IsCoreLibraryDesugaringEnabled          : false
    AgpFlags
        ApplicationRClassConstantIds  : true
        AestRClassConstantIds         : true
        TransitiveRClasses            : true
        UseAndroidX                   : false
        UsesCompose                   : false
        MlModelBindingEnabled         : false
        AndroidResourcesEnabled       : true
        DataBindingEnabled            : false
<<<<<<< HEAD
=======
        GenerateManifestClass         : false
>>>>>>> 8b7d83e8
    - basicVariant:               : debug
        applicationId                 : google.simpleapplication
        testApplicationId             : google.simpleapplication.test
        buildType                     : debug
    - basicVariant:               : release
        applicationId                 : google.simpleapplication
        buildType                     : release
    BootClassPath                 : <ANDROID_SDK>/platforms/android-34/android.jar
    ViewBindingOptions
        Enabled                       : false
    DependenciesInfo
        IncludeInApk                  : true
        IncludeInBundle               : true
    DefaultConfig
        ProductFlavor
            Name                          : main
            ApplicationId                 : google.simpleapplication
            VersionCode                   : 1
            VersionName                   : 1.0
            MinSdkVersion
                ApiLevel                      : 19
                ApiString                     : 19
            TargetSdkVersion
                ApiLevel                      : 34
                ApiString                     : 34
            VectorDrawables
                UseSupportLibrary             : false
        SourceProvider
            Name                          : main
            Manifest                      : <ROOT>/app/src/main/AndroidManifest.xml
            JavaDirectories               : <ROOT>/app/src/main/java
            KotlinDirectories             : <ROOT>/app/src/main/java
            KotlinDirectories             : <ROOT>/app/src/main/kotlin [-]
            ResourcesDirectories          : <ROOT>/app/src/main/resources [-]
            AidlDirectories               : <ROOT>/app/src/main/aidl [-]
            RenderscriptDirectories       : <ROOT>/app/src/main/rs [-]
            ResDirectories                : <ROOT>/app/src/main/res
            AssetsDirectories             : <ROOT>/app/src/main/assets [-]
            JniLibsDirectories            : <ROOT>/app/src/main/jniLibs [-]
            ShadersDirectories            : <ROOT>/app/src/main/shaders [-]
        ExtraSourceProviders
            ExtraSourceProvider
                ArtifactName                  : _android_test_
                SourceProvider
                    Name                          : androidTest
                    Manifest                      : <ROOT>/app/src/androidTest/AndroidManifest.xml [-]
                    JavaDirectories               : <ROOT>/app/src/androidTest/java
                    KotlinDirectories             : <ROOT>/app/src/androidTest/java
                    KotlinDirectories             : <ROOT>/app/src/androidTest/kotlin [-]
                    ResourcesDirectories          : <ROOT>/app/src/androidTest/resources [-]
                    AidlDirectories               : <ROOT>/app/src/androidTest/aidl [-]
                    RenderscriptDirectories       : <ROOT>/app/src/androidTest/rs [-]
                    ResDirectories                : <ROOT>/app/src/androidTest/res [-]
                    AssetsDirectories             : <ROOT>/app/src/androidTest/assets [-]
                    JniLibsDirectories            : <ROOT>/app/src/androidTest/jniLibs [-]
                    ShadersDirectories            : <ROOT>/app/src/androidTest/shaders [-]
            ExtraSourceProvider
                ArtifactName                  : _unit_test_
                SourceProvider
                    Name                          : test
                    Manifest                      : <ROOT>/app/src/test/AndroidManifest.xml [-]
                    JavaDirectories               : <ROOT>/app/src/test/java
                    KotlinDirectories             : <ROOT>/app/src/test/java
                    KotlinDirectories             : <ROOT>/app/src/test/kotlin [-]
                    ResourcesDirectories          : <ROOT>/app/src/test/resources [-]
                    AidlDirectories               : <ROOT>/app/src/test/aidl [-]
                    RenderscriptDirectories       : <ROOT>/app/src/test/rs [-]
                    ResDirectories                : <ROOT>/app/src/test/res [-]
                    AssetsDirectories             : <ROOT>/app/src/test/assets [-]
                    JniLibsDirectories            : <ROOT>/app/src/test/jniLibs [-]
                    ShadersDirectories            : <ROOT>/app/src/test/shaders [-]
    BuildTypes
        BuildType
            Name                          : debug
            IsDebuggable                  : true
            IsJniDebuggable               : false
            IsPseudoLocalesEnabled        : false
            IsRenderscriptDebuggable      : false
            RenderscriptOptimLevel        : 3
            IsMinifyEnabled               : false
            IsZipAlignEnabled             : true
        SourceProvider
            Name                          : debug
            Manifest                      : <ROOT>/app/src/debug/AndroidManifest.xml [-]
            JavaDirectories               : <ROOT>/app/src/debug/java [-]
            KotlinDirectories             : <ROOT>/app/src/debug/java [-]
            KotlinDirectories             : <ROOT>/app/src/debug/kotlin [-]
            ResourcesDirectories          : <ROOT>/app/src/debug/resources [-]
            AidlDirectories               : <ROOT>/app/src/debug/aidl [-]
            RenderscriptDirectories       : <ROOT>/app/src/debug/rs [-]
            ResDirectories                : <ROOT>/app/src/debug/res [-]
            AssetsDirectories             : <ROOT>/app/src/debug/assets [-]
            JniLibsDirectories            : <ROOT>/app/src/debug/jniLibs [-]
            ShadersDirectories            : <ROOT>/app/src/debug/shaders [-]
        ExtraSourceProviders
            ExtraSourceProvider
                ArtifactName                  : _android_test_
                SourceProvider
                    Name                          : androidTestDebug
                    Manifest                      : <ROOT>/app/src/androidTestDebug/AndroidManifest.xml [-]
                    JavaDirectories               : <ROOT>/app/src/androidTestDebug/java [-]
                    KotlinDirectories             : <ROOT>/app/src/androidTestDebug/java [-]
                    KotlinDirectories             : <ROOT>/app/src/androidTestDebug/kotlin [-]
                    ResourcesDirectories          : <ROOT>/app/src/androidTestDebug/resources [-]
                    AidlDirectories               : <ROOT>/app/src/androidTestDebug/aidl [-]
                    RenderscriptDirectories       : <ROOT>/app/src/androidTestDebug/rs [-]
                    ResDirectories                : <ROOT>/app/src/androidTestDebug/res [-]
                    AssetsDirectories             : <ROOT>/app/src/androidTestDebug/assets [-]
                    JniLibsDirectories            : <ROOT>/app/src/androidTestDebug/jniLibs [-]
                    ShadersDirectories            : <ROOT>/app/src/androidTestDebug/shaders [-]
        ExtraSourceProviders
            ExtraSourceProvider
                ArtifactName                  : _unit_test_
                SourceProvider
                    Name                          : testDebug
                    Manifest                      : <ROOT>/app/src/testDebug/AndroidManifest.xml [-]
                    JavaDirectories               : <ROOT>/app/src/testDebug/java [-]
                    KotlinDirectories             : <ROOT>/app/src/testDebug/java [-]
                    KotlinDirectories             : <ROOT>/app/src/testDebug/kotlin [-]
                    ResourcesDirectories          : <ROOT>/app/src/testDebug/resources [-]
                    AidlDirectories               : <ROOT>/app/src/testDebug/aidl [-]
                    RenderscriptDirectories       : <ROOT>/app/src/testDebug/rs [-]
                    ResDirectories                : <ROOT>/app/src/testDebug/res [-]
                    AssetsDirectories             : <ROOT>/app/src/testDebug/assets [-]
                    JniLibsDirectories            : <ROOT>/app/src/testDebug/jniLibs [-]
                    ShadersDirectories            : <ROOT>/app/src/testDebug/shaders [-]
        BuildType
            Name                          : release
            ProguardFiles                 : <ROOT>/app/build/intermediates/default_proguard_files/global/proguard-android.txt-7.4.1 [-]
            ProguardFiles                 : <ROOT>/app/proguard-rules.pro
            IsDebuggable                  : false
            IsJniDebuggable               : false
            IsPseudoLocalesEnabled        : false
            IsRenderscriptDebuggable      : false
            RenderscriptOptimLevel        : 3
            IsMinifyEnabled               : false
            IsZipAlignEnabled             : true
        SourceProvider
            Name                          : release
            Manifest                      : <ROOT>/app/src/release/AndroidManifest.xml [-]
            JavaDirectories               : <ROOT>/app/src/release/java [-]
            KotlinDirectories             : <ROOT>/app/src/release/java [-]
            KotlinDirectories             : <ROOT>/app/src/release/kotlin [-]
            ResourcesDirectories          : <ROOT>/app/src/release/resources [-]
            AidlDirectories               : <ROOT>/app/src/release/aidl [-]
            RenderscriptDirectories       : <ROOT>/app/src/release/rs [-]
            ResDirectories                : <ROOT>/app/src/release/res [-]
            AssetsDirectories             : <ROOT>/app/src/release/assets [-]
            JniLibsDirectories            : <ROOT>/app/src/release/jniLibs [-]
            ShadersDirectories            : <ROOT>/app/src/release/shaders [-]
        ExtraSourceProviders
            ExtraSourceProvider
                ArtifactName                  : _unit_test_
                SourceProvider
                    Name                          : testRelease
                    Manifest                      : <ROOT>/app/src/testRelease/AndroidManifest.xml [-]
                    JavaDirectories               : <ROOT>/app/src/testRelease/java [-]
                    KotlinDirectories             : <ROOT>/app/src/testRelease/java [-]
                    KotlinDirectories             : <ROOT>/app/src/testRelease/kotlin [-]
                    ResourcesDirectories          : <ROOT>/app/src/testRelease/resources [-]
                    AidlDirectories               : <ROOT>/app/src/testRelease/aidl [-]
                    RenderscriptDirectories       : <ROOT>/app/src/testRelease/rs [-]
                    ResDirectories                : <ROOT>/app/src/testRelease/res [-]
                    AssetsDirectories             : <ROOT>/app/src/testRelease/assets [-]
                    JniLibsDirectories            : <ROOT>/app/src/testRelease/jniLibs [-]
                    ShadersDirectories            : <ROOT>/app/src/testRelease/shaders [-]
    SigningConfigs
        SigningConfig
            Name                          : debug
            StoreFile                     : debug.keystore
            StorePassword                 : android
            KeyAlias                      : AndroidDebugKey
    VariantBuildInformation
        VariantBuildInformation
            VariantName                   : debug
            BuildTasksAndOutputInformation
                AssembleTaskName              : assembleDebug
                AssembleTaskOutputListingFile : <ROOT>/app/build/intermediates/apk_ide_redirect_file/debug/redirect.txt [-]
                BundleTaskName                : bundleDebug
                BundleTaskOutputListingFile   : <ROOT>/app/build/intermediates/bundle_ide_redirect_file/debug/redirect.txt [-]
                ApkFromBundleTaskName         : extractApksForDebug
                ApkFromBundleTaskOutputListingFile      : <ROOT>/app/build/intermediates/apk_from_bundle_ide_redirect_file/debug/redirect.txt [-]
        VariantBuildInformation
            VariantName                   : release
            BuildTasksAndOutputInformation
                AssembleTaskName              : assembleRelease
                AssembleTaskOutputListingFile : <ROOT>/app/build/intermediates/apk_ide_redirect_file/release/redirect.txt [-]
                BundleTaskName                : bundleRelease
                BundleTaskOutputListingFile   : <ROOT>/app/build/intermediates/bundle_ide_redirect_file/release/redirect.txt [-]
                ApkFromBundleTaskName         : extractApksForRelease
                ApkFromBundleTaskOutputListingFile      : <ROOT>/app/build/intermediates/apk_from_bundle_ide_redirect_file/release/redirect.txt [-]
    IdeVariants
        IdeVariant
            Name                          : debug
            BuildType                     : debug
            DisplayName                   : debug
            InstantAppCompatible          : false
            MinSdkVersion
                ApiLevel                      : 19
                ApiString                     : 19
            TargetSdkVersion
                ApiLevel                      : 34
                ApiString                     : 34
            VersionCode                   : 1
            VersionNameWithSuffix         : 1.0
            MainArtifact
                Name                          : MAIN
                CompileTaskName               : compileDebugSources
                AssembleTaskName              : assembleDebug
                IsTestArtifact                : false
                IdeSetupTaskNames             : generateDebugSources
                GeneratedSourceFolders        : <ROOT>/app/build/generated/aidl_source_output_dir/debug/out [-]
                GeneratedSourceFolders        : <ROOT>/app/build/generated/ap_generated_sources/debug/out [-]
                GeneratedSourceFolders        : <ROOT>/app/build/generated/renderscript_source_output_dir/debug/out [-]
                GeneratedSourceFolders        : <ROOT>/app/build/generated/source/buildConfig/debug [-]
                ClassesFolder                 : <ROOT>/app/build/intermediates/compile_and_runtime_not_namespaced_r_class_jar/debug/R.jar [-]
                ClassesFolder                 : <ROOT>/app/build/intermediates/javac/debug/classes [-]
                Dependencies
                    compileClasspath
                        androidLibrary                : com.android.support:appcompat-v7:28.0.0@aar
                            javaLibrary                   : com.android.support:support-annotations:28.0.0@jar
                            androidLibrary                : com.android.support:support-compat:28.0.0@aar
                            javaLibrary                   : com.android.support:collections:28.0.0@jar
                            androidLibrary                : com.android.support:cursoradapter:28.0.0@aar
                            androidLibrary                : com.android.support:support-core-utils:28.0.0@aar
                            androidLibrary                : com.android.support:support-fragment:28.0.0@aar
                            androidLibrary                : com.android.support:support-vector-drawable:28.0.0@aar
                            androidLibrary                : com.android.support:animated-vector-drawable:28.0.0@aar
                        androidLibrary                : com.android.support:support-compat:28.0.0@aar
                            javaLibrary                   : com.android.support:support-annotations:28.0.0@jar
                            javaLibrary                   : com.android.support:collections:28.0.0@jar
                            androidLibrary                : android.arch.lifecycle:runtime:1.1.1@aar
                            androidLibrary                : com.android.support:versionedparcelable:28.0.0@aar
                        androidLibrary                : android.arch.lifecycle:runtime:1.1.1@aar
                            javaLibrary                   : android.arch.lifecycle:common:1.1.1@jar
                            javaLibrary                   : android.arch.core:common:1.1.1@jar
                            javaLibrary                   : com.android.support:support-annotations:28.0.0@jar
                        androidLibrary                : com.android.support:versionedparcelable:28.0.0@aar
                            javaLibrary                   : com.android.support:support-annotations:28.0.0@jar
                            javaLibrary                   : com.android.support:collections:28.0.0@jar
                        androidLibrary                : com.android.support:cursoradapter:28.0.0@aar
                            javaLibrary                   : com.android.support:support-annotations:28.0.0@jar
                        androidLibrary                : com.android.support:support-core-utils:28.0.0@aar
                            javaLibrary                   : com.android.support:support-annotations:28.0.0@jar
                            androidLibrary                : com.android.support:support-compat:28.0.0@aar
                            androidLibrary                : com.android.support:documentfile:28.0.0@aar
                            androidLibrary                : com.android.support:loader:28.0.0@aar
                            androidLibrary                : com.android.support:localbroadcastmanager:28.0.0@aar
                            androidLibrary                : com.android.support:print:28.0.0@aar
                        androidLibrary                : com.android.support:documentfile:28.0.0@aar
                            javaLibrary                   : com.android.support:support-annotations:28.0.0@jar
                        androidLibrary                : com.android.support:loader:28.0.0@aar
                            javaLibrary                   : com.android.support:support-annotations:28.0.0@jar
                            androidLibrary                : com.android.support:support-compat:28.0.0@aar
                            androidLibrary                : android.arch.lifecycle:livedata:1.1.1@aar
                            androidLibrary                : android.arch.lifecycle:viewmodel:1.1.1@aar
                        androidLibrary                : android.arch.lifecycle:livedata:1.1.1@aar
                            androidLibrary                : android.arch.core:runtime:1.1.1@aar
                            androidLibrary                : android.arch.lifecycle:livedata-core:1.1.1@aar
                            javaLibrary                   : android.arch.core:common:1.1.1@jar
                        androidLibrary                : android.arch.core:runtime:1.1.1@aar
                            javaLibrary                   : com.android.support:support-annotations:28.0.0@jar
                            javaLibrary                   : android.arch.core:common:1.1.1@jar
                        androidLibrary                : android.arch.lifecycle:livedata-core:1.1.1@aar
                            javaLibrary                   : android.arch.lifecycle:common:1.1.1@jar
                            javaLibrary                   : android.arch.core:common:1.1.1@jar
                            androidLibrary                : android.arch.core:runtime:1.1.1@aar
                        androidLibrary                : android.arch.lifecycle:viewmodel:1.1.1@aar
                            javaLibrary                   : com.android.support:support-annotations:28.0.0@jar
                        androidLibrary                : com.android.support:localbroadcastmanager:28.0.0@aar
                            javaLibrary                   : com.android.support:support-annotations:28.0.0@jar
                        androidLibrary                : com.android.support:print:28.0.0@aar
                            javaLibrary                   : com.android.support:support-annotations:28.0.0@jar
                        androidLibrary                : com.android.support:support-fragment:28.0.0@aar
                            androidLibrary                : com.android.support:support-compat:28.0.0@aar
                            androidLibrary                : com.android.support:support-core-ui:28.0.0@aar
                            androidLibrary                : com.android.support:support-core-utils:28.0.0@aar
                            javaLibrary                   : com.android.support:support-annotations:28.0.0@jar
                            androidLibrary                : com.android.support:loader:28.0.0@aar
                            androidLibrary                : android.arch.lifecycle:viewmodel:1.1.1@aar
                        androidLibrary                : com.android.support:support-core-ui:28.0.0@aar
                            javaLibrary                   : com.android.support:support-annotations:28.0.0@jar
                            androidLibrary                : com.android.support:support-compat:28.0.0@aar
                            androidLibrary                : com.android.support:support-core-utils:28.0.0@aar
                            androidLibrary                : com.android.support:customview:28.0.0@aar
                            androidLibrary                : com.android.support:viewpager:28.0.0@aar
                            androidLibrary                : com.android.support:coordinatorlayout:28.0.0@aar
                            androidLibrary                : com.android.support:drawerlayout:28.0.0@aar
                            androidLibrary                : com.android.support:slidingpanelayout:28.0.0@aar
                            androidLibrary                : com.android.support:interpolator:28.0.0@aar
                            androidLibrary                : com.android.support:swiperefreshlayout:28.0.0@aar
                            androidLibrary                : com.android.support:asynclayoutinflater:28.0.0@aar
                            androidLibrary                : com.android.support:cursoradapter:28.0.0@aar
                        androidLibrary                : com.android.support:customview:28.0.0@aar
                            javaLibrary                   : com.android.support:support-annotations:28.0.0@jar
                            androidLibrary                : com.android.support:support-compat:28.0.0@aar
                        androidLibrary                : com.android.support:viewpager:28.0.0@aar
                            javaLibrary                   : com.android.support:support-annotations:28.0.0@jar
                            androidLibrary                : com.android.support:support-compat:28.0.0@aar
                            androidLibrary                : com.android.support:customview:28.0.0@aar
                        androidLibrary                : com.android.support:coordinatorlayout:28.0.0@aar
                            javaLibrary                   : com.android.support:support-annotations:28.0.0@jar
                            androidLibrary                : com.android.support:support-compat:28.0.0@aar
                            androidLibrary                : com.android.support:customview:28.0.0@aar
                        androidLibrary                : com.android.support:drawerlayout:28.0.0@aar
                            javaLibrary                   : com.android.support:support-annotations:28.0.0@jar
                            androidLibrary                : com.android.support:support-compat:28.0.0@aar
                            androidLibrary                : com.android.support:customview:28.0.0@aar
                        androidLibrary                : com.android.support:slidingpanelayout:28.0.0@aar
                            javaLibrary                   : com.android.support:support-annotations:28.0.0@jar
                            androidLibrary                : com.android.support:support-compat:28.0.0@aar
                            androidLibrary                : com.android.support:customview:28.0.0@aar
                        androidLibrary                : com.android.support:interpolator:28.0.0@aar
                            javaLibrary                   : com.android.support:support-annotations:28.0.0@jar
                        androidLibrary                : com.android.support:swiperefreshlayout:28.0.0@aar
                            javaLibrary                   : com.android.support:support-annotations:28.0.0@jar
                            androidLibrary                : com.android.support:support-compat:28.0.0@aar
                            androidLibrary                : com.android.support:interpolator:28.0.0@aar
                        androidLibrary                : com.android.support:asynclayoutinflater:28.0.0@aar
                            javaLibrary                   : com.android.support:support-annotations:28.0.0@jar
                            androidLibrary                : com.android.support:support-compat:28.0.0@aar
                        androidLibrary                : com.android.support:support-vector-drawable:28.0.0@aar
                            javaLibrary                   : com.android.support:support-annotations:28.0.0@jar
                            androidLibrary                : com.android.support:support-compat:28.0.0@aar
                        androidLibrary                : com.android.support:animated-vector-drawable:28.0.0@aar
                            androidLibrary                : com.android.support:support-vector-drawable:28.0.0@aar
                            androidLibrary                : com.android.support:support-core-ui:28.0.0@aar
                        androidLibrary                : com.android.support.constraint:constraint-layout:1.0.2@aar
                            javaLibrary                   : com.android.support.constraint:constraint-layout-solver:1.0.2@jar
                        javaLibrary                   : com.android.support:support-annotations:28.0.0@jar
                        javaLibrary                   : com.android.support:collections:28.0.0@jar
                            javaLibrary                   : com.android.support:support-annotations:28.0.0@jar
                        javaLibrary                   : android.arch.lifecycle:common:1.1.1@jar
                            javaLibrary                   : com.android.support:support-annotations:28.0.0@jar
                        javaLibrary                   : android.arch.core:common:1.1.1@jar
                            javaLibrary                   : com.android.support:support-annotations:28.0.0@jar
                        javaLibrary                   : com.google.guava:guava:19.0@jar
                        javaLibrary                   : com.android.support.constraint:constraint-layout-solver:1.0.2@jar
                    runtimeClasspath
                        androidLibrary                : com.android.support:appcompat-v7:28.0.0@aar
                            javaLibrary                   : com.android.support:support-annotations:28.0.0@jar
                            androidLibrary                : com.android.support:support-compat:28.0.0@aar
                            javaLibrary                   : com.android.support:collections:28.0.0@jar
                            androidLibrary                : com.android.support:cursoradapter:28.0.0@aar
                            androidLibrary                : com.android.support:support-core-utils:28.0.0@aar
                            androidLibrary                : com.android.support:support-fragment:28.0.0@aar
                            androidLibrary                : com.android.support:support-vector-drawable:28.0.0@aar
                            androidLibrary                : com.android.support:animated-vector-drawable:28.0.0@aar
                        androidLibrary                : com.android.support:support-compat:28.0.0@aar
                            javaLibrary                   : com.android.support:support-annotations:28.0.0@jar
                            javaLibrary                   : com.android.support:collections:28.0.0@jar
                            androidLibrary                : android.arch.lifecycle:runtime:1.1.1@aar
                            androidLibrary                : com.android.support:versionedparcelable:28.0.0@aar
                        androidLibrary                : android.arch.lifecycle:runtime:1.1.1@aar
                            javaLibrary                   : android.arch.lifecycle:common:1.1.1@jar
                            javaLibrary                   : android.arch.core:common:1.1.1@jar
                            javaLibrary                   : com.android.support:support-annotations:28.0.0@jar
                        androidLibrary                : com.android.support:versionedparcelable:28.0.0@aar
                            javaLibrary                   : com.android.support:support-annotations:28.0.0@jar
                            javaLibrary                   : com.android.support:collections:28.0.0@jar
                        androidLibrary                : com.android.support:cursoradapter:28.0.0@aar
                            javaLibrary                   : com.android.support:support-annotations:28.0.0@jar
                        androidLibrary                : com.android.support:support-core-utils:28.0.0@aar
                            javaLibrary                   : com.android.support:support-annotations:28.0.0@jar
                            androidLibrary                : com.android.support:support-compat:28.0.0@aar
                            androidLibrary                : com.android.support:documentfile:28.0.0@aar
                            androidLibrary                : com.android.support:loader:28.0.0@aar
                            androidLibrary                : com.android.support:localbroadcastmanager:28.0.0@aar
                            androidLibrary                : com.android.support:print:28.0.0@aar
                        androidLibrary                : com.android.support:documentfile:28.0.0@aar
                            javaLibrary                   : com.android.support:support-annotations:28.0.0@jar
                        androidLibrary                : com.android.support:loader:28.0.0@aar
                            javaLibrary                   : com.android.support:support-annotations:28.0.0@jar
                            androidLibrary                : com.android.support:support-compat:28.0.0@aar
                            androidLibrary                : android.arch.lifecycle:livedata:1.1.1@aar
                            androidLibrary                : android.arch.lifecycle:viewmodel:1.1.1@aar
                        androidLibrary                : android.arch.lifecycle:livedata:1.1.1@aar
                            androidLibrary                : android.arch.core:runtime:1.1.1@aar
                            androidLibrary                : android.arch.lifecycle:livedata-core:1.1.1@aar
                            javaLibrary                   : android.arch.core:common:1.1.1@jar
                        androidLibrary                : android.arch.core:runtime:1.1.1@aar
                            javaLibrary                   : com.android.support:support-annotations:28.0.0@jar
                            javaLibrary                   : android.arch.core:common:1.1.1@jar
                        androidLibrary                : android.arch.lifecycle:livedata-core:1.1.1@aar
                            javaLibrary                   : android.arch.lifecycle:common:1.1.1@jar
                            javaLibrary                   : android.arch.core:common:1.1.1@jar
                            androidLibrary                : android.arch.core:runtime:1.1.1@aar
                        androidLibrary                : android.arch.lifecycle:viewmodel:1.1.1@aar
                            javaLibrary                   : com.android.support:support-annotations:28.0.0@jar
                        androidLibrary                : com.android.support:localbroadcastmanager:28.0.0@aar
                            javaLibrary                   : com.android.support:support-annotations:28.0.0@jar
                        androidLibrary                : com.android.support:print:28.0.0@aar
                            javaLibrary                   : com.android.support:support-annotations:28.0.0@jar
                        androidLibrary                : com.android.support:support-fragment:28.0.0@aar
                            androidLibrary                : com.android.support:support-compat:28.0.0@aar
                            androidLibrary                : com.android.support:support-core-ui:28.0.0@aar
                            androidLibrary                : com.android.support:support-core-utils:28.0.0@aar
                            javaLibrary                   : com.android.support:support-annotations:28.0.0@jar
                            androidLibrary                : com.android.support:loader:28.0.0@aar
                            androidLibrary                : android.arch.lifecycle:viewmodel:1.1.1@aar
                        androidLibrary                : com.android.support:support-core-ui:28.0.0@aar
                            javaLibrary                   : com.android.support:support-annotations:28.0.0@jar
                            androidLibrary                : com.android.support:support-compat:28.0.0@aar
                            androidLibrary                : com.android.support:support-core-utils:28.0.0@aar
                            androidLibrary                : com.android.support:customview:28.0.0@aar
                            androidLibrary                : com.android.support:viewpager:28.0.0@aar
                            androidLibrary                : com.android.support:coordinatorlayout:28.0.0@aar
                            androidLibrary                : com.android.support:drawerlayout:28.0.0@aar
                            androidLibrary                : com.android.support:slidingpanelayout:28.0.0@aar
                            androidLibrary                : com.android.support:interpolator:28.0.0@aar
                            androidLibrary                : com.android.support:swiperefreshlayout:28.0.0@aar
                            androidLibrary                : com.android.support:asynclayoutinflater:28.0.0@aar
                            androidLibrary                : com.android.support:cursoradapter:28.0.0@aar
                        androidLibrary                : com.android.support:customview:28.0.0@aar
                            javaLibrary                   : com.android.support:support-annotations:28.0.0@jar
                            androidLibrary                : com.android.support:support-compat:28.0.0@aar
                        androidLibrary                : com.android.support:viewpager:28.0.0@aar
                            javaLibrary                   : com.android.support:support-annotations:28.0.0@jar
                            androidLibrary                : com.android.support:support-compat:28.0.0@aar
                            androidLibrary                : com.android.support:customview:28.0.0@aar
                        androidLibrary                : com.android.support:coordinatorlayout:28.0.0@aar
                            javaLibrary                   : com.android.support:support-annotations:28.0.0@jar
                            androidLibrary                : com.android.support:support-compat:28.0.0@aar
                            androidLibrary                : com.android.support:customview:28.0.0@aar
                        androidLibrary                : com.android.support:drawerlayout:28.0.0@aar
                            javaLibrary                   : com.android.support:support-annotations:28.0.0@jar
                            androidLibrary                : com.android.support:support-compat:28.0.0@aar
                            androidLibrary                : com.android.support:customview:28.0.0@aar
                        androidLibrary                : com.android.support:slidingpanelayout:28.0.0@aar
                            javaLibrary                   : com.android.support:support-annotations:28.0.0@jar
                            androidLibrary                : com.android.support:support-compat:28.0.0@aar
                            androidLibrary                : com.android.support:customview:28.0.0@aar
                        androidLibrary                : com.android.support:interpolator:28.0.0@aar
                            javaLibrary                   : com.android.support:support-annotations:28.0.0@jar
                        androidLibrary                : com.android.support:swiperefreshlayout:28.0.0@aar
                            javaLibrary                   : com.android.support:support-annotations:28.0.0@jar
                            androidLibrary                : com.android.support:support-compat:28.0.0@aar
                            androidLibrary                : com.android.support:interpolator:28.0.0@aar
                        androidLibrary                : com.android.support:asynclayoutinflater:28.0.0@aar
                            javaLibrary                   : com.android.support:support-annotations:28.0.0@jar
                            androidLibrary                : com.android.support:support-compat:28.0.0@aar
                        androidLibrary                : com.android.support:support-vector-drawable:28.0.0@aar
                            javaLibrary                   : com.android.support:support-annotations:28.0.0@jar
                            androidLibrary                : com.android.support:support-compat:28.0.0@aar
                        androidLibrary                : com.android.support:animated-vector-drawable:28.0.0@aar
                            androidLibrary                : com.android.support:support-vector-drawable:28.0.0@aar
                            androidLibrary                : com.android.support:support-core-ui:28.0.0@aar
                        androidLibrary                : com.android.support.constraint:constraint-layout:1.0.2@aar
                            javaLibrary                   : com.android.support.constraint:constraint-layout-solver:1.0.2@jar
                        javaLibrary                   : com.android.support:support-annotations:28.0.0@jar
                        javaLibrary                   : com.android.support:collections:28.0.0@jar
                            javaLibrary                   : com.android.support:support-annotations:28.0.0@jar
                        javaLibrary                   : android.arch.lifecycle:common:1.1.1@jar
                            javaLibrary                   : com.android.support:support-annotations:28.0.0@jar
                        javaLibrary                   : android.arch.core:common:1.1.1@jar
                            javaLibrary                   : com.android.support:support-annotations:28.0.0@jar
                        javaLibrary                   : com.google.guava:guava:19.0@jar
                        javaLibrary                   : com.android.support.constraint:constraint-layout-solver:1.0.2@jar
                ApplicationId                 : google.simpleapplication
                SigningConfigName             : debug
                IsSigned                      : true
                CodeShrinker                  : null
                BuildTasksAndOutputInformation
                    AssembleTaskName              : assembleDebug
                    AssembleTaskOutputListingFile : <ROOT>/app/build/intermediates/apk_ide_redirect_file/debug/redirect.txt [-]
                    BundleTaskName                : bundleDebug
                    BundleTaskOutputListingFile   : <ROOT>/app/build/intermediates/bundle_ide_redirect_file/debug/redirect.txt [-]
                    ApkFromBundleTaskName         : extractApksForDebug
                    ApkFromBundleTaskOutputListingFile      : <ROOT>/app/build/intermediates/apk_from_bundle_ide_redirect_file/debug/redirect.txt [-]
                GeneratedResourceFolders      : <ROOT>/app/build/generated/res/rs/debug [-]
                GeneratedResourceFolders      : <ROOT>/app/build/generated/res/resValues/debug [-]
                DesugaredMethodFiles          : <GRADLE>/caches/<TRANSFORMS>/xxxxxxxxxxxxxxxxxxxxxxxxxxxxxxxx/transformed/D8BackportedDesugaredMethods.txt
            AndroidTestArtifact
                Name                          : ANDROID_TEST
                CompileTaskName               : compileDebugAndroidTestSources
                AssembleTaskName              : assembleDebugAndroidTest
                IsTestArtifact                : true
                IdeSetupTaskNames             : generateDebugAndroidTestSources
                GeneratedSourceFolders        : <ROOT>/app/build/generated/aidl_source_output_dir/debugAndroidTest/out [-]
                GeneratedSourceFolders        : <ROOT>/app/build/generated/ap_generated_sources/debugAndroidTest/out [-]
                GeneratedSourceFolders        : <ROOT>/app/build/generated/renderscript_source_output_dir/debugAndroidTest/out [-]
                GeneratedSourceFolders        : <ROOT>/app/build/generated/source/buildConfig/androidTest/debug [-]
                ClassesFolder                 : <ROOT>/app/build/intermediates/compile_and_runtime_not_namespaced_r_class_jar/debugAndroidTest/R.jar [-]
                ClassesFolder                 : <ROOT>/app/build/intermediates/javac/debugAndroidTest/classes [-]
                Dependencies
                    compileClasspath
                        androidLibrary                : com.android.support.test:runner:1.0.2@aar
                            javaLibrary                   : com.android.support:support-annotations:28.0.0@jar
                            androidLibrary                : com.android.support.test:monitor:1.0.2@aar
                            javaLibrary                   : junit:junit:4.12@jar
                            javaLibrary                   : net.sf.kxml:kxml2:2.3.0@jar
                        androidLibrary                : com.android.support.test:monitor:1.0.2@aar
                            javaLibrary                   : com.android.support:support-annotations:28.0.0@jar
                        androidLibrary                : com.android.support.test.espresso:espresso-core:3.0.2@aar
                            androidLibrary                : com.android.support.test:runner:1.0.2@aar
                            androidLibrary                : com.android.support.test.espresso:espresso-idling-resource:3.0.2@aar
                            javaLibrary                   : com.squareup:javawriter:2.1.1@jar
                            javaLibrary                   : javax.inject:javax.inject:1@jar
                            javaLibrary                   : org.hamcrest:hamcrest-library:1.3@jar
                            javaLibrary                   : org.hamcrest:hamcrest-integration:1.3@jar
                            javaLibrary                   : com.google.code.findbugs:jsr305:2.0.1@jar
                        androidLibrary                : com.android.support.test.espresso:espresso-idling-resource:3.0.2@aar
                        androidLibrary                : com.android.support:appcompat-v7:28.0.0@aar
                            javaLibrary                   : com.android.support:support-annotations:28.0.0@jar
                            androidLibrary                : com.android.support:support-compat:28.0.0@aar
                            javaLibrary                   : com.android.support:collections:28.0.0@jar
                            androidLibrary                : com.android.support:cursoradapter:28.0.0@aar
                            androidLibrary                : com.android.support:support-core-utils:28.0.0@aar
                            androidLibrary                : com.android.support:support-fragment:28.0.0@aar
                            androidLibrary                : com.android.support:support-vector-drawable:28.0.0@aar
                            androidLibrary                : com.android.support:animated-vector-drawable:28.0.0@aar
                        androidLibrary                : com.android.support:support-compat:28.0.0@aar
                            javaLibrary                   : com.android.support:support-annotations:28.0.0@jar
                            javaLibrary                   : com.android.support:collections:28.0.0@jar
                            androidLibrary                : android.arch.lifecycle:runtime:1.1.1@aar
                            androidLibrary                : com.android.support:versionedparcelable:28.0.0@aar
                        androidLibrary                : android.arch.lifecycle:runtime:1.1.1@aar
                            javaLibrary                   : android.arch.lifecycle:common:1.1.1@jar
                            javaLibrary                   : android.arch.core:common:1.1.1@jar
                            javaLibrary                   : com.android.support:support-annotations:28.0.0@jar
                        androidLibrary                : com.android.support:versionedparcelable:28.0.0@aar
                            javaLibrary                   : com.android.support:support-annotations:28.0.0@jar
                            javaLibrary                   : com.android.support:collections:28.0.0@jar
                        androidLibrary                : com.android.support:cursoradapter:28.0.0@aar
                            javaLibrary                   : com.android.support:support-annotations:28.0.0@jar
                        androidLibrary                : com.android.support:support-core-utils:28.0.0@aar
                            javaLibrary                   : com.android.support:support-annotations:28.0.0@jar
                            androidLibrary                : com.android.support:support-compat:28.0.0@aar
                            androidLibrary                : com.android.support:documentfile:28.0.0@aar
                            androidLibrary                : com.android.support:loader:28.0.0@aar
                            androidLibrary                : com.android.support:localbroadcastmanager:28.0.0@aar
                            androidLibrary                : com.android.support:print:28.0.0@aar
                        androidLibrary                : com.android.support:documentfile:28.0.0@aar
                            javaLibrary                   : com.android.support:support-annotations:28.0.0@jar
                        androidLibrary                : com.android.support:loader:28.0.0@aar
                            javaLibrary                   : com.android.support:support-annotations:28.0.0@jar
                            androidLibrary                : com.android.support:support-compat:28.0.0@aar
                            androidLibrary                : android.arch.lifecycle:livedata:1.1.1@aar
                            androidLibrary                : android.arch.lifecycle:viewmodel:1.1.1@aar
                        androidLibrary                : android.arch.lifecycle:livedata:1.1.1@aar
                            androidLibrary                : android.arch.core:runtime:1.1.1@aar
                            androidLibrary                : android.arch.lifecycle:livedata-core:1.1.1@aar
                            javaLibrary                   : android.arch.core:common:1.1.1@jar
                        androidLibrary                : android.arch.core:runtime:1.1.1@aar
                            javaLibrary                   : com.android.support:support-annotations:28.0.0@jar
                            javaLibrary                   : android.arch.core:common:1.1.1@jar
                        androidLibrary                : android.arch.lifecycle:livedata-core:1.1.1@aar
                            javaLibrary                   : android.arch.lifecycle:common:1.1.1@jar
                            javaLibrary                   : android.arch.core:common:1.1.1@jar
                            androidLibrary                : android.arch.core:runtime:1.1.1@aar
                        androidLibrary                : android.arch.lifecycle:viewmodel:1.1.1@aar
                            javaLibrary                   : com.android.support:support-annotations:28.0.0@jar
                        androidLibrary                : com.android.support:localbroadcastmanager:28.0.0@aar
                            javaLibrary                   : com.android.support:support-annotations:28.0.0@jar
                        androidLibrary                : com.android.support:print:28.0.0@aar
                            javaLibrary                   : com.android.support:support-annotations:28.0.0@jar
                        androidLibrary                : com.android.support:support-fragment:28.0.0@aar
                            androidLibrary                : com.android.support:support-compat:28.0.0@aar
                            androidLibrary                : com.android.support:support-core-ui:28.0.0@aar
                            androidLibrary                : com.android.support:support-core-utils:28.0.0@aar
                            javaLibrary                   : com.android.support:support-annotations:28.0.0@jar
                            androidLibrary                : com.android.support:loader:28.0.0@aar
                            androidLibrary                : android.arch.lifecycle:viewmodel:1.1.1@aar
                        androidLibrary                : com.android.support:support-core-ui:28.0.0@aar
                            javaLibrary                   : com.android.support:support-annotations:28.0.0@jar
                            androidLibrary                : com.android.support:support-compat:28.0.0@aar
                            androidLibrary                : com.android.support:support-core-utils:28.0.0@aar
                            androidLibrary                : com.android.support:customview:28.0.0@aar
                            androidLibrary                : com.android.support:viewpager:28.0.0@aar
                            androidLibrary                : com.android.support:coordinatorlayout:28.0.0@aar
                            androidLibrary                : com.android.support:drawerlayout:28.0.0@aar
                            androidLibrary                : com.android.support:slidingpanelayout:28.0.0@aar
                            androidLibrary                : com.android.support:interpolator:28.0.0@aar
                            androidLibrary                : com.android.support:swiperefreshlayout:28.0.0@aar
                            androidLibrary                : com.android.support:asynclayoutinflater:28.0.0@aar
                            androidLibrary                : com.android.support:cursoradapter:28.0.0@aar
                        androidLibrary                : com.android.support:customview:28.0.0@aar
                            javaLibrary                   : com.android.support:support-annotations:28.0.0@jar
                            androidLibrary                : com.android.support:support-compat:28.0.0@aar
                        androidLibrary                : com.android.support:viewpager:28.0.0@aar
                            javaLibrary                   : com.android.support:support-annotations:28.0.0@jar
                            androidLibrary                : com.android.support:support-compat:28.0.0@aar
                            androidLibrary                : com.android.support:customview:28.0.0@aar
                        androidLibrary                : com.android.support:coordinatorlayout:28.0.0@aar
                            javaLibrary                   : com.android.support:support-annotations:28.0.0@jar
                            androidLibrary                : com.android.support:support-compat:28.0.0@aar
                            androidLibrary                : com.android.support:customview:28.0.0@aar
                        androidLibrary                : com.android.support:drawerlayout:28.0.0@aar
                            javaLibrary                   : com.android.support:support-annotations:28.0.0@jar
                            androidLibrary                : com.android.support:support-compat:28.0.0@aar
                            androidLibrary                : com.android.support:customview:28.0.0@aar
                        androidLibrary                : com.android.support:slidingpanelayout:28.0.0@aar
                            javaLibrary                   : com.android.support:support-annotations:28.0.0@jar
                            androidLibrary                : com.android.support:support-compat:28.0.0@aar
                            androidLibrary                : com.android.support:customview:28.0.0@aar
                        androidLibrary                : com.android.support:interpolator:28.0.0@aar
                            javaLibrary                   : com.android.support:support-annotations:28.0.0@jar
                        androidLibrary                : com.android.support:swiperefreshlayout:28.0.0@aar
                            javaLibrary                   : com.android.support:support-annotations:28.0.0@jar
                            androidLibrary                : com.android.support:support-compat:28.0.0@aar
                            androidLibrary                : com.android.support:interpolator:28.0.0@aar
                        androidLibrary                : com.android.support:asynclayoutinflater:28.0.0@aar
                            javaLibrary                   : com.android.support:support-annotations:28.0.0@jar
                            androidLibrary                : com.android.support:support-compat:28.0.0@aar
                        androidLibrary                : com.android.support:support-vector-drawable:28.0.0@aar
                            javaLibrary                   : com.android.support:support-annotations:28.0.0@jar
                            androidLibrary                : com.android.support:support-compat:28.0.0@aar
                        androidLibrary                : com.android.support:animated-vector-drawable:28.0.0@aar
                            androidLibrary                : com.android.support:support-vector-drawable:28.0.0@aar
                            androidLibrary                : com.android.support:support-core-ui:28.0.0@aar
                        androidLibrary                : com.android.support.constraint:constraint-layout:1.0.2@aar
                            javaLibrary                   : com.android.support.constraint:constraint-layout-solver:1.0.2@jar
                        javaLibrary                   : com.android.support:support-annotations:28.0.0@jar
                        javaLibrary                   : junit:junit:4.12@jar
                            javaLibrary                   : org.hamcrest:hamcrest-core:1.3@jar
                        javaLibrary                   : org.hamcrest:hamcrest-core:1.3@jar
                        javaLibrary                   : net.sf.kxml:kxml2:2.3.0@jar
                        javaLibrary                   : com.squareup:javawriter:2.1.1@jar
                        javaLibrary                   : javax.inject:javax.inject:1@jar
                        javaLibrary                   : org.hamcrest:hamcrest-library:1.3@jar
                            javaLibrary                   : org.hamcrest:hamcrest-core:1.3@jar
                        javaLibrary                   : org.hamcrest:hamcrest-integration:1.3@jar
                            javaLibrary                   : org.hamcrest:hamcrest-library:1.3@jar
                        javaLibrary                   : com.google.code.findbugs:jsr305:2.0.1@jar
                        javaLibrary                   : com.android.support:collections:28.0.0@jar
                            javaLibrary                   : com.android.support:support-annotations:28.0.0@jar
                        javaLibrary                   : android.arch.lifecycle:common:1.1.1@jar
                            javaLibrary                   : com.android.support:support-annotations:28.0.0@jar
                        javaLibrary                   : android.arch.core:common:1.1.1@jar
                            javaLibrary                   : com.android.support:support-annotations:28.0.0@jar
                        javaLibrary                   : com.google.guava:guava:19.0@jar
                        javaLibrary                   : com.android.support.constraint:constraint-layout-solver:1.0.2@jar
                        module                        : <ROOT>-:app-MAIN
                            androidLibrary                : com.android.support:appcompat-v7:28.0.0@aar
                            javaLibrary                   : com.google.guava:guava:19.0@jar
                            androidLibrary                : com.android.support.constraint:constraint-layout:1.0.2@aar
                    runtimeClasspath
                        androidLibrary                : com.android.support.test:runner:1.0.2@aar
                            javaLibrary                   : com.android.support:support-annotations:28.0.0@jar
                            androidLibrary                : com.android.support.test:monitor:1.0.2@aar
                            javaLibrary                   : junit:junit:4.12@jar
                            javaLibrary                   : net.sf.kxml:kxml2:2.3.0@jar
                        androidLibrary                : com.android.support.test:monitor:1.0.2@aar
                            javaLibrary                   : com.android.support:support-annotations:28.0.0@jar
                        androidLibrary                : com.android.support.test.espresso:espresso-core:3.0.2@aar
                            androidLibrary                : com.android.support.test:runner:1.0.2@aar
                            androidLibrary                : com.android.support.test.espresso:espresso-idling-resource:3.0.2@aar
                            javaLibrary                   : com.squareup:javawriter:2.1.1@jar
                            javaLibrary                   : javax.inject:javax.inject:1@jar
                            javaLibrary                   : org.hamcrest:hamcrest-library:1.3@jar
                            javaLibrary                   : org.hamcrest:hamcrest-integration:1.3@jar
                            javaLibrary                   : com.google.code.findbugs:jsr305:2.0.1@jar
                        androidLibrary                : com.android.support.test.espresso:espresso-idling-resource:3.0.2@aar
                        javaLibrary                   : com.android.support:support-annotations:28.0.0@jar
                        javaLibrary                   : junit:junit:4.12@jar
                            javaLibrary                   : org.hamcrest:hamcrest-core:1.3@jar
                        javaLibrary                   : org.hamcrest:hamcrest-core:1.3@jar
                        javaLibrary                   : net.sf.kxml:kxml2:2.3.0@jar
                        javaLibrary                   : com.squareup:javawriter:2.1.1@jar
                        javaLibrary                   : javax.inject:javax.inject:1@jar
                        javaLibrary                   : org.hamcrest:hamcrest-library:1.3@jar
                            javaLibrary                   : org.hamcrest:hamcrest-core:1.3@jar
                        javaLibrary                   : org.hamcrest:hamcrest-integration:1.3@jar
                            javaLibrary                   : org.hamcrest:hamcrest-library:1.3@jar
                        javaLibrary                   : com.google.code.findbugs:jsr305:2.0.1@jar
                ProvidedDependencies
                    - provided                    : android.arch.core:common:1.1.1
                    - provided                    : android.arch.core:runtime:1.1.1@aar
                    - provided                    : android.arch.lifecycle:common:1.1.1
                    - provided                    : android.arch.lifecycle:livedata-core:1.1.1@aar
                    - provided                    : android.arch.lifecycle:livedata:1.1.1@aar
                    - provided                    : android.arch.lifecycle:runtime:1.1.1@aar
                    - provided                    : android.arch.lifecycle:viewmodel:1.1.1@aar
                    - provided                    : com.android.support.constraint:constraint-layout-solver:1.0.2
                    - provided                    : com.android.support.constraint:constraint-layout:1.0.2@aar
                    - provided                    : com.android.support:animated-vector-drawable:28.0.0@aar
                    - provided                    : com.android.support:appcompat-v7:28.0.0@aar
                    - provided                    : com.android.support:asynclayoutinflater:28.0.0@aar
                    - provided                    : com.android.support:collections:28.0.0
                    - provided                    : com.android.support:coordinatorlayout:28.0.0@aar
                    - provided                    : com.android.support:cursoradapter:28.0.0@aar
                    - provided                    : com.android.support:customview:28.0.0@aar
                    - provided                    : com.android.support:documentfile:28.0.0@aar
                    - provided                    : com.android.support:drawerlayout:28.0.0@aar
                    - provided                    : com.android.support:interpolator:28.0.0@aar
                    - provided                    : com.android.support:loader:28.0.0@aar
                    - provided                    : com.android.support:localbroadcastmanager:28.0.0@aar
                    - provided                    : com.android.support:print:28.0.0@aar
                    - provided                    : com.android.support:slidingpanelayout:28.0.0@aar
                    - provided                    : com.android.support:support-compat:28.0.0@aar
                    - provided                    : com.android.support:support-core-ui:28.0.0@aar
                    - provided                    : com.android.support:support-core-utils:28.0.0@aar
                    - provided                    : com.android.support:support-fragment:28.0.0@aar
                    - provided                    : com.android.support:support-vector-drawable:28.0.0@aar
                    - provided                    : com.android.support:swiperefreshlayout:28.0.0@aar
                    - provided                    : com.android.support:versionedparcelable:28.0.0@aar
                    - provided                    : com.android.support:viewpager:28.0.0@aar
                    - provided                    : com.google.guava:guava:19.0
                ApplicationId                 : google.simpleapplication.test
                SigningConfigName             : debug
                IsSigned                      : true
                CodeShrinker                  : null
                BuildTasksAndOutputInformation
                    AssembleTaskName              : assembleDebugAndroidTest
                    AssembleTaskOutputListingFile : <ROOT>/app/build/intermediates/apk_ide_redirect_file/debugAndroidTest/redirect.txt [-]
                GeneratedResourceFolders      : <ROOT>/app/build/generated/res/rs/androidTest/debug [-]
                GeneratedResourceFolders      : <ROOT>/app/build/generated/res/resValues/androidTest/debug [-]
                DesugaredMethodFiles          : <GRADLE>/caches/<TRANSFORMS>/xxxxxxxxxxxxxxxxxxxxxxxxxxxxxxxx/transformed/D8BackportedDesugaredMethods.txt
                TestOptions
                    AnimationsDisabled            : false
                    Execution                     : HOST
                    InstrumentedTestTaskName      : connectedDebugAndroidTest
            UnitTestArtifact
                Name                          : UNIT_TEST
                CompileTaskName               : compileDebugUnitTestSources
                AssembleTaskName              : assembleDebugUnitTest
                IsTestArtifact                : true
                IdeSetupTaskNames             : createMockableJar
                GeneratedSourceFolders        : <ROOT>/app/build/generated/ap_generated_sources/debugUnitTest/out [-]
                ClassesFolder                 : <ROOT>/app/build/intermediates/compile_and_runtime_not_namespaced_r_class_jar/debug/R.jar [-]
                ClassesFolder                 : <ROOT>/app/build/intermediates/javac/debugUnitTest/classes [-]
                Dependencies
                    compileClasspath
                        androidLibrary                : com.android.support:appcompat-v7:28.0.0@aar
                            javaLibrary                   : com.android.support:support-annotations:28.0.0@jar
                            androidLibrary                : com.android.support:support-compat:28.0.0@aar
                            javaLibrary                   : com.android.support:collections:28.0.0@jar
                            androidLibrary                : com.android.support:cursoradapter:28.0.0@aar
                            androidLibrary                : com.android.support:support-core-utils:28.0.0@aar
                            androidLibrary                : com.android.support:support-fragment:28.0.0@aar
                            androidLibrary                : com.android.support:support-vector-drawable:28.0.0@aar
                            androidLibrary                : com.android.support:animated-vector-drawable:28.0.0@aar
                        androidLibrary                : com.android.support:support-compat:28.0.0@aar
                            javaLibrary                   : com.android.support:support-annotations:28.0.0@jar
                            javaLibrary                   : com.android.support:collections:28.0.0@jar
                            androidLibrary                : android.arch.lifecycle:runtime:1.1.1@aar
                            androidLibrary                : com.android.support:versionedparcelable:28.0.0@aar
                        androidLibrary                : android.arch.lifecycle:runtime:1.1.1@aar
                            javaLibrary                   : android.arch.lifecycle:common:1.1.1@jar
                            javaLibrary                   : android.arch.core:common:1.1.1@jar
                            javaLibrary                   : com.android.support:support-annotations:28.0.0@jar
                        androidLibrary                : com.android.support:versionedparcelable:28.0.0@aar
                            javaLibrary                   : com.android.support:support-annotations:28.0.0@jar
                            javaLibrary                   : com.android.support:collections:28.0.0@jar
                        androidLibrary                : com.android.support:cursoradapter:28.0.0@aar
                            javaLibrary                   : com.android.support:support-annotations:28.0.0@jar
                        androidLibrary                : com.android.support:support-core-utils:28.0.0@aar
                            javaLibrary                   : com.android.support:support-annotations:28.0.0@jar
                            androidLibrary                : com.android.support:support-compat:28.0.0@aar
                            androidLibrary                : com.android.support:documentfile:28.0.0@aar
                            androidLibrary                : com.android.support:loader:28.0.0@aar
                            androidLibrary                : com.android.support:localbroadcastmanager:28.0.0@aar
                            androidLibrary                : com.android.support:print:28.0.0@aar
                        androidLibrary                : com.android.support:documentfile:28.0.0@aar
                            javaLibrary                   : com.android.support:support-annotations:28.0.0@jar
                        androidLibrary                : com.android.support:loader:28.0.0@aar
                            javaLibrary                   : com.android.support:support-annotations:28.0.0@jar
                            androidLibrary                : com.android.support:support-compat:28.0.0@aar
                            androidLibrary                : android.arch.lifecycle:livedata:1.1.1@aar
                            androidLibrary                : android.arch.lifecycle:viewmodel:1.1.1@aar
                        androidLibrary                : android.arch.lifecycle:livedata:1.1.1@aar
                            androidLibrary                : android.arch.core:runtime:1.1.1@aar
                            androidLibrary                : android.arch.lifecycle:livedata-core:1.1.1@aar
                            javaLibrary                   : android.arch.core:common:1.1.1@jar
                        androidLibrary                : android.arch.core:runtime:1.1.1@aar
                            javaLibrary                   : com.android.support:support-annotations:28.0.0@jar
                            javaLibrary                   : android.arch.core:common:1.1.1@jar
                        androidLibrary                : android.arch.lifecycle:livedata-core:1.1.1@aar
                            javaLibrary                   : android.arch.lifecycle:common:1.1.1@jar
                            javaLibrary                   : android.arch.core:common:1.1.1@jar
                            androidLibrary                : android.arch.core:runtime:1.1.1@aar
                        androidLibrary                : android.arch.lifecycle:viewmodel:1.1.1@aar
                            javaLibrary                   : com.android.support:support-annotations:28.0.0@jar
                        androidLibrary                : com.android.support:localbroadcastmanager:28.0.0@aar
                            javaLibrary                   : com.android.support:support-annotations:28.0.0@jar
                        androidLibrary                : com.android.support:print:28.0.0@aar
                            javaLibrary                   : com.android.support:support-annotations:28.0.0@jar
                        androidLibrary                : com.android.support:support-fragment:28.0.0@aar
                            androidLibrary                : com.android.support:support-compat:28.0.0@aar
                            androidLibrary                : com.android.support:support-core-ui:28.0.0@aar
                            androidLibrary                : com.android.support:support-core-utils:28.0.0@aar
                            javaLibrary                   : com.android.support:support-annotations:28.0.0@jar
                            androidLibrary                : com.android.support:loader:28.0.0@aar
                            androidLibrary                : android.arch.lifecycle:viewmodel:1.1.1@aar
                        androidLibrary                : com.android.support:support-core-ui:28.0.0@aar
                            javaLibrary                   : com.android.support:support-annotations:28.0.0@jar
                            androidLibrary                : com.android.support:support-compat:28.0.0@aar
                            androidLibrary                : com.android.support:support-core-utils:28.0.0@aar
                            androidLibrary                : com.android.support:customview:28.0.0@aar
                            androidLibrary                : com.android.support:viewpager:28.0.0@aar
                            androidLibrary                : com.android.support:coordinatorlayout:28.0.0@aar
                            androidLibrary                : com.android.support:drawerlayout:28.0.0@aar
                            androidLibrary                : com.android.support:slidingpanelayout:28.0.0@aar
                            androidLibrary                : com.android.support:interpolator:28.0.0@aar
                            androidLibrary                : com.android.support:swiperefreshlayout:28.0.0@aar
                            androidLibrary                : com.android.support:asynclayoutinflater:28.0.0@aar
                            androidLibrary                : com.android.support:cursoradapter:28.0.0@aar
                        androidLibrary                : com.android.support:customview:28.0.0@aar
                            javaLibrary                   : com.android.support:support-annotations:28.0.0@jar
                            androidLibrary                : com.android.support:support-compat:28.0.0@aar
                        androidLibrary                : com.android.support:viewpager:28.0.0@aar
                            javaLibrary                   : com.android.support:support-annotations:28.0.0@jar
                            androidLibrary                : com.android.support:support-compat:28.0.0@aar
                            androidLibrary                : com.android.support:customview:28.0.0@aar
                        androidLibrary                : com.android.support:coordinatorlayout:28.0.0@aar
                            javaLibrary                   : com.android.support:support-annotations:28.0.0@jar
                            androidLibrary                : com.android.support:support-compat:28.0.0@aar
                            androidLibrary                : com.android.support:customview:28.0.0@aar
                        androidLibrary                : com.android.support:drawerlayout:28.0.0@aar
                            javaLibrary                   : com.android.support:support-annotations:28.0.0@jar
                            androidLibrary                : com.android.support:support-compat:28.0.0@aar
                            androidLibrary                : com.android.support:customview:28.0.0@aar
                        androidLibrary                : com.android.support:slidingpanelayout:28.0.0@aar
                            javaLibrary                   : com.android.support:support-annotations:28.0.0@jar
                            androidLibrary                : com.android.support:support-compat:28.0.0@aar
                            androidLibrary                : com.android.support:customview:28.0.0@aar
                        androidLibrary                : com.android.support:interpolator:28.0.0@aar
                            javaLibrary                   : com.android.support:support-annotations:28.0.0@jar
                        androidLibrary                : com.android.support:swiperefreshlayout:28.0.0@aar
                            javaLibrary                   : com.android.support:support-annotations:28.0.0@jar
                            androidLibrary                : com.android.support:support-compat:28.0.0@aar
                            androidLibrary                : com.android.support:interpolator:28.0.0@aar
                        androidLibrary                : com.android.support:asynclayoutinflater:28.0.0@aar
                            javaLibrary                   : com.android.support:support-annotations:28.0.0@jar
                            androidLibrary                : com.android.support:support-compat:28.0.0@aar
                        androidLibrary                : com.android.support:support-vector-drawable:28.0.0@aar
                            javaLibrary                   : com.android.support:support-annotations:28.0.0@jar
                            androidLibrary                : com.android.support:support-compat:28.0.0@aar
                        androidLibrary                : com.android.support:animated-vector-drawable:28.0.0@aar
                            androidLibrary                : com.android.support:support-vector-drawable:28.0.0@aar
                            androidLibrary                : com.android.support:support-core-ui:28.0.0@aar
                        androidLibrary                : com.android.support.constraint:constraint-layout:1.0.2@aar
                            javaLibrary                   : com.android.support.constraint:constraint-layout-solver:1.0.2@jar
                        javaLibrary                   : com.android.support:support-annotations:28.0.0@jar
                        javaLibrary                   : com.android.support:collections:28.0.0@jar
                            javaLibrary                   : com.android.support:support-annotations:28.0.0@jar
                        javaLibrary                   : android.arch.lifecycle:common:1.1.1@jar
                            javaLibrary                   : com.android.support:support-annotations:28.0.0@jar
                        javaLibrary                   : android.arch.core:common:1.1.1@jar
                            javaLibrary                   : com.android.support:support-annotations:28.0.0@jar
                        javaLibrary                   : com.google.guava:guava:19.0@jar
                        javaLibrary                   : com.android.support.constraint:constraint-layout-solver:1.0.2@jar
                        javaLibrary                   : junit:junit:4.12@jar
                            javaLibrary                   : org.hamcrest:hamcrest-core:1.3@jar
                        javaLibrary                   : org.hamcrest:hamcrest-core:1.3@jar
                        module                        : <ROOT>-:app-MAIN
                            androidLibrary                : com.android.support:appcompat-v7:28.0.0@aar
                            javaLibrary                   : com.google.guava:guava:19.0@jar
                            androidLibrary                : com.android.support.constraint:constraint-layout:1.0.2@aar
                    runtimeClasspath
                        androidLibrary                : com.android.support:appcompat-v7:28.0.0@aar
                            javaLibrary                   : com.android.support:support-annotations:28.0.0@jar
                            androidLibrary                : com.android.support:support-compat:28.0.0@aar
                            javaLibrary                   : com.android.support:collections:28.0.0@jar
                            androidLibrary                : com.android.support:cursoradapter:28.0.0@aar
                            androidLibrary                : com.android.support:support-core-utils:28.0.0@aar
                            androidLibrary                : com.android.support:support-fragment:28.0.0@aar
                            androidLibrary                : com.android.support:support-vector-drawable:28.0.0@aar
                            androidLibrary                : com.android.support:animated-vector-drawable:28.0.0@aar
                        androidLibrary                : com.android.support:support-compat:28.0.0@aar
                            javaLibrary                   : com.android.support:support-annotations:28.0.0@jar
                            javaLibrary                   : com.android.support:collections:28.0.0@jar
                            androidLibrary                : android.arch.lifecycle:runtime:1.1.1@aar
                            androidLibrary                : com.android.support:versionedparcelable:28.0.0@aar
                        androidLibrary                : android.arch.lifecycle:runtime:1.1.1@aar
                            javaLibrary                   : android.arch.lifecycle:common:1.1.1@jar
                            javaLibrary                   : android.arch.core:common:1.1.1@jar
                            javaLibrary                   : com.android.support:support-annotations:28.0.0@jar
                        androidLibrary                : com.android.support:versionedparcelable:28.0.0@aar
                            javaLibrary                   : com.android.support:support-annotations:28.0.0@jar
                            javaLibrary                   : com.android.support:collections:28.0.0@jar
                        androidLibrary                : com.android.support:cursoradapter:28.0.0@aar
                            javaLibrary                   : com.android.support:support-annotations:28.0.0@jar
                        androidLibrary                : com.android.support:support-core-utils:28.0.0@aar
                            javaLibrary                   : com.android.support:support-annotations:28.0.0@jar
                            androidLibrary                : com.android.support:support-compat:28.0.0@aar
                            androidLibrary                : com.android.support:documentfile:28.0.0@aar
                            androidLibrary                : com.android.support:loader:28.0.0@aar
                            androidLibrary                : com.android.support:localbroadcastmanager:28.0.0@aar
                            androidLibrary                : com.android.support:print:28.0.0@aar
                        androidLibrary                : com.android.support:documentfile:28.0.0@aar
                            javaLibrary                   : com.android.support:support-annotations:28.0.0@jar
                        androidLibrary                : com.android.support:loader:28.0.0@aar
                            javaLibrary                   : com.android.support:support-annotations:28.0.0@jar
                            androidLibrary                : com.android.support:support-compat:28.0.0@aar
                            androidLibrary                : android.arch.lifecycle:livedata:1.1.1@aar
                            androidLibrary                : android.arch.lifecycle:viewmodel:1.1.1@aar
                        androidLibrary                : android.arch.lifecycle:livedata:1.1.1@aar
                            androidLibrary                : android.arch.core:runtime:1.1.1@aar
                            androidLibrary                : android.arch.lifecycle:livedata-core:1.1.1@aar
                            javaLibrary                   : android.arch.core:common:1.1.1@jar
                        androidLibrary                : android.arch.core:runtime:1.1.1@aar
                            javaLibrary                   : com.android.support:support-annotations:28.0.0@jar
                            javaLibrary                   : android.arch.core:common:1.1.1@jar
                        androidLibrary                : android.arch.lifecycle:livedata-core:1.1.1@aar
                            javaLibrary                   : android.arch.lifecycle:common:1.1.1@jar
                            javaLibrary                   : android.arch.core:common:1.1.1@jar
                            androidLibrary                : android.arch.core:runtime:1.1.1@aar
                        androidLibrary                : android.arch.lifecycle:viewmodel:1.1.1@aar
                            javaLibrary                   : com.android.support:support-annotations:28.0.0@jar
                        androidLibrary                : com.android.support:localbroadcastmanager:28.0.0@aar
                            javaLibrary                   : com.android.support:support-annotations:28.0.0@jar
                        androidLibrary                : com.android.support:print:28.0.0@aar
                            javaLibrary                   : com.android.support:support-annotations:28.0.0@jar
                        androidLibrary                : com.android.support:support-fragment:28.0.0@aar
                            androidLibrary                : com.android.support:support-compat:28.0.0@aar
                            androidLibrary                : com.android.support:support-core-ui:28.0.0@aar
                            androidLibrary                : com.android.support:support-core-utils:28.0.0@aar
                            javaLibrary                   : com.android.support:support-annotations:28.0.0@jar
                            androidLibrary                : com.android.support:loader:28.0.0@aar
                            androidLibrary                : android.arch.lifecycle:viewmodel:1.1.1@aar
                        androidLibrary                : com.android.support:support-core-ui:28.0.0@aar
                            javaLibrary                   : com.android.support:support-annotations:28.0.0@jar
                            androidLibrary                : com.android.support:support-compat:28.0.0@aar
                            androidLibrary                : com.android.support:support-core-utils:28.0.0@aar
                            androidLibrary                : com.android.support:customview:28.0.0@aar
                            androidLibrary                : com.android.support:viewpager:28.0.0@aar
                            androidLibrary                : com.android.support:coordinatorlayout:28.0.0@aar
                            androidLibrary                : com.android.support:drawerlayout:28.0.0@aar
                            androidLibrary                : com.android.support:slidingpanelayout:28.0.0@aar
                            androidLibrary                : com.android.support:interpolator:28.0.0@aar
                            androidLibrary                : com.android.support:swiperefreshlayout:28.0.0@aar
                            androidLibrary                : com.android.support:asynclayoutinflater:28.0.0@aar
                            androidLibrary                : com.android.support:cursoradapter:28.0.0@aar
                        androidLibrary                : com.android.support:customview:28.0.0@aar
                            javaLibrary                   : com.android.support:support-annotations:28.0.0@jar
                            androidLibrary                : com.android.support:support-compat:28.0.0@aar
                        androidLibrary                : com.android.support:viewpager:28.0.0@aar
                            javaLibrary                   : com.android.support:support-annotations:28.0.0@jar
                            androidLibrary                : com.android.support:support-compat:28.0.0@aar
                            androidLibrary                : com.android.support:customview:28.0.0@aar
                        androidLibrary                : com.android.support:coordinatorlayout:28.0.0@aar
                            javaLibrary                   : com.android.support:support-annotations:28.0.0@jar
                            androidLibrary                : com.android.support:support-compat:28.0.0@aar
                            androidLibrary                : com.android.support:customview:28.0.0@aar
                        androidLibrary                : com.android.support:drawerlayout:28.0.0@aar
                            javaLibrary                   : com.android.support:support-annotations:28.0.0@jar
                            androidLibrary                : com.android.support:support-compat:28.0.0@aar
                            androidLibrary                : com.android.support:customview:28.0.0@aar
                        androidLibrary                : com.android.support:slidingpanelayout:28.0.0@aar
                            javaLibrary                   : com.android.support:support-annotations:28.0.0@jar
                            androidLibrary                : com.android.support:support-compat:28.0.0@aar
                            androidLibrary                : com.android.support:customview:28.0.0@aar
                        androidLibrary                : com.android.support:interpolator:28.0.0@aar
                            javaLibrary                   : com.android.support:support-annotations:28.0.0@jar
                        androidLibrary                : com.android.support:swiperefreshlayout:28.0.0@aar
                            javaLibrary                   : com.android.support:support-annotations:28.0.0@jar
                            androidLibrary                : com.android.support:support-compat:28.0.0@aar
                            androidLibrary                : com.android.support:interpolator:28.0.0@aar
                        androidLibrary                : com.android.support:asynclayoutinflater:28.0.0@aar
                            javaLibrary                   : com.android.support:support-annotations:28.0.0@jar
                            androidLibrary                : com.android.support:support-compat:28.0.0@aar
                        androidLibrary                : com.android.support:support-vector-drawable:28.0.0@aar
                            javaLibrary                   : com.android.support:support-annotations:28.0.0@jar
                            androidLibrary                : com.android.support:support-compat:28.0.0@aar
                        androidLibrary                : com.android.support:animated-vector-drawable:28.0.0@aar
                            androidLibrary                : com.android.support:support-vector-drawable:28.0.0@aar
                            androidLibrary                : com.android.support:support-core-ui:28.0.0@aar
                        androidLibrary                : com.android.support.constraint:constraint-layout:1.0.2@aar
                            javaLibrary                   : com.android.support.constraint:constraint-layout-solver:1.0.2@jar
                        javaLibrary                   : com.android.support:support-annotations:28.0.0@jar
                        javaLibrary                   : com.android.support:collections:28.0.0@jar
                            javaLibrary                   : com.android.support:support-annotations:28.0.0@jar
                        javaLibrary                   : android.arch.lifecycle:common:1.1.1@jar
                            javaLibrary                   : com.android.support:support-annotations:28.0.0@jar
                        javaLibrary                   : android.arch.core:common:1.1.1@jar
                            javaLibrary                   : com.android.support:support-annotations:28.0.0@jar
                        javaLibrary                   : com.google.guava:guava:19.0@jar
                        javaLibrary                   : com.android.support.constraint:constraint-layout-solver:1.0.2@jar
                        javaLibrary                   : junit:junit:4.12@jar
                            javaLibrary                   : org.hamcrest:hamcrest-core:1.3@jar
                        javaLibrary                   : org.hamcrest:hamcrest-core:1.3@jar
                        module                        : <ROOT>-:app-MAIN
                            androidLibrary                : com.android.support:appcompat-v7:28.0.0@aar
                            javaLibrary                   : com.google.guava:guava:19.0@jar
                            androidLibrary                : com.android.support.constraint:constraint-layout:1.0.2@aar
                MockablePlatformJar           : <GRADLE>/caches/<TRANSFORMS>/xxxxxxxxxxxxxxxxxxxxxxxxxxxxxxxx/transformed/android.jar
    externalProject               : :app (DefaultExternalProject) (*seen*)
MODULE                        : project.app.androidTest
MODULE                        : project.app.main
MODULE                        : project.app.unitTest<|MERGE_RESOLUTION|>--- conflicted
+++ resolved
@@ -775,14 +775,11 @@
                             qName                         : :app:testReleaseUnitTest
         sourceSetModel                : DefaultGradleSourceSetModel
         taskModel                     : DefaultGradleTaskModel
-<<<<<<< HEAD
-=======
             tasks
                 testDebugUnitTest             : testDebugUnitTest (DefaultExternalTask)
                     qName                         : :app:testDebugUnitTest
                 testReleaseUnitTest           : testReleaseUnitTest (DefaultExternalTask)
                     qName                         : :app:testReleaseUnitTest
->>>>>>> 8b7d83e8
 MODULE                        : project.app
     GradleModuleModel
         agpVersion                    : 7.4.1
@@ -851,10 +848,7 @@
         MlModelBindingEnabled         : false
         AndroidResourcesEnabled       : true
         DataBindingEnabled            : false
-<<<<<<< HEAD
-=======
         GenerateManifestClass         : false
->>>>>>> 8b7d83e8
     - basicVariant:               : debug
         applicationId                 : google.simpleapplication
         testApplicationId             : google.simpleapplication.test
