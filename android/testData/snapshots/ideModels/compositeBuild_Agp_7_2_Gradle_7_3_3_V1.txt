--- conflicted
+++ resolved
@@ -1101,14 +1101,11 @@
                             qName                         : :lib:testReleaseUnitTest
         sourceSetModel                : DefaultGradleSourceSetModel
         taskModel                     : DefaultGradleTaskModel
-<<<<<<< HEAD
-=======
             tasks
                 testDebugUnitTest             : testDebugUnitTest (DefaultExternalTask)
                     qName                         : :app:testDebugUnitTest
                 testReleaseUnitTest           : testReleaseUnitTest (DefaultExternalTask)
                     qName                         : :app:testReleaseUnitTest
->>>>>>> 8b7d83e8
 MODULE                        : TestCompositeLib1.app
     GradleModuleModel
         agpVersion                    : 7.2.0
@@ -1177,10 +1174,7 @@
         MlModelBindingEnabled         : false
         AndroidResourcesEnabled       : true
         DataBindingEnabled            : false
-<<<<<<< HEAD
-=======
         GenerateManifestClass         : false
->>>>>>> 8b7d83e8
     - basicVariant:               : debug
         applicationId                 : com.test.composite1
         testApplicationId             : com.test.composite1.test
@@ -1861,10 +1855,7 @@
         MlModelBindingEnabled         : false
         AndroidResourcesEnabled       : true
         DataBindingEnabled            : false
-<<<<<<< HEAD
-=======
         GenerateManifestClass         : false
->>>>>>> 8b7d83e8
     - basicVariant:               : debug
         testApplicationId             : com.test.composite1.test
         buildType                     : debug
@@ -2797,14 +2788,11 @@
                             qName                         : :lib:testReleaseUnitTest
         sourceSetModel                : DefaultGradleSourceSetModel
         taskModel                     : DefaultGradleTaskModel
-<<<<<<< HEAD
-=======
             tasks
                 testDebugUnitTest             : testDebugUnitTest (DefaultExternalTask)
                     qName                         : :app:testDebugUnitTest
                 testReleaseUnitTest           : testReleaseUnitTest (DefaultExternalTask)
                     qName                         : :app:testReleaseUnitTest
->>>>>>> 8b7d83e8
 MODULE                        : TestCompositeLib3.app
     GradleModuleModel
         agpVersion                    : 7.2.0
@@ -2873,10 +2861,7 @@
         MlModelBindingEnabled         : false
         AndroidResourcesEnabled       : true
         DataBindingEnabled            : false
-<<<<<<< HEAD
-=======
         GenerateManifestClass         : false
->>>>>>> 8b7d83e8
     - basicVariant:               : debug
         applicationId                 : com.test.composite3
         testApplicationId             : com.test.composite3.test
@@ -3545,10 +3530,7 @@
         MlModelBindingEnabled         : false
         AndroidResourcesEnabled       : true
         DataBindingEnabled            : false
-<<<<<<< HEAD
-=======
         GenerateManifestClass         : false
->>>>>>> 8b7d83e8
     - basicVariant:               : debug
         testApplicationId             : com.test.composite3.test
         buildType                     : debug
@@ -4832,14 +4814,11 @@
                             qName                         : :lib:testReleaseUnitTest
         sourceSetModel                : DefaultGradleSourceSetModel
         taskModel                     : DefaultGradleTaskModel
-<<<<<<< HEAD
-=======
             tasks
                 testDebugUnitTest             : testDebugUnitTest (DefaultExternalTask)
                     qName                         : :app:testDebugUnitTest
                 testReleaseUnitTest           : testReleaseUnitTest (DefaultExternalTask)
                     qName                         : :app:testReleaseUnitTest
->>>>>>> 8b7d83e8
 MODULE                        : project.app
     GradleModuleModel
         agpVersion                    : 7.2.0
@@ -4908,10 +4887,7 @@
         MlModelBindingEnabled         : false
         AndroidResourcesEnabled       : true
         DataBindingEnabled            : false
-<<<<<<< HEAD
-=======
         GenerateManifestClass         : false
->>>>>>> 8b7d83e8
     - basicVariant:               : debug
         applicationId                 : com.test.compositeapp
         testApplicationId             : com.test.compositeapp.test
@@ -5592,10 +5568,7 @@
         MlModelBindingEnabled         : false
         AndroidResourcesEnabled       : true
         DataBindingEnabled            : false
-<<<<<<< HEAD
-=======
         GenerateManifestClass         : false
->>>>>>> 8b7d83e8
     - basicVariant:               : debug
         testApplicationId             : com.test.composite0.test
         buildType                     : debug
