MODULE                        : MainActivity
    ExternalModuleGroup           :
    ExternalModuleVersion         : unspecified
    LinkedProjectId               : MainActivity
    LinkedProjectPath             : <ROOT>
    RootProjectPath               : <ROOT>
    COMPILER_MODULE_EXTENSION
        compilerSourceOutputPath      : file://<ROOT>/build/classes/production/MainActivity [-]
        compilerTestOutputPath        : file://<ROOT>/build/classes/test/MainActivity [-]
        isCompilerPathInherited       : true
        isExcludeOutput               : true
    ModuleFile                    : <ROOT>/.idea/modules/MainActivity.iml [-]
    ModuleTypeName                : JAVA_MODULE
    CONENT_ENTRY                  : file://<ROOT>
        EXCLUDE_FOLDER                : file://<ROOT>/.gradle
        EXCLUDE_FOLDER                : file://<ROOT>/build [-]
    JDK                           : <NAME_CUT> JavaSDK
    *isInherited                  : true
    ORDER_ENTRY                   : <Module source>
    BUILD_TASKS
LIBRARY_TABLE
    - library                     : androidx.appcompat:appcompat:1.0.2@aar (IdeAndroidLibraryImpl)
        aidlFolder                    : <GRADLE>/caches/<TRANSFORMS>/files-2.1/xxxxxxxxxxxxxxxxxxxxxxxxxxxxxxxx/appcompat-1.0.2/aidl [-]
        artifact                      : <M2>/androidx/appcompat/appcompat/1.0.2/appcompat-1.0.2.aar
        artifactAddress               : androidx.appcompat:appcompat:1.0.2@aar
        assetsFolder                  : <GRADLE>/caches/<TRANSFORMS>/files-2.1/xxxxxxxxxxxxxxxxxxxxxxxxxxxxxxxx/appcompat-1.0.2/assets [-]
        - compileJarFiles             : <GRADLE>/caches/<TRANSFORMS>/files-2.1/xxxxxxxxxxxxxxxxxxxxxxxxxxxxxxxx/appcompat-1.0.2/jars/classes.jar
        component                     : androidx.appcompat:appcompat:1.0.2
        externalAnnotations           : <GRADLE>/caches/<TRANSFORMS>/files-2.1/xxxxxxxxxxxxxxxxxxxxxxxxxxxxxxxx/appcompat-1.0.2/annotations.zip
        folder                        : <GRADLE>/caches/<TRANSFORMS>/files-2.1/xxxxxxxxxxxxxxxxxxxxxxxxxxxxxxxx/appcompat-1.0.2
        jniFolder                     : <GRADLE>/caches/<TRANSFORMS>/files-2.1/xxxxxxxxxxxxxxxxxxxxxxxxxxxxxxxx/appcompat-1.0.2/jni [-]
        lintJar                       : <GRADLE>/caches/<TRANSFORMS>/files-2.1/xxxxxxxxxxxxxxxxxxxxxxxxxxxxxxxx/appcompat-1.0.2/jars/lint.jar [-]
        manifest                      : <GRADLE>/caches/<TRANSFORMS>/files-2.1/xxxxxxxxxxxxxxxxxxxxxxxxxxxxxxxx/appcompat-1.0.2/AndroidManifest.xml
        proguardRules                 : <GRADLE>/caches/<TRANSFORMS>/files-2.1/xxxxxxxxxxxxxxxxxxxxxxxxxxxxxxxx/appcompat-1.0.2/proguard.txt
        publicResources               : <GRADLE>/caches/<TRANSFORMS>/files-2.1/xxxxxxxxxxxxxxxxxxxxxxxxxxxxxxxx/appcompat-1.0.2/public.txt
        renderscriptFolder            : <GRADLE>/caches/<TRANSFORMS>/files-2.1/xxxxxxxxxxxxxxxxxxxxxxxxxxxxxxxx/appcompat-1.0.2/rs [-]
        resFolder                     : <GRADLE>/caches/<TRANSFORMS>/files-2.1/xxxxxxxxxxxxxxxxxxxxxxxxxxxxxxxx/appcompat-1.0.2/res
        resStaticLibrary              : <GRADLE>/caches/<TRANSFORMS>/files-2.1/xxxxxxxxxxxxxxxxxxxxxxxxxxxxxxxx/appcompat-1.0.2/res.apk [-]
        - runtimeJarFiles             : <GRADLE>/caches/<TRANSFORMS>/files-2.1/xxxxxxxxxxxxxxxxxxxxxxxxxxxxxxxx/appcompat-1.0.2/jars/classes.jar
        symbolFile                    : <GRADLE>/caches/<TRANSFORMS>/files-2.1/xxxxxxxxxxxxxxxxxxxxxxxxxxxxxxxx/appcompat-1.0.2/R.txt
    - library                     : androidx.arch.core:core-runtime:2.0.0@aar (IdeAndroidLibraryImpl)
        aidlFolder                    : <GRADLE>/caches/<TRANSFORMS>/files-2.1/xxxxxxxxxxxxxxxxxxxxxxxxxxxxxxxx/core-runtime-2.0.0/aidl [-]
        artifact                      : <M2>/androidx/arch/core/core-runtime/2.0.0/core-runtime-2.0.0.aar
        artifactAddress               : androidx.arch.core:core-runtime:2.0.0@aar
        assetsFolder                  : <GRADLE>/caches/<TRANSFORMS>/files-2.1/xxxxxxxxxxxxxxxxxxxxxxxxxxxxxxxx/core-runtime-2.0.0/assets [-]
        - compileJarFiles             : <GRADLE>/caches/<TRANSFORMS>/files-2.1/xxxxxxxxxxxxxxxxxxxxxxxxxxxxxxxx/core-runtime-2.0.0/jars/classes.jar
        component                     : androidx.arch.core:core-runtime:2.0.0
        externalAnnotations           : <GRADLE>/caches/<TRANSFORMS>/files-2.1/xxxxxxxxxxxxxxxxxxxxxxxxxxxxxxxx/core-runtime-2.0.0/annotations.zip [-]
        folder                        : <GRADLE>/caches/<TRANSFORMS>/files-2.1/xxxxxxxxxxxxxxxxxxxxxxxxxxxxxxxx/core-runtime-2.0.0
        jniFolder                     : <GRADLE>/caches/<TRANSFORMS>/files-2.1/xxxxxxxxxxxxxxxxxxxxxxxxxxxxxxxx/core-runtime-2.0.0/jni [-]
        lintJar                       : <GRADLE>/caches/<TRANSFORMS>/files-2.1/xxxxxxxxxxxxxxxxxxxxxxxxxxxxxxxx/core-runtime-2.0.0/jars/lint.jar [-]
        manifest                      : <GRADLE>/caches/<TRANSFORMS>/files-2.1/xxxxxxxxxxxxxxxxxxxxxxxxxxxxxxxx/core-runtime-2.0.0/AndroidManifest.xml
        proguardRules                 : <GRADLE>/caches/<TRANSFORMS>/files-2.1/xxxxxxxxxxxxxxxxxxxxxxxxxxxxxxxx/core-runtime-2.0.0/proguard.txt [-]
        publicResources               : <GRADLE>/caches/<TRANSFORMS>/files-2.1/xxxxxxxxxxxxxxxxxxxxxxxxxxxxxxxx/core-runtime-2.0.0/public.txt [-]
        renderscriptFolder            : <GRADLE>/caches/<TRANSFORMS>/files-2.1/xxxxxxxxxxxxxxxxxxxxxxxxxxxxxxxx/core-runtime-2.0.0/rs [-]
        resFolder                     : <GRADLE>/caches/<TRANSFORMS>/files-2.1/xxxxxxxxxxxxxxxxxxxxxxxxxxxxxxxx/core-runtime-2.0.0/res [-]
        resStaticLibrary              : <GRADLE>/caches/<TRANSFORMS>/files-2.1/xxxxxxxxxxxxxxxxxxxxxxxxxxxxxxxx/core-runtime-2.0.0/res.apk [-]
        - runtimeJarFiles             : <GRADLE>/caches/<TRANSFORMS>/files-2.1/xxxxxxxxxxxxxxxxxxxxxxxxxxxxxxxx/core-runtime-2.0.0/jars/classes.jar
        symbolFile                    : <GRADLE>/caches/<TRANSFORMS>/files-2.1/xxxxxxxxxxxxxxxxxxxxxxxxxxxxxxxx/core-runtime-2.0.0/R.txt
    - library                     : androidx.asynclayoutinflater:asynclayoutinflater:1.0.0@aar (IdeAndroidLibraryImpl)
        aidlFolder                    : <GRADLE>/caches/<TRANSFORMS>/files-2.1/xxxxxxxxxxxxxxxxxxxxxxxxxxxxxxxx/asynclayoutinflater-1.0.0/aidl [-]
        artifact                      : <M2>/androidx/asynclayoutinflater/asynclayoutinflater/1.0.0/asynclayoutinflater-1.0.0.aar
        artifactAddress               : androidx.asynclayoutinflater:asynclayoutinflater:1.0.0@aar
        assetsFolder                  : <GRADLE>/caches/<TRANSFORMS>/files-2.1/xxxxxxxxxxxxxxxxxxxxxxxxxxxxxxxx/asynclayoutinflater-1.0.0/assets [-]
        - compileJarFiles             : <GRADLE>/caches/<TRANSFORMS>/files-2.1/xxxxxxxxxxxxxxxxxxxxxxxxxxxxxxxx/asynclayoutinflater-1.0.0/jars/classes.jar
        component                     : androidx.asynclayoutinflater:asynclayoutinflater:1.0.0
        externalAnnotations           : <GRADLE>/caches/<TRANSFORMS>/files-2.1/xxxxxxxxxxxxxxxxxxxxxxxxxxxxxxxx/asynclayoutinflater-1.0.0/annotations.zip [-]
        folder                        : <GRADLE>/caches/<TRANSFORMS>/files-2.1/xxxxxxxxxxxxxxxxxxxxxxxxxxxxxxxx/asynclayoutinflater-1.0.0
        jniFolder                     : <GRADLE>/caches/<TRANSFORMS>/files-2.1/xxxxxxxxxxxxxxxxxxxxxxxxxxxxxxxx/asynclayoutinflater-1.0.0/jni [-]
        lintJar                       : <GRADLE>/caches/<TRANSFORMS>/files-2.1/xxxxxxxxxxxxxxxxxxxxxxxxxxxxxxxx/asynclayoutinflater-1.0.0/jars/lint.jar [-]
        manifest                      : <GRADLE>/caches/<TRANSFORMS>/files-2.1/xxxxxxxxxxxxxxxxxxxxxxxxxxxxxxxx/asynclayoutinflater-1.0.0/AndroidManifest.xml
        proguardRules                 : <GRADLE>/caches/<TRANSFORMS>/files-2.1/xxxxxxxxxxxxxxxxxxxxxxxxxxxxxxxx/asynclayoutinflater-1.0.0/proguard.txt [-]
        publicResources               : <GRADLE>/caches/<TRANSFORMS>/files-2.1/xxxxxxxxxxxxxxxxxxxxxxxxxxxxxxxx/asynclayoutinflater-1.0.0/public.txt [-]
        renderscriptFolder            : <GRADLE>/caches/<TRANSFORMS>/files-2.1/xxxxxxxxxxxxxxxxxxxxxxxxxxxxxxxx/asynclayoutinflater-1.0.0/rs [-]
        resFolder                     : <GRADLE>/caches/<TRANSFORMS>/files-2.1/xxxxxxxxxxxxxxxxxxxxxxxxxxxxxxxx/asynclayoutinflater-1.0.0/res [-]
        resStaticLibrary              : <GRADLE>/caches/<TRANSFORMS>/files-2.1/xxxxxxxxxxxxxxxxxxxxxxxxxxxxxxxx/asynclayoutinflater-1.0.0/res.apk [-]
        - runtimeJarFiles             : <GRADLE>/caches/<TRANSFORMS>/files-2.1/xxxxxxxxxxxxxxxxxxxxxxxxxxxxxxxx/asynclayoutinflater-1.0.0/jars/classes.jar
        symbolFile                    : <GRADLE>/caches/<TRANSFORMS>/files-2.1/xxxxxxxxxxxxxxxxxxxxxxxxxxxxxxxx/asynclayoutinflater-1.0.0/R.txt
    - library                     : androidx.coordinatorlayout:coordinatorlayout:1.0.0@aar (IdeAndroidLibraryImpl)
        aidlFolder                    : <GRADLE>/caches/<TRANSFORMS>/files-2.1/xxxxxxxxxxxxxxxxxxxxxxxxxxxxxxxx/coordinatorlayout-1.0.0/aidl [-]
        artifact                      : <M2>/androidx/coordinatorlayout/coordinatorlayout/1.0.0/coordinatorlayout-1.0.0.aar
        artifactAddress               : androidx.coordinatorlayout:coordinatorlayout:1.0.0@aar
        assetsFolder                  : <GRADLE>/caches/<TRANSFORMS>/files-2.1/xxxxxxxxxxxxxxxxxxxxxxxxxxxxxxxx/coordinatorlayout-1.0.0/assets [-]
        - compileJarFiles             : <GRADLE>/caches/<TRANSFORMS>/files-2.1/xxxxxxxxxxxxxxxxxxxxxxxxxxxxxxxx/coordinatorlayout-1.0.0/jars/classes.jar
        component                     : androidx.coordinatorlayout:coordinatorlayout:1.0.0
        externalAnnotations           : <GRADLE>/caches/<TRANSFORMS>/files-2.1/xxxxxxxxxxxxxxxxxxxxxxxxxxxxxxxx/coordinatorlayout-1.0.0/annotations.zip
        folder                        : <GRADLE>/caches/<TRANSFORMS>/files-2.1/xxxxxxxxxxxxxxxxxxxxxxxxxxxxxxxx/coordinatorlayout-1.0.0
        jniFolder                     : <GRADLE>/caches/<TRANSFORMS>/files-2.1/xxxxxxxxxxxxxxxxxxxxxxxxxxxxxxxx/coordinatorlayout-1.0.0/jni [-]
        lintJar                       : <GRADLE>/caches/<TRANSFORMS>/files-2.1/xxxxxxxxxxxxxxxxxxxxxxxxxxxxxxxx/coordinatorlayout-1.0.0/jars/lint.jar [-]
        manifest                      : <GRADLE>/caches/<TRANSFORMS>/files-2.1/xxxxxxxxxxxxxxxxxxxxxxxxxxxxxxxx/coordinatorlayout-1.0.0/AndroidManifest.xml
        proguardRules                 : <GRADLE>/caches/<TRANSFORMS>/files-2.1/xxxxxxxxxxxxxxxxxxxxxxxxxxxxxxxx/coordinatorlayout-1.0.0/proguard.txt
        publicResources               : <GRADLE>/caches/<TRANSFORMS>/files-2.1/xxxxxxxxxxxxxxxxxxxxxxxxxxxxxxxx/coordinatorlayout-1.0.0/public.txt
        renderscriptFolder            : <GRADLE>/caches/<TRANSFORMS>/files-2.1/xxxxxxxxxxxxxxxxxxxxxxxxxxxxxxxx/coordinatorlayout-1.0.0/rs [-]
        resFolder                     : <GRADLE>/caches/<TRANSFORMS>/files-2.1/xxxxxxxxxxxxxxxxxxxxxxxxxxxxxxxx/coordinatorlayout-1.0.0/res
        resStaticLibrary              : <GRADLE>/caches/<TRANSFORMS>/files-2.1/xxxxxxxxxxxxxxxxxxxxxxxxxxxxxxxx/coordinatorlayout-1.0.0/res.apk [-]
        - runtimeJarFiles             : <GRADLE>/caches/<TRANSFORMS>/files-2.1/xxxxxxxxxxxxxxxxxxxxxxxxxxxxxxxx/coordinatorlayout-1.0.0/jars/classes.jar
        symbolFile                    : <GRADLE>/caches/<TRANSFORMS>/files-2.1/xxxxxxxxxxxxxxxxxxxxxxxxxxxxxxxx/coordinatorlayout-1.0.0/R.txt
    - library                     : androidx.core:core-ktx:1.0.1@aar (IdeAndroidLibraryImpl)
        aidlFolder                    : <GRADLE>/caches/<TRANSFORMS>/files-2.1/xxxxxxxxxxxxxxxxxxxxxxxxxxxxxxxx/jetified-core-ktx-1.0.1/aidl [-]
        artifact                      : <M2>/androidx/core/core-ktx/1.0.1/core-ktx-1.0.1.aar
        artifactAddress               : androidx.core:core-ktx:1.0.1@aar
        assetsFolder                  : <GRADLE>/caches/<TRANSFORMS>/files-2.1/xxxxxxxxxxxxxxxxxxxxxxxxxxxxxxxx/jetified-core-ktx-1.0.1/assets [-]
        - compileJarFiles             : <GRADLE>/caches/<TRANSFORMS>/files-2.1/xxxxxxxxxxxxxxxxxxxxxxxxxxxxxxxx/jetified-core-ktx-1.0.1/jars/classes.jar
        component                     : androidx.core:core-ktx:1.0.1
        externalAnnotations           : <GRADLE>/caches/<TRANSFORMS>/files-2.1/xxxxxxxxxxxxxxxxxxxxxxxxxxxxxxxx/jetified-core-ktx-1.0.1/annotations.zip [-]
        folder                        : <GRADLE>/caches/<TRANSFORMS>/files-2.1/xxxxxxxxxxxxxxxxxxxxxxxxxxxxxxxx/jetified-core-ktx-1.0.1
        jniFolder                     : <GRADLE>/caches/<TRANSFORMS>/files-2.1/xxxxxxxxxxxxxxxxxxxxxxxxxxxxxxxx/jetified-core-ktx-1.0.1/jni [-]
        lintJar                       : <GRADLE>/caches/<TRANSFORMS>/files-2.1/xxxxxxxxxxxxxxxxxxxxxxxxxxxxxxxx/jetified-core-ktx-1.0.1/jars/lint.jar [-]
        manifest                      : <GRADLE>/caches/<TRANSFORMS>/files-2.1/xxxxxxxxxxxxxxxxxxxxxxxxxxxxxxxx/jetified-core-ktx-1.0.1/AndroidManifest.xml
        proguardRules                 : <GRADLE>/caches/<TRANSFORMS>/files-2.1/xxxxxxxxxxxxxxxxxxxxxxxxxxxxxxxx/jetified-core-ktx-1.0.1/proguard.txt [-]
        publicResources               : <GRADLE>/caches/<TRANSFORMS>/files-2.1/xxxxxxxxxxxxxxxxxxxxxxxxxxxxxxxx/jetified-core-ktx-1.0.1/public.txt [-]
        renderscriptFolder            : <GRADLE>/caches/<TRANSFORMS>/files-2.1/xxxxxxxxxxxxxxxxxxxxxxxxxxxxxxxx/jetified-core-ktx-1.0.1/rs [-]
        resFolder                     : <GRADLE>/caches/<TRANSFORMS>/files-2.1/xxxxxxxxxxxxxxxxxxxxxxxxxxxxxxxx/jetified-core-ktx-1.0.1/res [-]
        resStaticLibrary              : <GRADLE>/caches/<TRANSFORMS>/files-2.1/xxxxxxxxxxxxxxxxxxxxxxxxxxxxxxxx/jetified-core-ktx-1.0.1/res.apk [-]
        - runtimeJarFiles             : <GRADLE>/caches/<TRANSFORMS>/files-2.1/xxxxxxxxxxxxxxxxxxxxxxxxxxxxxxxx/jetified-core-ktx-1.0.1/jars/classes.jar
        symbolFile                    : <GRADLE>/caches/<TRANSFORMS>/files-2.1/xxxxxxxxxxxxxxxxxxxxxxxxxxxxxxxx/jetified-core-ktx-1.0.1/R.txt
    - library                     : androidx.core:core:1.0.0@aar (IdeAndroidLibraryImpl)
        aidlFolder                    : <GRADLE>/caches/<TRANSFORMS>/files-2.1/xxxxxxxxxxxxxxxxxxxxxxxxxxxxxxxx/core-1.0.0/aidl
        artifact                      : <M2>/androidx/core/core/1.0.0/core-1.0.0.aar
        artifactAddress               : androidx.core:core:1.0.0@aar
        assetsFolder                  : <GRADLE>/caches/<TRANSFORMS>/files-2.1/xxxxxxxxxxxxxxxxxxxxxxxxxxxxxxxx/core-1.0.0/assets [-]
        - compileJarFiles             : <GRADLE>/caches/<TRANSFORMS>/files-2.1/xxxxxxxxxxxxxxxxxxxxxxxxxxxxxxxx/core-1.0.0/jars/classes.jar
        component                     : androidx.core:core:1.0.0
        externalAnnotations           : <GRADLE>/caches/<TRANSFORMS>/files-2.1/xxxxxxxxxxxxxxxxxxxxxxxxxxxxxxxx/core-1.0.0/annotations.zip
        folder                        : <GRADLE>/caches/<TRANSFORMS>/files-2.1/xxxxxxxxxxxxxxxxxxxxxxxxxxxxxxxx/core-1.0.0
        jniFolder                     : <GRADLE>/caches/<TRANSFORMS>/files-2.1/xxxxxxxxxxxxxxxxxxxxxxxxxxxxxxxx/core-1.0.0/jni [-]
        lintJar                       : <GRADLE>/caches/<TRANSFORMS>/files-2.1/xxxxxxxxxxxxxxxxxxxxxxxxxxxxxxxx/core-1.0.0/jars/lint.jar [-]
        manifest                      : <GRADLE>/caches/<TRANSFORMS>/files-2.1/xxxxxxxxxxxxxxxxxxxxxxxxxxxxxxxx/core-1.0.0/AndroidManifest.xml
        proguardRules                 : <GRADLE>/caches/<TRANSFORMS>/files-2.1/xxxxxxxxxxxxxxxxxxxxxxxxxxxxxxxx/core-1.0.0/proguard.txt
        publicResources               : <GRADLE>/caches/<TRANSFORMS>/files-2.1/xxxxxxxxxxxxxxxxxxxxxxxxxxxxxxxx/core-1.0.0/public.txt
        renderscriptFolder            : <GRADLE>/caches/<TRANSFORMS>/files-2.1/xxxxxxxxxxxxxxxxxxxxxxxxxxxxxxxx/core-1.0.0/rs [-]
        resFolder                     : <GRADLE>/caches/<TRANSFORMS>/files-2.1/xxxxxxxxxxxxxxxxxxxxxxxxxxxxxxxx/core-1.0.0/res
        resStaticLibrary              : <GRADLE>/caches/<TRANSFORMS>/files-2.1/xxxxxxxxxxxxxxxxxxxxxxxxxxxxxxxx/core-1.0.0/res.apk [-]
        - runtimeJarFiles             : <GRADLE>/caches/<TRANSFORMS>/files-2.1/xxxxxxxxxxxxxxxxxxxxxxxxxxxxxxxx/core-1.0.0/jars/classes.jar
        symbolFile                    : <GRADLE>/caches/<TRANSFORMS>/files-2.1/xxxxxxxxxxxxxxxxxxxxxxxxxxxxxxxx/core-1.0.0/R.txt
    - library                     : androidx.core:core:1.0.1@aar (IdeAndroidLibraryImpl)
        aidlFolder                    : <GRADLE>/caches/<TRANSFORMS>/files-2.1/xxxxxxxxxxxxxxxxxxxxxxxxxxxxxxxx/core-1.0.1/aidl
        artifact                      : <M2>/androidx/core/core/1.0.1/core-1.0.1.aar
        artifactAddress               : androidx.core:core:1.0.1@aar
        assetsFolder                  : <GRADLE>/caches/<TRANSFORMS>/files-2.1/xxxxxxxxxxxxxxxxxxxxxxxxxxxxxxxx/core-1.0.1/assets [-]
        - compileJarFiles             : <GRADLE>/caches/<TRANSFORMS>/files-2.1/xxxxxxxxxxxxxxxxxxxxxxxxxxxxxxxx/core-1.0.1/jars/classes.jar
        component                     : androidx.core:core:1.0.1
        externalAnnotations           : <GRADLE>/caches/<TRANSFORMS>/files-2.1/xxxxxxxxxxxxxxxxxxxxxxxxxxxxxxxx/core-1.0.1/annotations.zip
        folder                        : <GRADLE>/caches/<TRANSFORMS>/files-2.1/xxxxxxxxxxxxxxxxxxxxxxxxxxxxxxxx/core-1.0.1
        jniFolder                     : <GRADLE>/caches/<TRANSFORMS>/files-2.1/xxxxxxxxxxxxxxxxxxxxxxxxxxxxxxxx/core-1.0.1/jni [-]
        lintJar                       : <GRADLE>/caches/<TRANSFORMS>/files-2.1/xxxxxxxxxxxxxxxxxxxxxxxxxxxxxxxx/core-1.0.1/jars/lint.jar [-]
        manifest                      : <GRADLE>/caches/<TRANSFORMS>/files-2.1/xxxxxxxxxxxxxxxxxxxxxxxxxxxxxxxx/core-1.0.1/AndroidManifest.xml
        proguardRules                 : <GRADLE>/caches/<TRANSFORMS>/files-2.1/xxxxxxxxxxxxxxxxxxxxxxxxxxxxxxxx/core-1.0.1/proguard.txt
        publicResources               : <GRADLE>/caches/<TRANSFORMS>/files-2.1/xxxxxxxxxxxxxxxxxxxxxxxxxxxxxxxx/core-1.0.1/public.txt
        renderscriptFolder            : <GRADLE>/caches/<TRANSFORMS>/files-2.1/xxxxxxxxxxxxxxxxxxxxxxxxxxxxxxxx/core-1.0.1/rs [-]
        resFolder                     : <GRADLE>/caches/<TRANSFORMS>/files-2.1/xxxxxxxxxxxxxxxxxxxxxxxxxxxxxxxx/core-1.0.1/res
        resStaticLibrary              : <GRADLE>/caches/<TRANSFORMS>/files-2.1/xxxxxxxxxxxxxxxxxxxxxxxxxxxxxxxx/core-1.0.1/res.apk [-]
        - runtimeJarFiles             : <GRADLE>/caches/<TRANSFORMS>/files-2.1/xxxxxxxxxxxxxxxxxxxxxxxxxxxxxxxx/core-1.0.1/jars/classes.jar
        symbolFile                    : <GRADLE>/caches/<TRANSFORMS>/files-2.1/xxxxxxxxxxxxxxxxxxxxxxxxxxxxxxxx/core-1.0.1/R.txt
    - library                     : androidx.cursoradapter:cursoradapter:1.0.0@aar (IdeAndroidLibraryImpl)
        aidlFolder                    : <GRADLE>/caches/<TRANSFORMS>/files-2.1/xxxxxxxxxxxxxxxxxxxxxxxxxxxxxxxx/cursoradapter-1.0.0/aidl [-]
        artifact                      : <M2>/androidx/cursoradapter/cursoradapter/1.0.0/cursoradapter-1.0.0.aar
        artifactAddress               : androidx.cursoradapter:cursoradapter:1.0.0@aar
        assetsFolder                  : <GRADLE>/caches/<TRANSFORMS>/files-2.1/xxxxxxxxxxxxxxxxxxxxxxxxxxxxxxxx/cursoradapter-1.0.0/assets [-]
        - compileJarFiles             : <GRADLE>/caches/<TRANSFORMS>/files-2.1/xxxxxxxxxxxxxxxxxxxxxxxxxxxxxxxx/cursoradapter-1.0.0/jars/classes.jar
        component                     : androidx.cursoradapter:cursoradapter:1.0.0
        externalAnnotations           : <GRADLE>/caches/<TRANSFORMS>/files-2.1/xxxxxxxxxxxxxxxxxxxxxxxxxxxxxxxx/cursoradapter-1.0.0/annotations.zip [-]
        folder                        : <GRADLE>/caches/<TRANSFORMS>/files-2.1/xxxxxxxxxxxxxxxxxxxxxxxxxxxxxxxx/cursoradapter-1.0.0
        jniFolder                     : <GRADLE>/caches/<TRANSFORMS>/files-2.1/xxxxxxxxxxxxxxxxxxxxxxxxxxxxxxxx/cursoradapter-1.0.0/jni [-]
        lintJar                       : <GRADLE>/caches/<TRANSFORMS>/files-2.1/xxxxxxxxxxxxxxxxxxxxxxxxxxxxxxxx/cursoradapter-1.0.0/jars/lint.jar [-]
        manifest                      : <GRADLE>/caches/<TRANSFORMS>/files-2.1/xxxxxxxxxxxxxxxxxxxxxxxxxxxxxxxx/cursoradapter-1.0.0/AndroidManifest.xml
        proguardRules                 : <GRADLE>/caches/<TRANSFORMS>/files-2.1/xxxxxxxxxxxxxxxxxxxxxxxxxxxxxxxx/cursoradapter-1.0.0/proguard.txt [-]
        publicResources               : <GRADLE>/caches/<TRANSFORMS>/files-2.1/xxxxxxxxxxxxxxxxxxxxxxxxxxxxxxxx/cursoradapter-1.0.0/public.txt [-]
        renderscriptFolder            : <GRADLE>/caches/<TRANSFORMS>/files-2.1/xxxxxxxxxxxxxxxxxxxxxxxxxxxxxxxx/cursoradapter-1.0.0/rs [-]
        resFolder                     : <GRADLE>/caches/<TRANSFORMS>/files-2.1/xxxxxxxxxxxxxxxxxxxxxxxxxxxxxxxx/cursoradapter-1.0.0/res [-]
        resStaticLibrary              : <GRADLE>/caches/<TRANSFORMS>/files-2.1/xxxxxxxxxxxxxxxxxxxxxxxxxxxxxxxx/cursoradapter-1.0.0/res.apk [-]
        - runtimeJarFiles             : <GRADLE>/caches/<TRANSFORMS>/files-2.1/xxxxxxxxxxxxxxxxxxxxxxxxxxxxxxxx/cursoradapter-1.0.0/jars/classes.jar
        symbolFile                    : <GRADLE>/caches/<TRANSFORMS>/files-2.1/xxxxxxxxxxxxxxxxxxxxxxxxxxxxxxxx/cursoradapter-1.0.0/R.txt
    - library                     : androidx.customview:customview:1.0.0@aar (IdeAndroidLibraryImpl)
        aidlFolder                    : <GRADLE>/caches/<TRANSFORMS>/files-2.1/xxxxxxxxxxxxxxxxxxxxxxxxxxxxxxxx/customview-1.0.0/aidl [-]
        artifact                      : <M2>/androidx/customview/customview/1.0.0/customview-1.0.0.aar
        artifactAddress               : androidx.customview:customview:1.0.0@aar
        assetsFolder                  : <GRADLE>/caches/<TRANSFORMS>/files-2.1/xxxxxxxxxxxxxxxxxxxxxxxxxxxxxxxx/customview-1.0.0/assets [-]
        - compileJarFiles             : <GRADLE>/caches/<TRANSFORMS>/files-2.1/xxxxxxxxxxxxxxxxxxxxxxxxxxxxxxxx/customview-1.0.0/jars/classes.jar
        component                     : androidx.customview:customview:1.0.0
        externalAnnotations           : <GRADLE>/caches/<TRANSFORMS>/files-2.1/xxxxxxxxxxxxxxxxxxxxxxxxxxxxxxxx/customview-1.0.0/annotations.zip [-]
        folder                        : <GRADLE>/caches/<TRANSFORMS>/files-2.1/xxxxxxxxxxxxxxxxxxxxxxxxxxxxxxxx/customview-1.0.0
        jniFolder                     : <GRADLE>/caches/<TRANSFORMS>/files-2.1/xxxxxxxxxxxxxxxxxxxxxxxxxxxxxxxx/customview-1.0.0/jni [-]
        lintJar                       : <GRADLE>/caches/<TRANSFORMS>/files-2.1/xxxxxxxxxxxxxxxxxxxxxxxxxxxxxxxx/customview-1.0.0/jars/lint.jar [-]
        manifest                      : <GRADLE>/caches/<TRANSFORMS>/files-2.1/xxxxxxxxxxxxxxxxxxxxxxxxxxxxxxxx/customview-1.0.0/AndroidManifest.xml
        proguardRules                 : <GRADLE>/caches/<TRANSFORMS>/files-2.1/xxxxxxxxxxxxxxxxxxxxxxxxxxxxxxxx/customview-1.0.0/proguard.txt [-]
        publicResources               : <GRADLE>/caches/<TRANSFORMS>/files-2.1/xxxxxxxxxxxxxxxxxxxxxxxxxxxxxxxx/customview-1.0.0/public.txt [-]
        renderscriptFolder            : <GRADLE>/caches/<TRANSFORMS>/files-2.1/xxxxxxxxxxxxxxxxxxxxxxxxxxxxxxxx/customview-1.0.0/rs [-]
        resFolder                     : <GRADLE>/caches/<TRANSFORMS>/files-2.1/xxxxxxxxxxxxxxxxxxxxxxxxxxxxxxxx/customview-1.0.0/res [-]
        resStaticLibrary              : <GRADLE>/caches/<TRANSFORMS>/files-2.1/xxxxxxxxxxxxxxxxxxxxxxxxxxxxxxxx/customview-1.0.0/res.apk [-]
        - runtimeJarFiles             : <GRADLE>/caches/<TRANSFORMS>/files-2.1/xxxxxxxxxxxxxxxxxxxxxxxxxxxxxxxx/customview-1.0.0/jars/classes.jar
        symbolFile                    : <GRADLE>/caches/<TRANSFORMS>/files-2.1/xxxxxxxxxxxxxxxxxxxxxxxxxxxxxxxx/customview-1.0.0/R.txt
    - library                     : androidx.documentfile:documentfile:1.0.0@aar (IdeAndroidLibraryImpl)
        aidlFolder                    : <GRADLE>/caches/<TRANSFORMS>/files-2.1/xxxxxxxxxxxxxxxxxxxxxxxxxxxxxxxx/documentfile-1.0.0/aidl [-]
        artifact                      : <M2>/androidx/documentfile/documentfile/1.0.0/documentfile-1.0.0.aar
        artifactAddress               : androidx.documentfile:documentfile:1.0.0@aar
        assetsFolder                  : <GRADLE>/caches/<TRANSFORMS>/files-2.1/xxxxxxxxxxxxxxxxxxxxxxxxxxxxxxxx/documentfile-1.0.0/assets [-]
        - compileJarFiles             : <GRADLE>/caches/<TRANSFORMS>/files-2.1/xxxxxxxxxxxxxxxxxxxxxxxxxxxxxxxx/documentfile-1.0.0/jars/classes.jar
        component                     : androidx.documentfile:documentfile:1.0.0
        externalAnnotations           : <GRADLE>/caches/<TRANSFORMS>/files-2.1/xxxxxxxxxxxxxxxxxxxxxxxxxxxxxxxx/documentfile-1.0.0/annotations.zip [-]
        folder                        : <GRADLE>/caches/<TRANSFORMS>/files-2.1/xxxxxxxxxxxxxxxxxxxxxxxxxxxxxxxx/documentfile-1.0.0
        jniFolder                     : <GRADLE>/caches/<TRANSFORMS>/files-2.1/xxxxxxxxxxxxxxxxxxxxxxxxxxxxxxxx/documentfile-1.0.0/jni [-]
        lintJar                       : <GRADLE>/caches/<TRANSFORMS>/files-2.1/xxxxxxxxxxxxxxxxxxxxxxxxxxxxxxxx/documentfile-1.0.0/jars/lint.jar [-]
        manifest                      : <GRADLE>/caches/<TRANSFORMS>/files-2.1/xxxxxxxxxxxxxxxxxxxxxxxxxxxxxxxx/documentfile-1.0.0/AndroidManifest.xml
        proguardRules                 : <GRADLE>/caches/<TRANSFORMS>/files-2.1/xxxxxxxxxxxxxxxxxxxxxxxxxxxxxxxx/documentfile-1.0.0/proguard.txt [-]
        publicResources               : <GRADLE>/caches/<TRANSFORMS>/files-2.1/xxxxxxxxxxxxxxxxxxxxxxxxxxxxxxxx/documentfile-1.0.0/public.txt [-]
        renderscriptFolder            : <GRADLE>/caches/<TRANSFORMS>/files-2.1/xxxxxxxxxxxxxxxxxxxxxxxxxxxxxxxx/documentfile-1.0.0/rs [-]
        resFolder                     : <GRADLE>/caches/<TRANSFORMS>/files-2.1/xxxxxxxxxxxxxxxxxxxxxxxxxxxxxxxx/documentfile-1.0.0/res [-]
        resStaticLibrary              : <GRADLE>/caches/<TRANSFORMS>/files-2.1/xxxxxxxxxxxxxxxxxxxxxxxxxxxxxxxx/documentfile-1.0.0/res.apk [-]
        - runtimeJarFiles             : <GRADLE>/caches/<TRANSFORMS>/files-2.1/xxxxxxxxxxxxxxxxxxxxxxxxxxxxxxxx/documentfile-1.0.0/jars/classes.jar
        symbolFile                    : <GRADLE>/caches/<TRANSFORMS>/files-2.1/xxxxxxxxxxxxxxxxxxxxxxxxxxxxxxxx/documentfile-1.0.0/R.txt
    - library                     : androidx.drawerlayout:drawerlayout:1.0.0@aar (IdeAndroidLibraryImpl)
        aidlFolder                    : <GRADLE>/caches/<TRANSFORMS>/files-2.1/xxxxxxxxxxxxxxxxxxxxxxxxxxxxxxxx/drawerlayout-1.0.0/aidl [-]
        artifact                      : <M2>/androidx/drawerlayout/drawerlayout/1.0.0/drawerlayout-1.0.0.aar
        artifactAddress               : androidx.drawerlayout:drawerlayout:1.0.0@aar
        assetsFolder                  : <GRADLE>/caches/<TRANSFORMS>/files-2.1/xxxxxxxxxxxxxxxxxxxxxxxxxxxxxxxx/drawerlayout-1.0.0/assets [-]
        - compileJarFiles             : <GRADLE>/caches/<TRANSFORMS>/files-2.1/xxxxxxxxxxxxxxxxxxxxxxxxxxxxxxxx/drawerlayout-1.0.0/jars/classes.jar
        component                     : androidx.drawerlayout:drawerlayout:1.0.0
        externalAnnotations           : <GRADLE>/caches/<TRANSFORMS>/files-2.1/xxxxxxxxxxxxxxxxxxxxxxxxxxxxxxxx/drawerlayout-1.0.0/annotations.zip
        folder                        : <GRADLE>/caches/<TRANSFORMS>/files-2.1/xxxxxxxxxxxxxxxxxxxxxxxxxxxxxxxx/drawerlayout-1.0.0
        jniFolder                     : <GRADLE>/caches/<TRANSFORMS>/files-2.1/xxxxxxxxxxxxxxxxxxxxxxxxxxxxxxxx/drawerlayout-1.0.0/jni [-]
        lintJar                       : <GRADLE>/caches/<TRANSFORMS>/files-2.1/xxxxxxxxxxxxxxxxxxxxxxxxxxxxxxxx/drawerlayout-1.0.0/jars/lint.jar [-]
        manifest                      : <GRADLE>/caches/<TRANSFORMS>/files-2.1/xxxxxxxxxxxxxxxxxxxxxxxxxxxxxxxx/drawerlayout-1.0.0/AndroidManifest.xml
        proguardRules                 : <GRADLE>/caches/<TRANSFORMS>/files-2.1/xxxxxxxxxxxxxxxxxxxxxxxxxxxxxxxx/drawerlayout-1.0.0/proguard.txt [-]
        publicResources               : <GRADLE>/caches/<TRANSFORMS>/files-2.1/xxxxxxxxxxxxxxxxxxxxxxxxxxxxxxxx/drawerlayout-1.0.0/public.txt [-]
        renderscriptFolder            : <GRADLE>/caches/<TRANSFORMS>/files-2.1/xxxxxxxxxxxxxxxxxxxxxxxxxxxxxxxx/drawerlayout-1.0.0/rs [-]
        resFolder                     : <GRADLE>/caches/<TRANSFORMS>/files-2.1/xxxxxxxxxxxxxxxxxxxxxxxxxxxxxxxx/drawerlayout-1.0.0/res [-]
        resStaticLibrary              : <GRADLE>/caches/<TRANSFORMS>/files-2.1/xxxxxxxxxxxxxxxxxxxxxxxxxxxxxxxx/drawerlayout-1.0.0/res.apk [-]
        - runtimeJarFiles             : <GRADLE>/caches/<TRANSFORMS>/files-2.1/xxxxxxxxxxxxxxxxxxxxxxxxxxxxxxxx/drawerlayout-1.0.0/jars/classes.jar
        symbolFile                    : <GRADLE>/caches/<TRANSFORMS>/files-2.1/xxxxxxxxxxxxxxxxxxxxxxxxxxxxxxxx/drawerlayout-1.0.0/R.txt
    - library                     : androidx.fragment:fragment:1.0.0@aar (IdeAndroidLibraryImpl)
        aidlFolder                    : <GRADLE>/caches/<TRANSFORMS>/files-2.1/xxxxxxxxxxxxxxxxxxxxxxxxxxxxxxxx/fragment-1.0.0/aidl [-]
        artifact                      : <M2>/androidx/fragment/fragment/1.0.0/fragment-1.0.0.aar
        artifactAddress               : androidx.fragment:fragment:1.0.0@aar
        assetsFolder                  : <GRADLE>/caches/<TRANSFORMS>/files-2.1/xxxxxxxxxxxxxxxxxxxxxxxxxxxxxxxx/fragment-1.0.0/assets [-]
        - compileJarFiles             : <GRADLE>/caches/<TRANSFORMS>/files-2.1/xxxxxxxxxxxxxxxxxxxxxxxxxxxxxxxx/fragment-1.0.0/jars/classes.jar
        component                     : androidx.fragment:fragment:1.0.0
        externalAnnotations           : <GRADLE>/caches/<TRANSFORMS>/files-2.1/xxxxxxxxxxxxxxxxxxxxxxxxxxxxxxxx/fragment-1.0.0/annotations.zip
        folder                        : <GRADLE>/caches/<TRANSFORMS>/files-2.1/xxxxxxxxxxxxxxxxxxxxxxxxxxxxxxxx/fragment-1.0.0
        jniFolder                     : <GRADLE>/caches/<TRANSFORMS>/files-2.1/xxxxxxxxxxxxxxxxxxxxxxxxxxxxxxxx/fragment-1.0.0/jni [-]
        lintJar                       : <GRADLE>/caches/<TRANSFORMS>/files-2.1/xxxxxxxxxxxxxxxxxxxxxxxxxxxxxxxx/fragment-1.0.0/jars/lint.jar [-]
        manifest                      : <GRADLE>/caches/<TRANSFORMS>/files-2.1/xxxxxxxxxxxxxxxxxxxxxxxxxxxxxxxx/fragment-1.0.0/AndroidManifest.xml
        proguardRules                 : <GRADLE>/caches/<TRANSFORMS>/files-2.1/xxxxxxxxxxxxxxxxxxxxxxxxxxxxxxxx/fragment-1.0.0/proguard.txt [-]
        publicResources               : <GRADLE>/caches/<TRANSFORMS>/files-2.1/xxxxxxxxxxxxxxxxxxxxxxxxxxxxxxxx/fragment-1.0.0/public.txt [-]
        renderscriptFolder            : <GRADLE>/caches/<TRANSFORMS>/files-2.1/xxxxxxxxxxxxxxxxxxxxxxxxxxxxxxxx/fragment-1.0.0/rs [-]
        resFolder                     : <GRADLE>/caches/<TRANSFORMS>/files-2.1/xxxxxxxxxxxxxxxxxxxxxxxxxxxxxxxx/fragment-1.0.0/res [-]
        resStaticLibrary              : <GRADLE>/caches/<TRANSFORMS>/files-2.1/xxxxxxxxxxxxxxxxxxxxxxxxxxxxxxxx/fragment-1.0.0/res.apk [-]
        - runtimeJarFiles             : <GRADLE>/caches/<TRANSFORMS>/files-2.1/xxxxxxxxxxxxxxxxxxxxxxxxxxxxxxxx/fragment-1.0.0/jars/classes.jar
        symbolFile                    : <GRADLE>/caches/<TRANSFORMS>/files-2.1/xxxxxxxxxxxxxxxxxxxxxxxxxxxxxxxx/fragment-1.0.0/R.txt
    - library                     : androidx.interpolator:interpolator:1.0.0@aar (IdeAndroidLibraryImpl)
        aidlFolder                    : <GRADLE>/caches/<TRANSFORMS>/files-2.1/xxxxxxxxxxxxxxxxxxxxxxxxxxxxxxxx/interpolator-1.0.0/aidl [-]
        artifact                      : <M2>/androidx/interpolator/interpolator/1.0.0/interpolator-1.0.0.aar
        artifactAddress               : androidx.interpolator:interpolator:1.0.0@aar
        assetsFolder                  : <GRADLE>/caches/<TRANSFORMS>/files-2.1/xxxxxxxxxxxxxxxxxxxxxxxxxxxxxxxx/interpolator-1.0.0/assets [-]
        - compileJarFiles             : <GRADLE>/caches/<TRANSFORMS>/files-2.1/xxxxxxxxxxxxxxxxxxxxxxxxxxxxxxxx/interpolator-1.0.0/jars/classes.jar
        component                     : androidx.interpolator:interpolator:1.0.0
        externalAnnotations           : <GRADLE>/caches/<TRANSFORMS>/files-2.1/xxxxxxxxxxxxxxxxxxxxxxxxxxxxxxxx/interpolator-1.0.0/annotations.zip [-]
        folder                        : <GRADLE>/caches/<TRANSFORMS>/files-2.1/xxxxxxxxxxxxxxxxxxxxxxxxxxxxxxxx/interpolator-1.0.0
        jniFolder                     : <GRADLE>/caches/<TRANSFORMS>/files-2.1/xxxxxxxxxxxxxxxxxxxxxxxxxxxxxxxx/interpolator-1.0.0/jni [-]
        lintJar                       : <GRADLE>/caches/<TRANSFORMS>/files-2.1/xxxxxxxxxxxxxxxxxxxxxxxxxxxxxxxx/interpolator-1.0.0/jars/lint.jar [-]
        manifest                      : <GRADLE>/caches/<TRANSFORMS>/files-2.1/xxxxxxxxxxxxxxxxxxxxxxxxxxxxxxxx/interpolator-1.0.0/AndroidManifest.xml
        proguardRules                 : <GRADLE>/caches/<TRANSFORMS>/files-2.1/xxxxxxxxxxxxxxxxxxxxxxxxxxxxxxxx/interpolator-1.0.0/proguard.txt [-]
        publicResources               : <GRADLE>/caches/<TRANSFORMS>/files-2.1/xxxxxxxxxxxxxxxxxxxxxxxxxxxxxxxx/interpolator-1.0.0/public.txt [-]
        renderscriptFolder            : <GRADLE>/caches/<TRANSFORMS>/files-2.1/xxxxxxxxxxxxxxxxxxxxxxxxxxxxxxxx/interpolator-1.0.0/rs [-]
        resFolder                     : <GRADLE>/caches/<TRANSFORMS>/files-2.1/xxxxxxxxxxxxxxxxxxxxxxxxxxxxxxxx/interpolator-1.0.0/res [-]
        resStaticLibrary              : <GRADLE>/caches/<TRANSFORMS>/files-2.1/xxxxxxxxxxxxxxxxxxxxxxxxxxxxxxxx/interpolator-1.0.0/res.apk [-]
        - runtimeJarFiles             : <GRADLE>/caches/<TRANSFORMS>/files-2.1/xxxxxxxxxxxxxxxxxxxxxxxxxxxxxxxx/interpolator-1.0.0/jars/classes.jar
        symbolFile                    : <GRADLE>/caches/<TRANSFORMS>/files-2.1/xxxxxxxxxxxxxxxxxxxxxxxxxxxxxxxx/interpolator-1.0.0/R.txt
    - library                     : androidx.legacy:legacy-support-core-ui:1.0.0@aar (IdeAndroidLibraryImpl)
        aidlFolder                    : <GRADLE>/caches/<TRANSFORMS>/files-2.1/xxxxxxxxxxxxxxxxxxxxxxxxxxxxxxxx/legacy-support-core-ui-1.0.0/aidl [-]
        artifact                      : <M2>/androidx/legacy/legacy-support-core-ui/1.0.0/legacy-support-core-ui-1.0.0.aar
        artifactAddress               : androidx.legacy:legacy-support-core-ui:1.0.0@aar
        assetsFolder                  : <GRADLE>/caches/<TRANSFORMS>/files-2.1/xxxxxxxxxxxxxxxxxxxxxxxxxxxxxxxx/legacy-support-core-ui-1.0.0/assets [-]
        - compileJarFiles             : <GRADLE>/caches/<TRANSFORMS>/files-2.1/xxxxxxxxxxxxxxxxxxxxxxxxxxxxxxxx/legacy-support-core-ui-1.0.0/jars/classes.jar
        component                     : androidx.legacy:legacy-support-core-ui:1.0.0
        externalAnnotations           : <GRADLE>/caches/<TRANSFORMS>/files-2.1/xxxxxxxxxxxxxxxxxxxxxxxxxxxxxxxx/legacy-support-core-ui-1.0.0/annotations.zip [-]
        folder                        : <GRADLE>/caches/<TRANSFORMS>/files-2.1/xxxxxxxxxxxxxxxxxxxxxxxxxxxxxxxx/legacy-support-core-ui-1.0.0
        jniFolder                     : <GRADLE>/caches/<TRANSFORMS>/files-2.1/xxxxxxxxxxxxxxxxxxxxxxxxxxxxxxxx/legacy-support-core-ui-1.0.0/jni [-]
        lintJar                       : <GRADLE>/caches/<TRANSFORMS>/files-2.1/xxxxxxxxxxxxxxxxxxxxxxxxxxxxxxxx/legacy-support-core-ui-1.0.0/jars/lint.jar [-]
        manifest                      : <GRADLE>/caches/<TRANSFORMS>/files-2.1/xxxxxxxxxxxxxxxxxxxxxxxxxxxxxxxx/legacy-support-core-ui-1.0.0/AndroidManifest.xml
        proguardRules                 : <GRADLE>/caches/<TRANSFORMS>/files-2.1/xxxxxxxxxxxxxxxxxxxxxxxxxxxxxxxx/legacy-support-core-ui-1.0.0/proguard.txt [-]
        publicResources               : <GRADLE>/caches/<TRANSFORMS>/files-2.1/xxxxxxxxxxxxxxxxxxxxxxxxxxxxxxxx/legacy-support-core-ui-1.0.0/public.txt [-]
        renderscriptFolder            : <GRADLE>/caches/<TRANSFORMS>/files-2.1/xxxxxxxxxxxxxxxxxxxxxxxxxxxxxxxx/legacy-support-core-ui-1.0.0/rs [-]
        resFolder                     : <GRADLE>/caches/<TRANSFORMS>/files-2.1/xxxxxxxxxxxxxxxxxxxxxxxxxxxxxxxx/legacy-support-core-ui-1.0.0/res [-]
        resStaticLibrary              : <GRADLE>/caches/<TRANSFORMS>/files-2.1/xxxxxxxxxxxxxxxxxxxxxxxxxxxxxxxx/legacy-support-core-ui-1.0.0/res.apk [-]
        - runtimeJarFiles             : <GRADLE>/caches/<TRANSFORMS>/files-2.1/xxxxxxxxxxxxxxxxxxxxxxxxxxxxxxxx/legacy-support-core-ui-1.0.0/jars/classes.jar
        symbolFile                    : <GRADLE>/caches/<TRANSFORMS>/files-2.1/xxxxxxxxxxxxxxxxxxxxxxxxxxxxxxxx/legacy-support-core-ui-1.0.0/R.txt
    - library                     : androidx.legacy:legacy-support-core-utils:1.0.0@aar (IdeAndroidLibraryImpl)
        aidlFolder                    : <GRADLE>/caches/<TRANSFORMS>/files-2.1/xxxxxxxxxxxxxxxxxxxxxxxxxxxxxxxx/legacy-support-core-utils-1.0.0/aidl [-]
        artifact                      : <M2>/androidx/legacy/legacy-support-core-utils/1.0.0/legacy-support-core-utils-1.0.0.aar
        artifactAddress               : androidx.legacy:legacy-support-core-utils:1.0.0@aar
        assetsFolder                  : <GRADLE>/caches/<TRANSFORMS>/files-2.1/xxxxxxxxxxxxxxxxxxxxxxxxxxxxxxxx/legacy-support-core-utils-1.0.0/assets [-]
        - compileJarFiles             : <GRADLE>/caches/<TRANSFORMS>/files-2.1/xxxxxxxxxxxxxxxxxxxxxxxxxxxxxxxx/legacy-support-core-utils-1.0.0/jars/classes.jar
        component                     : androidx.legacy:legacy-support-core-utils:1.0.0
        externalAnnotations           : <GRADLE>/caches/<TRANSFORMS>/files-2.1/xxxxxxxxxxxxxxxxxxxxxxxxxxxxxxxx/legacy-support-core-utils-1.0.0/annotations.zip [-]
        folder                        : <GRADLE>/caches/<TRANSFORMS>/files-2.1/xxxxxxxxxxxxxxxxxxxxxxxxxxxxxxxx/legacy-support-core-utils-1.0.0
        jniFolder                     : <GRADLE>/caches/<TRANSFORMS>/files-2.1/xxxxxxxxxxxxxxxxxxxxxxxxxxxxxxxx/legacy-support-core-utils-1.0.0/jni [-]
        lintJar                       : <GRADLE>/caches/<TRANSFORMS>/files-2.1/xxxxxxxxxxxxxxxxxxxxxxxxxxxxxxxx/legacy-support-core-utils-1.0.0/jars/lint.jar [-]
        manifest                      : <GRADLE>/caches/<TRANSFORMS>/files-2.1/xxxxxxxxxxxxxxxxxxxxxxxxxxxxxxxx/legacy-support-core-utils-1.0.0/AndroidManifest.xml
        proguardRules                 : <GRADLE>/caches/<TRANSFORMS>/files-2.1/xxxxxxxxxxxxxxxxxxxxxxxxxxxxxxxx/legacy-support-core-utils-1.0.0/proguard.txt [-]
        publicResources               : <GRADLE>/caches/<TRANSFORMS>/files-2.1/xxxxxxxxxxxxxxxxxxxxxxxxxxxxxxxx/legacy-support-core-utils-1.0.0/public.txt [-]
        renderscriptFolder            : <GRADLE>/caches/<TRANSFORMS>/files-2.1/xxxxxxxxxxxxxxxxxxxxxxxxxxxxxxxx/legacy-support-core-utils-1.0.0/rs [-]
        resFolder                     : <GRADLE>/caches/<TRANSFORMS>/files-2.1/xxxxxxxxxxxxxxxxxxxxxxxxxxxxxxxx/legacy-support-core-utils-1.0.0/res [-]
        resStaticLibrary              : <GRADLE>/caches/<TRANSFORMS>/files-2.1/xxxxxxxxxxxxxxxxxxxxxxxxxxxxxxxx/legacy-support-core-utils-1.0.0/res.apk [-]
        - runtimeJarFiles             : <GRADLE>/caches/<TRANSFORMS>/files-2.1/xxxxxxxxxxxxxxxxxxxxxxxxxxxxxxxx/legacy-support-core-utils-1.0.0/jars/classes.jar
        symbolFile                    : <GRADLE>/caches/<TRANSFORMS>/files-2.1/xxxxxxxxxxxxxxxxxxxxxxxxxxxxxxxx/legacy-support-core-utils-1.0.0/R.txt
    - library                     : androidx.lifecycle:lifecycle-livedata-core:2.0.0@aar (IdeAndroidLibraryImpl)
        aidlFolder                    : <GRADLE>/caches/<TRANSFORMS>/files-2.1/xxxxxxxxxxxxxxxxxxxxxxxxxxxxxxxx/lifecycle-livedata-core-2.0.0/aidl [-]
        artifact                      : <M2>/androidx/lifecycle/lifecycle-livedata-core/2.0.0/lifecycle-livedata-core-2.0.0.aar
        artifactAddress               : androidx.lifecycle:lifecycle-livedata-core:2.0.0@aar
        assetsFolder                  : <GRADLE>/caches/<TRANSFORMS>/files-2.1/xxxxxxxxxxxxxxxxxxxxxxxxxxxxxxxx/lifecycle-livedata-core-2.0.0/assets [-]
        - compileJarFiles             : <GRADLE>/caches/<TRANSFORMS>/files-2.1/xxxxxxxxxxxxxxxxxxxxxxxxxxxxxxxx/lifecycle-livedata-core-2.0.0/jars/classes.jar
        component                     : androidx.lifecycle:lifecycle-livedata-core:2.0.0
        externalAnnotations           : <GRADLE>/caches/<TRANSFORMS>/files-2.1/xxxxxxxxxxxxxxxxxxxxxxxxxxxxxxxx/lifecycle-livedata-core-2.0.0/annotations.zip [-]
        folder                        : <GRADLE>/caches/<TRANSFORMS>/files-2.1/xxxxxxxxxxxxxxxxxxxxxxxxxxxxxxxx/lifecycle-livedata-core-2.0.0
        jniFolder                     : <GRADLE>/caches/<TRANSFORMS>/files-2.1/xxxxxxxxxxxxxxxxxxxxxxxxxxxxxxxx/lifecycle-livedata-core-2.0.0/jni [-]
        lintJar                       : <GRADLE>/caches/<TRANSFORMS>/files-2.1/xxxxxxxxxxxxxxxxxxxxxxxxxxxxxxxx/lifecycle-livedata-core-2.0.0/jars/lint.jar [-]
        manifest                      : <GRADLE>/caches/<TRANSFORMS>/files-2.1/xxxxxxxxxxxxxxxxxxxxxxxxxxxxxxxx/lifecycle-livedata-core-2.0.0/AndroidManifest.xml
        proguardRules                 : <GRADLE>/caches/<TRANSFORMS>/files-2.1/xxxxxxxxxxxxxxxxxxxxxxxxxxxxxxxx/lifecycle-livedata-core-2.0.0/proguard.txt [-]
        publicResources               : <GRADLE>/caches/<TRANSFORMS>/files-2.1/xxxxxxxxxxxxxxxxxxxxxxxxxxxxxxxx/lifecycle-livedata-core-2.0.0/public.txt [-]
        renderscriptFolder            : <GRADLE>/caches/<TRANSFORMS>/files-2.1/xxxxxxxxxxxxxxxxxxxxxxxxxxxxxxxx/lifecycle-livedata-core-2.0.0/rs [-]
        resFolder                     : <GRADLE>/caches/<TRANSFORMS>/files-2.1/xxxxxxxxxxxxxxxxxxxxxxxxxxxxxxxx/lifecycle-livedata-core-2.0.0/res [-]
        resStaticLibrary              : <GRADLE>/caches/<TRANSFORMS>/files-2.1/xxxxxxxxxxxxxxxxxxxxxxxxxxxxxxxx/lifecycle-livedata-core-2.0.0/res.apk [-]
        - runtimeJarFiles             : <GRADLE>/caches/<TRANSFORMS>/files-2.1/xxxxxxxxxxxxxxxxxxxxxxxxxxxxxxxx/lifecycle-livedata-core-2.0.0/jars/classes.jar
        symbolFile                    : <GRADLE>/caches/<TRANSFORMS>/files-2.1/xxxxxxxxxxxxxxxxxxxxxxxxxxxxxxxx/lifecycle-livedata-core-2.0.0/R.txt
    - library                     : androidx.lifecycle:lifecycle-livedata:2.0.0@aar (IdeAndroidLibraryImpl)
        aidlFolder                    : <GRADLE>/caches/<TRANSFORMS>/files-2.1/xxxxxxxxxxxxxxxxxxxxxxxxxxxxxxxx/lifecycle-livedata-2.0.0/aidl [-]
        artifact                      : <M2>/androidx/lifecycle/lifecycle-livedata/2.0.0/lifecycle-livedata-2.0.0.aar
        artifactAddress               : androidx.lifecycle:lifecycle-livedata:2.0.0@aar
        assetsFolder                  : <GRADLE>/caches/<TRANSFORMS>/files-2.1/xxxxxxxxxxxxxxxxxxxxxxxxxxxxxxxx/lifecycle-livedata-2.0.0/assets [-]
        - compileJarFiles             : <GRADLE>/caches/<TRANSFORMS>/files-2.1/xxxxxxxxxxxxxxxxxxxxxxxxxxxxxxxx/lifecycle-livedata-2.0.0/jars/classes.jar
        component                     : androidx.lifecycle:lifecycle-livedata:2.0.0
        externalAnnotations           : <GRADLE>/caches/<TRANSFORMS>/files-2.1/xxxxxxxxxxxxxxxxxxxxxxxxxxxxxxxx/lifecycle-livedata-2.0.0/annotations.zip [-]
        folder                        : <GRADLE>/caches/<TRANSFORMS>/files-2.1/xxxxxxxxxxxxxxxxxxxxxxxxxxxxxxxx/lifecycle-livedata-2.0.0
        jniFolder                     : <GRADLE>/caches/<TRANSFORMS>/files-2.1/xxxxxxxxxxxxxxxxxxxxxxxxxxxxxxxx/lifecycle-livedata-2.0.0/jni [-]
        lintJar                       : <GRADLE>/caches/<TRANSFORMS>/files-2.1/xxxxxxxxxxxxxxxxxxxxxxxxxxxxxxxx/lifecycle-livedata-2.0.0/jars/lint.jar [-]
        manifest                      : <GRADLE>/caches/<TRANSFORMS>/files-2.1/xxxxxxxxxxxxxxxxxxxxxxxxxxxxxxxx/lifecycle-livedata-2.0.0/AndroidManifest.xml
        proguardRules                 : <GRADLE>/caches/<TRANSFORMS>/files-2.1/xxxxxxxxxxxxxxxxxxxxxxxxxxxxxxxx/lifecycle-livedata-2.0.0/proguard.txt [-]
        publicResources               : <GRADLE>/caches/<TRANSFORMS>/files-2.1/xxxxxxxxxxxxxxxxxxxxxxxxxxxxxxxx/lifecycle-livedata-2.0.0/public.txt [-]
        renderscriptFolder            : <GRADLE>/caches/<TRANSFORMS>/files-2.1/xxxxxxxxxxxxxxxxxxxxxxxxxxxxxxxx/lifecycle-livedata-2.0.0/rs [-]
        resFolder                     : <GRADLE>/caches/<TRANSFORMS>/files-2.1/xxxxxxxxxxxxxxxxxxxxxxxxxxxxxxxx/lifecycle-livedata-2.0.0/res [-]
        resStaticLibrary              : <GRADLE>/caches/<TRANSFORMS>/files-2.1/xxxxxxxxxxxxxxxxxxxxxxxxxxxxxxxx/lifecycle-livedata-2.0.0/res.apk [-]
        - runtimeJarFiles             : <GRADLE>/caches/<TRANSFORMS>/files-2.1/xxxxxxxxxxxxxxxxxxxxxxxxxxxxxxxx/lifecycle-livedata-2.0.0/jars/classes.jar
        symbolFile                    : <GRADLE>/caches/<TRANSFORMS>/files-2.1/xxxxxxxxxxxxxxxxxxxxxxxxxxxxxxxx/lifecycle-livedata-2.0.0/R.txt
    - library                     : androidx.lifecycle:lifecycle-runtime:2.0.0@aar (IdeAndroidLibraryImpl)
        aidlFolder                    : <GRADLE>/caches/<TRANSFORMS>/files-2.1/xxxxxxxxxxxxxxxxxxxxxxxxxxxxxxxx/lifecycle-runtime-2.0.0/aidl [-]
        artifact                      : <M2>/androidx/lifecycle/lifecycle-runtime/2.0.0/lifecycle-runtime-2.0.0.aar
        artifactAddress               : androidx.lifecycle:lifecycle-runtime:2.0.0@aar
        assetsFolder                  : <GRADLE>/caches/<TRANSFORMS>/files-2.1/xxxxxxxxxxxxxxxxxxxxxxxxxxxxxxxx/lifecycle-runtime-2.0.0/assets [-]
        - compileJarFiles             : <GRADLE>/caches/<TRANSFORMS>/files-2.1/xxxxxxxxxxxxxxxxxxxxxxxxxxxxxxxx/lifecycle-runtime-2.0.0/jars/classes.jar
        component                     : androidx.lifecycle:lifecycle-runtime:2.0.0
        externalAnnotations           : <GRADLE>/caches/<TRANSFORMS>/files-2.1/xxxxxxxxxxxxxxxxxxxxxxxxxxxxxxxx/lifecycle-runtime-2.0.0/annotations.zip [-]
        folder                        : <GRADLE>/caches/<TRANSFORMS>/files-2.1/xxxxxxxxxxxxxxxxxxxxxxxxxxxxxxxx/lifecycle-runtime-2.0.0
        jniFolder                     : <GRADLE>/caches/<TRANSFORMS>/files-2.1/xxxxxxxxxxxxxxxxxxxxxxxxxxxxxxxx/lifecycle-runtime-2.0.0/jni [-]
        lintJar                       : <GRADLE>/caches/<TRANSFORMS>/files-2.1/xxxxxxxxxxxxxxxxxxxxxxxxxxxxxxxx/lifecycle-runtime-2.0.0/jars/lint.jar [-]
        manifest                      : <GRADLE>/caches/<TRANSFORMS>/files-2.1/xxxxxxxxxxxxxxxxxxxxxxxxxxxxxxxx/lifecycle-runtime-2.0.0/AndroidManifest.xml
        proguardRules                 : <GRADLE>/caches/<TRANSFORMS>/files-2.1/xxxxxxxxxxxxxxxxxxxxxxxxxxxxxxxx/lifecycle-runtime-2.0.0/proguard.txt
        publicResources               : <GRADLE>/caches/<TRANSFORMS>/files-2.1/xxxxxxxxxxxxxxxxxxxxxxxxxxxxxxxx/lifecycle-runtime-2.0.0/public.txt [-]
        renderscriptFolder            : <GRADLE>/caches/<TRANSFORMS>/files-2.1/xxxxxxxxxxxxxxxxxxxxxxxxxxxxxxxx/lifecycle-runtime-2.0.0/rs [-]
        resFolder                     : <GRADLE>/caches/<TRANSFORMS>/files-2.1/xxxxxxxxxxxxxxxxxxxxxxxxxxxxxxxx/lifecycle-runtime-2.0.0/res [-]
        resStaticLibrary              : <GRADLE>/caches/<TRANSFORMS>/files-2.1/xxxxxxxxxxxxxxxxxxxxxxxxxxxxxxxx/lifecycle-runtime-2.0.0/res.apk [-]
        - runtimeJarFiles             : <GRADLE>/caches/<TRANSFORMS>/files-2.1/xxxxxxxxxxxxxxxxxxxxxxxxxxxxxxxx/lifecycle-runtime-2.0.0/jars/classes.jar
        symbolFile                    : <GRADLE>/caches/<TRANSFORMS>/files-2.1/xxxxxxxxxxxxxxxxxxxxxxxxxxxxxxxx/lifecycle-runtime-2.0.0/R.txt
    - library                     : androidx.lifecycle:lifecycle-viewmodel:2.0.0@aar (IdeAndroidLibraryImpl)
        aidlFolder                    : <GRADLE>/caches/<TRANSFORMS>/files-2.1/xxxxxxxxxxxxxxxxxxxxxxxxxxxxxxxx/lifecycle-viewmodel-2.0.0/aidl [-]
        artifact                      : <M2>/androidx/lifecycle/lifecycle-viewmodel/2.0.0/lifecycle-viewmodel-2.0.0.aar
        artifactAddress               : androidx.lifecycle:lifecycle-viewmodel:2.0.0@aar
        assetsFolder                  : <GRADLE>/caches/<TRANSFORMS>/files-2.1/xxxxxxxxxxxxxxxxxxxxxxxxxxxxxxxx/lifecycle-viewmodel-2.0.0/assets [-]
        - compileJarFiles             : <GRADLE>/caches/<TRANSFORMS>/files-2.1/xxxxxxxxxxxxxxxxxxxxxxxxxxxxxxxx/lifecycle-viewmodel-2.0.0/jars/classes.jar
        component                     : androidx.lifecycle:lifecycle-viewmodel:2.0.0
        externalAnnotations           : <GRADLE>/caches/<TRANSFORMS>/files-2.1/xxxxxxxxxxxxxxxxxxxxxxxxxxxxxxxx/lifecycle-viewmodel-2.0.0/annotations.zip [-]
        folder                        : <GRADLE>/caches/<TRANSFORMS>/files-2.1/xxxxxxxxxxxxxxxxxxxxxxxxxxxxxxxx/lifecycle-viewmodel-2.0.0
        jniFolder                     : <GRADLE>/caches/<TRANSFORMS>/files-2.1/xxxxxxxxxxxxxxxxxxxxxxxxxxxxxxxx/lifecycle-viewmodel-2.0.0/jni [-]
        lintJar                       : <GRADLE>/caches/<TRANSFORMS>/files-2.1/xxxxxxxxxxxxxxxxxxxxxxxxxxxxxxxx/lifecycle-viewmodel-2.0.0/jars/lint.jar [-]
        manifest                      : <GRADLE>/caches/<TRANSFORMS>/files-2.1/xxxxxxxxxxxxxxxxxxxxxxxxxxxxxxxx/lifecycle-viewmodel-2.0.0/AndroidManifest.xml
        proguardRules                 : <GRADLE>/caches/<TRANSFORMS>/files-2.1/xxxxxxxxxxxxxxxxxxxxxxxxxxxxxxxx/lifecycle-viewmodel-2.0.0/proguard.txt
        publicResources               : <GRADLE>/caches/<TRANSFORMS>/files-2.1/xxxxxxxxxxxxxxxxxxxxxxxxxxxxxxxx/lifecycle-viewmodel-2.0.0/public.txt [-]
        renderscriptFolder            : <GRADLE>/caches/<TRANSFORMS>/files-2.1/xxxxxxxxxxxxxxxxxxxxxxxxxxxxxxxx/lifecycle-viewmodel-2.0.0/rs [-]
        resFolder                     : <GRADLE>/caches/<TRANSFORMS>/files-2.1/xxxxxxxxxxxxxxxxxxxxxxxxxxxxxxxx/lifecycle-viewmodel-2.0.0/res [-]
        resStaticLibrary              : <GRADLE>/caches/<TRANSFORMS>/files-2.1/xxxxxxxxxxxxxxxxxxxxxxxxxxxxxxxx/lifecycle-viewmodel-2.0.0/res.apk [-]
        - runtimeJarFiles             : <GRADLE>/caches/<TRANSFORMS>/files-2.1/xxxxxxxxxxxxxxxxxxxxxxxxxxxxxxxx/lifecycle-viewmodel-2.0.0/jars/classes.jar
        symbolFile                    : <GRADLE>/caches/<TRANSFORMS>/files-2.1/xxxxxxxxxxxxxxxxxxxxxxxxxxxxxxxx/lifecycle-viewmodel-2.0.0/R.txt
    - library                     : androidx.loader:loader:1.0.0@aar (IdeAndroidLibraryImpl)
        aidlFolder                    : <GRADLE>/caches/<TRANSFORMS>/files-2.1/xxxxxxxxxxxxxxxxxxxxxxxxxxxxxxxx/loader-1.0.0/aidl [-]
        artifact                      : <M2>/androidx/loader/loader/1.0.0/loader-1.0.0.aar
        artifactAddress               : androidx.loader:loader:1.0.0@aar
        assetsFolder                  : <GRADLE>/caches/<TRANSFORMS>/files-2.1/xxxxxxxxxxxxxxxxxxxxxxxxxxxxxxxx/loader-1.0.0/assets [-]
        - compileJarFiles             : <GRADLE>/caches/<TRANSFORMS>/files-2.1/xxxxxxxxxxxxxxxxxxxxxxxxxxxxxxxx/loader-1.0.0/jars/classes.jar
        component                     : androidx.loader:loader:1.0.0
        externalAnnotations           : <GRADLE>/caches/<TRANSFORMS>/files-2.1/xxxxxxxxxxxxxxxxxxxxxxxxxxxxxxxx/loader-1.0.0/annotations.zip [-]
        folder                        : <GRADLE>/caches/<TRANSFORMS>/files-2.1/xxxxxxxxxxxxxxxxxxxxxxxxxxxxxxxx/loader-1.0.0
        jniFolder                     : <GRADLE>/caches/<TRANSFORMS>/files-2.1/xxxxxxxxxxxxxxxxxxxxxxxxxxxxxxxx/loader-1.0.0/jni [-]
        lintJar                       : <GRADLE>/caches/<TRANSFORMS>/files-2.1/xxxxxxxxxxxxxxxxxxxxxxxxxxxxxxxx/loader-1.0.0/jars/lint.jar [-]
        manifest                      : <GRADLE>/caches/<TRANSFORMS>/files-2.1/xxxxxxxxxxxxxxxxxxxxxxxxxxxxxxxx/loader-1.0.0/AndroidManifest.xml
        proguardRules                 : <GRADLE>/caches/<TRANSFORMS>/files-2.1/xxxxxxxxxxxxxxxxxxxxxxxxxxxxxxxx/loader-1.0.0/proguard.txt [-]
        publicResources               : <GRADLE>/caches/<TRANSFORMS>/files-2.1/xxxxxxxxxxxxxxxxxxxxxxxxxxxxxxxx/loader-1.0.0/public.txt [-]
        renderscriptFolder            : <GRADLE>/caches/<TRANSFORMS>/files-2.1/xxxxxxxxxxxxxxxxxxxxxxxxxxxxxxxx/loader-1.0.0/rs [-]
        resFolder                     : <GRADLE>/caches/<TRANSFORMS>/files-2.1/xxxxxxxxxxxxxxxxxxxxxxxxxxxxxxxx/loader-1.0.0/res [-]
        resStaticLibrary              : <GRADLE>/caches/<TRANSFORMS>/files-2.1/xxxxxxxxxxxxxxxxxxxxxxxxxxxxxxxx/loader-1.0.0/res.apk [-]
        - runtimeJarFiles             : <GRADLE>/caches/<TRANSFORMS>/files-2.1/xxxxxxxxxxxxxxxxxxxxxxxxxxxxxxxx/loader-1.0.0/jars/classes.jar
        symbolFile                    : <GRADLE>/caches/<TRANSFORMS>/files-2.1/xxxxxxxxxxxxxxxxxxxxxxxxxxxxxxxx/loader-1.0.0/R.txt
    - library                     : androidx.localbroadcastmanager:localbroadcastmanager:1.0.0@aar (IdeAndroidLibraryImpl)
        aidlFolder                    : <GRADLE>/caches/<TRANSFORMS>/files-2.1/xxxxxxxxxxxxxxxxxxxxxxxxxxxxxxxx/localbroadcastmanager-1.0.0/aidl [-]
        artifact                      : <M2>/androidx/localbroadcastmanager/localbroadcastmanager/1.0.0/localbroadcastmanager-1.0.0.aar
        artifactAddress               : androidx.localbroadcastmanager:localbroadcastmanager:1.0.0@aar
        assetsFolder                  : <GRADLE>/caches/<TRANSFORMS>/files-2.1/xxxxxxxxxxxxxxxxxxxxxxxxxxxxxxxx/localbroadcastmanager-1.0.0/assets [-]
        - compileJarFiles             : <GRADLE>/caches/<TRANSFORMS>/files-2.1/xxxxxxxxxxxxxxxxxxxxxxxxxxxxxxxx/localbroadcastmanager-1.0.0/jars/classes.jar
        component                     : androidx.localbroadcastmanager:localbroadcastmanager:1.0.0
        externalAnnotations           : <GRADLE>/caches/<TRANSFORMS>/files-2.1/xxxxxxxxxxxxxxxxxxxxxxxxxxxxxxxx/localbroadcastmanager-1.0.0/annotations.zip [-]
        folder                        : <GRADLE>/caches/<TRANSFORMS>/files-2.1/xxxxxxxxxxxxxxxxxxxxxxxxxxxxxxxx/localbroadcastmanager-1.0.0
        jniFolder                     : <GRADLE>/caches/<TRANSFORMS>/files-2.1/xxxxxxxxxxxxxxxxxxxxxxxxxxxxxxxx/localbroadcastmanager-1.0.0/jni [-]
        lintJar                       : <GRADLE>/caches/<TRANSFORMS>/files-2.1/xxxxxxxxxxxxxxxxxxxxxxxxxxxxxxxx/localbroadcastmanager-1.0.0/jars/lint.jar [-]
        manifest                      : <GRADLE>/caches/<TRANSFORMS>/files-2.1/xxxxxxxxxxxxxxxxxxxxxxxxxxxxxxxx/localbroadcastmanager-1.0.0/AndroidManifest.xml
        proguardRules                 : <GRADLE>/caches/<TRANSFORMS>/files-2.1/xxxxxxxxxxxxxxxxxxxxxxxxxxxxxxxx/localbroadcastmanager-1.0.0/proguard.txt [-]
        publicResources               : <GRADLE>/caches/<TRANSFORMS>/files-2.1/xxxxxxxxxxxxxxxxxxxxxxxxxxxxxxxx/localbroadcastmanager-1.0.0/public.txt [-]
        renderscriptFolder            : <GRADLE>/caches/<TRANSFORMS>/files-2.1/xxxxxxxxxxxxxxxxxxxxxxxxxxxxxxxx/localbroadcastmanager-1.0.0/rs [-]
        resFolder                     : <GRADLE>/caches/<TRANSFORMS>/files-2.1/xxxxxxxxxxxxxxxxxxxxxxxxxxxxxxxx/localbroadcastmanager-1.0.0/res [-]
        resStaticLibrary              : <GRADLE>/caches/<TRANSFORMS>/files-2.1/xxxxxxxxxxxxxxxxxxxxxxxxxxxxxxxx/localbroadcastmanager-1.0.0/res.apk [-]
        - runtimeJarFiles             : <GRADLE>/caches/<TRANSFORMS>/files-2.1/xxxxxxxxxxxxxxxxxxxxxxxxxxxxxxxx/localbroadcastmanager-1.0.0/jars/classes.jar
        symbolFile                    : <GRADLE>/caches/<TRANSFORMS>/files-2.1/xxxxxxxxxxxxxxxxxxxxxxxxxxxxxxxx/localbroadcastmanager-1.0.0/R.txt
    - library                     : androidx.print:print:1.0.0@aar (IdeAndroidLibraryImpl)
        aidlFolder                    : <GRADLE>/caches/<TRANSFORMS>/files-2.1/xxxxxxxxxxxxxxxxxxxxxxxxxxxxxxxx/print-1.0.0/aidl [-]
        artifact                      : <M2>/androidx/print/print/1.0.0/print-1.0.0.aar
        artifactAddress               : androidx.print:print:1.0.0@aar
        assetsFolder                  : <GRADLE>/caches/<TRANSFORMS>/files-2.1/xxxxxxxxxxxxxxxxxxxxxxxxxxxxxxxx/print-1.0.0/assets [-]
        - compileJarFiles             : <GRADLE>/caches/<TRANSFORMS>/files-2.1/xxxxxxxxxxxxxxxxxxxxxxxxxxxxxxxx/print-1.0.0/jars/classes.jar
        component                     : androidx.print:print:1.0.0
        externalAnnotations           : <GRADLE>/caches/<TRANSFORMS>/files-2.1/xxxxxxxxxxxxxxxxxxxxxxxxxxxxxxxx/print-1.0.0/annotations.zip
        folder                        : <GRADLE>/caches/<TRANSFORMS>/files-2.1/xxxxxxxxxxxxxxxxxxxxxxxxxxxxxxxx/print-1.0.0
        jniFolder                     : <GRADLE>/caches/<TRANSFORMS>/files-2.1/xxxxxxxxxxxxxxxxxxxxxxxxxxxxxxxx/print-1.0.0/jni [-]
        lintJar                       : <GRADLE>/caches/<TRANSFORMS>/files-2.1/xxxxxxxxxxxxxxxxxxxxxxxxxxxxxxxx/print-1.0.0/jars/lint.jar [-]
        manifest                      : <GRADLE>/caches/<TRANSFORMS>/files-2.1/xxxxxxxxxxxxxxxxxxxxxxxxxxxxxxxx/print-1.0.0/AndroidManifest.xml
        proguardRules                 : <GRADLE>/caches/<TRANSFORMS>/files-2.1/xxxxxxxxxxxxxxxxxxxxxxxxxxxxxxxx/print-1.0.0/proguard.txt [-]
        publicResources               : <GRADLE>/caches/<TRANSFORMS>/files-2.1/xxxxxxxxxxxxxxxxxxxxxxxxxxxxxxxx/print-1.0.0/public.txt [-]
        renderscriptFolder            : <GRADLE>/caches/<TRANSFORMS>/files-2.1/xxxxxxxxxxxxxxxxxxxxxxxxxxxxxxxx/print-1.0.0/rs [-]
        resFolder                     : <GRADLE>/caches/<TRANSFORMS>/files-2.1/xxxxxxxxxxxxxxxxxxxxxxxxxxxxxxxx/print-1.0.0/res [-]
        resStaticLibrary              : <GRADLE>/caches/<TRANSFORMS>/files-2.1/xxxxxxxxxxxxxxxxxxxxxxxxxxxxxxxx/print-1.0.0/res.apk [-]
        - runtimeJarFiles             : <GRADLE>/caches/<TRANSFORMS>/files-2.1/xxxxxxxxxxxxxxxxxxxxxxxxxxxxxxxx/print-1.0.0/jars/classes.jar
        symbolFile                    : <GRADLE>/caches/<TRANSFORMS>/files-2.1/xxxxxxxxxxxxxxxxxxxxxxxxxxxxxxxx/print-1.0.0/R.txt
    - library                     : androidx.slidingpanelayout:slidingpanelayout:1.0.0@aar (IdeAndroidLibraryImpl)
        aidlFolder                    : <GRADLE>/caches/<TRANSFORMS>/files-2.1/xxxxxxxxxxxxxxxxxxxxxxxxxxxxxxxx/slidingpanelayout-1.0.0/aidl [-]
        artifact                      : <M2>/androidx/slidingpanelayout/slidingpanelayout/1.0.0/slidingpanelayout-1.0.0.aar
        artifactAddress               : androidx.slidingpanelayout:slidingpanelayout:1.0.0@aar
        assetsFolder                  : <GRADLE>/caches/<TRANSFORMS>/files-2.1/xxxxxxxxxxxxxxxxxxxxxxxxxxxxxxxx/slidingpanelayout-1.0.0/assets [-]
        - compileJarFiles             : <GRADLE>/caches/<TRANSFORMS>/files-2.1/xxxxxxxxxxxxxxxxxxxxxxxxxxxxxxxx/slidingpanelayout-1.0.0/jars/classes.jar
        component                     : androidx.slidingpanelayout:slidingpanelayout:1.0.0
        externalAnnotations           : <GRADLE>/caches/<TRANSFORMS>/files-2.1/xxxxxxxxxxxxxxxxxxxxxxxxxxxxxxxx/slidingpanelayout-1.0.0/annotations.zip [-]
        folder                        : <GRADLE>/caches/<TRANSFORMS>/files-2.1/xxxxxxxxxxxxxxxxxxxxxxxxxxxxxxxx/slidingpanelayout-1.0.0
        jniFolder                     : <GRADLE>/caches/<TRANSFORMS>/files-2.1/xxxxxxxxxxxxxxxxxxxxxxxxxxxxxxxx/slidingpanelayout-1.0.0/jni [-]
        lintJar                       : <GRADLE>/caches/<TRANSFORMS>/files-2.1/xxxxxxxxxxxxxxxxxxxxxxxxxxxxxxxx/slidingpanelayout-1.0.0/jars/lint.jar [-]
        manifest                      : <GRADLE>/caches/<TRANSFORMS>/files-2.1/xxxxxxxxxxxxxxxxxxxxxxxxxxxxxxxx/slidingpanelayout-1.0.0/AndroidManifest.xml
        proguardRules                 : <GRADLE>/caches/<TRANSFORMS>/files-2.1/xxxxxxxxxxxxxxxxxxxxxxxxxxxxxxxx/slidingpanelayout-1.0.0/proguard.txt [-]
        publicResources               : <GRADLE>/caches/<TRANSFORMS>/files-2.1/xxxxxxxxxxxxxxxxxxxxxxxxxxxxxxxx/slidingpanelayout-1.0.0/public.txt [-]
        renderscriptFolder            : <GRADLE>/caches/<TRANSFORMS>/files-2.1/xxxxxxxxxxxxxxxxxxxxxxxxxxxxxxxx/slidingpanelayout-1.0.0/rs [-]
        resFolder                     : <GRADLE>/caches/<TRANSFORMS>/files-2.1/xxxxxxxxxxxxxxxxxxxxxxxxxxxxxxxx/slidingpanelayout-1.0.0/res [-]
        resStaticLibrary              : <GRADLE>/caches/<TRANSFORMS>/files-2.1/xxxxxxxxxxxxxxxxxxxxxxxxxxxxxxxx/slidingpanelayout-1.0.0/res.apk [-]
        - runtimeJarFiles             : <GRADLE>/caches/<TRANSFORMS>/files-2.1/xxxxxxxxxxxxxxxxxxxxxxxxxxxxxxxx/slidingpanelayout-1.0.0/jars/classes.jar
        symbolFile                    : <GRADLE>/caches/<TRANSFORMS>/files-2.1/xxxxxxxxxxxxxxxxxxxxxxxxxxxxxxxx/slidingpanelayout-1.0.0/R.txt
    - library                     : androidx.swiperefreshlayout:swiperefreshlayout:1.0.0@aar (IdeAndroidLibraryImpl)
        aidlFolder                    : <GRADLE>/caches/<TRANSFORMS>/files-2.1/xxxxxxxxxxxxxxxxxxxxxxxxxxxxxxxx/swiperefreshlayout-1.0.0/aidl [-]
        artifact                      : <M2>/androidx/swiperefreshlayout/swiperefreshlayout/1.0.0/swiperefreshlayout-1.0.0.aar
        artifactAddress               : androidx.swiperefreshlayout:swiperefreshlayout:1.0.0@aar
        assetsFolder                  : <GRADLE>/caches/<TRANSFORMS>/files-2.1/xxxxxxxxxxxxxxxxxxxxxxxxxxxxxxxx/swiperefreshlayout-1.0.0/assets [-]
        - compileJarFiles             : <GRADLE>/caches/<TRANSFORMS>/files-2.1/xxxxxxxxxxxxxxxxxxxxxxxxxxxxxxxx/swiperefreshlayout-1.0.0/jars/classes.jar
        component                     : androidx.swiperefreshlayout:swiperefreshlayout:1.0.0
        externalAnnotations           : <GRADLE>/caches/<TRANSFORMS>/files-2.1/xxxxxxxxxxxxxxxxxxxxxxxxxxxxxxxx/swiperefreshlayout-1.0.0/annotations.zip
        folder                        : <GRADLE>/caches/<TRANSFORMS>/files-2.1/xxxxxxxxxxxxxxxxxxxxxxxxxxxxxxxx/swiperefreshlayout-1.0.0
        jniFolder                     : <GRADLE>/caches/<TRANSFORMS>/files-2.1/xxxxxxxxxxxxxxxxxxxxxxxxxxxxxxxx/swiperefreshlayout-1.0.0/jni [-]
        lintJar                       : <GRADLE>/caches/<TRANSFORMS>/files-2.1/xxxxxxxxxxxxxxxxxxxxxxxxxxxxxxxx/swiperefreshlayout-1.0.0/jars/lint.jar [-]
        manifest                      : <GRADLE>/caches/<TRANSFORMS>/files-2.1/xxxxxxxxxxxxxxxxxxxxxxxxxxxxxxxx/swiperefreshlayout-1.0.0/AndroidManifest.xml
        proguardRules                 : <GRADLE>/caches/<TRANSFORMS>/files-2.1/xxxxxxxxxxxxxxxxxxxxxxxxxxxxxxxx/swiperefreshlayout-1.0.0/proguard.txt [-]
        publicResources               : <GRADLE>/caches/<TRANSFORMS>/files-2.1/xxxxxxxxxxxxxxxxxxxxxxxxxxxxxxxx/swiperefreshlayout-1.0.0/public.txt [-]
        renderscriptFolder            : <GRADLE>/caches/<TRANSFORMS>/files-2.1/xxxxxxxxxxxxxxxxxxxxxxxxxxxxxxxx/swiperefreshlayout-1.0.0/rs [-]
        resFolder                     : <GRADLE>/caches/<TRANSFORMS>/files-2.1/xxxxxxxxxxxxxxxxxxxxxxxxxxxxxxxx/swiperefreshlayout-1.0.0/res [-]
        resStaticLibrary              : <GRADLE>/caches/<TRANSFORMS>/files-2.1/xxxxxxxxxxxxxxxxxxxxxxxxxxxxxxxx/swiperefreshlayout-1.0.0/res.apk [-]
        - runtimeJarFiles             : <GRADLE>/caches/<TRANSFORMS>/files-2.1/xxxxxxxxxxxxxxxxxxxxxxxxxxxxxxxx/swiperefreshlayout-1.0.0/jars/classes.jar
        symbolFile                    : <GRADLE>/caches/<TRANSFORMS>/files-2.1/xxxxxxxxxxxxxxxxxxxxxxxxxxxxxxxx/swiperefreshlayout-1.0.0/R.txt
    - library                     : androidx.test.espresso:espresso-core:3.2.0@aar (IdeAndroidLibraryImpl)
        aidlFolder                    : <GRADLE>/caches/<TRANSFORMS>/files-2.1/xxxxxxxxxxxxxxxxxxxxxxxxxxxxxxxx/espresso-core-3.2.0/aidl [-]
        artifact                      : <M2>/androidx/test/espresso/espresso-core/3.2.0/espresso-core-3.2.0.aar
        artifactAddress               : androidx.test.espresso:espresso-core:3.2.0@aar
        assetsFolder                  : <GRADLE>/caches/<TRANSFORMS>/files-2.1/xxxxxxxxxxxxxxxxxxxxxxxxxxxxxxxx/espresso-core-3.2.0/assets [-]
        - compileJarFiles             : <GRADLE>/caches/<TRANSFORMS>/files-2.1/xxxxxxxxxxxxxxxxxxxxxxxxxxxxxxxx/espresso-core-3.2.0/jars/classes.jar
        component                     : androidx.test.espresso:espresso-core:3.2.0
        externalAnnotations           : <GRADLE>/caches/<TRANSFORMS>/files-2.1/xxxxxxxxxxxxxxxxxxxxxxxxxxxxxxxx/espresso-core-3.2.0/annotations.zip [-]
        folder                        : <GRADLE>/caches/<TRANSFORMS>/files-2.1/xxxxxxxxxxxxxxxxxxxxxxxxxxxxxxxx/espresso-core-3.2.0
        jniFolder                     : <GRADLE>/caches/<TRANSFORMS>/files-2.1/xxxxxxxxxxxxxxxxxxxxxxxxxxxxxxxx/espresso-core-3.2.0/jni [-]
        lintJar                       : <GRADLE>/caches/<TRANSFORMS>/files-2.1/xxxxxxxxxxxxxxxxxxxxxxxxxxxxxxxx/espresso-core-3.2.0/jars/lint.jar [-]
        manifest                      : <GRADLE>/caches/<TRANSFORMS>/files-2.1/xxxxxxxxxxxxxxxxxxxxxxxxxxxxxxxx/espresso-core-3.2.0/AndroidManifest.xml
        proguardRules                 : <GRADLE>/caches/<TRANSFORMS>/files-2.1/xxxxxxxxxxxxxxxxxxxxxxxxxxxxxxxx/espresso-core-3.2.0/proguard.txt
        publicResources               : <GRADLE>/caches/<TRANSFORMS>/files-2.1/xxxxxxxxxxxxxxxxxxxxxxxxxxxxxxxx/espresso-core-3.2.0/public.txt [-]
        renderscriptFolder            : <GRADLE>/caches/<TRANSFORMS>/files-2.1/xxxxxxxxxxxxxxxxxxxxxxxxxxxxxxxx/espresso-core-3.2.0/rs [-]
        resFolder                     : <GRADLE>/caches/<TRANSFORMS>/files-2.1/xxxxxxxxxxxxxxxxxxxxxxxxxxxxxxxx/espresso-core-3.2.0/res [-]
        resStaticLibrary              : <GRADLE>/caches/<TRANSFORMS>/files-2.1/xxxxxxxxxxxxxxxxxxxxxxxxxxxxxxxx/espresso-core-3.2.0/res.apk [-]
        - runtimeJarFiles             : <GRADLE>/caches/<TRANSFORMS>/files-2.1/xxxxxxxxxxxxxxxxxxxxxxxxxxxxxxxx/espresso-core-3.2.0/jars/classes.jar
        symbolFile                    : <GRADLE>/caches/<TRANSFORMS>/files-2.1/xxxxxxxxxxxxxxxxxxxxxxxxxxxxxxxx/espresso-core-3.2.0/R.txt
    - library                     : androidx.test.espresso:espresso-idling-resource:3.2.0@aar (IdeAndroidLibraryImpl)
        aidlFolder                    : <GRADLE>/caches/<TRANSFORMS>/files-2.1/xxxxxxxxxxxxxxxxxxxxxxxxxxxxxxxx/espresso-idling-resource-3.2.0/aidl [-]
        artifact                      : <M2>/androidx/test/espresso/espresso-idling-resource/3.2.0/espresso-idling-resource-3.2.0.aar
        artifactAddress               : androidx.test.espresso:espresso-idling-resource:3.2.0@aar
        assetsFolder                  : <GRADLE>/caches/<TRANSFORMS>/files-2.1/xxxxxxxxxxxxxxxxxxxxxxxxxxxxxxxx/espresso-idling-resource-3.2.0/assets [-]
        - compileJarFiles             : <GRADLE>/caches/<TRANSFORMS>/files-2.1/xxxxxxxxxxxxxxxxxxxxxxxxxxxxxxxx/espresso-idling-resource-3.2.0/jars/classes.jar
        component                     : androidx.test.espresso:espresso-idling-resource:3.2.0
        externalAnnotations           : <GRADLE>/caches/<TRANSFORMS>/files-2.1/xxxxxxxxxxxxxxxxxxxxxxxxxxxxxxxx/espresso-idling-resource-3.2.0/annotations.zip [-]
        folder                        : <GRADLE>/caches/<TRANSFORMS>/files-2.1/xxxxxxxxxxxxxxxxxxxxxxxxxxxxxxxx/espresso-idling-resource-3.2.0
        jniFolder                     : <GRADLE>/caches/<TRANSFORMS>/files-2.1/xxxxxxxxxxxxxxxxxxxxxxxxxxxxxxxx/espresso-idling-resource-3.2.0/jni [-]
        lintJar                       : <GRADLE>/caches/<TRANSFORMS>/files-2.1/xxxxxxxxxxxxxxxxxxxxxxxxxxxxxxxx/espresso-idling-resource-3.2.0/jars/lint.jar [-]
        manifest                      : <GRADLE>/caches/<TRANSFORMS>/files-2.1/xxxxxxxxxxxxxxxxxxxxxxxxxxxxxxxx/espresso-idling-resource-3.2.0/AndroidManifest.xml
        proguardRules                 : <GRADLE>/caches/<TRANSFORMS>/files-2.1/xxxxxxxxxxxxxxxxxxxxxxxxxxxxxxxx/espresso-idling-resource-3.2.0/proguard.txt [-]
        publicResources               : <GRADLE>/caches/<TRANSFORMS>/files-2.1/xxxxxxxxxxxxxxxxxxxxxxxxxxxxxxxx/espresso-idling-resource-3.2.0/public.txt [-]
        renderscriptFolder            : <GRADLE>/caches/<TRANSFORMS>/files-2.1/xxxxxxxxxxxxxxxxxxxxxxxxxxxxxxxx/espresso-idling-resource-3.2.0/rs [-]
        resFolder                     : <GRADLE>/caches/<TRANSFORMS>/files-2.1/xxxxxxxxxxxxxxxxxxxxxxxxxxxxxxxx/espresso-idling-resource-3.2.0/res [-]
        resStaticLibrary              : <GRADLE>/caches/<TRANSFORMS>/files-2.1/xxxxxxxxxxxxxxxxxxxxxxxxxxxxxxxx/espresso-idling-resource-3.2.0/res.apk [-]
        - runtimeJarFiles             : <GRADLE>/caches/<TRANSFORMS>/files-2.1/xxxxxxxxxxxxxxxxxxxxxxxxxxxxxxxx/espresso-idling-resource-3.2.0/jars/classes.jar
        symbolFile                    : <GRADLE>/caches/<TRANSFORMS>/files-2.1/xxxxxxxxxxxxxxxxxxxxxxxxxxxxxxxx/espresso-idling-resource-3.2.0/R.txt
    - library                     : androidx.test.ext:junit:1.1.2@aar (IdeAndroidLibraryImpl)
        aidlFolder                    : <GRADLE>/caches/<TRANSFORMS>/files-2.1/xxxxxxxxxxxxxxxxxxxxxxxxxxxxxxxx/jetified-junit-1.1.2/aidl [-]
        artifact                      : <M2>/androidx/test/ext/junit/1.1.2/junit-1.1.2.aar
        artifactAddress               : androidx.test.ext:junit:1.1.2@aar
        assetsFolder                  : <GRADLE>/caches/<TRANSFORMS>/files-2.1/xxxxxxxxxxxxxxxxxxxxxxxxxxxxxxxx/jetified-junit-1.1.2/assets [-]
        - compileJarFiles             : <GRADLE>/caches/<TRANSFORMS>/files-2.1/xxxxxxxxxxxxxxxxxxxxxxxxxxxxxxxx/jetified-junit-1.1.2/jars/classes.jar
        component                     : androidx.test.ext:junit:1.1.2
        externalAnnotations           : <GRADLE>/caches/<TRANSFORMS>/files-2.1/xxxxxxxxxxxxxxxxxxxxxxxxxxxxxxxx/jetified-junit-1.1.2/annotations.zip [-]
        folder                        : <GRADLE>/caches/<TRANSFORMS>/files-2.1/xxxxxxxxxxxxxxxxxxxxxxxxxxxxxxxx/jetified-junit-1.1.2
        jniFolder                     : <GRADLE>/caches/<TRANSFORMS>/files-2.1/xxxxxxxxxxxxxxxxxxxxxxxxxxxxxxxx/jetified-junit-1.1.2/jni [-]
        lintJar                       : <GRADLE>/caches/<TRANSFORMS>/files-2.1/xxxxxxxxxxxxxxxxxxxxxxxxxxxxxxxx/jetified-junit-1.1.2/jars/lint.jar [-]
        manifest                      : <GRADLE>/caches/<TRANSFORMS>/files-2.1/xxxxxxxxxxxxxxxxxxxxxxxxxxxxxxxx/jetified-junit-1.1.2/AndroidManifest.xml
        proguardRules                 : <GRADLE>/caches/<TRANSFORMS>/files-2.1/xxxxxxxxxxxxxxxxxxxxxxxxxxxxxxxx/jetified-junit-1.1.2/proguard.txt [-]
        publicResources               : <GRADLE>/caches/<TRANSFORMS>/files-2.1/xxxxxxxxxxxxxxxxxxxxxxxxxxxxxxxx/jetified-junit-1.1.2/public.txt [-]
        renderscriptFolder            : <GRADLE>/caches/<TRANSFORMS>/files-2.1/xxxxxxxxxxxxxxxxxxxxxxxxxxxxxxxx/jetified-junit-1.1.2/rs [-]
        resFolder                     : <GRADLE>/caches/<TRANSFORMS>/files-2.1/xxxxxxxxxxxxxxxxxxxxxxxxxxxxxxxx/jetified-junit-1.1.2/res [-]
        resStaticLibrary              : <GRADLE>/caches/<TRANSFORMS>/files-2.1/xxxxxxxxxxxxxxxxxxxxxxxxxxxxxxxx/jetified-junit-1.1.2/res.apk [-]
        - runtimeJarFiles             : <GRADLE>/caches/<TRANSFORMS>/files-2.1/xxxxxxxxxxxxxxxxxxxxxxxxxxxxxxxx/jetified-junit-1.1.2/jars/classes.jar
        symbolFile                    : <GRADLE>/caches/<TRANSFORMS>/files-2.1/xxxxxxxxxxxxxxxxxxxxxxxxxxxxxxxx/jetified-junit-1.1.2/R.txt
    - library                     : androidx.test:core:1.3.0@aar (IdeAndroidLibraryImpl)
        aidlFolder                    : <GRADLE>/caches/<TRANSFORMS>/files-2.1/xxxxxxxxxxxxxxxxxxxxxxxxxxxxxxxx/jetified-core-1.3.0/aidl [-]
        artifact                      : <M2>/androidx/test/core/1.3.0/core-1.3.0.aar
        artifactAddress               : androidx.test:core:1.3.0@aar
        assetsFolder                  : <GRADLE>/caches/<TRANSFORMS>/files-2.1/xxxxxxxxxxxxxxxxxxxxxxxxxxxxxxxx/jetified-core-1.3.0/assets [-]
        - compileJarFiles             : <GRADLE>/caches/<TRANSFORMS>/files-2.1/xxxxxxxxxxxxxxxxxxxxxxxxxxxxxxxx/jetified-core-1.3.0/jars/classes.jar
        component                     : androidx.test:core:1.3.0
        externalAnnotations           : <GRADLE>/caches/<TRANSFORMS>/files-2.1/xxxxxxxxxxxxxxxxxxxxxxxxxxxxxxxx/jetified-core-1.3.0/annotations.zip [-]
        folder                        : <GRADLE>/caches/<TRANSFORMS>/files-2.1/xxxxxxxxxxxxxxxxxxxxxxxxxxxxxxxx/jetified-core-1.3.0
        jniFolder                     : <GRADLE>/caches/<TRANSFORMS>/files-2.1/xxxxxxxxxxxxxxxxxxxxxxxxxxxxxxxx/jetified-core-1.3.0/jni [-]
        lintJar                       : <GRADLE>/caches/<TRANSFORMS>/files-2.1/xxxxxxxxxxxxxxxxxxxxxxxxxxxxxxxx/jetified-core-1.3.0/jars/lint.jar [-]
        manifest                      : <GRADLE>/caches/<TRANSFORMS>/files-2.1/xxxxxxxxxxxxxxxxxxxxxxxxxxxxxxxx/jetified-core-1.3.0/AndroidManifest.xml
        proguardRules                 : <GRADLE>/caches/<TRANSFORMS>/files-2.1/xxxxxxxxxxxxxxxxxxxxxxxxxxxxxxxx/jetified-core-1.3.0/proguard.txt [-]
        publicResources               : <GRADLE>/caches/<TRANSFORMS>/files-2.1/xxxxxxxxxxxxxxxxxxxxxxxxxxxxxxxx/jetified-core-1.3.0/public.txt [-]
        renderscriptFolder            : <GRADLE>/caches/<TRANSFORMS>/files-2.1/xxxxxxxxxxxxxxxxxxxxxxxxxxxxxxxx/jetified-core-1.3.0/rs [-]
        resFolder                     : <GRADLE>/caches/<TRANSFORMS>/files-2.1/xxxxxxxxxxxxxxxxxxxxxxxxxxxxxxxx/jetified-core-1.3.0/res [-]
        resStaticLibrary              : <GRADLE>/caches/<TRANSFORMS>/files-2.1/xxxxxxxxxxxxxxxxxxxxxxxxxxxxxxxx/jetified-core-1.3.0/res.apk [-]
        - runtimeJarFiles             : <GRADLE>/caches/<TRANSFORMS>/files-2.1/xxxxxxxxxxxxxxxxxxxxxxxxxxxxxxxx/jetified-core-1.3.0/jars/classes.jar
        symbolFile                    : <GRADLE>/caches/<TRANSFORMS>/files-2.1/xxxxxxxxxxxxxxxxxxxxxxxxxxxxxxxx/jetified-core-1.3.0/R.txt
    - library                     : androidx.test:monitor:1.3.0@aar (IdeAndroidLibraryImpl)
        aidlFolder                    : <GRADLE>/caches/<TRANSFORMS>/files-2.1/xxxxxxxxxxxxxxxxxxxxxxxxxxxxxxxx/monitor-1.3.0/aidl [-]
        artifact                      : <M2>/androidx/test/monitor/1.3.0/monitor-1.3.0.aar
        artifactAddress               : androidx.test:monitor:1.3.0@aar
        assetsFolder                  : <GRADLE>/caches/<TRANSFORMS>/files-2.1/xxxxxxxxxxxxxxxxxxxxxxxxxxxxxxxx/monitor-1.3.0/assets [-]
        - compileJarFiles             : <GRADLE>/caches/<TRANSFORMS>/files-2.1/xxxxxxxxxxxxxxxxxxxxxxxxxxxxxxxx/monitor-1.3.0/jars/classes.jar
        component                     : androidx.test:monitor:1.3.0
        externalAnnotations           : <GRADLE>/caches/<TRANSFORMS>/files-2.1/xxxxxxxxxxxxxxxxxxxxxxxxxxxxxxxx/monitor-1.3.0/annotations.zip [-]
        folder                        : <GRADLE>/caches/<TRANSFORMS>/files-2.1/xxxxxxxxxxxxxxxxxxxxxxxxxxxxxxxx/monitor-1.3.0
        jniFolder                     : <GRADLE>/caches/<TRANSFORMS>/files-2.1/xxxxxxxxxxxxxxxxxxxxxxxxxxxxxxxx/monitor-1.3.0/jni [-]
        lintJar                       : <GRADLE>/caches/<TRANSFORMS>/files-2.1/xxxxxxxxxxxxxxxxxxxxxxxxxxxxxxxx/monitor-1.3.0/jars/lint.jar [-]
        manifest                      : <GRADLE>/caches/<TRANSFORMS>/files-2.1/xxxxxxxxxxxxxxxxxxxxxxxxxxxxxxxx/monitor-1.3.0/AndroidManifest.xml
        proguardRules                 : <GRADLE>/caches/<TRANSFORMS>/files-2.1/xxxxxxxxxxxxxxxxxxxxxxxxxxxxxxxx/monitor-1.3.0/proguard.txt
        publicResources               : <GRADLE>/caches/<TRANSFORMS>/files-2.1/xxxxxxxxxxxxxxxxxxxxxxxxxxxxxxxx/monitor-1.3.0/public.txt [-]
        renderscriptFolder            : <GRADLE>/caches/<TRANSFORMS>/files-2.1/xxxxxxxxxxxxxxxxxxxxxxxxxxxxxxxx/monitor-1.3.0/rs [-]
        resFolder                     : <GRADLE>/caches/<TRANSFORMS>/files-2.1/xxxxxxxxxxxxxxxxxxxxxxxxxxxxxxxx/monitor-1.3.0/res [-]
        resStaticLibrary              : <GRADLE>/caches/<TRANSFORMS>/files-2.1/xxxxxxxxxxxxxxxxxxxxxxxxxxxxxxxx/monitor-1.3.0/res.apk [-]
        - runtimeJarFiles             : <GRADLE>/caches/<TRANSFORMS>/files-2.1/xxxxxxxxxxxxxxxxxxxxxxxxxxxxxxxx/monitor-1.3.0/jars/classes.jar
        symbolFile                    : <GRADLE>/caches/<TRANSFORMS>/files-2.1/xxxxxxxxxxxxxxxxxxxxxxxxxxxxxxxx/monitor-1.3.0/R.txt
    - library                     : androidx.test:runner:1.2.0@aar (IdeAndroidLibraryImpl)
        aidlFolder                    : <GRADLE>/caches/<TRANSFORMS>/files-2.1/xxxxxxxxxxxxxxxxxxxxxxxxxxxxxxxx/runner-1.2.0/aidl [-]
        artifact                      : <M2>/androidx/test/runner/1.2.0/runner-1.2.0.aar
        artifactAddress               : androidx.test:runner:1.2.0@aar
        assetsFolder                  : <GRADLE>/caches/<TRANSFORMS>/files-2.1/xxxxxxxxxxxxxxxxxxxxxxxxxxxxxxxx/runner-1.2.0/assets [-]
        - compileJarFiles             : <GRADLE>/caches/<TRANSFORMS>/files-2.1/xxxxxxxxxxxxxxxxxxxxxxxxxxxxxxxx/runner-1.2.0/jars/classes.jar
        component                     : androidx.test:runner:1.2.0
        externalAnnotations           : <GRADLE>/caches/<TRANSFORMS>/files-2.1/xxxxxxxxxxxxxxxxxxxxxxxxxxxxxxxx/runner-1.2.0/annotations.zip [-]
        folder                        : <GRADLE>/caches/<TRANSFORMS>/files-2.1/xxxxxxxxxxxxxxxxxxxxxxxxxxxxxxxx/runner-1.2.0
        jniFolder                     : <GRADLE>/caches/<TRANSFORMS>/files-2.1/xxxxxxxxxxxxxxxxxxxxxxxxxxxxxxxx/runner-1.2.0/jni [-]
        lintJar                       : <GRADLE>/caches/<TRANSFORMS>/files-2.1/xxxxxxxxxxxxxxxxxxxxxxxxxxxxxxxx/runner-1.2.0/jars/lint.jar [-]
        manifest                      : <GRADLE>/caches/<TRANSFORMS>/files-2.1/xxxxxxxxxxxxxxxxxxxxxxxxxxxxxxxx/runner-1.2.0/AndroidManifest.xml
        proguardRules                 : <GRADLE>/caches/<TRANSFORMS>/files-2.1/xxxxxxxxxxxxxxxxxxxxxxxxxxxxxxxx/runner-1.2.0/proguard.txt
        publicResources               : <GRADLE>/caches/<TRANSFORMS>/files-2.1/xxxxxxxxxxxxxxxxxxxxxxxxxxxxxxxx/runner-1.2.0/public.txt [-]
        renderscriptFolder            : <GRADLE>/caches/<TRANSFORMS>/files-2.1/xxxxxxxxxxxxxxxxxxxxxxxxxxxxxxxx/runner-1.2.0/rs [-]
        resFolder                     : <GRADLE>/caches/<TRANSFORMS>/files-2.1/xxxxxxxxxxxxxxxxxxxxxxxxxxxxxxxx/runner-1.2.0/res [-]
        resStaticLibrary              : <GRADLE>/caches/<TRANSFORMS>/files-2.1/xxxxxxxxxxxxxxxxxxxxxxxxxxxxxxxx/runner-1.2.0/res.apk [-]
        - runtimeJarFiles             : <GRADLE>/caches/<TRANSFORMS>/files-2.1/xxxxxxxxxxxxxxxxxxxxxxxxxxxxxxxx/runner-1.2.0/jars/classes.jar
        symbolFile                    : <GRADLE>/caches/<TRANSFORMS>/files-2.1/xxxxxxxxxxxxxxxxxxxxxxxxxxxxxxxx/runner-1.2.0/R.txt
    - library                     : androidx.vectordrawable:vectordrawable-animated:1.0.0@aar (IdeAndroidLibraryImpl)
        aidlFolder                    : <GRADLE>/caches/<TRANSFORMS>/files-2.1/xxxxxxxxxxxxxxxxxxxxxxxxxxxxxxxx/vectordrawable-animated-1.0.0/aidl [-]
        artifact                      : <M2>/androidx/vectordrawable/vectordrawable-animated/1.0.0/vectordrawable-animated-1.0.0.aar
        artifactAddress               : androidx.vectordrawable:vectordrawable-animated:1.0.0@aar
        assetsFolder                  : <GRADLE>/caches/<TRANSFORMS>/files-2.1/xxxxxxxxxxxxxxxxxxxxxxxxxxxxxxxx/vectordrawable-animated-1.0.0/assets [-]
        - compileJarFiles             : <GRADLE>/caches/<TRANSFORMS>/files-2.1/xxxxxxxxxxxxxxxxxxxxxxxxxxxxxxxx/vectordrawable-animated-1.0.0/jars/classes.jar
        component                     : androidx.vectordrawable:vectordrawable-animated:1.0.0
        externalAnnotations           : <GRADLE>/caches/<TRANSFORMS>/files-2.1/xxxxxxxxxxxxxxxxxxxxxxxxxxxxxxxx/vectordrawable-animated-1.0.0/annotations.zip [-]
        folder                        : <GRADLE>/caches/<TRANSFORMS>/files-2.1/xxxxxxxxxxxxxxxxxxxxxxxxxxxxxxxx/vectordrawable-animated-1.0.0
        jniFolder                     : <GRADLE>/caches/<TRANSFORMS>/files-2.1/xxxxxxxxxxxxxxxxxxxxxxxxxxxxxxxx/vectordrawable-animated-1.0.0/jni [-]
        lintJar                       : <GRADLE>/caches/<TRANSFORMS>/files-2.1/xxxxxxxxxxxxxxxxxxxxxxxxxxxxxxxx/vectordrawable-animated-1.0.0/jars/lint.jar [-]
        manifest                      : <GRADLE>/caches/<TRANSFORMS>/files-2.1/xxxxxxxxxxxxxxxxxxxxxxxxxxxxxxxx/vectordrawable-animated-1.0.0/AndroidManifest.xml
        proguardRules                 : <GRADLE>/caches/<TRANSFORMS>/files-2.1/xxxxxxxxxxxxxxxxxxxxxxxxxxxxxxxx/vectordrawable-animated-1.0.0/proguard.txt
        publicResources               : <GRADLE>/caches/<TRANSFORMS>/files-2.1/xxxxxxxxxxxxxxxxxxxxxxxxxxxxxxxx/vectordrawable-animated-1.0.0/public.txt [-]
        renderscriptFolder            : <GRADLE>/caches/<TRANSFORMS>/files-2.1/xxxxxxxxxxxxxxxxxxxxxxxxxxxxxxxx/vectordrawable-animated-1.0.0/rs [-]
        resFolder                     : <GRADLE>/caches/<TRANSFORMS>/files-2.1/xxxxxxxxxxxxxxxxxxxxxxxxxxxxxxxx/vectordrawable-animated-1.0.0/res [-]
        resStaticLibrary              : <GRADLE>/caches/<TRANSFORMS>/files-2.1/xxxxxxxxxxxxxxxxxxxxxxxxxxxxxxxx/vectordrawable-animated-1.0.0/res.apk [-]
        - runtimeJarFiles             : <GRADLE>/caches/<TRANSFORMS>/files-2.1/xxxxxxxxxxxxxxxxxxxxxxxxxxxxxxxx/vectordrawable-animated-1.0.0/jars/classes.jar
        symbolFile                    : <GRADLE>/caches/<TRANSFORMS>/files-2.1/xxxxxxxxxxxxxxxxxxxxxxxxxxxxxxxx/vectordrawable-animated-1.0.0/R.txt
    - library                     : androidx.vectordrawable:vectordrawable:1.0.1@aar (IdeAndroidLibraryImpl)
        aidlFolder                    : <GRADLE>/caches/<TRANSFORMS>/files-2.1/xxxxxxxxxxxxxxxxxxxxxxxxxxxxxxxx/vectordrawable-1.0.1/aidl [-]
        artifact                      : <M2>/androidx/vectordrawable/vectordrawable/1.0.1/vectordrawable-1.0.1.aar
        artifactAddress               : androidx.vectordrawable:vectordrawable:1.0.1@aar
        assetsFolder                  : <GRADLE>/caches/<TRANSFORMS>/files-2.1/xxxxxxxxxxxxxxxxxxxxxxxxxxxxxxxx/vectordrawable-1.0.1/assets [-]
        - compileJarFiles             : <GRADLE>/caches/<TRANSFORMS>/files-2.1/xxxxxxxxxxxxxxxxxxxxxxxxxxxxxxxx/vectordrawable-1.0.1/jars/classes.jar
        component                     : androidx.vectordrawable:vectordrawable:1.0.1
        externalAnnotations           : <GRADLE>/caches/<TRANSFORMS>/files-2.1/xxxxxxxxxxxxxxxxxxxxxxxxxxxxxxxx/vectordrawable-1.0.1/annotations.zip [-]
        folder                        : <GRADLE>/caches/<TRANSFORMS>/files-2.1/xxxxxxxxxxxxxxxxxxxxxxxxxxxxxxxx/vectordrawable-1.0.1
        jniFolder                     : <GRADLE>/caches/<TRANSFORMS>/files-2.1/xxxxxxxxxxxxxxxxxxxxxxxxxxxxxxxx/vectordrawable-1.0.1/jni [-]
        lintJar                       : <GRADLE>/caches/<TRANSFORMS>/files-2.1/xxxxxxxxxxxxxxxxxxxxxxxxxxxxxxxx/vectordrawable-1.0.1/jars/lint.jar [-]
        manifest                      : <GRADLE>/caches/<TRANSFORMS>/files-2.1/xxxxxxxxxxxxxxxxxxxxxxxxxxxxxxxx/vectordrawable-1.0.1/AndroidManifest.xml
        proguardRules                 : <GRADLE>/caches/<TRANSFORMS>/files-2.1/xxxxxxxxxxxxxxxxxxxxxxxxxxxxxxxx/vectordrawable-1.0.1/proguard.txt [-]
        publicResources               : <GRADLE>/caches/<TRANSFORMS>/files-2.1/xxxxxxxxxxxxxxxxxxxxxxxxxxxxxxxx/vectordrawable-1.0.1/public.txt [-]
        renderscriptFolder            : <GRADLE>/caches/<TRANSFORMS>/files-2.1/xxxxxxxxxxxxxxxxxxxxxxxxxxxxxxxx/vectordrawable-1.0.1/rs [-]
        resFolder                     : <GRADLE>/caches/<TRANSFORMS>/files-2.1/xxxxxxxxxxxxxxxxxxxxxxxxxxxxxxxx/vectordrawable-1.0.1/res [-]
        resStaticLibrary              : <GRADLE>/caches/<TRANSFORMS>/files-2.1/xxxxxxxxxxxxxxxxxxxxxxxxxxxxxxxx/vectordrawable-1.0.1/res.apk [-]
        - runtimeJarFiles             : <GRADLE>/caches/<TRANSFORMS>/files-2.1/xxxxxxxxxxxxxxxxxxxxxxxxxxxxxxxx/vectordrawable-1.0.1/jars/classes.jar
        symbolFile                    : <GRADLE>/caches/<TRANSFORMS>/files-2.1/xxxxxxxxxxxxxxxxxxxxxxxxxxxxxxxx/vectordrawable-1.0.1/R.txt
    - library                     : androidx.versionedparcelable:versionedparcelable:1.0.0@aar (IdeAndroidLibraryImpl)
        aidlFolder                    : <GRADLE>/caches/<TRANSFORMS>/files-2.1/xxxxxxxxxxxxxxxxxxxxxxxxxxxxxxxx/versionedparcelable-1.0.0/aidl
        artifact                      : <M2>/androidx/versionedparcelable/versionedparcelable/1.0.0/versionedparcelable-1.0.0.aar
        artifactAddress               : androidx.versionedparcelable:versionedparcelable:1.0.0@aar
        assetsFolder                  : <GRADLE>/caches/<TRANSFORMS>/files-2.1/xxxxxxxxxxxxxxxxxxxxxxxxxxxxxxxx/versionedparcelable-1.0.0/assets [-]
        - compileJarFiles             : <GRADLE>/caches/<TRANSFORMS>/files-2.1/xxxxxxxxxxxxxxxxxxxxxxxxxxxxxxxx/versionedparcelable-1.0.0/jars/classes.jar
        component                     : androidx.versionedparcelable:versionedparcelable:1.0.0
        externalAnnotations           : <GRADLE>/caches/<TRANSFORMS>/files-2.1/xxxxxxxxxxxxxxxxxxxxxxxxxxxxxxxx/versionedparcelable-1.0.0/annotations.zip [-]
        folder                        : <GRADLE>/caches/<TRANSFORMS>/files-2.1/xxxxxxxxxxxxxxxxxxxxxxxxxxxxxxxx/versionedparcelable-1.0.0
        jniFolder                     : <GRADLE>/caches/<TRANSFORMS>/files-2.1/xxxxxxxxxxxxxxxxxxxxxxxxxxxxxxxx/versionedparcelable-1.0.0/jni [-]
        lintJar                       : <GRADLE>/caches/<TRANSFORMS>/files-2.1/xxxxxxxxxxxxxxxxxxxxxxxxxxxxxxxx/versionedparcelable-1.0.0/jars/lint.jar [-]
        manifest                      : <GRADLE>/caches/<TRANSFORMS>/files-2.1/xxxxxxxxxxxxxxxxxxxxxxxxxxxxxxxx/versionedparcelable-1.0.0/AndroidManifest.xml
        proguardRules                 : <GRADLE>/caches/<TRANSFORMS>/files-2.1/xxxxxxxxxxxxxxxxxxxxxxxxxxxxxxxx/versionedparcelable-1.0.0/proguard.txt
        publicResources               : <GRADLE>/caches/<TRANSFORMS>/files-2.1/xxxxxxxxxxxxxxxxxxxxxxxxxxxxxxxx/versionedparcelable-1.0.0/public.txt [-]
        renderscriptFolder            : <GRADLE>/caches/<TRANSFORMS>/files-2.1/xxxxxxxxxxxxxxxxxxxxxxxxxxxxxxxx/versionedparcelable-1.0.0/rs [-]
        resFolder                     : <GRADLE>/caches/<TRANSFORMS>/files-2.1/xxxxxxxxxxxxxxxxxxxxxxxxxxxxxxxx/versionedparcelable-1.0.0/res [-]
        resStaticLibrary              : <GRADLE>/caches/<TRANSFORMS>/files-2.1/xxxxxxxxxxxxxxxxxxxxxxxxxxxxxxxx/versionedparcelable-1.0.0/res.apk [-]
        - runtimeJarFiles             : <GRADLE>/caches/<TRANSFORMS>/files-2.1/xxxxxxxxxxxxxxxxxxxxxxxxxxxxxxxx/versionedparcelable-1.0.0/jars/classes.jar
        symbolFile                    : <GRADLE>/caches/<TRANSFORMS>/files-2.1/xxxxxxxxxxxxxxxxxxxxxxxxxxxxxxxx/versionedparcelable-1.0.0/R.txt
    - library                     : androidx.viewpager:viewpager:1.0.0@aar (IdeAndroidLibraryImpl)
        aidlFolder                    : <GRADLE>/caches/<TRANSFORMS>/files-2.1/xxxxxxxxxxxxxxxxxxxxxxxxxxxxxxxx/viewpager-1.0.0/aidl [-]
        artifact                      : <M2>/androidx/viewpager/viewpager/1.0.0/viewpager-1.0.0.aar
        artifactAddress               : androidx.viewpager:viewpager:1.0.0@aar
        assetsFolder                  : <GRADLE>/caches/<TRANSFORMS>/files-2.1/xxxxxxxxxxxxxxxxxxxxxxxxxxxxxxxx/viewpager-1.0.0/assets [-]
        - compileJarFiles             : <GRADLE>/caches/<TRANSFORMS>/files-2.1/xxxxxxxxxxxxxxxxxxxxxxxxxxxxxxxx/viewpager-1.0.0/jars/classes.jar
        component                     : androidx.viewpager:viewpager:1.0.0
        externalAnnotations           : <GRADLE>/caches/<TRANSFORMS>/files-2.1/xxxxxxxxxxxxxxxxxxxxxxxxxxxxxxxx/viewpager-1.0.0/annotations.zip [-]
        folder                        : <GRADLE>/caches/<TRANSFORMS>/files-2.1/xxxxxxxxxxxxxxxxxxxxxxxxxxxxxxxx/viewpager-1.0.0
        jniFolder                     : <GRADLE>/caches/<TRANSFORMS>/files-2.1/xxxxxxxxxxxxxxxxxxxxxxxxxxxxxxxx/viewpager-1.0.0/jni [-]
        lintJar                       : <GRADLE>/caches/<TRANSFORMS>/files-2.1/xxxxxxxxxxxxxxxxxxxxxxxxxxxxxxxx/viewpager-1.0.0/jars/lint.jar [-]
        manifest                      : <GRADLE>/caches/<TRANSFORMS>/files-2.1/xxxxxxxxxxxxxxxxxxxxxxxxxxxxxxxx/viewpager-1.0.0/AndroidManifest.xml
        proguardRules                 : <GRADLE>/caches/<TRANSFORMS>/files-2.1/xxxxxxxxxxxxxxxxxxxxxxxxxxxxxxxx/viewpager-1.0.0/proguard.txt [-]
        publicResources               : <GRADLE>/caches/<TRANSFORMS>/files-2.1/xxxxxxxxxxxxxxxxxxxxxxxxxxxxxxxx/viewpager-1.0.0/public.txt [-]
        renderscriptFolder            : <GRADLE>/caches/<TRANSFORMS>/files-2.1/xxxxxxxxxxxxxxxxxxxxxxxxxxxxxxxx/viewpager-1.0.0/rs [-]
        resFolder                     : <GRADLE>/caches/<TRANSFORMS>/files-2.1/xxxxxxxxxxxxxxxxxxxxxxxxxxxxxxxx/viewpager-1.0.0/res [-]
        resStaticLibrary              : <GRADLE>/caches/<TRANSFORMS>/files-2.1/xxxxxxxxxxxxxxxxxxxxxxxxxxxxxxxx/viewpager-1.0.0/res.apk [-]
        - runtimeJarFiles             : <GRADLE>/caches/<TRANSFORMS>/files-2.1/xxxxxxxxxxxxxxxxxxxxxxxxxxxxxxxx/viewpager-1.0.0/jars/classes.jar
        symbolFile                    : <GRADLE>/caches/<TRANSFORMS>/files-2.1/xxxxxxxxxxxxxxxxxxxxxxxxxxxxxxxx/viewpager-1.0.0/R.txt
    - library                     : androidx.annotation:annotation:1.0.0 (IdeJavaLibraryImpl)
        artifact                      : <M2>/androidx/annotation/annotation/1.0.0/annotation-1.0.0.jar
        artifactAddress               : androidx.annotation:annotation:1.0.0@jar
        component                     : androidx.annotation:annotation:1.0.0
    - library                     : androidx.arch.core:core-common:2.0.0 (IdeJavaLibraryImpl)
        artifact                      : <M2>/androidx/arch/core/core-common/2.0.0/core-common-2.0.0.jar
        artifactAddress               : androidx.arch.core:core-common:2.0.0@jar
        component                     : androidx.arch.core:core-common:2.0.0
    - library                     : androidx.collection:collection:1.0.0 (IdeJavaLibraryImpl)
        artifact                      : <M2>/androidx/collection/collection/1.0.0/collection-1.0.0.jar
        artifactAddress               : androidx.collection:collection:1.0.0@jar
        component                     : androidx.collection:collection:1.0.0
    - library                     : androidx.lifecycle:lifecycle-common:2.0.0 (IdeJavaLibraryImpl)
        artifact                      : <M2>/androidx/lifecycle/lifecycle-common/2.0.0/lifecycle-common-2.0.0.jar
        artifactAddress               : androidx.lifecycle:lifecycle-common:2.0.0@jar
        component                     : androidx.lifecycle:lifecycle-common:2.0.0
    - library                     : com.google.code.findbugs:jsr305:2.0.1 (IdeJavaLibraryImpl)
        artifact                      : <M2>/com/google/code/findbugs/jsr305/2.0.1/jsr305-2.0.1.jar
        artifactAddress               : com.google.code.findbugs:jsr305:2.0.1@jar
        component                     : com.google.code.findbugs:jsr305:2.0.1
    - library                     : com.google.dagger:dagger:2.6 (IdeJavaLibraryImpl)
        artifact                      : <M2>/com/google/dagger/dagger/2.6/dagger-2.6.jar
        artifactAddress               : com.google.dagger:dagger:2.6@jar
        component                     : com.google.dagger:dagger:2.6
    - library                     : com.squareup:javawriter:2.1.1 (IdeJavaLibraryImpl)
        artifact                      : <M2>/com/squareup/javawriter/2.1.1/javawriter-2.1.1.jar
        artifactAddress               : com.squareup:javawriter:2.1.1@jar
        component                     : com.squareup:javawriter:2.1.1
    - library                     : javax.inject:javax.inject:1 (IdeJavaLibraryImpl)
        artifact                      : <M2>/javax/inject/javax.inject/1/javax.inject-1.jar
        artifactAddress               : javax.inject:javax.inject:1@jar
        component                     : javax.inject:javax.inject:1
    - library                     : junit:junit:4.12 (IdeJavaLibraryImpl)
        artifact                      : <M2>/junit/junit/4.12/junit-4.12.jar
        artifactAddress               : junit:junit:4.12@jar
        component                     : junit:junit:4.12
    - library                     : net.sf.kxml:kxml2:2.3.0 (IdeJavaLibraryImpl)
        artifact                      : <M2>/net/sf/kxml/kxml2/2.3.0/kxml2-2.3.0.jar
        artifactAddress               : net.sf.kxml:kxml2:2.3.0@jar
        component                     : net.sf.kxml:kxml2:2.3.0
    - library                     : org.hamcrest:hamcrest-core:1.3 (IdeJavaLibraryImpl)
        artifact                      : <M2>/org/hamcrest/hamcrest-core/1.3/hamcrest-core-1.3.jar
        artifactAddress               : org.hamcrest:hamcrest-core:1.3@jar
        component                     : org.hamcrest:hamcrest-core:1.3
    - library                     : org.hamcrest:hamcrest-integration:1.3 (IdeJavaLibraryImpl)
        artifact                      : <M2>/org/hamcrest/hamcrest-integration/1.3/hamcrest-integration-1.3.jar
        artifactAddress               : org.hamcrest:hamcrest-integration:1.3@jar
        component                     : org.hamcrest:hamcrest-integration:1.3
    - library                     : org.hamcrest:hamcrest-library:1.3 (IdeJavaLibraryImpl)
        artifact                      : <M2>/org/hamcrest/hamcrest-library/1.3/hamcrest-library-1.3.jar
        artifactAddress               : org.hamcrest:hamcrest-library:1.3@jar
        component                     : org.hamcrest:hamcrest-library:1.3
    - library                     : org.jetbrains.kotlin:kotlin-stdlib-common:<KOTLIN_VERSION> (IdeJavaLibraryImpl)
        artifact                      : <M2>/org/jetbrains/kotlin/kotlin-stdlib-common/<KOTLIN_VERSION>/kotlin-stdlib-common-<KOTLIN_VERSION>.jar
        artifactAddress               : org.jetbrains.kotlin:kotlin-stdlib-common:<KOTLIN_VERSION>@jar
        component                     : org.jetbrains.kotlin:kotlin-stdlib-common:<KOTLIN_VERSION>
    - library                     : org.jetbrains.kotlin:kotlin-stdlib-jdk7:<KOTLIN_VERSION> (IdeJavaLibraryImpl)
        artifact                      : <M2>/org/jetbrains/kotlin/kotlin-stdlib-jdk7/<KOTLIN_VERSION>/kotlin-stdlib-jdk7-<KOTLIN_VERSION>.jar
        artifactAddress               : org.jetbrains.kotlin:kotlin-stdlib-jdk7:<KOTLIN_VERSION>@jar
        component                     : org.jetbrains.kotlin:kotlin-stdlib-jdk7:<KOTLIN_VERSION>
    - library                     : org.jetbrains.kotlin:kotlin-stdlib-jdk8:<KOTLIN_VERSION> (IdeJavaLibraryImpl)
        artifact                      : <M2>/org/jetbrains/kotlin/kotlin-stdlib-jdk8/<KOTLIN_VERSION>/kotlin-stdlib-jdk8-<KOTLIN_VERSION>.jar
        artifactAddress               : org.jetbrains.kotlin:kotlin-stdlib-jdk8:<KOTLIN_VERSION>@jar
        component                     : org.jetbrains.kotlin:kotlin-stdlib-jdk8:<KOTLIN_VERSION>
    - library                     : org.jetbrains.kotlin:kotlin-stdlib:<KOTLIN_VERSION> (IdeJavaLibraryImpl)
        artifact                      : <M2>/org/jetbrains/kotlin/kotlin-stdlib/<KOTLIN_VERSION>/kotlin-stdlib-<KOTLIN_VERSION>.jar
        artifactAddress               : org.jetbrains.kotlin:kotlin-stdlib:<KOTLIN_VERSION>@jar
        component                     : org.jetbrains.kotlin:kotlin-stdlib:<KOTLIN_VERSION>
    - library                     : org.jetbrains:annotations:13.0 (IdeJavaLibraryImpl)
        artifact                      : <M2>/org/jetbrains/annotations/13.0/annotations-13.0.jar
        artifactAddress               : org.jetbrains:annotations:13.0@jar
        component                     : org.jetbrains:annotations:13.0
    - library                     : <ROOT>::app@localDebug (IdeModuleLibraryImpl)
        buildId                       : <ROOT>
        projectPath                   : :app
        sourceSet                     : MAIN
        variant                       : localDebug
    - library                     : <ROOT>::javaLib (IdeModuleLibraryImpl)
        buildId                       : <ROOT>
        projectPath                   : :javaLib
        sourceSet                     : MAIN
    - library                     : <ROOT>::lib@debug (IdeModuleLibraryImpl)
        buildId                       : <ROOT>
        lintJar                       : <ROOT>/lib/build/intermediates/lint_publish_jar/global/lint.jar [-]
        projectPath                   : :lib
        sourceSet                     : MAIN
        variant                       : debug
MODULE                        : MainActivity
    externalProject               : MainActivity (DefaultExternalProject)
        path                          : : [-]
        identityPath                  : : [-]
        name                          : MainActivity
        qName                         : MainActivity
        version                       : unspecified
        projectDir                    : <ROOT>
        buildDir                      : <ROOT>/build [-]
        buildFile                     : <ROOT>/build.gradle
        externalSystemId              : GRADLE
        childProjects
            app                           : :app (DefaultExternalProject)
                path                          : :app [-]
                identityPath                  : :app [-]
                name                          : app
                qName                         : :app
                group                         : MainActivity
                version                       : unspecified
                projectDir                    : <ROOT>/app
                buildDir                      : <ROOT>/app/build [-]
                buildFile                     : <ROOT>/app/build.gradle
                externalSystemId              : GRADLE
                sourceSetModel                : DefaultGradleSourceSetModel
                    sourceCompatibility           : <PROJECT_JDK_FEATURE_LEVEL>
                    targetCompatibility           : <PROJECT_JDK_FEATURE_LEVEL>
                    configurationArtifacts
                        _internal_aapt2_binary        : <empty>
                        androidApis                   : <empty>
                        androidTestAnnotationProcessor          : <empty>
                        androidTestApi                : <empty>
                        androidTestApiDependenciesMetadata      : <empty>
                        androidTestApk                : <empty>
                        androidTestCompile            : <empty>
                        androidTestCompileOnly        : <empty>
                        androidTestCompileOnlyDependenciesMetadata        : <empty>
                        androidTestDebugAnnotationProcessor     : <empty>
                        androidTestDebugApi           : <empty>
                        androidTestDebugApiDependenciesMetadata : <empty>
                        androidTestDebugApk           : <empty>
                        androidTestDebugCompile       : <empty>
                        androidTestDebugCompileOnly   : <empty>
                        androidTestDebugCompileOnlyDependenciesMetadata   : <empty>
                        androidTestDebugImplementation          : <empty>
                        androidTestDebugImplementationDependenciesMetadata          : <empty>
                        androidTestDebugIntransitiveDependenciesMetadata  : <empty>
                        androidTestDebugProvided      : <empty>
                        androidTestDebugRuntimeOnly   : <empty>
                        androidTestDebugRuntimeOnlyDependenciesMetadata   : <empty>
                        androidTestDebugWearApp       : <empty>
                        androidTestImplementation     : <empty>
                        androidTestImplementationDependenciesMetadata     : <empty>
                        androidTestIntransitiveDependenciesMetadata       : <empty>
                        androidTestLocalAnnotationProcessor     : <empty>
                        androidTestLocalApi           : <empty>
                        androidTestLocalApiDependenciesMetadata : <empty>
                        androidTestLocalApk           : <empty>
                        androidTestLocalCompile       : <empty>
                        androidTestLocalCompileOnly   : <empty>
                        androidTestLocalCompileOnlyDependenciesMetadata   : <empty>
                        androidTestLocalDebugAnnotationProcessor          : <empty>
                        androidTestLocalDebugApi      : <empty>
                        androidTestLocalDebugApiDependenciesMetadata      : <empty>
                        androidTestLocalDebugApk      : <empty>
                        androidTestLocalDebugCompile  : <empty>
                        androidTestLocalDebugCompileOnly        : <empty>
                        androidTestLocalDebugCompileOnlyDependenciesMetadata        : <empty>
                        androidTestLocalDebugImplementation     : <empty>
                        androidTestLocalDebugImplementationDependenciesMetadata     : <empty>
                        androidTestLocalDebugIntransitiveDependenciesMetadata       : <empty>
                        androidTestLocalDebugProvided : <empty>
                        androidTestLocalDebugRuntimeOnly        : <empty>
                        androidTestLocalDebugRuntimeOnlyDependenciesMetadata        : <empty>
                        androidTestLocalDebugWearApp  : <empty>
                        androidTestLocalImplementation          : <empty>
                        androidTestLocalImplementationDependenciesMetadata          : <empty>
                        androidTestLocalIntransitiveDependenciesMetadata  : <empty>
                        androidTestLocalProvided      : <empty>
                        androidTestLocalRuntimeOnly   : <empty>
                        androidTestLocalRuntimeOnlyDependenciesMetadata   : <empty>
                        androidTestLocalWearApp       : <empty>
                        androidTestProvided           : <empty>
                        androidTestReleaseAnnotationProcessor   : <empty>
                        androidTestReleaseApi         : <empty>
                        androidTestReleaseApiDependenciesMetadata         : <empty>
                        androidTestReleaseApk         : <empty>
                        androidTestReleaseCompile     : <empty>
                        androidTestReleaseCompileOnly : <empty>
                        androidTestReleaseCompileOnlyDependenciesMetadata : <empty>
                        androidTestReleaseImplementation        : <empty>
                        androidTestReleaseImplementationDependenciesMetadata        : <empty>
                        androidTestReleaseIntransitiveDependenciesMetadata          : <empty>
                        androidTestReleaseProvided    : <empty>
                        androidTestReleaseRuntimeOnly : <empty>
                        androidTestReleaseRuntimeOnlyDependenciesMetadata : <empty>
                        androidTestReleaseWearApp     : <empty>
                        androidTestRemoteAnnotationProcessor    : <empty>
                        androidTestRemoteApi          : <empty>
                        androidTestRemoteApiDependenciesMetadata          : <empty>
                        androidTestRemoteApk          : <empty>
                        androidTestRemoteCompile      : <empty>
                        androidTestRemoteCompileOnly  : <empty>
                        androidTestRemoteCompileOnlyDependenciesMetadata  : <empty>
                        androidTestRemoteDebugAnnotationProcessor         : <empty>
                        androidTestRemoteDebugApi     : <empty>
                        androidTestRemoteDebugApiDependenciesMetadata     : <empty>
                        androidTestRemoteDebugApk     : <empty>
                        androidTestRemoteDebugCompile : <empty>
                        androidTestRemoteDebugCompileOnly       : <empty>
                        androidTestRemoteDebugCompileOnlyDependenciesMetadata       : <empty>
                        androidTestRemoteDebugImplementation    : <empty>
                        androidTestRemoteDebugImplementationDependenciesMetadata    : <empty>
                        androidTestRemoteDebugIntransitiveDependenciesMetadata      : <empty>
                        androidTestRemoteDebugProvided          : <empty>
                        androidTestRemoteDebugRuntimeOnly       : <empty>
                        androidTestRemoteDebugRuntimeOnlyDependenciesMetadata       : <empty>
                        androidTestRemoteDebugWearApp : <empty>
                        androidTestRemoteImplementation         : <empty>
                        androidTestRemoteImplementationDependenciesMetadata         : <empty>
                        androidTestRemoteIntransitiveDependenciesMetadata : <empty>
                        androidTestRemoteProvided     : <empty>
                        androidTestRemoteRuntimeOnly  : <empty>
                        androidTestRemoteRuntimeOnlyDependenciesMetadata  : <empty>
                        androidTestRemoteWearApp      : <empty>
                        androidTestRuntimeOnly        : <empty>
                        androidTestRuntimeOnlyDependenciesMetadata        : <empty>
                        androidTestUtil               : <empty>
                        androidTestWearApp            : <empty>
                        annotationProcessor           : <empty>
                        api                           : <empty>
                        apiDependenciesMetadata       : <empty>
                        apk                           : <empty>
                        archives                      : <empty>
                        compile                       : <empty>
                        compileOnly                   : <empty>
                        compileOnlyDependenciesMetadata         : <empty>
                        coreLibraryDesugaring         : <empty>
                        debugAnnotationProcessor      : <empty>
                        debugApi                      : <empty>
                        debugApiDependenciesMetadata  : <empty>
                        debugApk                      : <empty>
                        debugCompile                  : <empty>
                        debugCompileOnly              : <empty>
                        debugCompileOnlyDependenciesMetadata    : <empty>
                        debugImplementation           : <empty>
                        debugImplementationDependenciesMetadata : <empty>
                        debugIntransitiveDependenciesMetadata   : <empty>
                        debugProvided                 : <empty>
                        debugRuntimeOnly              : <empty>
                        debugRuntimeOnlyDependenciesMetadata    : <empty>
                        debugWearApp                  : <empty>
                        default                       : <empty>
                        implementation                : <empty>
                        implementationDependenciesMetadata      : <empty>
                        intransitiveDependenciesMetadata        : <empty>
                        kapt                          : <empty>
                        kaptAndroidTest               : <empty>
                        kaptAndroidTestDebug          : <empty>
                        kaptAndroidTestLocal          : <empty>
                        kaptAndroidTestLocalDebug     : <empty>
                        kaptAndroidTestRelease        : <empty>
                        kaptAndroidTestRemote         : <empty>
                        kaptAndroidTestRemoteDebug    : <empty>
                        kaptClasspath_kaptLocalDebugAndroidTestKotlin     : <empty>
                        kaptClasspath_kaptLocalDebugKotlin      : <empty>
                        kaptClasspath_kaptLocalDebugUnitTestKotlin        : <empty>
                        kaptClasspath_kaptLocalReleaseKotlin    : <empty>
                        kaptClasspath_kaptLocalReleaseUnitTestKotlin      : <empty>
                        kaptClasspath_kaptRemoteDebugAndroidTestKotlin    : <empty>
                        kaptClasspath_kaptRemoteDebugKotlin     : <empty>
                        kaptClasspath_kaptRemoteDebugUnitTestKotlin       : <empty>
                        kaptClasspath_kaptRemoteReleaseKotlin   : <empty>
                        kaptClasspath_kaptRemoteReleaseUnitTestKotlin     : <empty>
                        kaptDebug                     : <empty>
                        kaptLocal                     : <empty>
                        kaptLocalDebug                : <empty>
                        kaptLocalRelease              : <empty>
                        kaptRelease                   : <empty>
                        kaptRemote                    : <empty>
                        kaptRemoteDebug               : <empty>
                        kaptRemoteRelease             : <empty>
                        kaptTest                      : <empty>
                        kaptTestDebug                 : <empty>
                        kaptTestLocal                 : <empty>
                        kaptTestLocalDebug            : <empty>
                        kaptTestLocalRelease          : <empty>
                        kaptTestRelease               : <empty>
                        kaptTestRemote                : <empty>
                        kaptTestRemoteDebug           : <empty>
                        kaptTestRemoteRelease         : <empty>
                        kotlinCompilerClasspath       : <empty>
                        kotlinCompilerPluginClasspath : <empty>
                        kotlinCompilerPluginClasspathLocalDebug : <empty>
                        kotlinCompilerPluginClasspathLocalDebugAndroidTest          : <empty>
                        kotlinCompilerPluginClasspathLocalDebugUnitTest   : <empty>
                        kotlinCompilerPluginClasspathLocalRelease         : <empty>
                        kotlinCompilerPluginClasspathLocalReleaseUnitTest : <empty>
                        kotlinCompilerPluginClasspathRemoteDebug          : <empty>
                        kotlinCompilerPluginClasspathRemoteDebugAndroidTest         : <empty>
                        kotlinCompilerPluginClasspathRemoteDebugUnitTest  : <empty>
                        kotlinCompilerPluginClasspathRemoteRelease        : <empty>
                        kotlinCompilerPluginClasspathRemoteReleaseUnitTest          : <empty>
                        kotlinKaptWorkerDependencies  : <empty>
                        kotlinKlibCommonizerClasspath : <empty>
                        kotlinNativeCompilerPluginClasspath     : <empty>
                        lintChecks                    : <empty>
                        lintClassPath                 : <empty>
                        lintPublish                   : <empty>
                        localAnnotationProcessor      : <empty>
                        localApi                      : <empty>
                        localApiDependenciesMetadata  : <empty>
                        localApk                      : <empty>
                        localCompile                  : <empty>
                        localCompileOnly              : <empty>
                        localCompileOnlyDependenciesMetadata    : <empty>
                        - localDebugAabPublication    : <ROOT>/app/build/outputs/bundle/localDebug/app-local-debug.aab [-]
                        localDebugAndroidTestAnnotationProcessorClasspath : <empty>
                        localDebugAndroidTestApi      : <empty>
                        localDebugAndroidTestApiDependenciesMetadata      : <empty>
                        localDebugAndroidTestCompileClasspath   : <empty>
                        localDebugAndroidTestCompileOnly        : <empty>
                        localDebugAndroidTestCompileOnlyDependenciesMetadata        : <empty>
                        localDebugAndroidTestImplementation     : <empty>
                        localDebugAndroidTestImplementationDependenciesMetadata     : <empty>
                        localDebugAndroidTestIntransitiveDependenciesMetadata       : <empty>
                        localDebugAndroidTestRuntimeClasspath   : <empty>
                        localDebugAndroidTestRuntimeOnly        : <empty>
                        localDebugAndroidTestRuntimeOnlyDependenciesMetadata        : <empty>
                        localDebugAnnotationProcessor : <empty>
                        localDebugAnnotationProcessorClasspath  : <empty>
                        localDebugApi                 : <empty>
                        localDebugApiDependenciesMetadata       : <empty>
                        localDebugApiElements         : <empty>
                        localDebugApk                 : <empty>
                        - localDebugApkPublication    : <ROOT>/app/build/outputs/apk-zips/localDebug/apks.zip [-]
                        localDebugCompile             : <empty>
                        localDebugCompileClasspath    : <empty>
                        localDebugCompileOnly         : <empty>
                        localDebugCompileOnlyDependenciesMetadata         : <empty>
                        localDebugImplementation      : <empty>
                        localDebugImplementationDependenciesMetadata      : <empty>
                        localDebugIntransitiveDependenciesMetadata        : <empty>
                        localDebugProvided            : <empty>
                        localDebugReverseMetadataValues         : <empty>
                        localDebugRuntimeClasspath    : <empty>
                        localDebugRuntimeElements     : <empty>
                        localDebugRuntimeOnly         : <empty>
                        localDebugRuntimeOnlyDependenciesMetadata         : <empty>
                        localDebugUnitTestAnnotationProcessorClasspath    : <empty>
                        localDebugUnitTestApi         : <empty>
                        localDebugUnitTestApiDependenciesMetadata         : <empty>
                        localDebugUnitTestCompileClasspath      : <empty>
                        localDebugUnitTestCompileOnly : <empty>
                        localDebugUnitTestCompileOnlyDependenciesMetadata : <empty>
                        localDebugUnitTestImplementation        : <empty>
                        localDebugUnitTestImplementationDependenciesMetadata        : <empty>
                        localDebugUnitTestIntransitiveDependenciesMetadata          : <empty>
                        localDebugUnitTestRuntimeClasspath      : <empty>
                        localDebugUnitTestRuntimeOnly : <empty>
                        localDebugUnitTestRuntimeOnlyDependenciesMetadata : <empty>
                        localDebugWearApp             : <empty>
                        localDebugWearBundling        : <empty>
                        localImplementation           : <empty>
                        localImplementationDependenciesMetadata : <empty>
                        localIntransitiveDependenciesMetadata   : <empty>
                        localProvided                 : <empty>
                        - localReleaseAabPublication  : <ROOT>/app/build/outputs/bundle/localRelease/app-local-release.aab [-]
                        localReleaseAnnotationProcessor         : <empty>
                        localReleaseAnnotationProcessorClasspath          : <empty>
                        localReleaseApi               : <empty>
                        localReleaseApiDependenciesMetadata     : <empty>
                        localReleaseApiElements       : <empty>
                        localReleaseApk               : <empty>
                        - localReleaseApkPublication  : <ROOT>/app/build/outputs/apk-zips/localRelease/apks.zip [-]
                        localReleaseCompile           : <empty>
                        localReleaseCompileClasspath  : <empty>
                        localReleaseCompileOnly       : <empty>
                        localReleaseCompileOnlyDependenciesMetadata       : <empty>
                        localReleaseImplementation    : <empty>
                        localReleaseImplementationDependenciesMetadata    : <empty>
                        localReleaseIntransitiveDependenciesMetadata      : <empty>
                        localReleaseProvided          : <empty>
                        localReleaseReverseMetadataValues       : <empty>
                        localReleaseRuntimeClasspath  : <empty>
                        localReleaseRuntimeElements   : <empty>
                        localReleaseRuntimeOnly       : <empty>
                        localReleaseRuntimeOnlyDependenciesMetadata       : <empty>
                        localReleaseUnitTestAnnotationProcessorClasspath  : <empty>
                        localReleaseUnitTestApi       : <empty>
                        localReleaseUnitTestApiDependenciesMetadata       : <empty>
                        localReleaseUnitTestCompileClasspath    : <empty>
                        localReleaseUnitTestCompileOnly         : <empty>
                        localReleaseUnitTestCompileOnlyDependenciesMetadata         : <empty>
                        localReleaseUnitTestImplementation      : <empty>
                        localReleaseUnitTestImplementationDependenciesMetadata      : <empty>
                        localReleaseUnitTestIntransitiveDependenciesMetadata        : <empty>
                        localReleaseUnitTestRuntimeClasspath    : <empty>
                        localReleaseUnitTestRuntimeOnly         : <empty>
                        localReleaseUnitTestRuntimeOnlyDependenciesMetadata         : <empty>
                        localReleaseWearApp           : <empty>
                        localReleaseWearBundling      : <empty>
                        localRuntimeOnly              : <empty>
                        localRuntimeOnlyDependenciesMetadata    : <empty>
                        localWearApp                  : <empty>
                        provided                      : <empty>
                        releaseAnnotationProcessor    : <empty>
                        releaseApi                    : <empty>
                        releaseApiDependenciesMetadata          : <empty>
                        releaseApk                    : <empty>
                        releaseCompile                : <empty>
                        releaseCompileOnly            : <empty>
                        releaseCompileOnlyDependenciesMetadata  : <empty>
                        releaseImplementation         : <empty>
                        releaseImplementationDependenciesMetadata         : <empty>
                        releaseIntransitiveDependenciesMetadata : <empty>
                        releaseProvided               : <empty>
                        releaseRuntimeOnly            : <empty>
                        releaseRuntimeOnlyDependenciesMetadata  : <empty>
                        releaseWearApp                : <empty>
                        remoteAnnotationProcessor     : <empty>
                        remoteApi                     : <empty>
                        remoteApiDependenciesMetadata : <empty>
                        remoteApk                     : <empty>
                        remoteCompile                 : <empty>
                        remoteCompileOnly             : <empty>
                        remoteCompileOnlyDependenciesMetadata   : <empty>
                        - remoteDebugAabPublication   : <ROOT>/app/build/outputs/bundle/remoteDebug/app-remote-debug.aab [-]
                        remoteDebugAndroidTestAnnotationProcessorClasspath          : <empty>
                        remoteDebugAndroidTestApi     : <empty>
                        remoteDebugAndroidTestApiDependenciesMetadata     : <empty>
                        remoteDebugAndroidTestCompileClasspath  : <empty>
                        remoteDebugAndroidTestCompileOnly       : <empty>
                        remoteDebugAndroidTestCompileOnlyDependenciesMetadata       : <empty>
                        remoteDebugAndroidTestImplementation    : <empty>
                        remoteDebugAndroidTestImplementationDependenciesMetadata    : <empty>
                        remoteDebugAndroidTestIntransitiveDependenciesMetadata      : <empty>
                        remoteDebugAndroidTestRuntimeClasspath  : <empty>
                        remoteDebugAndroidTestRuntimeOnly       : <empty>
                        remoteDebugAndroidTestRuntimeOnlyDependenciesMetadata       : <empty>
                        remoteDebugAnnotationProcessor          : <empty>
                        remoteDebugAnnotationProcessorClasspath : <empty>
                        remoteDebugApi                : <empty>
                        remoteDebugApiDependenciesMetadata      : <empty>
                        remoteDebugApiElements        : <empty>
                        remoteDebugApk                : <empty>
                        - remoteDebugApkPublication   : <ROOT>/app/build/outputs/apk-zips/remoteDebug/apks.zip [-]
                        remoteDebugCompile            : <empty>
                        remoteDebugCompileClasspath   : <empty>
                        remoteDebugCompileOnly        : <empty>
                        remoteDebugCompileOnlyDependenciesMetadata        : <empty>
                        remoteDebugImplementation     : <empty>
                        remoteDebugImplementationDependenciesMetadata     : <empty>
                        remoteDebugIntransitiveDependenciesMetadata       : <empty>
                        remoteDebugProvided           : <empty>
                        remoteDebugReverseMetadataValues        : <empty>
                        remoteDebugRuntimeClasspath   : <empty>
                        remoteDebugRuntimeElements    : <empty>
                        remoteDebugRuntimeOnly        : <empty>
                        remoteDebugRuntimeOnlyDependenciesMetadata        : <empty>
                        remoteDebugUnitTestAnnotationProcessorClasspath   : <empty>
                        remoteDebugUnitTestApi        : <empty>
                        remoteDebugUnitTestApiDependenciesMetadata        : <empty>
                        remoteDebugUnitTestCompileClasspath     : <empty>
                        remoteDebugUnitTestCompileOnly          : <empty>
                        remoteDebugUnitTestCompileOnlyDependenciesMetadata          : <empty>
                        remoteDebugUnitTestImplementation       : <empty>
                        remoteDebugUnitTestImplementationDependenciesMetadata       : <empty>
                        remoteDebugUnitTestIntransitiveDependenciesMetadata         : <empty>
                        remoteDebugUnitTestRuntimeClasspath     : <empty>
                        remoteDebugUnitTestRuntimeOnly          : <empty>
                        remoteDebugUnitTestRuntimeOnlyDependenciesMetadata          : <empty>
                        remoteDebugWearApp            : <empty>
                        remoteDebugWearBundling       : <empty>
                        remoteImplementation          : <empty>
                        remoteImplementationDependenciesMetadata          : <empty>
                        remoteIntransitiveDependenciesMetadata  : <empty>
                        remoteProvided                : <empty>
                        - remoteReleaseAabPublication : <ROOT>/app/build/outputs/bundle/remoteRelease/app-remote-release.aab [-]
                        remoteReleaseAnnotationProcessor        : <empty>
                        remoteReleaseAnnotationProcessorClasspath         : <empty>
                        remoteReleaseApi              : <empty>
                        remoteReleaseApiDependenciesMetadata    : <empty>
                        remoteReleaseApiElements      : <empty>
                        remoteReleaseApk              : <empty>
                        - remoteReleaseApkPublication : <ROOT>/app/build/outputs/apk-zips/remoteRelease/apks.zip [-]
                        remoteReleaseCompile          : <empty>
                        remoteReleaseCompileClasspath : <empty>
                        remoteReleaseCompileOnly      : <empty>
                        remoteReleaseCompileOnlyDependenciesMetadata      : <empty>
                        remoteReleaseImplementation   : <empty>
                        remoteReleaseImplementationDependenciesMetadata   : <empty>
                        remoteReleaseIntransitiveDependenciesMetadata     : <empty>
                        remoteReleaseProvided         : <empty>
                        remoteReleaseReverseMetadataValues      : <empty>
                        remoteReleaseRuntimeClasspath : <empty>
                        remoteReleaseRuntimeElements  : <empty>
                        remoteReleaseRuntimeOnly      : <empty>
                        remoteReleaseRuntimeOnlyDependenciesMetadata      : <empty>
                        remoteReleaseUnitTestAnnotationProcessorClasspath : <empty>
                        remoteReleaseUnitTestApi      : <empty>
                        remoteReleaseUnitTestApiDependenciesMetadata      : <empty>
                        remoteReleaseUnitTestCompileClasspath   : <empty>
                        remoteReleaseUnitTestCompileOnly        : <empty>
                        remoteReleaseUnitTestCompileOnlyDependenciesMetadata        : <empty>
                        remoteReleaseUnitTestImplementation     : <empty>
                        remoteReleaseUnitTestImplementationDependenciesMetadata     : <empty>
                        remoteReleaseUnitTestIntransitiveDependenciesMetadata       : <empty>
                        remoteReleaseUnitTestRuntimeClasspath   : <empty>
                        remoteReleaseUnitTestRuntimeOnly        : <empty>
                        remoteReleaseUnitTestRuntimeOnlyDependenciesMetadata        : <empty>
                        remoteReleaseWearApp          : <empty>
                        remoteReleaseWearBundling     : <empty>
                        remoteRuntimeOnly             : <empty>
                        remoteRuntimeOnlyDependenciesMetadata   : <empty>
                        remoteWearApp                 : <empty>
                        runtimeOnly                   : <empty>
                        runtimeOnlyDependenciesMetadata         : <empty>
                        testAnnotationProcessor       : <empty>
                        testApi                       : <empty>
                        testApiDependenciesMetadata   : <empty>
                        testApk                       : <empty>
                        testCompile                   : <empty>
                        testCompileOnly               : <empty>
                        testCompileOnlyDependenciesMetadata     : <empty>
                        testDebugAnnotationProcessor  : <empty>
                        testDebugApi                  : <empty>
                        testDebugApiDependenciesMetadata        : <empty>
                        testDebugApk                  : <empty>
                        testDebugCompile              : <empty>
                        testDebugCompileOnly          : <empty>
                        testDebugCompileOnlyDependenciesMetadata          : <empty>
                        testDebugImplementation       : <empty>
                        testDebugImplementationDependenciesMetadata       : <empty>
                        testDebugIntransitiveDependenciesMetadata         : <empty>
                        testDebugProvided             : <empty>
                        testDebugRuntimeOnly          : <empty>
                        testDebugRuntimeOnlyDependenciesMetadata          : <empty>
                        testDebugWearApp              : <empty>
                        testImplementation            : <empty>
                        testImplementationDependenciesMetadata  : <empty>
                        testIntransitiveDependenciesMetadata    : <empty>
                        testLocalAnnotationProcessor  : <empty>
                        testLocalApi                  : <empty>
                        testLocalApiDependenciesMetadata        : <empty>
                        testLocalApk                  : <empty>
                        testLocalCompile              : <empty>
                        testLocalCompileOnly          : <empty>
                        testLocalCompileOnlyDependenciesMetadata          : <empty>
                        testLocalDebugAnnotationProcessor       : <empty>
                        testLocalDebugApi             : <empty>
                        testLocalDebugApiDependenciesMetadata   : <empty>
                        testLocalDebugApk             : <empty>
                        testLocalDebugCompile         : <empty>
                        testLocalDebugCompileOnly     : <empty>
                        testLocalDebugCompileOnlyDependenciesMetadata     : <empty>
                        testLocalDebugImplementation  : <empty>
                        testLocalDebugImplementationDependenciesMetadata  : <empty>
                        testLocalDebugIntransitiveDependenciesMetadata    : <empty>
                        testLocalDebugProvided        : <empty>
                        testLocalDebugRuntimeOnly     : <empty>
                        testLocalDebugRuntimeOnlyDependenciesMetadata     : <empty>
                        testLocalDebugWearApp         : <empty>
                        testLocalImplementation       : <empty>
                        testLocalImplementationDependenciesMetadata       : <empty>
                        testLocalIntransitiveDependenciesMetadata         : <empty>
                        testLocalProvided             : <empty>
                        testLocalReleaseAnnotationProcessor     : <empty>
                        testLocalReleaseApi           : <empty>
                        testLocalReleaseApiDependenciesMetadata : <empty>
                        testLocalReleaseApk           : <empty>
                        testLocalReleaseCompile       : <empty>
                        testLocalReleaseCompileOnly   : <empty>
                        testLocalReleaseCompileOnlyDependenciesMetadata   : <empty>
                        testLocalReleaseImplementation          : <empty>
                        testLocalReleaseImplementationDependenciesMetadata          : <empty>
                        testLocalReleaseIntransitiveDependenciesMetadata  : <empty>
                        testLocalReleaseProvided      : <empty>
                        testLocalReleaseRuntimeOnly   : <empty>
                        testLocalReleaseRuntimeOnlyDependenciesMetadata   : <empty>
                        testLocalReleaseWearApp       : <empty>
                        testLocalRuntimeOnly          : <empty>
                        testLocalRuntimeOnlyDependenciesMetadata          : <empty>
                        testLocalWearApp              : <empty>
                        testProvided                  : <empty>
                        testReleaseAnnotationProcessor          : <empty>
                        testReleaseApi                : <empty>
                        testReleaseApiDependenciesMetadata      : <empty>
                        testReleaseApk                : <empty>
                        testReleaseCompile            : <empty>
                        testReleaseCompileOnly        : <empty>
                        testReleaseCompileOnlyDependenciesMetadata        : <empty>
                        testReleaseImplementation     : <empty>
                        testReleaseImplementationDependenciesMetadata     : <empty>
                        testReleaseIntransitiveDependenciesMetadata       : <empty>
                        testReleaseProvided           : <empty>
                        testReleaseRuntimeOnly        : <empty>
                        testReleaseRuntimeOnlyDependenciesMetadata        : <empty>
                        testReleaseWearApp            : <empty>
                        testRemoteAnnotationProcessor : <empty>
                        testRemoteApi                 : <empty>
                        testRemoteApiDependenciesMetadata       : <empty>
                        testRemoteApk                 : <empty>
                        testRemoteCompile             : <empty>
                        testRemoteCompileOnly         : <empty>
                        testRemoteCompileOnlyDependenciesMetadata         : <empty>
                        testRemoteDebugAnnotationProcessor      : <empty>
                        testRemoteDebugApi            : <empty>
                        testRemoteDebugApiDependenciesMetadata  : <empty>
                        testRemoteDebugApk            : <empty>
                        testRemoteDebugCompile        : <empty>
                        testRemoteDebugCompileOnly    : <empty>
                        testRemoteDebugCompileOnlyDependenciesMetadata    : <empty>
                        testRemoteDebugImplementation : <empty>
                        testRemoteDebugImplementationDependenciesMetadata : <empty>
                        testRemoteDebugIntransitiveDependenciesMetadata   : <empty>
                        testRemoteDebugProvided       : <empty>
                        testRemoteDebugRuntimeOnly    : <empty>
                        testRemoteDebugRuntimeOnlyDependenciesMetadata    : <empty>
                        testRemoteDebugWearApp        : <empty>
                        testRemoteImplementation      : <empty>
                        testRemoteImplementationDependenciesMetadata      : <empty>
                        testRemoteIntransitiveDependenciesMetadata        : <empty>
                        testRemoteProvided            : <empty>
                        testRemoteReleaseAnnotationProcessor    : <empty>
                        testRemoteReleaseApi          : <empty>
                        testRemoteReleaseApiDependenciesMetadata          : <empty>
                        testRemoteReleaseApk          : <empty>
                        testRemoteReleaseCompile      : <empty>
                        testRemoteReleaseCompileOnly  : <empty>
                        testRemoteReleaseCompileOnlyDependenciesMetadata  : <empty>
                        testRemoteReleaseImplementation         : <empty>
                        testRemoteReleaseImplementationDependenciesMetadata         : <empty>
                        testRemoteReleaseIntransitiveDependenciesMetadata : <empty>
                        testRemoteReleaseProvided     : <empty>
                        testRemoteReleaseRuntimeOnly  : <empty>
                        testRemoteReleaseRuntimeOnlyDependenciesMetadata  : <empty>
                        testRemoteReleaseWearApp      : <empty>
                        testRemoteRuntimeOnly         : <empty>
                        testRemoteRuntimeOnlyDependenciesMetadata         : <empty>
                        testRemoteWearApp             : <empty>
                        testRuntimeOnly               : <empty>
                        testRuntimeOnlyDependenciesMetadata     : <empty>
                        testWearApp                   : <empty>
                        wearApp                       : <empty>
                taskModel                     : DefaultGradleTaskModel
                    tasks
                        testLocalDebugUnitTest        : testLocalDebugUnitTest (DefaultExternalTask)
                            qName                         : :app:testLocalDebugUnitTest
                        testLocalReleaseUnitTest      : testLocalReleaseUnitTest (DefaultExternalTask)
                            qName                         : :app:testLocalReleaseUnitTest
                        testRemoteDebugUnitTest       : testRemoteDebugUnitTest (DefaultExternalTask)
                            qName                         : :app:testRemoteDebugUnitTest
                        testRemoteReleaseUnitTest     : testRemoteReleaseUnitTest (DefaultExternalTask)
                            qName                         : :app:testRemoteReleaseUnitTest
            javaLib                       : :javaLib (DefaultExternalProject)
                path                          : :javaLib [-]
                identityPath                  : :javaLib [-]
                name                          : javaLib
                qName                         : :javaLib
                group                         : MainActivity
                version                       : unspecified
                projectDir                    : <ROOT>/javaLib
                buildDir                      : <ROOT>/javaLib/build
                buildFile                     : <ROOT>/javaLib/build.gradle
                externalSystemId              : GRADLE
                sourceSetModel                : DefaultGradleSourceSetModel
                    sourceCompatibility           : 1.7
                    targetCompatibility           : 1.7
                    - taskArtifacts               : <ROOT>/javaLib/build/libs/javaLib.jar [-]
                    configurationArtifacts
                        annotationProcessor           : <empty>
                        api                           : <empty>
                        apiDependenciesMetadata       : <empty>
                        - apiElements                 : <ROOT>/javaLib/build/libs/javaLib.jar [-]
                        - apiElements-published       : <ROOT>/javaLib/build/libs/javaLib.jar [-]
                        - archives                    : <ROOT>/javaLib/build/libs/javaLib.jar [-]
                        compile                       : <empty>
                        compileClasspath              : <empty>
                        compileOnly                   : <empty>
                        compileOnlyApi                : <empty>
                        compileOnlyDependenciesMetadata         : <empty>
                        default                       : <empty>
                        implementation                : <empty>
                        implementationDependenciesMetadata      : <empty>
                        intransitiveDependenciesMetadata        : <empty>
                        kapt                          : <empty>
                        kaptClasspath_kaptKotlin      : <empty>
                        kaptClasspath_kaptTestKotlin  : <empty>
                        kaptTest                      : <empty>
                        kotlinCompilerClasspath       : <empty>
                        kotlinCompilerPluginClasspath : <empty>
                        kotlinCompilerPluginClasspathMain       : <empty>
                        kotlinCompilerPluginClasspathTest       : <empty>
                        kotlinKaptWorkerDependencies  : <empty>
                        kotlinKlibCommonizerClasspath : <empty>
                        kotlinNativeCompilerPluginClasspath     : <empty>
                        kotlinScriptDef               : <empty>
                        kotlinScriptDefExtensions     : <empty>
                        - runtime                     : <ROOT>/javaLib/build/libs/javaLib.jar [-]
                        runtimeClasspath              : <empty>
                        - runtimeElements             : <ROOT>/javaLib/build/libs/javaLib.jar [-]
                        - runtimeElements-published   : <ROOT>/javaLib/build/libs/javaLib.jar [-]
                        runtimeOnly                   : <empty>
                        runtimeOnlyDependenciesMetadata         : <empty>
                        - sourceArtifacts             : <ROOT>/javaLib/build/libs/javaLib-sources.jar [-]
                        testAnnotationProcessor       : <empty>
                        testApi                       : <empty>
                        testApiDependenciesMetadata   : <empty>
                        testCompile                   : <empty>
                        testCompileClasspath          : <empty>
                        testCompileOnly               : <empty>
                        testCompileOnlyDependenciesMetadata     : <empty>
                        testImplementation            : <empty>
                        testImplementationDependenciesMetadata  : <empty>
                        testIntransitiveDependenciesMetadata    : <empty>
                        testKotlinScriptDef           : <empty>
                        testKotlinScriptDefExtensions : <empty>
                        testRuntime                   : <empty>
                        testRuntimeClasspath          : <empty>
                        testRuntimeOnly               : <empty>
                        testRuntimeOnlyDependenciesMetadata     : <empty>
                    sourceSets
                        main
                            sourceCompatibility           : 1.7
                            targetCompatibility           : 1.7
                            - artifacts                   : <ROOT>/javaLib/build/libs/javaLib.jar [-]
                            - dependencies                : DefaultExternalLibraryDependency
                                file                          : <M2>/org/jetbrains/kotlin/kotlin-stdlib-jdk8/<KOTLIN_VERSION>/kotlin-stdlib-jdk8-<KOTLIN_VERSION>.jar
                            - dependencies                : DefaultExternalLibraryDependency
                                file                          : <M2>/com/google/dagger/dagger/2.6/dagger-2.6.jar
                                source                        : <M2>/com/google/dagger/dagger/2.6/dagger-2.6-sources.jar
                            - dependencies                : DefaultExternalLibraryDependency
                                file                          : <M2>/org/jetbrains/kotlin/kotlin-stdlib-jdk7/<KOTLIN_VERSION>/kotlin-stdlib-jdk7-<KOTLIN_VERSION>.jar
                            - dependencies                : DefaultExternalLibraryDependency
                                file                          : <M2>/org/jetbrains/kotlin/kotlin-stdlib/<KOTLIN_VERSION>/kotlin-stdlib-<KOTLIN_VERSION>.jar
                            - dependencies                : DefaultExternalLibraryDependency
                                file                          : <M2>/javax/inject/javax.inject/1/javax.inject-1.jar
                                source                        : <M2>/javax/inject/javax.inject/1/javax.inject-1-sources.jar
                            - dependencies                : DefaultExternalLibraryDependency
                                file                          : <M2>/org/jetbrains/kotlin/kotlin-stdlib-common/<KOTLIN_VERSION>/kotlin-stdlib-common-<KOTLIN_VERSION>.jar
                            - dependencies                : DefaultExternalLibraryDependency
                                file                          : <M2>/org/jetbrains/annotations/13.0/annotations-13.0.jar
                                source                        : <M2>/org/jetbrains/annotations/13.0/annotations-13.0-sources.jar
                            - dependencies                : DefaultFileCollectionDependency
                                - files                       : <ROOT>/javaLib/build/classes/java/main [-]
                                - files                       : <ROOT>/javaLib/build/classes/kotlin/main [-]
                                - files                       : <ROOT>/javaLib/build/tmp/kapt3/classes/main [-]
                                - files                       : <ROOT>/javaLib/build/resources/main [-]
                            sources
                                SOURCE                        : alljava (DefaultExternalSourceDirectorySet)
                                    - srcDirs                     : <ROOT>/javaLib/src/main/java
                                    - srcDirs                     : <ROOT>/javaLib/src/main/kotlin [-]
                                    outputDir                     : <ROOT>/javaLib/out/production/classes [-]
                                    - gradleOutputDirs            : <ROOT>/javaLib/build/classes/java/main [-]
                                    - gradleOutputDirs            : <ROOT>/javaLib/build/classes/kotlin/main [-]
                                    - gradleOutputDirs            : <ROOT>/javaLib/build/tmp/kapt3/classes/main [-]
                                    patterns                      : FilePatternSetImpl
                                RESOURCE                      : resources (DefaultExternalSourceDirectorySet)
                                    - srcDirs                     : <ROOT>/javaLib/src/main/resources [-]
                                    outputDir                     : <ROOT>/javaLib/out/production/resources [-]
                                    - gradleOutputDirs            : <ROOT>/javaLib/build/resources/main [-]
                                    patterns                      : FilePatternSetImpl
                        test
                            sourceCompatibility           : 1.7
                            targetCompatibility           : 1.7
                            - dependencies                : DefaultFileCollectionDependency
                                - files                       : <ROOT>/javaLib/build/classes/java/main [-]
                                - files                       : <ROOT>/javaLib/build/classes/kotlin/main [-]
                                - files                       : <ROOT>/javaLib/build/tmp/kapt3/classes/main [-]
                                - files                       : <ROOT>/javaLib/build/resources/main [-]
                            - dependencies                : DefaultExternalLibraryDependency
                                file                          : <M2>/org/jetbrains/kotlin/kotlin-stdlib-jdk8/<KOTLIN_VERSION>/kotlin-stdlib-jdk8-<KOTLIN_VERSION>.jar
                            - dependencies                : DefaultExternalLibraryDependency
                                file                          : <M2>/com/google/dagger/dagger/2.6/dagger-2.6.jar
                                source                        : <M2>/com/google/dagger/dagger/2.6/dagger-2.6-sources.jar
                            - dependencies                : DefaultExternalLibraryDependency
                                file                          : <M2>/org/jetbrains/kotlin/kotlin-stdlib-jdk7/<KOTLIN_VERSION>/kotlin-stdlib-jdk7-<KOTLIN_VERSION>.jar
                            - dependencies                : DefaultExternalLibraryDependency
                                file                          : <M2>/org/jetbrains/kotlin/kotlin-stdlib/<KOTLIN_VERSION>/kotlin-stdlib-<KOTLIN_VERSION>.jar
                            - dependencies                : DefaultExternalLibraryDependency
                                file                          : <M2>/javax/inject/javax.inject/1/javax.inject-1.jar
                                source                        : <M2>/javax/inject/javax.inject/1/javax.inject-1-sources.jar
                            - dependencies                : DefaultExternalLibraryDependency
                                file                          : <M2>/org/jetbrains/kotlin/kotlin-stdlib-common/<KOTLIN_VERSION>/kotlin-stdlib-common-<KOTLIN_VERSION>.jar
                            - dependencies                : DefaultExternalLibraryDependency
                                file                          : <M2>/org/jetbrains/annotations/13.0/annotations-13.0.jar
                                source                        : <M2>/org/jetbrains/annotations/13.0/annotations-13.0-sources.jar
                            - dependencies                : DefaultFileCollectionDependency
                                - files                       : <ROOT>/javaLib/build/classes/java/test [-]
                                - files                       : <ROOT>/javaLib/build/classes/kotlin/test [-]
                                - files                       : <ROOT>/javaLib/build/tmp/kapt3/classes/test [-]
                                - files                       : <ROOT>/javaLib/build/resources/test [-]
                            sources
                                TEST                          : alljava (DefaultExternalSourceDirectorySet)
                                    - srcDirs                     : <ROOT>/javaLib/src/test/java [-]
                                    - srcDirs                     : <ROOT>/javaLib/src/test/kotlin [-]
                                    outputDir                     : <ROOT>/javaLib/out/test/classes [-]
                                    - gradleOutputDirs            : <ROOT>/javaLib/build/classes/java/test [-]
                                    - gradleOutputDirs            : <ROOT>/javaLib/build/classes/kotlin/test [-]
                                    - gradleOutputDirs            : <ROOT>/javaLib/build/tmp/kapt3/classes/test [-]
                                    patterns                      : FilePatternSetImpl
                                TEST_RESOURCE                 : resources (DefaultExternalSourceDirectorySet)
                                    - srcDirs                     : <ROOT>/javaLib/src/test/resources [-]
                                    outputDir                     : <ROOT>/javaLib/out/test/resources [-]
                                    - gradleOutputDirs            : <ROOT>/javaLib/build/resources/test [-]
                                    patterns                      : FilePatternSetImpl
                taskModel                     : DefaultGradleTaskModel
                    tasks
                        test                          : test (DefaultExternalTask)
                            qName                         : :javaLib:test
            lib                           : :lib (DefaultExternalProject)
                path                          : :lib [-]
                identityPath                  : :lib [-]
                name                          : lib
                qName                         : :lib
                group                         : MainActivity
                version                       : unspecified
                projectDir                    : <ROOT>/lib
                buildDir                      : <ROOT>/lib/build [-]
                buildFile                     : <ROOT>/lib/build.gradle
                externalSystemId              : GRADLE
                sourceSetModel                : DefaultGradleSourceSetModel
                    sourceCompatibility           : <PROJECT_JDK_FEATURE_LEVEL>
                    targetCompatibility           : <PROJECT_JDK_FEATURE_LEVEL>
                    configurationArtifacts
                        _internal_aapt2_binary        : <empty>
                        androidApis                   : <empty>
                        androidTestAnnotationProcessor          : <empty>
                        androidTestApi                : <empty>
                        androidTestApiDependenciesMetadata      : <empty>
                        androidTestCompile            : <empty>
                        androidTestCompileOnly        : <empty>
                        androidTestCompileOnlyDependenciesMetadata        : <empty>
                        androidTestDebugAnnotationProcessor     : <empty>
                        androidTestDebugApi           : <empty>
                        androidTestDebugApiDependenciesMetadata : <empty>
                        androidTestDebugCompile       : <empty>
                        androidTestDebugCompileOnly   : <empty>
                        androidTestDebugCompileOnlyDependenciesMetadata   : <empty>
                        androidTestDebugImplementation          : <empty>
                        androidTestDebugImplementationDependenciesMetadata          : <empty>
                        androidTestDebugIntransitiveDependenciesMetadata  : <empty>
                        androidTestDebugProvided      : <empty>
                        androidTestDebugPublish       : <empty>
                        androidTestDebugRuntimeOnly   : <empty>
                        androidTestDebugRuntimeOnlyDependenciesMetadata   : <empty>
                        androidTestDebugWearApp       : <empty>
                        androidTestImplementation     : <empty>
                        androidTestImplementationDependenciesMetadata     : <empty>
                        androidTestIntransitiveDependenciesMetadata       : <empty>
                        androidTestProvided           : <empty>
                        androidTestPublish            : <empty>
                        androidTestReleaseAnnotationProcessor   : <empty>
                        androidTestReleaseApi         : <empty>
                        androidTestReleaseApiDependenciesMetadata         : <empty>
                        androidTestReleaseCompile     : <empty>
                        androidTestReleaseCompileOnly : <empty>
                        androidTestReleaseCompileOnlyDependenciesMetadata : <empty>
                        androidTestReleaseImplementation        : <empty>
                        androidTestReleaseImplementationDependenciesMetadata        : <empty>
                        androidTestReleaseIntransitiveDependenciesMetadata          : <empty>
                        androidTestReleaseProvided    : <empty>
                        androidTestReleasePublish     : <empty>
                        androidTestReleaseRuntimeOnly : <empty>
                        androidTestReleaseRuntimeOnlyDependenciesMetadata : <empty>
                        androidTestReleaseWearApp     : <empty>
                        androidTestRuntimeOnly        : <empty>
                        androidTestRuntimeOnlyDependenciesMetadata        : <empty>
                        androidTestUtil               : <empty>
                        androidTestWearApp            : <empty>
                        annotationProcessor           : <empty>
                        api                           : <empty>
                        apiDependenciesMetadata       : <empty>
                        - archives                    : <ROOT>/lib/build/outputs/aar/lib-release.aar [-]
                        - archives                    : <ROOT>/lib/build/outputs/aar/lib-debug.aar [-]
                        compile                       : <empty>
                        compileOnly                   : <empty>
                        compileOnlyDependenciesMetadata         : <empty>
                        coreLibraryDesugaring         : <empty>
                        - debugAllApiPublication      : <ROOT>/lib/build/outputs/aar/lib-debug.aar [-]
                        - debugAllRuntimePublication  : <ROOT>/lib/build/outputs/aar/lib-debug.aar [-]
                        debugAndroidTestAnnotationProcessorClasspath      : <empty>
                        debugAndroidTestApi           : <empty>
                        debugAndroidTestApiDependenciesMetadata : <empty>
                        debugAndroidTestCompileClasspath        : <empty>
                        debugAndroidTestCompileOnly   : <empty>
                        debugAndroidTestCompileOnlyDependenciesMetadata   : <empty>
                        debugAndroidTestImplementation          : <empty>
                        debugAndroidTestImplementationDependenciesMetadata          : <empty>
                        debugAndroidTestIntransitiveDependenciesMetadata  : <empty>
                        debugAndroidTestRuntimeClasspath        : <empty>
                        debugAndroidTestRuntimeOnly   : <empty>
                        debugAndroidTestRuntimeOnlyDependenciesMetadata   : <empty>
                        debugAnnotationProcessor      : <empty>
                        debugAnnotationProcessorClasspath       : <empty>
                        debugApi                      : <empty>
                        debugApiDependenciesMetadata  : <empty>
                        debugApiElements              : <empty>
                        - debugApiElements-published  : <ROOT>/lib/build/outputs/aar/lib-debug.aar [-]
                        - debugApiPublication         : <ROOT>/lib/build/outputs/aar/lib-debug.aar [-]
                        - debugArchives               : <ROOT>/lib/build/outputs/aar/lib-debug.aar [-]
                        debugCompile                  : <empty>
                        debugCompileClasspath         : <empty>
                        debugCompileOnly              : <empty>
                        debugCompileOnlyDependenciesMetadata    : <empty>
                        debugImplementation           : <empty>
                        debugImplementationDependenciesMetadata : <empty>
                        debugIntransitiveDependenciesMetadata   : <empty>
                        debugProvided                 : <empty>
                        debugPublish                  : <empty>
                        debugRuntimeClasspath         : <empty>
                        debugRuntimeElements          : <empty>
                        - debugRuntimeElements-published        : <ROOT>/lib/build/outputs/aar/lib-debug.aar [-]
                        debugRuntimeOnly              : <empty>
                        debugRuntimeOnlyDependenciesMetadata    : <empty>
                        - debugRuntimePublication     : <ROOT>/lib/build/outputs/aar/lib-debug.aar [-]
                        - debugSourceArtifacts        : <ROOT>/lib/build/libs/lib-debug-sources.jar [-]
                        debugUnitTestAnnotationProcessorClasspath         : <empty>
                        debugUnitTestApi              : <empty>
                        debugUnitTestApiDependenciesMetadata    : <empty>
                        debugUnitTestCompileClasspath : <empty>
                        debugUnitTestCompileOnly      : <empty>
                        debugUnitTestCompileOnlyDependenciesMetadata      : <empty>
                        debugUnitTestImplementation   : <empty>
                        debugUnitTestImplementationDependenciesMetadata   : <empty>
                        debugUnitTestIntransitiveDependenciesMetadata     : <empty>
                        debugUnitTestRuntimeClasspath : <empty>
                        debugUnitTestRuntimeOnly      : <empty>
                        debugUnitTestRuntimeOnlyDependenciesMetadata      : <empty>
                        debugWearApp                  : <empty>
                        - default                     : <ROOT>/lib/build/outputs/aar/lib-release.aar [-]
                        implementation                : <empty>
                        implementationDependenciesMetadata      : <empty>
                        intransitiveDependenciesMetadata        : <empty>
                        kotlinCompilerClasspath       : <empty>
                        kotlinCompilerPluginClasspath : <empty>
                        kotlinCompilerPluginClasspathDebug      : <empty>
                        kotlinCompilerPluginClasspathDebugAndroidTest     : <empty>
                        kotlinCompilerPluginClasspathDebugUnitTest        : <empty>
                        kotlinCompilerPluginClasspathRelease    : <empty>
                        kotlinCompilerPluginClasspathReleaseUnitTest      : <empty>
                        kotlinKlibCommonizerClasspath : <empty>
                        kotlinNativeCompilerPluginClasspath     : <empty>
                        lintChecks                    : <empty>
                        lintClassPath                 : <empty>
                        lintPublish                   : <empty>
                        provided                      : <empty>
                        publish                       : <empty>
                        - releaseAllApiPublication    : <ROOT>/lib/build/outputs/aar/lib-release.aar [-]
                        - releaseAllRuntimePublication          : <ROOT>/lib/build/outputs/aar/lib-release.aar [-]
                        releaseAnnotationProcessor    : <empty>
                        releaseAnnotationProcessorClasspath     : <empty>
                        releaseApi                    : <empty>
                        releaseApiDependenciesMetadata          : <empty>
                        releaseApiElements            : <empty>
                        - releaseApiElements-published          : <ROOT>/lib/build/outputs/aar/lib-release.aar [-]
                        - releaseApiPublication       : <ROOT>/lib/build/outputs/aar/lib-release.aar [-]
                        - releaseArchives             : <ROOT>/lib/build/outputs/aar/lib-release.aar [-]
                        releaseCompile                : <empty>
                        releaseCompileClasspath       : <empty>
                        releaseCompileOnly            : <empty>
                        releaseCompileOnlyDependenciesMetadata  : <empty>
                        releaseImplementation         : <empty>
                        releaseImplementationDependenciesMetadata         : <empty>
                        releaseIntransitiveDependenciesMetadata : <empty>
                        releaseProvided               : <empty>
                        releasePublish                : <empty>
                        releaseRuntimeClasspath       : <empty>
                        releaseRuntimeElements        : <empty>
                        - releaseRuntimeElements-published      : <ROOT>/lib/build/outputs/aar/lib-release.aar [-]
                        releaseRuntimeOnly            : <empty>
                        releaseRuntimeOnlyDependenciesMetadata  : <empty>
                        - releaseRuntimePublication   : <ROOT>/lib/build/outputs/aar/lib-release.aar [-]
                        - releaseSourceArtifacts      : <ROOT>/lib/build/libs/lib-sources.jar [-]
                        releaseUnitTestAnnotationProcessorClasspath       : <empty>
                        releaseUnitTestApi            : <empty>
                        releaseUnitTestApiDependenciesMetadata  : <empty>
                        releaseUnitTestCompileClasspath         : <empty>
                        releaseUnitTestCompileOnly    : <empty>
                        releaseUnitTestCompileOnlyDependenciesMetadata    : <empty>
                        releaseUnitTestImplementation : <empty>
                        releaseUnitTestImplementationDependenciesMetadata : <empty>
                        releaseUnitTestIntransitiveDependenciesMetadata   : <empty>
                        releaseUnitTestRuntimeClasspath         : <empty>
                        releaseUnitTestRuntimeOnly    : <empty>
                        releaseUnitTestRuntimeOnlyDependenciesMetadata    : <empty>
                        releaseWearApp                : <empty>
                        runtimeOnly                   : <empty>
                        runtimeOnlyDependenciesMetadata         : <empty>
                        testAnnotationProcessor       : <empty>
                        testApi                       : <empty>
                        testApiDependenciesMetadata   : <empty>
                        testCompile                   : <empty>
                        testCompileOnly               : <empty>
                        testCompileOnlyDependenciesMetadata     : <empty>
                        testDebugAnnotationProcessor  : <empty>
                        testDebugApi                  : <empty>
                        testDebugApiDependenciesMetadata        : <empty>
                        testDebugCompile              : <empty>
                        testDebugCompileOnly          : <empty>
                        testDebugCompileOnlyDependenciesMetadata          : <empty>
                        testDebugImplementation       : <empty>
                        testDebugImplementationDependenciesMetadata       : <empty>
                        testDebugIntransitiveDependenciesMetadata         : <empty>
                        testDebugProvided             : <empty>
                        testDebugPublish              : <empty>
                        testDebugRuntimeOnly          : <empty>
                        testDebugRuntimeOnlyDependenciesMetadata          : <empty>
                        testDebugWearApp              : <empty>
                        testImplementation            : <empty>
                        testImplementationDependenciesMetadata  : <empty>
                        testIntransitiveDependenciesMetadata    : <empty>
                        testProvided                  : <empty>
                        testPublish                   : <empty>
                        testReleaseAnnotationProcessor          : <empty>
                        testReleaseApi                : <empty>
                        testReleaseApiDependenciesMetadata      : <empty>
                        testReleaseCompile            : <empty>
                        testReleaseCompileOnly        : <empty>
                        testReleaseCompileOnlyDependenciesMetadata        : <empty>
                        testReleaseImplementation     : <empty>
                        testReleaseImplementationDependenciesMetadata     : <empty>
                        testReleaseIntransitiveDependenciesMetadata       : <empty>
                        testReleaseProvided           : <empty>
                        testReleasePublish            : <empty>
                        testReleaseRuntimeOnly        : <empty>
                        testReleaseRuntimeOnlyDependenciesMetadata        : <empty>
                        testReleaseWearApp            : <empty>
                        testRuntimeOnly               : <empty>
                        testRuntimeOnlyDependenciesMetadata     : <empty>
                        testWearApp                   : <empty>
                        wearApp                       : <empty>
                taskModel                     : DefaultGradleTaskModel
                    tasks
                        testDebugUnitTest             : testDebugUnitTest (DefaultExternalTask)
                            qName                         : :lib:testDebugUnitTest
                        testReleaseUnitTest           : testReleaseUnitTest (DefaultExternalTask)
                            qName                         : :lib:testReleaseUnitTest
        sourceSetModel                : DefaultGradleSourceSetModel
        taskModel                     : DefaultGradleTaskModel
<<<<<<< HEAD
=======
            tasks
                test                          : test (DefaultExternalTask)
                    qName                         : :javaLib:test
                testDebugUnitTest             : testDebugUnitTest (DefaultExternalTask)
                    qName                         : :lib:testDebugUnitTest
                testLocalDebugUnitTest        : testLocalDebugUnitTest (DefaultExternalTask)
                    qName                         : :app:testLocalDebugUnitTest
                testLocalReleaseUnitTest      : testLocalReleaseUnitTest (DefaultExternalTask)
                    qName                         : :app:testLocalReleaseUnitTest
                testReleaseUnitTest           : testReleaseUnitTest (DefaultExternalTask)
                    qName                         : :lib:testReleaseUnitTest
                testRemoteDebugUnitTest       : testRemoteDebugUnitTest (DefaultExternalTask)
                    qName                         : :app:testRemoteDebugUnitTest
                testRemoteReleaseUnitTest     : testRemoteReleaseUnitTest (DefaultExternalTask)
                    qName                         : :app:testRemoteReleaseUnitTest
>>>>>>> 8b7d83e8
MODULE                        : MainActivity.app
    GradleModuleModel
        agpVersion                    : 4.1.0
        gradlePath                    : :app
        gradleVersion                 : 6.7.1
        buildFile                     : <ROOT>/app/build.gradle
        buildFilePath                 : <ROOT>/app/build.gradle
        rootFolderPath                : <ROOT>
        hasSafeArgsJava               : false
        hasSafeArgsKotlin             : false
    CurrentVariantReportedVersions
        minSdk
            ApiLevel                      : 16
            ApiString                     : 16
        runtimeMinSdk
            ApiLevel                      : 16
            ApiString                     : 16
        targetSdk
            ApiLevel                      : 32
            ApiString                     : 32
    RootBuildId                   : <ROOT>
    BuildId                       : <ROOT>
    ProjectPath                   : :app
    ModelVersion                  : 4.1.0
    ProjectType                   : PROJECT_TYPE_APP
    CompileTarget                 : android-32
    BuildFolder                   : <ROOT>/app/build [-]
    buildToolsVersion             : 29.0.2
    IsBaseSplit                   : true
    GroupId                       : MainActivity
    Namespace                     : com.example.mainactivity
    TestNamespace                 : com.example.mainactivity.test
    AaptOptions
        NameSpacing                   : DISABLED
    LintOptions
        IsCheckTestSources            : false
        IsCheckDependencies           : false
        IsAbortOnError                : true
        IsAbsolutePaths               : true
        IsNoLines                     : false
        IsQuiet                       : false
        IsCheckAllWarnings            : false
        IsIgnoreWarnings              : false
        IsWarningsAsErrors            : false
        IsIgnoreTestSources           : false
        IsIgnoreTestFixturesSources   : false
        IsCheckGeneratedSources       : false
        IsCheckReleaseBuilds          : true
        IsExplainIssues               : true
        IsShowAll                     : false
        TextReport                    : false
        HtmlReport                    : true
        XmlReport                     : true
        SarifReport                   : false
    JavaCompileOptions
        Encoding                      : UTF-8
        SourceCompatibility           : 1.7
        TargetCompatibility           : 1.7
        IsCoreLibraryDesugaringEnabled          : false
    AgpFlags
        ApplicationRClassConstantIds  : true
        AestRClassConstantIds         : true
        TransitiveRClasses            : true
        UseAndroidX                   : true
        UsesCompose                   : false
        MlModelBindingEnabled         : false
        AndroidResourcesEnabled       : true
        DataBindingEnabled            : false
<<<<<<< HEAD
=======
        GenerateManifestClass         : false
>>>>>>> 8b7d83e8
    - basicVariant:               : localDebug
        applicationId                 : com.example.mainactivity
        testApplicationId             : com.example.mainactivity.test
        buildType                     : debug
    - basicVariant:               : remoteDebug
        applicationId                 : com.example.mainactivity
        testApplicationId             : com.example.mainactivity.test
        buildType                     : debug
    - basicVariant:               : localRelease
        applicationId                 : com.example.mainactivity
        buildType                     : release
    - basicVariant:               : remoteRelease
        applicationId                 : com.example.mainactivity
        buildType                     : release
    FlavorDimensions              : type
    BootClassPath                 : <ANDROID_SDK>/platforms/android-32/android.jar
    ViewBindingOptions
        Enabled                       : false
    DependenciesInfo
        IncludeInApk                  : true
        IncludeInBundle               : true
    DefaultConfig
        ProductFlavor
            Name                          : main
            ApplicationId                 : com.example.mainactivity
            VersionCode                   : 1
            VersionName                   : 1.0
            TestInstrumentationRunner     : androidx.test.runner.AndroidJUnitRunner
            MinSdkVersion
                ApiLevel                      : 16
                ApiString                     : 16
            TargetSdkVersion
                ApiLevel                      : 32
                ApiString                     : 32
            VectorDrawables
                UseSupportLibrary             : false
        SourceProvider
            Name                          : main
            Manifest                      : <ROOT>/app/src/main/AndroidManifest.xml
            JavaDirectories               : <ROOT>/app/src/main/java
            ResourcesDirectories          : <ROOT>/app/src/main/resources [-]
            AidlDirectories               : <ROOT>/app/src/main/aidl [-]
            RenderscriptDirectories       : <ROOT>/app/src/main/rs [-]
            ResDirectories                : <ROOT>/app/src/main/res
            AssetsDirectories             : <ROOT>/app/src/main/assets [-]
            JniLibsDirectories            : <ROOT>/app/src/main/jniLibs [-]
            ShadersDirectories            : <ROOT>/app/src/main/shaders [-]
        ExtraSourceProviders
            ExtraSourceProvider
                ArtifactName                  : _android_test_
                SourceProvider
                    Name                          : androidTest
                    Manifest                      : <ROOT>/app/src/androidTest/AndroidManifest.xml [-]
                    JavaDirectories               : <ROOT>/app/src/androidTest/java
                    ResourcesDirectories          : <ROOT>/app/src/androidTest/resources [-]
                    AidlDirectories               : <ROOT>/app/src/androidTest/aidl [-]
                    RenderscriptDirectories       : <ROOT>/app/src/androidTest/rs [-]
                    ResDirectories                : <ROOT>/app/src/androidTest/res [-]
                    AssetsDirectories             : <ROOT>/app/src/androidTest/assets [-]
                    JniLibsDirectories            : <ROOT>/app/src/androidTest/jniLibs [-]
                    ShadersDirectories            : <ROOT>/app/src/androidTest/shaders [-]
            ExtraSourceProvider
                ArtifactName                  : _unit_test_
                SourceProvider
                    Name                          : test
                    Manifest                      : <ROOT>/app/src/test/AndroidManifest.xml [-]
                    JavaDirectories               : <ROOT>/app/src/test/java
                    ResourcesDirectories          : <ROOT>/app/src/test/resources [-]
                    AidlDirectories               : <ROOT>/app/src/test/aidl [-]
                    RenderscriptDirectories       : <ROOT>/app/src/test/rs [-]
                    ResDirectories                : <ROOT>/app/src/test/res [-]
                    AssetsDirectories             : <ROOT>/app/src/test/assets [-]
                    JniLibsDirectories            : <ROOT>/app/src/test/jniLibs [-]
                    ShadersDirectories            : <ROOT>/app/src/test/shaders [-]
    BuildTypes
        BuildType
            Name                          : debug
            IsDebuggable                  : true
            IsJniDebuggable               : false
            IsPseudoLocalesEnabled        : false
            IsRenderscriptDebuggable      : false
            RenderscriptOptimLevel        : 3
            IsMinifyEnabled               : false
            IsZipAlignEnabled             : true
        SourceProvider
            Name                          : debug
            Manifest                      : <ROOT>/app/src/debug/AndroidManifest.xml [-]
            JavaDirectories               : <ROOT>/app/src/debug/java [-]
            ResourcesDirectories          : <ROOT>/app/src/debug/resources [-]
            AidlDirectories               : <ROOT>/app/src/debug/aidl [-]
            RenderscriptDirectories       : <ROOT>/app/src/debug/rs [-]
            ResDirectories                : <ROOT>/app/src/debug/res [-]
            AssetsDirectories             : <ROOT>/app/src/debug/assets [-]
            JniLibsDirectories            : <ROOT>/app/src/debug/jniLibs [-]
            ShadersDirectories            : <ROOT>/app/src/debug/shaders [-]
        ExtraSourceProviders
            ExtraSourceProvider
                ArtifactName                  : _android_test_
                SourceProvider
                    Name                          : androidTestDebug
                    Manifest                      : <ROOT>/app/src/androidTestDebug/AndroidManifest.xml [-]
                    JavaDirectories               : <ROOT>/app/src/androidTestDebug/java [-]
                    ResourcesDirectories          : <ROOT>/app/src/androidTestDebug/resources [-]
                    AidlDirectories               : <ROOT>/app/src/androidTestDebug/aidl [-]
                    RenderscriptDirectories       : <ROOT>/app/src/androidTestDebug/rs [-]
                    ResDirectories                : <ROOT>/app/src/androidTestDebug/res [-]
                    AssetsDirectories             : <ROOT>/app/src/androidTestDebug/assets [-]
                    JniLibsDirectories            : <ROOT>/app/src/androidTestDebug/jniLibs [-]
                    ShadersDirectories            : <ROOT>/app/src/androidTestDebug/shaders [-]
        ExtraSourceProviders
            ExtraSourceProvider
                ArtifactName                  : _unit_test_
                SourceProvider
                    Name                          : testDebug
                    Manifest                      : <ROOT>/app/src/testDebug/AndroidManifest.xml [-]
                    JavaDirectories               : <ROOT>/app/src/testDebug/java [-]
                    ResourcesDirectories          : <ROOT>/app/src/testDebug/resources [-]
                    AidlDirectories               : <ROOT>/app/src/testDebug/aidl [-]
                    RenderscriptDirectories       : <ROOT>/app/src/testDebug/rs [-]
                    ResDirectories                : <ROOT>/app/src/testDebug/res [-]
                    AssetsDirectories             : <ROOT>/app/src/testDebug/assets [-]
                    JniLibsDirectories            : <ROOT>/app/src/testDebug/jniLibs [-]
                    ShadersDirectories            : <ROOT>/app/src/testDebug/shaders [-]
        BuildType
            Name                          : release
            IsDebuggable                  : false
            IsJniDebuggable               : false
            IsPseudoLocalesEnabled        : false
            IsRenderscriptDebuggable      : false
            RenderscriptOptimLevel        : 3
            IsMinifyEnabled               : false
            IsZipAlignEnabled             : true
        SourceProvider
            Name                          : release
            Manifest                      : <ROOT>/app/src/release/AndroidManifest.xml [-]
            JavaDirectories               : <ROOT>/app/src/release/java [-]
            ResourcesDirectories          : <ROOT>/app/src/release/resources [-]
            AidlDirectories               : <ROOT>/app/src/release/aidl [-]
            RenderscriptDirectories       : <ROOT>/app/src/release/rs [-]
            ResDirectories                : <ROOT>/app/src/release/res [-]
            AssetsDirectories             : <ROOT>/app/src/release/assets [-]
            JniLibsDirectories            : <ROOT>/app/src/release/jniLibs [-]
            ShadersDirectories            : <ROOT>/app/src/release/shaders [-]
        ExtraSourceProviders
            ExtraSourceProvider
                ArtifactName                  : _android_test_
                SourceProvider
                    Name                          : androidTestRelease
                    Manifest                      : <ROOT>/app/src/androidTestRelease/AndroidManifest.xml [-]
                    JavaDirectories               : <ROOT>/app/src/androidTestRelease/java [-]
                    ResourcesDirectories          : <ROOT>/app/src/androidTestRelease/resources [-]
                    AidlDirectories               : <ROOT>/app/src/androidTestRelease/aidl [-]
                    RenderscriptDirectories       : <ROOT>/app/src/androidTestRelease/rs [-]
                    ResDirectories                : <ROOT>/app/src/androidTestRelease/res [-]
                    AssetsDirectories             : <ROOT>/app/src/androidTestRelease/assets [-]
                    JniLibsDirectories            : <ROOT>/app/src/androidTestRelease/jniLibs [-]
                    ShadersDirectories            : <ROOT>/app/src/androidTestRelease/shaders [-]
        ExtraSourceProviders
            ExtraSourceProvider
                ArtifactName                  : _unit_test_
                SourceProvider
                    Name                          : testRelease
                    Manifest                      : <ROOT>/app/src/testRelease/AndroidManifest.xml [-]
                    JavaDirectories               : <ROOT>/app/src/testRelease/java [-]
                    ResourcesDirectories          : <ROOT>/app/src/testRelease/resources [-]
                    AidlDirectories               : <ROOT>/app/src/testRelease/aidl [-]
                    RenderscriptDirectories       : <ROOT>/app/src/testRelease/rs [-]
                    ResDirectories                : <ROOT>/app/src/testRelease/res [-]
                    AssetsDirectories             : <ROOT>/app/src/testRelease/assets [-]
                    JniLibsDirectories            : <ROOT>/app/src/testRelease/jniLibs [-]
                    ShadersDirectories            : <ROOT>/app/src/testRelease/shaders [-]
    ProductFlavors
        ProductFlavor
            Name                          : local
            Dimension                     : type
            VectorDrawables
        SourceProvider
            Name                          : local
            Manifest                      : <ROOT>/app/src/local/AndroidManifest.xml [-]
            JavaDirectories               : <ROOT>/app/src/local/java [-]
            ResourcesDirectories          : <ROOT>/app/src/local/resources [-]
            AidlDirectories               : <ROOT>/app/src/local/aidl [-]
            RenderscriptDirectories       : <ROOT>/app/src/local/rs [-]
            ResDirectories                : <ROOT>/app/src/local/res [-]
            AssetsDirectories             : <ROOT>/app/src/local/assets [-]
            JniLibsDirectories            : <ROOT>/app/src/local/jniLibs [-]
            ShadersDirectories            : <ROOT>/app/src/local/shaders [-]
        ExtraSourceProviders
            ExtraSourceProvider
                ArtifactName                  : _android_test_
                SourceProvider
                    Name                          : androidTestLocal
                    Manifest                      : <ROOT>/app/src/androidTestLocal/AndroidManifest.xml [-]
                    JavaDirectories               : <ROOT>/app/src/androidTestLocal/java [-]
                    ResourcesDirectories          : <ROOT>/app/src/androidTestLocal/resources [-]
                    AidlDirectories               : <ROOT>/app/src/androidTestLocal/aidl [-]
                    RenderscriptDirectories       : <ROOT>/app/src/androidTestLocal/rs [-]
                    ResDirectories                : <ROOT>/app/src/androidTestLocal/res [-]
                    AssetsDirectories             : <ROOT>/app/src/androidTestLocal/assets [-]
                    JniLibsDirectories            : <ROOT>/app/src/androidTestLocal/jniLibs [-]
                    ShadersDirectories            : <ROOT>/app/src/androidTestLocal/shaders [-]
            ExtraSourceProvider
                ArtifactName                  : _unit_test_
                SourceProvider
                    Name                          : testLocal
                    Manifest                      : <ROOT>/app/src/testLocal/AndroidManifest.xml [-]
                    JavaDirectories               : <ROOT>/app/src/testLocal/java [-]
                    ResourcesDirectories          : <ROOT>/app/src/testLocal/resources [-]
                    AidlDirectories               : <ROOT>/app/src/testLocal/aidl [-]
                    RenderscriptDirectories       : <ROOT>/app/src/testLocal/rs [-]
                    ResDirectories                : <ROOT>/app/src/testLocal/res [-]
                    AssetsDirectories             : <ROOT>/app/src/testLocal/assets [-]
                    JniLibsDirectories            : <ROOT>/app/src/testLocal/jniLibs [-]
                    ShadersDirectories            : <ROOT>/app/src/testLocal/shaders [-]
        ProductFlavor
            Name                          : remote
            Dimension                     : type
            VectorDrawables
        SourceProvider
            Name                          : remote
            Manifest                      : <ROOT>/app/src/remote/AndroidManifest.xml [-]
            JavaDirectories               : <ROOT>/app/src/remote/java [-]
            ResourcesDirectories          : <ROOT>/app/src/remote/resources [-]
            AidlDirectories               : <ROOT>/app/src/remote/aidl [-]
            RenderscriptDirectories       : <ROOT>/app/src/remote/rs [-]
            ResDirectories                : <ROOT>/app/src/remote/res [-]
            AssetsDirectories             : <ROOT>/app/src/remote/assets [-]
            JniLibsDirectories            : <ROOT>/app/src/remote/jniLibs [-]
            ShadersDirectories            : <ROOT>/app/src/remote/shaders [-]
        ExtraSourceProviders
            ExtraSourceProvider
                ArtifactName                  : _android_test_
                SourceProvider
                    Name                          : androidTestRemote
                    Manifest                      : <ROOT>/app/src/androidTestRemote/AndroidManifest.xml [-]
                    JavaDirectories               : <ROOT>/app/src/androidTestRemote/java [-]
                    ResourcesDirectories          : <ROOT>/app/src/androidTestRemote/resources [-]
                    AidlDirectories               : <ROOT>/app/src/androidTestRemote/aidl [-]
                    RenderscriptDirectories       : <ROOT>/app/src/androidTestRemote/rs [-]
                    ResDirectories                : <ROOT>/app/src/androidTestRemote/res [-]
                    AssetsDirectories             : <ROOT>/app/src/androidTestRemote/assets [-]
                    JniLibsDirectories            : <ROOT>/app/src/androidTestRemote/jniLibs [-]
                    ShadersDirectories            : <ROOT>/app/src/androidTestRemote/shaders [-]
            ExtraSourceProvider
                ArtifactName                  : _unit_test_
                SourceProvider
                    Name                          : testRemote
                    Manifest                      : <ROOT>/app/src/testRemote/AndroidManifest.xml [-]
                    JavaDirectories               : <ROOT>/app/src/testRemote/java [-]
                    ResourcesDirectories          : <ROOT>/app/src/testRemote/resources [-]
                    AidlDirectories               : <ROOT>/app/src/testRemote/aidl [-]
                    RenderscriptDirectories       : <ROOT>/app/src/testRemote/rs [-]
                    ResDirectories                : <ROOT>/app/src/testRemote/res [-]
                    AssetsDirectories             : <ROOT>/app/src/testRemote/assets [-]
                    JniLibsDirectories            : <ROOT>/app/src/testRemote/jniLibs [-]
                    ShadersDirectories            : <ROOT>/app/src/testRemote/shaders [-]
    SigningConfigs
        SigningConfig
            Name                          : debug
            StoreFile                     : debug.keystore
            StorePassword                 : android
            KeyAlias                      : AndroidDebugKey
    VariantBuildInformation
        VariantBuildInformation
            VariantName                   : localDebug
            BuildTasksAndOutputInformation
                AssembleTaskName              : assembleLocalDebug
                AssembleTaskOutputListingFile : <ROOT>/app/build/outputs/apk/local/debug/output-metadata.json [-]
                BundleTaskName                : bundleLocalDebug
                BundleTaskOutputListingFile   : <ROOT>/app/build/intermediates/bundle_ide_model/localDebug/output-metadata.json [-]
                ApkFromBundleTaskName         : extractApksForLocalDebug
                ApkFromBundleTaskOutputListingFile      : <ROOT>/app/build/intermediates/apk_from_bundle_ide_model/localDebug/output-metadata.json [-]
        VariantBuildInformation
            VariantName                   : remoteDebug
            BuildTasksAndOutputInformation
                AssembleTaskName              : assembleRemoteDebug
                AssembleTaskOutputListingFile : <ROOT>/app/build/outputs/apk/remote/debug/output-metadata.json [-]
                BundleTaskName                : bundleRemoteDebug
                BundleTaskOutputListingFile   : <ROOT>/app/build/intermediates/bundle_ide_model/remoteDebug/output-metadata.json [-]
                ApkFromBundleTaskName         : extractApksForRemoteDebug
                ApkFromBundleTaskOutputListingFile      : <ROOT>/app/build/intermediates/apk_from_bundle_ide_model/remoteDebug/output-metadata.json [-]
        VariantBuildInformation
            VariantName                   : localRelease
            BuildTasksAndOutputInformation
                AssembleTaskName              : assembleLocalRelease
                AssembleTaskOutputListingFile : <ROOT>/app/build/outputs/apk/local/release/output-metadata.json [-]
                BundleTaskName                : bundleLocalRelease
                BundleTaskOutputListingFile   : <ROOT>/app/build/intermediates/bundle_ide_model/localRelease/output-metadata.json [-]
                ApkFromBundleTaskName         : extractApksForLocalRelease
                ApkFromBundleTaskOutputListingFile      : <ROOT>/app/build/intermediates/apk_from_bundle_ide_model/localRelease/output-metadata.json [-]
        VariantBuildInformation
            VariantName                   : remoteRelease
            BuildTasksAndOutputInformation
                AssembleTaskName              : assembleRemoteRelease
                AssembleTaskOutputListingFile : <ROOT>/app/build/outputs/apk/remote/release/output-metadata.json [-]
                BundleTaskName                : bundleRemoteRelease
                BundleTaskOutputListingFile   : <ROOT>/app/build/intermediates/bundle_ide_model/remoteRelease/output-metadata.json [-]
                ApkFromBundleTaskName         : extractApksForRemoteRelease
                ApkFromBundleTaskOutputListingFile      : <ROOT>/app/build/intermediates/apk_from_bundle_ide_model/remoteRelease/output-metadata.json [-]
    IdeVariants
        IdeVariant
            Name                          : localDebug
            BuildType                     : debug
            DisplayName                   : local-debug
            InstantAppCompatible          : false
            MinSdkVersion
                ApiLevel                      : 16
                ApiString                     : 16
            TargetSdkVersion
                ApiLevel                      : 32
                ApiString                     : 32
            VersionCode                   : 1
            VersionNameSuffix             :
            VersionNameWithSuffix         : 1.0
            DeprecatedPreMergedApplicationId        : com.example.mainactivity
            ProductFlavors                : local
            TestInstrumentationRunner     : androidx.test.runner.AndroidJUnitRunner
            MainArtifact
                Name                          : MAIN
                CompileTaskName               : compileLocalDebugSources
                AssembleTaskName              : assembleLocalDebug
                IsTestArtifact                : false
                IdeSetupTaskNames             : generateLocalDebugSources
                GeneratedSourceFolders        : <ROOT>/app/build/generated/aidl_source_output_dir/localDebug/out [-]
                GeneratedSourceFolders        : <ROOT>/app/build/generated/ap_generated_sources/localDebug/out [-]
                GeneratedSourceFolders        : <ROOT>/app/build/generated/renderscript_source_output_dir/localDebug/out [-]
                GeneratedSourceFolders        : <ROOT>/app/build/generated/source/buildConfig/local/debug [-]
                GeneratedSourceFolders        : <ROOT>/app/build/generated/source/kapt/localDebug [-]
                GeneratedSourceFolders        : <ROOT>/app/build/generated/source/kaptKotlin/localDebug [-]
                ClassesFolder                 : <ROOT>/app/build/intermediates/compile_and_runtime_not_namespaced_r_class_jar/localDebug/R.jar [-]
                ClassesFolder                 : <ROOT>/app/build/intermediates/javac/localDebug/classes [-]
                ClassesFolder                 : <ROOT>/app/build/tmp/kapt3/classes/localDebug [-]
                ClassesFolder                 : <ROOT>/app/build/tmp/kotlin-classes/localDebug [-]
                VariantSourceProvider
                    Name                          : localDebug
                    Manifest                      : <ROOT>/app/src/localDebug/AndroidManifest.xml [-]
                    JavaDirectories               : <ROOT>/app/src/localDebug/java [-]
                    ResourcesDirectories          : <ROOT>/app/src/localDebug/resources [-]
                    AidlDirectories               : <ROOT>/app/src/localDebug/aidl [-]
                    RenderscriptDirectories       : <ROOT>/app/src/localDebug/rs [-]
                    ResDirectories                : <ROOT>/app/src/localDebug/res [-]
                    AssetsDirectories             : <ROOT>/app/src/localDebug/assets [-]
                    JniLibsDirectories            : <ROOT>/app/src/localDebug/jniLibs [-]
                    ShadersDirectories            : <ROOT>/app/src/localDebug/shaders [-]
                Dependencies
                    compileClasspath
                        androidLibrary                : androidx.core:core-ktx:1.0.1@aar
                        androidLibrary                : androidx.core:core:1.0.0@aar
                        androidLibrary                : androidx.versionedparcelable:versionedparcelable:1.0.0@aar
                        androidLibrary                : androidx.lifecycle:lifecycle-runtime:2.0.0@aar
                        javaLibrary                   : org.jetbrains.kotlin:kotlin-stdlib-jdk8:<KOTLIN_VERSION>@jar
                        javaLibrary                   : org.jetbrains.kotlin:kotlin-stdlib-jdk7:<KOTLIN_VERSION>@jar
                        javaLibrary                   : com.google.dagger:dagger:2.6@jar
                        javaLibrary                   : org.jetbrains.kotlin:kotlin-stdlib:<KOTLIN_VERSION>@jar
                        javaLibrary                   : org.jetbrains.kotlin:kotlin-stdlib-common:<KOTLIN_VERSION>@jar
                        javaLibrary                   : org.jetbrains:annotations:13.0@jar
                        javaLibrary                   : androidx.collection:collection:1.0.0@jar
                        javaLibrary                   : androidx.lifecycle:lifecycle-common:2.0.0@jar
                        javaLibrary                   : androidx.arch.core:core-common:2.0.0@jar
                        javaLibrary                   : androidx.annotation:annotation:1.0.0@jar
                        javaLibrary                   : javax.inject:javax.inject:1@jar
                        module                        : <ROOT>-:javaLib-MAIN
                    runtimeClasspath
                        androidLibrary                : androidx.core:core-ktx:1.0.1@aar
                        androidLibrary                : androidx.core:core:1.0.0@aar
                        androidLibrary                : androidx.versionedparcelable:versionedparcelable:1.0.0@aar
                        androidLibrary                : androidx.lifecycle:lifecycle-runtime:2.0.0@aar
                        javaLibrary                   : org.jetbrains.kotlin:kotlin-stdlib-jdk8:<KOTLIN_VERSION>@jar
                        javaLibrary                   : org.jetbrains.kotlin:kotlin-stdlib-jdk7:<KOTLIN_VERSION>@jar
                        javaLibrary                   : com.google.dagger:dagger:2.6@jar
                        javaLibrary                   : org.jetbrains.kotlin:kotlin-stdlib:<KOTLIN_VERSION>@jar
                        javaLibrary                   : org.jetbrains.kotlin:kotlin-stdlib-common:<KOTLIN_VERSION>@jar
                        javaLibrary                   : org.jetbrains:annotations:13.0@jar
                        javaLibrary                   : androidx.collection:collection:1.0.0@jar
                        javaLibrary                   : androidx.lifecycle:lifecycle-common:2.0.0@jar
                        javaLibrary                   : androidx.arch.core:core-common:2.0.0@jar
                        javaLibrary                   : androidx.annotation:annotation:1.0.0@jar
                        javaLibrary                   : javax.inject:javax.inject:1@jar
                        module                        : <ROOT>-:javaLib-MAIN
                ApplicationId                 : com.example.mainactivity
                SigningConfigName             : debug
                IsSigned                      : true
                CodeShrinker                  : null
                BuildTasksAndOutputInformation
                    AssembleTaskName              : assembleLocalDebug
                    AssembleTaskOutputListingFile : <ROOT>/app/build/outputs/apk/local/debug/output-metadata.json [-]
                    BundleTaskName                : bundleLocalDebug
                    BundleTaskOutputListingFile   : <ROOT>/app/build/intermediates/bundle_ide_model/localDebug/output-metadata.json [-]
                    ApkFromBundleTaskName         : extractApksForLocalDebug
                    ApkFromBundleTaskOutputListingFile      : <ROOT>/app/build/intermediates/apk_from_bundle_ide_model/localDebug/output-metadata.json [-]
                GeneratedResourceFolders      : <ROOT>/app/build/generated/res/rs/local/debug [-]
                GeneratedResourceFolders      : <ROOT>/app/build/generated/res/resValues/local/debug [-]
            AndroidTestArtifact
                Name                          : ANDROID_TEST
                CompileTaskName               : compileLocalDebugAndroidTestSources
                AssembleTaskName              : assembleLocalDebugAndroidTest
                IsTestArtifact                : true
                IdeSetupTaskNames             : generateLocalDebugAndroidTestSources
                GeneratedSourceFolders        : <ROOT>/app/build/generated/aidl_source_output_dir/localDebugAndroidTest/out [-]
                GeneratedSourceFolders        : <ROOT>/app/build/generated/ap_generated_sources/localDebugAndroidTest/out [-]
                GeneratedSourceFolders        : <ROOT>/app/build/generated/renderscript_source_output_dir/localDebugAndroidTest/out [-]
                GeneratedSourceFolders        : <ROOT>/app/build/generated/source/buildConfig/androidTest/local/debug [-]
                GeneratedSourceFolders        : <ROOT>/app/build/generated/source/kapt/localDebugAndroidTest [-]
                GeneratedSourceFolders        : <ROOT>/app/build/generated/source/kaptKotlin/localDebugAndroidTest [-]
                ClassesFolder                 : <ROOT>/app/build/intermediates/compile_and_runtime_not_namespaced_r_class_jar/localDebugAndroidTest/R.jar [-]
                ClassesFolder                 : <ROOT>/app/build/intermediates/javac/localDebugAndroidTest/classes [-]
                ClassesFolder                 : <ROOT>/app/build/tmp/kapt3/classes/localDebugAndroidTest [-]
                ClassesFolder                 : <ROOT>/app/build/tmp/kotlin-classes/localDebugAndroidTest [-]
                VariantSourceProvider
                    Name                          : androidTestLocalDebug
                    Manifest                      : <ROOT>/app/src/androidTestLocalDebug/AndroidManifest.xml [-]
                    JavaDirectories               : <ROOT>/app/src/androidTestLocalDebug/java [-]
                    ResourcesDirectories          : <ROOT>/app/src/androidTestLocalDebug/resources [-]
                    AidlDirectories               : <ROOT>/app/src/androidTestLocalDebug/aidl [-]
                    RenderscriptDirectories       : <ROOT>/app/src/androidTestLocalDebug/rs [-]
                    ResDirectories                : <ROOT>/app/src/androidTestLocalDebug/res [-]
                    AssetsDirectories             : <ROOT>/app/src/androidTestLocalDebug/assets [-]
                    JniLibsDirectories            : <ROOT>/app/src/androidTestLocalDebug/jniLibs [-]
                    ShadersDirectories            : <ROOT>/app/src/androidTestLocalDebug/shaders [-]
                Dependencies
                    compileClasspath
                        androidLibrary                : androidx.test.ext:junit:1.1.2@aar
                        androidLibrary                : androidx.test.espresso:espresso-core:3.2.0@aar
                        androidLibrary                : androidx.core:core-ktx:1.0.1@aar
                        androidLibrary                : androidx.test:runner:1.2.0@aar
                        androidLibrary                : androidx.test:core:1.3.0@aar
                        androidLibrary                : androidx.test:monitor:1.3.0@aar
                        androidLibrary                : androidx.core:core:1.0.0@aar
                        androidLibrary                : androidx.lifecycle:lifecycle-runtime:2.0.0@aar
                        androidLibrary                : androidx.versionedparcelable:versionedparcelable:1.0.0@aar
                        androidLibrary                : androidx.test.espresso:espresso-idling-resource:3.2.0@aar
                        javaLibrary                   : org.jetbrains.kotlin:kotlin-stdlib-jdk8:<KOTLIN_VERSION>@jar
                        javaLibrary                   : org.jetbrains.kotlin:kotlin-stdlib-jdk7:<KOTLIN_VERSION>@jar
                        javaLibrary                   : com.google.dagger:dagger:2.6@jar
                        javaLibrary                   : junit:junit:4.12@jar
                        javaLibrary                   : org.hamcrest:hamcrest-integration:1.3@jar
                        javaLibrary                   : org.hamcrest:hamcrest-library:1.3@jar
                        javaLibrary                   : org.hamcrest:hamcrest-core:1.3@jar
                        javaLibrary                   : androidx.lifecycle:lifecycle-common:2.0.0@jar
                        javaLibrary                   : androidx.collection:collection:1.0.0@jar
                        javaLibrary                   : androidx.arch.core:core-common:2.0.0@jar
                        javaLibrary                   : androidx.annotation:annotation:1.0.0@jar
                        javaLibrary                   : net.sf.kxml:kxml2:2.3.0@jar
                        javaLibrary                   : com.squareup:javawriter:2.1.1@jar
                        javaLibrary                   : javax.inject:javax.inject:1@jar
                        javaLibrary                   : com.google.code.findbugs:jsr305:2.0.1@jar
                        javaLibrary                   : org.jetbrains.kotlin:kotlin-stdlib:<KOTLIN_VERSION>@jar
                        javaLibrary                   : org.jetbrains.kotlin:kotlin-stdlib-common:<KOTLIN_VERSION>@jar
                        javaLibrary                   : org.jetbrains:annotations:13.0@jar
                        module                        : <ROOT>-:app-MAIN
                        module                        : <ROOT>-:javaLib-MAIN
                    runtimeClasspath
                        androidLibrary                : androidx.test.ext:junit:1.1.2@aar
                        androidLibrary                : androidx.test.espresso:espresso-core:3.2.0@aar
                        androidLibrary                : androidx.test:runner:1.2.0@aar
                        androidLibrary                : androidx.test:core:1.3.0@aar
                        androidLibrary                : androidx.test:monitor:1.3.0@aar
                        androidLibrary                : androidx.test.espresso:espresso-idling-resource:3.2.0@aar
                        javaLibrary                   : junit:junit:4.12@jar
                        javaLibrary                   : org.hamcrest:hamcrest-integration:1.3@jar
                        javaLibrary                   : org.hamcrest:hamcrest-library:1.3@jar
                        javaLibrary                   : org.hamcrest:hamcrest-core:1.3@jar
                        javaLibrary                   : androidx.lifecycle:lifecycle-common:2.0.0@jar
                        javaLibrary                   : androidx.annotation:annotation:1.0.0@jar
                        javaLibrary                   : net.sf.kxml:kxml2:2.3.0@jar
                        javaLibrary                   : com.squareup:javawriter:2.1.1@jar
                        javaLibrary                   : javax.inject:javax.inject:1@jar
                        javaLibrary                   : com.google.code.findbugs:jsr305:2.0.1@jar
                        module                        : <ROOT>-:app-MAIN
                        module                        : <ROOT>-:javaLib-MAIN
                ProvidedDependencies
                    - provided                    : androidx.arch.core:core-common:2.0.0
                    - provided                    : androidx.collection:collection:1.0.0
                    - provided                    : androidx.core:core-ktx:1.0.1@aar
                    - provided                    : androidx.core:core:1.0.0@aar
                    - provided                    : androidx.lifecycle:lifecycle-runtime:2.0.0@aar
                    - provided                    : androidx.versionedparcelable:versionedparcelable:1.0.0@aar
                    - provided                    : com.google.dagger:dagger:2.6
                    - provided                    : org.jetbrains.kotlin:kotlin-stdlib-common:<KOTLIN_VERSION>
                    - provided                    : org.jetbrains.kotlin:kotlin-stdlib-jdk7:<KOTLIN_VERSION>
                    - provided                    : org.jetbrains.kotlin:kotlin-stdlib-jdk8:<KOTLIN_VERSION>
                    - provided                    : org.jetbrains.kotlin:kotlin-stdlib:<KOTLIN_VERSION>
                    - provided                    : org.jetbrains:annotations:13.0
                ApplicationId                 : com.example.mainactivity.test
                SigningConfigName             : debug
                IsSigned                      : true
                CodeShrinker                  : null
                BuildTasksAndOutputInformation
                    AssembleTaskName              : assembleLocalDebugAndroidTest
                    AssembleTaskOutputListingFile : <ROOT>/app/build/outputs/apk/androidTest/local/debug/output-metadata.json [-]
                GeneratedResourceFolders      : <ROOT>/app/build/generated/res/rs/androidTest/local/debug [-]
                GeneratedResourceFolders      : <ROOT>/app/build/generated/res/resValues/androidTest/local/debug [-]
                TestOptions
                    AnimationsDisabled            : false
                    Execution                     : HOST
            UnitTestArtifact
                Name                          : UNIT_TEST
                CompileTaskName               : compileLocalDebugUnitTestSources
                AssembleTaskName              : assembleLocalDebugUnitTest
                IsTestArtifact                : true
                IdeSetupTaskNames             : createMockableJar
                GeneratedSourceFolders        : <ROOT>/app/build/generated/ap_generated_sources/localDebugUnitTest/out [-]
                GeneratedSourceFolders        : <ROOT>/app/build/generated/source/kapt/localDebugUnitTest [-]
                GeneratedSourceFolders        : <ROOT>/app/build/generated/source/kaptKotlin/localDebugUnitTest [-]
                ClassesFolder                 : <ROOT>/app/build/intermediates/compile_and_runtime_not_namespaced_r_class_jar/localDebug/R.jar [-]
                ClassesFolder                 : <ROOT>/app/build/intermediates/javac/localDebugUnitTest/classes [-]
                ClassesFolder                 : <ROOT>/app/build/tmp/kapt3/classes/localDebugUnitTest [-]
                ClassesFolder                 : <ROOT>/app/build/tmp/kotlin-classes/localDebugUnitTest [-]
                VariantSourceProvider
                    Name                          : testLocalDebug
                    Manifest                      : <ROOT>/app/src/testLocalDebug/AndroidManifest.xml [-]
                    JavaDirectories               : <ROOT>/app/src/testLocalDebug/java [-]
                    ResourcesDirectories          : <ROOT>/app/src/testLocalDebug/resources [-]
                    AidlDirectories               : <ROOT>/app/src/testLocalDebug/aidl [-]
                    RenderscriptDirectories       : <ROOT>/app/src/testLocalDebug/rs [-]
                    ResDirectories                : <ROOT>/app/src/testLocalDebug/res [-]
                    AssetsDirectories             : <ROOT>/app/src/testLocalDebug/assets [-]
                    JniLibsDirectories            : <ROOT>/app/src/testLocalDebug/jniLibs [-]
                    ShadersDirectories            : <ROOT>/app/src/testLocalDebug/shaders [-]
                Dependencies
                    compileClasspath
                        androidLibrary                : androidx.core:core-ktx:1.0.1@aar
                        androidLibrary                : androidx.core:core:1.0.0@aar
                        androidLibrary                : androidx.versionedparcelable:versionedparcelable:1.0.0@aar
                        androidLibrary                : androidx.lifecycle:lifecycle-runtime:2.0.0@aar
                        javaLibrary                   : org.jetbrains.kotlin:kotlin-stdlib-jdk8:<KOTLIN_VERSION>@jar
                        javaLibrary                   : org.jetbrains.kotlin:kotlin-stdlib-jdk7:<KOTLIN_VERSION>@jar
                        javaLibrary                   : com.google.dagger:dagger:2.6@jar
                        javaLibrary                   : junit:junit:4.12@jar
                        javaLibrary                   : org.hamcrest:hamcrest-core:1.3@jar
                        javaLibrary                   : org.jetbrains.kotlin:kotlin-stdlib:<KOTLIN_VERSION>@jar
                        javaLibrary                   : org.jetbrains.kotlin:kotlin-stdlib-common:<KOTLIN_VERSION>@jar
                        javaLibrary                   : org.jetbrains:annotations:13.0@jar
                        javaLibrary                   : androidx.collection:collection:1.0.0@jar
                        javaLibrary                   : androidx.lifecycle:lifecycle-common:2.0.0@jar
                        javaLibrary                   : androidx.arch.core:core-common:2.0.0@jar
                        javaLibrary                   : androidx.annotation:annotation:1.0.0@jar
                        javaLibrary                   : javax.inject:javax.inject:1@jar
                        module                        : <ROOT>-:app-MAIN
                        module                        : <ROOT>-:javaLib-MAIN
                    runtimeClasspath
                        androidLibrary                : androidx.core:core-ktx:1.0.1@aar
                        androidLibrary                : androidx.core:core:1.0.0@aar
                        androidLibrary                : androidx.versionedparcelable:versionedparcelable:1.0.0@aar
                        androidLibrary                : androidx.lifecycle:lifecycle-runtime:2.0.0@aar
                        javaLibrary                   : org.jetbrains.kotlin:kotlin-stdlib-jdk8:<KOTLIN_VERSION>@jar
                        javaLibrary                   : org.jetbrains.kotlin:kotlin-stdlib-jdk7:<KOTLIN_VERSION>@jar
                        javaLibrary                   : com.google.dagger:dagger:2.6@jar
                        javaLibrary                   : junit:junit:4.12@jar
                        javaLibrary                   : org.hamcrest:hamcrest-core:1.3@jar
                        javaLibrary                   : org.jetbrains.kotlin:kotlin-stdlib:<KOTLIN_VERSION>@jar
                        javaLibrary                   : org.jetbrains.kotlin:kotlin-stdlib-common:<KOTLIN_VERSION>@jar
                        javaLibrary                   : org.jetbrains:annotations:13.0@jar
                        javaLibrary                   : androidx.collection:collection:1.0.0@jar
                        javaLibrary                   : androidx.lifecycle:lifecycle-common:2.0.0@jar
                        javaLibrary                   : androidx.arch.core:core-common:2.0.0@jar
                        javaLibrary                   : androidx.annotation:annotation:1.0.0@jar
                        javaLibrary                   : javax.inject:javax.inject:1@jar
                        module                        : <ROOT>-:app-MAIN
                        module                        : <ROOT>-:javaLib-MAIN
                MockablePlatformJar           : <GRADLE>/caches/<TRANSFORMS>/files-2.1/xxxxxxxxxxxxxxxxxxxxxxxxxxxxxxxx/android.jar
    kotlinGradleModel             : KotlinGradleModelImpl
        additionalVisibleSourceSets
            localDebug                    : <empty>
            - localDebugAndroidTest       : localDebug
            - localDebugAndroidTest       : main
            - localDebugAndroidTest       : local
            - localDebugAndroidTest       : debug
            - localDebugUnitTest          : localDebug
            - localDebugUnitTest          : main
            - localDebugUnitTest          : local
            - localDebugUnitTest          : debug
        compilerArgumentsBySourceSet
            localDebug
                compilerArguments             : K2JVMCompilerArguments
                    allowNoSourceFiles            : true
                    assertionsMode                : legacy
                    backendThreads                : 1
                    destination                   : <ROOT>/app/build/tmp/kotlin-classes/localDebug
                    jvmDefault                    : disable
                    jvmTarget                     : 1.8
                    moduleName                    : app_localDebug
                    noJdk                         : true
                    noReflect                     : true
                    noStdlib                      : true
                    serializeIr                   : none
                    autoAdvanceApiVersion         : true
                    autoAdvanceLanguageVersion    : true
                    explicitApi                   : disable
                    explicitReturnTypes           : disable
                    - pluginClasspaths            : <M2>/org/jetbrains/kotlin/kotlin-annotation-processing-gradle/<KOTLIN_VERSION>/kotlin-annotation-processing-gradle-<KOTLIN_VERSION>.jar
                    - pluginClasspaths            : <M2>/org/jetbrains/kotlin/kotlin-compiler-embeddable/<KOTLIN_VERSION>/kotlin-compiler-embeddable-<KOTLIN_VERSION>.jar
                    - pluginClasspaths            : <M2>/org/jetbrains/kotlin/kotlin-reflect/<KOTLIN_VERSION>/kotlin-reflect-<KOTLIN_VERSION>.jar
                    - pluginClasspaths            : <M2>/org/jetbrains/kotlin/kotlin-stdlib/<KOTLIN_VERSION>/kotlin-stdlib-<KOTLIN_VERSION>.jar
                    - pluginClasspaths            : <M2>/org/jetbrains/kotlin/kotlin-stdlib-common/<KOTLIN_VERSION>/kotlin-stdlib-common-<KOTLIN_VERSION>.jar
                    - pluginClasspaths            : <M2>/org/jetbrains/annotations/13.0/annotations-13.0.jar
                    - pluginClasspaths            : <M2>/org/jetbrains/kotlin/kotlin-script-runtime/<KOTLIN_VERSION>/kotlin-script-runtime-<KOTLIN_VERSION>.jar
                    - pluginClasspaths            : <M2>/org/jetbrains/kotlin/kotlin-daemon-embeddable/<KOTLIN_VERSION>/kotlin-daemon-embeddable-<KOTLIN_VERSION>.jar
                    - pluginClasspaths            : <M2>/org/jetbrains/intellij/deps/trove4j/1.0.20200330/trove4j-1.0.20200330.jar
                    - pluginClasspaths            : <M2>/net/java/dev/jna/jna/5.6.0/jna-5.6.0.jar
                    useFirLT                      : true
            localDebugAndroidTest
                compilerArguments             : K2JVMCompilerArguments
                    allowNoSourceFiles            : true
                    assertionsMode                : legacy
                    backendThreads                : 1
                    destination                   : <ROOT>/app/build/tmp/kotlin-classes/localDebugAndroidTest
                    - friendPaths                 : <ROOT>/app/build/tmp/kotlin-classes/localDebug [-]
                    - friendPaths                 : <ROOT>/app/build/intermediates/javac/localDebug/classes [-]
                    - friendPaths                 : <ROOT>/app/build/tmp/kapt3/classes/localDebug [-]
                    - friendPaths                 : <ROOT>/app/build/intermediates/app_classes/localDebug/classes.jar [-]
                    jvmDefault                    : disable
                    jvmTarget                     : 1.8
                    moduleName                    : app_localDebug
                    noJdk                         : true
                    noReflect                     : true
                    noStdlib                      : true
                    serializeIr                   : none
                    autoAdvanceApiVersion         : true
                    autoAdvanceLanguageVersion    : true
                    explicitApi                   : disable
                    explicitReturnTypes           : disable
                    - pluginClasspaths            : <M2>/org/jetbrains/kotlin/kotlin-annotation-processing-gradle/<KOTLIN_VERSION>/kotlin-annotation-processing-gradle-<KOTLIN_VERSION>.jar
                    - pluginClasspaths            : <M2>/org/jetbrains/kotlin/kotlin-compiler-embeddable/<KOTLIN_VERSION>/kotlin-compiler-embeddable-<KOTLIN_VERSION>.jar
                    - pluginClasspaths            : <M2>/org/jetbrains/kotlin/kotlin-reflect/<KOTLIN_VERSION>/kotlin-reflect-<KOTLIN_VERSION>.jar
                    - pluginClasspaths            : <M2>/org/jetbrains/kotlin/kotlin-stdlib/<KOTLIN_VERSION>/kotlin-stdlib-<KOTLIN_VERSION>.jar
                    - pluginClasspaths            : <M2>/org/jetbrains/kotlin/kotlin-stdlib-common/<KOTLIN_VERSION>/kotlin-stdlib-common-<KOTLIN_VERSION>.jar
                    - pluginClasspaths            : <M2>/org/jetbrains/annotations/13.0/annotations-13.0.jar
                    - pluginClasspaths            : <M2>/org/jetbrains/kotlin/kotlin-script-runtime/<KOTLIN_VERSION>/kotlin-script-runtime-<KOTLIN_VERSION>.jar
                    - pluginClasspaths            : <M2>/org/jetbrains/kotlin/kotlin-daemon-embeddable/<KOTLIN_VERSION>/kotlin-daemon-embeddable-<KOTLIN_VERSION>.jar
                    - pluginClasspaths            : <M2>/org/jetbrains/intellij/deps/trove4j/1.0.20200330/trove4j-1.0.20200330.jar
                    - pluginClasspaths            : <M2>/net/java/dev/jna/jna/5.6.0/jna-5.6.0.jar
                    useFirLT                      : true
            localDebugUnitTest
                compilerArguments             : K2JVMCompilerArguments
                    allowNoSourceFiles            : true
                    assertionsMode                : legacy
                    backendThreads                : 1
                    destination                   : <ROOT>/app/build/tmp/kotlin-classes/localDebugUnitTest
                    - friendPaths                 : <ROOT>/app/build/tmp/kotlin-classes/localDebug [-]
                    - friendPaths                 : <ROOT>/app/build/intermediates/javac/localDebug/classes [-]
                    - friendPaths                 : <ROOT>/app/build/tmp/kapt3/classes/localDebug [-]
                    - friendPaths                 : <ROOT>/app/build/intermediates/app_classes/localDebug/classes.jar [-]
                    jvmDefault                    : disable
                    jvmTarget                     : 1.8
                    moduleName                    : app_localDebug
                    noJdk                         : true
                    noReflect                     : true
                    noStdlib                      : true
                    serializeIr                   : none
                    autoAdvanceApiVersion         : true
                    autoAdvanceLanguageVersion    : true
                    explicitApi                   : disable
                    explicitReturnTypes           : disable
                    - pluginClasspaths            : <M2>/org/jetbrains/kotlin/kotlin-annotation-processing-gradle/<KOTLIN_VERSION>/kotlin-annotation-processing-gradle-<KOTLIN_VERSION>.jar
                    - pluginClasspaths            : <M2>/org/jetbrains/kotlin/kotlin-compiler-embeddable/<KOTLIN_VERSION>/kotlin-compiler-embeddable-<KOTLIN_VERSION>.jar
                    - pluginClasspaths            : <M2>/org/jetbrains/kotlin/kotlin-reflect/<KOTLIN_VERSION>/kotlin-reflect-<KOTLIN_VERSION>.jar
                    - pluginClasspaths            : <M2>/org/jetbrains/kotlin/kotlin-stdlib/<KOTLIN_VERSION>/kotlin-stdlib-<KOTLIN_VERSION>.jar
                    - pluginClasspaths            : <M2>/org/jetbrains/kotlin/kotlin-stdlib-common/<KOTLIN_VERSION>/kotlin-stdlib-common-<KOTLIN_VERSION>.jar
                    - pluginClasspaths            : <M2>/org/jetbrains/annotations/13.0/annotations-13.0.jar
                    - pluginClasspaths            : <M2>/org/jetbrains/kotlin/kotlin-script-runtime/<KOTLIN_VERSION>/kotlin-script-runtime-<KOTLIN_VERSION>.jar
                    - pluginClasspaths            : <M2>/org/jetbrains/kotlin/kotlin-daemon-embeddable/<KOTLIN_VERSION>/kotlin-daemon-embeddable-<KOTLIN_VERSION>.jar
                    - pluginClasspaths            : <M2>/org/jetbrains/intellij/deps/trove4j/1.0.20200330/trove4j-1.0.20200330.jar
                    - pluginClasspaths            : <M2>/net/java/dev/jna/jna/5.6.0/jna-5.6.0.jar
                    useFirLT                      : true
        gradleUserHome                : <GRADLE>
        hasKotlinPlugin               : true
        kotlinGradlePluginVersion     : KotlinGradlePluginVersionImpl
            major                         : 1
            minor                         : 7
            patch                         : 20
            versionString                 : 1.7.20
        kotlinTarget                  : kotlin-android
        kotlinTaskProperties
            localDebug                    : KotlinTaskPropertiesImpl
                incremental                   : true
                pluginVersion                 : <CUT>
                - pureKotlinSourceFolders     : <ROOT>/app/src/localDebug/kotlin [-]
                - pureKotlinSourceFolders     : <ROOT>/app/src/localDebug/java [-]
            localDebugAndroidTest         : KotlinTaskPropertiesImpl
                incremental                   : true
                pluginVersion                 : <CUT>
                - pureKotlinSourceFolders     : <ROOT>/app/src/localDebugAndroidTest/kotlin [-]
            localDebugUnitTest            : KotlinTaskPropertiesImpl
                incremental                   : true
                pluginVersion                 : <CUT>
                - pureKotlinSourceFolders     : <ROOT>/app/src/localDebugUnitTest/kotlin [-]
    kaptGradleModel               : <PROXY>
        isEnabled                     : true
        buildDirectory                : <ROOT>/app/build [-]
        - sourceSets                  : localDebug (<PROXY>)
            generatedSourcesDir           : <ROOT>/app/build/generated/source/kapt/localDebug [-]
            generatedClassesDir           : <ROOT>/app/build/tmp/kapt3/classes/localDebug [-]
            generatedKotlinSourcesDir     : <ROOT>/app/build/generated/source/kaptKotlin/localDebug [-]
            generatedSourcesDirFile       : <ROOT>/app/build/generated/source/kapt/localDebug [-]
            generatedClassesDirFile       : <ROOT>/app/build/tmp/kapt3/classes/localDebug [-]
            generatedKotlinSourcesDirFile : <ROOT>/app/build/generated/source/kaptKotlin/localDebug [-]
        - sourceSets                  : localDebugAndroidTest (<PROXY>)
            isTest                        : true
            generatedSourcesDir           : <ROOT>/app/build/generated/source/kapt/localDebugAndroidTest [-]
            generatedClassesDir           : <ROOT>/app/build/tmp/kapt3/classes/localDebugAndroidTest [-]
            generatedKotlinSourcesDir     : <ROOT>/app/build/generated/source/kaptKotlin/localDebugAndroidTest [-]
            generatedSourcesDirFile       : <ROOT>/app/build/generated/source/kapt/localDebugAndroidTest [-]
            generatedClassesDirFile       : <ROOT>/app/build/tmp/kapt3/classes/localDebugAndroidTest [-]
            generatedKotlinSourcesDirFile : <ROOT>/app/build/generated/source/kaptKotlin/localDebugAndroidTest [-]
        - sourceSets                  : localDebugUnitTest (<PROXY>)
            isTest                        : true
            generatedSourcesDir           : <ROOT>/app/build/generated/source/kapt/localDebugUnitTest [-]
            generatedClassesDir           : <ROOT>/app/build/tmp/kapt3/classes/localDebugUnitTest [-]
            generatedKotlinSourcesDir     : <ROOT>/app/build/generated/source/kaptKotlin/localDebugUnitTest [-]
            generatedSourcesDirFile       : <ROOT>/app/build/generated/source/kapt/localDebugUnitTest [-]
            generatedClassesDirFile       : <ROOT>/app/build/tmp/kapt3/classes/localDebugUnitTest [-]
            generatedKotlinSourcesDirFile : <ROOT>/app/build/generated/source/kaptKotlin/localDebugUnitTest [-]
    externalProject               : :app (DefaultExternalProject) (*seen*)
MODULE                        : MainActivity.app.androidTest
MODULE                        : MainActivity.app.main
MODULE                        : MainActivity.app.unitTest
MODULE                        : MainActivity.javaLib
    GradleModuleModel
        gradlePath                    : :javaLib
        gradleVersion                 : 6.7.1
        buildFile                     : <ROOT>/javaLib/build.gradle
        buildFilePath                 : <ROOT>/javaLib/build.gradle
        rootFolderPath                : <ROOT>
        hasSafeArgsJava               : false
        hasSafeArgsKotlin             : false
    kotlinGradleModel             : kotlin-platform-jvm (KotlinGradleModelImpl)
        additionalVisibleSourceSets
            main                          : <empty>
            - test                        : main
        compilerArgumentsBySourceSet
            main
                compilerArguments             : K2JVMCompilerArguments
                    allowNoSourceFiles            : true
                    assertionsMode                : legacy
                    backendThreads                : 1
                    destination                   : <ROOT>/javaLib/build/classes/kotlin/main
                    jvmDefault                    : disable
                    jvmTarget                     : 1.8
                    moduleName                    : javaLib
                    noReflect                     : true
                    noStdlib                      : true
                    serializeIr                   : none
                    autoAdvanceApiVersion         : true
                    autoAdvanceLanguageVersion    : true
                    explicitApi                   : disable
                    explicitReturnTypes           : disable
                    - pluginClasspaths            : <M2>/org/jetbrains/kotlin/kotlin-scripting-compiler-embeddable/<KOTLIN_VERSION>/kotlin-scripting-compiler-embeddable-<KOTLIN_VERSION>.jar
                    - pluginClasspaths            : <M2>/org/jetbrains/kotlin/kotlin-annotation-processing-gradle/<KOTLIN_VERSION>/kotlin-annotation-processing-gradle-<KOTLIN_VERSION>.jar
                    - pluginClasspaths            : <M2>/org/jetbrains/kotlin/kotlin-scripting-compiler-impl-embeddable/<KOTLIN_VERSION>/kotlin-scripting-compiler-impl-embeddable-<KOTLIN_VERSION>.jar
                    - pluginClasspaths            : <M2>/org/jetbrains/kotlin/kotlin-compiler-embeddable/<KOTLIN_VERSION>/kotlin-compiler-embeddable-<KOTLIN_VERSION>.jar
                    - pluginClasspaths            : <M2>/org/jetbrains/kotlin/kotlin-scripting-jvm/<KOTLIN_VERSION>/kotlin-scripting-jvm-<KOTLIN_VERSION>.jar
                    - pluginClasspaths            : <M2>/org/jetbrains/kotlin/kotlin-scripting-common/<KOTLIN_VERSION>/kotlin-scripting-common-<KOTLIN_VERSION>.jar
                    - pluginClasspaths            : <M2>/org/jetbrains/kotlin/kotlin-reflect/<KOTLIN_VERSION>/kotlin-reflect-<KOTLIN_VERSION>.jar
                    - pluginClasspaths            : <M2>/org/jetbrains/kotlin/kotlin-stdlib/<KOTLIN_VERSION>/kotlin-stdlib-<KOTLIN_VERSION>.jar
                    - pluginClasspaths            : <M2>/org/jetbrains/kotlin/kotlin-stdlib-common/<KOTLIN_VERSION>/kotlin-stdlib-common-<KOTLIN_VERSION>.jar
                    - pluginClasspaths            : <M2>/org/jetbrains/annotations/13.0/annotations-13.0.jar
                    - pluginClasspaths            : <M2>/org/jetbrains/kotlin/kotlin-script-runtime/<KOTLIN_VERSION>/kotlin-script-runtime-<KOTLIN_VERSION>.jar
                    - pluginClasspaths            : <M2>/org/jetbrains/kotlin/kotlin-daemon-embeddable/<KOTLIN_VERSION>/kotlin-daemon-embeddable-<KOTLIN_VERSION>.jar
                    - pluginClasspaths            : <M2>/org/jetbrains/intellij/deps/trove4j/1.0.20200330/trove4j-1.0.20200330.jar
                    - pluginClasspaths            : <M2>/net/java/dev/jna/jna/5.6.0/jna-5.6.0.jar
                    useFirLT                      : true
            test
                compilerArguments             : K2JVMCompilerArguments
                    allowNoSourceFiles            : true
                    assertionsMode                : legacy
                    backendThreads                : 1
                    destination                   : <ROOT>/javaLib/build/classes/kotlin/test
                    - friendPaths                 : <ROOT>/javaLib/build/classes/java/main [-]
                    - friendPaths                 : <ROOT>/javaLib/build/classes/kotlin/main [-]
                    - friendPaths                 : <ROOT>/javaLib/build/tmp/kapt3/classes/main [-]
                    - friendPaths                 : <ROOT>/javaLib/build/libs/javaLib.jar [-]
                    jvmDefault                    : disable
                    jvmTarget                     : 1.8
                    moduleName                    : javaLib
                    noReflect                     : true
                    noStdlib                      : true
                    serializeIr                   : none
                    autoAdvanceApiVersion         : true
                    autoAdvanceLanguageVersion    : true
                    explicitApi                   : disable
                    explicitReturnTypes           : disable
                    - pluginClasspaths            : <M2>/org/jetbrains/kotlin/kotlin-scripting-compiler-embeddable/<KOTLIN_VERSION>/kotlin-scripting-compiler-embeddable-<KOTLIN_VERSION>.jar
                    - pluginClasspaths            : <M2>/org/jetbrains/kotlin/kotlin-annotation-processing-gradle/<KOTLIN_VERSION>/kotlin-annotation-processing-gradle-<KOTLIN_VERSION>.jar
                    - pluginClasspaths            : <M2>/org/jetbrains/kotlin/kotlin-scripting-compiler-impl-embeddable/<KOTLIN_VERSION>/kotlin-scripting-compiler-impl-embeddable-<KOTLIN_VERSION>.jar
                    - pluginClasspaths            : <M2>/org/jetbrains/kotlin/kotlin-compiler-embeddable/<KOTLIN_VERSION>/kotlin-compiler-embeddable-<KOTLIN_VERSION>.jar
                    - pluginClasspaths            : <M2>/org/jetbrains/kotlin/kotlin-scripting-jvm/<KOTLIN_VERSION>/kotlin-scripting-jvm-<KOTLIN_VERSION>.jar
                    - pluginClasspaths            : <M2>/org/jetbrains/kotlin/kotlin-scripting-common/<KOTLIN_VERSION>/kotlin-scripting-common-<KOTLIN_VERSION>.jar
                    - pluginClasspaths            : <M2>/org/jetbrains/kotlin/kotlin-reflect/<KOTLIN_VERSION>/kotlin-reflect-<KOTLIN_VERSION>.jar
                    - pluginClasspaths            : <M2>/org/jetbrains/kotlin/kotlin-stdlib/<KOTLIN_VERSION>/kotlin-stdlib-<KOTLIN_VERSION>.jar
                    - pluginClasspaths            : <M2>/org/jetbrains/kotlin/kotlin-stdlib-common/<KOTLIN_VERSION>/kotlin-stdlib-common-<KOTLIN_VERSION>.jar
                    - pluginClasspaths            : <M2>/org/jetbrains/annotations/13.0/annotations-13.0.jar
                    - pluginClasspaths            : <M2>/org/jetbrains/kotlin/kotlin-script-runtime/<KOTLIN_VERSION>/kotlin-script-runtime-<KOTLIN_VERSION>.jar
                    - pluginClasspaths            : <M2>/org/jetbrains/kotlin/kotlin-daemon-embeddable/<KOTLIN_VERSION>/kotlin-daemon-embeddable-<KOTLIN_VERSION>.jar
                    - pluginClasspaths            : <M2>/org/jetbrains/intellij/deps/trove4j/1.0.20200330/trove4j-1.0.20200330.jar
                    - pluginClasspaths            : <M2>/net/java/dev/jna/jna/5.6.0/jna-5.6.0.jar
                    useFirLT                      : true
        gradleUserHome                : <GRADLE>
        hasKotlinPlugin               : true
        kotlinGradlePluginVersion     : KotlinGradlePluginVersionImpl
            major                         : 1
            minor                         : 7
            patch                         : 20
            versionString                 : 1.7.20
        kotlinTarget                  : kotlin-platform-jvm
        kotlinTaskProperties
            main                          : KotlinTaskPropertiesImpl
                incremental                   : true
                pluginVersion                 : <CUT>
                - pureKotlinSourceFolders     : <ROOT>/javaLib/src/main/kotlin [-]
            test                          : KotlinTaskPropertiesImpl
                incremental                   : true
                pluginVersion                 : <CUT>
                - pureKotlinSourceFolders     : <ROOT>/javaLib/src/test/kotlin [-]
    kaptGradleModel               : KaptGradleModelImpl
        buildDirectory                : <ROOT>/javaLib/build
        isEnabled                     : true
        - sourceSets                  : main (KaptSourceSetModelImpl)
            generatedClassesDir           : <ROOT>/javaLib/build/tmp/kapt3/classes/main [-]
            generatedKotlinSourcesDir     : <ROOT>/javaLib/build/generated/source/kaptKotlin/main [-]
            generatedSourcesDir           : <ROOT>/javaLib/build/generated/source/kapt/main [-]
            generatedClassesDirFile       : <ROOT>/javaLib/build/tmp/kapt3/classes/main [-]
            generatedKotlinSourcesDirFile : <ROOT>/javaLib/build/generated/source/kaptKotlin/main [-]
            generatedSourcesDirFile       : <ROOT>/javaLib/build/generated/source/kapt/main [-]
        - sourceSets                  : test (KaptSourceSetModelImpl)
            generatedClassesDir           : <ROOT>/javaLib/build/tmp/kapt3/classes/test [-]
            generatedKotlinSourcesDir     : <ROOT>/javaLib/build/generated/source/kaptKotlin/test [-]
            generatedSourcesDir           : <ROOT>/javaLib/build/generated/source/kapt/test [-]
            isTest                        : true
            generatedClassesDirFile       : <ROOT>/javaLib/build/tmp/kapt3/classes/test [-]
            generatedKotlinSourcesDirFile : <ROOT>/javaLib/build/generated/source/kaptKotlin/test [-]
            generatedSourcesDirFile       : <ROOT>/javaLib/build/generated/source/kapt/test [-]
    externalProject               : :javaLib (DefaultExternalProject) (*seen*)
MODULE                        : MainActivity.javaLib.main
MODULE                        : MainActivity.javaLib.test
MODULE                        : MainActivity.lib
    GradleModuleModel
        agpVersion                    : 4.1.0
        gradlePath                    : :lib
        gradleVersion                 : 6.7.1
        buildFile                     : <ROOT>/lib/build.gradle
        buildFilePath                 : <ROOT>/lib/build.gradle
        rootFolderPath                : <ROOT>
        hasSafeArgsJava               : false
        hasSafeArgsKotlin             : false
    CurrentVariantReportedVersions
        minSdk
            ApiLevel                      : 16
            ApiString                     : 16
        runtimeMinSdk
            ApiLevel                      : 16
            ApiString                     : 16
        targetSdk
            ApiLevel                      : 32
            ApiString                     : 32
    RootBuildId                   : <ROOT>
    BuildId                       : <ROOT>
    ProjectPath                   : :lib
    ModelVersion                  : 4.1.0
    ProjectType                   : PROJECT_TYPE_LIBRARY
    CompileTarget                 : android-32
    BuildFolder                   : <ROOT>/lib/build [-]
    buildToolsVersion             : 29.0.2
    IsBaseSplit                   : false
    GroupId                       : MainActivity
    Namespace                     : com.example.lib
    TestNamespace                 : com.example.lib.test
    AaptOptions
        NameSpacing                   : DISABLED
    LintOptions
        IsCheckTestSources            : false
        IsCheckDependencies           : false
        IsAbortOnError                : true
        IsAbsolutePaths               : true
        IsNoLines                     : false
        IsQuiet                       : false
        IsCheckAllWarnings            : false
        IsIgnoreWarnings              : false
        IsWarningsAsErrors            : false
        IsIgnoreTestSources           : false
        IsIgnoreTestFixturesSources   : false
        IsCheckGeneratedSources       : false
        IsCheckReleaseBuilds          : true
        IsExplainIssues               : true
        IsShowAll                     : false
        TextReport                    : false
        HtmlReport                    : true
        XmlReport                     : true
        SarifReport                   : false
    JavaCompileOptions
        Encoding                      : UTF-8
        SourceCompatibility           : 1.7
        TargetCompatibility           : 1.7
        IsCoreLibraryDesugaringEnabled          : false
    AgpFlags
        ApplicationRClassConstantIds  : true
        AestRClassConstantIds         : true
        TransitiveRClasses            : true
        UseAndroidX                   : true
        UsesCompose                   : false
        MlModelBindingEnabled         : false
        AndroidResourcesEnabled       : true
        DataBindingEnabled            : false
<<<<<<< HEAD
=======
        GenerateManifestClass         : false
>>>>>>> 8b7d83e8
    - basicVariant:               : debug
        testApplicationId             : com.example.lib.test
        buildType                     : debug
    - basicVariant:               : release
        buildType                     : release
    BootClassPath                 : <ANDROID_SDK>/platforms/android-32/android.jar
    ViewBindingOptions
        Enabled                       : false
    DefaultConfig
        ProductFlavor
            Name                          : main
            VersionCode                   : 1
            VersionName                   : 1.0
            MinSdkVersion
                ApiLevel                      : 16
                ApiString                     : 16
            TargetSdkVersion
                ApiLevel                      : 32
                ApiString                     : 32
            VectorDrawables
                UseSupportLibrary             : false
        SourceProvider
            Name                          : main
            Manifest                      : <ROOT>/lib/src/main/AndroidManifest.xml
            JavaDirectories               : <ROOT>/lib/src/main/java [-]
            ResourcesDirectories          : <ROOT>/lib/src/main/resources [-]
            AidlDirectories               : <ROOT>/lib/src/main/aidl [-]
            RenderscriptDirectories       : <ROOT>/lib/src/main/rs [-]
            ResDirectories                : <ROOT>/lib/src/main/res [-]
            AssetsDirectories             : <ROOT>/lib/src/main/assets [-]
            JniLibsDirectories            : <ROOT>/lib/src/main/jniLibs [-]
            ShadersDirectories            : <ROOT>/lib/src/main/shaders [-]
        ExtraSourceProviders
            ExtraSourceProvider
                ArtifactName                  : _android_test_
                SourceProvider
                    Name                          : androidTest
                    Manifest                      : <ROOT>/lib/src/androidTest/AndroidManifest.xml [-]
                    JavaDirectories               : <ROOT>/lib/src/androidTest/java [-]
                    ResourcesDirectories          : <ROOT>/lib/src/androidTest/resources [-]
                    AidlDirectories               : <ROOT>/lib/src/androidTest/aidl [-]
                    RenderscriptDirectories       : <ROOT>/lib/src/androidTest/rs [-]
                    ResDirectories                : <ROOT>/lib/src/androidTest/res [-]
                    AssetsDirectories             : <ROOT>/lib/src/androidTest/assets [-]
                    JniLibsDirectories            : <ROOT>/lib/src/androidTest/jniLibs [-]
                    ShadersDirectories            : <ROOT>/lib/src/androidTest/shaders [-]
            ExtraSourceProvider
                ArtifactName                  : _unit_test_
                SourceProvider
                    Name                          : test
                    Manifest                      : <ROOT>/lib/src/test/AndroidManifest.xml [-]
                    JavaDirectories               : <ROOT>/lib/src/test/java [-]
                    ResourcesDirectories          : <ROOT>/lib/src/test/resources [-]
                    AidlDirectories               : <ROOT>/lib/src/test/aidl [-]
                    RenderscriptDirectories       : <ROOT>/lib/src/test/rs [-]
                    ResDirectories                : <ROOT>/lib/src/test/res [-]
                    AssetsDirectories             : <ROOT>/lib/src/test/assets [-]
                    JniLibsDirectories            : <ROOT>/lib/src/test/jniLibs [-]
                    ShadersDirectories            : <ROOT>/lib/src/test/shaders [-]
    BuildTypes
        BuildType
            Name                          : debug
            IsDebuggable                  : true
            IsJniDebuggable               : false
            IsPseudoLocalesEnabled        : false
            IsRenderscriptDebuggable      : false
            RenderscriptOptimLevel        : 3
            IsMinifyEnabled               : false
            IsZipAlignEnabled             : true
        SourceProvider
            Name                          : debug
            Manifest                      : <ROOT>/lib/src/debug/AndroidManifest.xml [-]
            JavaDirectories               : <ROOT>/lib/src/debug/java [-]
            ResourcesDirectories          : <ROOT>/lib/src/debug/resources [-]
            AidlDirectories               : <ROOT>/lib/src/debug/aidl [-]
            RenderscriptDirectories       : <ROOT>/lib/src/debug/rs [-]
            ResDirectories                : <ROOT>/lib/src/debug/res [-]
            AssetsDirectories             : <ROOT>/lib/src/debug/assets [-]
            JniLibsDirectories            : <ROOT>/lib/src/debug/jniLibs [-]
            ShadersDirectories            : <ROOT>/lib/src/debug/shaders [-]
        ExtraSourceProviders
            ExtraSourceProvider
                ArtifactName                  : _android_test_
                SourceProvider
                    Name                          : androidTestDebug
                    Manifest                      : <ROOT>/lib/src/androidTestDebug/AndroidManifest.xml [-]
                    JavaDirectories               : <ROOT>/lib/src/androidTestDebug/java [-]
                    ResourcesDirectories          : <ROOT>/lib/src/androidTestDebug/resources [-]
                    AidlDirectories               : <ROOT>/lib/src/androidTestDebug/aidl [-]
                    RenderscriptDirectories       : <ROOT>/lib/src/androidTestDebug/rs [-]
                    ResDirectories                : <ROOT>/lib/src/androidTestDebug/res [-]
                    AssetsDirectories             : <ROOT>/lib/src/androidTestDebug/assets [-]
                    JniLibsDirectories            : <ROOT>/lib/src/androidTestDebug/jniLibs [-]
                    ShadersDirectories            : <ROOT>/lib/src/androidTestDebug/shaders [-]
        ExtraSourceProviders
            ExtraSourceProvider
                ArtifactName                  : _unit_test_
                SourceProvider
                    Name                          : testDebug
                    Manifest                      : <ROOT>/lib/src/testDebug/AndroidManifest.xml [-]
                    JavaDirectories               : <ROOT>/lib/src/testDebug/java [-]
                    ResourcesDirectories          : <ROOT>/lib/src/testDebug/resources [-]
                    AidlDirectories               : <ROOT>/lib/src/testDebug/aidl [-]
                    RenderscriptDirectories       : <ROOT>/lib/src/testDebug/rs [-]
                    ResDirectories                : <ROOT>/lib/src/testDebug/res [-]
                    AssetsDirectories             : <ROOT>/lib/src/testDebug/assets [-]
                    JniLibsDirectories            : <ROOT>/lib/src/testDebug/jniLibs [-]
                    ShadersDirectories            : <ROOT>/lib/src/testDebug/shaders [-]
        BuildType
            Name                          : release
            IsDebuggable                  : false
            IsJniDebuggable               : false
            IsPseudoLocalesEnabled        : false
            IsRenderscriptDebuggable      : false
            RenderscriptOptimLevel        : 3
            IsMinifyEnabled               : false
            IsZipAlignEnabled             : true
        SourceProvider
            Name                          : release
            Manifest                      : <ROOT>/lib/src/release/AndroidManifest.xml [-]
            JavaDirectories               : <ROOT>/lib/src/release/java [-]
            ResourcesDirectories          : <ROOT>/lib/src/release/resources [-]
            AidlDirectories               : <ROOT>/lib/src/release/aidl [-]
            RenderscriptDirectories       : <ROOT>/lib/src/release/rs [-]
            ResDirectories                : <ROOT>/lib/src/release/res [-]
            AssetsDirectories             : <ROOT>/lib/src/release/assets [-]
            JniLibsDirectories            : <ROOT>/lib/src/release/jniLibs [-]
            ShadersDirectories            : <ROOT>/lib/src/release/shaders [-]
        ExtraSourceProviders
            ExtraSourceProvider
                ArtifactName                  : _android_test_
                SourceProvider
                    Name                          : androidTestRelease
                    Manifest                      : <ROOT>/lib/src/androidTestRelease/AndroidManifest.xml [-]
                    JavaDirectories               : <ROOT>/lib/src/androidTestRelease/java [-]
                    ResourcesDirectories          : <ROOT>/lib/src/androidTestRelease/resources [-]
                    AidlDirectories               : <ROOT>/lib/src/androidTestRelease/aidl [-]
                    RenderscriptDirectories       : <ROOT>/lib/src/androidTestRelease/rs [-]
                    ResDirectories                : <ROOT>/lib/src/androidTestRelease/res [-]
                    AssetsDirectories             : <ROOT>/lib/src/androidTestRelease/assets [-]
                    JniLibsDirectories            : <ROOT>/lib/src/androidTestRelease/jniLibs [-]
                    ShadersDirectories            : <ROOT>/lib/src/androidTestRelease/shaders [-]
        ExtraSourceProviders
            ExtraSourceProvider
                ArtifactName                  : _unit_test_
                SourceProvider
                    Name                          : testRelease
                    Manifest                      : <ROOT>/lib/src/testRelease/AndroidManifest.xml [-]
                    JavaDirectories               : <ROOT>/lib/src/testRelease/java [-]
                    ResourcesDirectories          : <ROOT>/lib/src/testRelease/resources [-]
                    AidlDirectories               : <ROOT>/lib/src/testRelease/aidl [-]
                    RenderscriptDirectories       : <ROOT>/lib/src/testRelease/rs [-]
                    ResDirectories                : <ROOT>/lib/src/testRelease/res [-]
                    AssetsDirectories             : <ROOT>/lib/src/testRelease/assets [-]
                    JniLibsDirectories            : <ROOT>/lib/src/testRelease/jniLibs [-]
                    ShadersDirectories            : <ROOT>/lib/src/testRelease/shaders [-]
    SigningConfigs
        SigningConfig
            Name                          : debug
            StoreFile                     : debug.keystore
            StorePassword                 : android
            KeyAlias                      : AndroidDebugKey
    VariantBuildInformation
        VariantBuildInformation
            VariantName                   : debug
            BuildTasksAndOutputInformation
                AssembleTaskName              : assembleDebug
        VariantBuildInformation
            VariantName                   : release
            BuildTasksAndOutputInformation
                AssembleTaskName              : assembleRelease
    IdeVariants
        IdeVariant
            Name                          : debug
            BuildType                     : debug
            DisplayName                   : debug
            InstantAppCompatible          : false
            MinSdkVersion
                ApiLevel                      : 16
                ApiString                     : 16
            TargetSdkVersion
                ApiLevel                      : 32
                ApiString                     : 32
            VersionCode                   : 1
            VersionNameWithSuffix         : 1.0
            DeprecatedPreMergedApplicationId        : com.example.lib
            MainArtifact
                Name                          : MAIN
                CompileTaskName               : compileDebugSources
                AssembleTaskName              : assembleDebug
                IsTestArtifact                : false
                IdeSetupTaskNames             : generateDebugSources
                GeneratedSourceFolders        : <ROOT>/lib/build/generated/aidl_source_output_dir/debug/out [-]
                GeneratedSourceFolders        : <ROOT>/lib/build/generated/ap_generated_sources/debug/out [-]
                GeneratedSourceFolders        : <ROOT>/lib/build/generated/renderscript_source_output_dir/debug/out [-]
                GeneratedSourceFolders        : <ROOT>/lib/build/generated/source/buildConfig/debug [-]
                ClassesFolder                 : <ROOT>/lib/build/intermediates/compile_r_class_jar/debug/R.jar [-]
                ClassesFolder                 : <ROOT>/lib/build/intermediates/javac/debug/classes [-]
                ClassesFolder                 : <ROOT>/lib/build/tmp/kotlin-classes/debug [-]
                Dependencies
                    compileClasspath
                        androidLibrary                : androidx.appcompat:appcompat:1.0.2@aar
                        androidLibrary                : androidx.fragment:fragment:1.0.0@aar
                        androidLibrary                : androidx.vectordrawable:vectordrawable-animated:1.0.0@aar
                        androidLibrary                : androidx.legacy:legacy-support-core-ui:1.0.0@aar
                        androidLibrary                : androidx.legacy:legacy-support-core-utils:1.0.0@aar
                        androidLibrary                : androidx.vectordrawable:vectordrawable:1.0.1@aar
                        androidLibrary                : androidx.loader:loader:1.0.0@aar
                        androidLibrary                : androidx.viewpager:viewpager:1.0.0@aar
                        androidLibrary                : androidx.coordinatorlayout:coordinatorlayout:1.0.0@aar
                        androidLibrary                : androidx.drawerlayout:drawerlayout:1.0.0@aar
                        androidLibrary                : androidx.slidingpanelayout:slidingpanelayout:1.0.0@aar
                        androidLibrary                : androidx.customview:customview:1.0.0@aar
                        androidLibrary                : androidx.swiperefreshlayout:swiperefreshlayout:1.0.0@aar
                        androidLibrary                : androidx.asynclayoutinflater:asynclayoutinflater:1.0.0@aar
                        androidLibrary                : androidx.core:core:1.0.1@aar
                        androidLibrary                : androidx.versionedparcelable:versionedparcelable:1.0.0@aar
                        androidLibrary                : androidx.cursoradapter:cursoradapter:1.0.0@aar
                        androidLibrary                : androidx.lifecycle:lifecycle-runtime:2.0.0@aar
                        androidLibrary                : androidx.documentfile:documentfile:1.0.0@aar
                        androidLibrary                : androidx.localbroadcastmanager:localbroadcastmanager:1.0.0@aar
                        androidLibrary                : androidx.print:print:1.0.0@aar
                        androidLibrary                : androidx.lifecycle:lifecycle-viewmodel:2.0.0@aar
                        androidLibrary                : androidx.lifecycle:lifecycle-livedata:2.0.0@aar
                        androidLibrary                : androidx.lifecycle:lifecycle-livedata-core:2.0.0@aar
                        androidLibrary                : androidx.arch.core:core-runtime:2.0.0@aar
                        androidLibrary                : androidx.interpolator:interpolator:1.0.0@aar
                        javaLibrary                   : org.jetbrains.kotlin:kotlin-stdlib-jdk8:<KOTLIN_VERSION>@jar
                        javaLibrary                   : org.jetbrains.kotlin:kotlin-stdlib-jdk7:<KOTLIN_VERSION>@jar
                        javaLibrary                   : org.jetbrains.kotlin:kotlin-stdlib:<KOTLIN_VERSION>@jar
                        javaLibrary                   : org.jetbrains.kotlin:kotlin-stdlib-common:<KOTLIN_VERSION>@jar
                        javaLibrary                   : org.jetbrains:annotations:13.0@jar
                        javaLibrary                   : androidx.collection:collection:1.0.0@jar
                        javaLibrary                   : androidx.lifecycle:lifecycle-common:2.0.0@jar
                        javaLibrary                   : androidx.arch.core:core-common:2.0.0@jar
                        javaLibrary                   : androidx.annotation:annotation:1.0.0@jar
                    runtimeClasspath
                        androidLibrary                : androidx.appcompat:appcompat:1.0.2@aar
                        androidLibrary                : androidx.fragment:fragment:1.0.0@aar
                        androidLibrary                : androidx.vectordrawable:vectordrawable-animated:1.0.0@aar
                        androidLibrary                : androidx.legacy:legacy-support-core-ui:1.0.0@aar
                        androidLibrary                : androidx.legacy:legacy-support-core-utils:1.0.0@aar
                        androidLibrary                : androidx.vectordrawable:vectordrawable:1.0.1@aar
                        androidLibrary                : androidx.loader:loader:1.0.0@aar
                        androidLibrary                : androidx.viewpager:viewpager:1.0.0@aar
                        androidLibrary                : androidx.coordinatorlayout:coordinatorlayout:1.0.0@aar
                        androidLibrary                : androidx.drawerlayout:drawerlayout:1.0.0@aar
                        androidLibrary                : androidx.slidingpanelayout:slidingpanelayout:1.0.0@aar
                        androidLibrary                : androidx.customview:customview:1.0.0@aar
                        androidLibrary                : androidx.swiperefreshlayout:swiperefreshlayout:1.0.0@aar
                        androidLibrary                : androidx.asynclayoutinflater:asynclayoutinflater:1.0.0@aar
                        androidLibrary                : androidx.core:core:1.0.1@aar
                        androidLibrary                : androidx.versionedparcelable:versionedparcelable:1.0.0@aar
                        androidLibrary                : androidx.cursoradapter:cursoradapter:1.0.0@aar
                        androidLibrary                : androidx.lifecycle:lifecycle-runtime:2.0.0@aar
                        androidLibrary                : androidx.documentfile:documentfile:1.0.0@aar
                        androidLibrary                : androidx.localbroadcastmanager:localbroadcastmanager:1.0.0@aar
                        androidLibrary                : androidx.print:print:1.0.0@aar
                        androidLibrary                : androidx.lifecycle:lifecycle-viewmodel:2.0.0@aar
                        androidLibrary                : androidx.lifecycle:lifecycle-livedata:2.0.0@aar
                        androidLibrary                : androidx.lifecycle:lifecycle-livedata-core:2.0.0@aar
                        androidLibrary                : androidx.arch.core:core-runtime:2.0.0@aar
                        androidLibrary                : androidx.interpolator:interpolator:1.0.0@aar
                        javaLibrary                   : org.jetbrains.kotlin:kotlin-stdlib-jdk8:<KOTLIN_VERSION>@jar
                        javaLibrary                   : org.jetbrains.kotlin:kotlin-stdlib-jdk7:<KOTLIN_VERSION>@jar
                        javaLibrary                   : org.jetbrains.kotlin:kotlin-stdlib:<KOTLIN_VERSION>@jar
                        javaLibrary                   : org.jetbrains.kotlin:kotlin-stdlib-common:<KOTLIN_VERSION>@jar
                        javaLibrary                   : org.jetbrains:annotations:13.0@jar
                        javaLibrary                   : androidx.collection:collection:1.0.0@jar
                        javaLibrary                   : androidx.lifecycle:lifecycle-common:2.0.0@jar
                        javaLibrary                   : androidx.arch.core:core-common:2.0.0@jar
                        javaLibrary                   : androidx.annotation:annotation:1.0.0@jar
                SigningConfigName             : debug
                IsSigned                      : true
                CodeShrinker                  : null
                BuildTasksAndOutputInformation
                    AssembleTaskName              : assembleDebug
                GeneratedResourceFolders      : <ROOT>/lib/build/generated/res/rs/debug [-]
                GeneratedResourceFolders      : <ROOT>/lib/build/generated/res/resValues/debug [-]
            AndroidTestArtifact
                Name                          : ANDROID_TEST
                CompileTaskName               : compileDebugAndroidTestSources
                AssembleTaskName              : assembleDebugAndroidTest
                IsTestArtifact                : true
                IdeSetupTaskNames             : generateDebugAndroidTestSources
                GeneratedSourceFolders        : <ROOT>/lib/build/generated/aidl_source_output_dir/debugAndroidTest/out [-]
                GeneratedSourceFolders        : <ROOT>/lib/build/generated/ap_generated_sources/debugAndroidTest/out [-]
                GeneratedSourceFolders        : <ROOT>/lib/build/generated/renderscript_source_output_dir/debugAndroidTest/out [-]
                GeneratedSourceFolders        : <ROOT>/lib/build/generated/source/buildConfig/androidTest/debug [-]
                ClassesFolder                 : <ROOT>/lib/build/intermediates/compile_and_runtime_not_namespaced_r_class_jar/debugAndroidTest/R.jar [-]
                ClassesFolder                 : <ROOT>/lib/build/intermediates/javac/debugAndroidTest/classes [-]
                ClassesFolder                 : <ROOT>/lib/build/tmp/kotlin-classes/debugAndroidTest [-]
                Dependencies
                    compileClasspath
                        module                        : <ROOT>-:lib-MAIN
                        androidLibrary                : androidx.appcompat:appcompat:1.0.2@aar
                        androidLibrary                : androidx.fragment:fragment:1.0.0@aar
                        androidLibrary                : androidx.vectordrawable:vectordrawable-animated:1.0.0@aar
                        androidLibrary                : androidx.legacy:legacy-support-core-ui:1.0.0@aar
                        androidLibrary                : androidx.legacy:legacy-support-core-utils:1.0.0@aar
                        androidLibrary                : androidx.vectordrawable:vectordrawable:1.0.1@aar
                        androidLibrary                : androidx.loader:loader:1.0.0@aar
                        androidLibrary                : androidx.viewpager:viewpager:1.0.0@aar
                        androidLibrary                : androidx.coordinatorlayout:coordinatorlayout:1.0.0@aar
                        androidLibrary                : androidx.drawerlayout:drawerlayout:1.0.0@aar
                        androidLibrary                : androidx.slidingpanelayout:slidingpanelayout:1.0.0@aar
                        androidLibrary                : androidx.customview:customview:1.0.0@aar
                        androidLibrary                : androidx.swiperefreshlayout:swiperefreshlayout:1.0.0@aar
                        androidLibrary                : androidx.asynclayoutinflater:asynclayoutinflater:1.0.0@aar
                        androidLibrary                : androidx.core:core:1.0.1@aar
                        androidLibrary                : androidx.versionedparcelable:versionedparcelable:1.0.0@aar
                        androidLibrary                : androidx.cursoradapter:cursoradapter:1.0.0@aar
                        androidLibrary                : androidx.lifecycle:lifecycle-runtime:2.0.0@aar
                        androidLibrary                : androidx.documentfile:documentfile:1.0.0@aar
                        androidLibrary                : androidx.localbroadcastmanager:localbroadcastmanager:1.0.0@aar
                        androidLibrary                : androidx.print:print:1.0.0@aar
                        androidLibrary                : androidx.lifecycle:lifecycle-viewmodel:2.0.0@aar
                        androidLibrary                : androidx.lifecycle:lifecycle-livedata:2.0.0@aar
                        androidLibrary                : androidx.lifecycle:lifecycle-livedata-core:2.0.0@aar
                        androidLibrary                : androidx.arch.core:core-runtime:2.0.0@aar
                        androidLibrary                : androidx.interpolator:interpolator:1.0.0@aar
                        javaLibrary                   : org.jetbrains.kotlin:kotlin-stdlib-jdk8:<KOTLIN_VERSION>@jar
                        javaLibrary                   : org.jetbrains.kotlin:kotlin-stdlib-jdk7:<KOTLIN_VERSION>@jar
                        javaLibrary                   : org.jetbrains.kotlin:kotlin-stdlib:<KOTLIN_VERSION>@jar
                        javaLibrary                   : org.jetbrains.kotlin:kotlin-stdlib-common:<KOTLIN_VERSION>@jar
                        javaLibrary                   : org.jetbrains:annotations:13.0@jar
                        javaLibrary                   : androidx.collection:collection:1.0.0@jar
                        javaLibrary                   : androidx.lifecycle:lifecycle-common:2.0.0@jar
                        javaLibrary                   : androidx.arch.core:core-common:2.0.0@jar
                        javaLibrary                   : androidx.annotation:annotation:1.0.0@jar
                    runtimeClasspath
                        module                        : <ROOT>-:lib-MAIN
                        androidLibrary                : androidx.appcompat:appcompat:1.0.2@aar
                        androidLibrary                : androidx.fragment:fragment:1.0.0@aar
                        androidLibrary                : androidx.vectordrawable:vectordrawable-animated:1.0.0@aar
                        androidLibrary                : androidx.legacy:legacy-support-core-ui:1.0.0@aar
                        androidLibrary                : androidx.legacy:legacy-support-core-utils:1.0.0@aar
                        androidLibrary                : androidx.vectordrawable:vectordrawable:1.0.1@aar
                        androidLibrary                : androidx.loader:loader:1.0.0@aar
                        androidLibrary                : androidx.viewpager:viewpager:1.0.0@aar
                        androidLibrary                : androidx.coordinatorlayout:coordinatorlayout:1.0.0@aar
                        androidLibrary                : androidx.drawerlayout:drawerlayout:1.0.0@aar
                        androidLibrary                : androidx.slidingpanelayout:slidingpanelayout:1.0.0@aar
                        androidLibrary                : androidx.customview:customview:1.0.0@aar
                        androidLibrary                : androidx.swiperefreshlayout:swiperefreshlayout:1.0.0@aar
                        androidLibrary                : androidx.asynclayoutinflater:asynclayoutinflater:1.0.0@aar
                        androidLibrary                : androidx.core:core:1.0.1@aar
                        androidLibrary                : androidx.versionedparcelable:versionedparcelable:1.0.0@aar
                        androidLibrary                : androidx.cursoradapter:cursoradapter:1.0.0@aar
                        androidLibrary                : androidx.lifecycle:lifecycle-runtime:2.0.0@aar
                        androidLibrary                : androidx.documentfile:documentfile:1.0.0@aar
                        androidLibrary                : androidx.localbroadcastmanager:localbroadcastmanager:1.0.0@aar
                        androidLibrary                : androidx.print:print:1.0.0@aar
                        androidLibrary                : androidx.lifecycle:lifecycle-viewmodel:2.0.0@aar
                        androidLibrary                : androidx.lifecycle:lifecycle-livedata:2.0.0@aar
                        androidLibrary                : androidx.lifecycle:lifecycle-livedata-core:2.0.0@aar
                        androidLibrary                : androidx.arch.core:core-runtime:2.0.0@aar
                        androidLibrary                : androidx.interpolator:interpolator:1.0.0@aar
                        javaLibrary                   : org.jetbrains.kotlin:kotlin-stdlib-jdk8:<KOTLIN_VERSION>@jar
                        javaLibrary                   : org.jetbrains.kotlin:kotlin-stdlib-jdk7:<KOTLIN_VERSION>@jar
                        javaLibrary                   : org.jetbrains.kotlin:kotlin-stdlib:<KOTLIN_VERSION>@jar
                        javaLibrary                   : org.jetbrains.kotlin:kotlin-stdlib-common:<KOTLIN_VERSION>@jar
                        javaLibrary                   : org.jetbrains:annotations:13.0@jar
                        javaLibrary                   : androidx.collection:collection:1.0.0@jar
                        javaLibrary                   : androidx.lifecycle:lifecycle-common:2.0.0@jar
                        javaLibrary                   : androidx.arch.core:core-common:2.0.0@jar
                        javaLibrary                   : androidx.annotation:annotation:1.0.0@jar
                ApplicationId                 : com.example.lib.test
                SigningConfigName             : debug
                IsSigned                      : true
                CodeShrinker                  : null
                BuildTasksAndOutputInformation
                    AssembleTaskName              : assembleDebugAndroidTest
                    AssembleTaskOutputListingFile : <ROOT>/lib/build/outputs/apk/androidTest/debug/output-metadata.json [-]
                GeneratedResourceFolders      : <ROOT>/lib/build/generated/res/rs/androidTest/debug [-]
                GeneratedResourceFolders      : <ROOT>/lib/build/generated/res/resValues/androidTest/debug [-]
                TestOptions
                    AnimationsDisabled            : false
                    Execution                     : HOST
            UnitTestArtifact
                Name                          : UNIT_TEST
                CompileTaskName               : compileDebugUnitTestSources
                AssembleTaskName              : assembleDebugUnitTest
                IsTestArtifact                : true
                IdeSetupTaskNames             : createMockableJar
                GeneratedSourceFolders        : <ROOT>/lib/build/generated/ap_generated_sources/debugUnitTest/out [-]
                ClassesFolder                 : <ROOT>/lib/build/intermediates/compile_and_runtime_not_namespaced_r_class_jar/debugUnitTest/R.jar [-]
                ClassesFolder                 : <ROOT>/lib/build/intermediates/javac/debugUnitTest/classes [-]
                ClassesFolder                 : <ROOT>/lib/build/tmp/kotlin-classes/debugUnitTest [-]
                Dependencies
                    compileClasspath
                        module                        : <ROOT>-:lib-MAIN
                        androidLibrary                : androidx.appcompat:appcompat:1.0.2@aar
                        androidLibrary                : androidx.fragment:fragment:1.0.0@aar
                        androidLibrary                : androidx.vectordrawable:vectordrawable-animated:1.0.0@aar
                        androidLibrary                : androidx.legacy:legacy-support-core-ui:1.0.0@aar
                        androidLibrary                : androidx.legacy:legacy-support-core-utils:1.0.0@aar
                        androidLibrary                : androidx.vectordrawable:vectordrawable:1.0.1@aar
                        androidLibrary                : androidx.loader:loader:1.0.0@aar
                        androidLibrary                : androidx.viewpager:viewpager:1.0.0@aar
                        androidLibrary                : androidx.coordinatorlayout:coordinatorlayout:1.0.0@aar
                        androidLibrary                : androidx.drawerlayout:drawerlayout:1.0.0@aar
                        androidLibrary                : androidx.slidingpanelayout:slidingpanelayout:1.0.0@aar
                        androidLibrary                : androidx.customview:customview:1.0.0@aar
                        androidLibrary                : androidx.swiperefreshlayout:swiperefreshlayout:1.0.0@aar
                        androidLibrary                : androidx.asynclayoutinflater:asynclayoutinflater:1.0.0@aar
                        androidLibrary                : androidx.core:core:1.0.1@aar
                        androidLibrary                : androidx.versionedparcelable:versionedparcelable:1.0.0@aar
                        androidLibrary                : androidx.cursoradapter:cursoradapter:1.0.0@aar
                        androidLibrary                : androidx.lifecycle:lifecycle-runtime:2.0.0@aar
                        androidLibrary                : androidx.documentfile:documentfile:1.0.0@aar
                        androidLibrary                : androidx.localbroadcastmanager:localbroadcastmanager:1.0.0@aar
                        androidLibrary                : androidx.print:print:1.0.0@aar
                        androidLibrary                : androidx.lifecycle:lifecycle-viewmodel:2.0.0@aar
                        androidLibrary                : androidx.lifecycle:lifecycle-livedata:2.0.0@aar
                        androidLibrary                : androidx.lifecycle:lifecycle-livedata-core:2.0.0@aar
                        androidLibrary                : androidx.arch.core:core-runtime:2.0.0@aar
                        androidLibrary                : androidx.interpolator:interpolator:1.0.0@aar
                        javaLibrary                   : org.jetbrains.kotlin:kotlin-stdlib-jdk8:<KOTLIN_VERSION>@jar
                        javaLibrary                   : org.jetbrains.kotlin:kotlin-stdlib-jdk7:<KOTLIN_VERSION>@jar
                        javaLibrary                   : org.jetbrains.kotlin:kotlin-stdlib:<KOTLIN_VERSION>@jar
                        javaLibrary                   : org.jetbrains.kotlin:kotlin-stdlib-common:<KOTLIN_VERSION>@jar
                        javaLibrary                   : org.jetbrains:annotations:13.0@jar
                        javaLibrary                   : androidx.collection:collection:1.0.0@jar
                        javaLibrary                   : androidx.lifecycle:lifecycle-common:2.0.0@jar
                        javaLibrary                   : androidx.arch.core:core-common:2.0.0@jar
                        javaLibrary                   : androidx.annotation:annotation:1.0.0@jar
                    runtimeClasspath
                        module                        : <ROOT>-:lib-MAIN
                        androidLibrary                : androidx.appcompat:appcompat:1.0.2@aar
                        androidLibrary                : androidx.fragment:fragment:1.0.0@aar
                        androidLibrary                : androidx.vectordrawable:vectordrawable-animated:1.0.0@aar
                        androidLibrary                : androidx.legacy:legacy-support-core-ui:1.0.0@aar
                        androidLibrary                : androidx.legacy:legacy-support-core-utils:1.0.0@aar
                        androidLibrary                : androidx.vectordrawable:vectordrawable:1.0.1@aar
                        androidLibrary                : androidx.loader:loader:1.0.0@aar
                        androidLibrary                : androidx.viewpager:viewpager:1.0.0@aar
                        androidLibrary                : androidx.coordinatorlayout:coordinatorlayout:1.0.0@aar
                        androidLibrary                : androidx.drawerlayout:drawerlayout:1.0.0@aar
                        androidLibrary                : androidx.slidingpanelayout:slidingpanelayout:1.0.0@aar
                        androidLibrary                : androidx.customview:customview:1.0.0@aar
                        androidLibrary                : androidx.swiperefreshlayout:swiperefreshlayout:1.0.0@aar
                        androidLibrary                : androidx.asynclayoutinflater:asynclayoutinflater:1.0.0@aar
                        androidLibrary                : androidx.core:core:1.0.1@aar
                        androidLibrary                : androidx.versionedparcelable:versionedparcelable:1.0.0@aar
                        androidLibrary                : androidx.cursoradapter:cursoradapter:1.0.0@aar
                        androidLibrary                : androidx.lifecycle:lifecycle-runtime:2.0.0@aar
                        androidLibrary                : androidx.documentfile:documentfile:1.0.0@aar
                        androidLibrary                : androidx.localbroadcastmanager:localbroadcastmanager:1.0.0@aar
                        androidLibrary                : androidx.print:print:1.0.0@aar
                        androidLibrary                : androidx.lifecycle:lifecycle-viewmodel:2.0.0@aar
                        androidLibrary                : androidx.lifecycle:lifecycle-livedata:2.0.0@aar
                        androidLibrary                : androidx.lifecycle:lifecycle-livedata-core:2.0.0@aar
                        androidLibrary                : androidx.arch.core:core-runtime:2.0.0@aar
                        androidLibrary                : androidx.interpolator:interpolator:1.0.0@aar
                        javaLibrary                   : org.jetbrains.kotlin:kotlin-stdlib-jdk8:<KOTLIN_VERSION>@jar
                        javaLibrary                   : org.jetbrains.kotlin:kotlin-stdlib-jdk7:<KOTLIN_VERSION>@jar
                        javaLibrary                   : org.jetbrains.kotlin:kotlin-stdlib:<KOTLIN_VERSION>@jar
                        javaLibrary                   : org.jetbrains.kotlin:kotlin-stdlib-common:<KOTLIN_VERSION>@jar
                        javaLibrary                   : org.jetbrains:annotations:13.0@jar
                        javaLibrary                   : androidx.collection:collection:1.0.0@jar
                        javaLibrary                   : androidx.lifecycle:lifecycle-common:2.0.0@jar
                        javaLibrary                   : androidx.arch.core:core-common:2.0.0@jar
                        javaLibrary                   : androidx.annotation:annotation:1.0.0@jar
                MockablePlatformJar           : <GRADLE>/caches/<TRANSFORMS>/files-2.1/xxxxxxxxxxxxxxxxxxxxxxxxxxxxxxxx/android.jar
    kotlinGradleModel             : KotlinGradleModelImpl
        additionalVisibleSourceSets
            debug                         : <empty>
            - debugAndroidTest            : debug
            - debugAndroidTest            : main
            - debugUnitTest               : debug
            - debugUnitTest               : main
        compilerArgumentsBySourceSet
            debug
                compilerArguments             : K2JVMCompilerArguments
                    allowNoSourceFiles            : true
                    assertionsMode                : legacy
                    backendThreads                : 1
                    destination                   : <ROOT>/lib/build/tmp/kotlin-classes/debug
                    jvmDefault                    : disable
                    jvmTarget                     : 1.8
                    moduleName                    : lib_debug
                    noJdk                         : true
                    noReflect                     : true
                    noStdlib                      : true
                    serializeIr                   : none
                    autoAdvanceApiVersion         : true
                    autoAdvanceLanguageVersion    : true
                    explicitApi                   : disable
                    explicitReturnTypes           : disable
                    useFirLT                      : true
            debugAndroidTest
                compilerArguments             : K2JVMCompilerArguments
                    allowNoSourceFiles            : true
                    assertionsMode                : legacy
                    backendThreads                : 1
                    destination                   : <ROOT>/lib/build/tmp/kotlin-classes/debugAndroidTest
                    - friendPaths                 : <ROOT>/lib/build/tmp/kotlin-classes/debug [-]
                    - friendPaths                 : <ROOT>/lib/build/intermediates/javac/debug/classes [-]
                    - friendPaths                 : <ROOT>/lib/build/intermediates/compile_library_classes_jar/debug/classes.jar [-]
                    jvmDefault                    : disable
                    jvmTarget                     : 1.8
                    moduleName                    : lib_debug
                    noJdk                         : true
                    noReflect                     : true
                    noStdlib                      : true
                    serializeIr                   : none
                    autoAdvanceApiVersion         : true
                    autoAdvanceLanguageVersion    : true
                    explicitApi                   : disable
                    explicitReturnTypes           : disable
                    useFirLT                      : true
            debugUnitTest
                compilerArguments             : K2JVMCompilerArguments
                    allowNoSourceFiles            : true
                    assertionsMode                : legacy
                    backendThreads                : 1
                    destination                   : <ROOT>/lib/build/tmp/kotlin-classes/debugUnitTest
                    - friendPaths                 : <ROOT>/lib/build/tmp/kotlin-classes/debug [-]
                    - friendPaths                 : <ROOT>/lib/build/intermediates/javac/debug/classes [-]
                    - friendPaths                 : <ROOT>/lib/build/intermediates/compile_library_classes_jar/debug/classes.jar [-]
                    jvmDefault                    : disable
                    jvmTarget                     : 1.8
                    moduleName                    : lib_debug
                    noJdk                         : true
                    noReflect                     : true
                    noStdlib                      : true
                    serializeIr                   : none
                    autoAdvanceApiVersion         : true
                    autoAdvanceLanguageVersion    : true
                    explicitApi                   : disable
                    explicitReturnTypes           : disable
                    useFirLT                      : true
        gradleUserHome                : <GRADLE>
        hasKotlinPlugin               : true
        kotlinGradlePluginVersion     : KotlinGradlePluginVersionImpl
            major                         : 1
            minor                         : 7
            patch                         : 20
            versionString                 : 1.7.20
        kotlinTarget                  : kotlin-android
        kotlinTaskProperties
            debug                         : KotlinTaskPropertiesImpl
                incremental                   : true
                pluginVersion                 : <CUT>
                - pureKotlinSourceFolders     : <ROOT>/lib/src/debug/kotlin [-]
                - pureKotlinSourceFolders     : <ROOT>/lib/src/debug/java [-]
            debugAndroidTest              : KotlinTaskPropertiesImpl
                incremental                   : true
                pluginVersion                 : <CUT>
                - pureKotlinSourceFolders     : <ROOT>/lib/src/debugAndroidTest/kotlin [-]
            debugUnitTest                 : KotlinTaskPropertiesImpl
                incremental                   : true
                pluginVersion                 : <CUT>
                - pureKotlinSourceFolders     : <ROOT>/lib/src/debugUnitTest/kotlin [-]
    externalProject               : :lib (DefaultExternalProject) (*seen*)
MODULE                        : MainActivity.lib.androidTest
MODULE                        : MainActivity.lib.main
MODULE                        : MainActivity.lib.unitTest<|MERGE_RESOLUTION|>--- conflicted
+++ resolved
@@ -1692,8 +1692,6 @@
                             qName                         : :lib:testReleaseUnitTest
         sourceSetModel                : DefaultGradleSourceSetModel
         taskModel                     : DefaultGradleTaskModel
-<<<<<<< HEAD
-=======
             tasks
                 test                          : test (DefaultExternalTask)
                     qName                         : :javaLib:test
@@ -1709,7 +1707,6 @@
                     qName                         : :app:testRemoteDebugUnitTest
                 testRemoteReleaseUnitTest     : testRemoteReleaseUnitTest (DefaultExternalTask)
                     qName                         : :app:testRemoteReleaseUnitTest
->>>>>>> 8b7d83e8
 MODULE                        : MainActivity.app
     GradleModuleModel
         agpVersion                    : 4.1.0
@@ -1778,10 +1775,7 @@
         MlModelBindingEnabled         : false
         AndroidResourcesEnabled       : true
         DataBindingEnabled            : false
-<<<<<<< HEAD
-=======
         GenerateManifestClass         : false
->>>>>>> 8b7d83e8
     - basicVariant:               : localDebug
         applicationId                 : com.example.mainactivity
         testApplicationId             : com.example.mainactivity.test
@@ -2685,10 +2679,7 @@
         MlModelBindingEnabled         : false
         AndroidResourcesEnabled       : true
         DataBindingEnabled            : false
-<<<<<<< HEAD
-=======
         GenerateManifestClass         : false
->>>>>>> 8b7d83e8
     - basicVariant:               : debug
         testApplicationId             : com.example.lib.test
         buildType                     : debug
