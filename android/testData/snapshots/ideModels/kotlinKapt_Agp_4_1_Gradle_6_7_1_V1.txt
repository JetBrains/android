MODULE                        : MainActivity
    ExternalModuleGroup           :
    ExternalModuleVersion         : unspecified
    LinkedProjectId               : MainActivity
    LinkedProjectPath             : <ROOT>
    RootProjectPath               : <ROOT>
    COMPILER_MODULE_EXTENSION
        compilerSourceOutputPath      : file://<ROOT>/build/classes/production/MainActivity [-]
        compilerTestOutputPath        : file://<ROOT>/build/classes/test/MainActivity [-]
        isCompilerPathInherited       : true
        isExcludeOutput               : true
    ModuleFile                    : <ROOT>/.idea/modules/MainActivity.iml [-]
    ModuleTypeName                : JAVA_MODULE
    CONENT_ENTRY                  : file://<ROOT>
        EXCLUDE_FOLDER                : file://<ROOT>/.gradle
        EXCLUDE_FOLDER                : file://<ROOT>/build [-]
    JDK                           : <NAME_CUT> JavaSDK
    *isInherited                  : true
    ORDER_ENTRY                   : <Module source>
    BUILD_TASKS
        TEST_COMPILE_MODE             : All
        TEST_COMPILE_MODE             : Android tests
        TEST_COMPILE_MODE             : Unit tests
        TEST_COMPILE_MODE             : None
LIBRARY_TABLE
    - library                     : androidx.appcompat:appcompat:1.0.2@aar (IdeAndroidLibraryImpl)
        aidlFolder                    : <GRADLE>/caches/transforms-2/files-2.1/xxxxxxxxxxxxxxxxxxxxxxxxxxxxxxxx/appcompat-1.0.2/aidl [-]
        artifact                      : <M2>/androidx/appcompat/appcompat/1.0.2/appcompat-1.0.2.aar
        artifactAddress               : androidx.appcompat:appcompat:1.0.2@aar
        assetsFolder                  : <GRADLE>/caches/transforms-2/files-2.1/xxxxxxxxxxxxxxxxxxxxxxxxxxxxxxxx/appcompat-1.0.2/assets [-]
        - compileJarFiles             : <GRADLE>/caches/transforms-2/files-2.1/xxxxxxxxxxxxxxxxxxxxxxxxxxxxxxxx/appcompat-1.0.2/jars/classes.jar
        component                     : androidx.appcompat:appcompat:1.0.2
        externalAnnotations           : <GRADLE>/caches/transforms-2/files-2.1/xxxxxxxxxxxxxxxxxxxxxxxxxxxxxxxx/appcompat-1.0.2/annotations.zip
        folder                        : <GRADLE>/caches/transforms-2/files-2.1/xxxxxxxxxxxxxxxxxxxxxxxxxxxxxxxx/appcompat-1.0.2
        jniFolder                     : <GRADLE>/caches/transforms-2/files-2.1/xxxxxxxxxxxxxxxxxxxxxxxxxxxxxxxx/appcompat-1.0.2/jni [-]
        lintJar                       : <GRADLE>/caches/transforms-2/files-2.1/xxxxxxxxxxxxxxxxxxxxxxxxxxxxxxxx/appcompat-1.0.2/jars/lint.jar [-]
        manifest                      : <GRADLE>/caches/transforms-2/files-2.1/xxxxxxxxxxxxxxxxxxxxxxxxxxxxxxxx/appcompat-1.0.2/AndroidManifest.xml
        proguardRules                 : <GRADLE>/caches/transforms-2/files-2.1/xxxxxxxxxxxxxxxxxxxxxxxxxxxxxxxx/appcompat-1.0.2/proguard.txt
        publicResources               : <GRADLE>/caches/transforms-2/files-2.1/xxxxxxxxxxxxxxxxxxxxxxxxxxxxxxxx/appcompat-1.0.2/public.txt
        renderscriptFolder            : <GRADLE>/caches/transforms-2/files-2.1/xxxxxxxxxxxxxxxxxxxxxxxxxxxxxxxx/appcompat-1.0.2/rs [-]
        resFolder                     : <GRADLE>/caches/transforms-2/files-2.1/xxxxxxxxxxxxxxxxxxxxxxxxxxxxxxxx/appcompat-1.0.2/res
        resStaticLibrary              : <GRADLE>/caches/transforms-2/files-2.1/xxxxxxxxxxxxxxxxxxxxxxxxxxxxxxxx/appcompat-1.0.2/res.apk [-]
        - runtimeJarFiles             : <GRADLE>/caches/transforms-2/files-2.1/xxxxxxxxxxxxxxxxxxxxxxxxxxxxxxxx/appcompat-1.0.2/jars/classes.jar
        symbolFile                    : <GRADLE>/caches/transforms-2/files-2.1/xxxxxxxxxxxxxxxxxxxxxxxxxxxxxxxx/appcompat-1.0.2/R.txt
    - library                     : androidx.arch.core:core-runtime:2.0.0@aar (IdeAndroidLibraryImpl)
        aidlFolder                    : <GRADLE>/caches/transforms-2/files-2.1/xxxxxxxxxxxxxxxxxxxxxxxxxxxxxxxx/core-runtime-2.0.0/aidl [-]
        artifact                      : <M2>/androidx/arch/core/core-runtime/2.0.0/core-runtime-2.0.0.aar
        artifactAddress               : androidx.arch.core:core-runtime:2.0.0@aar
        assetsFolder                  : <GRADLE>/caches/transforms-2/files-2.1/xxxxxxxxxxxxxxxxxxxxxxxxxxxxxxxx/core-runtime-2.0.0/assets [-]
        - compileJarFiles             : <GRADLE>/caches/transforms-2/files-2.1/xxxxxxxxxxxxxxxxxxxxxxxxxxxxxxxx/core-runtime-2.0.0/jars/classes.jar
        component                     : androidx.arch.core:core-runtime:2.0.0
        externalAnnotations           : <GRADLE>/caches/transforms-2/files-2.1/xxxxxxxxxxxxxxxxxxxxxxxxxxxxxxxx/core-runtime-2.0.0/annotations.zip [-]
        folder                        : <GRADLE>/caches/transforms-2/files-2.1/xxxxxxxxxxxxxxxxxxxxxxxxxxxxxxxx/core-runtime-2.0.0
        jniFolder                     : <GRADLE>/caches/transforms-2/files-2.1/xxxxxxxxxxxxxxxxxxxxxxxxxxxxxxxx/core-runtime-2.0.0/jni [-]
        lintJar                       : <GRADLE>/caches/transforms-2/files-2.1/xxxxxxxxxxxxxxxxxxxxxxxxxxxxxxxx/core-runtime-2.0.0/jars/lint.jar [-]
        manifest                      : <GRADLE>/caches/transforms-2/files-2.1/xxxxxxxxxxxxxxxxxxxxxxxxxxxxxxxx/core-runtime-2.0.0/AndroidManifest.xml
        proguardRules                 : <GRADLE>/caches/transforms-2/files-2.1/xxxxxxxxxxxxxxxxxxxxxxxxxxxxxxxx/core-runtime-2.0.0/proguard.txt [-]
        publicResources               : <GRADLE>/caches/transforms-2/files-2.1/xxxxxxxxxxxxxxxxxxxxxxxxxxxxxxxx/core-runtime-2.0.0/public.txt [-]
        renderscriptFolder            : <GRADLE>/caches/transforms-2/files-2.1/xxxxxxxxxxxxxxxxxxxxxxxxxxxxxxxx/core-runtime-2.0.0/rs [-]
        resFolder                     : <GRADLE>/caches/transforms-2/files-2.1/xxxxxxxxxxxxxxxxxxxxxxxxxxxxxxxx/core-runtime-2.0.0/res [-]
        resStaticLibrary              : <GRADLE>/caches/transforms-2/files-2.1/xxxxxxxxxxxxxxxxxxxxxxxxxxxxxxxx/core-runtime-2.0.0/res.apk [-]
        - runtimeJarFiles             : <GRADLE>/caches/transforms-2/files-2.1/xxxxxxxxxxxxxxxxxxxxxxxxxxxxxxxx/core-runtime-2.0.0/jars/classes.jar
        symbolFile                    : <GRADLE>/caches/transforms-2/files-2.1/xxxxxxxxxxxxxxxxxxxxxxxxxxxxxxxx/core-runtime-2.0.0/R.txt
    - library                     : androidx.asynclayoutinflater:asynclayoutinflater:1.0.0@aar (IdeAndroidLibraryImpl)
        aidlFolder                    : <GRADLE>/caches/transforms-2/files-2.1/xxxxxxxxxxxxxxxxxxxxxxxxxxxxxxxx/asynclayoutinflater-1.0.0/aidl [-]
        artifact                      : <M2>/androidx/asynclayoutinflater/asynclayoutinflater/1.0.0/asynclayoutinflater-1.0.0.aar
        artifactAddress               : androidx.asynclayoutinflater:asynclayoutinflater:1.0.0@aar
        assetsFolder                  : <GRADLE>/caches/transforms-2/files-2.1/xxxxxxxxxxxxxxxxxxxxxxxxxxxxxxxx/asynclayoutinflater-1.0.0/assets [-]
        - compileJarFiles             : <GRADLE>/caches/transforms-2/files-2.1/xxxxxxxxxxxxxxxxxxxxxxxxxxxxxxxx/asynclayoutinflater-1.0.0/jars/classes.jar
        component                     : androidx.asynclayoutinflater:asynclayoutinflater:1.0.0
        externalAnnotations           : <GRADLE>/caches/transforms-2/files-2.1/xxxxxxxxxxxxxxxxxxxxxxxxxxxxxxxx/asynclayoutinflater-1.0.0/annotations.zip [-]
        folder                        : <GRADLE>/caches/transforms-2/files-2.1/xxxxxxxxxxxxxxxxxxxxxxxxxxxxxxxx/asynclayoutinflater-1.0.0
        jniFolder                     : <GRADLE>/caches/transforms-2/files-2.1/xxxxxxxxxxxxxxxxxxxxxxxxxxxxxxxx/asynclayoutinflater-1.0.0/jni [-]
        lintJar                       : <GRADLE>/caches/transforms-2/files-2.1/xxxxxxxxxxxxxxxxxxxxxxxxxxxxxxxx/asynclayoutinflater-1.0.0/jars/lint.jar [-]
        manifest                      : <GRADLE>/caches/transforms-2/files-2.1/xxxxxxxxxxxxxxxxxxxxxxxxxxxxxxxx/asynclayoutinflater-1.0.0/AndroidManifest.xml
        proguardRules                 : <GRADLE>/caches/transforms-2/files-2.1/xxxxxxxxxxxxxxxxxxxxxxxxxxxxxxxx/asynclayoutinflater-1.0.0/proguard.txt [-]
        publicResources               : <GRADLE>/caches/transforms-2/files-2.1/xxxxxxxxxxxxxxxxxxxxxxxxxxxxxxxx/asynclayoutinflater-1.0.0/public.txt [-]
        renderscriptFolder            : <GRADLE>/caches/transforms-2/files-2.1/xxxxxxxxxxxxxxxxxxxxxxxxxxxxxxxx/asynclayoutinflater-1.0.0/rs [-]
        resFolder                     : <GRADLE>/caches/transforms-2/files-2.1/xxxxxxxxxxxxxxxxxxxxxxxxxxxxxxxx/asynclayoutinflater-1.0.0/res [-]
        resStaticLibrary              : <GRADLE>/caches/transforms-2/files-2.1/xxxxxxxxxxxxxxxxxxxxxxxxxxxxxxxx/asynclayoutinflater-1.0.0/res.apk [-]
        - runtimeJarFiles             : <GRADLE>/caches/transforms-2/files-2.1/xxxxxxxxxxxxxxxxxxxxxxxxxxxxxxxx/asynclayoutinflater-1.0.0/jars/classes.jar
        symbolFile                    : <GRADLE>/caches/transforms-2/files-2.1/xxxxxxxxxxxxxxxxxxxxxxxxxxxxxxxx/asynclayoutinflater-1.0.0/R.txt
    - library                     : androidx.coordinatorlayout:coordinatorlayout:1.0.0@aar (IdeAndroidLibraryImpl)
        aidlFolder                    : <GRADLE>/caches/transforms-2/files-2.1/xxxxxxxxxxxxxxxxxxxxxxxxxxxxxxxx/coordinatorlayout-1.0.0/aidl [-]
        artifact                      : <M2>/androidx/coordinatorlayout/coordinatorlayout/1.0.0/coordinatorlayout-1.0.0.aar
        artifactAddress               : androidx.coordinatorlayout:coordinatorlayout:1.0.0@aar
        assetsFolder                  : <GRADLE>/caches/transforms-2/files-2.1/xxxxxxxxxxxxxxxxxxxxxxxxxxxxxxxx/coordinatorlayout-1.0.0/assets [-]
        - compileJarFiles             : <GRADLE>/caches/transforms-2/files-2.1/xxxxxxxxxxxxxxxxxxxxxxxxxxxxxxxx/coordinatorlayout-1.0.0/jars/classes.jar
        component                     : androidx.coordinatorlayout:coordinatorlayout:1.0.0
        externalAnnotations           : <GRADLE>/caches/transforms-2/files-2.1/xxxxxxxxxxxxxxxxxxxxxxxxxxxxxxxx/coordinatorlayout-1.0.0/annotations.zip
        folder                        : <GRADLE>/caches/transforms-2/files-2.1/xxxxxxxxxxxxxxxxxxxxxxxxxxxxxxxx/coordinatorlayout-1.0.0
        jniFolder                     : <GRADLE>/caches/transforms-2/files-2.1/xxxxxxxxxxxxxxxxxxxxxxxxxxxxxxxx/coordinatorlayout-1.0.0/jni [-]
        lintJar                       : <GRADLE>/caches/transforms-2/files-2.1/xxxxxxxxxxxxxxxxxxxxxxxxxxxxxxxx/coordinatorlayout-1.0.0/jars/lint.jar [-]
        manifest                      : <GRADLE>/caches/transforms-2/files-2.1/xxxxxxxxxxxxxxxxxxxxxxxxxxxxxxxx/coordinatorlayout-1.0.0/AndroidManifest.xml
        proguardRules                 : <GRADLE>/caches/transforms-2/files-2.1/xxxxxxxxxxxxxxxxxxxxxxxxxxxxxxxx/coordinatorlayout-1.0.0/proguard.txt
        publicResources               : <GRADLE>/caches/transforms-2/files-2.1/xxxxxxxxxxxxxxxxxxxxxxxxxxxxxxxx/coordinatorlayout-1.0.0/public.txt
        renderscriptFolder            : <GRADLE>/caches/transforms-2/files-2.1/xxxxxxxxxxxxxxxxxxxxxxxxxxxxxxxx/coordinatorlayout-1.0.0/rs [-]
        resFolder                     : <GRADLE>/caches/transforms-2/files-2.1/xxxxxxxxxxxxxxxxxxxxxxxxxxxxxxxx/coordinatorlayout-1.0.0/res
        resStaticLibrary              : <GRADLE>/caches/transforms-2/files-2.1/xxxxxxxxxxxxxxxxxxxxxxxxxxxxxxxx/coordinatorlayout-1.0.0/res.apk [-]
        - runtimeJarFiles             : <GRADLE>/caches/transforms-2/files-2.1/xxxxxxxxxxxxxxxxxxxxxxxxxxxxxxxx/coordinatorlayout-1.0.0/jars/classes.jar
        symbolFile                    : <GRADLE>/caches/transforms-2/files-2.1/xxxxxxxxxxxxxxxxxxxxxxxxxxxxxxxx/coordinatorlayout-1.0.0/R.txt
    - library                     : androidx.core:core-ktx:1.0.1@aar (IdeAndroidLibraryImpl)
        aidlFolder                    : <GRADLE>/caches/transforms-2/files-2.1/xxxxxxxxxxxxxxxxxxxxxxxxxxxxxxxx/jetified-core-ktx-1.0.1/aidl [-]
        artifact                      : <M2>/androidx/core/core-ktx/1.0.1/core-ktx-1.0.1.aar
        artifactAddress               : androidx.core:core-ktx:1.0.1@aar
        assetsFolder                  : <GRADLE>/caches/transforms-2/files-2.1/xxxxxxxxxxxxxxxxxxxxxxxxxxxxxxxx/jetified-core-ktx-1.0.1/assets [-]
        - compileJarFiles             : <GRADLE>/caches/transforms-2/files-2.1/xxxxxxxxxxxxxxxxxxxxxxxxxxxxxxxx/jetified-core-ktx-1.0.1/jars/classes.jar
        component                     : androidx.core:core-ktx:1.0.1
        externalAnnotations           : <GRADLE>/caches/transforms-2/files-2.1/xxxxxxxxxxxxxxxxxxxxxxxxxxxxxxxx/jetified-core-ktx-1.0.1/annotations.zip [-]
        folder                        : <GRADLE>/caches/transforms-2/files-2.1/xxxxxxxxxxxxxxxxxxxxxxxxxxxxxxxx/jetified-core-ktx-1.0.1
        jniFolder                     : <GRADLE>/caches/transforms-2/files-2.1/xxxxxxxxxxxxxxxxxxxxxxxxxxxxxxxx/jetified-core-ktx-1.0.1/jni [-]
        lintJar                       : <GRADLE>/caches/transforms-2/files-2.1/xxxxxxxxxxxxxxxxxxxxxxxxxxxxxxxx/jetified-core-ktx-1.0.1/jars/lint.jar [-]
        manifest                      : <GRADLE>/caches/transforms-2/files-2.1/xxxxxxxxxxxxxxxxxxxxxxxxxxxxxxxx/jetified-core-ktx-1.0.1/AndroidManifest.xml
        proguardRules                 : <GRADLE>/caches/transforms-2/files-2.1/xxxxxxxxxxxxxxxxxxxxxxxxxxxxxxxx/jetified-core-ktx-1.0.1/proguard.txt [-]
        publicResources               : <GRADLE>/caches/transforms-2/files-2.1/xxxxxxxxxxxxxxxxxxxxxxxxxxxxxxxx/jetified-core-ktx-1.0.1/public.txt [-]
        renderscriptFolder            : <GRADLE>/caches/transforms-2/files-2.1/xxxxxxxxxxxxxxxxxxxxxxxxxxxxxxxx/jetified-core-ktx-1.0.1/rs [-]
        resFolder                     : <GRADLE>/caches/transforms-2/files-2.1/xxxxxxxxxxxxxxxxxxxxxxxxxxxxxxxx/jetified-core-ktx-1.0.1/res [-]
        resStaticLibrary              : <GRADLE>/caches/transforms-2/files-2.1/xxxxxxxxxxxxxxxxxxxxxxxxxxxxxxxx/jetified-core-ktx-1.0.1/res.apk [-]
        - runtimeJarFiles             : <GRADLE>/caches/transforms-2/files-2.1/xxxxxxxxxxxxxxxxxxxxxxxxxxxxxxxx/jetified-core-ktx-1.0.1/jars/classes.jar
        symbolFile                    : <GRADLE>/caches/transforms-2/files-2.1/xxxxxxxxxxxxxxxxxxxxxxxxxxxxxxxx/jetified-core-ktx-1.0.1/R.txt
    - library                     : androidx.core:core:1.0.0@aar (IdeAndroidLibraryImpl)
        aidlFolder                    : <GRADLE>/caches/transforms-2/files-2.1/xxxxxxxxxxxxxxxxxxxxxxxxxxxxxxxx/core-1.0.0/aidl
        artifact                      : <M2>/androidx/core/core/1.0.0/core-1.0.0.aar
        artifactAddress               : androidx.core:core:1.0.0@aar
        assetsFolder                  : <GRADLE>/caches/transforms-2/files-2.1/xxxxxxxxxxxxxxxxxxxxxxxxxxxxxxxx/core-1.0.0/assets [-]
        - compileJarFiles             : <GRADLE>/caches/transforms-2/files-2.1/xxxxxxxxxxxxxxxxxxxxxxxxxxxxxxxx/core-1.0.0/jars/classes.jar
        component                     : androidx.core:core:1.0.0
        externalAnnotations           : <GRADLE>/caches/transforms-2/files-2.1/xxxxxxxxxxxxxxxxxxxxxxxxxxxxxxxx/core-1.0.0/annotations.zip
        folder                        : <GRADLE>/caches/transforms-2/files-2.1/xxxxxxxxxxxxxxxxxxxxxxxxxxxxxxxx/core-1.0.0
        jniFolder                     : <GRADLE>/caches/transforms-2/files-2.1/xxxxxxxxxxxxxxxxxxxxxxxxxxxxxxxx/core-1.0.0/jni [-]
        lintJar                       : <GRADLE>/caches/transforms-2/files-2.1/xxxxxxxxxxxxxxxxxxxxxxxxxxxxxxxx/core-1.0.0/jars/lint.jar [-]
        manifest                      : <GRADLE>/caches/transforms-2/files-2.1/xxxxxxxxxxxxxxxxxxxxxxxxxxxxxxxx/core-1.0.0/AndroidManifest.xml
        proguardRules                 : <GRADLE>/caches/transforms-2/files-2.1/xxxxxxxxxxxxxxxxxxxxxxxxxxxxxxxx/core-1.0.0/proguard.txt
        publicResources               : <GRADLE>/caches/transforms-2/files-2.1/xxxxxxxxxxxxxxxxxxxxxxxxxxxxxxxx/core-1.0.0/public.txt
        renderscriptFolder            : <GRADLE>/caches/transforms-2/files-2.1/xxxxxxxxxxxxxxxxxxxxxxxxxxxxxxxx/core-1.0.0/rs [-]
        resFolder                     : <GRADLE>/caches/transforms-2/files-2.1/xxxxxxxxxxxxxxxxxxxxxxxxxxxxxxxx/core-1.0.0/res
        resStaticLibrary              : <GRADLE>/caches/transforms-2/files-2.1/xxxxxxxxxxxxxxxxxxxxxxxxxxxxxxxx/core-1.0.0/res.apk [-]
        - runtimeJarFiles             : <GRADLE>/caches/transforms-2/files-2.1/xxxxxxxxxxxxxxxxxxxxxxxxxxxxxxxx/core-1.0.0/jars/classes.jar
        symbolFile                    : <GRADLE>/caches/transforms-2/files-2.1/xxxxxxxxxxxxxxxxxxxxxxxxxxxxxxxx/core-1.0.0/R.txt
<<<<<<< HEAD
    - library                     : androidx.versionedparcelable:versionedparcelable:1.0.0@aar (IdeAndroidLibraryImpl)
        aidlFolder                    : <GRADLE>/caches/transforms-2/files-2.1/xxxxxxxxxxxxxxxxxxxxxxxxxxxxxxxx/versionedparcelable-1.0.0/aidl
        artifact                      : <M2>/androidx/versionedparcelable/versionedparcelable/1.0.0/versionedparcelable-1.0.0.aar
        artifactAddress               : androidx.versionedparcelable:versionedparcelable:1.0.0@aar
        assetsFolder                  : <GRADLE>/caches/transforms-2/files-2.1/xxxxxxxxxxxxxxxxxxxxxxxxxxxxxxxx/versionedparcelable-1.0.0/assets [-]
        - compileJarFiles             : <GRADLE>/caches/transforms-2/files-2.1/xxxxxxxxxxxxxxxxxxxxxxxxxxxxxxxx/versionedparcelable-1.0.0/jars/classes.jar
        component                     : androidx.versionedparcelable:versionedparcelable:1.0.0
        externalAnnotations           : <GRADLE>/caches/transforms-2/files-2.1/xxxxxxxxxxxxxxxxxxxxxxxxxxxxxxxx/versionedparcelable-1.0.0/annotations.zip [-]
        folder                        : <GRADLE>/caches/transforms-2/files-2.1/xxxxxxxxxxxxxxxxxxxxxxxxxxxxxxxx/versionedparcelable-1.0.0
        jniFolder                     : <GRADLE>/caches/transforms-2/files-2.1/xxxxxxxxxxxxxxxxxxxxxxxxxxxxxxxx/versionedparcelable-1.0.0/jni [-]
        lintJar                       : <GRADLE>/caches/transforms-2/files-2.1/xxxxxxxxxxxxxxxxxxxxxxxxxxxxxxxx/versionedparcelable-1.0.0/jars/lint.jar [-]
        manifest                      : <GRADLE>/caches/transforms-2/files-2.1/xxxxxxxxxxxxxxxxxxxxxxxxxxxxxxxx/versionedparcelable-1.0.0/AndroidManifest.xml
        proguardRules                 : <GRADLE>/caches/transforms-2/files-2.1/xxxxxxxxxxxxxxxxxxxxxxxxxxxxxxxx/versionedparcelable-1.0.0/proguard.txt
        publicResources               : <GRADLE>/caches/transforms-2/files-2.1/xxxxxxxxxxxxxxxxxxxxxxxxxxxxxxxx/versionedparcelable-1.0.0/public.txt [-]
        renderscriptFolder            : <GRADLE>/caches/transforms-2/files-2.1/xxxxxxxxxxxxxxxxxxxxxxxxxxxxxxxx/versionedparcelable-1.0.0/rs [-]
        resFolder                     : <GRADLE>/caches/transforms-2/files-2.1/xxxxxxxxxxxxxxxxxxxxxxxxxxxxxxxx/versionedparcelable-1.0.0/res [-]
        resStaticLibrary              : <GRADLE>/caches/transforms-2/files-2.1/xxxxxxxxxxxxxxxxxxxxxxxxxxxxxxxx/versionedparcelable-1.0.0/res.apk [-]
        - runtimeJarFiles             : <GRADLE>/caches/transforms-2/files-2.1/xxxxxxxxxxxxxxxxxxxxxxxxxxxxxxxx/versionedparcelable-1.0.0/jars/classes.jar
        symbolFile                    : <GRADLE>/caches/transforms-2/files-2.1/xxxxxxxxxxxxxxxxxxxxxxxxxxxxxxxx/versionedparcelable-1.0.0/R.txt
    - library                     : androidx.lifecycle:lifecycle-runtime:2.0.0@aar (IdeAndroidLibraryImpl)
        aidlFolder                    : <GRADLE>/caches/transforms-2/files-2.1/xxxxxxxxxxxxxxxxxxxxxxxxxxxxxxxx/lifecycle-runtime-2.0.0/aidl [-]
        artifact                      : <M2>/androidx/lifecycle/lifecycle-runtime/2.0.0/lifecycle-runtime-2.0.0.aar
        artifactAddress               : androidx.lifecycle:lifecycle-runtime:2.0.0@aar
        assetsFolder                  : <GRADLE>/caches/transforms-2/files-2.1/xxxxxxxxxxxxxxxxxxxxxxxxxxxxxxxx/lifecycle-runtime-2.0.0/assets [-]
        - compileJarFiles             : <GRADLE>/caches/transforms-2/files-2.1/xxxxxxxxxxxxxxxxxxxxxxxxxxxxxxxx/lifecycle-runtime-2.0.0/jars/classes.jar
        component                     : androidx.lifecycle:lifecycle-runtime:2.0.0
        externalAnnotations           : <GRADLE>/caches/transforms-2/files-2.1/xxxxxxxxxxxxxxxxxxxxxxxxxxxxxxxx/lifecycle-runtime-2.0.0/annotations.zip [-]
        folder                        : <GRADLE>/caches/transforms-2/files-2.1/xxxxxxxxxxxxxxxxxxxxxxxxxxxxxxxx/lifecycle-runtime-2.0.0
        jniFolder                     : <GRADLE>/caches/transforms-2/files-2.1/xxxxxxxxxxxxxxxxxxxxxxxxxxxxxxxx/lifecycle-runtime-2.0.0/jni [-]
        lintJar                       : <GRADLE>/caches/transforms-2/files-2.1/xxxxxxxxxxxxxxxxxxxxxxxxxxxxxxxx/lifecycle-runtime-2.0.0/jars/lint.jar [-]
        manifest                      : <GRADLE>/caches/transforms-2/files-2.1/xxxxxxxxxxxxxxxxxxxxxxxxxxxxxxxx/lifecycle-runtime-2.0.0/AndroidManifest.xml
        proguardRules                 : <GRADLE>/caches/transforms-2/files-2.1/xxxxxxxxxxxxxxxxxxxxxxxxxxxxxxxx/lifecycle-runtime-2.0.0/proguard.txt
        publicResources               : <GRADLE>/caches/transforms-2/files-2.1/xxxxxxxxxxxxxxxxxxxxxxxxxxxxxxxx/lifecycle-runtime-2.0.0/public.txt [-]
        renderscriptFolder            : <GRADLE>/caches/transforms-2/files-2.1/xxxxxxxxxxxxxxxxxxxxxxxxxxxxxxxx/lifecycle-runtime-2.0.0/rs [-]
        resFolder                     : <GRADLE>/caches/transforms-2/files-2.1/xxxxxxxxxxxxxxxxxxxxxxxxxxxxxxxx/lifecycle-runtime-2.0.0/res [-]
        resStaticLibrary              : <GRADLE>/caches/transforms-2/files-2.1/xxxxxxxxxxxxxxxxxxxxxxxxxxxxxxxx/lifecycle-runtime-2.0.0/res.apk [-]
        - runtimeJarFiles             : <GRADLE>/caches/transforms-2/files-2.1/xxxxxxxxxxxxxxxxxxxxxxxxxxxxxxxx/lifecycle-runtime-2.0.0/jars/classes.jar
        symbolFile                    : <GRADLE>/caches/transforms-2/files-2.1/xxxxxxxxxxxxxxxxxxxxxxxxxxxxxxxx/lifecycle-runtime-2.0.0/R.txt
    - library                     : org.jetbrains.kotlin:kotlin-android-extensions-runtime:<KOTLIN_VERSION> (IdeJavaLibraryImpl)
        artifact                      : <M2>/org/jetbrains/kotlin/kotlin-android-extensions-runtime/<KOTLIN_VERSION>/kotlin-android-extensions-runtime-<KOTLIN_VERSION>.jar
        artifactAddress               : org.jetbrains.kotlin:kotlin-android-extensions-runtime:<KOTLIN_VERSION>@jar
        component                     : org.jetbrains.kotlin:kotlin-android-extensions-runtime:<KOTLIN_VERSION>
    - library                     : org.jetbrains.kotlin:kotlin-stdlib-jdk8:<KOTLIN_VERSION> (IdeJavaLibraryImpl)
        artifact                      : <M2>/org/jetbrains/kotlin/kotlin-stdlib-jdk8/<KOTLIN_VERSION>/kotlin-stdlib-jdk8-<KOTLIN_VERSION>.jar
        artifactAddress               : org.jetbrains.kotlin:kotlin-stdlib-jdk8:<KOTLIN_VERSION>@jar
        component                     : org.jetbrains.kotlin:kotlin-stdlib-jdk8:<KOTLIN_VERSION>
    - library                     : org.jetbrains.kotlin:kotlin-stdlib-jdk7:<KOTLIN_VERSION> (IdeJavaLibraryImpl)
        artifact                      : <M2>/org/jetbrains/kotlin/kotlin-stdlib-jdk7/<KOTLIN_VERSION>/kotlin-stdlib-jdk7-<KOTLIN_VERSION>.jar
        artifactAddress               : org.jetbrains.kotlin:kotlin-stdlib-jdk7:<KOTLIN_VERSION>@jar
        component                     : org.jetbrains.kotlin:kotlin-stdlib-jdk7:<KOTLIN_VERSION>
    - library                     : com.google.dagger:dagger:2.6 (IdeJavaLibraryImpl)
        artifact                      : <M2>/com/google/dagger/dagger/2.6/dagger-2.6.jar
        artifactAddress               : com.google.dagger:dagger:2.6@jar
        component                     : com.google.dagger:dagger:2.6
    - library                     : org.jetbrains.kotlin:kotlin-stdlib:<KOTLIN_VERSION> (IdeJavaLibraryImpl)
        artifact                      : <M2>/org/jetbrains/kotlin/kotlin-stdlib/<KOTLIN_VERSION>/kotlin-stdlib-<KOTLIN_VERSION>.jar
        artifactAddress               : org.jetbrains.kotlin:kotlin-stdlib:<KOTLIN_VERSION>@jar
        component                     : org.jetbrains.kotlin:kotlin-stdlib:<KOTLIN_VERSION>
    - library                     : org.jetbrains.kotlin:kotlin-stdlib-common:<KOTLIN_VERSION> (IdeJavaLibraryImpl)
        artifact                      : <M2>/org/jetbrains/kotlin/kotlin-stdlib-common/<KOTLIN_VERSION>/kotlin-stdlib-common-<KOTLIN_VERSION>.jar
        artifactAddress               : org.jetbrains.kotlin:kotlin-stdlib-common:<KOTLIN_VERSION>@jar
        component                     : org.jetbrains.kotlin:kotlin-stdlib-common:<KOTLIN_VERSION>
    - library                     : org.jetbrains:annotations:13.0 (IdeJavaLibraryImpl)
        artifact                      : <M2>/org/jetbrains/annotations/13.0/annotations-13.0.jar
        artifactAddress               : org.jetbrains:annotations:13.0@jar
        component                     : org.jetbrains:annotations:13.0
    - library                     : androidx.collection:collection:1.0.0 (IdeJavaLibraryImpl)
        artifact                      : <M2>/androidx/collection/collection/1.0.0/collection-1.0.0.jar
        artifactAddress               : androidx.collection:collection:1.0.0@jar
        component                     : androidx.collection:collection:1.0.0
    - library                     : androidx.lifecycle:lifecycle-common:2.0.0 (IdeJavaLibraryImpl)
        artifact                      : <M2>/androidx/lifecycle/lifecycle-common/2.0.0/lifecycle-common-2.0.0.jar
        artifactAddress               : androidx.lifecycle:lifecycle-common:2.0.0@jar
        component                     : androidx.lifecycle:lifecycle-common:2.0.0
    - library                     : androidx.arch.core:core-common:2.0.0 (IdeJavaLibraryImpl)
        artifact                      : <M2>/androidx/arch/core/core-common/2.0.0/core-common-2.0.0.jar
        artifactAddress               : androidx.arch.core:core-common:2.0.0@jar
        component                     : androidx.arch.core:core-common:2.0.0
    - library                     : androidx.annotation:annotation:1.0.0 (IdeJavaLibraryImpl)
        artifact                      : <M2>/androidx/annotation/annotation/1.0.0/annotation-1.0.0.jar
        artifactAddress               : androidx.annotation:annotation:1.0.0@jar
        component                     : androidx.annotation:annotation:1.0.0
    - library                     : javax.inject:javax.inject:1 (IdeJavaLibraryImpl)
        artifact                      : <M2>/javax/inject/javax.inject/1/javax.inject-1.jar
        artifactAddress               : javax.inject:javax.inject:1@jar
        component                     : javax.inject:javax.inject:1
    - library                     : <ROOT>::javaLib (IdeModuleLibraryImpl)
        buildId                       : <ROOT>
        projectPath                   : :javaLib
        sourceSet                     : MAIN
    - library                     : junit:junit:4.12 (IdeJavaLibraryImpl)
        artifact                      : <M2>/junit/junit/4.12/junit-4.12.jar
        artifactAddress               : junit:junit:4.12@jar
        component                     : junit:junit:4.12
    - library                     : org.hamcrest:hamcrest-core:1.3 (IdeJavaLibraryImpl)
        artifact                      : <M2>/org/hamcrest/hamcrest-core/1.3/hamcrest-core-1.3.jar
        artifactAddress               : org.hamcrest:hamcrest-core:1.3@jar
        component                     : org.hamcrest:hamcrest-core:1.3
    - library                     : <ROOT>::app@localDebug (IdeModuleLibraryImpl)
        buildId                       : <ROOT>
        projectPath                   : :app
        sourceSet                     : MAIN
        variant                       : localDebug
    - library                     : androidx.test.ext:junit:1.1.2@aar (IdeAndroidLibraryImpl)
        aidlFolder                    : <GRADLE>/caches/transforms-2/files-2.1/xxxxxxxxxxxxxxxxxxxxxxxxxxxxxxxx/jetified-junit-1.1.2/aidl [-]
        artifact                      : <M2>/androidx/test/ext/junit/1.1.2/junit-1.1.2.aar
        artifactAddress               : androidx.test.ext:junit:1.1.2@aar
        assetsFolder                  : <GRADLE>/caches/transforms-2/files-2.1/xxxxxxxxxxxxxxxxxxxxxxxxxxxxxxxx/jetified-junit-1.1.2/assets [-]
        - compileJarFiles             : <GRADLE>/caches/transforms-2/files-2.1/xxxxxxxxxxxxxxxxxxxxxxxxxxxxxxxx/jetified-junit-1.1.2/jars/classes.jar
        component                     : androidx.test.ext:junit:1.1.2
        externalAnnotations           : <GRADLE>/caches/transforms-2/files-2.1/xxxxxxxxxxxxxxxxxxxxxxxxxxxxxxxx/jetified-junit-1.1.2/annotations.zip [-]
        folder                        : <GRADLE>/caches/transforms-2/files-2.1/xxxxxxxxxxxxxxxxxxxxxxxxxxxxxxxx/jetified-junit-1.1.2
        jniFolder                     : <GRADLE>/caches/transforms-2/files-2.1/xxxxxxxxxxxxxxxxxxxxxxxxxxxxxxxx/jetified-junit-1.1.2/jni [-]
        lintJar                       : <GRADLE>/caches/transforms-2/files-2.1/xxxxxxxxxxxxxxxxxxxxxxxxxxxxxxxx/jetified-junit-1.1.2/jars/lint.jar [-]
        manifest                      : <GRADLE>/caches/transforms-2/files-2.1/xxxxxxxxxxxxxxxxxxxxxxxxxxxxxxxx/jetified-junit-1.1.2/AndroidManifest.xml
        proguardRules                 : <GRADLE>/caches/transforms-2/files-2.1/xxxxxxxxxxxxxxxxxxxxxxxxxxxxxxxx/jetified-junit-1.1.2/proguard.txt [-]
        publicResources               : <GRADLE>/caches/transforms-2/files-2.1/xxxxxxxxxxxxxxxxxxxxxxxxxxxxxxxx/jetified-junit-1.1.2/public.txt [-]
        renderscriptFolder            : <GRADLE>/caches/transforms-2/files-2.1/xxxxxxxxxxxxxxxxxxxxxxxxxxxxxxxx/jetified-junit-1.1.2/rs [-]
        resFolder                     : <GRADLE>/caches/transforms-2/files-2.1/xxxxxxxxxxxxxxxxxxxxxxxxxxxxxxxx/jetified-junit-1.1.2/res [-]
        resStaticLibrary              : <GRADLE>/caches/transforms-2/files-2.1/xxxxxxxxxxxxxxxxxxxxxxxxxxxxxxxx/jetified-junit-1.1.2/res.apk [-]
        - runtimeJarFiles             : <GRADLE>/caches/transforms-2/files-2.1/xxxxxxxxxxxxxxxxxxxxxxxxxxxxxxxx/jetified-junit-1.1.2/jars/classes.jar
        symbolFile                    : <GRADLE>/caches/transforms-2/files-2.1/xxxxxxxxxxxxxxxxxxxxxxxxxxxxxxxx/jetified-junit-1.1.2/R.txt
    - library                     : androidx.test.espresso:espresso-core:3.2.0@aar (IdeAndroidLibraryImpl)
        aidlFolder                    : <GRADLE>/caches/transforms-2/files-2.1/xxxxxxxxxxxxxxxxxxxxxxxxxxxxxxxx/espresso-core-3.2.0/aidl [-]
        artifact                      : <M2>/androidx/test/espresso/espresso-core/3.2.0/espresso-core-3.2.0.aar
        artifactAddress               : androidx.test.espresso:espresso-core:3.2.0@aar
        assetsFolder                  : <GRADLE>/caches/transforms-2/files-2.1/xxxxxxxxxxxxxxxxxxxxxxxxxxxxxxxx/espresso-core-3.2.0/assets [-]
        - compileJarFiles             : <GRADLE>/caches/transforms-2/files-2.1/xxxxxxxxxxxxxxxxxxxxxxxxxxxxxxxx/espresso-core-3.2.0/jars/classes.jar
        component                     : androidx.test.espresso:espresso-core:3.2.0
        externalAnnotations           : <GRADLE>/caches/transforms-2/files-2.1/xxxxxxxxxxxxxxxxxxxxxxxxxxxxxxxx/espresso-core-3.2.0/annotations.zip [-]
        folder                        : <GRADLE>/caches/transforms-2/files-2.1/xxxxxxxxxxxxxxxxxxxxxxxxxxxxxxxx/espresso-core-3.2.0
        jniFolder                     : <GRADLE>/caches/transforms-2/files-2.1/xxxxxxxxxxxxxxxxxxxxxxxxxxxxxxxx/espresso-core-3.2.0/jni [-]
        lintJar                       : <GRADLE>/caches/transforms-2/files-2.1/xxxxxxxxxxxxxxxxxxxxxxxxxxxxxxxx/espresso-core-3.2.0/jars/lint.jar [-]
        manifest                      : <GRADLE>/caches/transforms-2/files-2.1/xxxxxxxxxxxxxxxxxxxxxxxxxxxxxxxx/espresso-core-3.2.0/AndroidManifest.xml
        proguardRules                 : <GRADLE>/caches/transforms-2/files-2.1/xxxxxxxxxxxxxxxxxxxxxxxxxxxxxxxx/espresso-core-3.2.0/proguard.txt
        publicResources               : <GRADLE>/caches/transforms-2/files-2.1/xxxxxxxxxxxxxxxxxxxxxxxxxxxxxxxx/espresso-core-3.2.0/public.txt [-]
        renderscriptFolder            : <GRADLE>/caches/transforms-2/files-2.1/xxxxxxxxxxxxxxxxxxxxxxxxxxxxxxxx/espresso-core-3.2.0/rs [-]
        resFolder                     : <GRADLE>/caches/transforms-2/files-2.1/xxxxxxxxxxxxxxxxxxxxxxxxxxxxxxxx/espresso-core-3.2.0/res [-]
        resStaticLibrary              : <GRADLE>/caches/transforms-2/files-2.1/xxxxxxxxxxxxxxxxxxxxxxxxxxxxxxxx/espresso-core-3.2.0/res.apk [-]
        - runtimeJarFiles             : <GRADLE>/caches/transforms-2/files-2.1/xxxxxxxxxxxxxxxxxxxxxxxxxxxxxxxx/espresso-core-3.2.0/jars/classes.jar
        symbolFile                    : <GRADLE>/caches/transforms-2/files-2.1/xxxxxxxxxxxxxxxxxxxxxxxxxxxxxxxx/espresso-core-3.2.0/R.txt
    - library                     : androidx.test:runner:1.2.0@aar (IdeAndroidLibraryImpl)
        aidlFolder                    : <GRADLE>/caches/transforms-2/files-2.1/xxxxxxxxxxxxxxxxxxxxxxxxxxxxxxxx/runner-1.2.0/aidl [-]
        artifact                      : <M2>/androidx/test/runner/1.2.0/runner-1.2.0.aar
        artifactAddress               : androidx.test:runner:1.2.0@aar
        assetsFolder                  : <GRADLE>/caches/transforms-2/files-2.1/xxxxxxxxxxxxxxxxxxxxxxxxxxxxxxxx/runner-1.2.0/assets [-]
        - compileJarFiles             : <GRADLE>/caches/transforms-2/files-2.1/xxxxxxxxxxxxxxxxxxxxxxxxxxxxxxxx/runner-1.2.0/jars/classes.jar
        component                     : androidx.test:runner:1.2.0
        externalAnnotations           : <GRADLE>/caches/transforms-2/files-2.1/xxxxxxxxxxxxxxxxxxxxxxxxxxxxxxxx/runner-1.2.0/annotations.zip [-]
        folder                        : <GRADLE>/caches/transforms-2/files-2.1/xxxxxxxxxxxxxxxxxxxxxxxxxxxxxxxx/runner-1.2.0
        jniFolder                     : <GRADLE>/caches/transforms-2/files-2.1/xxxxxxxxxxxxxxxxxxxxxxxxxxxxxxxx/runner-1.2.0/jni [-]
        lintJar                       : <GRADLE>/caches/transforms-2/files-2.1/xxxxxxxxxxxxxxxxxxxxxxxxxxxxxxxx/runner-1.2.0/jars/lint.jar [-]
        manifest                      : <GRADLE>/caches/transforms-2/files-2.1/xxxxxxxxxxxxxxxxxxxxxxxxxxxxxxxx/runner-1.2.0/AndroidManifest.xml
        proguardRules                 : <GRADLE>/caches/transforms-2/files-2.1/xxxxxxxxxxxxxxxxxxxxxxxxxxxxxxxx/runner-1.2.0/proguard.txt
        publicResources               : <GRADLE>/caches/transforms-2/files-2.1/xxxxxxxxxxxxxxxxxxxxxxxxxxxxxxxx/runner-1.2.0/public.txt [-]
        renderscriptFolder            : <GRADLE>/caches/transforms-2/files-2.1/xxxxxxxxxxxxxxxxxxxxxxxxxxxxxxxx/runner-1.2.0/rs [-]
        resFolder                     : <GRADLE>/caches/transforms-2/files-2.1/xxxxxxxxxxxxxxxxxxxxxxxxxxxxxxxx/runner-1.2.0/res [-]
        resStaticLibrary              : <GRADLE>/caches/transforms-2/files-2.1/xxxxxxxxxxxxxxxxxxxxxxxxxxxxxxxx/runner-1.2.0/res.apk [-]
        - runtimeJarFiles             : <GRADLE>/caches/transforms-2/files-2.1/xxxxxxxxxxxxxxxxxxxxxxxxxxxxxxxx/runner-1.2.0/jars/classes.jar
        symbolFile                    : <GRADLE>/caches/transforms-2/files-2.1/xxxxxxxxxxxxxxxxxxxxxxxxxxxxxxxx/runner-1.2.0/R.txt
    - library                     : androidx.test:core:1.3.0@aar (IdeAndroidLibraryImpl)
        aidlFolder                    : <GRADLE>/caches/transforms-2/files-2.1/xxxxxxxxxxxxxxxxxxxxxxxxxxxxxxxx/jetified-core-1.3.0/aidl [-]
        artifact                      : <M2>/androidx/test/core/1.3.0/core-1.3.0.aar
        artifactAddress               : androidx.test:core:1.3.0@aar
        assetsFolder                  : <GRADLE>/caches/transforms-2/files-2.1/xxxxxxxxxxxxxxxxxxxxxxxxxxxxxxxx/jetified-core-1.3.0/assets [-]
        - compileJarFiles             : <GRADLE>/caches/transforms-2/files-2.1/xxxxxxxxxxxxxxxxxxxxxxxxxxxxxxxx/jetified-core-1.3.0/jars/classes.jar
        component                     : androidx.test:core:1.3.0
        externalAnnotations           : <GRADLE>/caches/transforms-2/files-2.1/xxxxxxxxxxxxxxxxxxxxxxxxxxxxxxxx/jetified-core-1.3.0/annotations.zip [-]
        folder                        : <GRADLE>/caches/transforms-2/files-2.1/xxxxxxxxxxxxxxxxxxxxxxxxxxxxxxxx/jetified-core-1.3.0
        jniFolder                     : <GRADLE>/caches/transforms-2/files-2.1/xxxxxxxxxxxxxxxxxxxxxxxxxxxxxxxx/jetified-core-1.3.0/jni [-]
        lintJar                       : <GRADLE>/caches/transforms-2/files-2.1/xxxxxxxxxxxxxxxxxxxxxxxxxxxxxxxx/jetified-core-1.3.0/jars/lint.jar [-]
        manifest                      : <GRADLE>/caches/transforms-2/files-2.1/xxxxxxxxxxxxxxxxxxxxxxxxxxxxxxxx/jetified-core-1.3.0/AndroidManifest.xml
        proguardRules                 : <GRADLE>/caches/transforms-2/files-2.1/xxxxxxxxxxxxxxxxxxxxxxxxxxxxxxxx/jetified-core-1.3.0/proguard.txt [-]
        publicResources               : <GRADLE>/caches/transforms-2/files-2.1/xxxxxxxxxxxxxxxxxxxxxxxxxxxxxxxx/jetified-core-1.3.0/public.txt [-]
        renderscriptFolder            : <GRADLE>/caches/transforms-2/files-2.1/xxxxxxxxxxxxxxxxxxxxxxxxxxxxxxxx/jetified-core-1.3.0/rs [-]
        resFolder                     : <GRADLE>/caches/transforms-2/files-2.1/xxxxxxxxxxxxxxxxxxxxxxxxxxxxxxxx/jetified-core-1.3.0/res [-]
        resStaticLibrary              : <GRADLE>/caches/transforms-2/files-2.1/xxxxxxxxxxxxxxxxxxxxxxxxxxxxxxxx/jetified-core-1.3.0/res.apk [-]
        - runtimeJarFiles             : <GRADLE>/caches/transforms-2/files-2.1/xxxxxxxxxxxxxxxxxxxxxxxxxxxxxxxx/jetified-core-1.3.0/jars/classes.jar
        symbolFile                    : <GRADLE>/caches/transforms-2/files-2.1/xxxxxxxxxxxxxxxxxxxxxxxxxxxxxxxx/jetified-core-1.3.0/R.txt
    - library                     : androidx.test:monitor:1.3.0@aar (IdeAndroidLibraryImpl)
        aidlFolder                    : <GRADLE>/caches/transforms-2/files-2.1/xxxxxxxxxxxxxxxxxxxxxxxxxxxxxxxx/monitor-1.3.0/aidl [-]
        artifact                      : <M2>/androidx/test/monitor/1.3.0/monitor-1.3.0.aar
        artifactAddress               : androidx.test:monitor:1.3.0@aar
        assetsFolder                  : <GRADLE>/caches/transforms-2/files-2.1/xxxxxxxxxxxxxxxxxxxxxxxxxxxxxxxx/monitor-1.3.0/assets [-]
        - compileJarFiles             : <GRADLE>/caches/transforms-2/files-2.1/xxxxxxxxxxxxxxxxxxxxxxxxxxxxxxxx/monitor-1.3.0/jars/classes.jar
        component                     : androidx.test:monitor:1.3.0
        externalAnnotations           : <GRADLE>/caches/transforms-2/files-2.1/xxxxxxxxxxxxxxxxxxxxxxxxxxxxxxxx/monitor-1.3.0/annotations.zip [-]
        folder                        : <GRADLE>/caches/transforms-2/files-2.1/xxxxxxxxxxxxxxxxxxxxxxxxxxxxxxxx/monitor-1.3.0
        jniFolder                     : <GRADLE>/caches/transforms-2/files-2.1/xxxxxxxxxxxxxxxxxxxxxxxxxxxxxxxx/monitor-1.3.0/jni [-]
        lintJar                       : <GRADLE>/caches/transforms-2/files-2.1/xxxxxxxxxxxxxxxxxxxxxxxxxxxxxxxx/monitor-1.3.0/jars/lint.jar [-]
        manifest                      : <GRADLE>/caches/transforms-2/files-2.1/xxxxxxxxxxxxxxxxxxxxxxxxxxxxxxxx/monitor-1.3.0/AndroidManifest.xml
        proguardRules                 : <GRADLE>/caches/transforms-2/files-2.1/xxxxxxxxxxxxxxxxxxxxxxxxxxxxxxxx/monitor-1.3.0/proguard.txt
        publicResources               : <GRADLE>/caches/transforms-2/files-2.1/xxxxxxxxxxxxxxxxxxxxxxxxxxxxxxxx/monitor-1.3.0/public.txt [-]
        renderscriptFolder            : <GRADLE>/caches/transforms-2/files-2.1/xxxxxxxxxxxxxxxxxxxxxxxxxxxxxxxx/monitor-1.3.0/rs [-]
        resFolder                     : <GRADLE>/caches/transforms-2/files-2.1/xxxxxxxxxxxxxxxxxxxxxxxxxxxxxxxx/monitor-1.3.0/res [-]
        resStaticLibrary              : <GRADLE>/caches/transforms-2/files-2.1/xxxxxxxxxxxxxxxxxxxxxxxxxxxxxxxx/monitor-1.3.0/res.apk [-]
        - runtimeJarFiles             : <GRADLE>/caches/transforms-2/files-2.1/xxxxxxxxxxxxxxxxxxxxxxxxxxxxxxxx/monitor-1.3.0/jars/classes.jar
        symbolFile                    : <GRADLE>/caches/transforms-2/files-2.1/xxxxxxxxxxxxxxxxxxxxxxxxxxxxxxxx/monitor-1.3.0/R.txt
    - library                     : androidx.test.espresso:espresso-idling-resource:3.2.0@aar (IdeAndroidLibraryImpl)
        aidlFolder                    : <GRADLE>/caches/transforms-2/files-2.1/xxxxxxxxxxxxxxxxxxxxxxxxxxxxxxxx/espresso-idling-resource-3.2.0/aidl [-]
        artifact                      : <M2>/androidx/test/espresso/espresso-idling-resource/3.2.0/espresso-idling-resource-3.2.0.aar
        artifactAddress               : androidx.test.espresso:espresso-idling-resource:3.2.0@aar
        assetsFolder                  : <GRADLE>/caches/transforms-2/files-2.1/xxxxxxxxxxxxxxxxxxxxxxxxxxxxxxxx/espresso-idling-resource-3.2.0/assets [-]
        - compileJarFiles             : <GRADLE>/caches/transforms-2/files-2.1/xxxxxxxxxxxxxxxxxxxxxxxxxxxxxxxx/espresso-idling-resource-3.2.0/jars/classes.jar
        component                     : androidx.test.espresso:espresso-idling-resource:3.2.0
        externalAnnotations           : <GRADLE>/caches/transforms-2/files-2.1/xxxxxxxxxxxxxxxxxxxxxxxxxxxxxxxx/espresso-idling-resource-3.2.0/annotations.zip [-]
        folder                        : <GRADLE>/caches/transforms-2/files-2.1/xxxxxxxxxxxxxxxxxxxxxxxxxxxxxxxx/espresso-idling-resource-3.2.0
        jniFolder                     : <GRADLE>/caches/transforms-2/files-2.1/xxxxxxxxxxxxxxxxxxxxxxxxxxxxxxxx/espresso-idling-resource-3.2.0/jni [-]
        lintJar                       : <GRADLE>/caches/transforms-2/files-2.1/xxxxxxxxxxxxxxxxxxxxxxxxxxxxxxxx/espresso-idling-resource-3.2.0/jars/lint.jar [-]
        manifest                      : <GRADLE>/caches/transforms-2/files-2.1/xxxxxxxxxxxxxxxxxxxxxxxxxxxxxxxx/espresso-idling-resource-3.2.0/AndroidManifest.xml
        proguardRules                 : <GRADLE>/caches/transforms-2/files-2.1/xxxxxxxxxxxxxxxxxxxxxxxxxxxxxxxx/espresso-idling-resource-3.2.0/proguard.txt [-]
        publicResources               : <GRADLE>/caches/transforms-2/files-2.1/xxxxxxxxxxxxxxxxxxxxxxxxxxxxxxxx/espresso-idling-resource-3.2.0/public.txt [-]
        renderscriptFolder            : <GRADLE>/caches/transforms-2/files-2.1/xxxxxxxxxxxxxxxxxxxxxxxxxxxxxxxx/espresso-idling-resource-3.2.0/rs [-]
        resFolder                     : <GRADLE>/caches/transforms-2/files-2.1/xxxxxxxxxxxxxxxxxxxxxxxxxxxxxxxx/espresso-idling-resource-3.2.0/res [-]
        resStaticLibrary              : <GRADLE>/caches/transforms-2/files-2.1/xxxxxxxxxxxxxxxxxxxxxxxxxxxxxxxx/espresso-idling-resource-3.2.0/res.apk [-]
        - runtimeJarFiles             : <GRADLE>/caches/transforms-2/files-2.1/xxxxxxxxxxxxxxxxxxxxxxxxxxxxxxxx/espresso-idling-resource-3.2.0/jars/classes.jar
        symbolFile                    : <GRADLE>/caches/transforms-2/files-2.1/xxxxxxxxxxxxxxxxxxxxxxxxxxxxxxxx/espresso-idling-resource-3.2.0/R.txt
    - library                     : org.hamcrest:hamcrest-integration:1.3 (IdeJavaLibraryImpl)
        artifact                      : <M2>/org/hamcrest/hamcrest-integration/1.3/hamcrest-integration-1.3.jar
        artifactAddress               : org.hamcrest:hamcrest-integration:1.3@jar
        component                     : org.hamcrest:hamcrest-integration:1.3
    - library                     : org.hamcrest:hamcrest-library:1.3 (IdeJavaLibraryImpl)
        artifact                      : <M2>/org/hamcrest/hamcrest-library/1.3/hamcrest-library-1.3.jar
        artifactAddress               : org.hamcrest:hamcrest-library:1.3@jar
        component                     : org.hamcrest:hamcrest-library:1.3
    - library                     : net.sf.kxml:kxml2:2.3.0 (IdeJavaLibraryImpl)
        artifact                      : <M2>/net/sf/kxml/kxml2/2.3.0/kxml2-2.3.0.jar
        artifactAddress               : net.sf.kxml:kxml2:2.3.0@jar
        component                     : net.sf.kxml:kxml2:2.3.0
    - library                     : com.squareup:javawriter:2.1.1 (IdeJavaLibraryImpl)
        artifact                      : <M2>/com/squareup/javawriter/2.1.1/javawriter-2.1.1.jar
        artifactAddress               : com.squareup:javawriter:2.1.1@jar
        component                     : com.squareup:javawriter:2.1.1
    - library                     : com.google.code.findbugs:jsr305:2.0.1 (IdeJavaLibraryImpl)
        artifact                      : <M2>/com/google/code/findbugs/jsr305/2.0.1/jsr305-2.0.1.jar
        artifactAddress               : com.google.code.findbugs:jsr305:2.0.1@jar
        component                     : com.google.code.findbugs:jsr305:2.0.1
    - library                     : androidx.appcompat:appcompat:1.0.2@aar (IdeAndroidLibraryImpl)
        aidlFolder                    : <GRADLE>/caches/transforms-2/files-2.1/xxxxxxxxxxxxxxxxxxxxxxxxxxxxxxxx/appcompat-1.0.2/aidl [-]
        artifact                      : <M2>/androidx/appcompat/appcompat/1.0.2/appcompat-1.0.2.aar
        artifactAddress               : androidx.appcompat:appcompat:1.0.2@aar
        assetsFolder                  : <GRADLE>/caches/transforms-2/files-2.1/xxxxxxxxxxxxxxxxxxxxxxxxxxxxxxxx/appcompat-1.0.2/assets [-]
        - compileJarFiles             : <GRADLE>/caches/transforms-2/files-2.1/xxxxxxxxxxxxxxxxxxxxxxxxxxxxxxxx/appcompat-1.0.2/jars/classes.jar
        component                     : androidx.appcompat:appcompat:1.0.2
        externalAnnotations           : <GRADLE>/caches/transforms-2/files-2.1/xxxxxxxxxxxxxxxxxxxxxxxxxxxxxxxx/appcompat-1.0.2/annotations.zip
        folder                        : <GRADLE>/caches/transforms-2/files-2.1/xxxxxxxxxxxxxxxxxxxxxxxxxxxxxxxx/appcompat-1.0.2
        jniFolder                     : <GRADLE>/caches/transforms-2/files-2.1/xxxxxxxxxxxxxxxxxxxxxxxxxxxxxxxx/appcompat-1.0.2/jni [-]
        lintJar                       : <GRADLE>/caches/transforms-2/files-2.1/xxxxxxxxxxxxxxxxxxxxxxxxxxxxxxxx/appcompat-1.0.2/jars/lint.jar [-]
        manifest                      : <GRADLE>/caches/transforms-2/files-2.1/xxxxxxxxxxxxxxxxxxxxxxxxxxxxxxxx/appcompat-1.0.2/AndroidManifest.xml
        proguardRules                 : <GRADLE>/caches/transforms-2/files-2.1/xxxxxxxxxxxxxxxxxxxxxxxxxxxxxxxx/appcompat-1.0.2/proguard.txt
        publicResources               : <GRADLE>/caches/transforms-2/files-2.1/xxxxxxxxxxxxxxxxxxxxxxxxxxxxxxxx/appcompat-1.0.2/public.txt
        renderscriptFolder            : <GRADLE>/caches/transforms-2/files-2.1/xxxxxxxxxxxxxxxxxxxxxxxxxxxxxxxx/appcompat-1.0.2/rs [-]
        resFolder                     : <GRADLE>/caches/transforms-2/files-2.1/xxxxxxxxxxxxxxxxxxxxxxxxxxxxxxxx/appcompat-1.0.2/res
        resStaticLibrary              : <GRADLE>/caches/transforms-2/files-2.1/xxxxxxxxxxxxxxxxxxxxxxxxxxxxxxxx/appcompat-1.0.2/res.apk [-]
        - runtimeJarFiles             : <GRADLE>/caches/transforms-2/files-2.1/xxxxxxxxxxxxxxxxxxxxxxxxxxxxxxxx/appcompat-1.0.2/jars/classes.jar
        symbolFile                    : <GRADLE>/caches/transforms-2/files-2.1/xxxxxxxxxxxxxxxxxxxxxxxxxxxxxxxx/appcompat-1.0.2/R.txt
=======
    - library                     : androidx.core:core:1.0.1@aar (IdeAndroidLibraryImpl)
        aidlFolder                    : <GRADLE>/caches/transforms-2/files-2.1/xxxxxxxxxxxxxxxxxxxxxxxxxxxxxxxx/core-1.0.1/aidl
        artifact                      : <M2>/androidx/core/core/1.0.1/core-1.0.1.aar
        artifactAddress               : androidx.core:core:1.0.1@aar
        assetsFolder                  : <GRADLE>/caches/transforms-2/files-2.1/xxxxxxxxxxxxxxxxxxxxxxxxxxxxxxxx/core-1.0.1/assets [-]
        - compileJarFiles             : <GRADLE>/caches/transforms-2/files-2.1/xxxxxxxxxxxxxxxxxxxxxxxxxxxxxxxx/core-1.0.1/jars/classes.jar
        component                     : androidx.core:core:1.0.1
        externalAnnotations           : <GRADLE>/caches/transforms-2/files-2.1/xxxxxxxxxxxxxxxxxxxxxxxxxxxxxxxx/core-1.0.1/annotations.zip
        folder                        : <GRADLE>/caches/transforms-2/files-2.1/xxxxxxxxxxxxxxxxxxxxxxxxxxxxxxxx/core-1.0.1
        jniFolder                     : <GRADLE>/caches/transforms-2/files-2.1/xxxxxxxxxxxxxxxxxxxxxxxxxxxxxxxx/core-1.0.1/jni [-]
        lintJar                       : <GRADLE>/caches/transforms-2/files-2.1/xxxxxxxxxxxxxxxxxxxxxxxxxxxxxxxx/core-1.0.1/jars/lint.jar [-]
        manifest                      : <GRADLE>/caches/transforms-2/files-2.1/xxxxxxxxxxxxxxxxxxxxxxxxxxxxxxxx/core-1.0.1/AndroidManifest.xml
        proguardRules                 : <GRADLE>/caches/transforms-2/files-2.1/xxxxxxxxxxxxxxxxxxxxxxxxxxxxxxxx/core-1.0.1/proguard.txt
        publicResources               : <GRADLE>/caches/transforms-2/files-2.1/xxxxxxxxxxxxxxxxxxxxxxxxxxxxxxxx/core-1.0.1/public.txt
        renderscriptFolder            : <GRADLE>/caches/transforms-2/files-2.1/xxxxxxxxxxxxxxxxxxxxxxxxxxxxxxxx/core-1.0.1/rs [-]
        resFolder                     : <GRADLE>/caches/transforms-2/files-2.1/xxxxxxxxxxxxxxxxxxxxxxxxxxxxxxxx/core-1.0.1/res
        resStaticLibrary              : <GRADLE>/caches/transforms-2/files-2.1/xxxxxxxxxxxxxxxxxxxxxxxxxxxxxxxx/core-1.0.1/res.apk [-]
        - runtimeJarFiles             : <GRADLE>/caches/transforms-2/files-2.1/xxxxxxxxxxxxxxxxxxxxxxxxxxxxxxxx/core-1.0.1/jars/classes.jar
        symbolFile                    : <GRADLE>/caches/transforms-2/files-2.1/xxxxxxxxxxxxxxxxxxxxxxxxxxxxxxxx/core-1.0.1/R.txt
    - library                     : androidx.cursoradapter:cursoradapter:1.0.0@aar (IdeAndroidLibraryImpl)
        aidlFolder                    : <GRADLE>/caches/transforms-2/files-2.1/xxxxxxxxxxxxxxxxxxxxxxxxxxxxxxxx/cursoradapter-1.0.0/aidl [-]
        artifact                      : <M2>/androidx/cursoradapter/cursoradapter/1.0.0/cursoradapter-1.0.0.aar
        artifactAddress               : androidx.cursoradapter:cursoradapter:1.0.0@aar
        assetsFolder                  : <GRADLE>/caches/transforms-2/files-2.1/xxxxxxxxxxxxxxxxxxxxxxxxxxxxxxxx/cursoradapter-1.0.0/assets [-]
        - compileJarFiles             : <GRADLE>/caches/transforms-2/files-2.1/xxxxxxxxxxxxxxxxxxxxxxxxxxxxxxxx/cursoradapter-1.0.0/jars/classes.jar
        component                     : androidx.cursoradapter:cursoradapter:1.0.0
        externalAnnotations           : <GRADLE>/caches/transforms-2/files-2.1/xxxxxxxxxxxxxxxxxxxxxxxxxxxxxxxx/cursoradapter-1.0.0/annotations.zip [-]
        folder                        : <GRADLE>/caches/transforms-2/files-2.1/xxxxxxxxxxxxxxxxxxxxxxxxxxxxxxxx/cursoradapter-1.0.0
        jniFolder                     : <GRADLE>/caches/transforms-2/files-2.1/xxxxxxxxxxxxxxxxxxxxxxxxxxxxxxxx/cursoradapter-1.0.0/jni [-]
        lintJar                       : <GRADLE>/caches/transforms-2/files-2.1/xxxxxxxxxxxxxxxxxxxxxxxxxxxxxxxx/cursoradapter-1.0.0/jars/lint.jar [-]
        manifest                      : <GRADLE>/caches/transforms-2/files-2.1/xxxxxxxxxxxxxxxxxxxxxxxxxxxxxxxx/cursoradapter-1.0.0/AndroidManifest.xml
        proguardRules                 : <GRADLE>/caches/transforms-2/files-2.1/xxxxxxxxxxxxxxxxxxxxxxxxxxxxxxxx/cursoradapter-1.0.0/proguard.txt [-]
        publicResources               : <GRADLE>/caches/transforms-2/files-2.1/xxxxxxxxxxxxxxxxxxxxxxxxxxxxxxxx/cursoradapter-1.0.0/public.txt [-]
        renderscriptFolder            : <GRADLE>/caches/transforms-2/files-2.1/xxxxxxxxxxxxxxxxxxxxxxxxxxxxxxxx/cursoradapter-1.0.0/rs [-]
        resFolder                     : <GRADLE>/caches/transforms-2/files-2.1/xxxxxxxxxxxxxxxxxxxxxxxxxxxxxxxx/cursoradapter-1.0.0/res [-]
        resStaticLibrary              : <GRADLE>/caches/transforms-2/files-2.1/xxxxxxxxxxxxxxxxxxxxxxxxxxxxxxxx/cursoradapter-1.0.0/res.apk [-]
        - runtimeJarFiles             : <GRADLE>/caches/transforms-2/files-2.1/xxxxxxxxxxxxxxxxxxxxxxxxxxxxxxxx/cursoradapter-1.0.0/jars/classes.jar
        symbolFile                    : <GRADLE>/caches/transforms-2/files-2.1/xxxxxxxxxxxxxxxxxxxxxxxxxxxxxxxx/cursoradapter-1.0.0/R.txt
    - library                     : androidx.customview:customview:1.0.0@aar (IdeAndroidLibraryImpl)
        aidlFolder                    : <GRADLE>/caches/transforms-2/files-2.1/xxxxxxxxxxxxxxxxxxxxxxxxxxxxxxxx/customview-1.0.0/aidl [-]
        artifact                      : <M2>/androidx/customview/customview/1.0.0/customview-1.0.0.aar
        artifactAddress               : androidx.customview:customview:1.0.0@aar
        assetsFolder                  : <GRADLE>/caches/transforms-2/files-2.1/xxxxxxxxxxxxxxxxxxxxxxxxxxxxxxxx/customview-1.0.0/assets [-]
        - compileJarFiles             : <GRADLE>/caches/transforms-2/files-2.1/xxxxxxxxxxxxxxxxxxxxxxxxxxxxxxxx/customview-1.0.0/jars/classes.jar
        component                     : androidx.customview:customview:1.0.0
        externalAnnotations           : <GRADLE>/caches/transforms-2/files-2.1/xxxxxxxxxxxxxxxxxxxxxxxxxxxxxxxx/customview-1.0.0/annotations.zip [-]
        folder                        : <GRADLE>/caches/transforms-2/files-2.1/xxxxxxxxxxxxxxxxxxxxxxxxxxxxxxxx/customview-1.0.0
        jniFolder                     : <GRADLE>/caches/transforms-2/files-2.1/xxxxxxxxxxxxxxxxxxxxxxxxxxxxxxxx/customview-1.0.0/jni [-]
        lintJar                       : <GRADLE>/caches/transforms-2/files-2.1/xxxxxxxxxxxxxxxxxxxxxxxxxxxxxxxx/customview-1.0.0/jars/lint.jar [-]
        manifest                      : <GRADLE>/caches/transforms-2/files-2.1/xxxxxxxxxxxxxxxxxxxxxxxxxxxxxxxx/customview-1.0.0/AndroidManifest.xml
        proguardRules                 : <GRADLE>/caches/transforms-2/files-2.1/xxxxxxxxxxxxxxxxxxxxxxxxxxxxxxxx/customview-1.0.0/proguard.txt [-]
        publicResources               : <GRADLE>/caches/transforms-2/files-2.1/xxxxxxxxxxxxxxxxxxxxxxxxxxxxxxxx/customview-1.0.0/public.txt [-]
        renderscriptFolder            : <GRADLE>/caches/transforms-2/files-2.1/xxxxxxxxxxxxxxxxxxxxxxxxxxxxxxxx/customview-1.0.0/rs [-]
        resFolder                     : <GRADLE>/caches/transforms-2/files-2.1/xxxxxxxxxxxxxxxxxxxxxxxxxxxxxxxx/customview-1.0.0/res [-]
        resStaticLibrary              : <GRADLE>/caches/transforms-2/files-2.1/xxxxxxxxxxxxxxxxxxxxxxxxxxxxxxxx/customview-1.0.0/res.apk [-]
        - runtimeJarFiles             : <GRADLE>/caches/transforms-2/files-2.1/xxxxxxxxxxxxxxxxxxxxxxxxxxxxxxxx/customview-1.0.0/jars/classes.jar
        symbolFile                    : <GRADLE>/caches/transforms-2/files-2.1/xxxxxxxxxxxxxxxxxxxxxxxxxxxxxxxx/customview-1.0.0/R.txt
    - library                     : androidx.documentfile:documentfile:1.0.0@aar (IdeAndroidLibraryImpl)
        aidlFolder                    : <GRADLE>/caches/transforms-2/files-2.1/xxxxxxxxxxxxxxxxxxxxxxxxxxxxxxxx/documentfile-1.0.0/aidl [-]
        artifact                      : <M2>/androidx/documentfile/documentfile/1.0.0/documentfile-1.0.0.aar
        artifactAddress               : androidx.documentfile:documentfile:1.0.0@aar
        assetsFolder                  : <GRADLE>/caches/transforms-2/files-2.1/xxxxxxxxxxxxxxxxxxxxxxxxxxxxxxxx/documentfile-1.0.0/assets [-]
        - compileJarFiles             : <GRADLE>/caches/transforms-2/files-2.1/xxxxxxxxxxxxxxxxxxxxxxxxxxxxxxxx/documentfile-1.0.0/jars/classes.jar
        component                     : androidx.documentfile:documentfile:1.0.0
        externalAnnotations           : <GRADLE>/caches/transforms-2/files-2.1/xxxxxxxxxxxxxxxxxxxxxxxxxxxxxxxx/documentfile-1.0.0/annotations.zip [-]
        folder                        : <GRADLE>/caches/transforms-2/files-2.1/xxxxxxxxxxxxxxxxxxxxxxxxxxxxxxxx/documentfile-1.0.0
        jniFolder                     : <GRADLE>/caches/transforms-2/files-2.1/xxxxxxxxxxxxxxxxxxxxxxxxxxxxxxxx/documentfile-1.0.0/jni [-]
        lintJar                       : <GRADLE>/caches/transforms-2/files-2.1/xxxxxxxxxxxxxxxxxxxxxxxxxxxxxxxx/documentfile-1.0.0/jars/lint.jar [-]
        manifest                      : <GRADLE>/caches/transforms-2/files-2.1/xxxxxxxxxxxxxxxxxxxxxxxxxxxxxxxx/documentfile-1.0.0/AndroidManifest.xml
        proguardRules                 : <GRADLE>/caches/transforms-2/files-2.1/xxxxxxxxxxxxxxxxxxxxxxxxxxxxxxxx/documentfile-1.0.0/proguard.txt [-]
        publicResources               : <GRADLE>/caches/transforms-2/files-2.1/xxxxxxxxxxxxxxxxxxxxxxxxxxxxxxxx/documentfile-1.0.0/public.txt [-]
        renderscriptFolder            : <GRADLE>/caches/transforms-2/files-2.1/xxxxxxxxxxxxxxxxxxxxxxxxxxxxxxxx/documentfile-1.0.0/rs [-]
        resFolder                     : <GRADLE>/caches/transforms-2/files-2.1/xxxxxxxxxxxxxxxxxxxxxxxxxxxxxxxx/documentfile-1.0.0/res [-]
        resStaticLibrary              : <GRADLE>/caches/transforms-2/files-2.1/xxxxxxxxxxxxxxxxxxxxxxxxxxxxxxxx/documentfile-1.0.0/res.apk [-]
        - runtimeJarFiles             : <GRADLE>/caches/transforms-2/files-2.1/xxxxxxxxxxxxxxxxxxxxxxxxxxxxxxxx/documentfile-1.0.0/jars/classes.jar
        symbolFile                    : <GRADLE>/caches/transforms-2/files-2.1/xxxxxxxxxxxxxxxxxxxxxxxxxxxxxxxx/documentfile-1.0.0/R.txt
    - library                     : androidx.drawerlayout:drawerlayout:1.0.0@aar (IdeAndroidLibraryImpl)
        aidlFolder                    : <GRADLE>/caches/transforms-2/files-2.1/xxxxxxxxxxxxxxxxxxxxxxxxxxxxxxxx/drawerlayout-1.0.0/aidl [-]
        artifact                      : <M2>/androidx/drawerlayout/drawerlayout/1.0.0/drawerlayout-1.0.0.aar
        artifactAddress               : androidx.drawerlayout:drawerlayout:1.0.0@aar
        assetsFolder                  : <GRADLE>/caches/transforms-2/files-2.1/xxxxxxxxxxxxxxxxxxxxxxxxxxxxxxxx/drawerlayout-1.0.0/assets [-]
        - compileJarFiles             : <GRADLE>/caches/transforms-2/files-2.1/xxxxxxxxxxxxxxxxxxxxxxxxxxxxxxxx/drawerlayout-1.0.0/jars/classes.jar
        component                     : androidx.drawerlayout:drawerlayout:1.0.0
        externalAnnotations           : <GRADLE>/caches/transforms-2/files-2.1/xxxxxxxxxxxxxxxxxxxxxxxxxxxxxxxx/drawerlayout-1.0.0/annotations.zip
        folder                        : <GRADLE>/caches/transforms-2/files-2.1/xxxxxxxxxxxxxxxxxxxxxxxxxxxxxxxx/drawerlayout-1.0.0
        jniFolder                     : <GRADLE>/caches/transforms-2/files-2.1/xxxxxxxxxxxxxxxxxxxxxxxxxxxxxxxx/drawerlayout-1.0.0/jni [-]
        lintJar                       : <GRADLE>/caches/transforms-2/files-2.1/xxxxxxxxxxxxxxxxxxxxxxxxxxxxxxxx/drawerlayout-1.0.0/jars/lint.jar [-]
        manifest                      : <GRADLE>/caches/transforms-2/files-2.1/xxxxxxxxxxxxxxxxxxxxxxxxxxxxxxxx/drawerlayout-1.0.0/AndroidManifest.xml
        proguardRules                 : <GRADLE>/caches/transforms-2/files-2.1/xxxxxxxxxxxxxxxxxxxxxxxxxxxxxxxx/drawerlayout-1.0.0/proguard.txt [-]
        publicResources               : <GRADLE>/caches/transforms-2/files-2.1/xxxxxxxxxxxxxxxxxxxxxxxxxxxxxxxx/drawerlayout-1.0.0/public.txt [-]
        renderscriptFolder            : <GRADLE>/caches/transforms-2/files-2.1/xxxxxxxxxxxxxxxxxxxxxxxxxxxxxxxx/drawerlayout-1.0.0/rs [-]
        resFolder                     : <GRADLE>/caches/transforms-2/files-2.1/xxxxxxxxxxxxxxxxxxxxxxxxxxxxxxxx/drawerlayout-1.0.0/res [-]
        resStaticLibrary              : <GRADLE>/caches/transforms-2/files-2.1/xxxxxxxxxxxxxxxxxxxxxxxxxxxxxxxx/drawerlayout-1.0.0/res.apk [-]
        - runtimeJarFiles             : <GRADLE>/caches/transforms-2/files-2.1/xxxxxxxxxxxxxxxxxxxxxxxxxxxxxxxx/drawerlayout-1.0.0/jars/classes.jar
        symbolFile                    : <GRADLE>/caches/transforms-2/files-2.1/xxxxxxxxxxxxxxxxxxxxxxxxxxxxxxxx/drawerlayout-1.0.0/R.txt
>>>>>>> 574fcae1
    - library                     : androidx.fragment:fragment:1.0.0@aar (IdeAndroidLibraryImpl)
        aidlFolder                    : <GRADLE>/caches/transforms-2/files-2.1/xxxxxxxxxxxxxxxxxxxxxxxxxxxxxxxx/fragment-1.0.0/aidl [-]
        artifact                      : <M2>/androidx/fragment/fragment/1.0.0/fragment-1.0.0.aar
        artifactAddress               : androidx.fragment:fragment:1.0.0@aar
        assetsFolder                  : <GRADLE>/caches/transforms-2/files-2.1/xxxxxxxxxxxxxxxxxxxxxxxxxxxxxxxx/fragment-1.0.0/assets [-]
        - compileJarFiles             : <GRADLE>/caches/transforms-2/files-2.1/xxxxxxxxxxxxxxxxxxxxxxxxxxxxxxxx/fragment-1.0.0/jars/classes.jar
        component                     : androidx.fragment:fragment:1.0.0
        externalAnnotations           : <GRADLE>/caches/transforms-2/files-2.1/xxxxxxxxxxxxxxxxxxxxxxxxxxxxxxxx/fragment-1.0.0/annotations.zip
        folder                        : <GRADLE>/caches/transforms-2/files-2.1/xxxxxxxxxxxxxxxxxxxxxxxxxxxxxxxx/fragment-1.0.0
        jniFolder                     : <GRADLE>/caches/transforms-2/files-2.1/xxxxxxxxxxxxxxxxxxxxxxxxxxxxxxxx/fragment-1.0.0/jni [-]
        lintJar                       : <GRADLE>/caches/transforms-2/files-2.1/xxxxxxxxxxxxxxxxxxxxxxxxxxxxxxxx/fragment-1.0.0/jars/lint.jar [-]
        manifest                      : <GRADLE>/caches/transforms-2/files-2.1/xxxxxxxxxxxxxxxxxxxxxxxxxxxxxxxx/fragment-1.0.0/AndroidManifest.xml
        proguardRules                 : <GRADLE>/caches/transforms-2/files-2.1/xxxxxxxxxxxxxxxxxxxxxxxxxxxxxxxx/fragment-1.0.0/proguard.txt [-]
        publicResources               : <GRADLE>/caches/transforms-2/files-2.1/xxxxxxxxxxxxxxxxxxxxxxxxxxxxxxxx/fragment-1.0.0/public.txt [-]
        renderscriptFolder            : <GRADLE>/caches/transforms-2/files-2.1/xxxxxxxxxxxxxxxxxxxxxxxxxxxxxxxx/fragment-1.0.0/rs [-]
        resFolder                     : <GRADLE>/caches/transforms-2/files-2.1/xxxxxxxxxxxxxxxxxxxxxxxxxxxxxxxx/fragment-1.0.0/res [-]
        resStaticLibrary              : <GRADLE>/caches/transforms-2/files-2.1/xxxxxxxxxxxxxxxxxxxxxxxxxxxxxxxx/fragment-1.0.0/res.apk [-]
        - runtimeJarFiles             : <GRADLE>/caches/transforms-2/files-2.1/xxxxxxxxxxxxxxxxxxxxxxxxxxxxxxxx/fragment-1.0.0/jars/classes.jar
        symbolFile                    : <GRADLE>/caches/transforms-2/files-2.1/xxxxxxxxxxxxxxxxxxxxxxxxxxxxxxxx/fragment-1.0.0/R.txt
<<<<<<< HEAD
    - library                     : androidx.vectordrawable:vectordrawable-animated:1.0.0@aar (IdeAndroidLibraryImpl)
        aidlFolder                    : <GRADLE>/caches/transforms-2/files-2.1/xxxxxxxxxxxxxxxxxxxxxxxxxxxxxxxx/vectordrawable-animated-1.0.0/aidl [-]
        artifact                      : <M2>/androidx/vectordrawable/vectordrawable-animated/1.0.0/vectordrawable-animated-1.0.0.aar
        artifactAddress               : androidx.vectordrawable:vectordrawable-animated:1.0.0@aar
        assetsFolder                  : <GRADLE>/caches/transforms-2/files-2.1/xxxxxxxxxxxxxxxxxxxxxxxxxxxxxxxx/vectordrawable-animated-1.0.0/assets [-]
        - compileJarFiles             : <GRADLE>/caches/transforms-2/files-2.1/xxxxxxxxxxxxxxxxxxxxxxxxxxxxxxxx/vectordrawable-animated-1.0.0/jars/classes.jar
        component                     : androidx.vectordrawable:vectordrawable-animated:1.0.0
        externalAnnotations           : <GRADLE>/caches/transforms-2/files-2.1/xxxxxxxxxxxxxxxxxxxxxxxxxxxxxxxx/vectordrawable-animated-1.0.0/annotations.zip [-]
        folder                        : <GRADLE>/caches/transforms-2/files-2.1/xxxxxxxxxxxxxxxxxxxxxxxxxxxxxxxx/vectordrawable-animated-1.0.0
        jniFolder                     : <GRADLE>/caches/transforms-2/files-2.1/xxxxxxxxxxxxxxxxxxxxxxxxxxxxxxxx/vectordrawable-animated-1.0.0/jni [-]
        lintJar                       : <GRADLE>/caches/transforms-2/files-2.1/xxxxxxxxxxxxxxxxxxxxxxxxxxxxxxxx/vectordrawable-animated-1.0.0/jars/lint.jar [-]
        manifest                      : <GRADLE>/caches/transforms-2/files-2.1/xxxxxxxxxxxxxxxxxxxxxxxxxxxxxxxx/vectordrawable-animated-1.0.0/AndroidManifest.xml
        proguardRules                 : <GRADLE>/caches/transforms-2/files-2.1/xxxxxxxxxxxxxxxxxxxxxxxxxxxxxxxx/vectordrawable-animated-1.0.0/proguard.txt
        publicResources               : <GRADLE>/caches/transforms-2/files-2.1/xxxxxxxxxxxxxxxxxxxxxxxxxxxxxxxx/vectordrawable-animated-1.0.0/public.txt [-]
        renderscriptFolder            : <GRADLE>/caches/transforms-2/files-2.1/xxxxxxxxxxxxxxxxxxxxxxxxxxxxxxxx/vectordrawable-animated-1.0.0/rs [-]
        resFolder                     : <GRADLE>/caches/transforms-2/files-2.1/xxxxxxxxxxxxxxxxxxxxxxxxxxxxxxxx/vectordrawable-animated-1.0.0/res [-]
        resStaticLibrary              : <GRADLE>/caches/transforms-2/files-2.1/xxxxxxxxxxxxxxxxxxxxxxxxxxxxxxxx/vectordrawable-animated-1.0.0/res.apk [-]
        - runtimeJarFiles             : <GRADLE>/caches/transforms-2/files-2.1/xxxxxxxxxxxxxxxxxxxxxxxxxxxxxxxx/vectordrawable-animated-1.0.0/jars/classes.jar
        symbolFile                    : <GRADLE>/caches/transforms-2/files-2.1/xxxxxxxxxxxxxxxxxxxxxxxxxxxxxxxx/vectordrawable-animated-1.0.0/R.txt
=======
    - library                     : androidx.interpolator:interpolator:1.0.0@aar (IdeAndroidLibraryImpl)
        aidlFolder                    : <GRADLE>/caches/transforms-2/files-2.1/xxxxxxxxxxxxxxxxxxxxxxxxxxxxxxxx/interpolator-1.0.0/aidl [-]
        artifact                      : <M2>/androidx/interpolator/interpolator/1.0.0/interpolator-1.0.0.aar
        artifactAddress               : androidx.interpolator:interpolator:1.0.0@aar
        assetsFolder                  : <GRADLE>/caches/transforms-2/files-2.1/xxxxxxxxxxxxxxxxxxxxxxxxxxxxxxxx/interpolator-1.0.0/assets [-]
        - compileJarFiles             : <GRADLE>/caches/transforms-2/files-2.1/xxxxxxxxxxxxxxxxxxxxxxxxxxxxxxxx/interpolator-1.0.0/jars/classes.jar
        component                     : androidx.interpolator:interpolator:1.0.0
        externalAnnotations           : <GRADLE>/caches/transforms-2/files-2.1/xxxxxxxxxxxxxxxxxxxxxxxxxxxxxxxx/interpolator-1.0.0/annotations.zip [-]
        folder                        : <GRADLE>/caches/transforms-2/files-2.1/xxxxxxxxxxxxxxxxxxxxxxxxxxxxxxxx/interpolator-1.0.0
        jniFolder                     : <GRADLE>/caches/transforms-2/files-2.1/xxxxxxxxxxxxxxxxxxxxxxxxxxxxxxxx/interpolator-1.0.0/jni [-]
        lintJar                       : <GRADLE>/caches/transforms-2/files-2.1/xxxxxxxxxxxxxxxxxxxxxxxxxxxxxxxx/interpolator-1.0.0/jars/lint.jar [-]
        manifest                      : <GRADLE>/caches/transforms-2/files-2.1/xxxxxxxxxxxxxxxxxxxxxxxxxxxxxxxx/interpolator-1.0.0/AndroidManifest.xml
        proguardRules                 : <GRADLE>/caches/transforms-2/files-2.1/xxxxxxxxxxxxxxxxxxxxxxxxxxxxxxxx/interpolator-1.0.0/proguard.txt [-]
        publicResources               : <GRADLE>/caches/transforms-2/files-2.1/xxxxxxxxxxxxxxxxxxxxxxxxxxxxxxxx/interpolator-1.0.0/public.txt [-]
        renderscriptFolder            : <GRADLE>/caches/transforms-2/files-2.1/xxxxxxxxxxxxxxxxxxxxxxxxxxxxxxxx/interpolator-1.0.0/rs [-]
        resFolder                     : <GRADLE>/caches/transforms-2/files-2.1/xxxxxxxxxxxxxxxxxxxxxxxxxxxxxxxx/interpolator-1.0.0/res [-]
        resStaticLibrary              : <GRADLE>/caches/transforms-2/files-2.1/xxxxxxxxxxxxxxxxxxxxxxxxxxxxxxxx/interpolator-1.0.0/res.apk [-]
        - runtimeJarFiles             : <GRADLE>/caches/transforms-2/files-2.1/xxxxxxxxxxxxxxxxxxxxxxxxxxxxxxxx/interpolator-1.0.0/jars/classes.jar
        symbolFile                    : <GRADLE>/caches/transforms-2/files-2.1/xxxxxxxxxxxxxxxxxxxxxxxxxxxxxxxx/interpolator-1.0.0/R.txt
>>>>>>> 574fcae1
    - library                     : androidx.legacy:legacy-support-core-ui:1.0.0@aar (IdeAndroidLibraryImpl)
        aidlFolder                    : <GRADLE>/caches/transforms-2/files-2.1/xxxxxxxxxxxxxxxxxxxxxxxxxxxxxxxx/legacy-support-core-ui-1.0.0/aidl [-]
        artifact                      : <M2>/androidx/legacy/legacy-support-core-ui/1.0.0/legacy-support-core-ui-1.0.0.aar
        artifactAddress               : androidx.legacy:legacy-support-core-ui:1.0.0@aar
        assetsFolder                  : <GRADLE>/caches/transforms-2/files-2.1/xxxxxxxxxxxxxxxxxxxxxxxxxxxxxxxx/legacy-support-core-ui-1.0.0/assets [-]
        - compileJarFiles             : <GRADLE>/caches/transforms-2/files-2.1/xxxxxxxxxxxxxxxxxxxxxxxxxxxxxxxx/legacy-support-core-ui-1.0.0/jars/classes.jar
        component                     : androidx.legacy:legacy-support-core-ui:1.0.0
        externalAnnotations           : <GRADLE>/caches/transforms-2/files-2.1/xxxxxxxxxxxxxxxxxxxxxxxxxxxxxxxx/legacy-support-core-ui-1.0.0/annotations.zip [-]
        folder                        : <GRADLE>/caches/transforms-2/files-2.1/xxxxxxxxxxxxxxxxxxxxxxxxxxxxxxxx/legacy-support-core-ui-1.0.0
        jniFolder                     : <GRADLE>/caches/transforms-2/files-2.1/xxxxxxxxxxxxxxxxxxxxxxxxxxxxxxxx/legacy-support-core-ui-1.0.0/jni [-]
        lintJar                       : <GRADLE>/caches/transforms-2/files-2.1/xxxxxxxxxxxxxxxxxxxxxxxxxxxxxxxx/legacy-support-core-ui-1.0.0/jars/lint.jar [-]
        manifest                      : <GRADLE>/caches/transforms-2/files-2.1/xxxxxxxxxxxxxxxxxxxxxxxxxxxxxxxx/legacy-support-core-ui-1.0.0/AndroidManifest.xml
        proguardRules                 : <GRADLE>/caches/transforms-2/files-2.1/xxxxxxxxxxxxxxxxxxxxxxxxxxxxxxxx/legacy-support-core-ui-1.0.0/proguard.txt [-]
        publicResources               : <GRADLE>/caches/transforms-2/files-2.1/xxxxxxxxxxxxxxxxxxxxxxxxxxxxxxxx/legacy-support-core-ui-1.0.0/public.txt [-]
        renderscriptFolder            : <GRADLE>/caches/transforms-2/files-2.1/xxxxxxxxxxxxxxxxxxxxxxxxxxxxxxxx/legacy-support-core-ui-1.0.0/rs [-]
        resFolder                     : <GRADLE>/caches/transforms-2/files-2.1/xxxxxxxxxxxxxxxxxxxxxxxxxxxxxxxx/legacy-support-core-ui-1.0.0/res [-]
        resStaticLibrary              : <GRADLE>/caches/transforms-2/files-2.1/xxxxxxxxxxxxxxxxxxxxxxxxxxxxxxxx/legacy-support-core-ui-1.0.0/res.apk [-]
        - runtimeJarFiles             : <GRADLE>/caches/transforms-2/files-2.1/xxxxxxxxxxxxxxxxxxxxxxxxxxxxxxxx/legacy-support-core-ui-1.0.0/jars/classes.jar
        symbolFile                    : <GRADLE>/caches/transforms-2/files-2.1/xxxxxxxxxxxxxxxxxxxxxxxxxxxxxxxx/legacy-support-core-ui-1.0.0/R.txt
    - library                     : androidx.legacy:legacy-support-core-utils:1.0.0@aar (IdeAndroidLibraryImpl)
        aidlFolder                    : <GRADLE>/caches/transforms-2/files-2.1/xxxxxxxxxxxxxxxxxxxxxxxxxxxxxxxx/legacy-support-core-utils-1.0.0/aidl [-]
        artifact                      : <M2>/androidx/legacy/legacy-support-core-utils/1.0.0/legacy-support-core-utils-1.0.0.aar
        artifactAddress               : androidx.legacy:legacy-support-core-utils:1.0.0@aar
        assetsFolder                  : <GRADLE>/caches/transforms-2/files-2.1/xxxxxxxxxxxxxxxxxxxxxxxxxxxxxxxx/legacy-support-core-utils-1.0.0/assets [-]
        - compileJarFiles             : <GRADLE>/caches/transforms-2/files-2.1/xxxxxxxxxxxxxxxxxxxxxxxxxxxxxxxx/legacy-support-core-utils-1.0.0/jars/classes.jar
        component                     : androidx.legacy:legacy-support-core-utils:1.0.0
        externalAnnotations           : <GRADLE>/caches/transforms-2/files-2.1/xxxxxxxxxxxxxxxxxxxxxxxxxxxxxxxx/legacy-support-core-utils-1.0.0/annotations.zip [-]
        folder                        : <GRADLE>/caches/transforms-2/files-2.1/xxxxxxxxxxxxxxxxxxxxxxxxxxxxxxxx/legacy-support-core-utils-1.0.0
        jniFolder                     : <GRADLE>/caches/transforms-2/files-2.1/xxxxxxxxxxxxxxxxxxxxxxxxxxxxxxxx/legacy-support-core-utils-1.0.0/jni [-]
        lintJar                       : <GRADLE>/caches/transforms-2/files-2.1/xxxxxxxxxxxxxxxxxxxxxxxxxxxxxxxx/legacy-support-core-utils-1.0.0/jars/lint.jar [-]
        manifest                      : <GRADLE>/caches/transforms-2/files-2.1/xxxxxxxxxxxxxxxxxxxxxxxxxxxxxxxx/legacy-support-core-utils-1.0.0/AndroidManifest.xml
        proguardRules                 : <GRADLE>/caches/transforms-2/files-2.1/xxxxxxxxxxxxxxxxxxxxxxxxxxxxxxxx/legacy-support-core-utils-1.0.0/proguard.txt [-]
        publicResources               : <GRADLE>/caches/transforms-2/files-2.1/xxxxxxxxxxxxxxxxxxxxxxxxxxxxxxxx/legacy-support-core-utils-1.0.0/public.txt [-]
        renderscriptFolder            : <GRADLE>/caches/transforms-2/files-2.1/xxxxxxxxxxxxxxxxxxxxxxxxxxxxxxxx/legacy-support-core-utils-1.0.0/rs [-]
        resFolder                     : <GRADLE>/caches/transforms-2/files-2.1/xxxxxxxxxxxxxxxxxxxxxxxxxxxxxxxx/legacy-support-core-utils-1.0.0/res [-]
        resStaticLibrary              : <GRADLE>/caches/transforms-2/files-2.1/xxxxxxxxxxxxxxxxxxxxxxxxxxxxxxxx/legacy-support-core-utils-1.0.0/res.apk [-]
        - runtimeJarFiles             : <GRADLE>/caches/transforms-2/files-2.1/xxxxxxxxxxxxxxxxxxxxxxxxxxxxxxxx/legacy-support-core-utils-1.0.0/jars/classes.jar
        symbolFile                    : <GRADLE>/caches/transforms-2/files-2.1/xxxxxxxxxxxxxxxxxxxxxxxxxxxxxxxx/legacy-support-core-utils-1.0.0/R.txt
<<<<<<< HEAD
    - library                     : androidx.vectordrawable:vectordrawable:1.0.1@aar (IdeAndroidLibraryImpl)
        aidlFolder                    : <GRADLE>/caches/transforms-2/files-2.1/xxxxxxxxxxxxxxxxxxxxxxxxxxxxxxxx/vectordrawable-1.0.1/aidl [-]
        artifact                      : <M2>/androidx/vectordrawable/vectordrawable/1.0.1/vectordrawable-1.0.1.aar
        artifactAddress               : androidx.vectordrawable:vectordrawable:1.0.1@aar
        assetsFolder                  : <GRADLE>/caches/transforms-2/files-2.1/xxxxxxxxxxxxxxxxxxxxxxxxxxxxxxxx/vectordrawable-1.0.1/assets [-]
        - compileJarFiles             : <GRADLE>/caches/transforms-2/files-2.1/xxxxxxxxxxxxxxxxxxxxxxxxxxxxxxxx/vectordrawable-1.0.1/jars/classes.jar
        component                     : androidx.vectordrawable:vectordrawable:1.0.1
        externalAnnotations           : <GRADLE>/caches/transforms-2/files-2.1/xxxxxxxxxxxxxxxxxxxxxxxxxxxxxxxx/vectordrawable-1.0.1/annotations.zip [-]
        folder                        : <GRADLE>/caches/transforms-2/files-2.1/xxxxxxxxxxxxxxxxxxxxxxxxxxxxxxxx/vectordrawable-1.0.1
        jniFolder                     : <GRADLE>/caches/transforms-2/files-2.1/xxxxxxxxxxxxxxxxxxxxxxxxxxxxxxxx/vectordrawable-1.0.1/jni [-]
        lintJar                       : <GRADLE>/caches/transforms-2/files-2.1/xxxxxxxxxxxxxxxxxxxxxxxxxxxxxxxx/vectordrawable-1.0.1/jars/lint.jar [-]
        manifest                      : <GRADLE>/caches/transforms-2/files-2.1/xxxxxxxxxxxxxxxxxxxxxxxxxxxxxxxx/vectordrawable-1.0.1/AndroidManifest.xml
        proguardRules                 : <GRADLE>/caches/transforms-2/files-2.1/xxxxxxxxxxxxxxxxxxxxxxxxxxxxxxxx/vectordrawable-1.0.1/proguard.txt [-]
        publicResources               : <GRADLE>/caches/transforms-2/files-2.1/xxxxxxxxxxxxxxxxxxxxxxxxxxxxxxxx/vectordrawable-1.0.1/public.txt [-]
        renderscriptFolder            : <GRADLE>/caches/transforms-2/files-2.1/xxxxxxxxxxxxxxxxxxxxxxxxxxxxxxxx/vectordrawable-1.0.1/rs [-]
        resFolder                     : <GRADLE>/caches/transforms-2/files-2.1/xxxxxxxxxxxxxxxxxxxxxxxxxxxxxxxx/vectordrawable-1.0.1/res [-]
        resStaticLibrary              : <GRADLE>/caches/transforms-2/files-2.1/xxxxxxxxxxxxxxxxxxxxxxxxxxxxxxxx/vectordrawable-1.0.1/res.apk [-]
        - runtimeJarFiles             : <GRADLE>/caches/transforms-2/files-2.1/xxxxxxxxxxxxxxxxxxxxxxxxxxxxxxxx/vectordrawable-1.0.1/jars/classes.jar
        symbolFile                    : <GRADLE>/caches/transforms-2/files-2.1/xxxxxxxxxxxxxxxxxxxxxxxxxxxxxxxx/vectordrawable-1.0.1/R.txt
=======
    - library                     : androidx.lifecycle:lifecycle-livedata-core:2.0.0@aar (IdeAndroidLibraryImpl)
        aidlFolder                    : <GRADLE>/caches/transforms-2/files-2.1/xxxxxxxxxxxxxxxxxxxxxxxxxxxxxxxx/lifecycle-livedata-core-2.0.0/aidl [-]
        artifact                      : <M2>/androidx/lifecycle/lifecycle-livedata-core/2.0.0/lifecycle-livedata-core-2.0.0.aar
        artifactAddress               : androidx.lifecycle:lifecycle-livedata-core:2.0.0@aar
        assetsFolder                  : <GRADLE>/caches/transforms-2/files-2.1/xxxxxxxxxxxxxxxxxxxxxxxxxxxxxxxx/lifecycle-livedata-core-2.0.0/assets [-]
        - compileJarFiles             : <GRADLE>/caches/transforms-2/files-2.1/xxxxxxxxxxxxxxxxxxxxxxxxxxxxxxxx/lifecycle-livedata-core-2.0.0/jars/classes.jar
        component                     : androidx.lifecycle:lifecycle-livedata-core:2.0.0
        externalAnnotations           : <GRADLE>/caches/transforms-2/files-2.1/xxxxxxxxxxxxxxxxxxxxxxxxxxxxxxxx/lifecycle-livedata-core-2.0.0/annotations.zip [-]
        folder                        : <GRADLE>/caches/transforms-2/files-2.1/xxxxxxxxxxxxxxxxxxxxxxxxxxxxxxxx/lifecycle-livedata-core-2.0.0
        jniFolder                     : <GRADLE>/caches/transforms-2/files-2.1/xxxxxxxxxxxxxxxxxxxxxxxxxxxxxxxx/lifecycle-livedata-core-2.0.0/jni [-]
        lintJar                       : <GRADLE>/caches/transforms-2/files-2.1/xxxxxxxxxxxxxxxxxxxxxxxxxxxxxxxx/lifecycle-livedata-core-2.0.0/jars/lint.jar [-]
        manifest                      : <GRADLE>/caches/transforms-2/files-2.1/xxxxxxxxxxxxxxxxxxxxxxxxxxxxxxxx/lifecycle-livedata-core-2.0.0/AndroidManifest.xml
        proguardRules                 : <GRADLE>/caches/transforms-2/files-2.1/xxxxxxxxxxxxxxxxxxxxxxxxxxxxxxxx/lifecycle-livedata-core-2.0.0/proguard.txt [-]
        publicResources               : <GRADLE>/caches/transforms-2/files-2.1/xxxxxxxxxxxxxxxxxxxxxxxxxxxxxxxx/lifecycle-livedata-core-2.0.0/public.txt [-]
        renderscriptFolder            : <GRADLE>/caches/transforms-2/files-2.1/xxxxxxxxxxxxxxxxxxxxxxxxxxxxxxxx/lifecycle-livedata-core-2.0.0/rs [-]
        resFolder                     : <GRADLE>/caches/transforms-2/files-2.1/xxxxxxxxxxxxxxxxxxxxxxxxxxxxxxxx/lifecycle-livedata-core-2.0.0/res [-]
        resStaticLibrary              : <GRADLE>/caches/transforms-2/files-2.1/xxxxxxxxxxxxxxxxxxxxxxxxxxxxxxxx/lifecycle-livedata-core-2.0.0/res.apk [-]
        - runtimeJarFiles             : <GRADLE>/caches/transforms-2/files-2.1/xxxxxxxxxxxxxxxxxxxxxxxxxxxxxxxx/lifecycle-livedata-core-2.0.0/jars/classes.jar
        symbolFile                    : <GRADLE>/caches/transforms-2/files-2.1/xxxxxxxxxxxxxxxxxxxxxxxxxxxxxxxx/lifecycle-livedata-core-2.0.0/R.txt
    - library                     : androidx.lifecycle:lifecycle-livedata:2.0.0@aar (IdeAndroidLibraryImpl)
        aidlFolder                    : <GRADLE>/caches/transforms-2/files-2.1/xxxxxxxxxxxxxxxxxxxxxxxxxxxxxxxx/lifecycle-livedata-2.0.0/aidl [-]
        artifact                      : <M2>/androidx/lifecycle/lifecycle-livedata/2.0.0/lifecycle-livedata-2.0.0.aar
        artifactAddress               : androidx.lifecycle:lifecycle-livedata:2.0.0@aar
        assetsFolder                  : <GRADLE>/caches/transforms-2/files-2.1/xxxxxxxxxxxxxxxxxxxxxxxxxxxxxxxx/lifecycle-livedata-2.0.0/assets [-]
        - compileJarFiles             : <GRADLE>/caches/transforms-2/files-2.1/xxxxxxxxxxxxxxxxxxxxxxxxxxxxxxxx/lifecycle-livedata-2.0.0/jars/classes.jar
        component                     : androidx.lifecycle:lifecycle-livedata:2.0.0
        externalAnnotations           : <GRADLE>/caches/transforms-2/files-2.1/xxxxxxxxxxxxxxxxxxxxxxxxxxxxxxxx/lifecycle-livedata-2.0.0/annotations.zip [-]
        folder                        : <GRADLE>/caches/transforms-2/files-2.1/xxxxxxxxxxxxxxxxxxxxxxxxxxxxxxxx/lifecycle-livedata-2.0.0
        jniFolder                     : <GRADLE>/caches/transforms-2/files-2.1/xxxxxxxxxxxxxxxxxxxxxxxxxxxxxxxx/lifecycle-livedata-2.0.0/jni [-]
        lintJar                       : <GRADLE>/caches/transforms-2/files-2.1/xxxxxxxxxxxxxxxxxxxxxxxxxxxxxxxx/lifecycle-livedata-2.0.0/jars/lint.jar [-]
        manifest                      : <GRADLE>/caches/transforms-2/files-2.1/xxxxxxxxxxxxxxxxxxxxxxxxxxxxxxxx/lifecycle-livedata-2.0.0/AndroidManifest.xml
        proguardRules                 : <GRADLE>/caches/transforms-2/files-2.1/xxxxxxxxxxxxxxxxxxxxxxxxxxxxxxxx/lifecycle-livedata-2.0.0/proguard.txt [-]
        publicResources               : <GRADLE>/caches/transforms-2/files-2.1/xxxxxxxxxxxxxxxxxxxxxxxxxxxxxxxx/lifecycle-livedata-2.0.0/public.txt [-]
        renderscriptFolder            : <GRADLE>/caches/transforms-2/files-2.1/xxxxxxxxxxxxxxxxxxxxxxxxxxxxxxxx/lifecycle-livedata-2.0.0/rs [-]
        resFolder                     : <GRADLE>/caches/transforms-2/files-2.1/xxxxxxxxxxxxxxxxxxxxxxxxxxxxxxxx/lifecycle-livedata-2.0.0/res [-]
        resStaticLibrary              : <GRADLE>/caches/transforms-2/files-2.1/xxxxxxxxxxxxxxxxxxxxxxxxxxxxxxxx/lifecycle-livedata-2.0.0/res.apk [-]
        - runtimeJarFiles             : <GRADLE>/caches/transforms-2/files-2.1/xxxxxxxxxxxxxxxxxxxxxxxxxxxxxxxx/lifecycle-livedata-2.0.0/jars/classes.jar
        symbolFile                    : <GRADLE>/caches/transforms-2/files-2.1/xxxxxxxxxxxxxxxxxxxxxxxxxxxxxxxx/lifecycle-livedata-2.0.0/R.txt
    - library                     : androidx.lifecycle:lifecycle-runtime:2.0.0@aar (IdeAndroidLibraryImpl)
        aidlFolder                    : <GRADLE>/caches/transforms-2/files-2.1/xxxxxxxxxxxxxxxxxxxxxxxxxxxxxxxx/lifecycle-runtime-2.0.0/aidl [-]
        artifact                      : <M2>/androidx/lifecycle/lifecycle-runtime/2.0.0/lifecycle-runtime-2.0.0.aar
        artifactAddress               : androidx.lifecycle:lifecycle-runtime:2.0.0@aar
        assetsFolder                  : <GRADLE>/caches/transforms-2/files-2.1/xxxxxxxxxxxxxxxxxxxxxxxxxxxxxxxx/lifecycle-runtime-2.0.0/assets [-]
        - compileJarFiles             : <GRADLE>/caches/transforms-2/files-2.1/xxxxxxxxxxxxxxxxxxxxxxxxxxxxxxxx/lifecycle-runtime-2.0.0/jars/classes.jar
        component                     : androidx.lifecycle:lifecycle-runtime:2.0.0
        externalAnnotations           : <GRADLE>/caches/transforms-2/files-2.1/xxxxxxxxxxxxxxxxxxxxxxxxxxxxxxxx/lifecycle-runtime-2.0.0/annotations.zip [-]
        folder                        : <GRADLE>/caches/transforms-2/files-2.1/xxxxxxxxxxxxxxxxxxxxxxxxxxxxxxxx/lifecycle-runtime-2.0.0
        jniFolder                     : <GRADLE>/caches/transforms-2/files-2.1/xxxxxxxxxxxxxxxxxxxxxxxxxxxxxxxx/lifecycle-runtime-2.0.0/jni [-]
        lintJar                       : <GRADLE>/caches/transforms-2/files-2.1/xxxxxxxxxxxxxxxxxxxxxxxxxxxxxxxx/lifecycle-runtime-2.0.0/jars/lint.jar [-]
        manifest                      : <GRADLE>/caches/transforms-2/files-2.1/xxxxxxxxxxxxxxxxxxxxxxxxxxxxxxxx/lifecycle-runtime-2.0.0/AndroidManifest.xml
        proguardRules                 : <GRADLE>/caches/transforms-2/files-2.1/xxxxxxxxxxxxxxxxxxxxxxxxxxxxxxxx/lifecycle-runtime-2.0.0/proguard.txt
        publicResources               : <GRADLE>/caches/transforms-2/files-2.1/xxxxxxxxxxxxxxxxxxxxxxxxxxxxxxxx/lifecycle-runtime-2.0.0/public.txt [-]
        renderscriptFolder            : <GRADLE>/caches/transforms-2/files-2.1/xxxxxxxxxxxxxxxxxxxxxxxxxxxxxxxx/lifecycle-runtime-2.0.0/rs [-]
        resFolder                     : <GRADLE>/caches/transforms-2/files-2.1/xxxxxxxxxxxxxxxxxxxxxxxxxxxxxxxx/lifecycle-runtime-2.0.0/res [-]
        resStaticLibrary              : <GRADLE>/caches/transforms-2/files-2.1/xxxxxxxxxxxxxxxxxxxxxxxxxxxxxxxx/lifecycle-runtime-2.0.0/res.apk [-]
        - runtimeJarFiles             : <GRADLE>/caches/transforms-2/files-2.1/xxxxxxxxxxxxxxxxxxxxxxxxxxxxxxxx/lifecycle-runtime-2.0.0/jars/classes.jar
        symbolFile                    : <GRADLE>/caches/transforms-2/files-2.1/xxxxxxxxxxxxxxxxxxxxxxxxxxxxxxxx/lifecycle-runtime-2.0.0/R.txt
    - library                     : androidx.lifecycle:lifecycle-viewmodel:2.0.0@aar (IdeAndroidLibraryImpl)
        aidlFolder                    : <GRADLE>/caches/transforms-2/files-2.1/xxxxxxxxxxxxxxxxxxxxxxxxxxxxxxxx/lifecycle-viewmodel-2.0.0/aidl [-]
        artifact                      : <M2>/androidx/lifecycle/lifecycle-viewmodel/2.0.0/lifecycle-viewmodel-2.0.0.aar
        artifactAddress               : androidx.lifecycle:lifecycle-viewmodel:2.0.0@aar
        assetsFolder                  : <GRADLE>/caches/transforms-2/files-2.1/xxxxxxxxxxxxxxxxxxxxxxxxxxxxxxxx/lifecycle-viewmodel-2.0.0/assets [-]
        - compileJarFiles             : <GRADLE>/caches/transforms-2/files-2.1/xxxxxxxxxxxxxxxxxxxxxxxxxxxxxxxx/lifecycle-viewmodel-2.0.0/jars/classes.jar
        component                     : androidx.lifecycle:lifecycle-viewmodel:2.0.0
        externalAnnotations           : <GRADLE>/caches/transforms-2/files-2.1/xxxxxxxxxxxxxxxxxxxxxxxxxxxxxxxx/lifecycle-viewmodel-2.0.0/annotations.zip [-]
        folder                        : <GRADLE>/caches/transforms-2/files-2.1/xxxxxxxxxxxxxxxxxxxxxxxxxxxxxxxx/lifecycle-viewmodel-2.0.0
        jniFolder                     : <GRADLE>/caches/transforms-2/files-2.1/xxxxxxxxxxxxxxxxxxxxxxxxxxxxxxxx/lifecycle-viewmodel-2.0.0/jni [-]
        lintJar                       : <GRADLE>/caches/transforms-2/files-2.1/xxxxxxxxxxxxxxxxxxxxxxxxxxxxxxxx/lifecycle-viewmodel-2.0.0/jars/lint.jar [-]
        manifest                      : <GRADLE>/caches/transforms-2/files-2.1/xxxxxxxxxxxxxxxxxxxxxxxxxxxxxxxx/lifecycle-viewmodel-2.0.0/AndroidManifest.xml
        proguardRules                 : <GRADLE>/caches/transforms-2/files-2.1/xxxxxxxxxxxxxxxxxxxxxxxxxxxxxxxx/lifecycle-viewmodel-2.0.0/proguard.txt
        publicResources               : <GRADLE>/caches/transforms-2/files-2.1/xxxxxxxxxxxxxxxxxxxxxxxxxxxxxxxx/lifecycle-viewmodel-2.0.0/public.txt [-]
        renderscriptFolder            : <GRADLE>/caches/transforms-2/files-2.1/xxxxxxxxxxxxxxxxxxxxxxxxxxxxxxxx/lifecycle-viewmodel-2.0.0/rs [-]
        resFolder                     : <GRADLE>/caches/transforms-2/files-2.1/xxxxxxxxxxxxxxxxxxxxxxxxxxxxxxxx/lifecycle-viewmodel-2.0.0/res [-]
        resStaticLibrary              : <GRADLE>/caches/transforms-2/files-2.1/xxxxxxxxxxxxxxxxxxxxxxxxxxxxxxxx/lifecycle-viewmodel-2.0.0/res.apk [-]
        - runtimeJarFiles             : <GRADLE>/caches/transforms-2/files-2.1/xxxxxxxxxxxxxxxxxxxxxxxxxxxxxxxx/lifecycle-viewmodel-2.0.0/jars/classes.jar
        symbolFile                    : <GRADLE>/caches/transforms-2/files-2.1/xxxxxxxxxxxxxxxxxxxxxxxxxxxxxxxx/lifecycle-viewmodel-2.0.0/R.txt
>>>>>>> 574fcae1
    - library                     : androidx.loader:loader:1.0.0@aar (IdeAndroidLibraryImpl)
        aidlFolder                    : <GRADLE>/caches/transforms-2/files-2.1/xxxxxxxxxxxxxxxxxxxxxxxxxxxxxxxx/loader-1.0.0/aidl [-]
        artifact                      : <M2>/androidx/loader/loader/1.0.0/loader-1.0.0.aar
        artifactAddress               : androidx.loader:loader:1.0.0@aar
        assetsFolder                  : <GRADLE>/caches/transforms-2/files-2.1/xxxxxxxxxxxxxxxxxxxxxxxxxxxxxxxx/loader-1.0.0/assets [-]
        - compileJarFiles             : <GRADLE>/caches/transforms-2/files-2.1/xxxxxxxxxxxxxxxxxxxxxxxxxxxxxxxx/loader-1.0.0/jars/classes.jar
        component                     : androidx.loader:loader:1.0.0
        externalAnnotations           : <GRADLE>/caches/transforms-2/files-2.1/xxxxxxxxxxxxxxxxxxxxxxxxxxxxxxxx/loader-1.0.0/annotations.zip [-]
        folder                        : <GRADLE>/caches/transforms-2/files-2.1/xxxxxxxxxxxxxxxxxxxxxxxxxxxxxxxx/loader-1.0.0
        jniFolder                     : <GRADLE>/caches/transforms-2/files-2.1/xxxxxxxxxxxxxxxxxxxxxxxxxxxxxxxx/loader-1.0.0/jni [-]
        lintJar                       : <GRADLE>/caches/transforms-2/files-2.1/xxxxxxxxxxxxxxxxxxxxxxxxxxxxxxxx/loader-1.0.0/jars/lint.jar [-]
        manifest                      : <GRADLE>/caches/transforms-2/files-2.1/xxxxxxxxxxxxxxxxxxxxxxxxxxxxxxxx/loader-1.0.0/AndroidManifest.xml
        proguardRules                 : <GRADLE>/caches/transforms-2/files-2.1/xxxxxxxxxxxxxxxxxxxxxxxxxxxxxxxx/loader-1.0.0/proguard.txt [-]
        publicResources               : <GRADLE>/caches/transforms-2/files-2.1/xxxxxxxxxxxxxxxxxxxxxxxxxxxxxxxx/loader-1.0.0/public.txt [-]
        renderscriptFolder            : <GRADLE>/caches/transforms-2/files-2.1/xxxxxxxxxxxxxxxxxxxxxxxxxxxxxxxx/loader-1.0.0/rs [-]
        resFolder                     : <GRADLE>/caches/transforms-2/files-2.1/xxxxxxxxxxxxxxxxxxxxxxxxxxxxxxxx/loader-1.0.0/res [-]
        resStaticLibrary              : <GRADLE>/caches/transforms-2/files-2.1/xxxxxxxxxxxxxxxxxxxxxxxxxxxxxxxx/loader-1.0.0/res.apk [-]
        - runtimeJarFiles             : <GRADLE>/caches/transforms-2/files-2.1/xxxxxxxxxxxxxxxxxxxxxxxxxxxxxxxx/loader-1.0.0/jars/classes.jar
        symbolFile                    : <GRADLE>/caches/transforms-2/files-2.1/xxxxxxxxxxxxxxxxxxxxxxxxxxxxxxxx/loader-1.0.0/R.txt
<<<<<<< HEAD
    - library                     : androidx.viewpager:viewpager:1.0.0@aar (IdeAndroidLibraryImpl)
        aidlFolder                    : <GRADLE>/caches/transforms-2/files-2.1/xxxxxxxxxxxxxxxxxxxxxxxxxxxxxxxx/viewpager-1.0.0/aidl [-]
        artifact                      : <M2>/androidx/viewpager/viewpager/1.0.0/viewpager-1.0.0.aar
        artifactAddress               : androidx.viewpager:viewpager:1.0.0@aar
        assetsFolder                  : <GRADLE>/caches/transforms-2/files-2.1/xxxxxxxxxxxxxxxxxxxxxxxxxxxxxxxx/viewpager-1.0.0/assets [-]
        - compileJarFiles             : <GRADLE>/caches/transforms-2/files-2.1/xxxxxxxxxxxxxxxxxxxxxxxxxxxxxxxx/viewpager-1.0.0/jars/classes.jar
        component                     : androidx.viewpager:viewpager:1.0.0
        externalAnnotations           : <GRADLE>/caches/transforms-2/files-2.1/xxxxxxxxxxxxxxxxxxxxxxxxxxxxxxxx/viewpager-1.0.0/annotations.zip [-]
        folder                        : <GRADLE>/caches/transforms-2/files-2.1/xxxxxxxxxxxxxxxxxxxxxxxxxxxxxxxx/viewpager-1.0.0
        jniFolder                     : <GRADLE>/caches/transforms-2/files-2.1/xxxxxxxxxxxxxxxxxxxxxxxxxxxxxxxx/viewpager-1.0.0/jni [-]
        lintJar                       : <GRADLE>/caches/transforms-2/files-2.1/xxxxxxxxxxxxxxxxxxxxxxxxxxxxxxxx/viewpager-1.0.0/jars/lint.jar [-]
        manifest                      : <GRADLE>/caches/transforms-2/files-2.1/xxxxxxxxxxxxxxxxxxxxxxxxxxxxxxxx/viewpager-1.0.0/AndroidManifest.xml
        proguardRules                 : <GRADLE>/caches/transforms-2/files-2.1/xxxxxxxxxxxxxxxxxxxxxxxxxxxxxxxx/viewpager-1.0.0/proguard.txt [-]
        publicResources               : <GRADLE>/caches/transforms-2/files-2.1/xxxxxxxxxxxxxxxxxxxxxxxxxxxxxxxx/viewpager-1.0.0/public.txt [-]
        renderscriptFolder            : <GRADLE>/caches/transforms-2/files-2.1/xxxxxxxxxxxxxxxxxxxxxxxxxxxxxxxx/viewpager-1.0.0/rs [-]
        resFolder                     : <GRADLE>/caches/transforms-2/files-2.1/xxxxxxxxxxxxxxxxxxxxxxxxxxxxxxxx/viewpager-1.0.0/res [-]
        resStaticLibrary              : <GRADLE>/caches/transforms-2/files-2.1/xxxxxxxxxxxxxxxxxxxxxxxxxxxxxxxx/viewpager-1.0.0/res.apk [-]
        - runtimeJarFiles             : <GRADLE>/caches/transforms-2/files-2.1/xxxxxxxxxxxxxxxxxxxxxxxxxxxxxxxx/viewpager-1.0.0/jars/classes.jar
        symbolFile                    : <GRADLE>/caches/transforms-2/files-2.1/xxxxxxxxxxxxxxxxxxxxxxxxxxxxxxxx/viewpager-1.0.0/R.txt
    - library                     : androidx.coordinatorlayout:coordinatorlayout:1.0.0@aar (IdeAndroidLibraryImpl)
        aidlFolder                    : <GRADLE>/caches/transforms-2/files-2.1/xxxxxxxxxxxxxxxxxxxxxxxxxxxxxxxx/coordinatorlayout-1.0.0/aidl [-]
        artifact                      : <M2>/androidx/coordinatorlayout/coordinatorlayout/1.0.0/coordinatorlayout-1.0.0.aar
        artifactAddress               : androidx.coordinatorlayout:coordinatorlayout:1.0.0@aar
        assetsFolder                  : <GRADLE>/caches/transforms-2/files-2.1/xxxxxxxxxxxxxxxxxxxxxxxxxxxxxxxx/coordinatorlayout-1.0.0/assets [-]
        - compileJarFiles             : <GRADLE>/caches/transforms-2/files-2.1/xxxxxxxxxxxxxxxxxxxxxxxxxxxxxxxx/coordinatorlayout-1.0.0/jars/classes.jar
        component                     : androidx.coordinatorlayout:coordinatorlayout:1.0.0
        externalAnnotations           : <GRADLE>/caches/transforms-2/files-2.1/xxxxxxxxxxxxxxxxxxxxxxxxxxxxxxxx/coordinatorlayout-1.0.0/annotations.zip
        folder                        : <GRADLE>/caches/transforms-2/files-2.1/xxxxxxxxxxxxxxxxxxxxxxxxxxxxxxxx/coordinatorlayout-1.0.0
        jniFolder                     : <GRADLE>/caches/transforms-2/files-2.1/xxxxxxxxxxxxxxxxxxxxxxxxxxxxxxxx/coordinatorlayout-1.0.0/jni [-]
        lintJar                       : <GRADLE>/caches/transforms-2/files-2.1/xxxxxxxxxxxxxxxxxxxxxxxxxxxxxxxx/coordinatorlayout-1.0.0/jars/lint.jar [-]
        manifest                      : <GRADLE>/caches/transforms-2/files-2.1/xxxxxxxxxxxxxxxxxxxxxxxxxxxxxxxx/coordinatorlayout-1.0.0/AndroidManifest.xml
        proguardRules                 : <GRADLE>/caches/transforms-2/files-2.1/xxxxxxxxxxxxxxxxxxxxxxxxxxxxxxxx/coordinatorlayout-1.0.0/proguard.txt
        publicResources               : <GRADLE>/caches/transforms-2/files-2.1/xxxxxxxxxxxxxxxxxxxxxxxxxxxxxxxx/coordinatorlayout-1.0.0/public.txt
        renderscriptFolder            : <GRADLE>/caches/transforms-2/files-2.1/xxxxxxxxxxxxxxxxxxxxxxxxxxxxxxxx/coordinatorlayout-1.0.0/rs [-]
        resFolder                     : <GRADLE>/caches/transforms-2/files-2.1/xxxxxxxxxxxxxxxxxxxxxxxxxxxxxxxx/coordinatorlayout-1.0.0/res
        resStaticLibrary              : <GRADLE>/caches/transforms-2/files-2.1/xxxxxxxxxxxxxxxxxxxxxxxxxxxxxxxx/coordinatorlayout-1.0.0/res.apk [-]
        - runtimeJarFiles             : <GRADLE>/caches/transforms-2/files-2.1/xxxxxxxxxxxxxxxxxxxxxxxxxxxxxxxx/coordinatorlayout-1.0.0/jars/classes.jar
        symbolFile                    : <GRADLE>/caches/transforms-2/files-2.1/xxxxxxxxxxxxxxxxxxxxxxxxxxxxxxxx/coordinatorlayout-1.0.0/R.txt
    - library                     : androidx.drawerlayout:drawerlayout:1.0.0@aar (IdeAndroidLibraryImpl)
        aidlFolder                    : <GRADLE>/caches/transforms-2/files-2.1/xxxxxxxxxxxxxxxxxxxxxxxxxxxxxxxx/drawerlayout-1.0.0/aidl [-]
        artifact                      : <M2>/androidx/drawerlayout/drawerlayout/1.0.0/drawerlayout-1.0.0.aar
        artifactAddress               : androidx.drawerlayout:drawerlayout:1.0.0@aar
        assetsFolder                  : <GRADLE>/caches/transforms-2/files-2.1/xxxxxxxxxxxxxxxxxxxxxxxxxxxxxxxx/drawerlayout-1.0.0/assets [-]
        - compileJarFiles             : <GRADLE>/caches/transforms-2/files-2.1/xxxxxxxxxxxxxxxxxxxxxxxxxxxxxxxx/drawerlayout-1.0.0/jars/classes.jar
        component                     : androidx.drawerlayout:drawerlayout:1.0.0
        externalAnnotations           : <GRADLE>/caches/transforms-2/files-2.1/xxxxxxxxxxxxxxxxxxxxxxxxxxxxxxxx/drawerlayout-1.0.0/annotations.zip
        folder                        : <GRADLE>/caches/transforms-2/files-2.1/xxxxxxxxxxxxxxxxxxxxxxxxxxxxxxxx/drawerlayout-1.0.0
        jniFolder                     : <GRADLE>/caches/transforms-2/files-2.1/xxxxxxxxxxxxxxxxxxxxxxxxxxxxxxxx/drawerlayout-1.0.0/jni [-]
        lintJar                       : <GRADLE>/caches/transforms-2/files-2.1/xxxxxxxxxxxxxxxxxxxxxxxxxxxxxxxx/drawerlayout-1.0.0/jars/lint.jar [-]
        manifest                      : <GRADLE>/caches/transforms-2/files-2.1/xxxxxxxxxxxxxxxxxxxxxxxxxxxxxxxx/drawerlayout-1.0.0/AndroidManifest.xml
        proguardRules                 : <GRADLE>/caches/transforms-2/files-2.1/xxxxxxxxxxxxxxxxxxxxxxxxxxxxxxxx/drawerlayout-1.0.0/proguard.txt [-]
        publicResources               : <GRADLE>/caches/transforms-2/files-2.1/xxxxxxxxxxxxxxxxxxxxxxxxxxxxxxxx/drawerlayout-1.0.0/public.txt [-]
        renderscriptFolder            : <GRADLE>/caches/transforms-2/files-2.1/xxxxxxxxxxxxxxxxxxxxxxxxxxxxxxxx/drawerlayout-1.0.0/rs [-]
        resFolder                     : <GRADLE>/caches/transforms-2/files-2.1/xxxxxxxxxxxxxxxxxxxxxxxxxxxxxxxx/drawerlayout-1.0.0/res [-]
        resStaticLibrary              : <GRADLE>/caches/transforms-2/files-2.1/xxxxxxxxxxxxxxxxxxxxxxxxxxxxxxxx/drawerlayout-1.0.0/res.apk [-]
        - runtimeJarFiles             : <GRADLE>/caches/transforms-2/files-2.1/xxxxxxxxxxxxxxxxxxxxxxxxxxxxxxxx/drawerlayout-1.0.0/jars/classes.jar
        symbolFile                    : <GRADLE>/caches/transforms-2/files-2.1/xxxxxxxxxxxxxxxxxxxxxxxxxxxxxxxx/drawerlayout-1.0.0/R.txt
    - library                     : androidx.slidingpanelayout:slidingpanelayout:1.0.0@aar (IdeAndroidLibraryImpl)
        aidlFolder                    : <GRADLE>/caches/transforms-2/files-2.1/xxxxxxxxxxxxxxxxxxxxxxxxxxxxxxxx/slidingpanelayout-1.0.0/aidl [-]
        artifact                      : <M2>/androidx/slidingpanelayout/slidingpanelayout/1.0.0/slidingpanelayout-1.0.0.aar
        artifactAddress               : androidx.slidingpanelayout:slidingpanelayout:1.0.0@aar
        assetsFolder                  : <GRADLE>/caches/transforms-2/files-2.1/xxxxxxxxxxxxxxxxxxxxxxxxxxxxxxxx/slidingpanelayout-1.0.0/assets [-]
        - compileJarFiles             : <GRADLE>/caches/transforms-2/files-2.1/xxxxxxxxxxxxxxxxxxxxxxxxxxxxxxxx/slidingpanelayout-1.0.0/jars/classes.jar
        component                     : androidx.slidingpanelayout:slidingpanelayout:1.0.0
        externalAnnotations           : <GRADLE>/caches/transforms-2/files-2.1/xxxxxxxxxxxxxxxxxxxxxxxxxxxxxxxx/slidingpanelayout-1.0.0/annotations.zip [-]
        folder                        : <GRADLE>/caches/transforms-2/files-2.1/xxxxxxxxxxxxxxxxxxxxxxxxxxxxxxxx/slidingpanelayout-1.0.0
        jniFolder                     : <GRADLE>/caches/transforms-2/files-2.1/xxxxxxxxxxxxxxxxxxxxxxxxxxxxxxxx/slidingpanelayout-1.0.0/jni [-]
        lintJar                       : <GRADLE>/caches/transforms-2/files-2.1/xxxxxxxxxxxxxxxxxxxxxxxxxxxxxxxx/slidingpanelayout-1.0.0/jars/lint.jar [-]
        manifest                      : <GRADLE>/caches/transforms-2/files-2.1/xxxxxxxxxxxxxxxxxxxxxxxxxxxxxxxx/slidingpanelayout-1.0.0/AndroidManifest.xml
        proguardRules                 : <GRADLE>/caches/transforms-2/files-2.1/xxxxxxxxxxxxxxxxxxxxxxxxxxxxxxxx/slidingpanelayout-1.0.0/proguard.txt [-]
        publicResources               : <GRADLE>/caches/transforms-2/files-2.1/xxxxxxxxxxxxxxxxxxxxxxxxxxxxxxxx/slidingpanelayout-1.0.0/public.txt [-]
        renderscriptFolder            : <GRADLE>/caches/transforms-2/files-2.1/xxxxxxxxxxxxxxxxxxxxxxxxxxxxxxxx/slidingpanelayout-1.0.0/rs [-]
        resFolder                     : <GRADLE>/caches/transforms-2/files-2.1/xxxxxxxxxxxxxxxxxxxxxxxxxxxxxxxx/slidingpanelayout-1.0.0/res [-]
        resStaticLibrary              : <GRADLE>/caches/transforms-2/files-2.1/xxxxxxxxxxxxxxxxxxxxxxxxxxxxxxxx/slidingpanelayout-1.0.0/res.apk [-]
        - runtimeJarFiles             : <GRADLE>/caches/transforms-2/files-2.1/xxxxxxxxxxxxxxxxxxxxxxxxxxxxxxxx/slidingpanelayout-1.0.0/jars/classes.jar
        symbolFile                    : <GRADLE>/caches/transforms-2/files-2.1/xxxxxxxxxxxxxxxxxxxxxxxxxxxxxxxx/slidingpanelayout-1.0.0/R.txt
    - library                     : androidx.customview:customview:1.0.0@aar (IdeAndroidLibraryImpl)
        aidlFolder                    : <GRADLE>/caches/transforms-2/files-2.1/xxxxxxxxxxxxxxxxxxxxxxxxxxxxxxxx/customview-1.0.0/aidl [-]
        artifact                      : <M2>/androidx/customview/customview/1.0.0/customview-1.0.0.aar
        artifactAddress               : androidx.customview:customview:1.0.0@aar
        assetsFolder                  : <GRADLE>/caches/transforms-2/files-2.1/xxxxxxxxxxxxxxxxxxxxxxxxxxxxxxxx/customview-1.0.0/assets [-]
        - compileJarFiles             : <GRADLE>/caches/transforms-2/files-2.1/xxxxxxxxxxxxxxxxxxxxxxxxxxxxxxxx/customview-1.0.0/jars/classes.jar
        component                     : androidx.customview:customview:1.0.0
        externalAnnotations           : <GRADLE>/caches/transforms-2/files-2.1/xxxxxxxxxxxxxxxxxxxxxxxxxxxxxxxx/customview-1.0.0/annotations.zip [-]
        folder                        : <GRADLE>/caches/transforms-2/files-2.1/xxxxxxxxxxxxxxxxxxxxxxxxxxxxxxxx/customview-1.0.0
        jniFolder                     : <GRADLE>/caches/transforms-2/files-2.1/xxxxxxxxxxxxxxxxxxxxxxxxxxxxxxxx/customview-1.0.0/jni [-]
        lintJar                       : <GRADLE>/caches/transforms-2/files-2.1/xxxxxxxxxxxxxxxxxxxxxxxxxxxxxxxx/customview-1.0.0/jars/lint.jar [-]
        manifest                      : <GRADLE>/caches/transforms-2/files-2.1/xxxxxxxxxxxxxxxxxxxxxxxxxxxxxxxx/customview-1.0.0/AndroidManifest.xml
        proguardRules                 : <GRADLE>/caches/transforms-2/files-2.1/xxxxxxxxxxxxxxxxxxxxxxxxxxxxxxxx/customview-1.0.0/proguard.txt [-]
        publicResources               : <GRADLE>/caches/transforms-2/files-2.1/xxxxxxxxxxxxxxxxxxxxxxxxxxxxxxxx/customview-1.0.0/public.txt [-]
        renderscriptFolder            : <GRADLE>/caches/transforms-2/files-2.1/xxxxxxxxxxxxxxxxxxxxxxxxxxxxxxxx/customview-1.0.0/rs [-]
        resFolder                     : <GRADLE>/caches/transforms-2/files-2.1/xxxxxxxxxxxxxxxxxxxxxxxxxxxxxxxx/customview-1.0.0/res [-]
        resStaticLibrary              : <GRADLE>/caches/transforms-2/files-2.1/xxxxxxxxxxxxxxxxxxxxxxxxxxxxxxxx/customview-1.0.0/res.apk [-]
        - runtimeJarFiles             : <GRADLE>/caches/transforms-2/files-2.1/xxxxxxxxxxxxxxxxxxxxxxxxxxxxxxxx/customview-1.0.0/jars/classes.jar
        symbolFile                    : <GRADLE>/caches/transforms-2/files-2.1/xxxxxxxxxxxxxxxxxxxxxxxxxxxxxxxx/customview-1.0.0/R.txt
    - library                     : androidx.swiperefreshlayout:swiperefreshlayout:1.0.0@aar (IdeAndroidLibraryImpl)
        aidlFolder                    : <GRADLE>/caches/transforms-2/files-2.1/xxxxxxxxxxxxxxxxxxxxxxxxxxxxxxxx/swiperefreshlayout-1.0.0/aidl [-]
        artifact                      : <M2>/androidx/swiperefreshlayout/swiperefreshlayout/1.0.0/swiperefreshlayout-1.0.0.aar
        artifactAddress               : androidx.swiperefreshlayout:swiperefreshlayout:1.0.0@aar
        assetsFolder                  : <GRADLE>/caches/transforms-2/files-2.1/xxxxxxxxxxxxxxxxxxxxxxxxxxxxxxxx/swiperefreshlayout-1.0.0/assets [-]
        - compileJarFiles             : <GRADLE>/caches/transforms-2/files-2.1/xxxxxxxxxxxxxxxxxxxxxxxxxxxxxxxx/swiperefreshlayout-1.0.0/jars/classes.jar
        component                     : androidx.swiperefreshlayout:swiperefreshlayout:1.0.0
        externalAnnotations           : <GRADLE>/caches/transforms-2/files-2.1/xxxxxxxxxxxxxxxxxxxxxxxxxxxxxxxx/swiperefreshlayout-1.0.0/annotations.zip
        folder                        : <GRADLE>/caches/transforms-2/files-2.1/xxxxxxxxxxxxxxxxxxxxxxxxxxxxxxxx/swiperefreshlayout-1.0.0
        jniFolder                     : <GRADLE>/caches/transforms-2/files-2.1/xxxxxxxxxxxxxxxxxxxxxxxxxxxxxxxx/swiperefreshlayout-1.0.0/jni [-]
        lintJar                       : <GRADLE>/caches/transforms-2/files-2.1/xxxxxxxxxxxxxxxxxxxxxxxxxxxxxxxx/swiperefreshlayout-1.0.0/jars/lint.jar [-]
        manifest                      : <GRADLE>/caches/transforms-2/files-2.1/xxxxxxxxxxxxxxxxxxxxxxxxxxxxxxxx/swiperefreshlayout-1.0.0/AndroidManifest.xml
        proguardRules                 : <GRADLE>/caches/transforms-2/files-2.1/xxxxxxxxxxxxxxxxxxxxxxxxxxxxxxxx/swiperefreshlayout-1.0.0/proguard.txt [-]
        publicResources               : <GRADLE>/caches/transforms-2/files-2.1/xxxxxxxxxxxxxxxxxxxxxxxxxxxxxxxx/swiperefreshlayout-1.0.0/public.txt [-]
        renderscriptFolder            : <GRADLE>/caches/transforms-2/files-2.1/xxxxxxxxxxxxxxxxxxxxxxxxxxxxxxxx/swiperefreshlayout-1.0.0/rs [-]
        resFolder                     : <GRADLE>/caches/transforms-2/files-2.1/xxxxxxxxxxxxxxxxxxxxxxxxxxxxxxxx/swiperefreshlayout-1.0.0/res [-]
        resStaticLibrary              : <GRADLE>/caches/transforms-2/files-2.1/xxxxxxxxxxxxxxxxxxxxxxxxxxxxxxxx/swiperefreshlayout-1.0.0/res.apk [-]
        - runtimeJarFiles             : <GRADLE>/caches/transforms-2/files-2.1/xxxxxxxxxxxxxxxxxxxxxxxxxxxxxxxx/swiperefreshlayout-1.0.0/jars/classes.jar
        symbolFile                    : <GRADLE>/caches/transforms-2/files-2.1/xxxxxxxxxxxxxxxxxxxxxxxxxxxxxxxx/swiperefreshlayout-1.0.0/R.txt
    - library                     : androidx.asynclayoutinflater:asynclayoutinflater:1.0.0@aar (IdeAndroidLibraryImpl)
        aidlFolder                    : <GRADLE>/caches/transforms-2/files-2.1/xxxxxxxxxxxxxxxxxxxxxxxxxxxxxxxx/asynclayoutinflater-1.0.0/aidl [-]
        artifact                      : <M2>/androidx/asynclayoutinflater/asynclayoutinflater/1.0.0/asynclayoutinflater-1.0.0.aar
        artifactAddress               : androidx.asynclayoutinflater:asynclayoutinflater:1.0.0@aar
        assetsFolder                  : <GRADLE>/caches/transforms-2/files-2.1/xxxxxxxxxxxxxxxxxxxxxxxxxxxxxxxx/asynclayoutinflater-1.0.0/assets [-]
        - compileJarFiles             : <GRADLE>/caches/transforms-2/files-2.1/xxxxxxxxxxxxxxxxxxxxxxxxxxxxxxxx/asynclayoutinflater-1.0.0/jars/classes.jar
        component                     : androidx.asynclayoutinflater:asynclayoutinflater:1.0.0
        externalAnnotations           : <GRADLE>/caches/transforms-2/files-2.1/xxxxxxxxxxxxxxxxxxxxxxxxxxxxxxxx/asynclayoutinflater-1.0.0/annotations.zip [-]
        folder                        : <GRADLE>/caches/transforms-2/files-2.1/xxxxxxxxxxxxxxxxxxxxxxxxxxxxxxxx/asynclayoutinflater-1.0.0
        jniFolder                     : <GRADLE>/caches/transforms-2/files-2.1/xxxxxxxxxxxxxxxxxxxxxxxxxxxxxxxx/asynclayoutinflater-1.0.0/jni [-]
        lintJar                       : <GRADLE>/caches/transforms-2/files-2.1/xxxxxxxxxxxxxxxxxxxxxxxxxxxxxxxx/asynclayoutinflater-1.0.0/jars/lint.jar [-]
        manifest                      : <GRADLE>/caches/transforms-2/files-2.1/xxxxxxxxxxxxxxxxxxxxxxxxxxxxxxxx/asynclayoutinflater-1.0.0/AndroidManifest.xml
        proguardRules                 : <GRADLE>/caches/transforms-2/files-2.1/xxxxxxxxxxxxxxxxxxxxxxxxxxxxxxxx/asynclayoutinflater-1.0.0/proguard.txt [-]
        publicResources               : <GRADLE>/caches/transforms-2/files-2.1/xxxxxxxxxxxxxxxxxxxxxxxxxxxxxxxx/asynclayoutinflater-1.0.0/public.txt [-]
        renderscriptFolder            : <GRADLE>/caches/transforms-2/files-2.1/xxxxxxxxxxxxxxxxxxxxxxxxxxxxxxxx/asynclayoutinflater-1.0.0/rs [-]
        resFolder                     : <GRADLE>/caches/transforms-2/files-2.1/xxxxxxxxxxxxxxxxxxxxxxxxxxxxxxxx/asynclayoutinflater-1.0.0/res [-]
        resStaticLibrary              : <GRADLE>/caches/transforms-2/files-2.1/xxxxxxxxxxxxxxxxxxxxxxxxxxxxxxxx/asynclayoutinflater-1.0.0/res.apk [-]
        - runtimeJarFiles             : <GRADLE>/caches/transforms-2/files-2.1/xxxxxxxxxxxxxxxxxxxxxxxxxxxxxxxx/asynclayoutinflater-1.0.0/jars/classes.jar
        symbolFile                    : <GRADLE>/caches/transforms-2/files-2.1/xxxxxxxxxxxxxxxxxxxxxxxxxxxxxxxx/asynclayoutinflater-1.0.0/R.txt
    - library                     : androidx.core:core:1.0.1@aar (IdeAndroidLibraryImpl)
        aidlFolder                    : <GRADLE>/caches/transforms-2/files-2.1/xxxxxxxxxxxxxxxxxxxxxxxxxxxxxxxx/core-1.0.1/aidl
        artifact                      : <M2>/androidx/core/core/1.0.1/core-1.0.1.aar
        artifactAddress               : androidx.core:core:1.0.1@aar
        assetsFolder                  : <GRADLE>/caches/transforms-2/files-2.1/xxxxxxxxxxxxxxxxxxxxxxxxxxxxxxxx/core-1.0.1/assets [-]
        - compileJarFiles             : <GRADLE>/caches/transforms-2/files-2.1/xxxxxxxxxxxxxxxxxxxxxxxxxxxxxxxx/core-1.0.1/jars/classes.jar
        component                     : androidx.core:core:1.0.1
        externalAnnotations           : <GRADLE>/caches/transforms-2/files-2.1/xxxxxxxxxxxxxxxxxxxxxxxxxxxxxxxx/core-1.0.1/annotations.zip
        folder                        : <GRADLE>/caches/transforms-2/files-2.1/xxxxxxxxxxxxxxxxxxxxxxxxxxxxxxxx/core-1.0.1
        jniFolder                     : <GRADLE>/caches/transforms-2/files-2.1/xxxxxxxxxxxxxxxxxxxxxxxxxxxxxxxx/core-1.0.1/jni [-]
        lintJar                       : <GRADLE>/caches/transforms-2/files-2.1/xxxxxxxxxxxxxxxxxxxxxxxxxxxxxxxx/core-1.0.1/jars/lint.jar [-]
        manifest                      : <GRADLE>/caches/transforms-2/files-2.1/xxxxxxxxxxxxxxxxxxxxxxxxxxxxxxxx/core-1.0.1/AndroidManifest.xml
        proguardRules                 : <GRADLE>/caches/transforms-2/files-2.1/xxxxxxxxxxxxxxxxxxxxxxxxxxxxxxxx/core-1.0.1/proguard.txt
        publicResources               : <GRADLE>/caches/transforms-2/files-2.1/xxxxxxxxxxxxxxxxxxxxxxxxxxxxxxxx/core-1.0.1/public.txt
        renderscriptFolder            : <GRADLE>/caches/transforms-2/files-2.1/xxxxxxxxxxxxxxxxxxxxxxxxxxxxxxxx/core-1.0.1/rs [-]
        resFolder                     : <GRADLE>/caches/transforms-2/files-2.1/xxxxxxxxxxxxxxxxxxxxxxxxxxxxxxxx/core-1.0.1/res
        resStaticLibrary              : <GRADLE>/caches/transforms-2/files-2.1/xxxxxxxxxxxxxxxxxxxxxxxxxxxxxxxx/core-1.0.1/res.apk [-]
        - runtimeJarFiles             : <GRADLE>/caches/transforms-2/files-2.1/xxxxxxxxxxxxxxxxxxxxxxxxxxxxxxxx/core-1.0.1/jars/classes.jar
        symbolFile                    : <GRADLE>/caches/transforms-2/files-2.1/xxxxxxxxxxxxxxxxxxxxxxxxxxxxxxxx/core-1.0.1/R.txt
    - library                     : androidx.cursoradapter:cursoradapter:1.0.0@aar (IdeAndroidLibraryImpl)
        aidlFolder                    : <GRADLE>/caches/transforms-2/files-2.1/xxxxxxxxxxxxxxxxxxxxxxxxxxxxxxxx/cursoradapter-1.0.0/aidl [-]
        artifact                      : <M2>/androidx/cursoradapter/cursoradapter/1.0.0/cursoradapter-1.0.0.aar
        artifactAddress               : androidx.cursoradapter:cursoradapter:1.0.0@aar
        assetsFolder                  : <GRADLE>/caches/transforms-2/files-2.1/xxxxxxxxxxxxxxxxxxxxxxxxxxxxxxxx/cursoradapter-1.0.0/assets [-]
        - compileJarFiles             : <GRADLE>/caches/transforms-2/files-2.1/xxxxxxxxxxxxxxxxxxxxxxxxxxxxxxxx/cursoradapter-1.0.0/jars/classes.jar
        component                     : androidx.cursoradapter:cursoradapter:1.0.0
        externalAnnotations           : <GRADLE>/caches/transforms-2/files-2.1/xxxxxxxxxxxxxxxxxxxxxxxxxxxxxxxx/cursoradapter-1.0.0/annotations.zip [-]
        folder                        : <GRADLE>/caches/transforms-2/files-2.1/xxxxxxxxxxxxxxxxxxxxxxxxxxxxxxxx/cursoradapter-1.0.0
        jniFolder                     : <GRADLE>/caches/transforms-2/files-2.1/xxxxxxxxxxxxxxxxxxxxxxxxxxxxxxxx/cursoradapter-1.0.0/jni [-]
        lintJar                       : <GRADLE>/caches/transforms-2/files-2.1/xxxxxxxxxxxxxxxxxxxxxxxxxxxxxxxx/cursoradapter-1.0.0/jars/lint.jar [-]
        manifest                      : <GRADLE>/caches/transforms-2/files-2.1/xxxxxxxxxxxxxxxxxxxxxxxxxxxxxxxx/cursoradapter-1.0.0/AndroidManifest.xml
        proguardRules                 : <GRADLE>/caches/transforms-2/files-2.1/xxxxxxxxxxxxxxxxxxxxxxxxxxxxxxxx/cursoradapter-1.0.0/proguard.txt [-]
        publicResources               : <GRADLE>/caches/transforms-2/files-2.1/xxxxxxxxxxxxxxxxxxxxxxxxxxxxxxxx/cursoradapter-1.0.0/public.txt [-]
        renderscriptFolder            : <GRADLE>/caches/transforms-2/files-2.1/xxxxxxxxxxxxxxxxxxxxxxxxxxxxxxxx/cursoradapter-1.0.0/rs [-]
        resFolder                     : <GRADLE>/caches/transforms-2/files-2.1/xxxxxxxxxxxxxxxxxxxxxxxxxxxxxxxx/cursoradapter-1.0.0/res [-]
        resStaticLibrary              : <GRADLE>/caches/transforms-2/files-2.1/xxxxxxxxxxxxxxxxxxxxxxxxxxxxxxxx/cursoradapter-1.0.0/res.apk [-]
        - runtimeJarFiles             : <GRADLE>/caches/transforms-2/files-2.1/xxxxxxxxxxxxxxxxxxxxxxxxxxxxxxxx/cursoradapter-1.0.0/jars/classes.jar
        symbolFile                    : <GRADLE>/caches/transforms-2/files-2.1/xxxxxxxxxxxxxxxxxxxxxxxxxxxxxxxx/cursoradapter-1.0.0/R.txt
    - library                     : androidx.documentfile:documentfile:1.0.0@aar (IdeAndroidLibraryImpl)
        aidlFolder                    : <GRADLE>/caches/transforms-2/files-2.1/xxxxxxxxxxxxxxxxxxxxxxxxxxxxxxxx/documentfile-1.0.0/aidl [-]
        artifact                      : <M2>/androidx/documentfile/documentfile/1.0.0/documentfile-1.0.0.aar
        artifactAddress               : androidx.documentfile:documentfile:1.0.0@aar
        assetsFolder                  : <GRADLE>/caches/transforms-2/files-2.1/xxxxxxxxxxxxxxxxxxxxxxxxxxxxxxxx/documentfile-1.0.0/assets [-]
        - compileJarFiles             : <GRADLE>/caches/transforms-2/files-2.1/xxxxxxxxxxxxxxxxxxxxxxxxxxxxxxxx/documentfile-1.0.0/jars/classes.jar
        component                     : androidx.documentfile:documentfile:1.0.0
        externalAnnotations           : <GRADLE>/caches/transforms-2/files-2.1/xxxxxxxxxxxxxxxxxxxxxxxxxxxxxxxx/documentfile-1.0.0/annotations.zip [-]
        folder                        : <GRADLE>/caches/transforms-2/files-2.1/xxxxxxxxxxxxxxxxxxxxxxxxxxxxxxxx/documentfile-1.0.0
        jniFolder                     : <GRADLE>/caches/transforms-2/files-2.1/xxxxxxxxxxxxxxxxxxxxxxxxxxxxxxxx/documentfile-1.0.0/jni [-]
        lintJar                       : <GRADLE>/caches/transforms-2/files-2.1/xxxxxxxxxxxxxxxxxxxxxxxxxxxxxxxx/documentfile-1.0.0/jars/lint.jar [-]
        manifest                      : <GRADLE>/caches/transforms-2/files-2.1/xxxxxxxxxxxxxxxxxxxxxxxxxxxxxxxx/documentfile-1.0.0/AndroidManifest.xml
        proguardRules                 : <GRADLE>/caches/transforms-2/files-2.1/xxxxxxxxxxxxxxxxxxxxxxxxxxxxxxxx/documentfile-1.0.0/proguard.txt [-]
        publicResources               : <GRADLE>/caches/transforms-2/files-2.1/xxxxxxxxxxxxxxxxxxxxxxxxxxxxxxxx/documentfile-1.0.0/public.txt [-]
        renderscriptFolder            : <GRADLE>/caches/transforms-2/files-2.1/xxxxxxxxxxxxxxxxxxxxxxxxxxxxxxxx/documentfile-1.0.0/rs [-]
        resFolder                     : <GRADLE>/caches/transforms-2/files-2.1/xxxxxxxxxxxxxxxxxxxxxxxxxxxxxxxx/documentfile-1.0.0/res [-]
        resStaticLibrary              : <GRADLE>/caches/transforms-2/files-2.1/xxxxxxxxxxxxxxxxxxxxxxxxxxxxxxxx/documentfile-1.0.0/res.apk [-]
        - runtimeJarFiles             : <GRADLE>/caches/transforms-2/files-2.1/xxxxxxxxxxxxxxxxxxxxxxxxxxxxxxxx/documentfile-1.0.0/jars/classes.jar
        symbolFile                    : <GRADLE>/caches/transforms-2/files-2.1/xxxxxxxxxxxxxxxxxxxxxxxxxxxxxxxx/documentfile-1.0.0/R.txt
=======
>>>>>>> 574fcae1
    - library                     : androidx.localbroadcastmanager:localbroadcastmanager:1.0.0@aar (IdeAndroidLibraryImpl)
        aidlFolder                    : <GRADLE>/caches/transforms-2/files-2.1/xxxxxxxxxxxxxxxxxxxxxxxxxxxxxxxx/localbroadcastmanager-1.0.0/aidl [-]
        artifact                      : <M2>/androidx/localbroadcastmanager/localbroadcastmanager/1.0.0/localbroadcastmanager-1.0.0.aar
        artifactAddress               : androidx.localbroadcastmanager:localbroadcastmanager:1.0.0@aar
        assetsFolder                  : <GRADLE>/caches/transforms-2/files-2.1/xxxxxxxxxxxxxxxxxxxxxxxxxxxxxxxx/localbroadcastmanager-1.0.0/assets [-]
        - compileJarFiles             : <GRADLE>/caches/transforms-2/files-2.1/xxxxxxxxxxxxxxxxxxxxxxxxxxxxxxxx/localbroadcastmanager-1.0.0/jars/classes.jar
        component                     : androidx.localbroadcastmanager:localbroadcastmanager:1.0.0
        externalAnnotations           : <GRADLE>/caches/transforms-2/files-2.1/xxxxxxxxxxxxxxxxxxxxxxxxxxxxxxxx/localbroadcastmanager-1.0.0/annotations.zip [-]
        folder                        : <GRADLE>/caches/transforms-2/files-2.1/xxxxxxxxxxxxxxxxxxxxxxxxxxxxxxxx/localbroadcastmanager-1.0.0
        jniFolder                     : <GRADLE>/caches/transforms-2/files-2.1/xxxxxxxxxxxxxxxxxxxxxxxxxxxxxxxx/localbroadcastmanager-1.0.0/jni [-]
        lintJar                       : <GRADLE>/caches/transforms-2/files-2.1/xxxxxxxxxxxxxxxxxxxxxxxxxxxxxxxx/localbroadcastmanager-1.0.0/jars/lint.jar [-]
        manifest                      : <GRADLE>/caches/transforms-2/files-2.1/xxxxxxxxxxxxxxxxxxxxxxxxxxxxxxxx/localbroadcastmanager-1.0.0/AndroidManifest.xml
        proguardRules                 : <GRADLE>/caches/transforms-2/files-2.1/xxxxxxxxxxxxxxxxxxxxxxxxxxxxxxxx/localbroadcastmanager-1.0.0/proguard.txt [-]
        publicResources               : <GRADLE>/caches/transforms-2/files-2.1/xxxxxxxxxxxxxxxxxxxxxxxxxxxxxxxx/localbroadcastmanager-1.0.0/public.txt [-]
        renderscriptFolder            : <GRADLE>/caches/transforms-2/files-2.1/xxxxxxxxxxxxxxxxxxxxxxxxxxxxxxxx/localbroadcastmanager-1.0.0/rs [-]
        resFolder                     : <GRADLE>/caches/transforms-2/files-2.1/xxxxxxxxxxxxxxxxxxxxxxxxxxxxxxxx/localbroadcastmanager-1.0.0/res [-]
        resStaticLibrary              : <GRADLE>/caches/transforms-2/files-2.1/xxxxxxxxxxxxxxxxxxxxxxxxxxxxxxxx/localbroadcastmanager-1.0.0/res.apk [-]
        - runtimeJarFiles             : <GRADLE>/caches/transforms-2/files-2.1/xxxxxxxxxxxxxxxxxxxxxxxxxxxxxxxx/localbroadcastmanager-1.0.0/jars/classes.jar
        symbolFile                    : <GRADLE>/caches/transforms-2/files-2.1/xxxxxxxxxxxxxxxxxxxxxxxxxxxxxxxx/localbroadcastmanager-1.0.0/R.txt
    - library                     : androidx.print:print:1.0.0@aar (IdeAndroidLibraryImpl)
        aidlFolder                    : <GRADLE>/caches/transforms-2/files-2.1/xxxxxxxxxxxxxxxxxxxxxxxxxxxxxxxx/print-1.0.0/aidl [-]
        artifact                      : <M2>/androidx/print/print/1.0.0/print-1.0.0.aar
        artifactAddress               : androidx.print:print:1.0.0@aar
        assetsFolder                  : <GRADLE>/caches/transforms-2/files-2.1/xxxxxxxxxxxxxxxxxxxxxxxxxxxxxxxx/print-1.0.0/assets [-]
        - compileJarFiles             : <GRADLE>/caches/transforms-2/files-2.1/xxxxxxxxxxxxxxxxxxxxxxxxxxxxxxxx/print-1.0.0/jars/classes.jar
        component                     : androidx.print:print:1.0.0
        externalAnnotations           : <GRADLE>/caches/transforms-2/files-2.1/xxxxxxxxxxxxxxxxxxxxxxxxxxxxxxxx/print-1.0.0/annotations.zip
        folder                        : <GRADLE>/caches/transforms-2/files-2.1/xxxxxxxxxxxxxxxxxxxxxxxxxxxxxxxx/print-1.0.0
        jniFolder                     : <GRADLE>/caches/transforms-2/files-2.1/xxxxxxxxxxxxxxxxxxxxxxxxxxxxxxxx/print-1.0.0/jni [-]
        lintJar                       : <GRADLE>/caches/transforms-2/files-2.1/xxxxxxxxxxxxxxxxxxxxxxxxxxxxxxxx/print-1.0.0/jars/lint.jar [-]
        manifest                      : <GRADLE>/caches/transforms-2/files-2.1/xxxxxxxxxxxxxxxxxxxxxxxxxxxxxxxx/print-1.0.0/AndroidManifest.xml
        proguardRules                 : <GRADLE>/caches/transforms-2/files-2.1/xxxxxxxxxxxxxxxxxxxxxxxxxxxxxxxx/print-1.0.0/proguard.txt [-]
        publicResources               : <GRADLE>/caches/transforms-2/files-2.1/xxxxxxxxxxxxxxxxxxxxxxxxxxxxxxxx/print-1.0.0/public.txt [-]
        renderscriptFolder            : <GRADLE>/caches/transforms-2/files-2.1/xxxxxxxxxxxxxxxxxxxxxxxxxxxxxxxx/print-1.0.0/rs [-]
        resFolder                     : <GRADLE>/caches/transforms-2/files-2.1/xxxxxxxxxxxxxxxxxxxxxxxxxxxxxxxx/print-1.0.0/res [-]
        resStaticLibrary              : <GRADLE>/caches/transforms-2/files-2.1/xxxxxxxxxxxxxxxxxxxxxxxxxxxxxxxx/print-1.0.0/res.apk [-]
        - runtimeJarFiles             : <GRADLE>/caches/transforms-2/files-2.1/xxxxxxxxxxxxxxxxxxxxxxxxxxxxxxxx/print-1.0.0/jars/classes.jar
        symbolFile                    : <GRADLE>/caches/transforms-2/files-2.1/xxxxxxxxxxxxxxxxxxxxxxxxxxxxxxxx/print-1.0.0/R.txt
<<<<<<< HEAD
    - library                     : androidx.lifecycle:lifecycle-viewmodel:2.0.0@aar (IdeAndroidLibraryImpl)
        aidlFolder                    : <GRADLE>/caches/transforms-2/files-2.1/xxxxxxxxxxxxxxxxxxxxxxxxxxxxxxxx/lifecycle-viewmodel-2.0.0/aidl [-]
        artifact                      : <M2>/androidx/lifecycle/lifecycle-viewmodel/2.0.0/lifecycle-viewmodel-2.0.0.aar
        artifactAddress               : androidx.lifecycle:lifecycle-viewmodel:2.0.0@aar
        assetsFolder                  : <GRADLE>/caches/transforms-2/files-2.1/xxxxxxxxxxxxxxxxxxxxxxxxxxxxxxxx/lifecycle-viewmodel-2.0.0/assets [-]
        - compileJarFiles             : <GRADLE>/caches/transforms-2/files-2.1/xxxxxxxxxxxxxxxxxxxxxxxxxxxxxxxx/lifecycle-viewmodel-2.0.0/jars/classes.jar
        component                     : androidx.lifecycle:lifecycle-viewmodel:2.0.0
        externalAnnotations           : <GRADLE>/caches/transforms-2/files-2.1/xxxxxxxxxxxxxxxxxxxxxxxxxxxxxxxx/lifecycle-viewmodel-2.0.0/annotations.zip [-]
        folder                        : <GRADLE>/caches/transforms-2/files-2.1/xxxxxxxxxxxxxxxxxxxxxxxxxxxxxxxx/lifecycle-viewmodel-2.0.0
        jniFolder                     : <GRADLE>/caches/transforms-2/files-2.1/xxxxxxxxxxxxxxxxxxxxxxxxxxxxxxxx/lifecycle-viewmodel-2.0.0/jni [-]
        lintJar                       : <GRADLE>/caches/transforms-2/files-2.1/xxxxxxxxxxxxxxxxxxxxxxxxxxxxxxxx/lifecycle-viewmodel-2.0.0/jars/lint.jar [-]
        manifest                      : <GRADLE>/caches/transforms-2/files-2.1/xxxxxxxxxxxxxxxxxxxxxxxxxxxxxxxx/lifecycle-viewmodel-2.0.0/AndroidManifest.xml
        proguardRules                 : <GRADLE>/caches/transforms-2/files-2.1/xxxxxxxxxxxxxxxxxxxxxxxxxxxxxxxx/lifecycle-viewmodel-2.0.0/proguard.txt
        publicResources               : <GRADLE>/caches/transforms-2/files-2.1/xxxxxxxxxxxxxxxxxxxxxxxxxxxxxxxx/lifecycle-viewmodel-2.0.0/public.txt [-]
        renderscriptFolder            : <GRADLE>/caches/transforms-2/files-2.1/xxxxxxxxxxxxxxxxxxxxxxxxxxxxxxxx/lifecycle-viewmodel-2.0.0/rs [-]
        resFolder                     : <GRADLE>/caches/transforms-2/files-2.1/xxxxxxxxxxxxxxxxxxxxxxxxxxxxxxxx/lifecycle-viewmodel-2.0.0/res [-]
        resStaticLibrary              : <GRADLE>/caches/transforms-2/files-2.1/xxxxxxxxxxxxxxxxxxxxxxxxxxxxxxxx/lifecycle-viewmodel-2.0.0/res.apk [-]
        - runtimeJarFiles             : <GRADLE>/caches/transforms-2/files-2.1/xxxxxxxxxxxxxxxxxxxxxxxxxxxxxxxx/lifecycle-viewmodel-2.0.0/jars/classes.jar
        symbolFile                    : <GRADLE>/caches/transforms-2/files-2.1/xxxxxxxxxxxxxxxxxxxxxxxxxxxxxxxx/lifecycle-viewmodel-2.0.0/R.txt
    - library                     : androidx.lifecycle:lifecycle-livedata:2.0.0@aar (IdeAndroidLibraryImpl)
        aidlFolder                    : <GRADLE>/caches/transforms-2/files-2.1/xxxxxxxxxxxxxxxxxxxxxxxxxxxxxxxx/lifecycle-livedata-2.0.0/aidl [-]
        artifact                      : <M2>/androidx/lifecycle/lifecycle-livedata/2.0.0/lifecycle-livedata-2.0.0.aar
        artifactAddress               : androidx.lifecycle:lifecycle-livedata:2.0.0@aar
        assetsFolder                  : <GRADLE>/caches/transforms-2/files-2.1/xxxxxxxxxxxxxxxxxxxxxxxxxxxxxxxx/lifecycle-livedata-2.0.0/assets [-]
        - compileJarFiles             : <GRADLE>/caches/transforms-2/files-2.1/xxxxxxxxxxxxxxxxxxxxxxxxxxxxxxxx/lifecycle-livedata-2.0.0/jars/classes.jar
        component                     : androidx.lifecycle:lifecycle-livedata:2.0.0
        externalAnnotations           : <GRADLE>/caches/transforms-2/files-2.1/xxxxxxxxxxxxxxxxxxxxxxxxxxxxxxxx/lifecycle-livedata-2.0.0/annotations.zip [-]
        folder                        : <GRADLE>/caches/transforms-2/files-2.1/xxxxxxxxxxxxxxxxxxxxxxxxxxxxxxxx/lifecycle-livedata-2.0.0
        jniFolder                     : <GRADLE>/caches/transforms-2/files-2.1/xxxxxxxxxxxxxxxxxxxxxxxxxxxxxxxx/lifecycle-livedata-2.0.0/jni [-]
        lintJar                       : <GRADLE>/caches/transforms-2/files-2.1/xxxxxxxxxxxxxxxxxxxxxxxxxxxxxxxx/lifecycle-livedata-2.0.0/jars/lint.jar [-]
        manifest                      : <GRADLE>/caches/transforms-2/files-2.1/xxxxxxxxxxxxxxxxxxxxxxxxxxxxxxxx/lifecycle-livedata-2.0.0/AndroidManifest.xml
        proguardRules                 : <GRADLE>/caches/transforms-2/files-2.1/xxxxxxxxxxxxxxxxxxxxxxxxxxxxxxxx/lifecycle-livedata-2.0.0/proguard.txt [-]
        publicResources               : <GRADLE>/caches/transforms-2/files-2.1/xxxxxxxxxxxxxxxxxxxxxxxxxxxxxxxx/lifecycle-livedata-2.0.0/public.txt [-]
        renderscriptFolder            : <GRADLE>/caches/transforms-2/files-2.1/xxxxxxxxxxxxxxxxxxxxxxxxxxxxxxxx/lifecycle-livedata-2.0.0/rs [-]
        resFolder                     : <GRADLE>/caches/transforms-2/files-2.1/xxxxxxxxxxxxxxxxxxxxxxxxxxxxxxxx/lifecycle-livedata-2.0.0/res [-]
        resStaticLibrary              : <GRADLE>/caches/transforms-2/files-2.1/xxxxxxxxxxxxxxxxxxxxxxxxxxxxxxxx/lifecycle-livedata-2.0.0/res.apk [-]
        - runtimeJarFiles             : <GRADLE>/caches/transforms-2/files-2.1/xxxxxxxxxxxxxxxxxxxxxxxxxxxxxxxx/lifecycle-livedata-2.0.0/jars/classes.jar
        symbolFile                    : <GRADLE>/caches/transforms-2/files-2.1/xxxxxxxxxxxxxxxxxxxxxxxxxxxxxxxx/lifecycle-livedata-2.0.0/R.txt
    - library                     : androidx.lifecycle:lifecycle-livedata-core:2.0.0@aar (IdeAndroidLibraryImpl)
        aidlFolder                    : <GRADLE>/caches/transforms-2/files-2.1/xxxxxxxxxxxxxxxxxxxxxxxxxxxxxxxx/lifecycle-livedata-core-2.0.0/aidl [-]
        artifact                      : <M2>/androidx/lifecycle/lifecycle-livedata-core/2.0.0/lifecycle-livedata-core-2.0.0.aar
        artifactAddress               : androidx.lifecycle:lifecycle-livedata-core:2.0.0@aar
        assetsFolder                  : <GRADLE>/caches/transforms-2/files-2.1/xxxxxxxxxxxxxxxxxxxxxxxxxxxxxxxx/lifecycle-livedata-core-2.0.0/assets [-]
        - compileJarFiles             : <GRADLE>/caches/transforms-2/files-2.1/xxxxxxxxxxxxxxxxxxxxxxxxxxxxxxxx/lifecycle-livedata-core-2.0.0/jars/classes.jar
        component                     : androidx.lifecycle:lifecycle-livedata-core:2.0.0
        externalAnnotations           : <GRADLE>/caches/transforms-2/files-2.1/xxxxxxxxxxxxxxxxxxxxxxxxxxxxxxxx/lifecycle-livedata-core-2.0.0/annotations.zip [-]
        folder                        : <GRADLE>/caches/transforms-2/files-2.1/xxxxxxxxxxxxxxxxxxxxxxxxxxxxxxxx/lifecycle-livedata-core-2.0.0
        jniFolder                     : <GRADLE>/caches/transforms-2/files-2.1/xxxxxxxxxxxxxxxxxxxxxxxxxxxxxxxx/lifecycle-livedata-core-2.0.0/jni [-]
        lintJar                       : <GRADLE>/caches/transforms-2/files-2.1/xxxxxxxxxxxxxxxxxxxxxxxxxxxxxxxx/lifecycle-livedata-core-2.0.0/jars/lint.jar [-]
        manifest                      : <GRADLE>/caches/transforms-2/files-2.1/xxxxxxxxxxxxxxxxxxxxxxxxxxxxxxxx/lifecycle-livedata-core-2.0.0/AndroidManifest.xml
        proguardRules                 : <GRADLE>/caches/transforms-2/files-2.1/xxxxxxxxxxxxxxxxxxxxxxxxxxxxxxxx/lifecycle-livedata-core-2.0.0/proguard.txt [-]
        publicResources               : <GRADLE>/caches/transforms-2/files-2.1/xxxxxxxxxxxxxxxxxxxxxxxxxxxxxxxx/lifecycle-livedata-core-2.0.0/public.txt [-]
        renderscriptFolder            : <GRADLE>/caches/transforms-2/files-2.1/xxxxxxxxxxxxxxxxxxxxxxxxxxxxxxxx/lifecycle-livedata-core-2.0.0/rs [-]
        resFolder                     : <GRADLE>/caches/transforms-2/files-2.1/xxxxxxxxxxxxxxxxxxxxxxxxxxxxxxxx/lifecycle-livedata-core-2.0.0/res [-]
        resStaticLibrary              : <GRADLE>/caches/transforms-2/files-2.1/xxxxxxxxxxxxxxxxxxxxxxxxxxxxxxxx/lifecycle-livedata-core-2.0.0/res.apk [-]
        - runtimeJarFiles             : <GRADLE>/caches/transforms-2/files-2.1/xxxxxxxxxxxxxxxxxxxxxxxxxxxxxxxx/lifecycle-livedata-core-2.0.0/jars/classes.jar
        symbolFile                    : <GRADLE>/caches/transforms-2/files-2.1/xxxxxxxxxxxxxxxxxxxxxxxxxxxxxxxx/lifecycle-livedata-core-2.0.0/R.txt
    - library                     : androidx.arch.core:core-runtime:2.0.0@aar (IdeAndroidLibraryImpl)
        aidlFolder                    : <GRADLE>/caches/transforms-2/files-2.1/xxxxxxxxxxxxxxxxxxxxxxxxxxxxxxxx/core-runtime-2.0.0/aidl [-]
        artifact                      : <M2>/androidx/arch/core/core-runtime/2.0.0/core-runtime-2.0.0.aar
        artifactAddress               : androidx.arch.core:core-runtime:2.0.0@aar
        assetsFolder                  : <GRADLE>/caches/transforms-2/files-2.1/xxxxxxxxxxxxxxxxxxxxxxxxxxxxxxxx/core-runtime-2.0.0/assets [-]
        - compileJarFiles             : <GRADLE>/caches/transforms-2/files-2.1/xxxxxxxxxxxxxxxxxxxxxxxxxxxxxxxx/core-runtime-2.0.0/jars/classes.jar
        component                     : androidx.arch.core:core-runtime:2.0.0
        externalAnnotations           : <GRADLE>/caches/transforms-2/files-2.1/xxxxxxxxxxxxxxxxxxxxxxxxxxxxxxxx/core-runtime-2.0.0/annotations.zip [-]
        folder                        : <GRADLE>/caches/transforms-2/files-2.1/xxxxxxxxxxxxxxxxxxxxxxxxxxxxxxxx/core-runtime-2.0.0
        jniFolder                     : <GRADLE>/caches/transforms-2/files-2.1/xxxxxxxxxxxxxxxxxxxxxxxxxxxxxxxx/core-runtime-2.0.0/jni [-]
        lintJar                       : <GRADLE>/caches/transforms-2/files-2.1/xxxxxxxxxxxxxxxxxxxxxxxxxxxxxxxx/core-runtime-2.0.0/jars/lint.jar [-]
        manifest                      : <GRADLE>/caches/transforms-2/files-2.1/xxxxxxxxxxxxxxxxxxxxxxxxxxxxxxxx/core-runtime-2.0.0/AndroidManifest.xml
        proguardRules                 : <GRADLE>/caches/transforms-2/files-2.1/xxxxxxxxxxxxxxxxxxxxxxxxxxxxxxxx/core-runtime-2.0.0/proguard.txt [-]
        publicResources               : <GRADLE>/caches/transforms-2/files-2.1/xxxxxxxxxxxxxxxxxxxxxxxxxxxxxxxx/core-runtime-2.0.0/public.txt [-]
        renderscriptFolder            : <GRADLE>/caches/transforms-2/files-2.1/xxxxxxxxxxxxxxxxxxxxxxxxxxxxxxxx/core-runtime-2.0.0/rs [-]
        resFolder                     : <GRADLE>/caches/transforms-2/files-2.1/xxxxxxxxxxxxxxxxxxxxxxxxxxxxxxxx/core-runtime-2.0.0/res [-]
        resStaticLibrary              : <GRADLE>/caches/transforms-2/files-2.1/xxxxxxxxxxxxxxxxxxxxxxxxxxxxxxxx/core-runtime-2.0.0/res.apk [-]
        - runtimeJarFiles             : <GRADLE>/caches/transforms-2/files-2.1/xxxxxxxxxxxxxxxxxxxxxxxxxxxxxxxx/core-runtime-2.0.0/jars/classes.jar
        symbolFile                    : <GRADLE>/caches/transforms-2/files-2.1/xxxxxxxxxxxxxxxxxxxxxxxxxxxxxxxx/core-runtime-2.0.0/R.txt
    - library                     : androidx.interpolator:interpolator:1.0.0@aar (IdeAndroidLibraryImpl)
        aidlFolder                    : <GRADLE>/caches/transforms-2/files-2.1/xxxxxxxxxxxxxxxxxxxxxxxxxxxxxxxx/interpolator-1.0.0/aidl [-]
        artifact                      : <M2>/androidx/interpolator/interpolator/1.0.0/interpolator-1.0.0.aar
        artifactAddress               : androidx.interpolator:interpolator:1.0.0@aar
        assetsFolder                  : <GRADLE>/caches/transforms-2/files-2.1/xxxxxxxxxxxxxxxxxxxxxxxxxxxxxxxx/interpolator-1.0.0/assets [-]
        - compileJarFiles             : <GRADLE>/caches/transforms-2/files-2.1/xxxxxxxxxxxxxxxxxxxxxxxxxxxxxxxx/interpolator-1.0.0/jars/classes.jar
        component                     : androidx.interpolator:interpolator:1.0.0
        externalAnnotations           : <GRADLE>/caches/transforms-2/files-2.1/xxxxxxxxxxxxxxxxxxxxxxxxxxxxxxxx/interpolator-1.0.0/annotations.zip [-]
        folder                        : <GRADLE>/caches/transforms-2/files-2.1/xxxxxxxxxxxxxxxxxxxxxxxxxxxxxxxx/interpolator-1.0.0
        jniFolder                     : <GRADLE>/caches/transforms-2/files-2.1/xxxxxxxxxxxxxxxxxxxxxxxxxxxxxxxx/interpolator-1.0.0/jni [-]
        lintJar                       : <GRADLE>/caches/transforms-2/files-2.1/xxxxxxxxxxxxxxxxxxxxxxxxxxxxxxxx/interpolator-1.0.0/jars/lint.jar [-]
        manifest                      : <GRADLE>/caches/transforms-2/files-2.1/xxxxxxxxxxxxxxxxxxxxxxxxxxxxxxxx/interpolator-1.0.0/AndroidManifest.xml
        proguardRules                 : <GRADLE>/caches/transforms-2/files-2.1/xxxxxxxxxxxxxxxxxxxxxxxxxxxxxxxx/interpolator-1.0.0/proguard.txt [-]
        publicResources               : <GRADLE>/caches/transforms-2/files-2.1/xxxxxxxxxxxxxxxxxxxxxxxxxxxxxxxx/interpolator-1.0.0/public.txt [-]
        renderscriptFolder            : <GRADLE>/caches/transforms-2/files-2.1/xxxxxxxxxxxxxxxxxxxxxxxxxxxxxxxx/interpolator-1.0.0/rs [-]
        resFolder                     : <GRADLE>/caches/transforms-2/files-2.1/xxxxxxxxxxxxxxxxxxxxxxxxxxxxxxxx/interpolator-1.0.0/res [-]
        resStaticLibrary              : <GRADLE>/caches/transforms-2/files-2.1/xxxxxxxxxxxxxxxxxxxxxxxxxxxxxxxx/interpolator-1.0.0/res.apk [-]
        - runtimeJarFiles             : <GRADLE>/caches/transforms-2/files-2.1/xxxxxxxxxxxxxxxxxxxxxxxxxxxxxxxx/interpolator-1.0.0/jars/classes.jar
        symbolFile                    : <GRADLE>/caches/transforms-2/files-2.1/xxxxxxxxxxxxxxxxxxxxxxxxxxxxxxxx/interpolator-1.0.0/R.txt
=======
    - library                     : androidx.slidingpanelayout:slidingpanelayout:1.0.0@aar (IdeAndroidLibraryImpl)
        aidlFolder                    : <GRADLE>/caches/transforms-2/files-2.1/xxxxxxxxxxxxxxxxxxxxxxxxxxxxxxxx/slidingpanelayout-1.0.0/aidl [-]
        artifact                      : <M2>/androidx/slidingpanelayout/slidingpanelayout/1.0.0/slidingpanelayout-1.0.0.aar
        artifactAddress               : androidx.slidingpanelayout:slidingpanelayout:1.0.0@aar
        assetsFolder                  : <GRADLE>/caches/transforms-2/files-2.1/xxxxxxxxxxxxxxxxxxxxxxxxxxxxxxxx/slidingpanelayout-1.0.0/assets [-]
        - compileJarFiles             : <GRADLE>/caches/transforms-2/files-2.1/xxxxxxxxxxxxxxxxxxxxxxxxxxxxxxxx/slidingpanelayout-1.0.0/jars/classes.jar
        component                     : androidx.slidingpanelayout:slidingpanelayout:1.0.0
        externalAnnotations           : <GRADLE>/caches/transforms-2/files-2.1/xxxxxxxxxxxxxxxxxxxxxxxxxxxxxxxx/slidingpanelayout-1.0.0/annotations.zip [-]
        folder                        : <GRADLE>/caches/transforms-2/files-2.1/xxxxxxxxxxxxxxxxxxxxxxxxxxxxxxxx/slidingpanelayout-1.0.0
        jniFolder                     : <GRADLE>/caches/transforms-2/files-2.1/xxxxxxxxxxxxxxxxxxxxxxxxxxxxxxxx/slidingpanelayout-1.0.0/jni [-]
        lintJar                       : <GRADLE>/caches/transforms-2/files-2.1/xxxxxxxxxxxxxxxxxxxxxxxxxxxxxxxx/slidingpanelayout-1.0.0/jars/lint.jar [-]
        manifest                      : <GRADLE>/caches/transforms-2/files-2.1/xxxxxxxxxxxxxxxxxxxxxxxxxxxxxxxx/slidingpanelayout-1.0.0/AndroidManifest.xml
        proguardRules                 : <GRADLE>/caches/transforms-2/files-2.1/xxxxxxxxxxxxxxxxxxxxxxxxxxxxxxxx/slidingpanelayout-1.0.0/proguard.txt [-]
        publicResources               : <GRADLE>/caches/transforms-2/files-2.1/xxxxxxxxxxxxxxxxxxxxxxxxxxxxxxxx/slidingpanelayout-1.0.0/public.txt [-]
        renderscriptFolder            : <GRADLE>/caches/transforms-2/files-2.1/xxxxxxxxxxxxxxxxxxxxxxxxxxxxxxxx/slidingpanelayout-1.0.0/rs [-]
        resFolder                     : <GRADLE>/caches/transforms-2/files-2.1/xxxxxxxxxxxxxxxxxxxxxxxxxxxxxxxx/slidingpanelayout-1.0.0/res [-]
        resStaticLibrary              : <GRADLE>/caches/transforms-2/files-2.1/xxxxxxxxxxxxxxxxxxxxxxxxxxxxxxxx/slidingpanelayout-1.0.0/res.apk [-]
        - runtimeJarFiles             : <GRADLE>/caches/transforms-2/files-2.1/xxxxxxxxxxxxxxxxxxxxxxxxxxxxxxxx/slidingpanelayout-1.0.0/jars/classes.jar
        symbolFile                    : <GRADLE>/caches/transforms-2/files-2.1/xxxxxxxxxxxxxxxxxxxxxxxxxxxxxxxx/slidingpanelayout-1.0.0/R.txt
    - library                     : androidx.swiperefreshlayout:swiperefreshlayout:1.0.0@aar (IdeAndroidLibraryImpl)
        aidlFolder                    : <GRADLE>/caches/transforms-2/files-2.1/xxxxxxxxxxxxxxxxxxxxxxxxxxxxxxxx/swiperefreshlayout-1.0.0/aidl [-]
        artifact                      : <M2>/androidx/swiperefreshlayout/swiperefreshlayout/1.0.0/swiperefreshlayout-1.0.0.aar
        artifactAddress               : androidx.swiperefreshlayout:swiperefreshlayout:1.0.0@aar
        assetsFolder                  : <GRADLE>/caches/transforms-2/files-2.1/xxxxxxxxxxxxxxxxxxxxxxxxxxxxxxxx/swiperefreshlayout-1.0.0/assets [-]
        - compileJarFiles             : <GRADLE>/caches/transforms-2/files-2.1/xxxxxxxxxxxxxxxxxxxxxxxxxxxxxxxx/swiperefreshlayout-1.0.0/jars/classes.jar
        component                     : androidx.swiperefreshlayout:swiperefreshlayout:1.0.0
        externalAnnotations           : <GRADLE>/caches/transforms-2/files-2.1/xxxxxxxxxxxxxxxxxxxxxxxxxxxxxxxx/swiperefreshlayout-1.0.0/annotations.zip
        folder                        : <GRADLE>/caches/transforms-2/files-2.1/xxxxxxxxxxxxxxxxxxxxxxxxxxxxxxxx/swiperefreshlayout-1.0.0
        jniFolder                     : <GRADLE>/caches/transforms-2/files-2.1/xxxxxxxxxxxxxxxxxxxxxxxxxxxxxxxx/swiperefreshlayout-1.0.0/jni [-]
        lintJar                       : <GRADLE>/caches/transforms-2/files-2.1/xxxxxxxxxxxxxxxxxxxxxxxxxxxxxxxx/swiperefreshlayout-1.0.0/jars/lint.jar [-]
        manifest                      : <GRADLE>/caches/transforms-2/files-2.1/xxxxxxxxxxxxxxxxxxxxxxxxxxxxxxxx/swiperefreshlayout-1.0.0/AndroidManifest.xml
        proguardRules                 : <GRADLE>/caches/transforms-2/files-2.1/xxxxxxxxxxxxxxxxxxxxxxxxxxxxxxxx/swiperefreshlayout-1.0.0/proguard.txt [-]
        publicResources               : <GRADLE>/caches/transforms-2/files-2.1/xxxxxxxxxxxxxxxxxxxxxxxxxxxxxxxx/swiperefreshlayout-1.0.0/public.txt [-]
        renderscriptFolder            : <GRADLE>/caches/transforms-2/files-2.1/xxxxxxxxxxxxxxxxxxxxxxxxxxxxxxxx/swiperefreshlayout-1.0.0/rs [-]
        resFolder                     : <GRADLE>/caches/transforms-2/files-2.1/xxxxxxxxxxxxxxxxxxxxxxxxxxxxxxxx/swiperefreshlayout-1.0.0/res [-]
        resStaticLibrary              : <GRADLE>/caches/transforms-2/files-2.1/xxxxxxxxxxxxxxxxxxxxxxxxxxxxxxxx/swiperefreshlayout-1.0.0/res.apk [-]
        - runtimeJarFiles             : <GRADLE>/caches/transforms-2/files-2.1/xxxxxxxxxxxxxxxxxxxxxxxxxxxxxxxx/swiperefreshlayout-1.0.0/jars/classes.jar
        symbolFile                    : <GRADLE>/caches/transforms-2/files-2.1/xxxxxxxxxxxxxxxxxxxxxxxxxxxxxxxx/swiperefreshlayout-1.0.0/R.txt
    - library                     : androidx.test.espresso:espresso-core:3.2.0@aar (IdeAndroidLibraryImpl)
        aidlFolder                    : <GRADLE>/caches/transforms-2/files-2.1/xxxxxxxxxxxxxxxxxxxxxxxxxxxxxxxx/espresso-core-3.2.0/aidl [-]
        artifact                      : <M2>/androidx/test/espresso/espresso-core/3.2.0/espresso-core-3.2.0.aar
        artifactAddress               : androidx.test.espresso:espresso-core:3.2.0@aar
        assetsFolder                  : <GRADLE>/caches/transforms-2/files-2.1/xxxxxxxxxxxxxxxxxxxxxxxxxxxxxxxx/espresso-core-3.2.0/assets [-]
        - compileJarFiles             : <GRADLE>/caches/transforms-2/files-2.1/xxxxxxxxxxxxxxxxxxxxxxxxxxxxxxxx/espresso-core-3.2.0/jars/classes.jar
        component                     : androidx.test.espresso:espresso-core:3.2.0
        externalAnnotations           : <GRADLE>/caches/transforms-2/files-2.1/xxxxxxxxxxxxxxxxxxxxxxxxxxxxxxxx/espresso-core-3.2.0/annotations.zip [-]
        folder                        : <GRADLE>/caches/transforms-2/files-2.1/xxxxxxxxxxxxxxxxxxxxxxxxxxxxxxxx/espresso-core-3.2.0
        jniFolder                     : <GRADLE>/caches/transforms-2/files-2.1/xxxxxxxxxxxxxxxxxxxxxxxxxxxxxxxx/espresso-core-3.2.0/jni [-]
        lintJar                       : <GRADLE>/caches/transforms-2/files-2.1/xxxxxxxxxxxxxxxxxxxxxxxxxxxxxxxx/espresso-core-3.2.0/jars/lint.jar [-]
        manifest                      : <GRADLE>/caches/transforms-2/files-2.1/xxxxxxxxxxxxxxxxxxxxxxxxxxxxxxxx/espresso-core-3.2.0/AndroidManifest.xml
        proguardRules                 : <GRADLE>/caches/transforms-2/files-2.1/xxxxxxxxxxxxxxxxxxxxxxxxxxxxxxxx/espresso-core-3.2.0/proguard.txt
        publicResources               : <GRADLE>/caches/transforms-2/files-2.1/xxxxxxxxxxxxxxxxxxxxxxxxxxxxxxxx/espresso-core-3.2.0/public.txt [-]
        renderscriptFolder            : <GRADLE>/caches/transforms-2/files-2.1/xxxxxxxxxxxxxxxxxxxxxxxxxxxxxxxx/espresso-core-3.2.0/rs [-]
        resFolder                     : <GRADLE>/caches/transforms-2/files-2.1/xxxxxxxxxxxxxxxxxxxxxxxxxxxxxxxx/espresso-core-3.2.0/res [-]
        resStaticLibrary              : <GRADLE>/caches/transforms-2/files-2.1/xxxxxxxxxxxxxxxxxxxxxxxxxxxxxxxx/espresso-core-3.2.0/res.apk [-]
        - runtimeJarFiles             : <GRADLE>/caches/transforms-2/files-2.1/xxxxxxxxxxxxxxxxxxxxxxxxxxxxxxxx/espresso-core-3.2.0/jars/classes.jar
        symbolFile                    : <GRADLE>/caches/transforms-2/files-2.1/xxxxxxxxxxxxxxxxxxxxxxxxxxxxxxxx/espresso-core-3.2.0/R.txt
    - library                     : androidx.test.espresso:espresso-idling-resource:3.2.0@aar (IdeAndroidLibraryImpl)
        aidlFolder                    : <GRADLE>/caches/transforms-2/files-2.1/xxxxxxxxxxxxxxxxxxxxxxxxxxxxxxxx/espresso-idling-resource-3.2.0/aidl [-]
        artifact                      : <M2>/androidx/test/espresso/espresso-idling-resource/3.2.0/espresso-idling-resource-3.2.0.aar
        artifactAddress               : androidx.test.espresso:espresso-idling-resource:3.2.0@aar
        assetsFolder                  : <GRADLE>/caches/transforms-2/files-2.1/xxxxxxxxxxxxxxxxxxxxxxxxxxxxxxxx/espresso-idling-resource-3.2.0/assets [-]
        - compileJarFiles             : <GRADLE>/caches/transforms-2/files-2.1/xxxxxxxxxxxxxxxxxxxxxxxxxxxxxxxx/espresso-idling-resource-3.2.0/jars/classes.jar
        component                     : androidx.test.espresso:espresso-idling-resource:3.2.0
        externalAnnotations           : <GRADLE>/caches/transforms-2/files-2.1/xxxxxxxxxxxxxxxxxxxxxxxxxxxxxxxx/espresso-idling-resource-3.2.0/annotations.zip [-]
        folder                        : <GRADLE>/caches/transforms-2/files-2.1/xxxxxxxxxxxxxxxxxxxxxxxxxxxxxxxx/espresso-idling-resource-3.2.0
        jniFolder                     : <GRADLE>/caches/transforms-2/files-2.1/xxxxxxxxxxxxxxxxxxxxxxxxxxxxxxxx/espresso-idling-resource-3.2.0/jni [-]
        lintJar                       : <GRADLE>/caches/transforms-2/files-2.1/xxxxxxxxxxxxxxxxxxxxxxxxxxxxxxxx/espresso-idling-resource-3.2.0/jars/lint.jar [-]
        manifest                      : <GRADLE>/caches/transforms-2/files-2.1/xxxxxxxxxxxxxxxxxxxxxxxxxxxxxxxx/espresso-idling-resource-3.2.0/AndroidManifest.xml
        proguardRules                 : <GRADLE>/caches/transforms-2/files-2.1/xxxxxxxxxxxxxxxxxxxxxxxxxxxxxxxx/espresso-idling-resource-3.2.0/proguard.txt [-]
        publicResources               : <GRADLE>/caches/transforms-2/files-2.1/xxxxxxxxxxxxxxxxxxxxxxxxxxxxxxxx/espresso-idling-resource-3.2.0/public.txt [-]
        renderscriptFolder            : <GRADLE>/caches/transforms-2/files-2.1/xxxxxxxxxxxxxxxxxxxxxxxxxxxxxxxx/espresso-idling-resource-3.2.0/rs [-]
        resFolder                     : <GRADLE>/caches/transforms-2/files-2.1/xxxxxxxxxxxxxxxxxxxxxxxxxxxxxxxx/espresso-idling-resource-3.2.0/res [-]
        resStaticLibrary              : <GRADLE>/caches/transforms-2/files-2.1/xxxxxxxxxxxxxxxxxxxxxxxxxxxxxxxx/espresso-idling-resource-3.2.0/res.apk [-]
        - runtimeJarFiles             : <GRADLE>/caches/transforms-2/files-2.1/xxxxxxxxxxxxxxxxxxxxxxxxxxxxxxxx/espresso-idling-resource-3.2.0/jars/classes.jar
        symbolFile                    : <GRADLE>/caches/transforms-2/files-2.1/xxxxxxxxxxxxxxxxxxxxxxxxxxxxxxxx/espresso-idling-resource-3.2.0/R.txt
    - library                     : androidx.test.ext:junit:1.1.2@aar (IdeAndroidLibraryImpl)
        aidlFolder                    : <GRADLE>/caches/transforms-2/files-2.1/xxxxxxxxxxxxxxxxxxxxxxxxxxxxxxxx/jetified-junit-1.1.2/aidl [-]
        artifact                      : <M2>/androidx/test/ext/junit/1.1.2/junit-1.1.2.aar
        artifactAddress               : androidx.test.ext:junit:1.1.2@aar
        assetsFolder                  : <GRADLE>/caches/transforms-2/files-2.1/xxxxxxxxxxxxxxxxxxxxxxxxxxxxxxxx/jetified-junit-1.1.2/assets [-]
        - compileJarFiles             : <GRADLE>/caches/transforms-2/files-2.1/xxxxxxxxxxxxxxxxxxxxxxxxxxxxxxxx/jetified-junit-1.1.2/jars/classes.jar
        component                     : androidx.test.ext:junit:1.1.2
        externalAnnotations           : <GRADLE>/caches/transforms-2/files-2.1/xxxxxxxxxxxxxxxxxxxxxxxxxxxxxxxx/jetified-junit-1.1.2/annotations.zip [-]
        folder                        : <GRADLE>/caches/transforms-2/files-2.1/xxxxxxxxxxxxxxxxxxxxxxxxxxxxxxxx/jetified-junit-1.1.2
        jniFolder                     : <GRADLE>/caches/transforms-2/files-2.1/xxxxxxxxxxxxxxxxxxxxxxxxxxxxxxxx/jetified-junit-1.1.2/jni [-]
        lintJar                       : <GRADLE>/caches/transforms-2/files-2.1/xxxxxxxxxxxxxxxxxxxxxxxxxxxxxxxx/jetified-junit-1.1.2/jars/lint.jar [-]
        manifest                      : <GRADLE>/caches/transforms-2/files-2.1/xxxxxxxxxxxxxxxxxxxxxxxxxxxxxxxx/jetified-junit-1.1.2/AndroidManifest.xml
        proguardRules                 : <GRADLE>/caches/transforms-2/files-2.1/xxxxxxxxxxxxxxxxxxxxxxxxxxxxxxxx/jetified-junit-1.1.2/proguard.txt [-]
        publicResources               : <GRADLE>/caches/transforms-2/files-2.1/xxxxxxxxxxxxxxxxxxxxxxxxxxxxxxxx/jetified-junit-1.1.2/public.txt [-]
        renderscriptFolder            : <GRADLE>/caches/transforms-2/files-2.1/xxxxxxxxxxxxxxxxxxxxxxxxxxxxxxxx/jetified-junit-1.1.2/rs [-]
        resFolder                     : <GRADLE>/caches/transforms-2/files-2.1/xxxxxxxxxxxxxxxxxxxxxxxxxxxxxxxx/jetified-junit-1.1.2/res [-]
        resStaticLibrary              : <GRADLE>/caches/transforms-2/files-2.1/xxxxxxxxxxxxxxxxxxxxxxxxxxxxxxxx/jetified-junit-1.1.2/res.apk [-]
        - runtimeJarFiles             : <GRADLE>/caches/transforms-2/files-2.1/xxxxxxxxxxxxxxxxxxxxxxxxxxxxxxxx/jetified-junit-1.1.2/jars/classes.jar
        symbolFile                    : <GRADLE>/caches/transforms-2/files-2.1/xxxxxxxxxxxxxxxxxxxxxxxxxxxxxxxx/jetified-junit-1.1.2/R.txt
    - library                     : androidx.test:core:1.3.0@aar (IdeAndroidLibraryImpl)
        aidlFolder                    : <GRADLE>/caches/transforms-2/files-2.1/xxxxxxxxxxxxxxxxxxxxxxxxxxxxxxxx/jetified-core-1.3.0/aidl [-]
        artifact                      : <M2>/androidx/test/core/1.3.0/core-1.3.0.aar
        artifactAddress               : androidx.test:core:1.3.0@aar
        assetsFolder                  : <GRADLE>/caches/transforms-2/files-2.1/xxxxxxxxxxxxxxxxxxxxxxxxxxxxxxxx/jetified-core-1.3.0/assets [-]
        - compileJarFiles             : <GRADLE>/caches/transforms-2/files-2.1/xxxxxxxxxxxxxxxxxxxxxxxxxxxxxxxx/jetified-core-1.3.0/jars/classes.jar
        component                     : androidx.test:core:1.3.0
        externalAnnotations           : <GRADLE>/caches/transforms-2/files-2.1/xxxxxxxxxxxxxxxxxxxxxxxxxxxxxxxx/jetified-core-1.3.0/annotations.zip [-]
        folder                        : <GRADLE>/caches/transforms-2/files-2.1/xxxxxxxxxxxxxxxxxxxxxxxxxxxxxxxx/jetified-core-1.3.0
        jniFolder                     : <GRADLE>/caches/transforms-2/files-2.1/xxxxxxxxxxxxxxxxxxxxxxxxxxxxxxxx/jetified-core-1.3.0/jni [-]
        lintJar                       : <GRADLE>/caches/transforms-2/files-2.1/xxxxxxxxxxxxxxxxxxxxxxxxxxxxxxxx/jetified-core-1.3.0/jars/lint.jar [-]
        manifest                      : <GRADLE>/caches/transforms-2/files-2.1/xxxxxxxxxxxxxxxxxxxxxxxxxxxxxxxx/jetified-core-1.3.0/AndroidManifest.xml
        proguardRules                 : <GRADLE>/caches/transforms-2/files-2.1/xxxxxxxxxxxxxxxxxxxxxxxxxxxxxxxx/jetified-core-1.3.0/proguard.txt [-]
        publicResources               : <GRADLE>/caches/transforms-2/files-2.1/xxxxxxxxxxxxxxxxxxxxxxxxxxxxxxxx/jetified-core-1.3.0/public.txt [-]
        renderscriptFolder            : <GRADLE>/caches/transforms-2/files-2.1/xxxxxxxxxxxxxxxxxxxxxxxxxxxxxxxx/jetified-core-1.3.0/rs [-]
        resFolder                     : <GRADLE>/caches/transforms-2/files-2.1/xxxxxxxxxxxxxxxxxxxxxxxxxxxxxxxx/jetified-core-1.3.0/res [-]
        resStaticLibrary              : <GRADLE>/caches/transforms-2/files-2.1/xxxxxxxxxxxxxxxxxxxxxxxxxxxxxxxx/jetified-core-1.3.0/res.apk [-]
        - runtimeJarFiles             : <GRADLE>/caches/transforms-2/files-2.1/xxxxxxxxxxxxxxxxxxxxxxxxxxxxxxxx/jetified-core-1.3.0/jars/classes.jar
        symbolFile                    : <GRADLE>/caches/transforms-2/files-2.1/xxxxxxxxxxxxxxxxxxxxxxxxxxxxxxxx/jetified-core-1.3.0/R.txt
    - library                     : androidx.test:monitor:1.3.0@aar (IdeAndroidLibraryImpl)
        aidlFolder                    : <GRADLE>/caches/transforms-2/files-2.1/xxxxxxxxxxxxxxxxxxxxxxxxxxxxxxxx/monitor-1.3.0/aidl [-]
        artifact                      : <M2>/androidx/test/monitor/1.3.0/monitor-1.3.0.aar
        artifactAddress               : androidx.test:monitor:1.3.0@aar
        assetsFolder                  : <GRADLE>/caches/transforms-2/files-2.1/xxxxxxxxxxxxxxxxxxxxxxxxxxxxxxxx/monitor-1.3.0/assets [-]
        - compileJarFiles             : <GRADLE>/caches/transforms-2/files-2.1/xxxxxxxxxxxxxxxxxxxxxxxxxxxxxxxx/monitor-1.3.0/jars/classes.jar
        component                     : androidx.test:monitor:1.3.0
        externalAnnotations           : <GRADLE>/caches/transforms-2/files-2.1/xxxxxxxxxxxxxxxxxxxxxxxxxxxxxxxx/monitor-1.3.0/annotations.zip [-]
        folder                        : <GRADLE>/caches/transforms-2/files-2.1/xxxxxxxxxxxxxxxxxxxxxxxxxxxxxxxx/monitor-1.3.0
        jniFolder                     : <GRADLE>/caches/transforms-2/files-2.1/xxxxxxxxxxxxxxxxxxxxxxxxxxxxxxxx/monitor-1.3.0/jni [-]
        lintJar                       : <GRADLE>/caches/transforms-2/files-2.1/xxxxxxxxxxxxxxxxxxxxxxxxxxxxxxxx/monitor-1.3.0/jars/lint.jar [-]
        manifest                      : <GRADLE>/caches/transforms-2/files-2.1/xxxxxxxxxxxxxxxxxxxxxxxxxxxxxxxx/monitor-1.3.0/AndroidManifest.xml
        proguardRules                 : <GRADLE>/caches/transforms-2/files-2.1/xxxxxxxxxxxxxxxxxxxxxxxxxxxxxxxx/monitor-1.3.0/proguard.txt
        publicResources               : <GRADLE>/caches/transforms-2/files-2.1/xxxxxxxxxxxxxxxxxxxxxxxxxxxxxxxx/monitor-1.3.0/public.txt [-]
        renderscriptFolder            : <GRADLE>/caches/transforms-2/files-2.1/xxxxxxxxxxxxxxxxxxxxxxxxxxxxxxxx/monitor-1.3.0/rs [-]
        resFolder                     : <GRADLE>/caches/transforms-2/files-2.1/xxxxxxxxxxxxxxxxxxxxxxxxxxxxxxxx/monitor-1.3.0/res [-]
        resStaticLibrary              : <GRADLE>/caches/transforms-2/files-2.1/xxxxxxxxxxxxxxxxxxxxxxxxxxxxxxxx/monitor-1.3.0/res.apk [-]
        - runtimeJarFiles             : <GRADLE>/caches/transforms-2/files-2.1/xxxxxxxxxxxxxxxxxxxxxxxxxxxxxxxx/monitor-1.3.0/jars/classes.jar
        symbolFile                    : <GRADLE>/caches/transforms-2/files-2.1/xxxxxxxxxxxxxxxxxxxxxxxxxxxxxxxx/monitor-1.3.0/R.txt
    - library                     : androidx.test:runner:1.2.0@aar (IdeAndroidLibraryImpl)
        aidlFolder                    : <GRADLE>/caches/transforms-2/files-2.1/xxxxxxxxxxxxxxxxxxxxxxxxxxxxxxxx/runner-1.2.0/aidl [-]
        artifact                      : <M2>/androidx/test/runner/1.2.0/runner-1.2.0.aar
        artifactAddress               : androidx.test:runner:1.2.0@aar
        assetsFolder                  : <GRADLE>/caches/transforms-2/files-2.1/xxxxxxxxxxxxxxxxxxxxxxxxxxxxxxxx/runner-1.2.0/assets [-]
        - compileJarFiles             : <GRADLE>/caches/transforms-2/files-2.1/xxxxxxxxxxxxxxxxxxxxxxxxxxxxxxxx/runner-1.2.0/jars/classes.jar
        component                     : androidx.test:runner:1.2.0
        externalAnnotations           : <GRADLE>/caches/transforms-2/files-2.1/xxxxxxxxxxxxxxxxxxxxxxxxxxxxxxxx/runner-1.2.0/annotations.zip [-]
        folder                        : <GRADLE>/caches/transforms-2/files-2.1/xxxxxxxxxxxxxxxxxxxxxxxxxxxxxxxx/runner-1.2.0
        jniFolder                     : <GRADLE>/caches/transforms-2/files-2.1/xxxxxxxxxxxxxxxxxxxxxxxxxxxxxxxx/runner-1.2.0/jni [-]
        lintJar                       : <GRADLE>/caches/transforms-2/files-2.1/xxxxxxxxxxxxxxxxxxxxxxxxxxxxxxxx/runner-1.2.0/jars/lint.jar [-]
        manifest                      : <GRADLE>/caches/transforms-2/files-2.1/xxxxxxxxxxxxxxxxxxxxxxxxxxxxxxxx/runner-1.2.0/AndroidManifest.xml
        proguardRules                 : <GRADLE>/caches/transforms-2/files-2.1/xxxxxxxxxxxxxxxxxxxxxxxxxxxxxxxx/runner-1.2.0/proguard.txt
        publicResources               : <GRADLE>/caches/transforms-2/files-2.1/xxxxxxxxxxxxxxxxxxxxxxxxxxxxxxxx/runner-1.2.0/public.txt [-]
        renderscriptFolder            : <GRADLE>/caches/transforms-2/files-2.1/xxxxxxxxxxxxxxxxxxxxxxxxxxxxxxxx/runner-1.2.0/rs [-]
        resFolder                     : <GRADLE>/caches/transforms-2/files-2.1/xxxxxxxxxxxxxxxxxxxxxxxxxxxxxxxx/runner-1.2.0/res [-]
        resStaticLibrary              : <GRADLE>/caches/transforms-2/files-2.1/xxxxxxxxxxxxxxxxxxxxxxxxxxxxxxxx/runner-1.2.0/res.apk [-]
        - runtimeJarFiles             : <GRADLE>/caches/transforms-2/files-2.1/xxxxxxxxxxxxxxxxxxxxxxxxxxxxxxxx/runner-1.2.0/jars/classes.jar
        symbolFile                    : <GRADLE>/caches/transforms-2/files-2.1/xxxxxxxxxxxxxxxxxxxxxxxxxxxxxxxx/runner-1.2.0/R.txt
    - library                     : androidx.vectordrawable:vectordrawable-animated:1.0.0@aar (IdeAndroidLibraryImpl)
        aidlFolder                    : <GRADLE>/caches/transforms-2/files-2.1/xxxxxxxxxxxxxxxxxxxxxxxxxxxxxxxx/vectordrawable-animated-1.0.0/aidl [-]
        artifact                      : <M2>/androidx/vectordrawable/vectordrawable-animated/1.0.0/vectordrawable-animated-1.0.0.aar
        artifactAddress               : androidx.vectordrawable:vectordrawable-animated:1.0.0@aar
        assetsFolder                  : <GRADLE>/caches/transforms-2/files-2.1/xxxxxxxxxxxxxxxxxxxxxxxxxxxxxxxx/vectordrawable-animated-1.0.0/assets [-]
        - compileJarFiles             : <GRADLE>/caches/transforms-2/files-2.1/xxxxxxxxxxxxxxxxxxxxxxxxxxxxxxxx/vectordrawable-animated-1.0.0/jars/classes.jar
        component                     : androidx.vectordrawable:vectordrawable-animated:1.0.0
        externalAnnotations           : <GRADLE>/caches/transforms-2/files-2.1/xxxxxxxxxxxxxxxxxxxxxxxxxxxxxxxx/vectordrawable-animated-1.0.0/annotations.zip [-]
        folder                        : <GRADLE>/caches/transforms-2/files-2.1/xxxxxxxxxxxxxxxxxxxxxxxxxxxxxxxx/vectordrawable-animated-1.0.0
        jniFolder                     : <GRADLE>/caches/transforms-2/files-2.1/xxxxxxxxxxxxxxxxxxxxxxxxxxxxxxxx/vectordrawable-animated-1.0.0/jni [-]
        lintJar                       : <GRADLE>/caches/transforms-2/files-2.1/xxxxxxxxxxxxxxxxxxxxxxxxxxxxxxxx/vectordrawable-animated-1.0.0/jars/lint.jar [-]
        manifest                      : <GRADLE>/caches/transforms-2/files-2.1/xxxxxxxxxxxxxxxxxxxxxxxxxxxxxxxx/vectordrawable-animated-1.0.0/AndroidManifest.xml
        proguardRules                 : <GRADLE>/caches/transforms-2/files-2.1/xxxxxxxxxxxxxxxxxxxxxxxxxxxxxxxx/vectordrawable-animated-1.0.0/proguard.txt
        publicResources               : <GRADLE>/caches/transforms-2/files-2.1/xxxxxxxxxxxxxxxxxxxxxxxxxxxxxxxx/vectordrawable-animated-1.0.0/public.txt [-]
        renderscriptFolder            : <GRADLE>/caches/transforms-2/files-2.1/xxxxxxxxxxxxxxxxxxxxxxxxxxxxxxxx/vectordrawable-animated-1.0.0/rs [-]
        resFolder                     : <GRADLE>/caches/transforms-2/files-2.1/xxxxxxxxxxxxxxxxxxxxxxxxxxxxxxxx/vectordrawable-animated-1.0.0/res [-]
        resStaticLibrary              : <GRADLE>/caches/transforms-2/files-2.1/xxxxxxxxxxxxxxxxxxxxxxxxxxxxxxxx/vectordrawable-animated-1.0.0/res.apk [-]
        - runtimeJarFiles             : <GRADLE>/caches/transforms-2/files-2.1/xxxxxxxxxxxxxxxxxxxxxxxxxxxxxxxx/vectordrawable-animated-1.0.0/jars/classes.jar
        symbolFile                    : <GRADLE>/caches/transforms-2/files-2.1/xxxxxxxxxxxxxxxxxxxxxxxxxxxxxxxx/vectordrawable-animated-1.0.0/R.txt
    - library                     : androidx.vectordrawable:vectordrawable:1.0.1@aar (IdeAndroidLibraryImpl)
        aidlFolder                    : <GRADLE>/caches/transforms-2/files-2.1/xxxxxxxxxxxxxxxxxxxxxxxxxxxxxxxx/vectordrawable-1.0.1/aidl [-]
        artifact                      : <M2>/androidx/vectordrawable/vectordrawable/1.0.1/vectordrawable-1.0.1.aar
        artifactAddress               : androidx.vectordrawable:vectordrawable:1.0.1@aar
        assetsFolder                  : <GRADLE>/caches/transforms-2/files-2.1/xxxxxxxxxxxxxxxxxxxxxxxxxxxxxxxx/vectordrawable-1.0.1/assets [-]
        - compileJarFiles             : <GRADLE>/caches/transforms-2/files-2.1/xxxxxxxxxxxxxxxxxxxxxxxxxxxxxxxx/vectordrawable-1.0.1/jars/classes.jar
        component                     : androidx.vectordrawable:vectordrawable:1.0.1
        externalAnnotations           : <GRADLE>/caches/transforms-2/files-2.1/xxxxxxxxxxxxxxxxxxxxxxxxxxxxxxxx/vectordrawable-1.0.1/annotations.zip [-]
        folder                        : <GRADLE>/caches/transforms-2/files-2.1/xxxxxxxxxxxxxxxxxxxxxxxxxxxxxxxx/vectordrawable-1.0.1
        jniFolder                     : <GRADLE>/caches/transforms-2/files-2.1/xxxxxxxxxxxxxxxxxxxxxxxxxxxxxxxx/vectordrawable-1.0.1/jni [-]
        lintJar                       : <GRADLE>/caches/transforms-2/files-2.1/xxxxxxxxxxxxxxxxxxxxxxxxxxxxxxxx/vectordrawable-1.0.1/jars/lint.jar [-]
        manifest                      : <GRADLE>/caches/transforms-2/files-2.1/xxxxxxxxxxxxxxxxxxxxxxxxxxxxxxxx/vectordrawable-1.0.1/AndroidManifest.xml
        proguardRules                 : <GRADLE>/caches/transforms-2/files-2.1/xxxxxxxxxxxxxxxxxxxxxxxxxxxxxxxx/vectordrawable-1.0.1/proguard.txt [-]
        publicResources               : <GRADLE>/caches/transforms-2/files-2.1/xxxxxxxxxxxxxxxxxxxxxxxxxxxxxxxx/vectordrawable-1.0.1/public.txt [-]
        renderscriptFolder            : <GRADLE>/caches/transforms-2/files-2.1/xxxxxxxxxxxxxxxxxxxxxxxxxxxxxxxx/vectordrawable-1.0.1/rs [-]
        resFolder                     : <GRADLE>/caches/transforms-2/files-2.1/xxxxxxxxxxxxxxxxxxxxxxxxxxxxxxxx/vectordrawable-1.0.1/res [-]
        resStaticLibrary              : <GRADLE>/caches/transforms-2/files-2.1/xxxxxxxxxxxxxxxxxxxxxxxxxxxxxxxx/vectordrawable-1.0.1/res.apk [-]
        - runtimeJarFiles             : <GRADLE>/caches/transforms-2/files-2.1/xxxxxxxxxxxxxxxxxxxxxxxxxxxxxxxx/vectordrawable-1.0.1/jars/classes.jar
        symbolFile                    : <GRADLE>/caches/transforms-2/files-2.1/xxxxxxxxxxxxxxxxxxxxxxxxxxxxxxxx/vectordrawable-1.0.1/R.txt
    - library                     : androidx.versionedparcelable:versionedparcelable:1.0.0@aar (IdeAndroidLibraryImpl)
        aidlFolder                    : <GRADLE>/caches/transforms-2/files-2.1/xxxxxxxxxxxxxxxxxxxxxxxxxxxxxxxx/versionedparcelable-1.0.0/aidl
        artifact                      : <M2>/androidx/versionedparcelable/versionedparcelable/1.0.0/versionedparcelable-1.0.0.aar
        artifactAddress               : androidx.versionedparcelable:versionedparcelable:1.0.0@aar
        assetsFolder                  : <GRADLE>/caches/transforms-2/files-2.1/xxxxxxxxxxxxxxxxxxxxxxxxxxxxxxxx/versionedparcelable-1.0.0/assets [-]
        - compileJarFiles             : <GRADLE>/caches/transforms-2/files-2.1/xxxxxxxxxxxxxxxxxxxxxxxxxxxxxxxx/versionedparcelable-1.0.0/jars/classes.jar
        component                     : androidx.versionedparcelable:versionedparcelable:1.0.0
        externalAnnotations           : <GRADLE>/caches/transforms-2/files-2.1/xxxxxxxxxxxxxxxxxxxxxxxxxxxxxxxx/versionedparcelable-1.0.0/annotations.zip [-]
        folder                        : <GRADLE>/caches/transforms-2/files-2.1/xxxxxxxxxxxxxxxxxxxxxxxxxxxxxxxx/versionedparcelable-1.0.0
        jniFolder                     : <GRADLE>/caches/transforms-2/files-2.1/xxxxxxxxxxxxxxxxxxxxxxxxxxxxxxxx/versionedparcelable-1.0.0/jni [-]
        lintJar                       : <GRADLE>/caches/transforms-2/files-2.1/xxxxxxxxxxxxxxxxxxxxxxxxxxxxxxxx/versionedparcelable-1.0.0/jars/lint.jar [-]
        manifest                      : <GRADLE>/caches/transforms-2/files-2.1/xxxxxxxxxxxxxxxxxxxxxxxxxxxxxxxx/versionedparcelable-1.0.0/AndroidManifest.xml
        proguardRules                 : <GRADLE>/caches/transforms-2/files-2.1/xxxxxxxxxxxxxxxxxxxxxxxxxxxxxxxx/versionedparcelable-1.0.0/proguard.txt
        publicResources               : <GRADLE>/caches/transforms-2/files-2.1/xxxxxxxxxxxxxxxxxxxxxxxxxxxxxxxx/versionedparcelable-1.0.0/public.txt [-]
        renderscriptFolder            : <GRADLE>/caches/transforms-2/files-2.1/xxxxxxxxxxxxxxxxxxxxxxxxxxxxxxxx/versionedparcelable-1.0.0/rs [-]
        resFolder                     : <GRADLE>/caches/transforms-2/files-2.1/xxxxxxxxxxxxxxxxxxxxxxxxxxxxxxxx/versionedparcelable-1.0.0/res [-]
        resStaticLibrary              : <GRADLE>/caches/transforms-2/files-2.1/xxxxxxxxxxxxxxxxxxxxxxxxxxxxxxxx/versionedparcelable-1.0.0/res.apk [-]
        - runtimeJarFiles             : <GRADLE>/caches/transforms-2/files-2.1/xxxxxxxxxxxxxxxxxxxxxxxxxxxxxxxx/versionedparcelable-1.0.0/jars/classes.jar
        symbolFile                    : <GRADLE>/caches/transforms-2/files-2.1/xxxxxxxxxxxxxxxxxxxxxxxxxxxxxxxx/versionedparcelable-1.0.0/R.txt
    - library                     : androidx.viewpager:viewpager:1.0.0@aar (IdeAndroidLibraryImpl)
        aidlFolder                    : <GRADLE>/caches/transforms-2/files-2.1/xxxxxxxxxxxxxxxxxxxxxxxxxxxxxxxx/viewpager-1.0.0/aidl [-]
        artifact                      : <M2>/androidx/viewpager/viewpager/1.0.0/viewpager-1.0.0.aar
        artifactAddress               : androidx.viewpager:viewpager:1.0.0@aar
        assetsFolder                  : <GRADLE>/caches/transforms-2/files-2.1/xxxxxxxxxxxxxxxxxxxxxxxxxxxxxxxx/viewpager-1.0.0/assets [-]
        - compileJarFiles             : <GRADLE>/caches/transforms-2/files-2.1/xxxxxxxxxxxxxxxxxxxxxxxxxxxxxxxx/viewpager-1.0.0/jars/classes.jar
        component                     : androidx.viewpager:viewpager:1.0.0
        externalAnnotations           : <GRADLE>/caches/transforms-2/files-2.1/xxxxxxxxxxxxxxxxxxxxxxxxxxxxxxxx/viewpager-1.0.0/annotations.zip [-]
        folder                        : <GRADLE>/caches/transforms-2/files-2.1/xxxxxxxxxxxxxxxxxxxxxxxxxxxxxxxx/viewpager-1.0.0
        jniFolder                     : <GRADLE>/caches/transforms-2/files-2.1/xxxxxxxxxxxxxxxxxxxxxxxxxxxxxxxx/viewpager-1.0.0/jni [-]
        lintJar                       : <GRADLE>/caches/transforms-2/files-2.1/xxxxxxxxxxxxxxxxxxxxxxxxxxxxxxxx/viewpager-1.0.0/jars/lint.jar [-]
        manifest                      : <GRADLE>/caches/transforms-2/files-2.1/xxxxxxxxxxxxxxxxxxxxxxxxxxxxxxxx/viewpager-1.0.0/AndroidManifest.xml
        proguardRules                 : <GRADLE>/caches/transforms-2/files-2.1/xxxxxxxxxxxxxxxxxxxxxxxxxxxxxxxx/viewpager-1.0.0/proguard.txt [-]
        publicResources               : <GRADLE>/caches/transforms-2/files-2.1/xxxxxxxxxxxxxxxxxxxxxxxxxxxxxxxx/viewpager-1.0.0/public.txt [-]
        renderscriptFolder            : <GRADLE>/caches/transforms-2/files-2.1/xxxxxxxxxxxxxxxxxxxxxxxxxxxxxxxx/viewpager-1.0.0/rs [-]
        resFolder                     : <GRADLE>/caches/transforms-2/files-2.1/xxxxxxxxxxxxxxxxxxxxxxxxxxxxxxxx/viewpager-1.0.0/res [-]
        resStaticLibrary              : <GRADLE>/caches/transforms-2/files-2.1/xxxxxxxxxxxxxxxxxxxxxxxxxxxxxxxx/viewpager-1.0.0/res.apk [-]
        - runtimeJarFiles             : <GRADLE>/caches/transforms-2/files-2.1/xxxxxxxxxxxxxxxxxxxxxxxxxxxxxxxx/viewpager-1.0.0/jars/classes.jar
        symbolFile                    : <GRADLE>/caches/transforms-2/files-2.1/xxxxxxxxxxxxxxxxxxxxxxxxxxxxxxxx/viewpager-1.0.0/R.txt
    - library                     : androidx.annotation:annotation:1.0.0 (IdeJavaLibraryImpl)
        artifact                      : <M2>/androidx/annotation/annotation/1.0.0/annotation-1.0.0.jar
        artifactAddress               : androidx.annotation:annotation:1.0.0@jar
        component                     : androidx.annotation:annotation:1.0.0
    - library                     : androidx.arch.core:core-common:2.0.0 (IdeJavaLibraryImpl)
        artifact                      : <M2>/androidx/arch/core/core-common/2.0.0/core-common-2.0.0.jar
        artifactAddress               : androidx.arch.core:core-common:2.0.0@jar
        component                     : androidx.arch.core:core-common:2.0.0
    - library                     : androidx.collection:collection:1.0.0 (IdeJavaLibraryImpl)
        artifact                      : <M2>/androidx/collection/collection/1.0.0/collection-1.0.0.jar
        artifactAddress               : androidx.collection:collection:1.0.0@jar
        component                     : androidx.collection:collection:1.0.0
    - library                     : androidx.lifecycle:lifecycle-common:2.0.0 (IdeJavaLibraryImpl)
        artifact                      : <M2>/androidx/lifecycle/lifecycle-common/2.0.0/lifecycle-common-2.0.0.jar
        artifactAddress               : androidx.lifecycle:lifecycle-common:2.0.0@jar
        component                     : androidx.lifecycle:lifecycle-common:2.0.0
    - library                     : com.google.code.findbugs:jsr305:2.0.1 (IdeJavaLibraryImpl)
        artifact                      : <M2>/com/google/code/findbugs/jsr305/2.0.1/jsr305-2.0.1.jar
        artifactAddress               : com.google.code.findbugs:jsr305:2.0.1@jar
        component                     : com.google.code.findbugs:jsr305:2.0.1
    - library                     : com.google.dagger:dagger:2.6 (IdeJavaLibraryImpl)
        artifact                      : <M2>/com/google/dagger/dagger/2.6/dagger-2.6.jar
        artifactAddress               : com.google.dagger:dagger:2.6@jar
        component                     : com.google.dagger:dagger:2.6
    - library                     : com.squareup:javawriter:2.1.1 (IdeJavaLibraryImpl)
        artifact                      : <M2>/com/squareup/javawriter/2.1.1/javawriter-2.1.1.jar
        artifactAddress               : com.squareup:javawriter:2.1.1@jar
        component                     : com.squareup:javawriter:2.1.1
    - library                     : javax.inject:javax.inject:1 (IdeJavaLibraryImpl)
        artifact                      : <M2>/javax/inject/javax.inject/1/javax.inject-1.jar
        artifactAddress               : javax.inject:javax.inject:1@jar
        component                     : javax.inject:javax.inject:1
    - library                     : junit:junit:4.12 (IdeJavaLibraryImpl)
        artifact                      : <M2>/junit/junit/4.12/junit-4.12.jar
        artifactAddress               : junit:junit:4.12@jar
        component                     : junit:junit:4.12
    - library                     : net.sf.kxml:kxml2:2.3.0 (IdeJavaLibraryImpl)
        artifact                      : <M2>/net/sf/kxml/kxml2/2.3.0/kxml2-2.3.0.jar
        artifactAddress               : net.sf.kxml:kxml2:2.3.0@jar
        component                     : net.sf.kxml:kxml2:2.3.0
    - library                     : org.hamcrest:hamcrest-core:1.3 (IdeJavaLibraryImpl)
        artifact                      : <M2>/org/hamcrest/hamcrest-core/1.3/hamcrest-core-1.3.jar
        artifactAddress               : org.hamcrest:hamcrest-core:1.3@jar
        component                     : org.hamcrest:hamcrest-core:1.3
    - library                     : org.hamcrest:hamcrest-integration:1.3 (IdeJavaLibraryImpl)
        artifact                      : <M2>/org/hamcrest/hamcrest-integration/1.3/hamcrest-integration-1.3.jar
        artifactAddress               : org.hamcrest:hamcrest-integration:1.3@jar
        component                     : org.hamcrest:hamcrest-integration:1.3
    - library                     : org.hamcrest:hamcrest-library:1.3 (IdeJavaLibraryImpl)
        artifact                      : <M2>/org/hamcrest/hamcrest-library/1.3/hamcrest-library-1.3.jar
        artifactAddress               : org.hamcrest:hamcrest-library:1.3@jar
        component                     : org.hamcrest:hamcrest-library:1.3
    - library                     : org.jetbrains.kotlin:kotlin-android-extensions-runtime:<KOTLIN_VERSION> (IdeJavaLibraryImpl)
        artifact                      : <M2>/org/jetbrains/kotlin/kotlin-android-extensions-runtime/<KOTLIN_VERSION>/kotlin-android-extensions-runtime-<KOTLIN_VERSION>.jar
        artifactAddress               : org.jetbrains.kotlin:kotlin-android-extensions-runtime:<KOTLIN_VERSION>@jar
        component                     : org.jetbrains.kotlin:kotlin-android-extensions-runtime:<KOTLIN_VERSION>
    - library                     : org.jetbrains.kotlin:kotlin-stdlib-common:<KOTLIN_VERSION> (IdeJavaLibraryImpl)
        artifact                      : <M2>/org/jetbrains/kotlin/kotlin-stdlib-common/<KOTLIN_VERSION>/kotlin-stdlib-common-<KOTLIN_VERSION>.jar
        artifactAddress               : org.jetbrains.kotlin:kotlin-stdlib-common:<KOTLIN_VERSION>@jar
        component                     : org.jetbrains.kotlin:kotlin-stdlib-common:<KOTLIN_VERSION>
    - library                     : org.jetbrains.kotlin:kotlin-stdlib-jdk7:<KOTLIN_VERSION> (IdeJavaLibraryImpl)
        artifact                      : <M2>/org/jetbrains/kotlin/kotlin-stdlib-jdk7/<KOTLIN_VERSION>/kotlin-stdlib-jdk7-<KOTLIN_VERSION>.jar
        artifactAddress               : org.jetbrains.kotlin:kotlin-stdlib-jdk7:<KOTLIN_VERSION>@jar
        component                     : org.jetbrains.kotlin:kotlin-stdlib-jdk7:<KOTLIN_VERSION>
    - library                     : org.jetbrains.kotlin:kotlin-stdlib-jdk8:<KOTLIN_VERSION> (IdeJavaLibraryImpl)
        artifact                      : <M2>/org/jetbrains/kotlin/kotlin-stdlib-jdk8/<KOTLIN_VERSION>/kotlin-stdlib-jdk8-<KOTLIN_VERSION>.jar
        artifactAddress               : org.jetbrains.kotlin:kotlin-stdlib-jdk8:<KOTLIN_VERSION>@jar
        component                     : org.jetbrains.kotlin:kotlin-stdlib-jdk8:<KOTLIN_VERSION>
    - library                     : org.jetbrains.kotlin:kotlin-stdlib:<KOTLIN_VERSION> (IdeJavaLibraryImpl)
        artifact                      : <M2>/org/jetbrains/kotlin/kotlin-stdlib/<KOTLIN_VERSION>/kotlin-stdlib-<KOTLIN_VERSION>.jar
        artifactAddress               : org.jetbrains.kotlin:kotlin-stdlib:<KOTLIN_VERSION>@jar
        component                     : org.jetbrains.kotlin:kotlin-stdlib:<KOTLIN_VERSION>
    - library                     : org.jetbrains:annotations:13.0 (IdeJavaLibraryImpl)
        artifact                      : <M2>/org/jetbrains/annotations/13.0/annotations-13.0.jar
        artifactAddress               : org.jetbrains:annotations:13.0@jar
        component                     : org.jetbrains:annotations:13.0
    - library                     : <ROOT>::app@localDebug (IdeModuleLibraryImpl)
        buildId                       : <ROOT>
        projectPath                   : :app
        sourceSet                     : MAIN
        variant                       : localDebug
    - library                     : <ROOT>::javaLib (IdeModuleLibraryImpl)
        buildId                       : <ROOT>
        projectPath                   : :javaLib
        sourceSet                     : MAIN
>>>>>>> 574fcae1
    - library                     : <ROOT>::lib@debug (IdeModuleLibraryImpl)
        buildId                       : <ROOT>
        lintJar                       : <ROOT>/lib/build/intermediates/lint_publish_jar/global/lint.jar [-]
        projectPath                   : :lib
        sourceSet                     : MAIN
        variant                       : debug
MODULE                        : MainActivity
    externalProject               : MainActivity (DefaultExternalProject)
        path                          : : [-]
        identityPath                  : : [-]
        name                          : MainActivity
        qName                         : MainActivity
        version                       : unspecified
        childProjects
            app                           : :app (DefaultExternalProject)
                path                          : :app [-]
                identityPath                  : :app [-]
                name                          : app
                qName                         : :app
                group                         : MainActivity
                version                       : unspecified
                sourceCompatibility           : <PROJECT_JDK_FEATURE_LEVEL>
                targetCompatibility           : <PROJECT_JDK_FEATURE_LEVEL>
                projectDir                    : <ROOT>/app
                buildDir                      : <ROOT>/app/build [-]
                buildFile                     : <ROOT>/app/build.gradle
                tasks
                    testLocalDebugUnitTest        : testLocalDebugUnitTest (DefaultExternalTask)
                        qName                         : :app:testLocalDebugUnitTest
                    testLocalReleaseUnitTest      : testLocalReleaseUnitTest (DefaultExternalTask)
                        qName                         : :app:testLocalReleaseUnitTest
                    testRemoteDebugUnitTest       : testRemoteDebugUnitTest (DefaultExternalTask)
                        qName                         : :app:testRemoteDebugUnitTest
                    testRemoteReleaseUnitTest     : testRemoteReleaseUnitTest (DefaultExternalTask)
                        qName                         : :app:testRemoteReleaseUnitTest
                externalSystemId              : GRADLE
                artifactsByConfiguration
                    _internal_aapt2_binary        : <empty>
                    androidApis                   : <empty>
                    androidTestAnnotationProcessor          : <empty>
                    androidTestApi                : <empty>
                    androidTestApiDependenciesMetadata      : <empty>
                    androidTestApk                : <empty>
                    androidTestCompile            : <empty>
                    androidTestCompileOnly        : <empty>
                    androidTestCompileOnlyDependenciesMetadata        : <empty>
                    androidTestDebugAnnotationProcessor     : <empty>
                    androidTestDebugApi           : <empty>
                    androidTestDebugApiDependenciesMetadata : <empty>
                    androidTestDebugApk           : <empty>
                    androidTestDebugCompile       : <empty>
                    androidTestDebugCompileOnly   : <empty>
                    androidTestDebugCompileOnlyDependenciesMetadata   : <empty>
                    androidTestDebugImplementation          : <empty>
                    androidTestDebugImplementationDependenciesMetadata          : <empty>
                    androidTestDebugIntransitiveDependenciesMetadata  : <empty>
                    androidTestDebugProvided      : <empty>
                    androidTestDebugRuntimeOnly   : <empty>
                    androidTestDebugRuntimeOnlyDependenciesMetadata   : <empty>
                    androidTestDebugWearApp       : <empty>
                    androidTestImplementation     : <empty>
                    androidTestImplementationDependenciesMetadata     : <empty>
                    androidTestIntransitiveDependenciesMetadata       : <empty>
                    androidTestLocalAnnotationProcessor     : <empty>
                    androidTestLocalApi           : <empty>
                    androidTestLocalApiDependenciesMetadata : <empty>
                    androidTestLocalApk           : <empty>
                    androidTestLocalCompile       : <empty>
                    androidTestLocalCompileOnly   : <empty>
                    androidTestLocalCompileOnlyDependenciesMetadata   : <empty>
                    androidTestLocalDebugAnnotationProcessor          : <empty>
                    androidTestLocalDebugApi      : <empty>
                    androidTestLocalDebugApiDependenciesMetadata      : <empty>
                    androidTestLocalDebugApk      : <empty>
                    androidTestLocalDebugCompile  : <empty>
                    androidTestLocalDebugCompileOnly        : <empty>
                    androidTestLocalDebugCompileOnlyDependenciesMetadata        : <empty>
                    androidTestLocalDebugImplementation     : <empty>
                    androidTestLocalDebugImplementationDependenciesMetadata     : <empty>
                    androidTestLocalDebugIntransitiveDependenciesMetadata       : <empty>
                    androidTestLocalDebugProvided : <empty>
                    androidTestLocalDebugRuntimeOnly        : <empty>
                    androidTestLocalDebugRuntimeOnlyDependenciesMetadata        : <empty>
                    androidTestLocalDebugWearApp  : <empty>
                    androidTestLocalImplementation          : <empty>
                    androidTestLocalImplementationDependenciesMetadata          : <empty>
                    androidTestLocalIntransitiveDependenciesMetadata  : <empty>
                    androidTestLocalProvided      : <empty>
                    androidTestLocalRuntimeOnly   : <empty>
                    androidTestLocalRuntimeOnlyDependenciesMetadata   : <empty>
                    androidTestLocalWearApp       : <empty>
                    androidTestProvided           : <empty>
                    androidTestReleaseAnnotationProcessor   : <empty>
                    androidTestReleaseApi         : <empty>
                    androidTestReleaseApiDependenciesMetadata         : <empty>
                    androidTestReleaseApk         : <empty>
                    androidTestReleaseCompile     : <empty>
                    androidTestReleaseCompileOnly : <empty>
                    androidTestReleaseCompileOnlyDependenciesMetadata : <empty>
                    androidTestReleaseImplementation        : <empty>
                    androidTestReleaseImplementationDependenciesMetadata        : <empty>
                    androidTestReleaseIntransitiveDependenciesMetadata          : <empty>
                    androidTestReleaseProvided    : <empty>
                    androidTestReleaseRuntimeOnly : <empty>
                    androidTestReleaseRuntimeOnlyDependenciesMetadata : <empty>
                    androidTestReleaseWearApp     : <empty>
                    androidTestRemoteAnnotationProcessor    : <empty>
                    androidTestRemoteApi          : <empty>
                    androidTestRemoteApiDependenciesMetadata          : <empty>
                    androidTestRemoteApk          : <empty>
                    androidTestRemoteCompile      : <empty>
                    androidTestRemoteCompileOnly  : <empty>
                    androidTestRemoteCompileOnlyDependenciesMetadata  : <empty>
                    androidTestRemoteDebugAnnotationProcessor         : <empty>
                    androidTestRemoteDebugApi     : <empty>
                    androidTestRemoteDebugApiDependenciesMetadata     : <empty>
                    androidTestRemoteDebugApk     : <empty>
                    androidTestRemoteDebugCompile : <empty>
                    androidTestRemoteDebugCompileOnly       : <empty>
                    androidTestRemoteDebugCompileOnlyDependenciesMetadata       : <empty>
                    androidTestRemoteDebugImplementation    : <empty>
                    androidTestRemoteDebugImplementationDependenciesMetadata    : <empty>
                    androidTestRemoteDebugIntransitiveDependenciesMetadata      : <empty>
                    androidTestRemoteDebugProvided          : <empty>
                    androidTestRemoteDebugRuntimeOnly       : <empty>
                    androidTestRemoteDebugRuntimeOnlyDependenciesMetadata       : <empty>
                    androidTestRemoteDebugWearApp : <empty>
                    androidTestRemoteImplementation         : <empty>
                    androidTestRemoteImplementationDependenciesMetadata         : <empty>
                    androidTestRemoteIntransitiveDependenciesMetadata : <empty>
                    androidTestRemoteProvided     : <empty>
                    androidTestRemoteRuntimeOnly  : <empty>
                    androidTestRemoteRuntimeOnlyDependenciesMetadata  : <empty>
                    androidTestRemoteWearApp      : <empty>
                    androidTestRuntimeOnly        : <empty>
                    androidTestRuntimeOnlyDependenciesMetadata        : <empty>
                    androidTestUtil               : <empty>
                    androidTestWearApp            : <empty>
                    annotationProcessor           : <empty>
                    api                           : <empty>
                    apiDependenciesMetadata       : <empty>
                    apk                           : <empty>
                    archives                      : <empty>
                    compile                       : <empty>
                    compileOnly                   : <empty>
                    compileOnlyDependenciesMetadata         : <empty>
                    coreLibraryDesugaring         : <empty>
                    debugAnnotationProcessor      : <empty>
                    debugApi                      : <empty>
                    debugApiDependenciesMetadata  : <empty>
                    debugApk                      : <empty>
                    debugCompile                  : <empty>
                    debugCompileOnly              : <empty>
                    debugCompileOnlyDependenciesMetadata    : <empty>
                    debugImplementation           : <empty>
                    debugImplementationDependenciesMetadata : <empty>
                    debugIntransitiveDependenciesMetadata   : <empty>
                    debugProvided                 : <empty>
                    debugRuntimeOnly              : <empty>
                    debugRuntimeOnlyDependenciesMetadata    : <empty>
                    debugWearApp                  : <empty>
                    default                       : <empty>
                    implementation                : <empty>
                    implementationDependenciesMetadata      : <empty>
                    intransitiveDependenciesMetadata        : <empty>
                    kapt                          : <empty>
                    kaptAndroidTest               : <empty>
                    kaptAndroidTestDebug          : <empty>
                    kaptAndroidTestLocal          : <empty>
                    kaptAndroidTestLocalDebug     : <empty>
                    kaptAndroidTestRelease        : <empty>
                    kaptAndroidTestRemote         : <empty>
                    kaptAndroidTestRemoteDebug    : <empty>
                    kaptClasspath_kaptLocalDebugAndroidTestKotlin     : <empty>
                    kaptClasspath_kaptLocalDebugKotlin      : <empty>
                    kaptClasspath_kaptLocalDebugUnitTestKotlin        : <empty>
                    kaptClasspath_kaptLocalReleaseKotlin    : <empty>
                    kaptClasspath_kaptLocalReleaseUnitTestKotlin      : <empty>
                    kaptClasspath_kaptRemoteDebugAndroidTestKotlin    : <empty>
                    kaptClasspath_kaptRemoteDebugKotlin     : <empty>
                    kaptClasspath_kaptRemoteDebugUnitTestKotlin       : <empty>
                    kaptClasspath_kaptRemoteReleaseKotlin   : <empty>
                    kaptClasspath_kaptRemoteReleaseUnitTestKotlin     : <empty>
                    kaptDebug                     : <empty>
                    kaptLocal                     : <empty>
                    kaptLocalDebug                : <empty>
                    kaptLocalRelease              : <empty>
                    kaptRelease                   : <empty>
                    kaptRemote                    : <empty>
                    kaptRemoteDebug               : <empty>
                    kaptRemoteRelease             : <empty>
                    kaptTest                      : <empty>
                    kaptTestDebug                 : <empty>
                    kaptTestLocal                 : <empty>
                    kaptTestLocalDebug            : <empty>
                    kaptTestLocalRelease          : <empty>
                    kaptTestRelease               : <empty>
                    kaptTestRemote                : <empty>
                    kaptTestRemoteDebug           : <empty>
                    kaptTestRemoteRelease         : <empty>
                    kotlinCompilerClasspath       : <empty>
                    kotlinCompilerPluginClasspath : <empty>
                    kotlinCompilerPluginClasspathLocalDebug : <empty>
                    kotlinCompilerPluginClasspathLocalDebugAndroidTest          : <empty>
                    kotlinCompilerPluginClasspathLocalDebugUnitTest   : <empty>
                    kotlinCompilerPluginClasspathLocalRelease         : <empty>
                    kotlinCompilerPluginClasspathLocalReleaseUnitTest : <empty>
                    kotlinCompilerPluginClasspathRemoteDebug          : <empty>
                    kotlinCompilerPluginClasspathRemoteDebugAndroidTest         : <empty>
                    kotlinCompilerPluginClasspathRemoteDebugUnitTest  : <empty>
                    kotlinCompilerPluginClasspathRemoteRelease        : <empty>
                    kotlinCompilerPluginClasspathRemoteReleaseUnitTest          : <empty>
                    kotlinKaptWorkerDependencies  : <empty>
                    kotlinKlibCommonizerClasspath : <empty>
                    kotlinNativeCompilerPluginClasspath     : <empty>
                    lintChecks                    : <empty>
                    lintClassPath                 : <empty>
                    lintPublish                   : <empty>
                    localAnnotationProcessor      : <empty>
                    localApi                      : <empty>
                    localApiDependenciesMetadata  : <empty>
                    localApk                      : <empty>
                    localCompile                  : <empty>
                    localCompileOnly              : <empty>
                    localCompileOnlyDependenciesMetadata    : <empty>
                    - localDebugAabPublication    : <ROOT>/app/build/outputs/bundle/localDebug/app-local-debug.aab [-]
                    localDebugAndroidTestAnnotationProcessorClasspath : <empty>
                    localDebugAndroidTestApi      : <empty>
                    localDebugAndroidTestApiDependenciesMetadata      : <empty>
                    localDebugAndroidTestCompileClasspath   : <empty>
                    localDebugAndroidTestCompileOnly        : <empty>
                    localDebugAndroidTestCompileOnlyDependenciesMetadata        : <empty>
                    localDebugAndroidTestImplementation     : <empty>
                    localDebugAndroidTestImplementationDependenciesMetadata     : <empty>
                    localDebugAndroidTestIntransitiveDependenciesMetadata       : <empty>
                    localDebugAndroidTestRuntimeClasspath   : <empty>
                    localDebugAndroidTestRuntimeOnly        : <empty>
                    localDebugAndroidTestRuntimeOnlyDependenciesMetadata        : <empty>
                    localDebugAnnotationProcessor : <empty>
                    localDebugAnnotationProcessorClasspath  : <empty>
                    localDebugApi                 : <empty>
                    localDebugApiDependenciesMetadata       : <empty>
                    localDebugApiElements         : <empty>
                    localDebugApk                 : <empty>
                    - localDebugApkPublication    : <ROOT>/app/build/outputs/apk-zips/localDebug/apks.zip [-]
                    localDebugCompile             : <empty>
                    localDebugCompileClasspath    : <empty>
                    localDebugCompileOnly         : <empty>
                    localDebugCompileOnlyDependenciesMetadata         : <empty>
                    localDebugImplementation      : <empty>
                    localDebugImplementationDependenciesMetadata      : <empty>
                    localDebugIntransitiveDependenciesMetadata        : <empty>
                    localDebugProvided            : <empty>
                    localDebugReverseMetadataValues         : <empty>
                    localDebugRuntimeClasspath    : <empty>
                    localDebugRuntimeElements     : <empty>
                    localDebugRuntimeOnly         : <empty>
                    localDebugRuntimeOnlyDependenciesMetadata         : <empty>
                    localDebugUnitTestAnnotationProcessorClasspath    : <empty>
                    localDebugUnitTestApi         : <empty>
                    localDebugUnitTestApiDependenciesMetadata         : <empty>
                    localDebugUnitTestCompileClasspath      : <empty>
                    localDebugUnitTestCompileOnly : <empty>
                    localDebugUnitTestCompileOnlyDependenciesMetadata : <empty>
                    localDebugUnitTestImplementation        : <empty>
                    localDebugUnitTestImplementationDependenciesMetadata        : <empty>
                    localDebugUnitTestIntransitiveDependenciesMetadata          : <empty>
                    localDebugUnitTestRuntimeClasspath      : <empty>
                    localDebugUnitTestRuntimeOnly : <empty>
                    localDebugUnitTestRuntimeOnlyDependenciesMetadata : <empty>
                    localDebugWearApp             : <empty>
                    localDebugWearBundling        : <empty>
                    localImplementation           : <empty>
                    localImplementationDependenciesMetadata : <empty>
                    localIntransitiveDependenciesMetadata   : <empty>
                    localProvided                 : <empty>
                    - localReleaseAabPublication  : <ROOT>/app/build/outputs/bundle/localRelease/app-local-release.aab [-]
                    localReleaseAnnotationProcessor         : <empty>
                    localReleaseAnnotationProcessorClasspath          : <empty>
                    localReleaseApi               : <empty>
                    localReleaseApiDependenciesMetadata     : <empty>
                    localReleaseApiElements       : <empty>
                    localReleaseApk               : <empty>
                    - localReleaseApkPublication  : <ROOT>/app/build/outputs/apk-zips/localRelease/apks.zip [-]
                    localReleaseCompile           : <empty>
                    localReleaseCompileClasspath  : <empty>
                    localReleaseCompileOnly       : <empty>
                    localReleaseCompileOnlyDependenciesMetadata       : <empty>
                    localReleaseImplementation    : <empty>
                    localReleaseImplementationDependenciesMetadata    : <empty>
                    localReleaseIntransitiveDependenciesMetadata      : <empty>
                    localReleaseProvided          : <empty>
                    localReleaseReverseMetadataValues       : <empty>
                    localReleaseRuntimeClasspath  : <empty>
                    localReleaseRuntimeElements   : <empty>
                    localReleaseRuntimeOnly       : <empty>
                    localReleaseRuntimeOnlyDependenciesMetadata       : <empty>
                    localReleaseUnitTestAnnotationProcessorClasspath  : <empty>
                    localReleaseUnitTestApi       : <empty>
                    localReleaseUnitTestApiDependenciesMetadata       : <empty>
                    localReleaseUnitTestCompileClasspath    : <empty>
                    localReleaseUnitTestCompileOnly         : <empty>
                    localReleaseUnitTestCompileOnlyDependenciesMetadata         : <empty>
                    localReleaseUnitTestImplementation      : <empty>
                    localReleaseUnitTestImplementationDependenciesMetadata      : <empty>
                    localReleaseUnitTestIntransitiveDependenciesMetadata        : <empty>
                    localReleaseUnitTestRuntimeClasspath    : <empty>
                    localReleaseUnitTestRuntimeOnly         : <empty>
                    localReleaseUnitTestRuntimeOnlyDependenciesMetadata         : <empty>
                    localReleaseWearApp           : <empty>
                    localReleaseWearBundling      : <empty>
                    localRuntimeOnly              : <empty>
                    localRuntimeOnlyDependenciesMetadata    : <empty>
                    localWearApp                  : <empty>
                    provided                      : <empty>
                    releaseAnnotationProcessor    : <empty>
                    releaseApi                    : <empty>
                    releaseApiDependenciesMetadata          : <empty>
                    releaseApk                    : <empty>
                    releaseCompile                : <empty>
                    releaseCompileOnly            : <empty>
                    releaseCompileOnlyDependenciesMetadata  : <empty>
                    releaseImplementation         : <empty>
                    releaseImplementationDependenciesMetadata         : <empty>
                    releaseIntransitiveDependenciesMetadata : <empty>
                    releaseProvided               : <empty>
                    releaseRuntimeOnly            : <empty>
                    releaseRuntimeOnlyDependenciesMetadata  : <empty>
                    releaseWearApp                : <empty>
                    remoteAnnotationProcessor     : <empty>
                    remoteApi                     : <empty>
                    remoteApiDependenciesMetadata : <empty>
                    remoteApk                     : <empty>
                    remoteCompile                 : <empty>
                    remoteCompileOnly             : <empty>
                    remoteCompileOnlyDependenciesMetadata   : <empty>
                    - remoteDebugAabPublication   : <ROOT>/app/build/outputs/bundle/remoteDebug/app-remote-debug.aab [-]
                    remoteDebugAndroidTestAnnotationProcessorClasspath          : <empty>
                    remoteDebugAndroidTestApi     : <empty>
                    remoteDebugAndroidTestApiDependenciesMetadata     : <empty>
                    remoteDebugAndroidTestCompileClasspath  : <empty>
                    remoteDebugAndroidTestCompileOnly       : <empty>
                    remoteDebugAndroidTestCompileOnlyDependenciesMetadata       : <empty>
                    remoteDebugAndroidTestImplementation    : <empty>
                    remoteDebugAndroidTestImplementationDependenciesMetadata    : <empty>
                    remoteDebugAndroidTestIntransitiveDependenciesMetadata      : <empty>
                    remoteDebugAndroidTestRuntimeClasspath  : <empty>
                    remoteDebugAndroidTestRuntimeOnly       : <empty>
                    remoteDebugAndroidTestRuntimeOnlyDependenciesMetadata       : <empty>
                    remoteDebugAnnotationProcessor          : <empty>
                    remoteDebugAnnotationProcessorClasspath : <empty>
                    remoteDebugApi                : <empty>
                    remoteDebugApiDependenciesMetadata      : <empty>
                    remoteDebugApiElements        : <empty>
                    remoteDebugApk                : <empty>
                    - remoteDebugApkPublication   : <ROOT>/app/build/outputs/apk-zips/remoteDebug/apks.zip [-]
                    remoteDebugCompile            : <empty>
                    remoteDebugCompileClasspath   : <empty>
                    remoteDebugCompileOnly        : <empty>
                    remoteDebugCompileOnlyDependenciesMetadata        : <empty>
                    remoteDebugImplementation     : <empty>
                    remoteDebugImplementationDependenciesMetadata     : <empty>
                    remoteDebugIntransitiveDependenciesMetadata       : <empty>
                    remoteDebugProvided           : <empty>
                    remoteDebugReverseMetadataValues        : <empty>
                    remoteDebugRuntimeClasspath   : <empty>
                    remoteDebugRuntimeElements    : <empty>
                    remoteDebugRuntimeOnly        : <empty>
                    remoteDebugRuntimeOnlyDependenciesMetadata        : <empty>
                    remoteDebugUnitTestAnnotationProcessorClasspath   : <empty>
                    remoteDebugUnitTestApi        : <empty>
                    remoteDebugUnitTestApiDependenciesMetadata        : <empty>
                    remoteDebugUnitTestCompileClasspath     : <empty>
                    remoteDebugUnitTestCompileOnly          : <empty>
                    remoteDebugUnitTestCompileOnlyDependenciesMetadata          : <empty>
                    remoteDebugUnitTestImplementation       : <empty>
                    remoteDebugUnitTestImplementationDependenciesMetadata       : <empty>
                    remoteDebugUnitTestIntransitiveDependenciesMetadata         : <empty>
                    remoteDebugUnitTestRuntimeClasspath     : <empty>
                    remoteDebugUnitTestRuntimeOnly          : <empty>
                    remoteDebugUnitTestRuntimeOnlyDependenciesMetadata          : <empty>
                    remoteDebugWearApp            : <empty>
                    remoteDebugWearBundling       : <empty>
                    remoteImplementation          : <empty>
                    remoteImplementationDependenciesMetadata          : <empty>
                    remoteIntransitiveDependenciesMetadata  : <empty>
                    remoteProvided                : <empty>
                    - remoteReleaseAabPublication : <ROOT>/app/build/outputs/bundle/remoteRelease/app-remote-release.aab [-]
                    remoteReleaseAnnotationProcessor        : <empty>
                    remoteReleaseAnnotationProcessorClasspath         : <empty>
                    remoteReleaseApi              : <empty>
                    remoteReleaseApiDependenciesMetadata    : <empty>
                    remoteReleaseApiElements      : <empty>
                    remoteReleaseApk              : <empty>
                    - remoteReleaseApkPublication : <ROOT>/app/build/outputs/apk-zips/remoteRelease/apks.zip [-]
                    remoteReleaseCompile          : <empty>
                    remoteReleaseCompileClasspath : <empty>
                    remoteReleaseCompileOnly      : <empty>
                    remoteReleaseCompileOnlyDependenciesMetadata      : <empty>
                    remoteReleaseImplementation   : <empty>
                    remoteReleaseImplementationDependenciesMetadata   : <empty>
                    remoteReleaseIntransitiveDependenciesMetadata     : <empty>
                    remoteReleaseProvided         : <empty>
                    remoteReleaseReverseMetadataValues      : <empty>
                    remoteReleaseRuntimeClasspath : <empty>
                    remoteReleaseRuntimeElements  : <empty>
                    remoteReleaseRuntimeOnly      : <empty>
                    remoteReleaseRuntimeOnlyDependenciesMetadata      : <empty>
                    remoteReleaseUnitTestAnnotationProcessorClasspath : <empty>
                    remoteReleaseUnitTestApi      : <empty>
                    remoteReleaseUnitTestApiDependenciesMetadata      : <empty>
                    remoteReleaseUnitTestCompileClasspath   : <empty>
                    remoteReleaseUnitTestCompileOnly        : <empty>
                    remoteReleaseUnitTestCompileOnlyDependenciesMetadata        : <empty>
                    remoteReleaseUnitTestImplementation     : <empty>
                    remoteReleaseUnitTestImplementationDependenciesMetadata     : <empty>
                    remoteReleaseUnitTestIntransitiveDependenciesMetadata       : <empty>
                    remoteReleaseUnitTestRuntimeClasspath   : <empty>
                    remoteReleaseUnitTestRuntimeOnly        : <empty>
                    remoteReleaseUnitTestRuntimeOnlyDependenciesMetadata        : <empty>
                    remoteReleaseWearApp          : <empty>
                    remoteReleaseWearBundling     : <empty>
                    remoteRuntimeOnly             : <empty>
                    remoteRuntimeOnlyDependenciesMetadata   : <empty>
                    remoteWearApp                 : <empty>
                    runtimeOnly                   : <empty>
                    runtimeOnlyDependenciesMetadata         : <empty>
                    testAnnotationProcessor       : <empty>
                    testApi                       : <empty>
                    testApiDependenciesMetadata   : <empty>
                    testApk                       : <empty>
                    testCompile                   : <empty>
                    testCompileOnly               : <empty>
                    testCompileOnlyDependenciesMetadata     : <empty>
                    testDebugAnnotationProcessor  : <empty>
                    testDebugApi                  : <empty>
                    testDebugApiDependenciesMetadata        : <empty>
                    testDebugApk                  : <empty>
                    testDebugCompile              : <empty>
                    testDebugCompileOnly          : <empty>
                    testDebugCompileOnlyDependenciesMetadata          : <empty>
                    testDebugImplementation       : <empty>
                    testDebugImplementationDependenciesMetadata       : <empty>
                    testDebugIntransitiveDependenciesMetadata         : <empty>
                    testDebugProvided             : <empty>
                    testDebugRuntimeOnly          : <empty>
                    testDebugRuntimeOnlyDependenciesMetadata          : <empty>
                    testDebugWearApp              : <empty>
                    testImplementation            : <empty>
                    testImplementationDependenciesMetadata  : <empty>
                    testIntransitiveDependenciesMetadata    : <empty>
                    testLocalAnnotationProcessor  : <empty>
                    testLocalApi                  : <empty>
                    testLocalApiDependenciesMetadata        : <empty>
                    testLocalApk                  : <empty>
                    testLocalCompile              : <empty>
                    testLocalCompileOnly          : <empty>
                    testLocalCompileOnlyDependenciesMetadata          : <empty>
                    testLocalDebugAnnotationProcessor       : <empty>
                    testLocalDebugApi             : <empty>
                    testLocalDebugApiDependenciesMetadata   : <empty>
                    testLocalDebugApk             : <empty>
                    testLocalDebugCompile         : <empty>
                    testLocalDebugCompileOnly     : <empty>
                    testLocalDebugCompileOnlyDependenciesMetadata     : <empty>
                    testLocalDebugImplementation  : <empty>
                    testLocalDebugImplementationDependenciesMetadata  : <empty>
                    testLocalDebugIntransitiveDependenciesMetadata    : <empty>
                    testLocalDebugProvided        : <empty>
                    testLocalDebugRuntimeOnly     : <empty>
                    testLocalDebugRuntimeOnlyDependenciesMetadata     : <empty>
                    testLocalDebugWearApp         : <empty>
                    testLocalImplementation       : <empty>
                    testLocalImplementationDependenciesMetadata       : <empty>
                    testLocalIntransitiveDependenciesMetadata         : <empty>
                    testLocalProvided             : <empty>
                    testLocalReleaseAnnotationProcessor     : <empty>
                    testLocalReleaseApi           : <empty>
                    testLocalReleaseApiDependenciesMetadata : <empty>
                    testLocalReleaseApk           : <empty>
                    testLocalReleaseCompile       : <empty>
                    testLocalReleaseCompileOnly   : <empty>
                    testLocalReleaseCompileOnlyDependenciesMetadata   : <empty>
                    testLocalReleaseImplementation          : <empty>
                    testLocalReleaseImplementationDependenciesMetadata          : <empty>
                    testLocalReleaseIntransitiveDependenciesMetadata  : <empty>
                    testLocalReleaseProvided      : <empty>
                    testLocalReleaseRuntimeOnly   : <empty>
                    testLocalReleaseRuntimeOnlyDependenciesMetadata   : <empty>
                    testLocalReleaseWearApp       : <empty>
                    testLocalRuntimeOnly          : <empty>
                    testLocalRuntimeOnlyDependenciesMetadata          : <empty>
                    testLocalWearApp              : <empty>
                    testProvided                  : <empty>
                    testReleaseAnnotationProcessor          : <empty>
                    testReleaseApi                : <empty>
                    testReleaseApiDependenciesMetadata      : <empty>
                    testReleaseApk                : <empty>
                    testReleaseCompile            : <empty>
                    testReleaseCompileOnly        : <empty>
                    testReleaseCompileOnlyDependenciesMetadata        : <empty>
                    testReleaseImplementation     : <empty>
                    testReleaseImplementationDependenciesMetadata     : <empty>
                    testReleaseIntransitiveDependenciesMetadata       : <empty>
                    testReleaseProvided           : <empty>
                    testReleaseRuntimeOnly        : <empty>
                    testReleaseRuntimeOnlyDependenciesMetadata        : <empty>
                    testReleaseWearApp            : <empty>
                    testRemoteAnnotationProcessor : <empty>
                    testRemoteApi                 : <empty>
                    testRemoteApiDependenciesMetadata       : <empty>
                    testRemoteApk                 : <empty>
                    testRemoteCompile             : <empty>
                    testRemoteCompileOnly         : <empty>
                    testRemoteCompileOnlyDependenciesMetadata         : <empty>
                    testRemoteDebugAnnotationProcessor      : <empty>
                    testRemoteDebugApi            : <empty>
                    testRemoteDebugApiDependenciesMetadata  : <empty>
                    testRemoteDebugApk            : <empty>
                    testRemoteDebugCompile        : <empty>
                    testRemoteDebugCompileOnly    : <empty>
                    testRemoteDebugCompileOnlyDependenciesMetadata    : <empty>
                    testRemoteDebugImplementation : <empty>
                    testRemoteDebugImplementationDependenciesMetadata : <empty>
                    testRemoteDebugIntransitiveDependenciesMetadata   : <empty>
                    testRemoteDebugProvided       : <empty>
                    testRemoteDebugRuntimeOnly    : <empty>
                    testRemoteDebugRuntimeOnlyDependenciesMetadata    : <empty>
                    testRemoteDebugWearApp        : <empty>
                    testRemoteImplementation      : <empty>
                    testRemoteImplementationDependenciesMetadata      : <empty>
                    testRemoteIntransitiveDependenciesMetadata        : <empty>
                    testRemoteProvided            : <empty>
                    testRemoteReleaseAnnotationProcessor    : <empty>
                    testRemoteReleaseApi          : <empty>
                    testRemoteReleaseApiDependenciesMetadata          : <empty>
                    testRemoteReleaseApk          : <empty>
                    testRemoteReleaseCompile      : <empty>
                    testRemoteReleaseCompileOnly  : <empty>
                    testRemoteReleaseCompileOnlyDependenciesMetadata  : <empty>
                    testRemoteReleaseImplementation         : <empty>
                    testRemoteReleaseImplementationDependenciesMetadata         : <empty>
                    testRemoteReleaseIntransitiveDependenciesMetadata : <empty>
                    testRemoteReleaseProvided     : <empty>
                    testRemoteReleaseRuntimeOnly  : <empty>
                    testRemoteReleaseRuntimeOnlyDependenciesMetadata  : <empty>
                    testRemoteReleaseWearApp      : <empty>
                    testRemoteRuntimeOnly         : <empty>
                    testRemoteRuntimeOnlyDependenciesMetadata         : <empty>
                    testRemoteWearApp             : <empty>
                    testRuntimeOnly               : <empty>
                    testRuntimeOnlyDependenciesMetadata     : <empty>
                    testWearApp                   : <empty>
                    wearApp                       : <empty>
            javaLib                       : :javaLib (DefaultExternalProject)
                path                          : :javaLib [-]
                identityPath                  : :javaLib [-]
                name                          : javaLib
                qName                         : :javaLib
                group                         : MainActivity
                version                       : unspecified
                sourceCompatibility           : 1.7
                targetCompatibility           : 1.7
                projectDir                    : <ROOT>/javaLib
                buildDir                      : <ROOT>/javaLib/build
                buildFile                     : <ROOT>/javaLib/build.gradle
                tasks
                    test                          : test (DefaultExternalTask)
                        qName                         : :javaLib:test
                sourceSets
                    main                          : main (DefaultExternalSourceSet)
                        sources
                            RESOURCE                      : resources (DefaultExternalSourceDirectorySet)
                                - srcDirs                     : <ROOT>/javaLib/src/main/resources [-]
                                outputDir                     : <ROOT>/javaLib/out/production/resources [-]
                                - gradleOutputDirs            : <ROOT>/javaLib/build/resources/main [-]
                                patterns                      : FilePatternSetImpl
                            SOURCE                        : alljava (DefaultExternalSourceDirectorySet)
                                - srcDirs                     : <ROOT>/javaLib/src/main/java
                                - srcDirs                     : <ROOT>/javaLib/src/main/kotlin [-]
                                outputDir                     : <ROOT>/javaLib/out/production/classes [-]
                                - gradleOutputDirs            : <ROOT>/javaLib/build/classes/java/main [-]
                                - gradleOutputDirs            : <ROOT>/javaLib/build/classes/kotlin/main [-]
                                - gradleOutputDirs            : <ROOT>/javaLib/build/tmp/kapt3/classes/main [-]
                                patterns                      : FilePatternSetImpl
                        - dependencies                : DefaultExternalLibraryDependency
                            file                          : <M2>/org/jetbrains/kotlin/kotlin-stdlib-jdk8/<KOTLIN_VERSION>/kotlin-stdlib-jdk8-<KOTLIN_VERSION>.jar
                        - dependencies                : DefaultExternalLibraryDependency
                            file                          : <M2>/com/google/dagger/dagger/2.6/dagger-2.6.jar
                            source                        : <M2>/com/google/dagger/dagger/2.6/dagger-2.6-sources.jar
                        - dependencies                : DefaultExternalLibraryDependency
                            file                          : <M2>/org/jetbrains/kotlin/kotlin-stdlib-jdk7/<KOTLIN_VERSION>/kotlin-stdlib-jdk7-<KOTLIN_VERSION>.jar
                        - dependencies                : DefaultExternalLibraryDependency
                            file                          : <M2>/org/jetbrains/kotlin/kotlin-stdlib/<KOTLIN_VERSION>/kotlin-stdlib-<KOTLIN_VERSION>.jar
                        - dependencies                : DefaultExternalLibraryDependency
                            file                          : <M2>/javax/inject/javax.inject/1/javax.inject-1.jar
                            source                        : <M2>/javax/inject/javax.inject/1/javax.inject-1-sources.jar
                        - dependencies                : DefaultExternalLibraryDependency
                            file                          : <M2>/org/jetbrains/kotlin/kotlin-stdlib-common/<KOTLIN_VERSION>/kotlin-stdlib-common-<KOTLIN_VERSION>.jar
                        - dependencies                : DefaultExternalLibraryDependency
                            file                          : <M2>/org/jetbrains/annotations/13.0/annotations-13.0.jar
                            source                        : <M2>/org/jetbrains/annotations/13.0/annotations-13.0-sources.jar
                        - dependencies                : DefaultFileCollectionDependency
                            - files                       : <ROOT>/javaLib/build/classes/java/main [-]
                            - files                       : <ROOT>/javaLib/build/classes/kotlin/main [-]
                            - files                       : <ROOT>/javaLib/build/tmp/kapt3/classes/main [-]
                            - files                       : <ROOT>/javaLib/build/resources/main [-]
                        - artifacts                   : <ROOT>/javaLib/build/libs/javaLib.jar [-]
                        sourceCompatibility           : 1.7
                        targetCompatibility           : 1.7
                    test                          : test (DefaultExternalSourceSet)
                        sources
                            TEST                          : alljava (DefaultExternalSourceDirectorySet)
                                - srcDirs                     : <ROOT>/javaLib/src/test/java [-]
                                - srcDirs                     : <ROOT>/javaLib/src/test/kotlin [-]
                                outputDir                     : <ROOT>/javaLib/out/test/classes [-]
                                - gradleOutputDirs            : <ROOT>/javaLib/build/classes/java/test [-]
                                - gradleOutputDirs            : <ROOT>/javaLib/build/classes/kotlin/test [-]
                                - gradleOutputDirs            : <ROOT>/javaLib/build/tmp/kapt3/classes/test [-]
                                patterns                      : FilePatternSetImpl
                            TEST_RESOURCE                 : resources (DefaultExternalSourceDirectorySet)
                                - srcDirs                     : <ROOT>/javaLib/src/test/resources [-]
                                outputDir                     : <ROOT>/javaLib/out/test/resources [-]
                                - gradleOutputDirs            : <ROOT>/javaLib/build/resources/test [-]
                                patterns                      : FilePatternSetImpl
                        - dependencies                : DefaultFileCollectionDependency
                            - files                       : <ROOT>/javaLib/build/classes/java/main [-]
                            - files                       : <ROOT>/javaLib/build/classes/kotlin/main [-]
                            - files                       : <ROOT>/javaLib/build/tmp/kapt3/classes/main [-]
                            - files                       : <ROOT>/javaLib/build/resources/main [-]
                        - dependencies                : DefaultExternalLibraryDependency
                            file                          : <M2>/org/jetbrains/kotlin/kotlin-stdlib-jdk8/<KOTLIN_VERSION>/kotlin-stdlib-jdk8-<KOTLIN_VERSION>.jar
                        - dependencies                : DefaultExternalLibraryDependency
                            file                          : <M2>/com/google/dagger/dagger/2.6/dagger-2.6.jar
                            source                        : <M2>/com/google/dagger/dagger/2.6/dagger-2.6-sources.jar
                        - dependencies                : DefaultExternalLibraryDependency
                            file                          : <M2>/org/jetbrains/kotlin/kotlin-stdlib-jdk7/<KOTLIN_VERSION>/kotlin-stdlib-jdk7-<KOTLIN_VERSION>.jar
                        - dependencies                : DefaultExternalLibraryDependency
                            file                          : <M2>/org/jetbrains/kotlin/kotlin-stdlib/<KOTLIN_VERSION>/kotlin-stdlib-<KOTLIN_VERSION>.jar
                        - dependencies                : DefaultExternalLibraryDependency
                            file                          : <M2>/javax/inject/javax.inject/1/javax.inject-1.jar
                            source                        : <M2>/javax/inject/javax.inject/1/javax.inject-1-sources.jar
                        - dependencies                : DefaultExternalLibraryDependency
                            file                          : <M2>/org/jetbrains/kotlin/kotlin-stdlib-common/<KOTLIN_VERSION>/kotlin-stdlib-common-<KOTLIN_VERSION>.jar
                        - dependencies                : DefaultExternalLibraryDependency
                            file                          : <M2>/org/jetbrains/annotations/13.0/annotations-13.0.jar
                            source                        : <M2>/org/jetbrains/annotations/13.0/annotations-13.0-sources.jar
                        - dependencies                : DefaultFileCollectionDependency
                            - files                       : <ROOT>/javaLib/build/classes/java/test [-]
                            - files                       : <ROOT>/javaLib/build/classes/kotlin/test [-]
                            - files                       : <ROOT>/javaLib/build/tmp/kapt3/classes/test [-]
                            - files                       : <ROOT>/javaLib/build/resources/test [-]
                        sourceCompatibility           : 1.7
                        targetCompatibility           : 1.7
                externalSystemId              : GRADLE
                - artifacts                   : <ROOT>/javaLib/build/libs/javaLib.jar [-]
                artifactsByConfiguration
                    annotationProcessor           : <empty>
                    api                           : <empty>
                    apiDependenciesMetadata       : <empty>
                    - apiElements                 : <ROOT>/javaLib/build/libs/javaLib.jar [-]
                    - apiElements-published       : <ROOT>/javaLib/build/libs/javaLib.jar [-]
                    - archives                    : <ROOT>/javaLib/build/libs/javaLib.jar [-]
                    compile                       : <empty>
                    compileClasspath              : <empty>
                    compileOnly                   : <empty>
                    compileOnlyApi                : <empty>
                    compileOnlyDependenciesMetadata         : <empty>
                    default                       : <empty>
                    implementation                : <empty>
                    implementationDependenciesMetadata      : <empty>
                    intransitiveDependenciesMetadata        : <empty>
                    kapt                          : <empty>
                    kaptClasspath_kaptKotlin      : <empty>
                    kaptClasspath_kaptTestKotlin  : <empty>
                    kaptTest                      : <empty>
                    kotlinCompilerClasspath       : <empty>
                    kotlinCompilerPluginClasspath : <empty>
                    kotlinCompilerPluginClasspathMain       : <empty>
                    kotlinCompilerPluginClasspathTest       : <empty>
                    kotlinKaptWorkerDependencies  : <empty>
                    kotlinKlibCommonizerClasspath : <empty>
                    kotlinNativeCompilerPluginClasspath     : <empty>
                    kotlinScriptDef               : <empty>
                    kotlinScriptDefExtensions     : <empty>
                    - runtime                     : <ROOT>/javaLib/build/libs/javaLib.jar [-]
                    runtimeClasspath              : <empty>
                    - runtimeElements             : <ROOT>/javaLib/build/libs/javaLib.jar [-]
                    - runtimeElements-published   : <ROOT>/javaLib/build/libs/javaLib.jar [-]
                    runtimeOnly                   : <empty>
                    runtimeOnlyDependenciesMetadata         : <empty>
                    - sourceArtifacts             : <ROOT>/javaLib/build/libs/javaLib-sources.jar [-]
                    testAnnotationProcessor       : <empty>
                    testApi                       : <empty>
                    testApiDependenciesMetadata   : <empty>
                    testCompile                   : <empty>
                    testCompileClasspath          : <empty>
                    testCompileOnly               : <empty>
                    testCompileOnlyDependenciesMetadata     : <empty>
                    testImplementation            : <empty>
                    testImplementationDependenciesMetadata  : <empty>
                    testIntransitiveDependenciesMetadata    : <empty>
                    testKotlinScriptDef           : <empty>
                    testKotlinScriptDefExtensions : <empty>
                    testRuntime                   : <empty>
                    testRuntimeClasspath          : <empty>
                    testRuntimeOnly               : <empty>
                    testRuntimeOnlyDependenciesMetadata     : <empty>
            lib                           : :lib (DefaultExternalProject)
                path                          : :lib [-]
                identityPath                  : :lib [-]
                name                          : lib
                qName                         : :lib
                group                         : MainActivity
                version                       : unspecified
                sourceCompatibility           : <PROJECT_JDK_FEATURE_LEVEL>
                targetCompatibility           : <PROJECT_JDK_FEATURE_LEVEL>
                projectDir                    : <ROOT>/lib
                buildDir                      : <ROOT>/lib/build [-]
                buildFile                     : <ROOT>/lib/build.gradle
                tasks
                    testDebugUnitTest             : testDebugUnitTest (DefaultExternalTask)
                        qName                         : :lib:testDebugUnitTest
                    testReleaseUnitTest           : testReleaseUnitTest (DefaultExternalTask)
                        qName                         : :lib:testReleaseUnitTest
                externalSystemId              : GRADLE
                artifactsByConfiguration
                    _internal_aapt2_binary        : <empty>
                    androidApis                   : <empty>
                    androidTestAnnotationProcessor          : <empty>
                    androidTestApi                : <empty>
                    androidTestApiDependenciesMetadata      : <empty>
                    androidTestCompile            : <empty>
                    androidTestCompileOnly        : <empty>
                    androidTestCompileOnlyDependenciesMetadata        : <empty>
                    androidTestDebugAnnotationProcessor     : <empty>
                    androidTestDebugApi           : <empty>
                    androidTestDebugApiDependenciesMetadata : <empty>
                    androidTestDebugCompile       : <empty>
                    androidTestDebugCompileOnly   : <empty>
                    androidTestDebugCompileOnlyDependenciesMetadata   : <empty>
                    androidTestDebugImplementation          : <empty>
                    androidTestDebugImplementationDependenciesMetadata          : <empty>
                    androidTestDebugIntransitiveDependenciesMetadata  : <empty>
                    androidTestDebugProvided      : <empty>
                    androidTestDebugPublish       : <empty>
                    androidTestDebugRuntimeOnly   : <empty>
                    androidTestDebugRuntimeOnlyDependenciesMetadata   : <empty>
                    androidTestDebugWearApp       : <empty>
                    androidTestImplementation     : <empty>
                    androidTestImplementationDependenciesMetadata     : <empty>
                    androidTestIntransitiveDependenciesMetadata       : <empty>
                    androidTestProvided           : <empty>
                    androidTestPublish            : <empty>
                    androidTestReleaseAnnotationProcessor   : <empty>
                    androidTestReleaseApi         : <empty>
                    androidTestReleaseApiDependenciesMetadata         : <empty>
                    androidTestReleaseCompile     : <empty>
                    androidTestReleaseCompileOnly : <empty>
                    androidTestReleaseCompileOnlyDependenciesMetadata : <empty>
                    androidTestReleaseImplementation        : <empty>
                    androidTestReleaseImplementationDependenciesMetadata        : <empty>
                    androidTestReleaseIntransitiveDependenciesMetadata          : <empty>
                    androidTestReleaseProvided    : <empty>
                    androidTestReleasePublish     : <empty>
                    androidTestReleaseRuntimeOnly : <empty>
                    androidTestReleaseRuntimeOnlyDependenciesMetadata : <empty>
                    androidTestReleaseWearApp     : <empty>
                    androidTestRuntimeOnly        : <empty>
                    androidTestRuntimeOnlyDependenciesMetadata        : <empty>
                    androidTestUtil               : <empty>
                    androidTestWearApp            : <empty>
                    annotationProcessor           : <empty>
                    api                           : <empty>
                    apiDependenciesMetadata       : <empty>
                    - archives                    : <ROOT>/lib/build/outputs/aar/lib-debug.aar [-]
                    - archives                    : <ROOT>/lib/build/outputs/aar/lib-release.aar [-]
                    compile                       : <empty>
                    compileOnly                   : <empty>
                    compileOnlyDependenciesMetadata         : <empty>
                    coreLibraryDesugaring         : <empty>
                    - debugAllApiPublication      : <ROOT>/lib/build/outputs/aar/lib-debug.aar [-]
                    - debugAllRuntimePublication  : <ROOT>/lib/build/outputs/aar/lib-debug.aar [-]
                    debugAndroidTestAnnotationProcessorClasspath      : <empty>
                    debugAndroidTestApi           : <empty>
                    debugAndroidTestApiDependenciesMetadata : <empty>
                    debugAndroidTestCompileClasspath        : <empty>
                    debugAndroidTestCompileOnly   : <empty>
                    debugAndroidTestCompileOnlyDependenciesMetadata   : <empty>
                    debugAndroidTestImplementation          : <empty>
                    debugAndroidTestImplementationDependenciesMetadata          : <empty>
                    debugAndroidTestIntransitiveDependenciesMetadata  : <empty>
                    debugAndroidTestRuntimeClasspath        : <empty>
                    debugAndroidTestRuntimeOnly   : <empty>
                    debugAndroidTestRuntimeOnlyDependenciesMetadata   : <empty>
                    debugAnnotationProcessor      : <empty>
                    debugAnnotationProcessorClasspath       : <empty>
                    debugApi                      : <empty>
                    debugApiDependenciesMetadata  : <empty>
                    debugApiElements              : <empty>
                    - debugApiElements-published  : <ROOT>/lib/build/outputs/aar/lib-debug.aar [-]
                    - debugApiPublication         : <ROOT>/lib/build/outputs/aar/lib-debug.aar [-]
                    - debugArchives               : <ROOT>/lib/build/outputs/aar/lib-debug.aar [-]
                    debugCompile                  : <empty>
                    debugCompileClasspath         : <empty>
                    debugCompileOnly              : <empty>
                    debugCompileOnlyDependenciesMetadata    : <empty>
                    debugImplementation           : <empty>
                    debugImplementationDependenciesMetadata : <empty>
                    debugIntransitiveDependenciesMetadata   : <empty>
                    debugProvided                 : <empty>
                    debugPublish                  : <empty>
                    debugRuntimeClasspath         : <empty>
                    debugRuntimeElements          : <empty>
                    - debugRuntimeElements-published        : <ROOT>/lib/build/outputs/aar/lib-debug.aar [-]
                    debugRuntimeOnly              : <empty>
                    debugRuntimeOnlyDependenciesMetadata    : <empty>
                    - debugRuntimePublication     : <ROOT>/lib/build/outputs/aar/lib-debug.aar [-]
                    - debugSourceArtifacts        : <ROOT>/lib/build/libs/lib-debug-sources.jar [-]
                    debugUnitTestAnnotationProcessorClasspath         : <empty>
                    debugUnitTestApi              : <empty>
                    debugUnitTestApiDependenciesMetadata    : <empty>
                    debugUnitTestCompileClasspath : <empty>
                    debugUnitTestCompileOnly      : <empty>
                    debugUnitTestCompileOnlyDependenciesMetadata      : <empty>
                    debugUnitTestImplementation   : <empty>
                    debugUnitTestImplementationDependenciesMetadata   : <empty>
                    debugUnitTestIntransitiveDependenciesMetadata     : <empty>
                    debugUnitTestRuntimeClasspath : <empty>
                    debugUnitTestRuntimeOnly      : <empty>
                    debugUnitTestRuntimeOnlyDependenciesMetadata      : <empty>
                    debugWearApp                  : <empty>
                    - default                     : <ROOT>/lib/build/outputs/aar/lib-release.aar [-]
                    implementation                : <empty>
                    implementationDependenciesMetadata      : <empty>
                    intransitiveDependenciesMetadata        : <empty>
                    kotlinCompilerClasspath       : <empty>
                    kotlinCompilerPluginClasspath : <empty>
                    kotlinCompilerPluginClasspathDebug      : <empty>
                    kotlinCompilerPluginClasspathDebugAndroidTest     : <empty>
                    kotlinCompilerPluginClasspathDebugUnitTest        : <empty>
                    kotlinCompilerPluginClasspathRelease    : <empty>
                    kotlinCompilerPluginClasspathReleaseUnitTest      : <empty>
                    kotlinKlibCommonizerClasspath : <empty>
                    kotlinNativeCompilerPluginClasspath     : <empty>
                    lintChecks                    : <empty>
                    lintClassPath                 : <empty>
                    lintPublish                   : <empty>
                    provided                      : <empty>
                    publish                       : <empty>
                    - releaseAllApiPublication    : <ROOT>/lib/build/outputs/aar/lib-release.aar [-]
                    - releaseAllRuntimePublication          : <ROOT>/lib/build/outputs/aar/lib-release.aar [-]
                    releaseAnnotationProcessor    : <empty>
                    releaseAnnotationProcessorClasspath     : <empty>
                    releaseApi                    : <empty>
                    releaseApiDependenciesMetadata          : <empty>
                    releaseApiElements            : <empty>
                    - releaseApiElements-published          : <ROOT>/lib/build/outputs/aar/lib-release.aar [-]
                    - releaseApiPublication       : <ROOT>/lib/build/outputs/aar/lib-release.aar [-]
                    - releaseArchives             : <ROOT>/lib/build/outputs/aar/lib-release.aar [-]
                    releaseCompile                : <empty>
                    releaseCompileClasspath       : <empty>
                    releaseCompileOnly            : <empty>
                    releaseCompileOnlyDependenciesMetadata  : <empty>
                    releaseImplementation         : <empty>
                    releaseImplementationDependenciesMetadata         : <empty>
                    releaseIntransitiveDependenciesMetadata : <empty>
                    releaseProvided               : <empty>
                    releasePublish                : <empty>
                    releaseRuntimeClasspath       : <empty>
                    releaseRuntimeElements        : <empty>
                    - releaseRuntimeElements-published      : <ROOT>/lib/build/outputs/aar/lib-release.aar [-]
                    releaseRuntimeOnly            : <empty>
                    releaseRuntimeOnlyDependenciesMetadata  : <empty>
                    - releaseRuntimePublication   : <ROOT>/lib/build/outputs/aar/lib-release.aar [-]
                    - releaseSourceArtifacts      : <ROOT>/lib/build/libs/lib-sources.jar [-]
                    releaseUnitTestAnnotationProcessorClasspath       : <empty>
                    releaseUnitTestApi            : <empty>
                    releaseUnitTestApiDependenciesMetadata  : <empty>
                    releaseUnitTestCompileClasspath         : <empty>
                    releaseUnitTestCompileOnly    : <empty>
                    releaseUnitTestCompileOnlyDependenciesMetadata    : <empty>
                    releaseUnitTestImplementation : <empty>
                    releaseUnitTestImplementationDependenciesMetadata : <empty>
                    releaseUnitTestIntransitiveDependenciesMetadata   : <empty>
                    releaseUnitTestRuntimeClasspath         : <empty>
                    releaseUnitTestRuntimeOnly    : <empty>
                    releaseUnitTestRuntimeOnlyDependenciesMetadata    : <empty>
                    releaseWearApp                : <empty>
                    runtimeOnly                   : <empty>
                    runtimeOnlyDependenciesMetadata         : <empty>
                    testAnnotationProcessor       : <empty>
                    testApi                       : <empty>
                    testApiDependenciesMetadata   : <empty>
                    testCompile                   : <empty>
                    testCompileOnly               : <empty>
                    testCompileOnlyDependenciesMetadata     : <empty>
                    testDebugAnnotationProcessor  : <empty>
                    testDebugApi                  : <empty>
                    testDebugApiDependenciesMetadata        : <empty>
                    testDebugCompile              : <empty>
                    testDebugCompileOnly          : <empty>
                    testDebugCompileOnlyDependenciesMetadata          : <empty>
                    testDebugImplementation       : <empty>
                    testDebugImplementationDependenciesMetadata       : <empty>
                    testDebugIntransitiveDependenciesMetadata         : <empty>
                    testDebugProvided             : <empty>
                    testDebugPublish              : <empty>
                    testDebugRuntimeOnly          : <empty>
                    testDebugRuntimeOnlyDependenciesMetadata          : <empty>
                    testDebugWearApp              : <empty>
                    testImplementation            : <empty>
                    testImplementationDependenciesMetadata  : <empty>
                    testIntransitiveDependenciesMetadata    : <empty>
                    testProvided                  : <empty>
                    testPublish                   : <empty>
                    testReleaseAnnotationProcessor          : <empty>
                    testReleaseApi                : <empty>
                    testReleaseApiDependenciesMetadata      : <empty>
                    testReleaseCompile            : <empty>
                    testReleaseCompileOnly        : <empty>
                    testReleaseCompileOnlyDependenciesMetadata        : <empty>
                    testReleaseImplementation     : <empty>
                    testReleaseImplementationDependenciesMetadata     : <empty>
                    testReleaseIntransitiveDependenciesMetadata       : <empty>
                    testReleaseProvided           : <empty>
                    testReleasePublish            : <empty>
                    testReleaseRuntimeOnly        : <empty>
                    testReleaseRuntimeOnlyDependenciesMetadata        : <empty>
                    testReleaseWearApp            : <empty>
                    testRuntimeOnly               : <empty>
                    testRuntimeOnlyDependenciesMetadata     : <empty>
                    testWearApp                   : <empty>
                    wearApp                       : <empty>
        projectDir                    : <ROOT>
        buildDir                      : <ROOT>/build [-]
        buildFile                     : <ROOT>/build.gradle
        externalSystemId              : GRADLE
MODULE                        : MainActivity.app
    GradleModuleModel
        agpVersion                    : 4.1.0
        gradlePath                    : :app
        gradleVersion                 : 6.7.1
        buildFile                     : <ROOT>/app/build.gradle
        buildFilePath                 : <ROOT>/app/build.gradle
        rootFolderPath                : <ROOT>
        hasSafeArgsJava               : false
        hasSafeArgsKotlin             : false
    CurrentVariantReportedVersions
        minSdk
            ApiLevel                      : 16
            ApiString                     : 16
        runtimeMinSdk
            ApiLevel                      : 16
            ApiString                     : 16
        targetSdk
            ApiLevel                      : <SDK_VERSION>
            ApiString                     : <SDK_VERSION>
    RootBuildId                   : <ROOT>
    BuildId                       : <ROOT>
    ProjectPath                   : :app
    ModelVersion                  : 4.1.0
    ProjectType                   : PROJECT_TYPE_APP
    CompileTarget                 : android-32
    BuildFolder                   : <ROOT>/app/build [-]
    buildToolsVersion             : 29.0.2
    IsBaseSplit                   : true
    GroupId                       : MainActivity
    Namespace                     : com.example.mainactivity
    TestNamespace                 : com.example.mainactivity.test
    AaptOptions
        NameSpacing                   : DISABLED
    LintOptions
        IsCheckTestSources            : false
        IsCheckDependencies           : false
        IsAbortOnError                : true
        IsAbsolutePaths               : true
        IsNoLines                     : false
        IsQuiet                       : false
        IsCheckAllWarnings            : false
        IsIgnoreWarnings              : false
        IsWarningsAsErrors            : false
        IsIgnoreTestSources           : false
        IsIgnoreTestFixturesSources   : false
        IsCheckGeneratedSources       : false
        IsCheckReleaseBuilds          : true
        IsExplainIssues               : true
        IsShowAll                     : false
        TextReport                    : false
        HtmlReport                    : true
        XmlReport                     : true
        SarifReport                   : false
    JavaCompileOptions
        Encoding                      : UTF-8
        SourceCompatibility           : 1.7
        TargetCompatibility           : 1.7
        IsCoreLibraryDesugaringEnabled          : false
    AgpFlags
        ApplicationRClassConstantIds  : true
        AestRClassConstantIds         : true
        TransitiveRClasses            : true
        UseAndroidX                   : true
        UsesCompose                   : false
        MlModelBindingEnabled         : false
        EnableVcsInfo                 : false
    - basicVariant:               : localDebug
        applicationId                 : com.example.mainactivity
        testApplicationId             : com.example.mainactivity.test
    - basicVariant:               : remoteDebug
        applicationId                 : com.example.mainactivity
        testApplicationId             : com.example.mainactivity.test
    - basicVariant:               : localRelease
        applicationId                 : com.example.mainactivity
    - basicVariant:               : remoteRelease
        applicationId                 : com.example.mainactivity
    FlavorDimensions              : type
    BootClassPath                 : <ANDROID_SDK>/platforms/android-32/android.jar
    ViewBindingOptions
        Enabled                       : false
    DependenciesInfo
        IncludeInApk                  : true
        IncludeInBundle               : true
    DefaultConfig
        ProductFlavor
            Name                          : main
            ApplicationId                 : com.example.mainactivity
            VersionCode                   : 1
            VersionName                   : 1.0
            TestInstrumentationRunner     : androidx.test.runner.AndroidJUnitRunner
            MinSdkVersion
                ApiLevel                      : 16
                ApiString                     : 16
            TargetSdkVersion
                ApiLevel                      : <SDK_VERSION>
                ApiString                     : <SDK_VERSION>
            VectorDrawables
                UseSupportLibrary             : false
        SourceProvider
            Name                          : main
            Manifest                      : <ROOT>/app/src/main/AndroidManifest.xml
            JavaDirectories               : <ROOT>/app/src/main/java
            ResourcesDirectories          : <ROOT>/app/src/main/resources [-]
            AidlDirectories               : <ROOT>/app/src/main/aidl [-]
            RenderscriptDirectories       : <ROOT>/app/src/main/rs [-]
            ResDirectories                : <ROOT>/app/src/main/res
            AssetsDirectories             : <ROOT>/app/src/main/assets [-]
            JniLibsDirectories            : <ROOT>/app/src/main/jniLibs [-]
            ShadersDirectories            : <ROOT>/app/src/main/shaders [-]
        ExtraSourceProviders
            ExtraSourceProvider
                ArtifactName                  : _android_test_
                SourceProvider
                    Name                          : androidTest
                    Manifest                      : <ROOT>/app/src/androidTest/AndroidManifest.xml [-]
                    JavaDirectories               : <ROOT>/app/src/androidTest/java
                    ResourcesDirectories          : <ROOT>/app/src/androidTest/resources [-]
                    AidlDirectories               : <ROOT>/app/src/androidTest/aidl [-]
                    RenderscriptDirectories       : <ROOT>/app/src/androidTest/rs [-]
                    ResDirectories                : <ROOT>/app/src/androidTest/res [-]
                    AssetsDirectories             : <ROOT>/app/src/androidTest/assets [-]
                    JniLibsDirectories            : <ROOT>/app/src/androidTest/jniLibs [-]
                    ShadersDirectories            : <ROOT>/app/src/androidTest/shaders [-]
            ExtraSourceProvider
                ArtifactName                  : _unit_test_
                SourceProvider
                    Name                          : test
                    Manifest                      : <ROOT>/app/src/test/AndroidManifest.xml [-]
                    JavaDirectories               : <ROOT>/app/src/test/java
                    ResourcesDirectories          : <ROOT>/app/src/test/resources [-]
                    AidlDirectories               : <ROOT>/app/src/test/aidl [-]
                    RenderscriptDirectories       : <ROOT>/app/src/test/rs [-]
                    ResDirectories                : <ROOT>/app/src/test/res [-]
                    AssetsDirectories             : <ROOT>/app/src/test/assets [-]
                    JniLibsDirectories            : <ROOT>/app/src/test/jniLibs [-]
                    ShadersDirectories            : <ROOT>/app/src/test/shaders [-]
    BuildTypes
        BuildType
            Name                          : debug
            IsDebuggable                  : true
            IsJniDebuggable               : false
            IsRenderscriptDebuggable      : false
            RenderscriptOptimLevel        : 3
            IsMinifyEnabled               : false
            IsZipAlignEnabled             : true
        SourceProvider
            Name                          : debug
            Manifest                      : <ROOT>/app/src/debug/AndroidManifest.xml [-]
            JavaDirectories               : <ROOT>/app/src/debug/java [-]
            ResourcesDirectories          : <ROOT>/app/src/debug/resources [-]
            AidlDirectories               : <ROOT>/app/src/debug/aidl [-]
            RenderscriptDirectories       : <ROOT>/app/src/debug/rs [-]
            ResDirectories                : <ROOT>/app/src/debug/res [-]
            AssetsDirectories             : <ROOT>/app/src/debug/assets [-]
            JniLibsDirectories            : <ROOT>/app/src/debug/jniLibs [-]
            ShadersDirectories            : <ROOT>/app/src/debug/shaders [-]
        ExtraSourceProviders
            ExtraSourceProvider
                ArtifactName                  : _android_test_
                SourceProvider
                    Name                          : androidTestDebug
                    Manifest                      : <ROOT>/app/src/androidTestDebug/AndroidManifest.xml [-]
                    JavaDirectories               : <ROOT>/app/src/androidTestDebug/java [-]
                    ResourcesDirectories          : <ROOT>/app/src/androidTestDebug/resources [-]
                    AidlDirectories               : <ROOT>/app/src/androidTestDebug/aidl [-]
                    RenderscriptDirectories       : <ROOT>/app/src/androidTestDebug/rs [-]
                    ResDirectories                : <ROOT>/app/src/androidTestDebug/res [-]
                    AssetsDirectories             : <ROOT>/app/src/androidTestDebug/assets [-]
                    JniLibsDirectories            : <ROOT>/app/src/androidTestDebug/jniLibs [-]
                    ShadersDirectories            : <ROOT>/app/src/androidTestDebug/shaders [-]
        ExtraSourceProviders
            ExtraSourceProvider
                ArtifactName                  : _unit_test_
                SourceProvider
                    Name                          : testDebug
                    Manifest                      : <ROOT>/app/src/testDebug/AndroidManifest.xml [-]
                    JavaDirectories               : <ROOT>/app/src/testDebug/java [-]
                    ResourcesDirectories          : <ROOT>/app/src/testDebug/resources [-]
                    AidlDirectories               : <ROOT>/app/src/testDebug/aidl [-]
                    RenderscriptDirectories       : <ROOT>/app/src/testDebug/rs [-]
                    ResDirectories                : <ROOT>/app/src/testDebug/res [-]
                    AssetsDirectories             : <ROOT>/app/src/testDebug/assets [-]
                    JniLibsDirectories            : <ROOT>/app/src/testDebug/jniLibs [-]
                    ShadersDirectories            : <ROOT>/app/src/testDebug/shaders [-]
        BuildType
            Name                          : release
            IsDebuggable                  : false
            IsJniDebuggable               : false
            IsRenderscriptDebuggable      : false
            RenderscriptOptimLevel        : 3
            IsMinifyEnabled               : false
            IsZipAlignEnabled             : true
        SourceProvider
            Name                          : release
            Manifest                      : <ROOT>/app/src/release/AndroidManifest.xml [-]
            JavaDirectories               : <ROOT>/app/src/release/java [-]
            ResourcesDirectories          : <ROOT>/app/src/release/resources [-]
            AidlDirectories               : <ROOT>/app/src/release/aidl [-]
            RenderscriptDirectories       : <ROOT>/app/src/release/rs [-]
            ResDirectories                : <ROOT>/app/src/release/res [-]
            AssetsDirectories             : <ROOT>/app/src/release/assets [-]
            JniLibsDirectories            : <ROOT>/app/src/release/jniLibs [-]
            ShadersDirectories            : <ROOT>/app/src/release/shaders [-]
        ExtraSourceProviders
            ExtraSourceProvider
                ArtifactName                  : _android_test_
                SourceProvider
                    Name                          : androidTestRelease
                    Manifest                      : <ROOT>/app/src/androidTestRelease/AndroidManifest.xml [-]
                    JavaDirectories               : <ROOT>/app/src/androidTestRelease/java [-]
                    ResourcesDirectories          : <ROOT>/app/src/androidTestRelease/resources [-]
                    AidlDirectories               : <ROOT>/app/src/androidTestRelease/aidl [-]
                    RenderscriptDirectories       : <ROOT>/app/src/androidTestRelease/rs [-]
                    ResDirectories                : <ROOT>/app/src/androidTestRelease/res [-]
                    AssetsDirectories             : <ROOT>/app/src/androidTestRelease/assets [-]
                    JniLibsDirectories            : <ROOT>/app/src/androidTestRelease/jniLibs [-]
                    ShadersDirectories            : <ROOT>/app/src/androidTestRelease/shaders [-]
        ExtraSourceProviders
            ExtraSourceProvider
                ArtifactName                  : _unit_test_
                SourceProvider
                    Name                          : testRelease
                    Manifest                      : <ROOT>/app/src/testRelease/AndroidManifest.xml [-]
                    JavaDirectories               : <ROOT>/app/src/testRelease/java [-]
                    ResourcesDirectories          : <ROOT>/app/src/testRelease/resources [-]
                    AidlDirectories               : <ROOT>/app/src/testRelease/aidl [-]
                    RenderscriptDirectories       : <ROOT>/app/src/testRelease/rs [-]
                    ResDirectories                : <ROOT>/app/src/testRelease/res [-]
                    AssetsDirectories             : <ROOT>/app/src/testRelease/assets [-]
                    JniLibsDirectories            : <ROOT>/app/src/testRelease/jniLibs [-]
                    ShadersDirectories            : <ROOT>/app/src/testRelease/shaders [-]
    ProductFlavors
        ProductFlavor
            Name                          : local
            Dimension                     : type
            VectorDrawables
        SourceProvider
            Name                          : local
            Manifest                      : <ROOT>/app/src/local/AndroidManifest.xml [-]
            JavaDirectories               : <ROOT>/app/src/local/java [-]
            ResourcesDirectories          : <ROOT>/app/src/local/resources [-]
            AidlDirectories               : <ROOT>/app/src/local/aidl [-]
            RenderscriptDirectories       : <ROOT>/app/src/local/rs [-]
            ResDirectories                : <ROOT>/app/src/local/res [-]
            AssetsDirectories             : <ROOT>/app/src/local/assets [-]
            JniLibsDirectories            : <ROOT>/app/src/local/jniLibs [-]
            ShadersDirectories            : <ROOT>/app/src/local/shaders [-]
        ExtraSourceProviders
            ExtraSourceProvider
                ArtifactName                  : _android_test_
                SourceProvider
                    Name                          : androidTestLocal
                    Manifest                      : <ROOT>/app/src/androidTestLocal/AndroidManifest.xml [-]
                    JavaDirectories               : <ROOT>/app/src/androidTestLocal/java [-]
                    ResourcesDirectories          : <ROOT>/app/src/androidTestLocal/resources [-]
                    AidlDirectories               : <ROOT>/app/src/androidTestLocal/aidl [-]
                    RenderscriptDirectories       : <ROOT>/app/src/androidTestLocal/rs [-]
                    ResDirectories                : <ROOT>/app/src/androidTestLocal/res [-]
                    AssetsDirectories             : <ROOT>/app/src/androidTestLocal/assets [-]
                    JniLibsDirectories            : <ROOT>/app/src/androidTestLocal/jniLibs [-]
                    ShadersDirectories            : <ROOT>/app/src/androidTestLocal/shaders [-]
            ExtraSourceProvider
                ArtifactName                  : _unit_test_
                SourceProvider
                    Name                          : testLocal
                    Manifest                      : <ROOT>/app/src/testLocal/AndroidManifest.xml [-]
                    JavaDirectories               : <ROOT>/app/src/testLocal/java [-]
                    ResourcesDirectories          : <ROOT>/app/src/testLocal/resources [-]
                    AidlDirectories               : <ROOT>/app/src/testLocal/aidl [-]
                    RenderscriptDirectories       : <ROOT>/app/src/testLocal/rs [-]
                    ResDirectories                : <ROOT>/app/src/testLocal/res [-]
                    AssetsDirectories             : <ROOT>/app/src/testLocal/assets [-]
                    JniLibsDirectories            : <ROOT>/app/src/testLocal/jniLibs [-]
                    ShadersDirectories            : <ROOT>/app/src/testLocal/shaders [-]
        ProductFlavor
            Name                          : remote
            Dimension                     : type
            VectorDrawables
        SourceProvider
            Name                          : remote
            Manifest                      : <ROOT>/app/src/remote/AndroidManifest.xml [-]
            JavaDirectories               : <ROOT>/app/src/remote/java [-]
            ResourcesDirectories          : <ROOT>/app/src/remote/resources [-]
            AidlDirectories               : <ROOT>/app/src/remote/aidl [-]
            RenderscriptDirectories       : <ROOT>/app/src/remote/rs [-]
            ResDirectories                : <ROOT>/app/src/remote/res [-]
            AssetsDirectories             : <ROOT>/app/src/remote/assets [-]
            JniLibsDirectories            : <ROOT>/app/src/remote/jniLibs [-]
            ShadersDirectories            : <ROOT>/app/src/remote/shaders [-]
        ExtraSourceProviders
            ExtraSourceProvider
                ArtifactName                  : _android_test_
                SourceProvider
                    Name                          : androidTestRemote
                    Manifest                      : <ROOT>/app/src/androidTestRemote/AndroidManifest.xml [-]
                    JavaDirectories               : <ROOT>/app/src/androidTestRemote/java [-]
                    ResourcesDirectories          : <ROOT>/app/src/androidTestRemote/resources [-]
                    AidlDirectories               : <ROOT>/app/src/androidTestRemote/aidl [-]
                    RenderscriptDirectories       : <ROOT>/app/src/androidTestRemote/rs [-]
                    ResDirectories                : <ROOT>/app/src/androidTestRemote/res [-]
                    AssetsDirectories             : <ROOT>/app/src/androidTestRemote/assets [-]
                    JniLibsDirectories            : <ROOT>/app/src/androidTestRemote/jniLibs [-]
                    ShadersDirectories            : <ROOT>/app/src/androidTestRemote/shaders [-]
            ExtraSourceProvider
                ArtifactName                  : _unit_test_
                SourceProvider
                    Name                          : testRemote
                    Manifest                      : <ROOT>/app/src/testRemote/AndroidManifest.xml [-]
                    JavaDirectories               : <ROOT>/app/src/testRemote/java [-]
                    ResourcesDirectories          : <ROOT>/app/src/testRemote/resources [-]
                    AidlDirectories               : <ROOT>/app/src/testRemote/aidl [-]
                    RenderscriptDirectories       : <ROOT>/app/src/testRemote/rs [-]
                    ResDirectories                : <ROOT>/app/src/testRemote/res [-]
                    AssetsDirectories             : <ROOT>/app/src/testRemote/assets [-]
                    JniLibsDirectories            : <ROOT>/app/src/testRemote/jniLibs [-]
                    ShadersDirectories            : <ROOT>/app/src/testRemote/shaders [-]
    SigningConfigs
        SigningConfig
            Name                          : debug
            StoreFile                     : debug.keystore
            StorePassword                 : android
            KeyAlias                      : AndroidDebugKey
    VariantBuildInformation
        VariantBuildInformation
            VariantName                   : localDebug
            BuildTasksAndOutputInformation
                AssembleTaskName              : assembleLocalDebug
                AssembleTaskOutputListingFile : <ROOT>/app/build/outputs/apk/local/debug/output-metadata.json [-]
                BundleTaskName                : bundleLocalDebug
                BundleTaskOutputListingFile   : <ROOT>/app/build/intermediates/bundle_ide_model/localDebug/output-metadata.json [-]
                ApkFromBundleTaskName         : extractApksForLocalDebug
                ApkFromBundleTaskOutputListingFile      : <ROOT>/app/build/intermediates/apk_from_bundle_ide_model/localDebug/output-metadata.json [-]
        VariantBuildInformation
            VariantName                   : remoteDebug
            BuildTasksAndOutputInformation
                AssembleTaskName              : assembleRemoteDebug
                AssembleTaskOutputListingFile : <ROOT>/app/build/outputs/apk/remote/debug/output-metadata.json [-]
                BundleTaskName                : bundleRemoteDebug
                BundleTaskOutputListingFile   : <ROOT>/app/build/intermediates/bundle_ide_model/remoteDebug/output-metadata.json [-]
                ApkFromBundleTaskName         : extractApksForRemoteDebug
                ApkFromBundleTaskOutputListingFile      : <ROOT>/app/build/intermediates/apk_from_bundle_ide_model/remoteDebug/output-metadata.json [-]
        VariantBuildInformation
            VariantName                   : localRelease
            BuildTasksAndOutputInformation
                AssembleTaskName              : assembleLocalRelease
                AssembleTaskOutputListingFile : <ROOT>/app/build/outputs/apk/local/release/output-metadata.json [-]
                BundleTaskName                : bundleLocalRelease
                BundleTaskOutputListingFile   : <ROOT>/app/build/intermediates/bundle_ide_model/localRelease/output-metadata.json [-]
                ApkFromBundleTaskName         : extractApksForLocalRelease
                ApkFromBundleTaskOutputListingFile      : <ROOT>/app/build/intermediates/apk_from_bundle_ide_model/localRelease/output-metadata.json [-]
        VariantBuildInformation
            VariantName                   : remoteRelease
            BuildTasksAndOutputInformation
                AssembleTaskName              : assembleRemoteRelease
                AssembleTaskOutputListingFile : <ROOT>/app/build/outputs/apk/remote/release/output-metadata.json [-]
                BundleTaskName                : bundleRemoteRelease
                BundleTaskOutputListingFile   : <ROOT>/app/build/intermediates/bundle_ide_model/remoteRelease/output-metadata.json [-]
                ApkFromBundleTaskName         : extractApksForRemoteRelease
                ApkFromBundleTaskOutputListingFile      : <ROOT>/app/build/intermediates/apk_from_bundle_ide_model/remoteRelease/output-metadata.json [-]
    IdeVariants
        IdeVariant
            Name                          : localDebug
            BuildType                     : debug
            DisplayName                   : local-debug
            InstantAppCompatible          : false
            MinSdkVersion
                ApiLevel                      : 16
                ApiString                     : 16
            TargetSdkVersion
                ApiLevel                      : <SDK_VERSION>
                ApiString                     : <SDK_VERSION>
            VersionCode                   : 1
            VersionNameSuffix             :
            VersionNameWithSuffix         : 1.0
            DeprecatedPreMergedApplicationId        : com.example.mainactivity
            ProductFlavors                : local
            TestInstrumentationRunner     : androidx.test.runner.AndroidJUnitRunner
            MainArtifact
                Name                          : MAIN
                CompileTaskName               : compileLocalDebugSources
                AssembleTaskName              : assembleLocalDebug
                IsTestArtifact                : false
                IdeSetupTaskNames             : generateLocalDebugSources
                GeneratedSourceFolders        : <ROOT>/app/build/generated/aidl_source_output_dir/localDebug/out [-]
                GeneratedSourceFolders        : <ROOT>/app/build/generated/ap_generated_sources/localDebug/out [-]
                GeneratedSourceFolders        : <ROOT>/app/build/generated/renderscript_source_output_dir/localDebug/out [-]
                GeneratedSourceFolders        : <ROOT>/app/build/generated/source/buildConfig/local/debug [-]
                GeneratedSourceFolders        : <ROOT>/app/build/generated/source/kapt/localDebug [-]
                GeneratedSourceFolders        : <ROOT>/app/build/generated/source/kaptKotlin/localDebug [-]
                ClassesFolder                 : <ROOT>/app/build/intermediates/compile_and_runtime_not_namespaced_r_class_jar/localDebug/R.jar [-]
                ClassesFolder                 : <ROOT>/app/build/intermediates/javac/localDebug/classes [-]
                ClassesFolder                 : <ROOT>/app/build/tmp/kapt3/classes/localDebug [-]
                ClassesFolder                 : <ROOT>/app/build/tmp/kotlin-classes/localDebug [-]
                VariantSourceProvider
                    Name                          : localDebug
                    Manifest                      : <ROOT>/app/src/localDebug/AndroidManifest.xml [-]
                    JavaDirectories               : <ROOT>/app/src/localDebug/java [-]
                    ResourcesDirectories          : <ROOT>/app/src/localDebug/resources [-]
                    AidlDirectories               : <ROOT>/app/src/localDebug/aidl [-]
                    RenderscriptDirectories       : <ROOT>/app/src/localDebug/rs [-]
                    ResDirectories                : <ROOT>/app/src/localDebug/res [-]
                    AssetsDirectories             : <ROOT>/app/src/localDebug/assets [-]
                    JniLibsDirectories            : <ROOT>/app/src/localDebug/jniLibs [-]
                    ShadersDirectories            : <ROOT>/app/src/localDebug/shaders [-]
                Dependencies
                    compileClasspath
                        androidLibrary                : androidx.core:core-ktx:1.0.1@aar
                        androidLibrary                : androidx.core:core:1.0.0@aar
                        androidLibrary                : androidx.versionedparcelable:versionedparcelable:1.0.0@aar
                        androidLibrary                : androidx.lifecycle:lifecycle-runtime:2.0.0@aar
                        javaLibrary                   : org.jetbrains.kotlin:kotlin-android-extensions-runtime:<KOTLIN_VERSION>@jar
                        javaLibrary                   : org.jetbrains.kotlin:kotlin-stdlib-jdk8:<KOTLIN_VERSION>@jar
                        javaLibrary                   : org.jetbrains.kotlin:kotlin-stdlib-jdk7:<KOTLIN_VERSION>@jar
                        javaLibrary                   : com.google.dagger:dagger:2.6@jar
                        javaLibrary                   : org.jetbrains.kotlin:kotlin-stdlib:<KOTLIN_VERSION>@jar
                        javaLibrary                   : org.jetbrains.kotlin:kotlin-stdlib-common:<KOTLIN_VERSION>@jar
                        javaLibrary                   : org.jetbrains:annotations:13.0@jar
                        javaLibrary                   : androidx.collection:collection:1.0.0@jar
                        javaLibrary                   : androidx.lifecycle:lifecycle-common:2.0.0@jar
                        javaLibrary                   : androidx.arch.core:core-common:2.0.0@jar
                        javaLibrary                   : androidx.annotation:annotation:1.0.0@jar
                        javaLibrary                   : javax.inject:javax.inject:1@jar
                        module                        : <ROOT>-:javaLib-MAIN
                    runtimeClasspath
                        androidLibrary                : androidx.core:core-ktx:1.0.1@aar
                        androidLibrary                : androidx.core:core:1.0.0@aar
                        androidLibrary                : androidx.versionedparcelable:versionedparcelable:1.0.0@aar
                        androidLibrary                : androidx.lifecycle:lifecycle-runtime:2.0.0@aar
                        javaLibrary                   : org.jetbrains.kotlin:kotlin-android-extensions-runtime:<KOTLIN_VERSION>@jar
                        javaLibrary                   : org.jetbrains.kotlin:kotlin-stdlib-jdk8:<KOTLIN_VERSION>@jar
                        javaLibrary                   : org.jetbrains.kotlin:kotlin-stdlib-jdk7:<KOTLIN_VERSION>@jar
                        javaLibrary                   : com.google.dagger:dagger:2.6@jar
                        javaLibrary                   : org.jetbrains.kotlin:kotlin-stdlib:<KOTLIN_VERSION>@jar
                        javaLibrary                   : org.jetbrains.kotlin:kotlin-stdlib-common:<KOTLIN_VERSION>@jar
                        javaLibrary                   : org.jetbrains:annotations:13.0@jar
                        javaLibrary                   : androidx.collection:collection:1.0.0@jar
                        javaLibrary                   : androidx.lifecycle:lifecycle-common:2.0.0@jar
                        javaLibrary                   : androidx.arch.core:core-common:2.0.0@jar
                        javaLibrary                   : androidx.annotation:annotation:1.0.0@jar
                        javaLibrary                   : javax.inject:javax.inject:1@jar
                        module                        : <ROOT>-:javaLib-MAIN
                ApplicationId                 : com.example.mainactivity
                SigningConfigName             : debug
                IsSigned                      : true
                CodeShrinker                  : null
                BuildTasksAndOutputInformation
                    AssembleTaskName              : assembleLocalDebug
                    AssembleTaskOutputListingFile : <ROOT>/app/build/outputs/apk/local/debug/output-metadata.json [-]
                    BundleTaskName                : bundleLocalDebug
                    BundleTaskOutputListingFile   : <ROOT>/app/build/intermediates/bundle_ide_model/localDebug/output-metadata.json [-]
                    ApkFromBundleTaskName         : extractApksForLocalDebug
                    ApkFromBundleTaskOutputListingFile      : <ROOT>/app/build/intermediates/apk_from_bundle_ide_model/localDebug/output-metadata.json [-]
                GeneratedResourceFolders      : <ROOT>/app/build/generated/res/rs/local/debug [-]
                GeneratedResourceFolders      : <ROOT>/app/build/generated/res/resValues/local/debug [-]
            AndroidTestArtifact
                Name                          : ANDROID_TEST
                CompileTaskName               : compileLocalDebugAndroidTestSources
                AssembleTaskName              : assembleLocalDebugAndroidTest
                IsTestArtifact                : true
                IdeSetupTaskNames             : generateLocalDebugAndroidTestSources
                GeneratedSourceFolders        : <ROOT>/app/build/generated/aidl_source_output_dir/localDebugAndroidTest/out [-]
                GeneratedSourceFolders        : <ROOT>/app/build/generated/ap_generated_sources/localDebugAndroidTest/out [-]
                GeneratedSourceFolders        : <ROOT>/app/build/generated/renderscript_source_output_dir/localDebugAndroidTest/out [-]
                GeneratedSourceFolders        : <ROOT>/app/build/generated/source/buildConfig/androidTest/local/debug [-]
                GeneratedSourceFolders        : <ROOT>/app/build/generated/source/kapt/localDebugAndroidTest [-]
                GeneratedSourceFolders        : <ROOT>/app/build/generated/source/kaptKotlin/localDebugAndroidTest [-]
                ClassesFolder                 : <ROOT>/app/build/intermediates/compile_and_runtime_not_namespaced_r_class_jar/localDebugAndroidTest/R.jar [-]
                ClassesFolder                 : <ROOT>/app/build/intermediates/javac/localDebugAndroidTest/classes [-]
                ClassesFolder                 : <ROOT>/app/build/tmp/kapt3/classes/localDebugAndroidTest [-]
                ClassesFolder                 : <ROOT>/app/build/tmp/kotlin-classes/localDebugAndroidTest [-]
                VariantSourceProvider
                    Name                          : androidTestLocalDebug
                    Manifest                      : <ROOT>/app/src/androidTestLocalDebug/AndroidManifest.xml [-]
                    JavaDirectories               : <ROOT>/app/src/androidTestLocalDebug/java [-]
                    ResourcesDirectories          : <ROOT>/app/src/androidTestLocalDebug/resources [-]
                    AidlDirectories               : <ROOT>/app/src/androidTestLocalDebug/aidl [-]
                    RenderscriptDirectories       : <ROOT>/app/src/androidTestLocalDebug/rs [-]
                    ResDirectories                : <ROOT>/app/src/androidTestLocalDebug/res [-]
                    AssetsDirectories             : <ROOT>/app/src/androidTestLocalDebug/assets [-]
                    JniLibsDirectories            : <ROOT>/app/src/androidTestLocalDebug/jniLibs [-]
                    ShadersDirectories            : <ROOT>/app/src/androidTestLocalDebug/shaders [-]
                Dependencies
                    compileClasspath
                        androidLibrary                : androidx.test.ext:junit:1.1.2@aar
                        androidLibrary                : androidx.test.espresso:espresso-core:3.2.0@aar
                        androidLibrary                : androidx.core:core-ktx:1.0.1@aar
                        androidLibrary                : androidx.test:runner:1.2.0@aar
                        androidLibrary                : androidx.test:core:1.3.0@aar
                        androidLibrary                : androidx.test:monitor:1.3.0@aar
                        androidLibrary                : androidx.core:core:1.0.0@aar
                        androidLibrary                : androidx.lifecycle:lifecycle-runtime:2.0.0@aar
                        androidLibrary                : androidx.versionedparcelable:versionedparcelable:1.0.0@aar
                        androidLibrary                : androidx.test.espresso:espresso-idling-resource:3.2.0@aar
                        javaLibrary                   : org.jetbrains.kotlin:kotlin-android-extensions-runtime:<KOTLIN_VERSION>@jar
                        javaLibrary                   : org.jetbrains.kotlin:kotlin-stdlib-jdk8:<KOTLIN_VERSION>@jar
                        javaLibrary                   : org.jetbrains.kotlin:kotlin-stdlib-jdk7:<KOTLIN_VERSION>@jar
                        javaLibrary                   : com.google.dagger:dagger:2.6@jar
                        javaLibrary                   : junit:junit:4.12@jar
                        javaLibrary                   : org.hamcrest:hamcrest-integration:1.3@jar
                        javaLibrary                   : org.hamcrest:hamcrest-library:1.3@jar
                        javaLibrary                   : org.hamcrest:hamcrest-core:1.3@jar
                        javaLibrary                   : androidx.lifecycle:lifecycle-common:2.0.0@jar
                        javaLibrary                   : androidx.collection:collection:1.0.0@jar
                        javaLibrary                   : androidx.arch.core:core-common:2.0.0@jar
                        javaLibrary                   : androidx.annotation:annotation:1.0.0@jar
                        javaLibrary                   : net.sf.kxml:kxml2:2.3.0@jar
                        javaLibrary                   : com.squareup:javawriter:2.1.1@jar
                        javaLibrary                   : javax.inject:javax.inject:1@jar
                        javaLibrary                   : com.google.code.findbugs:jsr305:2.0.1@jar
                        javaLibrary                   : org.jetbrains.kotlin:kotlin-stdlib:<KOTLIN_VERSION>@jar
                        javaLibrary                   : org.jetbrains.kotlin:kotlin-stdlib-common:<KOTLIN_VERSION>@jar
                        javaLibrary                   : org.jetbrains:annotations:13.0@jar
                        module                        : <ROOT>-:app-MAIN
                        module                        : <ROOT>-:javaLib-MAIN
                    runtimeClasspath
                        androidLibrary                : androidx.test.ext:junit:1.1.2@aar
                        androidLibrary                : androidx.test.espresso:espresso-core:3.2.0@aar
                        androidLibrary                : androidx.test:runner:1.2.0@aar
                        androidLibrary                : androidx.test:core:1.3.0@aar
                        androidLibrary                : androidx.test:monitor:1.3.0@aar
                        androidLibrary                : androidx.test.espresso:espresso-idling-resource:3.2.0@aar
                        javaLibrary                   : junit:junit:4.12@jar
                        javaLibrary                   : org.hamcrest:hamcrest-integration:1.3@jar
                        javaLibrary                   : org.hamcrest:hamcrest-library:1.3@jar
                        javaLibrary                   : org.hamcrest:hamcrest-core:1.3@jar
                        javaLibrary                   : androidx.lifecycle:lifecycle-common:2.0.0@jar
                        javaLibrary                   : androidx.annotation:annotation:1.0.0@jar
                        javaLibrary                   : net.sf.kxml:kxml2:2.3.0@jar
                        javaLibrary                   : com.squareup:javawriter:2.1.1@jar
                        javaLibrary                   : javax.inject:javax.inject:1@jar
                        javaLibrary                   : com.google.code.findbugs:jsr305:2.0.1@jar
                        module                        : <ROOT>-:app-MAIN
                        module                        : <ROOT>-:javaLib-MAIN
                ProvidedDependencies
                    - provided                    : androidx.arch.core:core-common:2.0.0
                    - provided                    : androidx.collection:collection:1.0.0
                    - provided                    : androidx.core:core-ktx:1.0.1@aar
                    - provided                    : androidx.core:core:1.0.0@aar
                    - provided                    : androidx.lifecycle:lifecycle-runtime:2.0.0@aar
                    - provided                    : androidx.versionedparcelable:versionedparcelable:1.0.0@aar
                    - provided                    : com.google.dagger:dagger:2.6
                    - provided                    : org.jetbrains.kotlin:kotlin-android-extensions-runtime:<KOTLIN_VERSION>
                    - provided                    : org.jetbrains.kotlin:kotlin-stdlib-common:<KOTLIN_VERSION>
                    - provided                    : org.jetbrains.kotlin:kotlin-stdlib-jdk7:<KOTLIN_VERSION>
                    - provided                    : org.jetbrains.kotlin:kotlin-stdlib-jdk8:<KOTLIN_VERSION>
                    - provided                    : org.jetbrains.kotlin:kotlin-stdlib:<KOTLIN_VERSION>
                    - provided                    : org.jetbrains:annotations:13.0
                ApplicationId                 : com.example.mainactivity.test
                SigningConfigName             : debug
                IsSigned                      : true
                CodeShrinker                  : null
                BuildTasksAndOutputInformation
                    AssembleTaskName              : assembleLocalDebugAndroidTest
                    AssembleTaskOutputListingFile : <ROOT>/app/build/outputs/apk/androidTest/local/debug/output-metadata.json [-]
                GeneratedResourceFolders      : <ROOT>/app/build/generated/res/rs/androidTest/local/debug [-]
                GeneratedResourceFolders      : <ROOT>/app/build/generated/res/resValues/androidTest/local/debug [-]
                TestOptions
                    AnimationsDisabled            : false
                    Execution                     : HOST
            UnitTestArtifact
                Name                          : UNIT_TEST
                CompileTaskName               : compileLocalDebugUnitTestSources
                AssembleTaskName              : assembleLocalDebugUnitTest
                IsTestArtifact                : true
                IdeSetupTaskNames             : createMockableJar
                GeneratedSourceFolders        : <ROOT>/app/build/generated/ap_generated_sources/localDebugUnitTest/out [-]
                GeneratedSourceFolders        : <ROOT>/app/build/generated/source/kapt/localDebugUnitTest [-]
                GeneratedSourceFolders        : <ROOT>/app/build/generated/source/kaptKotlin/localDebugUnitTest [-]
                ClassesFolder                 : <ROOT>/app/build/intermediates/compile_and_runtime_not_namespaced_r_class_jar/localDebug/R.jar [-]
                ClassesFolder                 : <ROOT>/app/build/intermediates/javac/localDebugUnitTest/classes [-]
                ClassesFolder                 : <ROOT>/app/build/tmp/kapt3/classes/localDebugUnitTest [-]
                ClassesFolder                 : <ROOT>/app/build/tmp/kotlin-classes/localDebugUnitTest [-]
                VariantSourceProvider
                    Name                          : testLocalDebug
                    Manifest                      : <ROOT>/app/src/testLocalDebug/AndroidManifest.xml [-]
                    JavaDirectories               : <ROOT>/app/src/testLocalDebug/java [-]
                    ResourcesDirectories          : <ROOT>/app/src/testLocalDebug/resources [-]
                    AidlDirectories               : <ROOT>/app/src/testLocalDebug/aidl [-]
                    RenderscriptDirectories       : <ROOT>/app/src/testLocalDebug/rs [-]
                    ResDirectories                : <ROOT>/app/src/testLocalDebug/res [-]
                    AssetsDirectories             : <ROOT>/app/src/testLocalDebug/assets [-]
                    JniLibsDirectories            : <ROOT>/app/src/testLocalDebug/jniLibs [-]
                    ShadersDirectories            : <ROOT>/app/src/testLocalDebug/shaders [-]
                Dependencies
                    compileClasspath
                        androidLibrary                : androidx.core:core-ktx:1.0.1@aar
                        androidLibrary                : androidx.core:core:1.0.0@aar
                        androidLibrary                : androidx.versionedparcelable:versionedparcelable:1.0.0@aar
                        androidLibrary                : androidx.lifecycle:lifecycle-runtime:2.0.0@aar
                        javaLibrary                   : org.jetbrains.kotlin:kotlin-android-extensions-runtime:<KOTLIN_VERSION>@jar
                        javaLibrary                   : org.jetbrains.kotlin:kotlin-stdlib-jdk8:<KOTLIN_VERSION>@jar
                        javaLibrary                   : org.jetbrains.kotlin:kotlin-stdlib-jdk7:<KOTLIN_VERSION>@jar
                        javaLibrary                   : com.google.dagger:dagger:2.6@jar
                        javaLibrary                   : junit:junit:4.12@jar
                        javaLibrary                   : org.hamcrest:hamcrest-core:1.3@jar
                        javaLibrary                   : org.jetbrains.kotlin:kotlin-stdlib:<KOTLIN_VERSION>@jar
                        javaLibrary                   : org.jetbrains.kotlin:kotlin-stdlib-common:<KOTLIN_VERSION>@jar
                        javaLibrary                   : org.jetbrains:annotations:13.0@jar
                        javaLibrary                   : androidx.collection:collection:1.0.0@jar
                        javaLibrary                   : androidx.lifecycle:lifecycle-common:2.0.0@jar
                        javaLibrary                   : androidx.arch.core:core-common:2.0.0@jar
                        javaLibrary                   : androidx.annotation:annotation:1.0.0@jar
                        javaLibrary                   : javax.inject:javax.inject:1@jar
                        module                        : <ROOT>-:app-MAIN
                        module                        : <ROOT>-:javaLib-MAIN
                    runtimeClasspath
                        androidLibrary                : androidx.core:core-ktx:1.0.1@aar
                        androidLibrary                : androidx.core:core:1.0.0@aar
                        androidLibrary                : androidx.versionedparcelable:versionedparcelable:1.0.0@aar
                        androidLibrary                : androidx.lifecycle:lifecycle-runtime:2.0.0@aar
                        javaLibrary                   : org.jetbrains.kotlin:kotlin-android-extensions-runtime:<KOTLIN_VERSION>@jar
                        javaLibrary                   : org.jetbrains.kotlin:kotlin-stdlib-jdk8:<KOTLIN_VERSION>@jar
                        javaLibrary                   : org.jetbrains.kotlin:kotlin-stdlib-jdk7:<KOTLIN_VERSION>@jar
                        javaLibrary                   : com.google.dagger:dagger:2.6@jar
                        javaLibrary                   : junit:junit:4.12@jar
                        javaLibrary                   : org.hamcrest:hamcrest-core:1.3@jar
                        javaLibrary                   : org.jetbrains.kotlin:kotlin-stdlib:<KOTLIN_VERSION>@jar
                        javaLibrary                   : org.jetbrains.kotlin:kotlin-stdlib-common:<KOTLIN_VERSION>@jar
                        javaLibrary                   : org.jetbrains:annotations:13.0@jar
                        javaLibrary                   : androidx.collection:collection:1.0.0@jar
                        javaLibrary                   : androidx.lifecycle:lifecycle-common:2.0.0@jar
                        javaLibrary                   : androidx.arch.core:core-common:2.0.0@jar
                        javaLibrary                   : androidx.annotation:annotation:1.0.0@jar
                        javaLibrary                   : javax.inject:javax.inject:1@jar
                        module                        : <ROOT>-:app-MAIN
                        module                        : <ROOT>-:javaLib-MAIN
                MockablePlatformJar           : <GRADLE>/caches/transforms-2/files-2.1/xxxxxxxxxxxxxxxxxxxxxxxxxxxxxxxx/android.jar
    kotlinGradleModel             : KotlinGradleModelImpl
        additionalVisibleSourceSets
            localDebug                    : <empty>
            - localDebugAndroidTest       : localDebug
            - localDebugAndroidTest       : main
            - localDebugAndroidTest       : local
            - localDebugAndroidTest       : debug
            - localDebugUnitTest          : localDebug
            - localDebugUnitTest          : main
            - localDebugUnitTest          : local
            - localDebugUnitTest          : debug
        compilerArgumentsBySourceSet
            localDebug
                compilerArguments             : K2JVMCompilerArguments
                    allowNoSourceFiles            : true
                    assertionsMode                : legacy
                    backendThreads                : 1
                    destination                   : <ROOT>/app/build/tmp/kotlin-classes/localDebug
                    jvmDefault                    : disable
                    jvmTarget                     : 1.8
                    moduleName                    : app_localDebug
                    noJdk                         : true
                    noReflect                     : true
                    noStdlib                      : true
                    serializeIr                   : none
                    autoAdvanceApiVersion         : true
                    autoAdvanceLanguageVersion    : true
                    enableSignatureClashChecks    : true
                    explicitApi                   : disable
                    - pluginClasspaths            : <M2>/org/jetbrains/kotlin/kotlin-android-extensions/<KOTLIN_VERSION>/kotlin-android-extensions-<KOTLIN_VERSION>.jar
                    - pluginClasspaths            : <M2>/org/jetbrains/kotlin/kotlin-annotation-processing-gradle/<KOTLIN_VERSION>/kotlin-annotation-processing-gradle-<KOTLIN_VERSION>.jar
                    - pluginClasspaths            : <M2>/org/jetbrains/kotlin/kotlin-compiler-embeddable/<KOTLIN_VERSION>/kotlin-compiler-embeddable-<KOTLIN_VERSION>.jar
                    - pluginClasspaths            : <M2>/org/jetbrains/kotlin/kotlin-reflect/<KOTLIN_VERSION>/kotlin-reflect-<KOTLIN_VERSION>.jar
                    - pluginClasspaths            : <M2>/org/jetbrains/kotlin/kotlin-stdlib/<KOTLIN_VERSION>/kotlin-stdlib-<KOTLIN_VERSION>.jar
                    - pluginClasspaths            : <M2>/org/jetbrains/kotlin/kotlin-script-runtime/<KOTLIN_VERSION>/kotlin-script-runtime-<KOTLIN_VERSION>.jar
                    - pluginClasspaths            : <M2>/org/jetbrains/kotlin/kotlin-daemon-embeddable/<KOTLIN_VERSION>/kotlin-daemon-embeddable-<KOTLIN_VERSION>.jar
                    - pluginClasspaths            : <M2>/org/jetbrains/intellij/deps/trove4j/1.0.20200330/trove4j-1.0.20200330.jar
                    - pluginClasspaths            : <M2>/net/java/dev/jna/jna/5.6.0/jna-5.6.0.jar
                    - pluginClasspaths            : <M2>/org/jetbrains/kotlin/kotlin-stdlib-common/<KOTLIN_VERSION>/kotlin-stdlib-common-<KOTLIN_VERSION>.jar
                    - pluginClasspaths            : <M2>/org/jetbrains/annotations/13.0/annotations-13.0.jar
                    useFirLT                      : true
            localDebugAndroidTest
                compilerArguments             : K2JVMCompilerArguments
                    allowNoSourceFiles            : true
                    assertionsMode                : legacy
                    backendThreads                : 1
                    destination                   : <ROOT>/app/build/tmp/kotlin-classes/localDebugAndroidTest
                    - friendPaths                 : <ROOT>/app/build/tmp/kotlin-classes/localDebug [-]
                    - friendPaths                 : <ROOT>/app/build/intermediates/javac/localDebug/classes [-]
                    - friendPaths                 : <ROOT>/app/build/tmp/kapt3/classes/localDebug [-]
                    - friendPaths                 : <ROOT>/app/build/intermediates/app_classes/localDebug/classes.jar [-]
                    jvmDefault                    : disable
                    jvmTarget                     : 1.8
                    moduleName                    : app_localDebug
                    noJdk                         : true
                    noReflect                     : true
                    noStdlib                      : true
                    serializeIr                   : none
                    autoAdvanceApiVersion         : true
                    autoAdvanceLanguageVersion    : true
                    enableSignatureClashChecks    : true
                    explicitApi                   : disable
                    - pluginClasspaths            : <M2>/org/jetbrains/kotlin/kotlin-android-extensions/<KOTLIN_VERSION>/kotlin-android-extensions-<KOTLIN_VERSION>.jar
                    - pluginClasspaths            : <M2>/org/jetbrains/kotlin/kotlin-annotation-processing-gradle/<KOTLIN_VERSION>/kotlin-annotation-processing-gradle-<KOTLIN_VERSION>.jar
                    - pluginClasspaths            : <M2>/org/jetbrains/kotlin/kotlin-compiler-embeddable/<KOTLIN_VERSION>/kotlin-compiler-embeddable-<KOTLIN_VERSION>.jar
                    - pluginClasspaths            : <M2>/org/jetbrains/kotlin/kotlin-reflect/<KOTLIN_VERSION>/kotlin-reflect-<KOTLIN_VERSION>.jar
                    - pluginClasspaths            : <M2>/org/jetbrains/kotlin/kotlin-stdlib/<KOTLIN_VERSION>/kotlin-stdlib-<KOTLIN_VERSION>.jar
                    - pluginClasspaths            : <M2>/org/jetbrains/kotlin/kotlin-script-runtime/<KOTLIN_VERSION>/kotlin-script-runtime-<KOTLIN_VERSION>.jar
                    - pluginClasspaths            : <M2>/org/jetbrains/kotlin/kotlin-daemon-embeddable/<KOTLIN_VERSION>/kotlin-daemon-embeddable-<KOTLIN_VERSION>.jar
                    - pluginClasspaths            : <M2>/org/jetbrains/intellij/deps/trove4j/1.0.20200330/trove4j-1.0.20200330.jar
                    - pluginClasspaths            : <M2>/net/java/dev/jna/jna/5.6.0/jna-5.6.0.jar
                    - pluginClasspaths            : <M2>/org/jetbrains/kotlin/kotlin-stdlib-common/<KOTLIN_VERSION>/kotlin-stdlib-common-<KOTLIN_VERSION>.jar
                    - pluginClasspaths            : <M2>/org/jetbrains/annotations/13.0/annotations-13.0.jar
                    useFirLT                      : true
            localDebugUnitTest
                compilerArguments             : K2JVMCompilerArguments
                    allowNoSourceFiles            : true
                    assertionsMode                : legacy
                    backendThreads                : 1
                    destination                   : <ROOT>/app/build/tmp/kotlin-classes/localDebugUnitTest
                    - friendPaths                 : <ROOT>/app/build/tmp/kotlin-classes/localDebug [-]
                    - friendPaths                 : <ROOT>/app/build/intermediates/javac/localDebug/classes [-]
                    - friendPaths                 : <ROOT>/app/build/tmp/kapt3/classes/localDebug [-]
                    - friendPaths                 : <ROOT>/app/build/intermediates/app_classes/localDebug/classes.jar [-]
                    jvmDefault                    : disable
                    jvmTarget                     : 1.8
                    moduleName                    : app_localDebug
                    noJdk                         : true
                    noReflect                     : true
                    noStdlib                      : true
                    serializeIr                   : none
                    autoAdvanceApiVersion         : true
                    autoAdvanceLanguageVersion    : true
                    enableSignatureClashChecks    : true
                    explicitApi                   : disable
                    - pluginClasspaths            : <M2>/org/jetbrains/kotlin/kotlin-android-extensions/<KOTLIN_VERSION>/kotlin-android-extensions-<KOTLIN_VERSION>.jar
                    - pluginClasspaths            : <M2>/org/jetbrains/kotlin/kotlin-annotation-processing-gradle/<KOTLIN_VERSION>/kotlin-annotation-processing-gradle-<KOTLIN_VERSION>.jar
                    - pluginClasspaths            : <M2>/org/jetbrains/kotlin/kotlin-compiler-embeddable/<KOTLIN_VERSION>/kotlin-compiler-embeddable-<KOTLIN_VERSION>.jar
                    - pluginClasspaths            : <M2>/org/jetbrains/kotlin/kotlin-reflect/<KOTLIN_VERSION>/kotlin-reflect-<KOTLIN_VERSION>.jar
                    - pluginClasspaths            : <M2>/org/jetbrains/kotlin/kotlin-stdlib/<KOTLIN_VERSION>/kotlin-stdlib-<KOTLIN_VERSION>.jar
                    - pluginClasspaths            : <M2>/org/jetbrains/kotlin/kotlin-script-runtime/<KOTLIN_VERSION>/kotlin-script-runtime-<KOTLIN_VERSION>.jar
                    - pluginClasspaths            : <M2>/org/jetbrains/kotlin/kotlin-daemon-embeddable/<KOTLIN_VERSION>/kotlin-daemon-embeddable-<KOTLIN_VERSION>.jar
                    - pluginClasspaths            : <M2>/org/jetbrains/intellij/deps/trove4j/1.0.20200330/trove4j-1.0.20200330.jar
                    - pluginClasspaths            : <M2>/net/java/dev/jna/jna/5.6.0/jna-5.6.0.jar
                    - pluginClasspaths            : <M2>/org/jetbrains/kotlin/kotlin-stdlib-common/<KOTLIN_VERSION>/kotlin-stdlib-common-<KOTLIN_VERSION>.jar
                    - pluginClasspaths            : <M2>/org/jetbrains/annotations/13.0/annotations-13.0.jar
                    useFirLT                      : true
        gradleUserHome                : <GRADLE>
        hasKotlinPlugin               : true
        kotlinTarget                  : kotlin-android
        kotlinTaskProperties
            localDebug                    : KotlinTaskPropertiesImpl
                incremental                   : true
                pluginVersion                 : <CUT>
                - pureKotlinSourceFolders     : <ROOT>/app/src/localDebug/kotlin [-]
                - pureKotlinSourceFolders     : <ROOT>/app/src/localDebug/java [-]
            localDebugAndroidTest         : KotlinTaskPropertiesImpl
                incremental                   : true
                pluginVersion                 : <CUT>
                - pureKotlinSourceFolders     : <ROOT>/app/src/localDebugAndroidTest/kotlin [-]
            localDebugUnitTest            : KotlinTaskPropertiesImpl
                incremental                   : true
                pluginVersion                 : <CUT>
                - pureKotlinSourceFolders     : <ROOT>/app/src/localDebugUnitTest/kotlin [-]
    kaptGradleModel               : <PROXY>
        buildDirectory                : <ROOT>/app/build [-]
        isEnabled                     : true
        - sourceSets                  : localDebug (<PROXY>)
            generatedClassesDir           : <ROOT>/app/build/tmp/kapt3/classes/localDebug [-]
            generatedClassesDirFile       : <ROOT>/app/build/tmp/kapt3/classes/localDebug [-]
            generatedKotlinSourcesDir     : <ROOT>/app/build/generated/source/kaptKotlin/localDebug [-]
            generatedKotlinSourcesDirFile : <ROOT>/app/build/generated/source/kaptKotlin/localDebug [-]
            generatedSourcesDir           : <ROOT>/app/build/generated/source/kapt/localDebug [-]
            generatedSourcesDirFile       : <ROOT>/app/build/generated/source/kapt/localDebug [-]
        - sourceSets                  : localDebugAndroidTest (<PROXY>)
            generatedClassesDir           : <ROOT>/app/build/tmp/kapt3/classes/localDebugAndroidTest [-]
            generatedClassesDirFile       : <ROOT>/app/build/tmp/kapt3/classes/localDebugAndroidTest [-]
            generatedKotlinSourcesDir     : <ROOT>/app/build/generated/source/kaptKotlin/localDebugAndroidTest [-]
            generatedKotlinSourcesDirFile : <ROOT>/app/build/generated/source/kaptKotlin/localDebugAndroidTest [-]
            generatedSourcesDir           : <ROOT>/app/build/generated/source/kapt/localDebugAndroidTest [-]
            generatedSourcesDirFile       : <ROOT>/app/build/generated/source/kapt/localDebugAndroidTest [-]
            isTest                        : true
        - sourceSets                  : localDebugUnitTest (<PROXY>)
            generatedClassesDir           : <ROOT>/app/build/tmp/kapt3/classes/localDebugUnitTest [-]
            generatedClassesDirFile       : <ROOT>/app/build/tmp/kapt3/classes/localDebugUnitTest [-]
            generatedKotlinSourcesDir     : <ROOT>/app/build/generated/source/kaptKotlin/localDebugUnitTest [-]
            generatedKotlinSourcesDirFile : <ROOT>/app/build/generated/source/kaptKotlin/localDebugUnitTest [-]
            generatedSourcesDir           : <ROOT>/app/build/generated/source/kapt/localDebugUnitTest [-]
            generatedSourcesDirFile       : <ROOT>/app/build/generated/source/kapt/localDebugUnitTest [-]
            isTest                        : true
    externalProject               : :app (DefaultExternalProject) (*seen*)
MODULE                        : MainActivity.app.androidTest
MODULE                        : MainActivity.app.main
MODULE                        : MainActivity.app.unitTest
MODULE                        : MainActivity.javaLib
    GradleModuleModel
        gradlePath                    : :javaLib
        gradleVersion                 : 6.7.1
        buildFile                     : <ROOT>/javaLib/build.gradle
        buildFilePath                 : <ROOT>/javaLib/build.gradle
        rootFolderPath                : <ROOT>
        hasSafeArgsJava               : false
        hasSafeArgsKotlin             : false
    kotlinGradleModel             : kotlin-platform-jvm (KotlinGradleModelImpl)
        additionalVisibleSourceSets
            main                          : <empty>
            - test                        : main
        compilerArgumentsBySourceSet
            main
                compilerArguments             : K2JVMCompilerArguments
                    allowNoSourceFiles            : true
                    assertionsMode                : legacy
                    backendThreads                : 1
                    destination                   : <ROOT>/javaLib/build/classes/kotlin/main
                    jvmDefault                    : disable
                    jvmTarget                     : 1.8
                    moduleName                    : javaLib
                    noReflect                     : true
                    noStdlib                      : true
                    serializeIr                   : none
                    autoAdvanceApiVersion         : true
                    autoAdvanceLanguageVersion    : true
                    enableSignatureClashChecks    : true
                    explicitApi                   : disable
                    - pluginClasspaths            : <M2>/org/jetbrains/kotlin/kotlin-scripting-compiler-embeddable/<KOTLIN_VERSION>/kotlin-scripting-compiler-embeddable-<KOTLIN_VERSION>.jar
                    - pluginClasspaths            : <M2>/org/jetbrains/kotlin/kotlin-annotation-processing-gradle/<KOTLIN_VERSION>/kotlin-annotation-processing-gradle-<KOTLIN_VERSION>.jar
                    - pluginClasspaths            : <M2>/org/jetbrains/kotlin/kotlin-scripting-compiler-impl-embeddable/<KOTLIN_VERSION>/kotlin-scripting-compiler-impl-embeddable-<KOTLIN_VERSION>.jar
                    - pluginClasspaths            : <M2>/org/jetbrains/kotlin/kotlin-compiler-embeddable/<KOTLIN_VERSION>/kotlin-compiler-embeddable-<KOTLIN_VERSION>.jar
                    - pluginClasspaths            : <M2>/org/jetbrains/kotlin/kotlin-scripting-jvm/<KOTLIN_VERSION>/kotlin-scripting-jvm-<KOTLIN_VERSION>.jar
                    - pluginClasspaths            : <M2>/org/jetbrains/kotlin/kotlin-scripting-common/<KOTLIN_VERSION>/kotlin-scripting-common-<KOTLIN_VERSION>.jar
                    - pluginClasspaths            : <M2>/org/jetbrains/kotlin/kotlin-reflect/<KOTLIN_VERSION>/kotlin-reflect-<KOTLIN_VERSION>.jar
                    - pluginClasspaths            : <M2>/org/jetbrains/kotlin/kotlin-stdlib/<KOTLIN_VERSION>/kotlin-stdlib-<KOTLIN_VERSION>.jar
                    - pluginClasspaths            : <M2>/org/jetbrains/kotlin/kotlin-stdlib-common/<KOTLIN_VERSION>/kotlin-stdlib-common-<KOTLIN_VERSION>.jar
                    - pluginClasspaths            : <M2>/org/jetbrains/annotations/13.0/annotations-13.0.jar
                    - pluginClasspaths            : <M2>/org/jetbrains/kotlin/kotlin-script-runtime/<KOTLIN_VERSION>/kotlin-script-runtime-<KOTLIN_VERSION>.jar
                    - pluginClasspaths            : <M2>/org/jetbrains/kotlin/kotlin-daemon-embeddable/<KOTLIN_VERSION>/kotlin-daemon-embeddable-<KOTLIN_VERSION>.jar
                    - pluginClasspaths            : <M2>/org/jetbrains/intellij/deps/trove4j/1.0.20200330/trove4j-1.0.20200330.jar
                    - pluginClasspaths            : <M2>/net/java/dev/jna/jna/5.6.0/jna-5.6.0.jar
                    useFirLT                      : true
            test
                compilerArguments             : K2JVMCompilerArguments
                    allowNoSourceFiles            : true
                    assertionsMode                : legacy
                    backendThreads                : 1
                    destination                   : <ROOT>/javaLib/build/classes/kotlin/test
                    - friendPaths                 : <ROOT>/javaLib/build/classes/java/main [-]
                    - friendPaths                 : <ROOT>/javaLib/build/classes/kotlin/main [-]
                    - friendPaths                 : <ROOT>/javaLib/build/tmp/kapt3/classes/main [-]
                    - friendPaths                 : <ROOT>/javaLib/build/libs/javaLib.jar [-]
                    jvmDefault                    : disable
                    jvmTarget                     : 1.8
                    moduleName                    : javaLib
                    noReflect                     : true
                    noStdlib                      : true
                    serializeIr                   : none
                    autoAdvanceApiVersion         : true
                    autoAdvanceLanguageVersion    : true
                    enableSignatureClashChecks    : true
                    explicitApi                   : disable
                    - pluginClasspaths            : <M2>/org/jetbrains/kotlin/kotlin-scripting-compiler-embeddable/<KOTLIN_VERSION>/kotlin-scripting-compiler-embeddable-<KOTLIN_VERSION>.jar
                    - pluginClasspaths            : <M2>/org/jetbrains/kotlin/kotlin-annotation-processing-gradle/<KOTLIN_VERSION>/kotlin-annotation-processing-gradle-<KOTLIN_VERSION>.jar
                    - pluginClasspaths            : <M2>/org/jetbrains/kotlin/kotlin-scripting-compiler-impl-embeddable/<KOTLIN_VERSION>/kotlin-scripting-compiler-impl-embeddable-<KOTLIN_VERSION>.jar
                    - pluginClasspaths            : <M2>/org/jetbrains/kotlin/kotlin-compiler-embeddable/<KOTLIN_VERSION>/kotlin-compiler-embeddable-<KOTLIN_VERSION>.jar
                    - pluginClasspaths            : <M2>/org/jetbrains/kotlin/kotlin-scripting-jvm/<KOTLIN_VERSION>/kotlin-scripting-jvm-<KOTLIN_VERSION>.jar
                    - pluginClasspaths            : <M2>/org/jetbrains/kotlin/kotlin-scripting-common/<KOTLIN_VERSION>/kotlin-scripting-common-<KOTLIN_VERSION>.jar
                    - pluginClasspaths            : <M2>/org/jetbrains/kotlin/kotlin-reflect/<KOTLIN_VERSION>/kotlin-reflect-<KOTLIN_VERSION>.jar
                    - pluginClasspaths            : <M2>/org/jetbrains/kotlin/kotlin-stdlib/<KOTLIN_VERSION>/kotlin-stdlib-<KOTLIN_VERSION>.jar
                    - pluginClasspaths            : <M2>/org/jetbrains/kotlin/kotlin-stdlib-common/<KOTLIN_VERSION>/kotlin-stdlib-common-<KOTLIN_VERSION>.jar
                    - pluginClasspaths            : <M2>/org/jetbrains/annotations/13.0/annotations-13.0.jar
                    - pluginClasspaths            : <M2>/org/jetbrains/kotlin/kotlin-script-runtime/<KOTLIN_VERSION>/kotlin-script-runtime-<KOTLIN_VERSION>.jar
                    - pluginClasspaths            : <M2>/org/jetbrains/kotlin/kotlin-daemon-embeddable/<KOTLIN_VERSION>/kotlin-daemon-embeddable-<KOTLIN_VERSION>.jar
                    - pluginClasspaths            : <M2>/org/jetbrains/intellij/deps/trove4j/1.0.20200330/trove4j-1.0.20200330.jar
                    - pluginClasspaths            : <M2>/net/java/dev/jna/jna/5.6.0/jna-5.6.0.jar
                    useFirLT                      : true
        gradleUserHome                : <GRADLE>
        hasKotlinPlugin               : true
        kotlinTarget                  : kotlin-platform-jvm
        kotlinTaskProperties
            main                          : KotlinTaskPropertiesImpl
                incremental                   : true
                pluginVersion                 : <CUT>
                - pureKotlinSourceFolders     : <ROOT>/javaLib/src/main/kotlin [-]
            test                          : KotlinTaskPropertiesImpl
                incremental                   : true
                pluginVersion                 : <CUT>
                - pureKotlinSourceFolders     : <ROOT>/javaLib/src/test/kotlin [-]
    kaptGradleModel               : KaptGradleModelImpl
        buildDirectory                : <ROOT>/javaLib/build
        isEnabled                     : true
        - sourceSets                  : main (KaptSourceSetModelImpl)
            generatedClassesDir           : <ROOT>/javaLib/build/tmp/kapt3/classes/main [-]
            generatedKotlinSourcesDir     : <ROOT>/javaLib/build/generated/source/kaptKotlin/main [-]
            generatedSourcesDir           : <ROOT>/javaLib/build/generated/source/kapt/main [-]
            generatedClassesDirFile       : <ROOT>/javaLib/build/tmp/kapt3/classes/main [-]
            generatedKotlinSourcesDirFile : <ROOT>/javaLib/build/generated/source/kaptKotlin/main [-]
            generatedSourcesDirFile       : <ROOT>/javaLib/build/generated/source/kapt/main [-]
        - sourceSets                  : test (KaptSourceSetModelImpl)
            generatedClassesDir           : <ROOT>/javaLib/build/tmp/kapt3/classes/test [-]
            generatedKotlinSourcesDir     : <ROOT>/javaLib/build/generated/source/kaptKotlin/test [-]
            generatedSourcesDir           : <ROOT>/javaLib/build/generated/source/kapt/test [-]
            isTest                        : true
            generatedClassesDirFile       : <ROOT>/javaLib/build/tmp/kapt3/classes/test [-]
            generatedKotlinSourcesDirFile : <ROOT>/javaLib/build/generated/source/kaptKotlin/test [-]
            generatedSourcesDirFile       : <ROOT>/javaLib/build/generated/source/kapt/test [-]
    externalProject               : :javaLib (DefaultExternalProject) (*seen*)
MODULE                        : MainActivity.javaLib.main
MODULE                        : MainActivity.javaLib.test
MODULE                        : MainActivity.lib
    GradleModuleModel
        agpVersion                    : 4.1.0
        gradlePath                    : :lib
        gradleVersion                 : 6.7.1
        buildFile                     : <ROOT>/lib/build.gradle
        buildFilePath                 : <ROOT>/lib/build.gradle
        rootFolderPath                : <ROOT>
        hasSafeArgsJava               : false
        hasSafeArgsKotlin             : false
    CurrentVariantReportedVersions
        minSdk
            ApiLevel                      : 16
            ApiString                     : 16
        runtimeMinSdk
            ApiLevel                      : 16
            ApiString                     : 16
        targetSdk
            ApiLevel                      : <SDK_VERSION>
            ApiString                     : <SDK_VERSION>
    RootBuildId                   : <ROOT>
    BuildId                       : <ROOT>
    ProjectPath                   : :lib
    ModelVersion                  : 4.1.0
    ProjectType                   : PROJECT_TYPE_LIBRARY
    CompileTarget                 : android-32
    BuildFolder                   : <ROOT>/lib/build [-]
    buildToolsVersion             : 29.0.2
    IsBaseSplit                   : false
    GroupId                       : MainActivity
    Namespace                     : com.example.lib
    TestNamespace                 : com.example.lib.test
    AaptOptions
        NameSpacing                   : DISABLED
    LintOptions
        IsCheckTestSources            : false
        IsCheckDependencies           : false
        IsAbortOnError                : true
        IsAbsolutePaths               : true
        IsNoLines                     : false
        IsQuiet                       : false
        IsCheckAllWarnings            : false
        IsIgnoreWarnings              : false
        IsWarningsAsErrors            : false
        IsIgnoreTestSources           : false
        IsIgnoreTestFixturesSources   : false
        IsCheckGeneratedSources       : false
        IsCheckReleaseBuilds          : true
        IsExplainIssues               : true
        IsShowAll                     : false
        TextReport                    : false
        HtmlReport                    : true
        XmlReport                     : true
        SarifReport                   : false
    JavaCompileOptions
        Encoding                      : UTF-8
        SourceCompatibility           : 1.7
        TargetCompatibility           : 1.7
        IsCoreLibraryDesugaringEnabled          : false
    AgpFlags
        ApplicationRClassConstantIds  : true
        AestRClassConstantIds         : true
        TransitiveRClasses            : true
        UseAndroidX                   : true
        UsesCompose                   : false
        MlModelBindingEnabled         : false
        EnableVcsInfo                 : false
    - basicVariant:               : debug
        testApplicationId             : com.example.lib.test
    - basicVariant:               : release
    BootClassPath                 : <ANDROID_SDK>/platforms/android-32/android.jar
    ViewBindingOptions
        Enabled                       : false
    DefaultConfig
        ProductFlavor
            Name                          : main
            VersionCode                   : 1
            VersionName                   : 1.0
            MinSdkVersion
                ApiLevel                      : 16
                ApiString                     : 16
            TargetSdkVersion
                ApiLevel                      : <SDK_VERSION>
                ApiString                     : <SDK_VERSION>
            VectorDrawables
                UseSupportLibrary             : false
        SourceProvider
            Name                          : main
            Manifest                      : <ROOT>/lib/src/main/AndroidManifest.xml
            JavaDirectories               : <ROOT>/lib/src/main/java [-]
            ResourcesDirectories          : <ROOT>/lib/src/main/resources [-]
            AidlDirectories               : <ROOT>/lib/src/main/aidl [-]
            RenderscriptDirectories       : <ROOT>/lib/src/main/rs [-]
            ResDirectories                : <ROOT>/lib/src/main/res [-]
            AssetsDirectories             : <ROOT>/lib/src/main/assets [-]
            JniLibsDirectories            : <ROOT>/lib/src/main/jniLibs [-]
            ShadersDirectories            : <ROOT>/lib/src/main/shaders [-]
        ExtraSourceProviders
            ExtraSourceProvider
                ArtifactName                  : _android_test_
                SourceProvider
                    Name                          : androidTest
                    Manifest                      : <ROOT>/lib/src/androidTest/AndroidManifest.xml [-]
                    JavaDirectories               : <ROOT>/lib/src/androidTest/java [-]
                    ResourcesDirectories          : <ROOT>/lib/src/androidTest/resources [-]
                    AidlDirectories               : <ROOT>/lib/src/androidTest/aidl [-]
                    RenderscriptDirectories       : <ROOT>/lib/src/androidTest/rs [-]
                    ResDirectories                : <ROOT>/lib/src/androidTest/res [-]
                    AssetsDirectories             : <ROOT>/lib/src/androidTest/assets [-]
                    JniLibsDirectories            : <ROOT>/lib/src/androidTest/jniLibs [-]
                    ShadersDirectories            : <ROOT>/lib/src/androidTest/shaders [-]
            ExtraSourceProvider
                ArtifactName                  : _unit_test_
                SourceProvider
                    Name                          : test
                    Manifest                      : <ROOT>/lib/src/test/AndroidManifest.xml [-]
                    JavaDirectories               : <ROOT>/lib/src/test/java [-]
                    ResourcesDirectories          : <ROOT>/lib/src/test/resources [-]
                    AidlDirectories               : <ROOT>/lib/src/test/aidl [-]
                    RenderscriptDirectories       : <ROOT>/lib/src/test/rs [-]
                    ResDirectories                : <ROOT>/lib/src/test/res [-]
                    AssetsDirectories             : <ROOT>/lib/src/test/assets [-]
                    JniLibsDirectories            : <ROOT>/lib/src/test/jniLibs [-]
                    ShadersDirectories            : <ROOT>/lib/src/test/shaders [-]
    BuildTypes
        BuildType
            Name                          : debug
            IsDebuggable                  : true
            IsJniDebuggable               : false
            IsRenderscriptDebuggable      : false
            RenderscriptOptimLevel        : 3
            IsMinifyEnabled               : false
            IsZipAlignEnabled             : true
        SourceProvider
            Name                          : debug
            Manifest                      : <ROOT>/lib/src/debug/AndroidManifest.xml [-]
            JavaDirectories               : <ROOT>/lib/src/debug/java [-]
            ResourcesDirectories          : <ROOT>/lib/src/debug/resources [-]
            AidlDirectories               : <ROOT>/lib/src/debug/aidl [-]
            RenderscriptDirectories       : <ROOT>/lib/src/debug/rs [-]
            ResDirectories                : <ROOT>/lib/src/debug/res [-]
            AssetsDirectories             : <ROOT>/lib/src/debug/assets [-]
            JniLibsDirectories            : <ROOT>/lib/src/debug/jniLibs [-]
            ShadersDirectories            : <ROOT>/lib/src/debug/shaders [-]
        ExtraSourceProviders
            ExtraSourceProvider
                ArtifactName                  : _android_test_
                SourceProvider
                    Name                          : androidTestDebug
                    Manifest                      : <ROOT>/lib/src/androidTestDebug/AndroidManifest.xml [-]
                    JavaDirectories               : <ROOT>/lib/src/androidTestDebug/java [-]
                    ResourcesDirectories          : <ROOT>/lib/src/androidTestDebug/resources [-]
                    AidlDirectories               : <ROOT>/lib/src/androidTestDebug/aidl [-]
                    RenderscriptDirectories       : <ROOT>/lib/src/androidTestDebug/rs [-]
                    ResDirectories                : <ROOT>/lib/src/androidTestDebug/res [-]
                    AssetsDirectories             : <ROOT>/lib/src/androidTestDebug/assets [-]
                    JniLibsDirectories            : <ROOT>/lib/src/androidTestDebug/jniLibs [-]
                    ShadersDirectories            : <ROOT>/lib/src/androidTestDebug/shaders [-]
        ExtraSourceProviders
            ExtraSourceProvider
                ArtifactName                  : _unit_test_
                SourceProvider
                    Name                          : testDebug
                    Manifest                      : <ROOT>/lib/src/testDebug/AndroidManifest.xml [-]
                    JavaDirectories               : <ROOT>/lib/src/testDebug/java [-]
                    ResourcesDirectories          : <ROOT>/lib/src/testDebug/resources [-]
                    AidlDirectories               : <ROOT>/lib/src/testDebug/aidl [-]
                    RenderscriptDirectories       : <ROOT>/lib/src/testDebug/rs [-]
                    ResDirectories                : <ROOT>/lib/src/testDebug/res [-]
                    AssetsDirectories             : <ROOT>/lib/src/testDebug/assets [-]
                    JniLibsDirectories            : <ROOT>/lib/src/testDebug/jniLibs [-]
                    ShadersDirectories            : <ROOT>/lib/src/testDebug/shaders [-]
        BuildType
            Name                          : release
            IsDebuggable                  : false
            IsJniDebuggable               : false
            IsRenderscriptDebuggable      : false
            RenderscriptOptimLevel        : 3
            IsMinifyEnabled               : false
            IsZipAlignEnabled             : true
        SourceProvider
            Name                          : release
            Manifest                      : <ROOT>/lib/src/release/AndroidManifest.xml [-]
            JavaDirectories               : <ROOT>/lib/src/release/java [-]
            ResourcesDirectories          : <ROOT>/lib/src/release/resources [-]
            AidlDirectories               : <ROOT>/lib/src/release/aidl [-]
            RenderscriptDirectories       : <ROOT>/lib/src/release/rs [-]
            ResDirectories                : <ROOT>/lib/src/release/res [-]
            AssetsDirectories             : <ROOT>/lib/src/release/assets [-]
            JniLibsDirectories            : <ROOT>/lib/src/release/jniLibs [-]
            ShadersDirectories            : <ROOT>/lib/src/release/shaders [-]
        ExtraSourceProviders
            ExtraSourceProvider
                ArtifactName                  : _android_test_
                SourceProvider
                    Name                          : androidTestRelease
                    Manifest                      : <ROOT>/lib/src/androidTestRelease/AndroidManifest.xml [-]
                    JavaDirectories               : <ROOT>/lib/src/androidTestRelease/java [-]
                    ResourcesDirectories          : <ROOT>/lib/src/androidTestRelease/resources [-]
                    AidlDirectories               : <ROOT>/lib/src/androidTestRelease/aidl [-]
                    RenderscriptDirectories       : <ROOT>/lib/src/androidTestRelease/rs [-]
                    ResDirectories                : <ROOT>/lib/src/androidTestRelease/res [-]
                    AssetsDirectories             : <ROOT>/lib/src/androidTestRelease/assets [-]
                    JniLibsDirectories            : <ROOT>/lib/src/androidTestRelease/jniLibs [-]
                    ShadersDirectories            : <ROOT>/lib/src/androidTestRelease/shaders [-]
        ExtraSourceProviders
            ExtraSourceProvider
                ArtifactName                  : _unit_test_
                SourceProvider
                    Name                          : testRelease
                    Manifest                      : <ROOT>/lib/src/testRelease/AndroidManifest.xml [-]
                    JavaDirectories               : <ROOT>/lib/src/testRelease/java [-]
                    ResourcesDirectories          : <ROOT>/lib/src/testRelease/resources [-]
                    AidlDirectories               : <ROOT>/lib/src/testRelease/aidl [-]
                    RenderscriptDirectories       : <ROOT>/lib/src/testRelease/rs [-]
                    ResDirectories                : <ROOT>/lib/src/testRelease/res [-]
                    AssetsDirectories             : <ROOT>/lib/src/testRelease/assets [-]
                    JniLibsDirectories            : <ROOT>/lib/src/testRelease/jniLibs [-]
                    ShadersDirectories            : <ROOT>/lib/src/testRelease/shaders [-]
    SigningConfigs
        SigningConfig
            Name                          : debug
            StoreFile                     : debug.keystore
            StorePassword                 : android
            KeyAlias                      : AndroidDebugKey
    VariantBuildInformation
        VariantBuildInformation
            VariantName                   : debug
            BuildTasksAndOutputInformation
                AssembleTaskName              : assembleDebug
        VariantBuildInformation
            VariantName                   : release
            BuildTasksAndOutputInformation
                AssembleTaskName              : assembleRelease
    IdeVariants
        IdeVariant
            Name                          : debug
            BuildType                     : debug
            DisplayName                   : debug
            InstantAppCompatible          : false
            MinSdkVersion
                ApiLevel                      : 16
                ApiString                     : 16
            TargetSdkVersion
                ApiLevel                      : <SDK_VERSION>
                ApiString                     : <SDK_VERSION>
            VersionCode                   : 1
            VersionNameWithSuffix         : 1.0
            DeprecatedPreMergedApplicationId        : com.example.lib
            MainArtifact
                Name                          : MAIN
                CompileTaskName               : compileDebugSources
                AssembleTaskName              : assembleDebug
                IsTestArtifact                : false
                IdeSetupTaskNames             : generateDebugSources
                GeneratedSourceFolders        : <ROOT>/lib/build/generated/aidl_source_output_dir/debug/out [-]
                GeneratedSourceFolders        : <ROOT>/lib/build/generated/ap_generated_sources/debug/out [-]
                GeneratedSourceFolders        : <ROOT>/lib/build/generated/renderscript_source_output_dir/debug/out [-]
                GeneratedSourceFolders        : <ROOT>/lib/build/generated/source/buildConfig/debug [-]
                ClassesFolder                 : <ROOT>/lib/build/intermediates/compile_r_class_jar/debug/R.jar [-]
                ClassesFolder                 : <ROOT>/lib/build/intermediates/javac/debug/classes [-]
                ClassesFolder                 : <ROOT>/lib/build/tmp/kotlin-classes/debug [-]
                Dependencies
                    compileClasspath
                        androidLibrary                : androidx.appcompat:appcompat:1.0.2@aar
                        androidLibrary                : androidx.fragment:fragment:1.0.0@aar
                        androidLibrary                : androidx.vectordrawable:vectordrawable-animated:1.0.0@aar
                        androidLibrary                : androidx.legacy:legacy-support-core-ui:1.0.0@aar
                        androidLibrary                : androidx.legacy:legacy-support-core-utils:1.0.0@aar
                        androidLibrary                : androidx.vectordrawable:vectordrawable:1.0.1@aar
                        androidLibrary                : androidx.loader:loader:1.0.0@aar
                        androidLibrary                : androidx.viewpager:viewpager:1.0.0@aar
                        androidLibrary                : androidx.coordinatorlayout:coordinatorlayout:1.0.0@aar
                        androidLibrary                : androidx.drawerlayout:drawerlayout:1.0.0@aar
                        androidLibrary                : androidx.slidingpanelayout:slidingpanelayout:1.0.0@aar
                        androidLibrary                : androidx.customview:customview:1.0.0@aar
                        androidLibrary                : androidx.swiperefreshlayout:swiperefreshlayout:1.0.0@aar
                        androidLibrary                : androidx.asynclayoutinflater:asynclayoutinflater:1.0.0@aar
                        androidLibrary                : androidx.core:core:1.0.1@aar
                        androidLibrary                : androidx.versionedparcelable:versionedparcelable:1.0.0@aar
                        androidLibrary                : androidx.cursoradapter:cursoradapter:1.0.0@aar
                        androidLibrary                : androidx.lifecycle:lifecycle-runtime:2.0.0@aar
                        androidLibrary                : androidx.documentfile:documentfile:1.0.0@aar
                        androidLibrary                : androidx.localbroadcastmanager:localbroadcastmanager:1.0.0@aar
                        androidLibrary                : androidx.print:print:1.0.0@aar
                        androidLibrary                : androidx.lifecycle:lifecycle-viewmodel:2.0.0@aar
                        androidLibrary                : androidx.lifecycle:lifecycle-livedata:2.0.0@aar
                        androidLibrary                : androidx.lifecycle:lifecycle-livedata-core:2.0.0@aar
                        androidLibrary                : androidx.arch.core:core-runtime:2.0.0@aar
                        androidLibrary                : androidx.interpolator:interpolator:1.0.0@aar
                        javaLibrary                   : org.jetbrains.kotlin:kotlin-stdlib-jdk8:<KOTLIN_VERSION>@jar
                        javaLibrary                   : org.jetbrains.kotlin:kotlin-android-extensions-runtime:<KOTLIN_VERSION>@jar
                        javaLibrary                   : org.jetbrains.kotlin:kotlin-stdlib-jdk7:<KOTLIN_VERSION>@jar
                        javaLibrary                   : org.jetbrains.kotlin:kotlin-stdlib:<KOTLIN_VERSION>@jar
                        javaLibrary                   : org.jetbrains.kotlin:kotlin-stdlib-common:<KOTLIN_VERSION>@jar
                        javaLibrary                   : org.jetbrains:annotations:13.0@jar
                        javaLibrary                   : androidx.collection:collection:1.0.0@jar
                        javaLibrary                   : androidx.lifecycle:lifecycle-common:2.0.0@jar
                        javaLibrary                   : androidx.arch.core:core-common:2.0.0@jar
                        javaLibrary                   : androidx.annotation:annotation:1.0.0@jar
                    runtimeClasspath
                        androidLibrary                : androidx.appcompat:appcompat:1.0.2@aar
                        androidLibrary                : androidx.fragment:fragment:1.0.0@aar
                        androidLibrary                : androidx.vectordrawable:vectordrawable-animated:1.0.0@aar
                        androidLibrary                : androidx.legacy:legacy-support-core-ui:1.0.0@aar
                        androidLibrary                : androidx.legacy:legacy-support-core-utils:1.0.0@aar
                        androidLibrary                : androidx.vectordrawable:vectordrawable:1.0.1@aar
                        androidLibrary                : androidx.loader:loader:1.0.0@aar
                        androidLibrary                : androidx.viewpager:viewpager:1.0.0@aar
                        androidLibrary                : androidx.coordinatorlayout:coordinatorlayout:1.0.0@aar
                        androidLibrary                : androidx.drawerlayout:drawerlayout:1.0.0@aar
                        androidLibrary                : androidx.slidingpanelayout:slidingpanelayout:1.0.0@aar
                        androidLibrary                : androidx.customview:customview:1.0.0@aar
                        androidLibrary                : androidx.swiperefreshlayout:swiperefreshlayout:1.0.0@aar
                        androidLibrary                : androidx.asynclayoutinflater:asynclayoutinflater:1.0.0@aar
                        androidLibrary                : androidx.core:core:1.0.1@aar
                        androidLibrary                : androidx.versionedparcelable:versionedparcelable:1.0.0@aar
                        androidLibrary                : androidx.cursoradapter:cursoradapter:1.0.0@aar
                        androidLibrary                : androidx.lifecycle:lifecycle-runtime:2.0.0@aar
                        androidLibrary                : androidx.documentfile:documentfile:1.0.0@aar
                        androidLibrary                : androidx.localbroadcastmanager:localbroadcastmanager:1.0.0@aar
                        androidLibrary                : androidx.print:print:1.0.0@aar
                        androidLibrary                : androidx.lifecycle:lifecycle-viewmodel:2.0.0@aar
                        androidLibrary                : androidx.lifecycle:lifecycle-livedata:2.0.0@aar
                        androidLibrary                : androidx.lifecycle:lifecycle-livedata-core:2.0.0@aar
                        androidLibrary                : androidx.arch.core:core-runtime:2.0.0@aar
                        androidLibrary                : androidx.interpolator:interpolator:1.0.0@aar
                        javaLibrary                   : org.jetbrains.kotlin:kotlin-stdlib-jdk8:<KOTLIN_VERSION>@jar
                        javaLibrary                   : org.jetbrains.kotlin:kotlin-android-extensions-runtime:<KOTLIN_VERSION>@jar
                        javaLibrary                   : org.jetbrains.kotlin:kotlin-stdlib-jdk7:<KOTLIN_VERSION>@jar
                        javaLibrary                   : org.jetbrains.kotlin:kotlin-stdlib:<KOTLIN_VERSION>@jar
                        javaLibrary                   : org.jetbrains.kotlin:kotlin-stdlib-common:<KOTLIN_VERSION>@jar
                        javaLibrary                   : org.jetbrains:annotations:13.0@jar
                        javaLibrary                   : androidx.collection:collection:1.0.0@jar
                        javaLibrary                   : androidx.lifecycle:lifecycle-common:2.0.0@jar
                        javaLibrary                   : androidx.arch.core:core-common:2.0.0@jar
                        javaLibrary                   : androidx.annotation:annotation:1.0.0@jar
                SigningConfigName             : debug
                IsSigned                      : true
                CodeShrinker                  : null
                BuildTasksAndOutputInformation
                    AssembleTaskName              : assembleDebug
                GeneratedResourceFolders      : <ROOT>/lib/build/generated/res/rs/debug [-]
                GeneratedResourceFolders      : <ROOT>/lib/build/generated/res/resValues/debug [-]
            AndroidTestArtifact
                Name                          : ANDROID_TEST
                CompileTaskName               : compileDebugAndroidTestSources
                AssembleTaskName              : assembleDebugAndroidTest
                IsTestArtifact                : true
                IdeSetupTaskNames             : generateDebugAndroidTestSources
                GeneratedSourceFolders        : <ROOT>/lib/build/generated/aidl_source_output_dir/debugAndroidTest/out [-]
                GeneratedSourceFolders        : <ROOT>/lib/build/generated/ap_generated_sources/debugAndroidTest/out [-]
                GeneratedSourceFolders        : <ROOT>/lib/build/generated/renderscript_source_output_dir/debugAndroidTest/out [-]
                GeneratedSourceFolders        : <ROOT>/lib/build/generated/source/buildConfig/androidTest/debug [-]
                ClassesFolder                 : <ROOT>/lib/build/intermediates/compile_and_runtime_not_namespaced_r_class_jar/debugAndroidTest/R.jar [-]
                ClassesFolder                 : <ROOT>/lib/build/intermediates/javac/debugAndroidTest/classes [-]
                ClassesFolder                 : <ROOT>/lib/build/tmp/kotlin-classes/debugAndroidTest [-]
                Dependencies
                    compileClasspath
                        module                        : <ROOT>-:lib-MAIN
                        androidLibrary                : androidx.appcompat:appcompat:1.0.2@aar
                        androidLibrary                : androidx.fragment:fragment:1.0.0@aar
                        androidLibrary                : androidx.vectordrawable:vectordrawable-animated:1.0.0@aar
                        androidLibrary                : androidx.legacy:legacy-support-core-ui:1.0.0@aar
                        androidLibrary                : androidx.legacy:legacy-support-core-utils:1.0.0@aar
                        androidLibrary                : androidx.vectordrawable:vectordrawable:1.0.1@aar
                        androidLibrary                : androidx.loader:loader:1.0.0@aar
                        androidLibrary                : androidx.viewpager:viewpager:1.0.0@aar
                        androidLibrary                : androidx.coordinatorlayout:coordinatorlayout:1.0.0@aar
                        androidLibrary                : androidx.drawerlayout:drawerlayout:1.0.0@aar
                        androidLibrary                : androidx.slidingpanelayout:slidingpanelayout:1.0.0@aar
                        androidLibrary                : androidx.customview:customview:1.0.0@aar
                        androidLibrary                : androidx.swiperefreshlayout:swiperefreshlayout:1.0.0@aar
                        androidLibrary                : androidx.asynclayoutinflater:asynclayoutinflater:1.0.0@aar
                        androidLibrary                : androidx.core:core:1.0.1@aar
                        androidLibrary                : androidx.versionedparcelable:versionedparcelable:1.0.0@aar
                        androidLibrary                : androidx.cursoradapter:cursoradapter:1.0.0@aar
                        androidLibrary                : androidx.lifecycle:lifecycle-runtime:2.0.0@aar
                        androidLibrary                : androidx.documentfile:documentfile:1.0.0@aar
                        androidLibrary                : androidx.localbroadcastmanager:localbroadcastmanager:1.0.0@aar
                        androidLibrary                : androidx.print:print:1.0.0@aar
                        androidLibrary                : androidx.lifecycle:lifecycle-viewmodel:2.0.0@aar
                        androidLibrary                : androidx.lifecycle:lifecycle-livedata:2.0.0@aar
                        androidLibrary                : androidx.lifecycle:lifecycle-livedata-core:2.0.0@aar
                        androidLibrary                : androidx.arch.core:core-runtime:2.0.0@aar
                        androidLibrary                : androidx.interpolator:interpolator:1.0.0@aar
                        javaLibrary                   : org.jetbrains.kotlin:kotlin-stdlib-jdk8:<KOTLIN_VERSION>@jar
                        javaLibrary                   : org.jetbrains.kotlin:kotlin-android-extensions-runtime:<KOTLIN_VERSION>@jar
                        javaLibrary                   : org.jetbrains.kotlin:kotlin-stdlib-jdk7:<KOTLIN_VERSION>@jar
                        javaLibrary                   : org.jetbrains.kotlin:kotlin-stdlib:<KOTLIN_VERSION>@jar
                        javaLibrary                   : org.jetbrains.kotlin:kotlin-stdlib-common:<KOTLIN_VERSION>@jar
                        javaLibrary                   : org.jetbrains:annotations:13.0@jar
                        javaLibrary                   : androidx.collection:collection:1.0.0@jar
                        javaLibrary                   : androidx.lifecycle:lifecycle-common:2.0.0@jar
                        javaLibrary                   : androidx.arch.core:core-common:2.0.0@jar
                        javaLibrary                   : androidx.annotation:annotation:1.0.0@jar
                    runtimeClasspath
                        module                        : <ROOT>-:lib-MAIN
                        androidLibrary                : androidx.appcompat:appcompat:1.0.2@aar
                        androidLibrary                : androidx.fragment:fragment:1.0.0@aar
                        androidLibrary                : androidx.vectordrawable:vectordrawable-animated:1.0.0@aar
                        androidLibrary                : androidx.legacy:legacy-support-core-ui:1.0.0@aar
                        androidLibrary                : androidx.legacy:legacy-support-core-utils:1.0.0@aar
                        androidLibrary                : androidx.vectordrawable:vectordrawable:1.0.1@aar
                        androidLibrary                : androidx.loader:loader:1.0.0@aar
                        androidLibrary                : androidx.viewpager:viewpager:1.0.0@aar
                        androidLibrary                : androidx.coordinatorlayout:coordinatorlayout:1.0.0@aar
                        androidLibrary                : androidx.drawerlayout:drawerlayout:1.0.0@aar
                        androidLibrary                : androidx.slidingpanelayout:slidingpanelayout:1.0.0@aar
                        androidLibrary                : androidx.customview:customview:1.0.0@aar
                        androidLibrary                : androidx.swiperefreshlayout:swiperefreshlayout:1.0.0@aar
                        androidLibrary                : androidx.asynclayoutinflater:asynclayoutinflater:1.0.0@aar
                        androidLibrary                : androidx.core:core:1.0.1@aar
                        androidLibrary                : androidx.versionedparcelable:versionedparcelable:1.0.0@aar
                        androidLibrary                : androidx.cursoradapter:cursoradapter:1.0.0@aar
                        androidLibrary                : androidx.lifecycle:lifecycle-runtime:2.0.0@aar
                        androidLibrary                : androidx.documentfile:documentfile:1.0.0@aar
                        androidLibrary                : androidx.localbroadcastmanager:localbroadcastmanager:1.0.0@aar
                        androidLibrary                : androidx.print:print:1.0.0@aar
                        androidLibrary                : androidx.lifecycle:lifecycle-viewmodel:2.0.0@aar
                        androidLibrary                : androidx.lifecycle:lifecycle-livedata:2.0.0@aar
                        androidLibrary                : androidx.lifecycle:lifecycle-livedata-core:2.0.0@aar
                        androidLibrary                : androidx.arch.core:core-runtime:2.0.0@aar
                        androidLibrary                : androidx.interpolator:interpolator:1.0.0@aar
                        javaLibrary                   : org.jetbrains.kotlin:kotlin-stdlib-jdk8:<KOTLIN_VERSION>@jar
                        javaLibrary                   : org.jetbrains.kotlin:kotlin-android-extensions-runtime:<KOTLIN_VERSION>@jar
                        javaLibrary                   : org.jetbrains.kotlin:kotlin-stdlib-jdk7:<KOTLIN_VERSION>@jar
                        javaLibrary                   : org.jetbrains.kotlin:kotlin-stdlib:<KOTLIN_VERSION>@jar
                        javaLibrary                   : org.jetbrains.kotlin:kotlin-stdlib-common:<KOTLIN_VERSION>@jar
                        javaLibrary                   : org.jetbrains:annotations:13.0@jar
                        javaLibrary                   : androidx.collection:collection:1.0.0@jar
                        javaLibrary                   : androidx.lifecycle:lifecycle-common:2.0.0@jar
                        javaLibrary                   : androidx.arch.core:core-common:2.0.0@jar
                        javaLibrary                   : androidx.annotation:annotation:1.0.0@jar
                ApplicationId                 : com.example.lib.test
                SigningConfigName             : debug
                IsSigned                      : true
                CodeShrinker                  : null
                BuildTasksAndOutputInformation
                    AssembleTaskName              : assembleDebugAndroidTest
                    AssembleTaskOutputListingFile : <ROOT>/lib/build/outputs/apk/androidTest/debug/output-metadata.json [-]
                GeneratedResourceFolders      : <ROOT>/lib/build/generated/res/rs/androidTest/debug [-]
                GeneratedResourceFolders      : <ROOT>/lib/build/generated/res/resValues/androidTest/debug [-]
                TestOptions
                    AnimationsDisabled            : false
                    Execution                     : HOST
            UnitTestArtifact
                Name                          : UNIT_TEST
                CompileTaskName               : compileDebugUnitTestSources
                AssembleTaskName              : assembleDebugUnitTest
                IsTestArtifact                : true
                IdeSetupTaskNames             : createMockableJar
                GeneratedSourceFolders        : <ROOT>/lib/build/generated/ap_generated_sources/debugUnitTest/out [-]
                ClassesFolder                 : <ROOT>/lib/build/intermediates/compile_and_runtime_not_namespaced_r_class_jar/debugUnitTest/R.jar [-]
                ClassesFolder                 : <ROOT>/lib/build/intermediates/javac/debugUnitTest/classes [-]
                ClassesFolder                 : <ROOT>/lib/build/tmp/kotlin-classes/debugUnitTest [-]
                Dependencies
                    compileClasspath
                        module                        : <ROOT>-:lib-MAIN
                        androidLibrary                : androidx.appcompat:appcompat:1.0.2@aar
                        androidLibrary                : androidx.fragment:fragment:1.0.0@aar
                        androidLibrary                : androidx.vectordrawable:vectordrawable-animated:1.0.0@aar
                        androidLibrary                : androidx.legacy:legacy-support-core-ui:1.0.0@aar
                        androidLibrary                : androidx.legacy:legacy-support-core-utils:1.0.0@aar
                        androidLibrary                : androidx.vectordrawable:vectordrawable:1.0.1@aar
                        androidLibrary                : androidx.loader:loader:1.0.0@aar
                        androidLibrary                : androidx.viewpager:viewpager:1.0.0@aar
                        androidLibrary                : androidx.coordinatorlayout:coordinatorlayout:1.0.0@aar
                        androidLibrary                : androidx.drawerlayout:drawerlayout:1.0.0@aar
                        androidLibrary                : androidx.slidingpanelayout:slidingpanelayout:1.0.0@aar
                        androidLibrary                : androidx.customview:customview:1.0.0@aar
                        androidLibrary                : androidx.swiperefreshlayout:swiperefreshlayout:1.0.0@aar
                        androidLibrary                : androidx.asynclayoutinflater:asynclayoutinflater:1.0.0@aar
                        androidLibrary                : androidx.core:core:1.0.1@aar
                        androidLibrary                : androidx.versionedparcelable:versionedparcelable:1.0.0@aar
                        androidLibrary                : androidx.cursoradapter:cursoradapter:1.0.0@aar
                        androidLibrary                : androidx.lifecycle:lifecycle-runtime:2.0.0@aar
                        androidLibrary                : androidx.documentfile:documentfile:1.0.0@aar
                        androidLibrary                : androidx.localbroadcastmanager:localbroadcastmanager:1.0.0@aar
                        androidLibrary                : androidx.print:print:1.0.0@aar
                        androidLibrary                : androidx.lifecycle:lifecycle-viewmodel:2.0.0@aar
                        androidLibrary                : androidx.lifecycle:lifecycle-livedata:2.0.0@aar
                        androidLibrary                : androidx.lifecycle:lifecycle-livedata-core:2.0.0@aar
                        androidLibrary                : androidx.arch.core:core-runtime:2.0.0@aar
                        androidLibrary                : androidx.interpolator:interpolator:1.0.0@aar
                        javaLibrary                   : org.jetbrains.kotlin:kotlin-stdlib-jdk8:<KOTLIN_VERSION>@jar
                        javaLibrary                   : org.jetbrains.kotlin:kotlin-android-extensions-runtime:<KOTLIN_VERSION>@jar
                        javaLibrary                   : org.jetbrains.kotlin:kotlin-stdlib-jdk7:<KOTLIN_VERSION>@jar
                        javaLibrary                   : org.jetbrains.kotlin:kotlin-stdlib:<KOTLIN_VERSION>@jar
                        javaLibrary                   : org.jetbrains.kotlin:kotlin-stdlib-common:<KOTLIN_VERSION>@jar
                        javaLibrary                   : org.jetbrains:annotations:13.0@jar
                        javaLibrary                   : androidx.collection:collection:1.0.0@jar
                        javaLibrary                   : androidx.lifecycle:lifecycle-common:2.0.0@jar
                        javaLibrary                   : androidx.arch.core:core-common:2.0.0@jar
                        javaLibrary                   : androidx.annotation:annotation:1.0.0@jar
                    runtimeClasspath
                        module                        : <ROOT>-:lib-MAIN
                        androidLibrary                : androidx.appcompat:appcompat:1.0.2@aar
                        androidLibrary                : androidx.fragment:fragment:1.0.0@aar
                        androidLibrary                : androidx.vectordrawable:vectordrawable-animated:1.0.0@aar
                        androidLibrary                : androidx.legacy:legacy-support-core-ui:1.0.0@aar
                        androidLibrary                : androidx.legacy:legacy-support-core-utils:1.0.0@aar
                        androidLibrary                : androidx.vectordrawable:vectordrawable:1.0.1@aar
                        androidLibrary                : androidx.loader:loader:1.0.0@aar
                        androidLibrary                : androidx.viewpager:viewpager:1.0.0@aar
                        androidLibrary                : androidx.coordinatorlayout:coordinatorlayout:1.0.0@aar
                        androidLibrary                : androidx.drawerlayout:drawerlayout:1.0.0@aar
                        androidLibrary                : androidx.slidingpanelayout:slidingpanelayout:1.0.0@aar
                        androidLibrary                : androidx.customview:customview:1.0.0@aar
                        androidLibrary                : androidx.swiperefreshlayout:swiperefreshlayout:1.0.0@aar
                        androidLibrary                : androidx.asynclayoutinflater:asynclayoutinflater:1.0.0@aar
                        androidLibrary                : androidx.core:core:1.0.1@aar
                        androidLibrary                : androidx.versionedparcelable:versionedparcelable:1.0.0@aar
                        androidLibrary                : androidx.cursoradapter:cursoradapter:1.0.0@aar
                        androidLibrary                : androidx.lifecycle:lifecycle-runtime:2.0.0@aar
                        androidLibrary                : androidx.documentfile:documentfile:1.0.0@aar
                        androidLibrary                : androidx.localbroadcastmanager:localbroadcastmanager:1.0.0@aar
                        androidLibrary                : androidx.print:print:1.0.0@aar
                        androidLibrary                : androidx.lifecycle:lifecycle-viewmodel:2.0.0@aar
                        androidLibrary                : androidx.lifecycle:lifecycle-livedata:2.0.0@aar
                        androidLibrary                : androidx.lifecycle:lifecycle-livedata-core:2.0.0@aar
                        androidLibrary                : androidx.arch.core:core-runtime:2.0.0@aar
                        androidLibrary                : androidx.interpolator:interpolator:1.0.0@aar
                        javaLibrary                   : org.jetbrains.kotlin:kotlin-stdlib-jdk8:<KOTLIN_VERSION>@jar
                        javaLibrary                   : org.jetbrains.kotlin:kotlin-android-extensions-runtime:<KOTLIN_VERSION>@jar
                        javaLibrary                   : org.jetbrains.kotlin:kotlin-stdlib-jdk7:<KOTLIN_VERSION>@jar
                        javaLibrary                   : org.jetbrains.kotlin:kotlin-stdlib:<KOTLIN_VERSION>@jar
                        javaLibrary                   : org.jetbrains.kotlin:kotlin-stdlib-common:<KOTLIN_VERSION>@jar
                        javaLibrary                   : org.jetbrains:annotations:13.0@jar
                        javaLibrary                   : androidx.collection:collection:1.0.0@jar
                        javaLibrary                   : androidx.lifecycle:lifecycle-common:2.0.0@jar
                        javaLibrary                   : androidx.arch.core:core-common:2.0.0@jar
                        javaLibrary                   : androidx.annotation:annotation:1.0.0@jar
                MockablePlatformJar           : <GRADLE>/caches/transforms-2/files-2.1/xxxxxxxxxxxxxxxxxxxxxxxxxxxxxxxx/android.jar
    kotlinGradleModel             : KotlinGradleModelImpl
        additionalVisibleSourceSets
            debug                         : <empty>
            - debugAndroidTest            : debug
            - debugAndroidTest            : main
            - debugUnitTest               : debug
            - debugUnitTest               : main
        compilerArgumentsBySourceSet
            debug
                compilerArguments             : K2JVMCompilerArguments
                    allowNoSourceFiles            : true
                    assertionsMode                : legacy
                    backendThreads                : 1
                    destination                   : <ROOT>/lib/build/tmp/kotlin-classes/debug
                    jvmDefault                    : disable
                    jvmTarget                     : 1.8
                    moduleName                    : lib_debug
                    noJdk                         : true
                    noReflect                     : true
                    noStdlib                      : true
                    serializeIr                   : none
                    autoAdvanceApiVersion         : true
                    autoAdvanceLanguageVersion    : true
                    enableSignatureClashChecks    : true
                    explicitApi                   : disable
                    - pluginClasspaths            : <M2>/org/jetbrains/kotlin/kotlin-android-extensions/<KOTLIN_VERSION>/kotlin-android-extensions-<KOTLIN_VERSION>.jar
                    - pluginClasspaths            : <M2>/org/jetbrains/kotlin/kotlin-compiler-embeddable/<KOTLIN_VERSION>/kotlin-compiler-embeddable-<KOTLIN_VERSION>.jar
                    - pluginClasspaths            : <M2>/org/jetbrains/kotlin/kotlin-reflect/<KOTLIN_VERSION>/kotlin-reflect-<KOTLIN_VERSION>.jar
                    - pluginClasspaths            : <M2>/org/jetbrains/kotlin/kotlin-stdlib/<KOTLIN_VERSION>/kotlin-stdlib-<KOTLIN_VERSION>.jar
                    - pluginClasspaths            : <M2>/org/jetbrains/kotlin/kotlin-script-runtime/<KOTLIN_VERSION>/kotlin-script-runtime-<KOTLIN_VERSION>.jar
                    - pluginClasspaths            : <M2>/org/jetbrains/kotlin/kotlin-daemon-embeddable/<KOTLIN_VERSION>/kotlin-daemon-embeddable-<KOTLIN_VERSION>.jar
                    - pluginClasspaths            : <M2>/org/jetbrains/intellij/deps/trove4j/1.0.20200330/trove4j-1.0.20200330.jar
                    - pluginClasspaths            : <M2>/net/java/dev/jna/jna/5.6.0/jna-5.6.0.jar
                    - pluginClasspaths            : <M2>/org/jetbrains/kotlin/kotlin-stdlib-common/<KOTLIN_VERSION>/kotlin-stdlib-common-<KOTLIN_VERSION>.jar
                    - pluginClasspaths            : <M2>/org/jetbrains/annotations/13.0/annotations-13.0.jar
                    useFirLT                      : true
            debugAndroidTest
                compilerArguments             : K2JVMCompilerArguments
                    allowNoSourceFiles            : true
                    assertionsMode                : legacy
                    backendThreads                : 1
                    destination                   : <ROOT>/lib/build/tmp/kotlin-classes/debugAndroidTest
                    - friendPaths                 : <ROOT>/lib/build/tmp/kotlin-classes/debug [-]
                    - friendPaths                 : <ROOT>/lib/build/intermediates/javac/debug/classes [-]
                    - friendPaths                 : <ROOT>/lib/build/intermediates/compile_library_classes_jar/debug/classes.jar [-]
                    jvmDefault                    : disable
                    jvmTarget                     : 1.8
                    moduleName                    : lib_debug
                    noJdk                         : true
                    noReflect                     : true
                    noStdlib                      : true
                    serializeIr                   : none
                    autoAdvanceApiVersion         : true
                    autoAdvanceLanguageVersion    : true
                    enableSignatureClashChecks    : true
                    explicitApi                   : disable
                    - pluginClasspaths            : <M2>/org/jetbrains/kotlin/kotlin-android-extensions/<KOTLIN_VERSION>/kotlin-android-extensions-<KOTLIN_VERSION>.jar
                    - pluginClasspaths            : <M2>/org/jetbrains/kotlin/kotlin-compiler-embeddable/<KOTLIN_VERSION>/kotlin-compiler-embeddable-<KOTLIN_VERSION>.jar
                    - pluginClasspaths            : <M2>/org/jetbrains/kotlin/kotlin-reflect/<KOTLIN_VERSION>/kotlin-reflect-<KOTLIN_VERSION>.jar
                    - pluginClasspaths            : <M2>/org/jetbrains/kotlin/kotlin-stdlib/<KOTLIN_VERSION>/kotlin-stdlib-<KOTLIN_VERSION>.jar
                    - pluginClasspaths            : <M2>/org/jetbrains/kotlin/kotlin-script-runtime/<KOTLIN_VERSION>/kotlin-script-runtime-<KOTLIN_VERSION>.jar
                    - pluginClasspaths            : <M2>/org/jetbrains/kotlin/kotlin-daemon-embeddable/<KOTLIN_VERSION>/kotlin-daemon-embeddable-<KOTLIN_VERSION>.jar
                    - pluginClasspaths            : <M2>/org/jetbrains/intellij/deps/trove4j/1.0.20200330/trove4j-1.0.20200330.jar
                    - pluginClasspaths            : <M2>/net/java/dev/jna/jna/5.6.0/jna-5.6.0.jar
                    - pluginClasspaths            : <M2>/org/jetbrains/kotlin/kotlin-stdlib-common/<KOTLIN_VERSION>/kotlin-stdlib-common-<KOTLIN_VERSION>.jar
                    - pluginClasspaths            : <M2>/org/jetbrains/annotations/13.0/annotations-13.0.jar
                    useFirLT                      : true
            debugUnitTest
                compilerArguments             : K2JVMCompilerArguments
                    allowNoSourceFiles            : true
                    assertionsMode                : legacy
                    backendThreads                : 1
                    destination                   : <ROOT>/lib/build/tmp/kotlin-classes/debugUnitTest
                    - friendPaths                 : <ROOT>/lib/build/tmp/kotlin-classes/debug [-]
                    - friendPaths                 : <ROOT>/lib/build/intermediates/javac/debug/classes [-]
                    - friendPaths                 : <ROOT>/lib/build/intermediates/compile_library_classes_jar/debug/classes.jar [-]
                    jvmDefault                    : disable
                    jvmTarget                     : 1.8
                    moduleName                    : lib_debug
                    noJdk                         : true
                    noReflect                     : true
                    noStdlib                      : true
                    serializeIr                   : none
                    autoAdvanceApiVersion         : true
                    autoAdvanceLanguageVersion    : true
                    enableSignatureClashChecks    : true
                    explicitApi                   : disable
                    - pluginClasspaths            : <M2>/org/jetbrains/kotlin/kotlin-android-extensions/<KOTLIN_VERSION>/kotlin-android-extensions-<KOTLIN_VERSION>.jar
                    - pluginClasspaths            : <M2>/org/jetbrains/kotlin/kotlin-compiler-embeddable/<KOTLIN_VERSION>/kotlin-compiler-embeddable-<KOTLIN_VERSION>.jar
                    - pluginClasspaths            : <M2>/org/jetbrains/kotlin/kotlin-reflect/<KOTLIN_VERSION>/kotlin-reflect-<KOTLIN_VERSION>.jar
                    - pluginClasspaths            : <M2>/org/jetbrains/kotlin/kotlin-stdlib/<KOTLIN_VERSION>/kotlin-stdlib-<KOTLIN_VERSION>.jar
                    - pluginClasspaths            : <M2>/org/jetbrains/kotlin/kotlin-script-runtime/<KOTLIN_VERSION>/kotlin-script-runtime-<KOTLIN_VERSION>.jar
                    - pluginClasspaths            : <M2>/org/jetbrains/kotlin/kotlin-daemon-embeddable/<KOTLIN_VERSION>/kotlin-daemon-embeddable-<KOTLIN_VERSION>.jar
                    - pluginClasspaths            : <M2>/org/jetbrains/intellij/deps/trove4j/1.0.20200330/trove4j-1.0.20200330.jar
                    - pluginClasspaths            : <M2>/net/java/dev/jna/jna/5.6.0/jna-5.6.0.jar
                    - pluginClasspaths            : <M2>/org/jetbrains/kotlin/kotlin-stdlib-common/<KOTLIN_VERSION>/kotlin-stdlib-common-<KOTLIN_VERSION>.jar
                    - pluginClasspaths            : <M2>/org/jetbrains/annotations/13.0/annotations-13.0.jar
                    useFirLT                      : true
        gradleUserHome                : <GRADLE>
        hasKotlinPlugin               : true
        kotlinTarget                  : kotlin-android
        kotlinTaskProperties
            debug                         : KotlinTaskPropertiesImpl
                incremental                   : true
                pluginVersion                 : <CUT>
                - pureKotlinSourceFolders     : <ROOT>/lib/src/debug/kotlin [-]
                - pureKotlinSourceFolders     : <ROOT>/lib/src/debug/java [-]
            debugAndroidTest              : KotlinTaskPropertiesImpl
                incremental                   : true
                pluginVersion                 : <CUT>
                - pureKotlinSourceFolders     : <ROOT>/lib/src/debugAndroidTest/kotlin [-]
            debugUnitTest                 : KotlinTaskPropertiesImpl
                incremental                   : true
                pluginVersion                 : <CUT>
                - pureKotlinSourceFolders     : <ROOT>/lib/src/debugUnitTest/kotlin [-]
    externalProject               : :lib (DefaultExternalProject) (*seen*)
MODULE                        : MainActivity.lib.androidTest
MODULE                        : MainActivity.lib.main
MODULE                        : MainActivity.lib.unitTest<|MERGE_RESOLUTION|>--- conflicted
+++ resolved
@@ -137,264 +137,6 @@
         resStaticLibrary              : <GRADLE>/caches/transforms-2/files-2.1/xxxxxxxxxxxxxxxxxxxxxxxxxxxxxxxx/core-1.0.0/res.apk [-]
         - runtimeJarFiles             : <GRADLE>/caches/transforms-2/files-2.1/xxxxxxxxxxxxxxxxxxxxxxxxxxxxxxxx/core-1.0.0/jars/classes.jar
         symbolFile                    : <GRADLE>/caches/transforms-2/files-2.1/xxxxxxxxxxxxxxxxxxxxxxxxxxxxxxxx/core-1.0.0/R.txt
-<<<<<<< HEAD
-    - library                     : androidx.versionedparcelable:versionedparcelable:1.0.0@aar (IdeAndroidLibraryImpl)
-        aidlFolder                    : <GRADLE>/caches/transforms-2/files-2.1/xxxxxxxxxxxxxxxxxxxxxxxxxxxxxxxx/versionedparcelable-1.0.0/aidl
-        artifact                      : <M2>/androidx/versionedparcelable/versionedparcelable/1.0.0/versionedparcelable-1.0.0.aar
-        artifactAddress               : androidx.versionedparcelable:versionedparcelable:1.0.0@aar
-        assetsFolder                  : <GRADLE>/caches/transforms-2/files-2.1/xxxxxxxxxxxxxxxxxxxxxxxxxxxxxxxx/versionedparcelable-1.0.0/assets [-]
-        - compileJarFiles             : <GRADLE>/caches/transforms-2/files-2.1/xxxxxxxxxxxxxxxxxxxxxxxxxxxxxxxx/versionedparcelable-1.0.0/jars/classes.jar
-        component                     : androidx.versionedparcelable:versionedparcelable:1.0.0
-        externalAnnotations           : <GRADLE>/caches/transforms-2/files-2.1/xxxxxxxxxxxxxxxxxxxxxxxxxxxxxxxx/versionedparcelable-1.0.0/annotations.zip [-]
-        folder                        : <GRADLE>/caches/transforms-2/files-2.1/xxxxxxxxxxxxxxxxxxxxxxxxxxxxxxxx/versionedparcelable-1.0.0
-        jniFolder                     : <GRADLE>/caches/transforms-2/files-2.1/xxxxxxxxxxxxxxxxxxxxxxxxxxxxxxxx/versionedparcelable-1.0.0/jni [-]
-        lintJar                       : <GRADLE>/caches/transforms-2/files-2.1/xxxxxxxxxxxxxxxxxxxxxxxxxxxxxxxx/versionedparcelable-1.0.0/jars/lint.jar [-]
-        manifest                      : <GRADLE>/caches/transforms-2/files-2.1/xxxxxxxxxxxxxxxxxxxxxxxxxxxxxxxx/versionedparcelable-1.0.0/AndroidManifest.xml
-        proguardRules                 : <GRADLE>/caches/transforms-2/files-2.1/xxxxxxxxxxxxxxxxxxxxxxxxxxxxxxxx/versionedparcelable-1.0.0/proguard.txt
-        publicResources               : <GRADLE>/caches/transforms-2/files-2.1/xxxxxxxxxxxxxxxxxxxxxxxxxxxxxxxx/versionedparcelable-1.0.0/public.txt [-]
-        renderscriptFolder            : <GRADLE>/caches/transforms-2/files-2.1/xxxxxxxxxxxxxxxxxxxxxxxxxxxxxxxx/versionedparcelable-1.0.0/rs [-]
-        resFolder                     : <GRADLE>/caches/transforms-2/files-2.1/xxxxxxxxxxxxxxxxxxxxxxxxxxxxxxxx/versionedparcelable-1.0.0/res [-]
-        resStaticLibrary              : <GRADLE>/caches/transforms-2/files-2.1/xxxxxxxxxxxxxxxxxxxxxxxxxxxxxxxx/versionedparcelable-1.0.0/res.apk [-]
-        - runtimeJarFiles             : <GRADLE>/caches/transforms-2/files-2.1/xxxxxxxxxxxxxxxxxxxxxxxxxxxxxxxx/versionedparcelable-1.0.0/jars/classes.jar
-        symbolFile                    : <GRADLE>/caches/transforms-2/files-2.1/xxxxxxxxxxxxxxxxxxxxxxxxxxxxxxxx/versionedparcelable-1.0.0/R.txt
-    - library                     : androidx.lifecycle:lifecycle-runtime:2.0.0@aar (IdeAndroidLibraryImpl)
-        aidlFolder                    : <GRADLE>/caches/transforms-2/files-2.1/xxxxxxxxxxxxxxxxxxxxxxxxxxxxxxxx/lifecycle-runtime-2.0.0/aidl [-]
-        artifact                      : <M2>/androidx/lifecycle/lifecycle-runtime/2.0.0/lifecycle-runtime-2.0.0.aar
-        artifactAddress               : androidx.lifecycle:lifecycle-runtime:2.0.0@aar
-        assetsFolder                  : <GRADLE>/caches/transforms-2/files-2.1/xxxxxxxxxxxxxxxxxxxxxxxxxxxxxxxx/lifecycle-runtime-2.0.0/assets [-]
-        - compileJarFiles             : <GRADLE>/caches/transforms-2/files-2.1/xxxxxxxxxxxxxxxxxxxxxxxxxxxxxxxx/lifecycle-runtime-2.0.0/jars/classes.jar
-        component                     : androidx.lifecycle:lifecycle-runtime:2.0.0
-        externalAnnotations           : <GRADLE>/caches/transforms-2/files-2.1/xxxxxxxxxxxxxxxxxxxxxxxxxxxxxxxx/lifecycle-runtime-2.0.0/annotations.zip [-]
-        folder                        : <GRADLE>/caches/transforms-2/files-2.1/xxxxxxxxxxxxxxxxxxxxxxxxxxxxxxxx/lifecycle-runtime-2.0.0
-        jniFolder                     : <GRADLE>/caches/transforms-2/files-2.1/xxxxxxxxxxxxxxxxxxxxxxxxxxxxxxxx/lifecycle-runtime-2.0.0/jni [-]
-        lintJar                       : <GRADLE>/caches/transforms-2/files-2.1/xxxxxxxxxxxxxxxxxxxxxxxxxxxxxxxx/lifecycle-runtime-2.0.0/jars/lint.jar [-]
-        manifest                      : <GRADLE>/caches/transforms-2/files-2.1/xxxxxxxxxxxxxxxxxxxxxxxxxxxxxxxx/lifecycle-runtime-2.0.0/AndroidManifest.xml
-        proguardRules                 : <GRADLE>/caches/transforms-2/files-2.1/xxxxxxxxxxxxxxxxxxxxxxxxxxxxxxxx/lifecycle-runtime-2.0.0/proguard.txt
-        publicResources               : <GRADLE>/caches/transforms-2/files-2.1/xxxxxxxxxxxxxxxxxxxxxxxxxxxxxxxx/lifecycle-runtime-2.0.0/public.txt [-]
-        renderscriptFolder            : <GRADLE>/caches/transforms-2/files-2.1/xxxxxxxxxxxxxxxxxxxxxxxxxxxxxxxx/lifecycle-runtime-2.0.0/rs [-]
-        resFolder                     : <GRADLE>/caches/transforms-2/files-2.1/xxxxxxxxxxxxxxxxxxxxxxxxxxxxxxxx/lifecycle-runtime-2.0.0/res [-]
-        resStaticLibrary              : <GRADLE>/caches/transforms-2/files-2.1/xxxxxxxxxxxxxxxxxxxxxxxxxxxxxxxx/lifecycle-runtime-2.0.0/res.apk [-]
-        - runtimeJarFiles             : <GRADLE>/caches/transforms-2/files-2.1/xxxxxxxxxxxxxxxxxxxxxxxxxxxxxxxx/lifecycle-runtime-2.0.0/jars/classes.jar
-        symbolFile                    : <GRADLE>/caches/transforms-2/files-2.1/xxxxxxxxxxxxxxxxxxxxxxxxxxxxxxxx/lifecycle-runtime-2.0.0/R.txt
-    - library                     : org.jetbrains.kotlin:kotlin-android-extensions-runtime:<KOTLIN_VERSION> (IdeJavaLibraryImpl)
-        artifact                      : <M2>/org/jetbrains/kotlin/kotlin-android-extensions-runtime/<KOTLIN_VERSION>/kotlin-android-extensions-runtime-<KOTLIN_VERSION>.jar
-        artifactAddress               : org.jetbrains.kotlin:kotlin-android-extensions-runtime:<KOTLIN_VERSION>@jar
-        component                     : org.jetbrains.kotlin:kotlin-android-extensions-runtime:<KOTLIN_VERSION>
-    - library                     : org.jetbrains.kotlin:kotlin-stdlib-jdk8:<KOTLIN_VERSION> (IdeJavaLibraryImpl)
-        artifact                      : <M2>/org/jetbrains/kotlin/kotlin-stdlib-jdk8/<KOTLIN_VERSION>/kotlin-stdlib-jdk8-<KOTLIN_VERSION>.jar
-        artifactAddress               : org.jetbrains.kotlin:kotlin-stdlib-jdk8:<KOTLIN_VERSION>@jar
-        component                     : org.jetbrains.kotlin:kotlin-stdlib-jdk8:<KOTLIN_VERSION>
-    - library                     : org.jetbrains.kotlin:kotlin-stdlib-jdk7:<KOTLIN_VERSION> (IdeJavaLibraryImpl)
-        artifact                      : <M2>/org/jetbrains/kotlin/kotlin-stdlib-jdk7/<KOTLIN_VERSION>/kotlin-stdlib-jdk7-<KOTLIN_VERSION>.jar
-        artifactAddress               : org.jetbrains.kotlin:kotlin-stdlib-jdk7:<KOTLIN_VERSION>@jar
-        component                     : org.jetbrains.kotlin:kotlin-stdlib-jdk7:<KOTLIN_VERSION>
-    - library                     : com.google.dagger:dagger:2.6 (IdeJavaLibraryImpl)
-        artifact                      : <M2>/com/google/dagger/dagger/2.6/dagger-2.6.jar
-        artifactAddress               : com.google.dagger:dagger:2.6@jar
-        component                     : com.google.dagger:dagger:2.6
-    - library                     : org.jetbrains.kotlin:kotlin-stdlib:<KOTLIN_VERSION> (IdeJavaLibraryImpl)
-        artifact                      : <M2>/org/jetbrains/kotlin/kotlin-stdlib/<KOTLIN_VERSION>/kotlin-stdlib-<KOTLIN_VERSION>.jar
-        artifactAddress               : org.jetbrains.kotlin:kotlin-stdlib:<KOTLIN_VERSION>@jar
-        component                     : org.jetbrains.kotlin:kotlin-stdlib:<KOTLIN_VERSION>
-    - library                     : org.jetbrains.kotlin:kotlin-stdlib-common:<KOTLIN_VERSION> (IdeJavaLibraryImpl)
-        artifact                      : <M2>/org/jetbrains/kotlin/kotlin-stdlib-common/<KOTLIN_VERSION>/kotlin-stdlib-common-<KOTLIN_VERSION>.jar
-        artifactAddress               : org.jetbrains.kotlin:kotlin-stdlib-common:<KOTLIN_VERSION>@jar
-        component                     : org.jetbrains.kotlin:kotlin-stdlib-common:<KOTLIN_VERSION>
-    - library                     : org.jetbrains:annotations:13.0 (IdeJavaLibraryImpl)
-        artifact                      : <M2>/org/jetbrains/annotations/13.0/annotations-13.0.jar
-        artifactAddress               : org.jetbrains:annotations:13.0@jar
-        component                     : org.jetbrains:annotations:13.0
-    - library                     : androidx.collection:collection:1.0.0 (IdeJavaLibraryImpl)
-        artifact                      : <M2>/androidx/collection/collection/1.0.0/collection-1.0.0.jar
-        artifactAddress               : androidx.collection:collection:1.0.0@jar
-        component                     : androidx.collection:collection:1.0.0
-    - library                     : androidx.lifecycle:lifecycle-common:2.0.0 (IdeJavaLibraryImpl)
-        artifact                      : <M2>/androidx/lifecycle/lifecycle-common/2.0.0/lifecycle-common-2.0.0.jar
-        artifactAddress               : androidx.lifecycle:lifecycle-common:2.0.0@jar
-        component                     : androidx.lifecycle:lifecycle-common:2.0.0
-    - library                     : androidx.arch.core:core-common:2.0.0 (IdeJavaLibraryImpl)
-        artifact                      : <M2>/androidx/arch/core/core-common/2.0.0/core-common-2.0.0.jar
-        artifactAddress               : androidx.arch.core:core-common:2.0.0@jar
-        component                     : androidx.arch.core:core-common:2.0.0
-    - library                     : androidx.annotation:annotation:1.0.0 (IdeJavaLibraryImpl)
-        artifact                      : <M2>/androidx/annotation/annotation/1.0.0/annotation-1.0.0.jar
-        artifactAddress               : androidx.annotation:annotation:1.0.0@jar
-        component                     : androidx.annotation:annotation:1.0.0
-    - library                     : javax.inject:javax.inject:1 (IdeJavaLibraryImpl)
-        artifact                      : <M2>/javax/inject/javax.inject/1/javax.inject-1.jar
-        artifactAddress               : javax.inject:javax.inject:1@jar
-        component                     : javax.inject:javax.inject:1
-    - library                     : <ROOT>::javaLib (IdeModuleLibraryImpl)
-        buildId                       : <ROOT>
-        projectPath                   : :javaLib
-        sourceSet                     : MAIN
-    - library                     : junit:junit:4.12 (IdeJavaLibraryImpl)
-        artifact                      : <M2>/junit/junit/4.12/junit-4.12.jar
-        artifactAddress               : junit:junit:4.12@jar
-        component                     : junit:junit:4.12
-    - library                     : org.hamcrest:hamcrest-core:1.3 (IdeJavaLibraryImpl)
-        artifact                      : <M2>/org/hamcrest/hamcrest-core/1.3/hamcrest-core-1.3.jar
-        artifactAddress               : org.hamcrest:hamcrest-core:1.3@jar
-        component                     : org.hamcrest:hamcrest-core:1.3
-    - library                     : <ROOT>::app@localDebug (IdeModuleLibraryImpl)
-        buildId                       : <ROOT>
-        projectPath                   : :app
-        sourceSet                     : MAIN
-        variant                       : localDebug
-    - library                     : androidx.test.ext:junit:1.1.2@aar (IdeAndroidLibraryImpl)
-        aidlFolder                    : <GRADLE>/caches/transforms-2/files-2.1/xxxxxxxxxxxxxxxxxxxxxxxxxxxxxxxx/jetified-junit-1.1.2/aidl [-]
-        artifact                      : <M2>/androidx/test/ext/junit/1.1.2/junit-1.1.2.aar
-        artifactAddress               : androidx.test.ext:junit:1.1.2@aar
-        assetsFolder                  : <GRADLE>/caches/transforms-2/files-2.1/xxxxxxxxxxxxxxxxxxxxxxxxxxxxxxxx/jetified-junit-1.1.2/assets [-]
-        - compileJarFiles             : <GRADLE>/caches/transforms-2/files-2.1/xxxxxxxxxxxxxxxxxxxxxxxxxxxxxxxx/jetified-junit-1.1.2/jars/classes.jar
-        component                     : androidx.test.ext:junit:1.1.2
-        externalAnnotations           : <GRADLE>/caches/transforms-2/files-2.1/xxxxxxxxxxxxxxxxxxxxxxxxxxxxxxxx/jetified-junit-1.1.2/annotations.zip [-]
-        folder                        : <GRADLE>/caches/transforms-2/files-2.1/xxxxxxxxxxxxxxxxxxxxxxxxxxxxxxxx/jetified-junit-1.1.2
-        jniFolder                     : <GRADLE>/caches/transforms-2/files-2.1/xxxxxxxxxxxxxxxxxxxxxxxxxxxxxxxx/jetified-junit-1.1.2/jni [-]
-        lintJar                       : <GRADLE>/caches/transforms-2/files-2.1/xxxxxxxxxxxxxxxxxxxxxxxxxxxxxxxx/jetified-junit-1.1.2/jars/lint.jar [-]
-        manifest                      : <GRADLE>/caches/transforms-2/files-2.1/xxxxxxxxxxxxxxxxxxxxxxxxxxxxxxxx/jetified-junit-1.1.2/AndroidManifest.xml
-        proguardRules                 : <GRADLE>/caches/transforms-2/files-2.1/xxxxxxxxxxxxxxxxxxxxxxxxxxxxxxxx/jetified-junit-1.1.2/proguard.txt [-]
-        publicResources               : <GRADLE>/caches/transforms-2/files-2.1/xxxxxxxxxxxxxxxxxxxxxxxxxxxxxxxx/jetified-junit-1.1.2/public.txt [-]
-        renderscriptFolder            : <GRADLE>/caches/transforms-2/files-2.1/xxxxxxxxxxxxxxxxxxxxxxxxxxxxxxxx/jetified-junit-1.1.2/rs [-]
-        resFolder                     : <GRADLE>/caches/transforms-2/files-2.1/xxxxxxxxxxxxxxxxxxxxxxxxxxxxxxxx/jetified-junit-1.1.2/res [-]
-        resStaticLibrary              : <GRADLE>/caches/transforms-2/files-2.1/xxxxxxxxxxxxxxxxxxxxxxxxxxxxxxxx/jetified-junit-1.1.2/res.apk [-]
-        - runtimeJarFiles             : <GRADLE>/caches/transforms-2/files-2.1/xxxxxxxxxxxxxxxxxxxxxxxxxxxxxxxx/jetified-junit-1.1.2/jars/classes.jar
-        symbolFile                    : <GRADLE>/caches/transforms-2/files-2.1/xxxxxxxxxxxxxxxxxxxxxxxxxxxxxxxx/jetified-junit-1.1.2/R.txt
-    - library                     : androidx.test.espresso:espresso-core:3.2.0@aar (IdeAndroidLibraryImpl)
-        aidlFolder                    : <GRADLE>/caches/transforms-2/files-2.1/xxxxxxxxxxxxxxxxxxxxxxxxxxxxxxxx/espresso-core-3.2.0/aidl [-]
-        artifact                      : <M2>/androidx/test/espresso/espresso-core/3.2.0/espresso-core-3.2.0.aar
-        artifactAddress               : androidx.test.espresso:espresso-core:3.2.0@aar
-        assetsFolder                  : <GRADLE>/caches/transforms-2/files-2.1/xxxxxxxxxxxxxxxxxxxxxxxxxxxxxxxx/espresso-core-3.2.0/assets [-]
-        - compileJarFiles             : <GRADLE>/caches/transforms-2/files-2.1/xxxxxxxxxxxxxxxxxxxxxxxxxxxxxxxx/espresso-core-3.2.0/jars/classes.jar
-        component                     : androidx.test.espresso:espresso-core:3.2.0
-        externalAnnotations           : <GRADLE>/caches/transforms-2/files-2.1/xxxxxxxxxxxxxxxxxxxxxxxxxxxxxxxx/espresso-core-3.2.0/annotations.zip [-]
-        folder                        : <GRADLE>/caches/transforms-2/files-2.1/xxxxxxxxxxxxxxxxxxxxxxxxxxxxxxxx/espresso-core-3.2.0
-        jniFolder                     : <GRADLE>/caches/transforms-2/files-2.1/xxxxxxxxxxxxxxxxxxxxxxxxxxxxxxxx/espresso-core-3.2.0/jni [-]
-        lintJar                       : <GRADLE>/caches/transforms-2/files-2.1/xxxxxxxxxxxxxxxxxxxxxxxxxxxxxxxx/espresso-core-3.2.0/jars/lint.jar [-]
-        manifest                      : <GRADLE>/caches/transforms-2/files-2.1/xxxxxxxxxxxxxxxxxxxxxxxxxxxxxxxx/espresso-core-3.2.0/AndroidManifest.xml
-        proguardRules                 : <GRADLE>/caches/transforms-2/files-2.1/xxxxxxxxxxxxxxxxxxxxxxxxxxxxxxxx/espresso-core-3.2.0/proguard.txt
-        publicResources               : <GRADLE>/caches/transforms-2/files-2.1/xxxxxxxxxxxxxxxxxxxxxxxxxxxxxxxx/espresso-core-3.2.0/public.txt [-]
-        renderscriptFolder            : <GRADLE>/caches/transforms-2/files-2.1/xxxxxxxxxxxxxxxxxxxxxxxxxxxxxxxx/espresso-core-3.2.0/rs [-]
-        resFolder                     : <GRADLE>/caches/transforms-2/files-2.1/xxxxxxxxxxxxxxxxxxxxxxxxxxxxxxxx/espresso-core-3.2.0/res [-]
-        resStaticLibrary              : <GRADLE>/caches/transforms-2/files-2.1/xxxxxxxxxxxxxxxxxxxxxxxxxxxxxxxx/espresso-core-3.2.0/res.apk [-]
-        - runtimeJarFiles             : <GRADLE>/caches/transforms-2/files-2.1/xxxxxxxxxxxxxxxxxxxxxxxxxxxxxxxx/espresso-core-3.2.0/jars/classes.jar
-        symbolFile                    : <GRADLE>/caches/transforms-2/files-2.1/xxxxxxxxxxxxxxxxxxxxxxxxxxxxxxxx/espresso-core-3.2.0/R.txt
-    - library                     : androidx.test:runner:1.2.0@aar (IdeAndroidLibraryImpl)
-        aidlFolder                    : <GRADLE>/caches/transforms-2/files-2.1/xxxxxxxxxxxxxxxxxxxxxxxxxxxxxxxx/runner-1.2.0/aidl [-]
-        artifact                      : <M2>/androidx/test/runner/1.2.0/runner-1.2.0.aar
-        artifactAddress               : androidx.test:runner:1.2.0@aar
-        assetsFolder                  : <GRADLE>/caches/transforms-2/files-2.1/xxxxxxxxxxxxxxxxxxxxxxxxxxxxxxxx/runner-1.2.0/assets [-]
-        - compileJarFiles             : <GRADLE>/caches/transforms-2/files-2.1/xxxxxxxxxxxxxxxxxxxxxxxxxxxxxxxx/runner-1.2.0/jars/classes.jar
-        component                     : androidx.test:runner:1.2.0
-        externalAnnotations           : <GRADLE>/caches/transforms-2/files-2.1/xxxxxxxxxxxxxxxxxxxxxxxxxxxxxxxx/runner-1.2.0/annotations.zip [-]
-        folder                        : <GRADLE>/caches/transforms-2/files-2.1/xxxxxxxxxxxxxxxxxxxxxxxxxxxxxxxx/runner-1.2.0
-        jniFolder                     : <GRADLE>/caches/transforms-2/files-2.1/xxxxxxxxxxxxxxxxxxxxxxxxxxxxxxxx/runner-1.2.0/jni [-]
-        lintJar                       : <GRADLE>/caches/transforms-2/files-2.1/xxxxxxxxxxxxxxxxxxxxxxxxxxxxxxxx/runner-1.2.0/jars/lint.jar [-]
-        manifest                      : <GRADLE>/caches/transforms-2/files-2.1/xxxxxxxxxxxxxxxxxxxxxxxxxxxxxxxx/runner-1.2.0/AndroidManifest.xml
-        proguardRules                 : <GRADLE>/caches/transforms-2/files-2.1/xxxxxxxxxxxxxxxxxxxxxxxxxxxxxxxx/runner-1.2.0/proguard.txt
-        publicResources               : <GRADLE>/caches/transforms-2/files-2.1/xxxxxxxxxxxxxxxxxxxxxxxxxxxxxxxx/runner-1.2.0/public.txt [-]
-        renderscriptFolder            : <GRADLE>/caches/transforms-2/files-2.1/xxxxxxxxxxxxxxxxxxxxxxxxxxxxxxxx/runner-1.2.0/rs [-]
-        resFolder                     : <GRADLE>/caches/transforms-2/files-2.1/xxxxxxxxxxxxxxxxxxxxxxxxxxxxxxxx/runner-1.2.0/res [-]
-        resStaticLibrary              : <GRADLE>/caches/transforms-2/files-2.1/xxxxxxxxxxxxxxxxxxxxxxxxxxxxxxxx/runner-1.2.0/res.apk [-]
-        - runtimeJarFiles             : <GRADLE>/caches/transforms-2/files-2.1/xxxxxxxxxxxxxxxxxxxxxxxxxxxxxxxx/runner-1.2.0/jars/classes.jar
-        symbolFile                    : <GRADLE>/caches/transforms-2/files-2.1/xxxxxxxxxxxxxxxxxxxxxxxxxxxxxxxx/runner-1.2.0/R.txt
-    - library                     : androidx.test:core:1.3.0@aar (IdeAndroidLibraryImpl)
-        aidlFolder                    : <GRADLE>/caches/transforms-2/files-2.1/xxxxxxxxxxxxxxxxxxxxxxxxxxxxxxxx/jetified-core-1.3.0/aidl [-]
-        artifact                      : <M2>/androidx/test/core/1.3.0/core-1.3.0.aar
-        artifactAddress               : androidx.test:core:1.3.0@aar
-        assetsFolder                  : <GRADLE>/caches/transforms-2/files-2.1/xxxxxxxxxxxxxxxxxxxxxxxxxxxxxxxx/jetified-core-1.3.0/assets [-]
-        - compileJarFiles             : <GRADLE>/caches/transforms-2/files-2.1/xxxxxxxxxxxxxxxxxxxxxxxxxxxxxxxx/jetified-core-1.3.0/jars/classes.jar
-        component                     : androidx.test:core:1.3.0
-        externalAnnotations           : <GRADLE>/caches/transforms-2/files-2.1/xxxxxxxxxxxxxxxxxxxxxxxxxxxxxxxx/jetified-core-1.3.0/annotations.zip [-]
-        folder                        : <GRADLE>/caches/transforms-2/files-2.1/xxxxxxxxxxxxxxxxxxxxxxxxxxxxxxxx/jetified-core-1.3.0
-        jniFolder                     : <GRADLE>/caches/transforms-2/files-2.1/xxxxxxxxxxxxxxxxxxxxxxxxxxxxxxxx/jetified-core-1.3.0/jni [-]
-        lintJar                       : <GRADLE>/caches/transforms-2/files-2.1/xxxxxxxxxxxxxxxxxxxxxxxxxxxxxxxx/jetified-core-1.3.0/jars/lint.jar [-]
-        manifest                      : <GRADLE>/caches/transforms-2/files-2.1/xxxxxxxxxxxxxxxxxxxxxxxxxxxxxxxx/jetified-core-1.3.0/AndroidManifest.xml
-        proguardRules                 : <GRADLE>/caches/transforms-2/files-2.1/xxxxxxxxxxxxxxxxxxxxxxxxxxxxxxxx/jetified-core-1.3.0/proguard.txt [-]
-        publicResources               : <GRADLE>/caches/transforms-2/files-2.1/xxxxxxxxxxxxxxxxxxxxxxxxxxxxxxxx/jetified-core-1.3.0/public.txt [-]
-        renderscriptFolder            : <GRADLE>/caches/transforms-2/files-2.1/xxxxxxxxxxxxxxxxxxxxxxxxxxxxxxxx/jetified-core-1.3.0/rs [-]
-        resFolder                     : <GRADLE>/caches/transforms-2/files-2.1/xxxxxxxxxxxxxxxxxxxxxxxxxxxxxxxx/jetified-core-1.3.0/res [-]
-        resStaticLibrary              : <GRADLE>/caches/transforms-2/files-2.1/xxxxxxxxxxxxxxxxxxxxxxxxxxxxxxxx/jetified-core-1.3.0/res.apk [-]
-        - runtimeJarFiles             : <GRADLE>/caches/transforms-2/files-2.1/xxxxxxxxxxxxxxxxxxxxxxxxxxxxxxxx/jetified-core-1.3.0/jars/classes.jar
-        symbolFile                    : <GRADLE>/caches/transforms-2/files-2.1/xxxxxxxxxxxxxxxxxxxxxxxxxxxxxxxx/jetified-core-1.3.0/R.txt
-    - library                     : androidx.test:monitor:1.3.0@aar (IdeAndroidLibraryImpl)
-        aidlFolder                    : <GRADLE>/caches/transforms-2/files-2.1/xxxxxxxxxxxxxxxxxxxxxxxxxxxxxxxx/monitor-1.3.0/aidl [-]
-        artifact                      : <M2>/androidx/test/monitor/1.3.0/monitor-1.3.0.aar
-        artifactAddress               : androidx.test:monitor:1.3.0@aar
-        assetsFolder                  : <GRADLE>/caches/transforms-2/files-2.1/xxxxxxxxxxxxxxxxxxxxxxxxxxxxxxxx/monitor-1.3.0/assets [-]
-        - compileJarFiles             : <GRADLE>/caches/transforms-2/files-2.1/xxxxxxxxxxxxxxxxxxxxxxxxxxxxxxxx/monitor-1.3.0/jars/classes.jar
-        component                     : androidx.test:monitor:1.3.0
-        externalAnnotations           : <GRADLE>/caches/transforms-2/files-2.1/xxxxxxxxxxxxxxxxxxxxxxxxxxxxxxxx/monitor-1.3.0/annotations.zip [-]
-        folder                        : <GRADLE>/caches/transforms-2/files-2.1/xxxxxxxxxxxxxxxxxxxxxxxxxxxxxxxx/monitor-1.3.0
-        jniFolder                     : <GRADLE>/caches/transforms-2/files-2.1/xxxxxxxxxxxxxxxxxxxxxxxxxxxxxxxx/monitor-1.3.0/jni [-]
-        lintJar                       : <GRADLE>/caches/transforms-2/files-2.1/xxxxxxxxxxxxxxxxxxxxxxxxxxxxxxxx/monitor-1.3.0/jars/lint.jar [-]
-        manifest                      : <GRADLE>/caches/transforms-2/files-2.1/xxxxxxxxxxxxxxxxxxxxxxxxxxxxxxxx/monitor-1.3.0/AndroidManifest.xml
-        proguardRules                 : <GRADLE>/caches/transforms-2/files-2.1/xxxxxxxxxxxxxxxxxxxxxxxxxxxxxxxx/monitor-1.3.0/proguard.txt
-        publicResources               : <GRADLE>/caches/transforms-2/files-2.1/xxxxxxxxxxxxxxxxxxxxxxxxxxxxxxxx/monitor-1.3.0/public.txt [-]
-        renderscriptFolder            : <GRADLE>/caches/transforms-2/files-2.1/xxxxxxxxxxxxxxxxxxxxxxxxxxxxxxxx/monitor-1.3.0/rs [-]
-        resFolder                     : <GRADLE>/caches/transforms-2/files-2.1/xxxxxxxxxxxxxxxxxxxxxxxxxxxxxxxx/monitor-1.3.0/res [-]
-        resStaticLibrary              : <GRADLE>/caches/transforms-2/files-2.1/xxxxxxxxxxxxxxxxxxxxxxxxxxxxxxxx/monitor-1.3.0/res.apk [-]
-        - runtimeJarFiles             : <GRADLE>/caches/transforms-2/files-2.1/xxxxxxxxxxxxxxxxxxxxxxxxxxxxxxxx/monitor-1.3.0/jars/classes.jar
-        symbolFile                    : <GRADLE>/caches/transforms-2/files-2.1/xxxxxxxxxxxxxxxxxxxxxxxxxxxxxxxx/monitor-1.3.0/R.txt
-    - library                     : androidx.test.espresso:espresso-idling-resource:3.2.0@aar (IdeAndroidLibraryImpl)
-        aidlFolder                    : <GRADLE>/caches/transforms-2/files-2.1/xxxxxxxxxxxxxxxxxxxxxxxxxxxxxxxx/espresso-idling-resource-3.2.0/aidl [-]
-        artifact                      : <M2>/androidx/test/espresso/espresso-idling-resource/3.2.0/espresso-idling-resource-3.2.0.aar
-        artifactAddress               : androidx.test.espresso:espresso-idling-resource:3.2.0@aar
-        assetsFolder                  : <GRADLE>/caches/transforms-2/files-2.1/xxxxxxxxxxxxxxxxxxxxxxxxxxxxxxxx/espresso-idling-resource-3.2.0/assets [-]
-        - compileJarFiles             : <GRADLE>/caches/transforms-2/files-2.1/xxxxxxxxxxxxxxxxxxxxxxxxxxxxxxxx/espresso-idling-resource-3.2.0/jars/classes.jar
-        component                     : androidx.test.espresso:espresso-idling-resource:3.2.0
-        externalAnnotations           : <GRADLE>/caches/transforms-2/files-2.1/xxxxxxxxxxxxxxxxxxxxxxxxxxxxxxxx/espresso-idling-resource-3.2.0/annotations.zip [-]
-        folder                        : <GRADLE>/caches/transforms-2/files-2.1/xxxxxxxxxxxxxxxxxxxxxxxxxxxxxxxx/espresso-idling-resource-3.2.0
-        jniFolder                     : <GRADLE>/caches/transforms-2/files-2.1/xxxxxxxxxxxxxxxxxxxxxxxxxxxxxxxx/espresso-idling-resource-3.2.0/jni [-]
-        lintJar                       : <GRADLE>/caches/transforms-2/files-2.1/xxxxxxxxxxxxxxxxxxxxxxxxxxxxxxxx/espresso-idling-resource-3.2.0/jars/lint.jar [-]
-        manifest                      : <GRADLE>/caches/transforms-2/files-2.1/xxxxxxxxxxxxxxxxxxxxxxxxxxxxxxxx/espresso-idling-resource-3.2.0/AndroidManifest.xml
-        proguardRules                 : <GRADLE>/caches/transforms-2/files-2.1/xxxxxxxxxxxxxxxxxxxxxxxxxxxxxxxx/espresso-idling-resource-3.2.0/proguard.txt [-]
-        publicResources               : <GRADLE>/caches/transforms-2/files-2.1/xxxxxxxxxxxxxxxxxxxxxxxxxxxxxxxx/espresso-idling-resource-3.2.0/public.txt [-]
-        renderscriptFolder            : <GRADLE>/caches/transforms-2/files-2.1/xxxxxxxxxxxxxxxxxxxxxxxxxxxxxxxx/espresso-idling-resource-3.2.0/rs [-]
-        resFolder                     : <GRADLE>/caches/transforms-2/files-2.1/xxxxxxxxxxxxxxxxxxxxxxxxxxxxxxxx/espresso-idling-resource-3.2.0/res [-]
-        resStaticLibrary              : <GRADLE>/caches/transforms-2/files-2.1/xxxxxxxxxxxxxxxxxxxxxxxxxxxxxxxx/espresso-idling-resource-3.2.0/res.apk [-]
-        - runtimeJarFiles             : <GRADLE>/caches/transforms-2/files-2.1/xxxxxxxxxxxxxxxxxxxxxxxxxxxxxxxx/espresso-idling-resource-3.2.0/jars/classes.jar
-        symbolFile                    : <GRADLE>/caches/transforms-2/files-2.1/xxxxxxxxxxxxxxxxxxxxxxxxxxxxxxxx/espresso-idling-resource-3.2.0/R.txt
-    - library                     : org.hamcrest:hamcrest-integration:1.3 (IdeJavaLibraryImpl)
-        artifact                      : <M2>/org/hamcrest/hamcrest-integration/1.3/hamcrest-integration-1.3.jar
-        artifactAddress               : org.hamcrest:hamcrest-integration:1.3@jar
-        component                     : org.hamcrest:hamcrest-integration:1.3
-    - library                     : org.hamcrest:hamcrest-library:1.3 (IdeJavaLibraryImpl)
-        artifact                      : <M2>/org/hamcrest/hamcrest-library/1.3/hamcrest-library-1.3.jar
-        artifactAddress               : org.hamcrest:hamcrest-library:1.3@jar
-        component                     : org.hamcrest:hamcrest-library:1.3
-    - library                     : net.sf.kxml:kxml2:2.3.0 (IdeJavaLibraryImpl)
-        artifact                      : <M2>/net/sf/kxml/kxml2/2.3.0/kxml2-2.3.0.jar
-        artifactAddress               : net.sf.kxml:kxml2:2.3.0@jar
-        component                     : net.sf.kxml:kxml2:2.3.0
-    - library                     : com.squareup:javawriter:2.1.1 (IdeJavaLibraryImpl)
-        artifact                      : <M2>/com/squareup/javawriter/2.1.1/javawriter-2.1.1.jar
-        artifactAddress               : com.squareup:javawriter:2.1.1@jar
-        component                     : com.squareup:javawriter:2.1.1
-    - library                     : com.google.code.findbugs:jsr305:2.0.1 (IdeJavaLibraryImpl)
-        artifact                      : <M2>/com/google/code/findbugs/jsr305/2.0.1/jsr305-2.0.1.jar
-        artifactAddress               : com.google.code.findbugs:jsr305:2.0.1@jar
-        component                     : com.google.code.findbugs:jsr305:2.0.1
-    - library                     : androidx.appcompat:appcompat:1.0.2@aar (IdeAndroidLibraryImpl)
-        aidlFolder                    : <GRADLE>/caches/transforms-2/files-2.1/xxxxxxxxxxxxxxxxxxxxxxxxxxxxxxxx/appcompat-1.0.2/aidl [-]
-        artifact                      : <M2>/androidx/appcompat/appcompat/1.0.2/appcompat-1.0.2.aar
-        artifactAddress               : androidx.appcompat:appcompat:1.0.2@aar
-        assetsFolder                  : <GRADLE>/caches/transforms-2/files-2.1/xxxxxxxxxxxxxxxxxxxxxxxxxxxxxxxx/appcompat-1.0.2/assets [-]
-        - compileJarFiles             : <GRADLE>/caches/transforms-2/files-2.1/xxxxxxxxxxxxxxxxxxxxxxxxxxxxxxxx/appcompat-1.0.2/jars/classes.jar
-        component                     : androidx.appcompat:appcompat:1.0.2
-        externalAnnotations           : <GRADLE>/caches/transforms-2/files-2.1/xxxxxxxxxxxxxxxxxxxxxxxxxxxxxxxx/appcompat-1.0.2/annotations.zip
-        folder                        : <GRADLE>/caches/transforms-2/files-2.1/xxxxxxxxxxxxxxxxxxxxxxxxxxxxxxxx/appcompat-1.0.2
-        jniFolder                     : <GRADLE>/caches/transforms-2/files-2.1/xxxxxxxxxxxxxxxxxxxxxxxxxxxxxxxx/appcompat-1.0.2/jni [-]
-        lintJar                       : <GRADLE>/caches/transforms-2/files-2.1/xxxxxxxxxxxxxxxxxxxxxxxxxxxxxxxx/appcompat-1.0.2/jars/lint.jar [-]
-        manifest                      : <GRADLE>/caches/transforms-2/files-2.1/xxxxxxxxxxxxxxxxxxxxxxxxxxxxxxxx/appcompat-1.0.2/AndroidManifest.xml
-        proguardRules                 : <GRADLE>/caches/transforms-2/files-2.1/xxxxxxxxxxxxxxxxxxxxxxxxxxxxxxxx/appcompat-1.0.2/proguard.txt
-        publicResources               : <GRADLE>/caches/transforms-2/files-2.1/xxxxxxxxxxxxxxxxxxxxxxxxxxxxxxxx/appcompat-1.0.2/public.txt
-        renderscriptFolder            : <GRADLE>/caches/transforms-2/files-2.1/xxxxxxxxxxxxxxxxxxxxxxxxxxxxxxxx/appcompat-1.0.2/rs [-]
-        resFolder                     : <GRADLE>/caches/transforms-2/files-2.1/xxxxxxxxxxxxxxxxxxxxxxxxxxxxxxxx/appcompat-1.0.2/res
-        resStaticLibrary              : <GRADLE>/caches/transforms-2/files-2.1/xxxxxxxxxxxxxxxxxxxxxxxxxxxxxxxx/appcompat-1.0.2/res.apk [-]
-        - runtimeJarFiles             : <GRADLE>/caches/transforms-2/files-2.1/xxxxxxxxxxxxxxxxxxxxxxxxxxxxxxxx/appcompat-1.0.2/jars/classes.jar
-        symbolFile                    : <GRADLE>/caches/transforms-2/files-2.1/xxxxxxxxxxxxxxxxxxxxxxxxxxxxxxxx/appcompat-1.0.2/R.txt
-=======
     - library                     : androidx.core:core:1.0.1@aar (IdeAndroidLibraryImpl)
         aidlFolder                    : <GRADLE>/caches/transforms-2/files-2.1/xxxxxxxxxxxxxxxxxxxxxxxxxxxxxxxx/core-1.0.1/aidl
         artifact                      : <M2>/androidx/core/core/1.0.1/core-1.0.1.aar
@@ -490,7 +232,6 @@
         resStaticLibrary              : <GRADLE>/caches/transforms-2/files-2.1/xxxxxxxxxxxxxxxxxxxxxxxxxxxxxxxx/drawerlayout-1.0.0/res.apk [-]
         - runtimeJarFiles             : <GRADLE>/caches/transforms-2/files-2.1/xxxxxxxxxxxxxxxxxxxxxxxxxxxxxxxx/drawerlayout-1.0.0/jars/classes.jar
         symbolFile                    : <GRADLE>/caches/transforms-2/files-2.1/xxxxxxxxxxxxxxxxxxxxxxxxxxxxxxxx/drawerlayout-1.0.0/R.txt
->>>>>>> 574fcae1
     - library                     : androidx.fragment:fragment:1.0.0@aar (IdeAndroidLibraryImpl)
         aidlFolder                    : <GRADLE>/caches/transforms-2/files-2.1/xxxxxxxxxxxxxxxxxxxxxxxxxxxxxxxx/fragment-1.0.0/aidl [-]
         artifact                      : <M2>/androidx/fragment/fragment/1.0.0/fragment-1.0.0.aar
@@ -510,27 +251,6 @@
         resStaticLibrary              : <GRADLE>/caches/transforms-2/files-2.1/xxxxxxxxxxxxxxxxxxxxxxxxxxxxxxxx/fragment-1.0.0/res.apk [-]
         - runtimeJarFiles             : <GRADLE>/caches/transforms-2/files-2.1/xxxxxxxxxxxxxxxxxxxxxxxxxxxxxxxx/fragment-1.0.0/jars/classes.jar
         symbolFile                    : <GRADLE>/caches/transforms-2/files-2.1/xxxxxxxxxxxxxxxxxxxxxxxxxxxxxxxx/fragment-1.0.0/R.txt
-<<<<<<< HEAD
-    - library                     : androidx.vectordrawable:vectordrawable-animated:1.0.0@aar (IdeAndroidLibraryImpl)
-        aidlFolder                    : <GRADLE>/caches/transforms-2/files-2.1/xxxxxxxxxxxxxxxxxxxxxxxxxxxxxxxx/vectordrawable-animated-1.0.0/aidl [-]
-        artifact                      : <M2>/androidx/vectordrawable/vectordrawable-animated/1.0.0/vectordrawable-animated-1.0.0.aar
-        artifactAddress               : androidx.vectordrawable:vectordrawable-animated:1.0.0@aar
-        assetsFolder                  : <GRADLE>/caches/transforms-2/files-2.1/xxxxxxxxxxxxxxxxxxxxxxxxxxxxxxxx/vectordrawable-animated-1.0.0/assets [-]
-        - compileJarFiles             : <GRADLE>/caches/transforms-2/files-2.1/xxxxxxxxxxxxxxxxxxxxxxxxxxxxxxxx/vectordrawable-animated-1.0.0/jars/classes.jar
-        component                     : androidx.vectordrawable:vectordrawable-animated:1.0.0
-        externalAnnotations           : <GRADLE>/caches/transforms-2/files-2.1/xxxxxxxxxxxxxxxxxxxxxxxxxxxxxxxx/vectordrawable-animated-1.0.0/annotations.zip [-]
-        folder                        : <GRADLE>/caches/transforms-2/files-2.1/xxxxxxxxxxxxxxxxxxxxxxxxxxxxxxxx/vectordrawable-animated-1.0.0
-        jniFolder                     : <GRADLE>/caches/transforms-2/files-2.1/xxxxxxxxxxxxxxxxxxxxxxxxxxxxxxxx/vectordrawable-animated-1.0.0/jni [-]
-        lintJar                       : <GRADLE>/caches/transforms-2/files-2.1/xxxxxxxxxxxxxxxxxxxxxxxxxxxxxxxx/vectordrawable-animated-1.0.0/jars/lint.jar [-]
-        manifest                      : <GRADLE>/caches/transforms-2/files-2.1/xxxxxxxxxxxxxxxxxxxxxxxxxxxxxxxx/vectordrawable-animated-1.0.0/AndroidManifest.xml
-        proguardRules                 : <GRADLE>/caches/transforms-2/files-2.1/xxxxxxxxxxxxxxxxxxxxxxxxxxxxxxxx/vectordrawable-animated-1.0.0/proguard.txt
-        publicResources               : <GRADLE>/caches/transforms-2/files-2.1/xxxxxxxxxxxxxxxxxxxxxxxxxxxxxxxx/vectordrawable-animated-1.0.0/public.txt [-]
-        renderscriptFolder            : <GRADLE>/caches/transforms-2/files-2.1/xxxxxxxxxxxxxxxxxxxxxxxxxxxxxxxx/vectordrawable-animated-1.0.0/rs [-]
-        resFolder                     : <GRADLE>/caches/transforms-2/files-2.1/xxxxxxxxxxxxxxxxxxxxxxxxxxxxxxxx/vectordrawable-animated-1.0.0/res [-]
-        resStaticLibrary              : <GRADLE>/caches/transforms-2/files-2.1/xxxxxxxxxxxxxxxxxxxxxxxxxxxxxxxx/vectordrawable-animated-1.0.0/res.apk [-]
-        - runtimeJarFiles             : <GRADLE>/caches/transforms-2/files-2.1/xxxxxxxxxxxxxxxxxxxxxxxxxxxxxxxx/vectordrawable-animated-1.0.0/jars/classes.jar
-        symbolFile                    : <GRADLE>/caches/transforms-2/files-2.1/xxxxxxxxxxxxxxxxxxxxxxxxxxxxxxxx/vectordrawable-animated-1.0.0/R.txt
-=======
     - library                     : androidx.interpolator:interpolator:1.0.0@aar (IdeAndroidLibraryImpl)
         aidlFolder                    : <GRADLE>/caches/transforms-2/files-2.1/xxxxxxxxxxxxxxxxxxxxxxxxxxxxxxxx/interpolator-1.0.0/aidl [-]
         artifact                      : <M2>/androidx/interpolator/interpolator/1.0.0/interpolator-1.0.0.aar
@@ -550,7 +270,6 @@
         resStaticLibrary              : <GRADLE>/caches/transforms-2/files-2.1/xxxxxxxxxxxxxxxxxxxxxxxxxxxxxxxx/interpolator-1.0.0/res.apk [-]
         - runtimeJarFiles             : <GRADLE>/caches/transforms-2/files-2.1/xxxxxxxxxxxxxxxxxxxxxxxxxxxxxxxx/interpolator-1.0.0/jars/classes.jar
         symbolFile                    : <GRADLE>/caches/transforms-2/files-2.1/xxxxxxxxxxxxxxxxxxxxxxxxxxxxxxxx/interpolator-1.0.0/R.txt
->>>>>>> 574fcae1
     - library                     : androidx.legacy:legacy-support-core-ui:1.0.0@aar (IdeAndroidLibraryImpl)
         aidlFolder                    : <GRADLE>/caches/transforms-2/files-2.1/xxxxxxxxxxxxxxxxxxxxxxxxxxxxxxxx/legacy-support-core-ui-1.0.0/aidl [-]
         artifact                      : <M2>/androidx/legacy/legacy-support-core-ui/1.0.0/legacy-support-core-ui-1.0.0.aar
@@ -589,27 +308,6 @@
         resStaticLibrary              : <GRADLE>/caches/transforms-2/files-2.1/xxxxxxxxxxxxxxxxxxxxxxxxxxxxxxxx/legacy-support-core-utils-1.0.0/res.apk [-]
         - runtimeJarFiles             : <GRADLE>/caches/transforms-2/files-2.1/xxxxxxxxxxxxxxxxxxxxxxxxxxxxxxxx/legacy-support-core-utils-1.0.0/jars/classes.jar
         symbolFile                    : <GRADLE>/caches/transforms-2/files-2.1/xxxxxxxxxxxxxxxxxxxxxxxxxxxxxxxx/legacy-support-core-utils-1.0.0/R.txt
-<<<<<<< HEAD
-    - library                     : androidx.vectordrawable:vectordrawable:1.0.1@aar (IdeAndroidLibraryImpl)
-        aidlFolder                    : <GRADLE>/caches/transforms-2/files-2.1/xxxxxxxxxxxxxxxxxxxxxxxxxxxxxxxx/vectordrawable-1.0.1/aidl [-]
-        artifact                      : <M2>/androidx/vectordrawable/vectordrawable/1.0.1/vectordrawable-1.0.1.aar
-        artifactAddress               : androidx.vectordrawable:vectordrawable:1.0.1@aar
-        assetsFolder                  : <GRADLE>/caches/transforms-2/files-2.1/xxxxxxxxxxxxxxxxxxxxxxxxxxxxxxxx/vectordrawable-1.0.1/assets [-]
-        - compileJarFiles             : <GRADLE>/caches/transforms-2/files-2.1/xxxxxxxxxxxxxxxxxxxxxxxxxxxxxxxx/vectordrawable-1.0.1/jars/classes.jar
-        component                     : androidx.vectordrawable:vectordrawable:1.0.1
-        externalAnnotations           : <GRADLE>/caches/transforms-2/files-2.1/xxxxxxxxxxxxxxxxxxxxxxxxxxxxxxxx/vectordrawable-1.0.1/annotations.zip [-]
-        folder                        : <GRADLE>/caches/transforms-2/files-2.1/xxxxxxxxxxxxxxxxxxxxxxxxxxxxxxxx/vectordrawable-1.0.1
-        jniFolder                     : <GRADLE>/caches/transforms-2/files-2.1/xxxxxxxxxxxxxxxxxxxxxxxxxxxxxxxx/vectordrawable-1.0.1/jni [-]
-        lintJar                       : <GRADLE>/caches/transforms-2/files-2.1/xxxxxxxxxxxxxxxxxxxxxxxxxxxxxxxx/vectordrawable-1.0.1/jars/lint.jar [-]
-        manifest                      : <GRADLE>/caches/transforms-2/files-2.1/xxxxxxxxxxxxxxxxxxxxxxxxxxxxxxxx/vectordrawable-1.0.1/AndroidManifest.xml
-        proguardRules                 : <GRADLE>/caches/transforms-2/files-2.1/xxxxxxxxxxxxxxxxxxxxxxxxxxxxxxxx/vectordrawable-1.0.1/proguard.txt [-]
-        publicResources               : <GRADLE>/caches/transforms-2/files-2.1/xxxxxxxxxxxxxxxxxxxxxxxxxxxxxxxx/vectordrawable-1.0.1/public.txt [-]
-        renderscriptFolder            : <GRADLE>/caches/transforms-2/files-2.1/xxxxxxxxxxxxxxxxxxxxxxxxxxxxxxxx/vectordrawable-1.0.1/rs [-]
-        resFolder                     : <GRADLE>/caches/transforms-2/files-2.1/xxxxxxxxxxxxxxxxxxxxxxxxxxxxxxxx/vectordrawable-1.0.1/res [-]
-        resStaticLibrary              : <GRADLE>/caches/transforms-2/files-2.1/xxxxxxxxxxxxxxxxxxxxxxxxxxxxxxxx/vectordrawable-1.0.1/res.apk [-]
-        - runtimeJarFiles             : <GRADLE>/caches/transforms-2/files-2.1/xxxxxxxxxxxxxxxxxxxxxxxxxxxxxxxx/vectordrawable-1.0.1/jars/classes.jar
-        symbolFile                    : <GRADLE>/caches/transforms-2/files-2.1/xxxxxxxxxxxxxxxxxxxxxxxxxxxxxxxx/vectordrawable-1.0.1/R.txt
-=======
     - library                     : androidx.lifecycle:lifecycle-livedata-core:2.0.0@aar (IdeAndroidLibraryImpl)
         aidlFolder                    : <GRADLE>/caches/transforms-2/files-2.1/xxxxxxxxxxxxxxxxxxxxxxxxxxxxxxxx/lifecycle-livedata-core-2.0.0/aidl [-]
         artifact                      : <M2>/androidx/lifecycle/lifecycle-livedata-core/2.0.0/lifecycle-livedata-core-2.0.0.aar
@@ -686,7 +384,6 @@
         resStaticLibrary              : <GRADLE>/caches/transforms-2/files-2.1/xxxxxxxxxxxxxxxxxxxxxxxxxxxxxxxx/lifecycle-viewmodel-2.0.0/res.apk [-]
         - runtimeJarFiles             : <GRADLE>/caches/transforms-2/files-2.1/xxxxxxxxxxxxxxxxxxxxxxxxxxxxxxxx/lifecycle-viewmodel-2.0.0/jars/classes.jar
         symbolFile                    : <GRADLE>/caches/transforms-2/files-2.1/xxxxxxxxxxxxxxxxxxxxxxxxxxxxxxxx/lifecycle-viewmodel-2.0.0/R.txt
->>>>>>> 574fcae1
     - library                     : androidx.loader:loader:1.0.0@aar (IdeAndroidLibraryImpl)
         aidlFolder                    : <GRADLE>/caches/transforms-2/files-2.1/xxxxxxxxxxxxxxxxxxxxxxxxxxxxxxxx/loader-1.0.0/aidl [-]
         artifact                      : <M2>/androidx/loader/loader/1.0.0/loader-1.0.0.aar
@@ -706,199 +403,6 @@
         resStaticLibrary              : <GRADLE>/caches/transforms-2/files-2.1/xxxxxxxxxxxxxxxxxxxxxxxxxxxxxxxx/loader-1.0.0/res.apk [-]
         - runtimeJarFiles             : <GRADLE>/caches/transforms-2/files-2.1/xxxxxxxxxxxxxxxxxxxxxxxxxxxxxxxx/loader-1.0.0/jars/classes.jar
         symbolFile                    : <GRADLE>/caches/transforms-2/files-2.1/xxxxxxxxxxxxxxxxxxxxxxxxxxxxxxxx/loader-1.0.0/R.txt
-<<<<<<< HEAD
-    - library                     : androidx.viewpager:viewpager:1.0.0@aar (IdeAndroidLibraryImpl)
-        aidlFolder                    : <GRADLE>/caches/transforms-2/files-2.1/xxxxxxxxxxxxxxxxxxxxxxxxxxxxxxxx/viewpager-1.0.0/aidl [-]
-        artifact                      : <M2>/androidx/viewpager/viewpager/1.0.0/viewpager-1.0.0.aar
-        artifactAddress               : androidx.viewpager:viewpager:1.0.0@aar
-        assetsFolder                  : <GRADLE>/caches/transforms-2/files-2.1/xxxxxxxxxxxxxxxxxxxxxxxxxxxxxxxx/viewpager-1.0.0/assets [-]
-        - compileJarFiles             : <GRADLE>/caches/transforms-2/files-2.1/xxxxxxxxxxxxxxxxxxxxxxxxxxxxxxxx/viewpager-1.0.0/jars/classes.jar
-        component                     : androidx.viewpager:viewpager:1.0.0
-        externalAnnotations           : <GRADLE>/caches/transforms-2/files-2.1/xxxxxxxxxxxxxxxxxxxxxxxxxxxxxxxx/viewpager-1.0.0/annotations.zip [-]
-        folder                        : <GRADLE>/caches/transforms-2/files-2.1/xxxxxxxxxxxxxxxxxxxxxxxxxxxxxxxx/viewpager-1.0.0
-        jniFolder                     : <GRADLE>/caches/transforms-2/files-2.1/xxxxxxxxxxxxxxxxxxxxxxxxxxxxxxxx/viewpager-1.0.0/jni [-]
-        lintJar                       : <GRADLE>/caches/transforms-2/files-2.1/xxxxxxxxxxxxxxxxxxxxxxxxxxxxxxxx/viewpager-1.0.0/jars/lint.jar [-]
-        manifest                      : <GRADLE>/caches/transforms-2/files-2.1/xxxxxxxxxxxxxxxxxxxxxxxxxxxxxxxx/viewpager-1.0.0/AndroidManifest.xml
-        proguardRules                 : <GRADLE>/caches/transforms-2/files-2.1/xxxxxxxxxxxxxxxxxxxxxxxxxxxxxxxx/viewpager-1.0.0/proguard.txt [-]
-        publicResources               : <GRADLE>/caches/transforms-2/files-2.1/xxxxxxxxxxxxxxxxxxxxxxxxxxxxxxxx/viewpager-1.0.0/public.txt [-]
-        renderscriptFolder            : <GRADLE>/caches/transforms-2/files-2.1/xxxxxxxxxxxxxxxxxxxxxxxxxxxxxxxx/viewpager-1.0.0/rs [-]
-        resFolder                     : <GRADLE>/caches/transforms-2/files-2.1/xxxxxxxxxxxxxxxxxxxxxxxxxxxxxxxx/viewpager-1.0.0/res [-]
-        resStaticLibrary              : <GRADLE>/caches/transforms-2/files-2.1/xxxxxxxxxxxxxxxxxxxxxxxxxxxxxxxx/viewpager-1.0.0/res.apk [-]
-        - runtimeJarFiles             : <GRADLE>/caches/transforms-2/files-2.1/xxxxxxxxxxxxxxxxxxxxxxxxxxxxxxxx/viewpager-1.0.0/jars/classes.jar
-        symbolFile                    : <GRADLE>/caches/transforms-2/files-2.1/xxxxxxxxxxxxxxxxxxxxxxxxxxxxxxxx/viewpager-1.0.0/R.txt
-    - library                     : androidx.coordinatorlayout:coordinatorlayout:1.0.0@aar (IdeAndroidLibraryImpl)
-        aidlFolder                    : <GRADLE>/caches/transforms-2/files-2.1/xxxxxxxxxxxxxxxxxxxxxxxxxxxxxxxx/coordinatorlayout-1.0.0/aidl [-]
-        artifact                      : <M2>/androidx/coordinatorlayout/coordinatorlayout/1.0.0/coordinatorlayout-1.0.0.aar
-        artifactAddress               : androidx.coordinatorlayout:coordinatorlayout:1.0.0@aar
-        assetsFolder                  : <GRADLE>/caches/transforms-2/files-2.1/xxxxxxxxxxxxxxxxxxxxxxxxxxxxxxxx/coordinatorlayout-1.0.0/assets [-]
-        - compileJarFiles             : <GRADLE>/caches/transforms-2/files-2.1/xxxxxxxxxxxxxxxxxxxxxxxxxxxxxxxx/coordinatorlayout-1.0.0/jars/classes.jar
-        component                     : androidx.coordinatorlayout:coordinatorlayout:1.0.0
-        externalAnnotations           : <GRADLE>/caches/transforms-2/files-2.1/xxxxxxxxxxxxxxxxxxxxxxxxxxxxxxxx/coordinatorlayout-1.0.0/annotations.zip
-        folder                        : <GRADLE>/caches/transforms-2/files-2.1/xxxxxxxxxxxxxxxxxxxxxxxxxxxxxxxx/coordinatorlayout-1.0.0
-        jniFolder                     : <GRADLE>/caches/transforms-2/files-2.1/xxxxxxxxxxxxxxxxxxxxxxxxxxxxxxxx/coordinatorlayout-1.0.0/jni [-]
-        lintJar                       : <GRADLE>/caches/transforms-2/files-2.1/xxxxxxxxxxxxxxxxxxxxxxxxxxxxxxxx/coordinatorlayout-1.0.0/jars/lint.jar [-]
-        manifest                      : <GRADLE>/caches/transforms-2/files-2.1/xxxxxxxxxxxxxxxxxxxxxxxxxxxxxxxx/coordinatorlayout-1.0.0/AndroidManifest.xml
-        proguardRules                 : <GRADLE>/caches/transforms-2/files-2.1/xxxxxxxxxxxxxxxxxxxxxxxxxxxxxxxx/coordinatorlayout-1.0.0/proguard.txt
-        publicResources               : <GRADLE>/caches/transforms-2/files-2.1/xxxxxxxxxxxxxxxxxxxxxxxxxxxxxxxx/coordinatorlayout-1.0.0/public.txt
-        renderscriptFolder            : <GRADLE>/caches/transforms-2/files-2.1/xxxxxxxxxxxxxxxxxxxxxxxxxxxxxxxx/coordinatorlayout-1.0.0/rs [-]
-        resFolder                     : <GRADLE>/caches/transforms-2/files-2.1/xxxxxxxxxxxxxxxxxxxxxxxxxxxxxxxx/coordinatorlayout-1.0.0/res
-        resStaticLibrary              : <GRADLE>/caches/transforms-2/files-2.1/xxxxxxxxxxxxxxxxxxxxxxxxxxxxxxxx/coordinatorlayout-1.0.0/res.apk [-]
-        - runtimeJarFiles             : <GRADLE>/caches/transforms-2/files-2.1/xxxxxxxxxxxxxxxxxxxxxxxxxxxxxxxx/coordinatorlayout-1.0.0/jars/classes.jar
-        symbolFile                    : <GRADLE>/caches/transforms-2/files-2.1/xxxxxxxxxxxxxxxxxxxxxxxxxxxxxxxx/coordinatorlayout-1.0.0/R.txt
-    - library                     : androidx.drawerlayout:drawerlayout:1.0.0@aar (IdeAndroidLibraryImpl)
-        aidlFolder                    : <GRADLE>/caches/transforms-2/files-2.1/xxxxxxxxxxxxxxxxxxxxxxxxxxxxxxxx/drawerlayout-1.0.0/aidl [-]
-        artifact                      : <M2>/androidx/drawerlayout/drawerlayout/1.0.0/drawerlayout-1.0.0.aar
-        artifactAddress               : androidx.drawerlayout:drawerlayout:1.0.0@aar
-        assetsFolder                  : <GRADLE>/caches/transforms-2/files-2.1/xxxxxxxxxxxxxxxxxxxxxxxxxxxxxxxx/drawerlayout-1.0.0/assets [-]
-        - compileJarFiles             : <GRADLE>/caches/transforms-2/files-2.1/xxxxxxxxxxxxxxxxxxxxxxxxxxxxxxxx/drawerlayout-1.0.0/jars/classes.jar
-        component                     : androidx.drawerlayout:drawerlayout:1.0.0
-        externalAnnotations           : <GRADLE>/caches/transforms-2/files-2.1/xxxxxxxxxxxxxxxxxxxxxxxxxxxxxxxx/drawerlayout-1.0.0/annotations.zip
-        folder                        : <GRADLE>/caches/transforms-2/files-2.1/xxxxxxxxxxxxxxxxxxxxxxxxxxxxxxxx/drawerlayout-1.0.0
-        jniFolder                     : <GRADLE>/caches/transforms-2/files-2.1/xxxxxxxxxxxxxxxxxxxxxxxxxxxxxxxx/drawerlayout-1.0.0/jni [-]
-        lintJar                       : <GRADLE>/caches/transforms-2/files-2.1/xxxxxxxxxxxxxxxxxxxxxxxxxxxxxxxx/drawerlayout-1.0.0/jars/lint.jar [-]
-        manifest                      : <GRADLE>/caches/transforms-2/files-2.1/xxxxxxxxxxxxxxxxxxxxxxxxxxxxxxxx/drawerlayout-1.0.0/AndroidManifest.xml
-        proguardRules                 : <GRADLE>/caches/transforms-2/files-2.1/xxxxxxxxxxxxxxxxxxxxxxxxxxxxxxxx/drawerlayout-1.0.0/proguard.txt [-]
-        publicResources               : <GRADLE>/caches/transforms-2/files-2.1/xxxxxxxxxxxxxxxxxxxxxxxxxxxxxxxx/drawerlayout-1.0.0/public.txt [-]
-        renderscriptFolder            : <GRADLE>/caches/transforms-2/files-2.1/xxxxxxxxxxxxxxxxxxxxxxxxxxxxxxxx/drawerlayout-1.0.0/rs [-]
-        resFolder                     : <GRADLE>/caches/transforms-2/files-2.1/xxxxxxxxxxxxxxxxxxxxxxxxxxxxxxxx/drawerlayout-1.0.0/res [-]
-        resStaticLibrary              : <GRADLE>/caches/transforms-2/files-2.1/xxxxxxxxxxxxxxxxxxxxxxxxxxxxxxxx/drawerlayout-1.0.0/res.apk [-]
-        - runtimeJarFiles             : <GRADLE>/caches/transforms-2/files-2.1/xxxxxxxxxxxxxxxxxxxxxxxxxxxxxxxx/drawerlayout-1.0.0/jars/classes.jar
-        symbolFile                    : <GRADLE>/caches/transforms-2/files-2.1/xxxxxxxxxxxxxxxxxxxxxxxxxxxxxxxx/drawerlayout-1.0.0/R.txt
-    - library                     : androidx.slidingpanelayout:slidingpanelayout:1.0.0@aar (IdeAndroidLibraryImpl)
-        aidlFolder                    : <GRADLE>/caches/transforms-2/files-2.1/xxxxxxxxxxxxxxxxxxxxxxxxxxxxxxxx/slidingpanelayout-1.0.0/aidl [-]
-        artifact                      : <M2>/androidx/slidingpanelayout/slidingpanelayout/1.0.0/slidingpanelayout-1.0.0.aar
-        artifactAddress               : androidx.slidingpanelayout:slidingpanelayout:1.0.0@aar
-        assetsFolder                  : <GRADLE>/caches/transforms-2/files-2.1/xxxxxxxxxxxxxxxxxxxxxxxxxxxxxxxx/slidingpanelayout-1.0.0/assets [-]
-        - compileJarFiles             : <GRADLE>/caches/transforms-2/files-2.1/xxxxxxxxxxxxxxxxxxxxxxxxxxxxxxxx/slidingpanelayout-1.0.0/jars/classes.jar
-        component                     : androidx.slidingpanelayout:slidingpanelayout:1.0.0
-        externalAnnotations           : <GRADLE>/caches/transforms-2/files-2.1/xxxxxxxxxxxxxxxxxxxxxxxxxxxxxxxx/slidingpanelayout-1.0.0/annotations.zip [-]
-        folder                        : <GRADLE>/caches/transforms-2/files-2.1/xxxxxxxxxxxxxxxxxxxxxxxxxxxxxxxx/slidingpanelayout-1.0.0
-        jniFolder                     : <GRADLE>/caches/transforms-2/files-2.1/xxxxxxxxxxxxxxxxxxxxxxxxxxxxxxxx/slidingpanelayout-1.0.0/jni [-]
-        lintJar                       : <GRADLE>/caches/transforms-2/files-2.1/xxxxxxxxxxxxxxxxxxxxxxxxxxxxxxxx/slidingpanelayout-1.0.0/jars/lint.jar [-]
-        manifest                      : <GRADLE>/caches/transforms-2/files-2.1/xxxxxxxxxxxxxxxxxxxxxxxxxxxxxxxx/slidingpanelayout-1.0.0/AndroidManifest.xml
-        proguardRules                 : <GRADLE>/caches/transforms-2/files-2.1/xxxxxxxxxxxxxxxxxxxxxxxxxxxxxxxx/slidingpanelayout-1.0.0/proguard.txt [-]
-        publicResources               : <GRADLE>/caches/transforms-2/files-2.1/xxxxxxxxxxxxxxxxxxxxxxxxxxxxxxxx/slidingpanelayout-1.0.0/public.txt [-]
-        renderscriptFolder            : <GRADLE>/caches/transforms-2/files-2.1/xxxxxxxxxxxxxxxxxxxxxxxxxxxxxxxx/slidingpanelayout-1.0.0/rs [-]
-        resFolder                     : <GRADLE>/caches/transforms-2/files-2.1/xxxxxxxxxxxxxxxxxxxxxxxxxxxxxxxx/slidingpanelayout-1.0.0/res [-]
-        resStaticLibrary              : <GRADLE>/caches/transforms-2/files-2.1/xxxxxxxxxxxxxxxxxxxxxxxxxxxxxxxx/slidingpanelayout-1.0.0/res.apk [-]
-        - runtimeJarFiles             : <GRADLE>/caches/transforms-2/files-2.1/xxxxxxxxxxxxxxxxxxxxxxxxxxxxxxxx/slidingpanelayout-1.0.0/jars/classes.jar
-        symbolFile                    : <GRADLE>/caches/transforms-2/files-2.1/xxxxxxxxxxxxxxxxxxxxxxxxxxxxxxxx/slidingpanelayout-1.0.0/R.txt
-    - library                     : androidx.customview:customview:1.0.0@aar (IdeAndroidLibraryImpl)
-        aidlFolder                    : <GRADLE>/caches/transforms-2/files-2.1/xxxxxxxxxxxxxxxxxxxxxxxxxxxxxxxx/customview-1.0.0/aidl [-]
-        artifact                      : <M2>/androidx/customview/customview/1.0.0/customview-1.0.0.aar
-        artifactAddress               : androidx.customview:customview:1.0.0@aar
-        assetsFolder                  : <GRADLE>/caches/transforms-2/files-2.1/xxxxxxxxxxxxxxxxxxxxxxxxxxxxxxxx/customview-1.0.0/assets [-]
-        - compileJarFiles             : <GRADLE>/caches/transforms-2/files-2.1/xxxxxxxxxxxxxxxxxxxxxxxxxxxxxxxx/customview-1.0.0/jars/classes.jar
-        component                     : androidx.customview:customview:1.0.0
-        externalAnnotations           : <GRADLE>/caches/transforms-2/files-2.1/xxxxxxxxxxxxxxxxxxxxxxxxxxxxxxxx/customview-1.0.0/annotations.zip [-]
-        folder                        : <GRADLE>/caches/transforms-2/files-2.1/xxxxxxxxxxxxxxxxxxxxxxxxxxxxxxxx/customview-1.0.0
-        jniFolder                     : <GRADLE>/caches/transforms-2/files-2.1/xxxxxxxxxxxxxxxxxxxxxxxxxxxxxxxx/customview-1.0.0/jni [-]
-        lintJar                       : <GRADLE>/caches/transforms-2/files-2.1/xxxxxxxxxxxxxxxxxxxxxxxxxxxxxxxx/customview-1.0.0/jars/lint.jar [-]
-        manifest                      : <GRADLE>/caches/transforms-2/files-2.1/xxxxxxxxxxxxxxxxxxxxxxxxxxxxxxxx/customview-1.0.0/AndroidManifest.xml
-        proguardRules                 : <GRADLE>/caches/transforms-2/files-2.1/xxxxxxxxxxxxxxxxxxxxxxxxxxxxxxxx/customview-1.0.0/proguard.txt [-]
-        publicResources               : <GRADLE>/caches/transforms-2/files-2.1/xxxxxxxxxxxxxxxxxxxxxxxxxxxxxxxx/customview-1.0.0/public.txt [-]
-        renderscriptFolder            : <GRADLE>/caches/transforms-2/files-2.1/xxxxxxxxxxxxxxxxxxxxxxxxxxxxxxxx/customview-1.0.0/rs [-]
-        resFolder                     : <GRADLE>/caches/transforms-2/files-2.1/xxxxxxxxxxxxxxxxxxxxxxxxxxxxxxxx/customview-1.0.0/res [-]
-        resStaticLibrary              : <GRADLE>/caches/transforms-2/files-2.1/xxxxxxxxxxxxxxxxxxxxxxxxxxxxxxxx/customview-1.0.0/res.apk [-]
-        - runtimeJarFiles             : <GRADLE>/caches/transforms-2/files-2.1/xxxxxxxxxxxxxxxxxxxxxxxxxxxxxxxx/customview-1.0.0/jars/classes.jar
-        symbolFile                    : <GRADLE>/caches/transforms-2/files-2.1/xxxxxxxxxxxxxxxxxxxxxxxxxxxxxxxx/customview-1.0.0/R.txt
-    - library                     : androidx.swiperefreshlayout:swiperefreshlayout:1.0.0@aar (IdeAndroidLibraryImpl)
-        aidlFolder                    : <GRADLE>/caches/transforms-2/files-2.1/xxxxxxxxxxxxxxxxxxxxxxxxxxxxxxxx/swiperefreshlayout-1.0.0/aidl [-]
-        artifact                      : <M2>/androidx/swiperefreshlayout/swiperefreshlayout/1.0.0/swiperefreshlayout-1.0.0.aar
-        artifactAddress               : androidx.swiperefreshlayout:swiperefreshlayout:1.0.0@aar
-        assetsFolder                  : <GRADLE>/caches/transforms-2/files-2.1/xxxxxxxxxxxxxxxxxxxxxxxxxxxxxxxx/swiperefreshlayout-1.0.0/assets [-]
-        - compileJarFiles             : <GRADLE>/caches/transforms-2/files-2.1/xxxxxxxxxxxxxxxxxxxxxxxxxxxxxxxx/swiperefreshlayout-1.0.0/jars/classes.jar
-        component                     : androidx.swiperefreshlayout:swiperefreshlayout:1.0.0
-        externalAnnotations           : <GRADLE>/caches/transforms-2/files-2.1/xxxxxxxxxxxxxxxxxxxxxxxxxxxxxxxx/swiperefreshlayout-1.0.0/annotations.zip
-        folder                        : <GRADLE>/caches/transforms-2/files-2.1/xxxxxxxxxxxxxxxxxxxxxxxxxxxxxxxx/swiperefreshlayout-1.0.0
-        jniFolder                     : <GRADLE>/caches/transforms-2/files-2.1/xxxxxxxxxxxxxxxxxxxxxxxxxxxxxxxx/swiperefreshlayout-1.0.0/jni [-]
-        lintJar                       : <GRADLE>/caches/transforms-2/files-2.1/xxxxxxxxxxxxxxxxxxxxxxxxxxxxxxxx/swiperefreshlayout-1.0.0/jars/lint.jar [-]
-        manifest                      : <GRADLE>/caches/transforms-2/files-2.1/xxxxxxxxxxxxxxxxxxxxxxxxxxxxxxxx/swiperefreshlayout-1.0.0/AndroidManifest.xml
-        proguardRules                 : <GRADLE>/caches/transforms-2/files-2.1/xxxxxxxxxxxxxxxxxxxxxxxxxxxxxxxx/swiperefreshlayout-1.0.0/proguard.txt [-]
-        publicResources               : <GRADLE>/caches/transforms-2/files-2.1/xxxxxxxxxxxxxxxxxxxxxxxxxxxxxxxx/swiperefreshlayout-1.0.0/public.txt [-]
-        renderscriptFolder            : <GRADLE>/caches/transforms-2/files-2.1/xxxxxxxxxxxxxxxxxxxxxxxxxxxxxxxx/swiperefreshlayout-1.0.0/rs [-]
-        resFolder                     : <GRADLE>/caches/transforms-2/files-2.1/xxxxxxxxxxxxxxxxxxxxxxxxxxxxxxxx/swiperefreshlayout-1.0.0/res [-]
-        resStaticLibrary              : <GRADLE>/caches/transforms-2/files-2.1/xxxxxxxxxxxxxxxxxxxxxxxxxxxxxxxx/swiperefreshlayout-1.0.0/res.apk [-]
-        - runtimeJarFiles             : <GRADLE>/caches/transforms-2/files-2.1/xxxxxxxxxxxxxxxxxxxxxxxxxxxxxxxx/swiperefreshlayout-1.0.0/jars/classes.jar
-        symbolFile                    : <GRADLE>/caches/transforms-2/files-2.1/xxxxxxxxxxxxxxxxxxxxxxxxxxxxxxxx/swiperefreshlayout-1.0.0/R.txt
-    - library                     : androidx.asynclayoutinflater:asynclayoutinflater:1.0.0@aar (IdeAndroidLibraryImpl)
-        aidlFolder                    : <GRADLE>/caches/transforms-2/files-2.1/xxxxxxxxxxxxxxxxxxxxxxxxxxxxxxxx/asynclayoutinflater-1.0.0/aidl [-]
-        artifact                      : <M2>/androidx/asynclayoutinflater/asynclayoutinflater/1.0.0/asynclayoutinflater-1.0.0.aar
-        artifactAddress               : androidx.asynclayoutinflater:asynclayoutinflater:1.0.0@aar
-        assetsFolder                  : <GRADLE>/caches/transforms-2/files-2.1/xxxxxxxxxxxxxxxxxxxxxxxxxxxxxxxx/asynclayoutinflater-1.0.0/assets [-]
-        - compileJarFiles             : <GRADLE>/caches/transforms-2/files-2.1/xxxxxxxxxxxxxxxxxxxxxxxxxxxxxxxx/asynclayoutinflater-1.0.0/jars/classes.jar
-        component                     : androidx.asynclayoutinflater:asynclayoutinflater:1.0.0
-        externalAnnotations           : <GRADLE>/caches/transforms-2/files-2.1/xxxxxxxxxxxxxxxxxxxxxxxxxxxxxxxx/asynclayoutinflater-1.0.0/annotations.zip [-]
-        folder                        : <GRADLE>/caches/transforms-2/files-2.1/xxxxxxxxxxxxxxxxxxxxxxxxxxxxxxxx/asynclayoutinflater-1.0.0
-        jniFolder                     : <GRADLE>/caches/transforms-2/files-2.1/xxxxxxxxxxxxxxxxxxxxxxxxxxxxxxxx/asynclayoutinflater-1.0.0/jni [-]
-        lintJar                       : <GRADLE>/caches/transforms-2/files-2.1/xxxxxxxxxxxxxxxxxxxxxxxxxxxxxxxx/asynclayoutinflater-1.0.0/jars/lint.jar [-]
-        manifest                      : <GRADLE>/caches/transforms-2/files-2.1/xxxxxxxxxxxxxxxxxxxxxxxxxxxxxxxx/asynclayoutinflater-1.0.0/AndroidManifest.xml
-        proguardRules                 : <GRADLE>/caches/transforms-2/files-2.1/xxxxxxxxxxxxxxxxxxxxxxxxxxxxxxxx/asynclayoutinflater-1.0.0/proguard.txt [-]
-        publicResources               : <GRADLE>/caches/transforms-2/files-2.1/xxxxxxxxxxxxxxxxxxxxxxxxxxxxxxxx/asynclayoutinflater-1.0.0/public.txt [-]
-        renderscriptFolder            : <GRADLE>/caches/transforms-2/files-2.1/xxxxxxxxxxxxxxxxxxxxxxxxxxxxxxxx/asynclayoutinflater-1.0.0/rs [-]
-        resFolder                     : <GRADLE>/caches/transforms-2/files-2.1/xxxxxxxxxxxxxxxxxxxxxxxxxxxxxxxx/asynclayoutinflater-1.0.0/res [-]
-        resStaticLibrary              : <GRADLE>/caches/transforms-2/files-2.1/xxxxxxxxxxxxxxxxxxxxxxxxxxxxxxxx/asynclayoutinflater-1.0.0/res.apk [-]
-        - runtimeJarFiles             : <GRADLE>/caches/transforms-2/files-2.1/xxxxxxxxxxxxxxxxxxxxxxxxxxxxxxxx/asynclayoutinflater-1.0.0/jars/classes.jar
-        symbolFile                    : <GRADLE>/caches/transforms-2/files-2.1/xxxxxxxxxxxxxxxxxxxxxxxxxxxxxxxx/asynclayoutinflater-1.0.0/R.txt
-    - library                     : androidx.core:core:1.0.1@aar (IdeAndroidLibraryImpl)
-        aidlFolder                    : <GRADLE>/caches/transforms-2/files-2.1/xxxxxxxxxxxxxxxxxxxxxxxxxxxxxxxx/core-1.0.1/aidl
-        artifact                      : <M2>/androidx/core/core/1.0.1/core-1.0.1.aar
-        artifactAddress               : androidx.core:core:1.0.1@aar
-        assetsFolder                  : <GRADLE>/caches/transforms-2/files-2.1/xxxxxxxxxxxxxxxxxxxxxxxxxxxxxxxx/core-1.0.1/assets [-]
-        - compileJarFiles             : <GRADLE>/caches/transforms-2/files-2.1/xxxxxxxxxxxxxxxxxxxxxxxxxxxxxxxx/core-1.0.1/jars/classes.jar
-        component                     : androidx.core:core:1.0.1
-        externalAnnotations           : <GRADLE>/caches/transforms-2/files-2.1/xxxxxxxxxxxxxxxxxxxxxxxxxxxxxxxx/core-1.0.1/annotations.zip
-        folder                        : <GRADLE>/caches/transforms-2/files-2.1/xxxxxxxxxxxxxxxxxxxxxxxxxxxxxxxx/core-1.0.1
-        jniFolder                     : <GRADLE>/caches/transforms-2/files-2.1/xxxxxxxxxxxxxxxxxxxxxxxxxxxxxxxx/core-1.0.1/jni [-]
-        lintJar                       : <GRADLE>/caches/transforms-2/files-2.1/xxxxxxxxxxxxxxxxxxxxxxxxxxxxxxxx/core-1.0.1/jars/lint.jar [-]
-        manifest                      : <GRADLE>/caches/transforms-2/files-2.1/xxxxxxxxxxxxxxxxxxxxxxxxxxxxxxxx/core-1.0.1/AndroidManifest.xml
-        proguardRules                 : <GRADLE>/caches/transforms-2/files-2.1/xxxxxxxxxxxxxxxxxxxxxxxxxxxxxxxx/core-1.0.1/proguard.txt
-        publicResources               : <GRADLE>/caches/transforms-2/files-2.1/xxxxxxxxxxxxxxxxxxxxxxxxxxxxxxxx/core-1.0.1/public.txt
-        renderscriptFolder            : <GRADLE>/caches/transforms-2/files-2.1/xxxxxxxxxxxxxxxxxxxxxxxxxxxxxxxx/core-1.0.1/rs [-]
-        resFolder                     : <GRADLE>/caches/transforms-2/files-2.1/xxxxxxxxxxxxxxxxxxxxxxxxxxxxxxxx/core-1.0.1/res
-        resStaticLibrary              : <GRADLE>/caches/transforms-2/files-2.1/xxxxxxxxxxxxxxxxxxxxxxxxxxxxxxxx/core-1.0.1/res.apk [-]
-        - runtimeJarFiles             : <GRADLE>/caches/transforms-2/files-2.1/xxxxxxxxxxxxxxxxxxxxxxxxxxxxxxxx/core-1.0.1/jars/classes.jar
-        symbolFile                    : <GRADLE>/caches/transforms-2/files-2.1/xxxxxxxxxxxxxxxxxxxxxxxxxxxxxxxx/core-1.0.1/R.txt
-    - library                     : androidx.cursoradapter:cursoradapter:1.0.0@aar (IdeAndroidLibraryImpl)
-        aidlFolder                    : <GRADLE>/caches/transforms-2/files-2.1/xxxxxxxxxxxxxxxxxxxxxxxxxxxxxxxx/cursoradapter-1.0.0/aidl [-]
-        artifact                      : <M2>/androidx/cursoradapter/cursoradapter/1.0.0/cursoradapter-1.0.0.aar
-        artifactAddress               : androidx.cursoradapter:cursoradapter:1.0.0@aar
-        assetsFolder                  : <GRADLE>/caches/transforms-2/files-2.1/xxxxxxxxxxxxxxxxxxxxxxxxxxxxxxxx/cursoradapter-1.0.0/assets [-]
-        - compileJarFiles             : <GRADLE>/caches/transforms-2/files-2.1/xxxxxxxxxxxxxxxxxxxxxxxxxxxxxxxx/cursoradapter-1.0.0/jars/classes.jar
-        component                     : androidx.cursoradapter:cursoradapter:1.0.0
-        externalAnnotations           : <GRADLE>/caches/transforms-2/files-2.1/xxxxxxxxxxxxxxxxxxxxxxxxxxxxxxxx/cursoradapter-1.0.0/annotations.zip [-]
-        folder                        : <GRADLE>/caches/transforms-2/files-2.1/xxxxxxxxxxxxxxxxxxxxxxxxxxxxxxxx/cursoradapter-1.0.0
-        jniFolder                     : <GRADLE>/caches/transforms-2/files-2.1/xxxxxxxxxxxxxxxxxxxxxxxxxxxxxxxx/cursoradapter-1.0.0/jni [-]
-        lintJar                       : <GRADLE>/caches/transforms-2/files-2.1/xxxxxxxxxxxxxxxxxxxxxxxxxxxxxxxx/cursoradapter-1.0.0/jars/lint.jar [-]
-        manifest                      : <GRADLE>/caches/transforms-2/files-2.1/xxxxxxxxxxxxxxxxxxxxxxxxxxxxxxxx/cursoradapter-1.0.0/AndroidManifest.xml
-        proguardRules                 : <GRADLE>/caches/transforms-2/files-2.1/xxxxxxxxxxxxxxxxxxxxxxxxxxxxxxxx/cursoradapter-1.0.0/proguard.txt [-]
-        publicResources               : <GRADLE>/caches/transforms-2/files-2.1/xxxxxxxxxxxxxxxxxxxxxxxxxxxxxxxx/cursoradapter-1.0.0/public.txt [-]
-        renderscriptFolder            : <GRADLE>/caches/transforms-2/files-2.1/xxxxxxxxxxxxxxxxxxxxxxxxxxxxxxxx/cursoradapter-1.0.0/rs [-]
-        resFolder                     : <GRADLE>/caches/transforms-2/files-2.1/xxxxxxxxxxxxxxxxxxxxxxxxxxxxxxxx/cursoradapter-1.0.0/res [-]
-        resStaticLibrary              : <GRADLE>/caches/transforms-2/files-2.1/xxxxxxxxxxxxxxxxxxxxxxxxxxxxxxxx/cursoradapter-1.0.0/res.apk [-]
-        - runtimeJarFiles             : <GRADLE>/caches/transforms-2/files-2.1/xxxxxxxxxxxxxxxxxxxxxxxxxxxxxxxx/cursoradapter-1.0.0/jars/classes.jar
-        symbolFile                    : <GRADLE>/caches/transforms-2/files-2.1/xxxxxxxxxxxxxxxxxxxxxxxxxxxxxxxx/cursoradapter-1.0.0/R.txt
-    - library                     : androidx.documentfile:documentfile:1.0.0@aar (IdeAndroidLibraryImpl)
-        aidlFolder                    : <GRADLE>/caches/transforms-2/files-2.1/xxxxxxxxxxxxxxxxxxxxxxxxxxxxxxxx/documentfile-1.0.0/aidl [-]
-        artifact                      : <M2>/androidx/documentfile/documentfile/1.0.0/documentfile-1.0.0.aar
-        artifactAddress               : androidx.documentfile:documentfile:1.0.0@aar
-        assetsFolder                  : <GRADLE>/caches/transforms-2/files-2.1/xxxxxxxxxxxxxxxxxxxxxxxxxxxxxxxx/documentfile-1.0.0/assets [-]
-        - compileJarFiles             : <GRADLE>/caches/transforms-2/files-2.1/xxxxxxxxxxxxxxxxxxxxxxxxxxxxxxxx/documentfile-1.0.0/jars/classes.jar
-        component                     : androidx.documentfile:documentfile:1.0.0
-        externalAnnotations           : <GRADLE>/caches/transforms-2/files-2.1/xxxxxxxxxxxxxxxxxxxxxxxxxxxxxxxx/documentfile-1.0.0/annotations.zip [-]
-        folder                        : <GRADLE>/caches/transforms-2/files-2.1/xxxxxxxxxxxxxxxxxxxxxxxxxxxxxxxx/documentfile-1.0.0
-        jniFolder                     : <GRADLE>/caches/transforms-2/files-2.1/xxxxxxxxxxxxxxxxxxxxxxxxxxxxxxxx/documentfile-1.0.0/jni [-]
-        lintJar                       : <GRADLE>/caches/transforms-2/files-2.1/xxxxxxxxxxxxxxxxxxxxxxxxxxxxxxxx/documentfile-1.0.0/jars/lint.jar [-]
-        manifest                      : <GRADLE>/caches/transforms-2/files-2.1/xxxxxxxxxxxxxxxxxxxxxxxxxxxxxxxx/documentfile-1.0.0/AndroidManifest.xml
-        proguardRules                 : <GRADLE>/caches/transforms-2/files-2.1/xxxxxxxxxxxxxxxxxxxxxxxxxxxxxxxx/documentfile-1.0.0/proguard.txt [-]
-        publicResources               : <GRADLE>/caches/transforms-2/files-2.1/xxxxxxxxxxxxxxxxxxxxxxxxxxxxxxxx/documentfile-1.0.0/public.txt [-]
-        renderscriptFolder            : <GRADLE>/caches/transforms-2/files-2.1/xxxxxxxxxxxxxxxxxxxxxxxxxxxxxxxx/documentfile-1.0.0/rs [-]
-        resFolder                     : <GRADLE>/caches/transforms-2/files-2.1/xxxxxxxxxxxxxxxxxxxxxxxxxxxxxxxx/documentfile-1.0.0/res [-]
-        resStaticLibrary              : <GRADLE>/caches/transforms-2/files-2.1/xxxxxxxxxxxxxxxxxxxxxxxxxxxxxxxx/documentfile-1.0.0/res.apk [-]
-        - runtimeJarFiles             : <GRADLE>/caches/transforms-2/files-2.1/xxxxxxxxxxxxxxxxxxxxxxxxxxxxxxxx/documentfile-1.0.0/jars/classes.jar
-        symbolFile                    : <GRADLE>/caches/transforms-2/files-2.1/xxxxxxxxxxxxxxxxxxxxxxxxxxxxxxxx/documentfile-1.0.0/R.txt
-=======
->>>>>>> 574fcae1
     - library                     : androidx.localbroadcastmanager:localbroadcastmanager:1.0.0@aar (IdeAndroidLibraryImpl)
         aidlFolder                    : <GRADLE>/caches/transforms-2/files-2.1/xxxxxxxxxxxxxxxxxxxxxxxxxxxxxxxx/localbroadcastmanager-1.0.0/aidl [-]
         artifact                      : <M2>/androidx/localbroadcastmanager/localbroadcastmanager/1.0.0/localbroadcastmanager-1.0.0.aar
@@ -937,103 +441,6 @@
         resStaticLibrary              : <GRADLE>/caches/transforms-2/files-2.1/xxxxxxxxxxxxxxxxxxxxxxxxxxxxxxxx/print-1.0.0/res.apk [-]
         - runtimeJarFiles             : <GRADLE>/caches/transforms-2/files-2.1/xxxxxxxxxxxxxxxxxxxxxxxxxxxxxxxx/print-1.0.0/jars/classes.jar
         symbolFile                    : <GRADLE>/caches/transforms-2/files-2.1/xxxxxxxxxxxxxxxxxxxxxxxxxxxxxxxx/print-1.0.0/R.txt
-<<<<<<< HEAD
-    - library                     : androidx.lifecycle:lifecycle-viewmodel:2.0.0@aar (IdeAndroidLibraryImpl)
-        aidlFolder                    : <GRADLE>/caches/transforms-2/files-2.1/xxxxxxxxxxxxxxxxxxxxxxxxxxxxxxxx/lifecycle-viewmodel-2.0.0/aidl [-]
-        artifact                      : <M2>/androidx/lifecycle/lifecycle-viewmodel/2.0.0/lifecycle-viewmodel-2.0.0.aar
-        artifactAddress               : androidx.lifecycle:lifecycle-viewmodel:2.0.0@aar
-        assetsFolder                  : <GRADLE>/caches/transforms-2/files-2.1/xxxxxxxxxxxxxxxxxxxxxxxxxxxxxxxx/lifecycle-viewmodel-2.0.0/assets [-]
-        - compileJarFiles             : <GRADLE>/caches/transforms-2/files-2.1/xxxxxxxxxxxxxxxxxxxxxxxxxxxxxxxx/lifecycle-viewmodel-2.0.0/jars/classes.jar
-        component                     : androidx.lifecycle:lifecycle-viewmodel:2.0.0
-        externalAnnotations           : <GRADLE>/caches/transforms-2/files-2.1/xxxxxxxxxxxxxxxxxxxxxxxxxxxxxxxx/lifecycle-viewmodel-2.0.0/annotations.zip [-]
-        folder                        : <GRADLE>/caches/transforms-2/files-2.1/xxxxxxxxxxxxxxxxxxxxxxxxxxxxxxxx/lifecycle-viewmodel-2.0.0
-        jniFolder                     : <GRADLE>/caches/transforms-2/files-2.1/xxxxxxxxxxxxxxxxxxxxxxxxxxxxxxxx/lifecycle-viewmodel-2.0.0/jni [-]
-        lintJar                       : <GRADLE>/caches/transforms-2/files-2.1/xxxxxxxxxxxxxxxxxxxxxxxxxxxxxxxx/lifecycle-viewmodel-2.0.0/jars/lint.jar [-]
-        manifest                      : <GRADLE>/caches/transforms-2/files-2.1/xxxxxxxxxxxxxxxxxxxxxxxxxxxxxxxx/lifecycle-viewmodel-2.0.0/AndroidManifest.xml
-        proguardRules                 : <GRADLE>/caches/transforms-2/files-2.1/xxxxxxxxxxxxxxxxxxxxxxxxxxxxxxxx/lifecycle-viewmodel-2.0.0/proguard.txt
-        publicResources               : <GRADLE>/caches/transforms-2/files-2.1/xxxxxxxxxxxxxxxxxxxxxxxxxxxxxxxx/lifecycle-viewmodel-2.0.0/public.txt [-]
-        renderscriptFolder            : <GRADLE>/caches/transforms-2/files-2.1/xxxxxxxxxxxxxxxxxxxxxxxxxxxxxxxx/lifecycle-viewmodel-2.0.0/rs [-]
-        resFolder                     : <GRADLE>/caches/transforms-2/files-2.1/xxxxxxxxxxxxxxxxxxxxxxxxxxxxxxxx/lifecycle-viewmodel-2.0.0/res [-]
-        resStaticLibrary              : <GRADLE>/caches/transforms-2/files-2.1/xxxxxxxxxxxxxxxxxxxxxxxxxxxxxxxx/lifecycle-viewmodel-2.0.0/res.apk [-]
-        - runtimeJarFiles             : <GRADLE>/caches/transforms-2/files-2.1/xxxxxxxxxxxxxxxxxxxxxxxxxxxxxxxx/lifecycle-viewmodel-2.0.0/jars/classes.jar
-        symbolFile                    : <GRADLE>/caches/transforms-2/files-2.1/xxxxxxxxxxxxxxxxxxxxxxxxxxxxxxxx/lifecycle-viewmodel-2.0.0/R.txt
-    - library                     : androidx.lifecycle:lifecycle-livedata:2.0.0@aar (IdeAndroidLibraryImpl)
-        aidlFolder                    : <GRADLE>/caches/transforms-2/files-2.1/xxxxxxxxxxxxxxxxxxxxxxxxxxxxxxxx/lifecycle-livedata-2.0.0/aidl [-]
-        artifact                      : <M2>/androidx/lifecycle/lifecycle-livedata/2.0.0/lifecycle-livedata-2.0.0.aar
-        artifactAddress               : androidx.lifecycle:lifecycle-livedata:2.0.0@aar
-        assetsFolder                  : <GRADLE>/caches/transforms-2/files-2.1/xxxxxxxxxxxxxxxxxxxxxxxxxxxxxxxx/lifecycle-livedata-2.0.0/assets [-]
-        - compileJarFiles             : <GRADLE>/caches/transforms-2/files-2.1/xxxxxxxxxxxxxxxxxxxxxxxxxxxxxxxx/lifecycle-livedata-2.0.0/jars/classes.jar
-        component                     : androidx.lifecycle:lifecycle-livedata:2.0.0
-        externalAnnotations           : <GRADLE>/caches/transforms-2/files-2.1/xxxxxxxxxxxxxxxxxxxxxxxxxxxxxxxx/lifecycle-livedata-2.0.0/annotations.zip [-]
-        folder                        : <GRADLE>/caches/transforms-2/files-2.1/xxxxxxxxxxxxxxxxxxxxxxxxxxxxxxxx/lifecycle-livedata-2.0.0
-        jniFolder                     : <GRADLE>/caches/transforms-2/files-2.1/xxxxxxxxxxxxxxxxxxxxxxxxxxxxxxxx/lifecycle-livedata-2.0.0/jni [-]
-        lintJar                       : <GRADLE>/caches/transforms-2/files-2.1/xxxxxxxxxxxxxxxxxxxxxxxxxxxxxxxx/lifecycle-livedata-2.0.0/jars/lint.jar [-]
-        manifest                      : <GRADLE>/caches/transforms-2/files-2.1/xxxxxxxxxxxxxxxxxxxxxxxxxxxxxxxx/lifecycle-livedata-2.0.0/AndroidManifest.xml
-        proguardRules                 : <GRADLE>/caches/transforms-2/files-2.1/xxxxxxxxxxxxxxxxxxxxxxxxxxxxxxxx/lifecycle-livedata-2.0.0/proguard.txt [-]
-        publicResources               : <GRADLE>/caches/transforms-2/files-2.1/xxxxxxxxxxxxxxxxxxxxxxxxxxxxxxxx/lifecycle-livedata-2.0.0/public.txt [-]
-        renderscriptFolder            : <GRADLE>/caches/transforms-2/files-2.1/xxxxxxxxxxxxxxxxxxxxxxxxxxxxxxxx/lifecycle-livedata-2.0.0/rs [-]
-        resFolder                     : <GRADLE>/caches/transforms-2/files-2.1/xxxxxxxxxxxxxxxxxxxxxxxxxxxxxxxx/lifecycle-livedata-2.0.0/res [-]
-        resStaticLibrary              : <GRADLE>/caches/transforms-2/files-2.1/xxxxxxxxxxxxxxxxxxxxxxxxxxxxxxxx/lifecycle-livedata-2.0.0/res.apk [-]
-        - runtimeJarFiles             : <GRADLE>/caches/transforms-2/files-2.1/xxxxxxxxxxxxxxxxxxxxxxxxxxxxxxxx/lifecycle-livedata-2.0.0/jars/classes.jar
-        symbolFile                    : <GRADLE>/caches/transforms-2/files-2.1/xxxxxxxxxxxxxxxxxxxxxxxxxxxxxxxx/lifecycle-livedata-2.0.0/R.txt
-    - library                     : androidx.lifecycle:lifecycle-livedata-core:2.0.0@aar (IdeAndroidLibraryImpl)
-        aidlFolder                    : <GRADLE>/caches/transforms-2/files-2.1/xxxxxxxxxxxxxxxxxxxxxxxxxxxxxxxx/lifecycle-livedata-core-2.0.0/aidl [-]
-        artifact                      : <M2>/androidx/lifecycle/lifecycle-livedata-core/2.0.0/lifecycle-livedata-core-2.0.0.aar
-        artifactAddress               : androidx.lifecycle:lifecycle-livedata-core:2.0.0@aar
-        assetsFolder                  : <GRADLE>/caches/transforms-2/files-2.1/xxxxxxxxxxxxxxxxxxxxxxxxxxxxxxxx/lifecycle-livedata-core-2.0.0/assets [-]
-        - compileJarFiles             : <GRADLE>/caches/transforms-2/files-2.1/xxxxxxxxxxxxxxxxxxxxxxxxxxxxxxxx/lifecycle-livedata-core-2.0.0/jars/classes.jar
-        component                     : androidx.lifecycle:lifecycle-livedata-core:2.0.0
-        externalAnnotations           : <GRADLE>/caches/transforms-2/files-2.1/xxxxxxxxxxxxxxxxxxxxxxxxxxxxxxxx/lifecycle-livedata-core-2.0.0/annotations.zip [-]
-        folder                        : <GRADLE>/caches/transforms-2/files-2.1/xxxxxxxxxxxxxxxxxxxxxxxxxxxxxxxx/lifecycle-livedata-core-2.0.0
-        jniFolder                     : <GRADLE>/caches/transforms-2/files-2.1/xxxxxxxxxxxxxxxxxxxxxxxxxxxxxxxx/lifecycle-livedata-core-2.0.0/jni [-]
-        lintJar                       : <GRADLE>/caches/transforms-2/files-2.1/xxxxxxxxxxxxxxxxxxxxxxxxxxxxxxxx/lifecycle-livedata-core-2.0.0/jars/lint.jar [-]
-        manifest                      : <GRADLE>/caches/transforms-2/files-2.1/xxxxxxxxxxxxxxxxxxxxxxxxxxxxxxxx/lifecycle-livedata-core-2.0.0/AndroidManifest.xml
-        proguardRules                 : <GRADLE>/caches/transforms-2/files-2.1/xxxxxxxxxxxxxxxxxxxxxxxxxxxxxxxx/lifecycle-livedata-core-2.0.0/proguard.txt [-]
-        publicResources               : <GRADLE>/caches/transforms-2/files-2.1/xxxxxxxxxxxxxxxxxxxxxxxxxxxxxxxx/lifecycle-livedata-core-2.0.0/public.txt [-]
-        renderscriptFolder            : <GRADLE>/caches/transforms-2/files-2.1/xxxxxxxxxxxxxxxxxxxxxxxxxxxxxxxx/lifecycle-livedata-core-2.0.0/rs [-]
-        resFolder                     : <GRADLE>/caches/transforms-2/files-2.1/xxxxxxxxxxxxxxxxxxxxxxxxxxxxxxxx/lifecycle-livedata-core-2.0.0/res [-]
-        resStaticLibrary              : <GRADLE>/caches/transforms-2/files-2.1/xxxxxxxxxxxxxxxxxxxxxxxxxxxxxxxx/lifecycle-livedata-core-2.0.0/res.apk [-]
-        - runtimeJarFiles             : <GRADLE>/caches/transforms-2/files-2.1/xxxxxxxxxxxxxxxxxxxxxxxxxxxxxxxx/lifecycle-livedata-core-2.0.0/jars/classes.jar
-        symbolFile                    : <GRADLE>/caches/transforms-2/files-2.1/xxxxxxxxxxxxxxxxxxxxxxxxxxxxxxxx/lifecycle-livedata-core-2.0.0/R.txt
-    - library                     : androidx.arch.core:core-runtime:2.0.0@aar (IdeAndroidLibraryImpl)
-        aidlFolder                    : <GRADLE>/caches/transforms-2/files-2.1/xxxxxxxxxxxxxxxxxxxxxxxxxxxxxxxx/core-runtime-2.0.0/aidl [-]
-        artifact                      : <M2>/androidx/arch/core/core-runtime/2.0.0/core-runtime-2.0.0.aar
-        artifactAddress               : androidx.arch.core:core-runtime:2.0.0@aar
-        assetsFolder                  : <GRADLE>/caches/transforms-2/files-2.1/xxxxxxxxxxxxxxxxxxxxxxxxxxxxxxxx/core-runtime-2.0.0/assets [-]
-        - compileJarFiles             : <GRADLE>/caches/transforms-2/files-2.1/xxxxxxxxxxxxxxxxxxxxxxxxxxxxxxxx/core-runtime-2.0.0/jars/classes.jar
-        component                     : androidx.arch.core:core-runtime:2.0.0
-        externalAnnotations           : <GRADLE>/caches/transforms-2/files-2.1/xxxxxxxxxxxxxxxxxxxxxxxxxxxxxxxx/core-runtime-2.0.0/annotations.zip [-]
-        folder                        : <GRADLE>/caches/transforms-2/files-2.1/xxxxxxxxxxxxxxxxxxxxxxxxxxxxxxxx/core-runtime-2.0.0
-        jniFolder                     : <GRADLE>/caches/transforms-2/files-2.1/xxxxxxxxxxxxxxxxxxxxxxxxxxxxxxxx/core-runtime-2.0.0/jni [-]
-        lintJar                       : <GRADLE>/caches/transforms-2/files-2.1/xxxxxxxxxxxxxxxxxxxxxxxxxxxxxxxx/core-runtime-2.0.0/jars/lint.jar [-]
-        manifest                      : <GRADLE>/caches/transforms-2/files-2.1/xxxxxxxxxxxxxxxxxxxxxxxxxxxxxxxx/core-runtime-2.0.0/AndroidManifest.xml
-        proguardRules                 : <GRADLE>/caches/transforms-2/files-2.1/xxxxxxxxxxxxxxxxxxxxxxxxxxxxxxxx/core-runtime-2.0.0/proguard.txt [-]
-        publicResources               : <GRADLE>/caches/transforms-2/files-2.1/xxxxxxxxxxxxxxxxxxxxxxxxxxxxxxxx/core-runtime-2.0.0/public.txt [-]
-        renderscriptFolder            : <GRADLE>/caches/transforms-2/files-2.1/xxxxxxxxxxxxxxxxxxxxxxxxxxxxxxxx/core-runtime-2.0.0/rs [-]
-        resFolder                     : <GRADLE>/caches/transforms-2/files-2.1/xxxxxxxxxxxxxxxxxxxxxxxxxxxxxxxx/core-runtime-2.0.0/res [-]
-        resStaticLibrary              : <GRADLE>/caches/transforms-2/files-2.1/xxxxxxxxxxxxxxxxxxxxxxxxxxxxxxxx/core-runtime-2.0.0/res.apk [-]
-        - runtimeJarFiles             : <GRADLE>/caches/transforms-2/files-2.1/xxxxxxxxxxxxxxxxxxxxxxxxxxxxxxxx/core-runtime-2.0.0/jars/classes.jar
-        symbolFile                    : <GRADLE>/caches/transforms-2/files-2.1/xxxxxxxxxxxxxxxxxxxxxxxxxxxxxxxx/core-runtime-2.0.0/R.txt
-    - library                     : androidx.interpolator:interpolator:1.0.0@aar (IdeAndroidLibraryImpl)
-        aidlFolder                    : <GRADLE>/caches/transforms-2/files-2.1/xxxxxxxxxxxxxxxxxxxxxxxxxxxxxxxx/interpolator-1.0.0/aidl [-]
-        artifact                      : <M2>/androidx/interpolator/interpolator/1.0.0/interpolator-1.0.0.aar
-        artifactAddress               : androidx.interpolator:interpolator:1.0.0@aar
-        assetsFolder                  : <GRADLE>/caches/transforms-2/files-2.1/xxxxxxxxxxxxxxxxxxxxxxxxxxxxxxxx/interpolator-1.0.0/assets [-]
-        - compileJarFiles             : <GRADLE>/caches/transforms-2/files-2.1/xxxxxxxxxxxxxxxxxxxxxxxxxxxxxxxx/interpolator-1.0.0/jars/classes.jar
-        component                     : androidx.interpolator:interpolator:1.0.0
-        externalAnnotations           : <GRADLE>/caches/transforms-2/files-2.1/xxxxxxxxxxxxxxxxxxxxxxxxxxxxxxxx/interpolator-1.0.0/annotations.zip [-]
-        folder                        : <GRADLE>/caches/transforms-2/files-2.1/xxxxxxxxxxxxxxxxxxxxxxxxxxxxxxxx/interpolator-1.0.0
-        jniFolder                     : <GRADLE>/caches/transforms-2/files-2.1/xxxxxxxxxxxxxxxxxxxxxxxxxxxxxxxx/interpolator-1.0.0/jni [-]
-        lintJar                       : <GRADLE>/caches/transforms-2/files-2.1/xxxxxxxxxxxxxxxxxxxxxxxxxxxxxxxx/interpolator-1.0.0/jars/lint.jar [-]
-        manifest                      : <GRADLE>/caches/transforms-2/files-2.1/xxxxxxxxxxxxxxxxxxxxxxxxxxxxxxxx/interpolator-1.0.0/AndroidManifest.xml
-        proguardRules                 : <GRADLE>/caches/transforms-2/files-2.1/xxxxxxxxxxxxxxxxxxxxxxxxxxxxxxxx/interpolator-1.0.0/proguard.txt [-]
-        publicResources               : <GRADLE>/caches/transforms-2/files-2.1/xxxxxxxxxxxxxxxxxxxxxxxxxxxxxxxx/interpolator-1.0.0/public.txt [-]
-        renderscriptFolder            : <GRADLE>/caches/transforms-2/files-2.1/xxxxxxxxxxxxxxxxxxxxxxxxxxxxxxxx/interpolator-1.0.0/rs [-]
-        resFolder                     : <GRADLE>/caches/transforms-2/files-2.1/xxxxxxxxxxxxxxxxxxxxxxxxxxxxxxxx/interpolator-1.0.0/res [-]
-        resStaticLibrary              : <GRADLE>/caches/transforms-2/files-2.1/xxxxxxxxxxxxxxxxxxxxxxxxxxxxxxxx/interpolator-1.0.0/res.apk [-]
-        - runtimeJarFiles             : <GRADLE>/caches/transforms-2/files-2.1/xxxxxxxxxxxxxxxxxxxxxxxxxxxxxxxx/interpolator-1.0.0/jars/classes.jar
-        symbolFile                    : <GRADLE>/caches/transforms-2/files-2.1/xxxxxxxxxxxxxxxxxxxxxxxxxxxxxxxx/interpolator-1.0.0/R.txt
-=======
     - library                     : androidx.slidingpanelayout:slidingpanelayout:1.0.0@aar (IdeAndroidLibraryImpl)
         aidlFolder                    : <GRADLE>/caches/transforms-2/files-2.1/xxxxxxxxxxxxxxxxxxxxxxxxxxxxxxxx/slidingpanelayout-1.0.0/aidl [-]
         artifact                      : <M2>/androidx/slidingpanelayout/slidingpanelayout/1.0.0/slidingpanelayout-1.0.0.aar
@@ -1347,7 +754,6 @@
         buildId                       : <ROOT>
         projectPath                   : :javaLib
         sourceSet                     : MAIN
->>>>>>> 574fcae1
     - library                     : <ROOT>::lib@debug (IdeModuleLibraryImpl)
         buildId                       : <ROOT>
         lintJar                       : <ROOT>/lib/build/intermediates/lint_publish_jar/global/lint.jar [-]
@@ -2352,7 +1758,6 @@
         UseAndroidX                   : true
         UsesCompose                   : false
         MlModelBindingEnabled         : false
-        EnableVcsInfo                 : false
     - basicVariant:               : localDebug
         applicationId                 : com.example.mainactivity
         testApplicationId             : com.example.mainactivity.test
@@ -3247,7 +2652,6 @@
         UseAndroidX                   : true
         UsesCompose                   : false
         MlModelBindingEnabled         : false
-        EnableVcsInfo                 : false
     - basicVariant:               : debug
         testApplicationId             : com.example.lib.test
     - basicVariant:               : release
