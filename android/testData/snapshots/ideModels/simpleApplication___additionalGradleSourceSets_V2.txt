MODULE                        : project
    ExternalModuleGroup           :
    ExternalModuleVersion         : unspecified
    LinkedProjectId               : project
    LinkedProjectPath             : <ROOT>
    RootProjectPath               : <ROOT>
    COMPILER_MODULE_EXTENSION
        compilerSourceOutputPath      : file://<ROOT>/build/classes/production/project [-]
        compilerTestOutputPath        : file://<ROOT>/build/classes/test/project [-]
        isCompilerPathInherited       : true
        isExcludeOutput               : true
    ModuleFile                    : <ROOT>/.idea/modules/project.iml [-]
    ModuleTypeName                : JAVA_MODULE
    CONENT_ENTRY                  : file://<ROOT>
        EXCLUDE_FOLDER                : file://<ROOT>/.gradle
        EXCLUDE_FOLDER                : file://<ROOT>/build
    JDK                           : <NAME_CUT> JavaSDK
    *isInherited                  : true
    ORDER_ENTRY                   : <Module source>
    BUILD_TASKS
LIBRARY_TABLE
    - library                     : android.arch.core:runtime:1.1.1@aar (IdeAndroidLibraryImpl)
        aidlFolder                    : <GRADLE>/caches/<GRADLE_VERSION>/transforms/xxxxxxxxxxxxxxxxxxxxxxxxxxxxxxxx/transformed/runtime-1.1.1/aidl [-]
        artifact                      : <M2>/android/arch/core/runtime/1.1.1/runtime-1.1.1.aar
        artifactAddress               : android.arch.core:runtime:1.1.1@aar
        assetsFolder                  : <GRADLE>/caches/<GRADLE_VERSION>/transforms/xxxxxxxxxxxxxxxxxxxxxxxxxxxxxxxx/transformed/runtime-1.1.1/assets [-]
        - compileJarFiles             : <GRADLE>/caches/<GRADLE_VERSION>/transforms/xxxxxxxxxxxxxxxxxxxxxxxxxxxxxxxx/transformed/runtime-1.1.1/jars/classes.jar
        component                     : android.arch.core:runtime:1.1.1
        externalAnnotations           : <GRADLE>/caches/<GRADLE_VERSION>/transforms/xxxxxxxxxxxxxxxxxxxxxxxxxxxxxxxx/transformed/runtime-1.1.1/annotations.zip [-]
        folder                        : <GRADLE>/caches/<GRADLE_VERSION>/transforms/xxxxxxxxxxxxxxxxxxxxxxxxxxxxxxxx/transformed/runtime-1.1.1
        jniFolder                     : <GRADLE>/caches/<GRADLE_VERSION>/transforms/xxxxxxxxxxxxxxxxxxxxxxxxxxxxxxxx/transformed/runtime-1.1.1/jni [-]
        manifest                      : <GRADLE>/caches/<GRADLE_VERSION>/transforms/xxxxxxxxxxxxxxxxxxxxxxxxxxxxxxxx/transformed/runtime-1.1.1/AndroidManifest.xml
        proguardRules                 : <GRADLE>/caches/<GRADLE_VERSION>/transforms/xxxxxxxxxxxxxxxxxxxxxxxxxxxxxxxx/transformed/runtime-1.1.1/proguard.txt [-]
        publicResources               : <GRADLE>/caches/<GRADLE_VERSION>/transforms/xxxxxxxxxxxxxxxxxxxxxxxxxxxxxxxx/transformed/runtime-1.1.1/public.txt [-]
        renderscriptFolder            : <GRADLE>/caches/<GRADLE_VERSION>/transforms/xxxxxxxxxxxxxxxxxxxxxxxxxxxxxxxx/transformed/runtime-1.1.1/rs [-]
        resFolder                     : <GRADLE>/caches/<GRADLE_VERSION>/transforms/xxxxxxxxxxxxxxxxxxxxxxxxxxxxxxxx/transformed/runtime-1.1.1/res [-]
        resStaticLibrary              : <GRADLE>/caches/<GRADLE_VERSION>/transforms/xxxxxxxxxxxxxxxxxxxxxxxxxxxxxxxx/transformed/runtime-1.1.1/res.apk [-]
        - runtimeJarFiles             : <GRADLE>/caches/<GRADLE_VERSION>/transforms/xxxxxxxxxxxxxxxxxxxxxxxxxxxxxxxx/transformed/runtime-1.1.1/jars/classes.jar
        symbolFile                    : <GRADLE>/caches/<GRADLE_VERSION>/transforms/xxxxxxxxxxxxxxxxxxxxxxxxxxxxxxxx/transformed/runtime-1.1.1/R.txt
    - library                     : android.arch.lifecycle:livedata-core:1.1.1@aar (IdeAndroidLibraryImpl)
        aidlFolder                    : <GRADLE>/caches/<GRADLE_VERSION>/transforms/xxxxxxxxxxxxxxxxxxxxxxxxxxxxxxxx/transformed/livedata-core-1.1.1/aidl [-]
        artifact                      : <M2>/android/arch/lifecycle/livedata-core/1.1.1/livedata-core-1.1.1.aar
        artifactAddress               : android.arch.lifecycle:livedata-core:1.1.1@aar
        assetsFolder                  : <GRADLE>/caches/<GRADLE_VERSION>/transforms/xxxxxxxxxxxxxxxxxxxxxxxxxxxxxxxx/transformed/livedata-core-1.1.1/assets [-]
        - compileJarFiles             : <GRADLE>/caches/<GRADLE_VERSION>/transforms/xxxxxxxxxxxxxxxxxxxxxxxxxxxxxxxx/transformed/livedata-core-1.1.1/jars/classes.jar
        component                     : android.arch.lifecycle:livedata-core:1.1.1
        externalAnnotations           : <GRADLE>/caches/<GRADLE_VERSION>/transforms/xxxxxxxxxxxxxxxxxxxxxxxxxxxxxxxx/transformed/livedata-core-1.1.1/annotations.zip [-]
        folder                        : <GRADLE>/caches/<GRADLE_VERSION>/transforms/xxxxxxxxxxxxxxxxxxxxxxxxxxxxxxxx/transformed/livedata-core-1.1.1
        jniFolder                     : <GRADLE>/caches/<GRADLE_VERSION>/transforms/xxxxxxxxxxxxxxxxxxxxxxxxxxxxxxxx/transformed/livedata-core-1.1.1/jni [-]
        manifest                      : <GRADLE>/caches/<GRADLE_VERSION>/transforms/xxxxxxxxxxxxxxxxxxxxxxxxxxxxxxxx/transformed/livedata-core-1.1.1/AndroidManifest.xml
        proguardRules                 : <GRADLE>/caches/<GRADLE_VERSION>/transforms/xxxxxxxxxxxxxxxxxxxxxxxxxxxxxxxx/transformed/livedata-core-1.1.1/proguard.txt [-]
        publicResources               : <GRADLE>/caches/<GRADLE_VERSION>/transforms/xxxxxxxxxxxxxxxxxxxxxxxxxxxxxxxx/transformed/livedata-core-1.1.1/public.txt [-]
        renderscriptFolder            : <GRADLE>/caches/<GRADLE_VERSION>/transforms/xxxxxxxxxxxxxxxxxxxxxxxxxxxxxxxx/transformed/livedata-core-1.1.1/rs [-]
        resFolder                     : <GRADLE>/caches/<GRADLE_VERSION>/transforms/xxxxxxxxxxxxxxxxxxxxxxxxxxxxxxxx/transformed/livedata-core-1.1.1/res [-]
        resStaticLibrary              : <GRADLE>/caches/<GRADLE_VERSION>/transforms/xxxxxxxxxxxxxxxxxxxxxxxxxxxxxxxx/transformed/livedata-core-1.1.1/res.apk [-]
        - runtimeJarFiles             : <GRADLE>/caches/<GRADLE_VERSION>/transforms/xxxxxxxxxxxxxxxxxxxxxxxxxxxxxxxx/transformed/livedata-core-1.1.1/jars/classes.jar
        symbolFile                    : <GRADLE>/caches/<GRADLE_VERSION>/transforms/xxxxxxxxxxxxxxxxxxxxxxxxxxxxxxxx/transformed/livedata-core-1.1.1/R.txt
    - library                     : android.arch.lifecycle:livedata:1.1.1@aar (IdeAndroidLibraryImpl)
        aidlFolder                    : <GRADLE>/caches/<GRADLE_VERSION>/transforms/xxxxxxxxxxxxxxxxxxxxxxxxxxxxxxxx/transformed/livedata-1.1.1/aidl [-]
        artifact                      : <M2>/android/arch/lifecycle/livedata/1.1.1/livedata-1.1.1.aar
        artifactAddress               : android.arch.lifecycle:livedata:1.1.1@aar
        assetsFolder                  : <GRADLE>/caches/<GRADLE_VERSION>/transforms/xxxxxxxxxxxxxxxxxxxxxxxxxxxxxxxx/transformed/livedata-1.1.1/assets [-]
        - compileJarFiles             : <GRADLE>/caches/<GRADLE_VERSION>/transforms/xxxxxxxxxxxxxxxxxxxxxxxxxxxxxxxx/transformed/livedata-1.1.1/jars/classes.jar
        component                     : android.arch.lifecycle:livedata:1.1.1
        externalAnnotations           : <GRADLE>/caches/<GRADLE_VERSION>/transforms/xxxxxxxxxxxxxxxxxxxxxxxxxxxxxxxx/transformed/livedata-1.1.1/annotations.zip [-]
        folder                        : <GRADLE>/caches/<GRADLE_VERSION>/transforms/xxxxxxxxxxxxxxxxxxxxxxxxxxxxxxxx/transformed/livedata-1.1.1
        jniFolder                     : <GRADLE>/caches/<GRADLE_VERSION>/transforms/xxxxxxxxxxxxxxxxxxxxxxxxxxxxxxxx/transformed/livedata-1.1.1/jni [-]
        manifest                      : <GRADLE>/caches/<GRADLE_VERSION>/transforms/xxxxxxxxxxxxxxxxxxxxxxxxxxxxxxxx/transformed/livedata-1.1.1/AndroidManifest.xml
        proguardRules                 : <GRADLE>/caches/<GRADLE_VERSION>/transforms/xxxxxxxxxxxxxxxxxxxxxxxxxxxxxxxx/transformed/livedata-1.1.1/proguard.txt [-]
        publicResources               : <GRADLE>/caches/<GRADLE_VERSION>/transforms/xxxxxxxxxxxxxxxxxxxxxxxxxxxxxxxx/transformed/livedata-1.1.1/public.txt [-]
        renderscriptFolder            : <GRADLE>/caches/<GRADLE_VERSION>/transforms/xxxxxxxxxxxxxxxxxxxxxxxxxxxxxxxx/transformed/livedata-1.1.1/rs [-]
        resFolder                     : <GRADLE>/caches/<GRADLE_VERSION>/transforms/xxxxxxxxxxxxxxxxxxxxxxxxxxxxxxxx/transformed/livedata-1.1.1/res [-]
        resStaticLibrary              : <GRADLE>/caches/<GRADLE_VERSION>/transforms/xxxxxxxxxxxxxxxxxxxxxxxxxxxxxxxx/transformed/livedata-1.1.1/res.apk [-]
        - runtimeJarFiles             : <GRADLE>/caches/<GRADLE_VERSION>/transforms/xxxxxxxxxxxxxxxxxxxxxxxxxxxxxxxx/transformed/livedata-1.1.1/jars/classes.jar
        symbolFile                    : <GRADLE>/caches/<GRADLE_VERSION>/transforms/xxxxxxxxxxxxxxxxxxxxxxxxxxxxxxxx/transformed/livedata-1.1.1/R.txt
    - library                     : android.arch.lifecycle:runtime:1.1.1@aar (IdeAndroidLibraryImpl)
        aidlFolder                    : <GRADLE>/caches/<GRADLE_VERSION>/transforms/xxxxxxxxxxxxxxxxxxxxxxxxxxxxxxxx/transformed/runtime-1.1.1/aidl [-]
        artifact                      : <M2>/android/arch/lifecycle/runtime/1.1.1/runtime-1.1.1.aar
        artifactAddress               : android.arch.lifecycle:runtime:1.1.1@aar
        assetsFolder                  : <GRADLE>/caches/<GRADLE_VERSION>/transforms/xxxxxxxxxxxxxxxxxxxxxxxxxxxxxxxx/transformed/runtime-1.1.1/assets [-]
        - compileJarFiles             : <GRADLE>/caches/<GRADLE_VERSION>/transforms/xxxxxxxxxxxxxxxxxxxxxxxxxxxxxxxx/transformed/runtime-1.1.1/jars/classes.jar
        component                     : android.arch.lifecycle:runtime:1.1.1
        externalAnnotations           : <GRADLE>/caches/<GRADLE_VERSION>/transforms/xxxxxxxxxxxxxxxxxxxxxxxxxxxxxxxx/transformed/runtime-1.1.1/annotations.zip [-]
        folder                        : <GRADLE>/caches/<GRADLE_VERSION>/transforms/xxxxxxxxxxxxxxxxxxxxxxxxxxxxxxxx/transformed/runtime-1.1.1
        jniFolder                     : <GRADLE>/caches/<GRADLE_VERSION>/transforms/xxxxxxxxxxxxxxxxxxxxxxxxxxxxxxxx/transformed/runtime-1.1.1/jni [-]
        manifest                      : <GRADLE>/caches/<GRADLE_VERSION>/transforms/xxxxxxxxxxxxxxxxxxxxxxxxxxxxxxxx/transformed/runtime-1.1.1/AndroidManifest.xml
        proguardRules                 : <GRADLE>/caches/<GRADLE_VERSION>/transforms/xxxxxxxxxxxxxxxxxxxxxxxxxxxxxxxx/transformed/runtime-1.1.1/proguard.txt
        publicResources               : <GRADLE>/caches/<GRADLE_VERSION>/transforms/xxxxxxxxxxxxxxxxxxxxxxxxxxxxxxxx/transformed/runtime-1.1.1/public.txt [-]
        renderscriptFolder            : <GRADLE>/caches/<GRADLE_VERSION>/transforms/xxxxxxxxxxxxxxxxxxxxxxxxxxxxxxxx/transformed/runtime-1.1.1/rs [-]
        resFolder                     : <GRADLE>/caches/<GRADLE_VERSION>/transforms/xxxxxxxxxxxxxxxxxxxxxxxxxxxxxxxx/transformed/runtime-1.1.1/res [-]
        resStaticLibrary              : <GRADLE>/caches/<GRADLE_VERSION>/transforms/xxxxxxxxxxxxxxxxxxxxxxxxxxxxxxxx/transformed/runtime-1.1.1/res.apk [-]
        - runtimeJarFiles             : <GRADLE>/caches/<GRADLE_VERSION>/transforms/xxxxxxxxxxxxxxxxxxxxxxxxxxxxxxxx/transformed/runtime-1.1.1/jars/classes.jar
        symbolFile                    : <GRADLE>/caches/<GRADLE_VERSION>/transforms/xxxxxxxxxxxxxxxxxxxxxxxxxxxxxxxx/transformed/runtime-1.1.1/R.txt
    - library                     : android.arch.lifecycle:viewmodel:1.1.1@aar (IdeAndroidLibraryImpl)
        aidlFolder                    : <GRADLE>/caches/<GRADLE_VERSION>/transforms/xxxxxxxxxxxxxxxxxxxxxxxxxxxxxxxx/transformed/viewmodel-1.1.1/aidl [-]
        artifact                      : <M2>/android/arch/lifecycle/viewmodel/1.1.1/viewmodel-1.1.1.aar
        artifactAddress               : android.arch.lifecycle:viewmodel:1.1.1@aar
        assetsFolder                  : <GRADLE>/caches/<GRADLE_VERSION>/transforms/xxxxxxxxxxxxxxxxxxxxxxxxxxxxxxxx/transformed/viewmodel-1.1.1/assets [-]
        - compileJarFiles             : <GRADLE>/caches/<GRADLE_VERSION>/transforms/xxxxxxxxxxxxxxxxxxxxxxxxxxxxxxxx/transformed/viewmodel-1.1.1/jars/classes.jar
        component                     : android.arch.lifecycle:viewmodel:1.1.1
        externalAnnotations           : <GRADLE>/caches/<GRADLE_VERSION>/transforms/xxxxxxxxxxxxxxxxxxxxxxxxxxxxxxxx/transformed/viewmodel-1.1.1/annotations.zip [-]
        folder                        : <GRADLE>/caches/<GRADLE_VERSION>/transforms/xxxxxxxxxxxxxxxxxxxxxxxxxxxxxxxx/transformed/viewmodel-1.1.1
        jniFolder                     : <GRADLE>/caches/<GRADLE_VERSION>/transforms/xxxxxxxxxxxxxxxxxxxxxxxxxxxxxxxx/transformed/viewmodel-1.1.1/jni [-]
        manifest                      : <GRADLE>/caches/<GRADLE_VERSION>/transforms/xxxxxxxxxxxxxxxxxxxxxxxxxxxxxxxx/transformed/viewmodel-1.1.1/AndroidManifest.xml
        proguardRules                 : <GRADLE>/caches/<GRADLE_VERSION>/transforms/xxxxxxxxxxxxxxxxxxxxxxxxxxxxxxxx/transformed/viewmodel-1.1.1/proguard.txt
        publicResources               : <GRADLE>/caches/<GRADLE_VERSION>/transforms/xxxxxxxxxxxxxxxxxxxxxxxxxxxxxxxx/transformed/viewmodel-1.1.1/public.txt [-]
        renderscriptFolder            : <GRADLE>/caches/<GRADLE_VERSION>/transforms/xxxxxxxxxxxxxxxxxxxxxxxxxxxxxxxx/transformed/viewmodel-1.1.1/rs [-]
        resFolder                     : <GRADLE>/caches/<GRADLE_VERSION>/transforms/xxxxxxxxxxxxxxxxxxxxxxxxxxxxxxxx/transformed/viewmodel-1.1.1/res [-]
        resStaticLibrary              : <GRADLE>/caches/<GRADLE_VERSION>/transforms/xxxxxxxxxxxxxxxxxxxxxxxxxxxxxxxx/transformed/viewmodel-1.1.1/res.apk [-]
        - runtimeJarFiles             : <GRADLE>/caches/<GRADLE_VERSION>/transforms/xxxxxxxxxxxxxxxxxxxxxxxxxxxxxxxx/transformed/viewmodel-1.1.1/jars/classes.jar
        symbolFile                    : <GRADLE>/caches/<GRADLE_VERSION>/transforms/xxxxxxxxxxxxxxxxxxxxxxxxxxxxxxxx/transformed/viewmodel-1.1.1/R.txt
    - library                     : com.android.support.constraint:constraint-layout:1.0.2@aar (IdeAndroidLibraryImpl)
        aidlFolder                    : <GRADLE>/caches/<GRADLE_VERSION>/transforms/xxxxxxxxxxxxxxxxxxxxxxxxxxxxxxxx/transformed/constraint-layout-1.0.2/aidl [-]
        artifact                      : <M2>/com/android/support/constraint/constraint-layout/1.0.2/constraint-layout-1.0.2.aar
        artifactAddress               : com.android.support.constraint:constraint-layout:1.0.2@aar
        assetsFolder                  : <GRADLE>/caches/<GRADLE_VERSION>/transforms/xxxxxxxxxxxxxxxxxxxxxxxxxxxxxxxx/transformed/constraint-layout-1.0.2/assets [-]
        - compileJarFiles             : <GRADLE>/caches/<GRADLE_VERSION>/transforms/xxxxxxxxxxxxxxxxxxxxxxxxxxxxxxxx/transformed/constraint-layout-1.0.2/jars/classes.jar
        component                     : com.android.support.constraint:constraint-layout:1.0.2
        externalAnnotations           : <GRADLE>/caches/<GRADLE_VERSION>/transforms/xxxxxxxxxxxxxxxxxxxxxxxxxxxxxxxx/transformed/constraint-layout-1.0.2/annotations.zip [-]
        folder                        : <GRADLE>/caches/<GRADLE_VERSION>/transforms/xxxxxxxxxxxxxxxxxxxxxxxxxxxxxxxx/transformed/constraint-layout-1.0.2
        jniFolder                     : <GRADLE>/caches/<GRADLE_VERSION>/transforms/xxxxxxxxxxxxxxxxxxxxxxxxxxxxxxxx/transformed/constraint-layout-1.0.2/jni [-]
        manifest                      : <GRADLE>/caches/<GRADLE_VERSION>/transforms/xxxxxxxxxxxxxxxxxxxxxxxxxxxxxxxx/transformed/constraint-layout-1.0.2/AndroidManifest.xml
        proguardRules                 : <GRADLE>/caches/<GRADLE_VERSION>/transforms/xxxxxxxxxxxxxxxxxxxxxxxxxxxxxxxx/transformed/constraint-layout-1.0.2/proguard.txt [-]
        publicResources               : <GRADLE>/caches/<GRADLE_VERSION>/transforms/xxxxxxxxxxxxxxxxxxxxxxxxxxxxxxxx/transformed/constraint-layout-1.0.2/public.txt [-]
        renderscriptFolder            : <GRADLE>/caches/<GRADLE_VERSION>/transforms/xxxxxxxxxxxxxxxxxxxxxxxxxxxxxxxx/transformed/constraint-layout-1.0.2/rs [-]
        resFolder                     : <GRADLE>/caches/<GRADLE_VERSION>/transforms/xxxxxxxxxxxxxxxxxxxxxxxxxxxxxxxx/transformed/constraint-layout-1.0.2/res
        resStaticLibrary              : <GRADLE>/caches/<GRADLE_VERSION>/transforms/xxxxxxxxxxxxxxxxxxxxxxxxxxxxxxxx/transformed/constraint-layout-1.0.2/res.apk [-]
        - runtimeJarFiles             : <GRADLE>/caches/<GRADLE_VERSION>/transforms/xxxxxxxxxxxxxxxxxxxxxxxxxxxxxxxx/transformed/constraint-layout-1.0.2/jars/classes.jar
        symbolFile                    : <GRADLE>/caches/<GRADLE_VERSION>/transforms/xxxxxxxxxxxxxxxxxxxxxxxxxxxxxxxx/transformed/constraint-layout-1.0.2/R.txt
    - library                     : com.android.support.test.espresso:espresso-core:3.0.2@aar (IdeAndroidLibraryImpl)
        aidlFolder                    : <GRADLE>/caches/<GRADLE_VERSION>/transforms/xxxxxxxxxxxxxxxxxxxxxxxxxxxxxxxx/transformed/espresso-core-3.0.2/aidl [-]
        artifact                      : <M2>/com/android/support/test/espresso/espresso-core/3.0.2/espresso-core-3.0.2.aar
        artifactAddress               : com.android.support.test.espresso:espresso-core:3.0.2@aar
        assetsFolder                  : <GRADLE>/caches/<GRADLE_VERSION>/transforms/xxxxxxxxxxxxxxxxxxxxxxxxxxxxxxxx/transformed/espresso-core-3.0.2/assets [-]
        - compileJarFiles             : <GRADLE>/caches/<GRADLE_VERSION>/transforms/xxxxxxxxxxxxxxxxxxxxxxxxxxxxxxxx/transformed/espresso-core-3.0.2/jars/classes.jar
        component                     : com.android.support.test.espresso:espresso-core:3.0.2
        externalAnnotations           : <GRADLE>/caches/<GRADLE_VERSION>/transforms/xxxxxxxxxxxxxxxxxxxxxxxxxxxxxxxx/transformed/espresso-core-3.0.2/annotations.zip [-]
        folder                        : <GRADLE>/caches/<GRADLE_VERSION>/transforms/xxxxxxxxxxxxxxxxxxxxxxxxxxxxxxxx/transformed/espresso-core-3.0.2
        jniFolder                     : <GRADLE>/caches/<GRADLE_VERSION>/transforms/xxxxxxxxxxxxxxxxxxxxxxxxxxxxxxxx/transformed/espresso-core-3.0.2/jni [-]
        manifest                      : <GRADLE>/caches/<GRADLE_VERSION>/transforms/xxxxxxxxxxxxxxxxxxxxxxxxxxxxxxxx/transformed/espresso-core-3.0.2/AndroidManifest.xml
        proguardRules                 : <GRADLE>/caches/<GRADLE_VERSION>/transforms/xxxxxxxxxxxxxxxxxxxxxxxxxxxxxxxx/transformed/espresso-core-3.0.2/proguard.txt
        publicResources               : <GRADLE>/caches/<GRADLE_VERSION>/transforms/xxxxxxxxxxxxxxxxxxxxxxxxxxxxxxxx/transformed/espresso-core-3.0.2/public.txt [-]
        renderscriptFolder            : <GRADLE>/caches/<GRADLE_VERSION>/transforms/xxxxxxxxxxxxxxxxxxxxxxxxxxxxxxxx/transformed/espresso-core-3.0.2/rs [-]
        resFolder                     : <GRADLE>/caches/<GRADLE_VERSION>/transforms/xxxxxxxxxxxxxxxxxxxxxxxxxxxxxxxx/transformed/espresso-core-3.0.2/res [-]
        resStaticLibrary              : <GRADLE>/caches/<GRADLE_VERSION>/transforms/xxxxxxxxxxxxxxxxxxxxxxxxxxxxxxxx/transformed/espresso-core-3.0.2/res.apk [-]
        - runtimeJarFiles             : <GRADLE>/caches/<GRADLE_VERSION>/transforms/xxxxxxxxxxxxxxxxxxxxxxxxxxxxxxxx/transformed/espresso-core-3.0.2/jars/classes.jar
        symbolFile                    : <GRADLE>/caches/<GRADLE_VERSION>/transforms/xxxxxxxxxxxxxxxxxxxxxxxxxxxxxxxx/transformed/espresso-core-3.0.2/R.txt
    - library                     : com.android.support.test.espresso:espresso-idling-resource:3.0.2@aar (IdeAndroidLibraryImpl)
        aidlFolder                    : <GRADLE>/caches/<GRADLE_VERSION>/transforms/xxxxxxxxxxxxxxxxxxxxxxxxxxxxxxxx/transformed/espresso-idling-resource-3.0.2/aidl [-]
        artifact                      : <M2>/com/android/support/test/espresso/espresso-idling-resource/3.0.2/espresso-idling-resource-3.0.2.aar
        artifactAddress               : com.android.support.test.espresso:espresso-idling-resource:3.0.2@aar
        assetsFolder                  : <GRADLE>/caches/<GRADLE_VERSION>/transforms/xxxxxxxxxxxxxxxxxxxxxxxxxxxxxxxx/transformed/espresso-idling-resource-3.0.2/assets [-]
        - compileJarFiles             : <GRADLE>/caches/<GRADLE_VERSION>/transforms/xxxxxxxxxxxxxxxxxxxxxxxxxxxxxxxx/transformed/espresso-idling-resource-3.0.2/jars/classes.jar
        component                     : com.android.support.test.espresso:espresso-idling-resource:3.0.2
        externalAnnotations           : <GRADLE>/caches/<GRADLE_VERSION>/transforms/xxxxxxxxxxxxxxxxxxxxxxxxxxxxxxxx/transformed/espresso-idling-resource-3.0.2/annotations.zip [-]
        folder                        : <GRADLE>/caches/<GRADLE_VERSION>/transforms/xxxxxxxxxxxxxxxxxxxxxxxxxxxxxxxx/transformed/espresso-idling-resource-3.0.2
        jniFolder                     : <GRADLE>/caches/<GRADLE_VERSION>/transforms/xxxxxxxxxxxxxxxxxxxxxxxxxxxxxxxx/transformed/espresso-idling-resource-3.0.2/jni [-]
        manifest                      : <GRADLE>/caches/<GRADLE_VERSION>/transforms/xxxxxxxxxxxxxxxxxxxxxxxxxxxxxxxx/transformed/espresso-idling-resource-3.0.2/AndroidManifest.xml
        proguardRules                 : <GRADLE>/caches/<GRADLE_VERSION>/transforms/xxxxxxxxxxxxxxxxxxxxxxxxxxxxxxxx/transformed/espresso-idling-resource-3.0.2/proguard.txt [-]
        publicResources               : <GRADLE>/caches/<GRADLE_VERSION>/transforms/xxxxxxxxxxxxxxxxxxxxxxxxxxxxxxxx/transformed/espresso-idling-resource-3.0.2/public.txt [-]
        renderscriptFolder            : <GRADLE>/caches/<GRADLE_VERSION>/transforms/xxxxxxxxxxxxxxxxxxxxxxxxxxxxxxxx/transformed/espresso-idling-resource-3.0.2/rs [-]
        resFolder                     : <GRADLE>/caches/<GRADLE_VERSION>/transforms/xxxxxxxxxxxxxxxxxxxxxxxxxxxxxxxx/transformed/espresso-idling-resource-3.0.2/res [-]
        resStaticLibrary              : <GRADLE>/caches/<GRADLE_VERSION>/transforms/xxxxxxxxxxxxxxxxxxxxxxxxxxxxxxxx/transformed/espresso-idling-resource-3.0.2/res.apk [-]
        - runtimeJarFiles             : <GRADLE>/caches/<GRADLE_VERSION>/transforms/xxxxxxxxxxxxxxxxxxxxxxxxxxxxxxxx/transformed/espresso-idling-resource-3.0.2/jars/classes.jar
        symbolFile                    : <GRADLE>/caches/<GRADLE_VERSION>/transforms/xxxxxxxxxxxxxxxxxxxxxxxxxxxxxxxx/transformed/espresso-idling-resource-3.0.2/R.txt
    - library                     : com.android.support.test:monitor:1.0.2@aar (IdeAndroidLibraryImpl)
        aidlFolder                    : <GRADLE>/caches/<GRADLE_VERSION>/transforms/xxxxxxxxxxxxxxxxxxxxxxxxxxxxxxxx/transformed/monitor-1.0.2/aidl [-]
        artifact                      : <M2>/com/android/support/test/monitor/1.0.2/monitor-1.0.2.aar
        artifactAddress               : com.android.support.test:monitor:1.0.2@aar
        assetsFolder                  : <GRADLE>/caches/<GRADLE_VERSION>/transforms/xxxxxxxxxxxxxxxxxxxxxxxxxxxxxxxx/transformed/monitor-1.0.2/assets [-]
        - compileJarFiles             : <GRADLE>/caches/<GRADLE_VERSION>/transforms/xxxxxxxxxxxxxxxxxxxxxxxxxxxxxxxx/transformed/monitor-1.0.2/jars/classes.jar
        component                     : com.android.support.test:monitor:1.0.2
        externalAnnotations           : <GRADLE>/caches/<GRADLE_VERSION>/transforms/xxxxxxxxxxxxxxxxxxxxxxxxxxxxxxxx/transformed/monitor-1.0.2/annotations.zip [-]
        folder                        : <GRADLE>/caches/<GRADLE_VERSION>/transforms/xxxxxxxxxxxxxxxxxxxxxxxxxxxxxxxx/transformed/monitor-1.0.2
        jniFolder                     : <GRADLE>/caches/<GRADLE_VERSION>/transforms/xxxxxxxxxxxxxxxxxxxxxxxxxxxxxxxx/transformed/monitor-1.0.2/jni [-]
        manifest                      : <GRADLE>/caches/<GRADLE_VERSION>/transforms/xxxxxxxxxxxxxxxxxxxxxxxxxxxxxxxx/transformed/monitor-1.0.2/AndroidManifest.xml
        proguardRules                 : <GRADLE>/caches/<GRADLE_VERSION>/transforms/xxxxxxxxxxxxxxxxxxxxxxxxxxxxxxxx/transformed/monitor-1.0.2/proguard.txt
        publicResources               : <GRADLE>/caches/<GRADLE_VERSION>/transforms/xxxxxxxxxxxxxxxxxxxxxxxxxxxxxxxx/transformed/monitor-1.0.2/public.txt [-]
        renderscriptFolder            : <GRADLE>/caches/<GRADLE_VERSION>/transforms/xxxxxxxxxxxxxxxxxxxxxxxxxxxxxxxx/transformed/monitor-1.0.2/rs [-]
        resFolder                     : <GRADLE>/caches/<GRADLE_VERSION>/transforms/xxxxxxxxxxxxxxxxxxxxxxxxxxxxxxxx/transformed/monitor-1.0.2/res [-]
        resStaticLibrary              : <GRADLE>/caches/<GRADLE_VERSION>/transforms/xxxxxxxxxxxxxxxxxxxxxxxxxxxxxxxx/transformed/monitor-1.0.2/res.apk [-]
        - runtimeJarFiles             : <GRADLE>/caches/<GRADLE_VERSION>/transforms/xxxxxxxxxxxxxxxxxxxxxxxxxxxxxxxx/transformed/monitor-1.0.2/jars/classes.jar
        symbolFile                    : <GRADLE>/caches/<GRADLE_VERSION>/transforms/xxxxxxxxxxxxxxxxxxxxxxxxxxxxxxxx/transformed/monitor-1.0.2/R.txt
    - library                     : com.android.support.test:runner:1.0.2@aar (IdeAndroidLibraryImpl)
        aidlFolder                    : <GRADLE>/caches/<GRADLE_VERSION>/transforms/xxxxxxxxxxxxxxxxxxxxxxxxxxxxxxxx/transformed/runner-1.0.2/aidl [-]
        artifact                      : <M2>/com/android/support/test/runner/1.0.2/runner-1.0.2.aar
        artifactAddress               : com.android.support.test:runner:1.0.2@aar
        assetsFolder                  : <GRADLE>/caches/<GRADLE_VERSION>/transforms/xxxxxxxxxxxxxxxxxxxxxxxxxxxxxxxx/transformed/runner-1.0.2/assets [-]
        - compileJarFiles             : <GRADLE>/caches/<GRADLE_VERSION>/transforms/xxxxxxxxxxxxxxxxxxxxxxxxxxxxxxxx/transformed/runner-1.0.2/jars/classes.jar
        component                     : com.android.support.test:runner:1.0.2
        externalAnnotations           : <GRADLE>/caches/<GRADLE_VERSION>/transforms/xxxxxxxxxxxxxxxxxxxxxxxxxxxxxxxx/transformed/runner-1.0.2/annotations.zip [-]
        folder                        : <GRADLE>/caches/<GRADLE_VERSION>/transforms/xxxxxxxxxxxxxxxxxxxxxxxxxxxxxxxx/transformed/runner-1.0.2
        jniFolder                     : <GRADLE>/caches/<GRADLE_VERSION>/transforms/xxxxxxxxxxxxxxxxxxxxxxxxxxxxxxxx/transformed/runner-1.0.2/jni [-]
        manifest                      : <GRADLE>/caches/<GRADLE_VERSION>/transforms/xxxxxxxxxxxxxxxxxxxxxxxxxxxxxxxx/transformed/runner-1.0.2/AndroidManifest.xml
        proguardRules                 : <GRADLE>/caches/<GRADLE_VERSION>/transforms/xxxxxxxxxxxxxxxxxxxxxxxxxxxxxxxx/transformed/runner-1.0.2/proguard.txt
        publicResources               : <GRADLE>/caches/<GRADLE_VERSION>/transforms/xxxxxxxxxxxxxxxxxxxxxxxxxxxxxxxx/transformed/runner-1.0.2/public.txt [-]
        renderscriptFolder            : <GRADLE>/caches/<GRADLE_VERSION>/transforms/xxxxxxxxxxxxxxxxxxxxxxxxxxxxxxxx/transformed/runner-1.0.2/rs [-]
        resFolder                     : <GRADLE>/caches/<GRADLE_VERSION>/transforms/xxxxxxxxxxxxxxxxxxxxxxxxxxxxxxxx/transformed/runner-1.0.2/res [-]
        resStaticLibrary              : <GRADLE>/caches/<GRADLE_VERSION>/transforms/xxxxxxxxxxxxxxxxxxxxxxxxxxxxxxxx/transformed/runner-1.0.2/res.apk [-]
        - runtimeJarFiles             : <GRADLE>/caches/<GRADLE_VERSION>/transforms/xxxxxxxxxxxxxxxxxxxxxxxxxxxxxxxx/transformed/runner-1.0.2/jars/classes.jar
        symbolFile                    : <GRADLE>/caches/<GRADLE_VERSION>/transforms/xxxxxxxxxxxxxxxxxxxxxxxxxxxxxxxx/transformed/runner-1.0.2/R.txt
    - library                     : com.android.support:animated-vector-drawable:28.0.0@aar (IdeAndroidLibraryImpl)
        aidlFolder                    : <GRADLE>/caches/<GRADLE_VERSION>/transforms/xxxxxxxxxxxxxxxxxxxxxxxxxxxxxxxx/transformed/animated-vector-drawable-28.0.0/aidl [-]
        artifact                      : <M2>/com/android/support/animated-vector-drawable/28.0.0/animated-vector-drawable-28.0.0.aar
        artifactAddress               : com.android.support:animated-vector-drawable:28.0.0@aar
        assetsFolder                  : <GRADLE>/caches/<GRADLE_VERSION>/transforms/xxxxxxxxxxxxxxxxxxxxxxxxxxxxxxxx/transformed/animated-vector-drawable-28.0.0/assets [-]
        - compileJarFiles             : <GRADLE>/caches/<GRADLE_VERSION>/transforms/xxxxxxxxxxxxxxxxxxxxxxxxxxxxxxxx/transformed/animated-vector-drawable-28.0.0/jars/classes.jar
        component                     : com.android.support:animated-vector-drawable:28.0.0
        externalAnnotations           : <GRADLE>/caches/<GRADLE_VERSION>/transforms/xxxxxxxxxxxxxxxxxxxxxxxxxxxxxxxx/transformed/animated-vector-drawable-28.0.0/annotations.zip [-]
        folder                        : <GRADLE>/caches/<GRADLE_VERSION>/transforms/xxxxxxxxxxxxxxxxxxxxxxxxxxxxxxxx/transformed/animated-vector-drawable-28.0.0
        jniFolder                     : <GRADLE>/caches/<GRADLE_VERSION>/transforms/xxxxxxxxxxxxxxxxxxxxxxxxxxxxxxxx/transformed/animated-vector-drawable-28.0.0/jni [-]
        manifest                      : <GRADLE>/caches/<GRADLE_VERSION>/transforms/xxxxxxxxxxxxxxxxxxxxxxxxxxxxxxxx/transformed/animated-vector-drawable-28.0.0/AndroidManifest.xml
        proguardRules                 : <GRADLE>/caches/<GRADLE_VERSION>/transforms/xxxxxxxxxxxxxxxxxxxxxxxxxxxxxxxx/transformed/animated-vector-drawable-28.0.0/proguard.txt
        publicResources               : <GRADLE>/caches/<GRADLE_VERSION>/transforms/xxxxxxxxxxxxxxxxxxxxxxxxxxxxxxxx/transformed/animated-vector-drawable-28.0.0/public.txt [-]
        renderscriptFolder            : <GRADLE>/caches/<GRADLE_VERSION>/transforms/xxxxxxxxxxxxxxxxxxxxxxxxxxxxxxxx/transformed/animated-vector-drawable-28.0.0/rs [-]
        resFolder                     : <GRADLE>/caches/<GRADLE_VERSION>/transforms/xxxxxxxxxxxxxxxxxxxxxxxxxxxxxxxx/transformed/animated-vector-drawable-28.0.0/res [-]
        resStaticLibrary              : <GRADLE>/caches/<GRADLE_VERSION>/transforms/xxxxxxxxxxxxxxxxxxxxxxxxxxxxxxxx/transformed/animated-vector-drawable-28.0.0/res.apk [-]
        - runtimeJarFiles             : <GRADLE>/caches/<GRADLE_VERSION>/transforms/xxxxxxxxxxxxxxxxxxxxxxxxxxxxxxxx/transformed/animated-vector-drawable-28.0.0/jars/classes.jar
        symbolFile                    : <GRADLE>/caches/<GRADLE_VERSION>/transforms/xxxxxxxxxxxxxxxxxxxxxxxxxxxxxxxx/transformed/animated-vector-drawable-28.0.0/R.txt
    - library                     : com.android.support:appcompat-v7:28.0.0@aar (IdeAndroidLibraryImpl)
        aidlFolder                    : <GRADLE>/caches/<GRADLE_VERSION>/transforms/xxxxxxxxxxxxxxxxxxxxxxxxxxxxxxxx/transformed/appcompat-v7-28.0.0/aidl [-]
        artifact                      : <M2>/com/android/support/appcompat-v7/28.0.0/appcompat-v7-28.0.0.aar
        artifactAddress               : com.android.support:appcompat-v7:28.0.0@aar
        assetsFolder                  : <GRADLE>/caches/<GRADLE_VERSION>/transforms/xxxxxxxxxxxxxxxxxxxxxxxxxxxxxxxx/transformed/appcompat-v7-28.0.0/assets [-]
        - compileJarFiles             : <GRADLE>/caches/<GRADLE_VERSION>/transforms/xxxxxxxxxxxxxxxxxxxxxxxxxxxxxxxx/transformed/appcompat-v7-28.0.0/jars/classes.jar
        component                     : com.android.support:appcompat-v7:28.0.0
        externalAnnotations           : <GRADLE>/caches/<GRADLE_VERSION>/transforms/xxxxxxxxxxxxxxxxxxxxxxxxxxxxxxxx/transformed/appcompat-v7-28.0.0/annotations.zip
        folder                        : <GRADLE>/caches/<GRADLE_VERSION>/transforms/xxxxxxxxxxxxxxxxxxxxxxxxxxxxxxxx/transformed/appcompat-v7-28.0.0
        jniFolder                     : <GRADLE>/caches/<GRADLE_VERSION>/transforms/xxxxxxxxxxxxxxxxxxxxxxxxxxxxxxxx/transformed/appcompat-v7-28.0.0/jni [-]
        manifest                      : <GRADLE>/caches/<GRADLE_VERSION>/transforms/xxxxxxxxxxxxxxxxxxxxxxxxxxxxxxxx/transformed/appcompat-v7-28.0.0/AndroidManifest.xml
        proguardRules                 : <GRADLE>/caches/<GRADLE_VERSION>/transforms/xxxxxxxxxxxxxxxxxxxxxxxxxxxxxxxx/transformed/appcompat-v7-28.0.0/proguard.txt
        publicResources               : <GRADLE>/caches/<GRADLE_VERSION>/transforms/xxxxxxxxxxxxxxxxxxxxxxxxxxxxxxxx/transformed/appcompat-v7-28.0.0/public.txt
        renderscriptFolder            : <GRADLE>/caches/<GRADLE_VERSION>/transforms/xxxxxxxxxxxxxxxxxxxxxxxxxxxxxxxx/transformed/appcompat-v7-28.0.0/rs [-]
        resFolder                     : <GRADLE>/caches/<GRADLE_VERSION>/transforms/xxxxxxxxxxxxxxxxxxxxxxxxxxxxxxxx/transformed/appcompat-v7-28.0.0/res
        resStaticLibrary              : <GRADLE>/caches/<GRADLE_VERSION>/transforms/xxxxxxxxxxxxxxxxxxxxxxxxxxxxxxxx/transformed/appcompat-v7-28.0.0/res.apk [-]
        - runtimeJarFiles             : <GRADLE>/caches/<GRADLE_VERSION>/transforms/xxxxxxxxxxxxxxxxxxxxxxxxxxxxxxxx/transformed/appcompat-v7-28.0.0/jars/classes.jar
        symbolFile                    : <GRADLE>/caches/<GRADLE_VERSION>/transforms/xxxxxxxxxxxxxxxxxxxxxxxxxxxxxxxx/transformed/appcompat-v7-28.0.0/R.txt
    - library                     : com.android.support:asynclayoutinflater:28.0.0@aar (IdeAndroidLibraryImpl)
        aidlFolder                    : <GRADLE>/caches/<GRADLE_VERSION>/transforms/xxxxxxxxxxxxxxxxxxxxxxxxxxxxxxxx/transformed/asynclayoutinflater-28.0.0/aidl [-]
        artifact                      : <M2>/com/android/support/asynclayoutinflater/28.0.0/asynclayoutinflater-28.0.0.aar
        artifactAddress               : com.android.support:asynclayoutinflater:28.0.0@aar
        assetsFolder                  : <GRADLE>/caches/<GRADLE_VERSION>/transforms/xxxxxxxxxxxxxxxxxxxxxxxxxxxxxxxx/transformed/asynclayoutinflater-28.0.0/assets [-]
        - compileJarFiles             : <GRADLE>/caches/<GRADLE_VERSION>/transforms/xxxxxxxxxxxxxxxxxxxxxxxxxxxxxxxx/transformed/asynclayoutinflater-28.0.0/jars/classes.jar
        component                     : com.android.support:asynclayoutinflater:28.0.0
        externalAnnotations           : <GRADLE>/caches/<GRADLE_VERSION>/transforms/xxxxxxxxxxxxxxxxxxxxxxxxxxxxxxxx/transformed/asynclayoutinflater-28.0.0/annotations.zip [-]
        folder                        : <GRADLE>/caches/<GRADLE_VERSION>/transforms/xxxxxxxxxxxxxxxxxxxxxxxxxxxxxxxx/transformed/asynclayoutinflater-28.0.0
        jniFolder                     : <GRADLE>/caches/<GRADLE_VERSION>/transforms/xxxxxxxxxxxxxxxxxxxxxxxxxxxxxxxx/transformed/asynclayoutinflater-28.0.0/jni [-]
        manifest                      : <GRADLE>/caches/<GRADLE_VERSION>/transforms/xxxxxxxxxxxxxxxxxxxxxxxxxxxxxxxx/transformed/asynclayoutinflater-28.0.0/AndroidManifest.xml
        proguardRules                 : <GRADLE>/caches/<GRADLE_VERSION>/transforms/xxxxxxxxxxxxxxxxxxxxxxxxxxxxxxxx/transformed/asynclayoutinflater-28.0.0/proguard.txt [-]
        publicResources               : <GRADLE>/caches/<GRADLE_VERSION>/transforms/xxxxxxxxxxxxxxxxxxxxxxxxxxxxxxxx/transformed/asynclayoutinflater-28.0.0/public.txt [-]
        renderscriptFolder            : <GRADLE>/caches/<GRADLE_VERSION>/transforms/xxxxxxxxxxxxxxxxxxxxxxxxxxxxxxxx/transformed/asynclayoutinflater-28.0.0/rs [-]
        resFolder                     : <GRADLE>/caches/<GRADLE_VERSION>/transforms/xxxxxxxxxxxxxxxxxxxxxxxxxxxxxxxx/transformed/asynclayoutinflater-28.0.0/res [-]
        resStaticLibrary              : <GRADLE>/caches/<GRADLE_VERSION>/transforms/xxxxxxxxxxxxxxxxxxxxxxxxxxxxxxxx/transformed/asynclayoutinflater-28.0.0/res.apk [-]
        - runtimeJarFiles             : <GRADLE>/caches/<GRADLE_VERSION>/transforms/xxxxxxxxxxxxxxxxxxxxxxxxxxxxxxxx/transformed/asynclayoutinflater-28.0.0/jars/classes.jar
        symbolFile                    : <GRADLE>/caches/<GRADLE_VERSION>/transforms/xxxxxxxxxxxxxxxxxxxxxxxxxxxxxxxx/transformed/asynclayoutinflater-28.0.0/R.txt
    - library                     : com.android.support:coordinatorlayout:28.0.0@aar (IdeAndroidLibraryImpl)
        aidlFolder                    : <GRADLE>/caches/<GRADLE_VERSION>/transforms/xxxxxxxxxxxxxxxxxxxxxxxxxxxxxxxx/transformed/coordinatorlayout-28.0.0/aidl [-]
        artifact                      : <M2>/com/android/support/coordinatorlayout/28.0.0/coordinatorlayout-28.0.0.aar
        artifactAddress               : com.android.support:coordinatorlayout:28.0.0@aar
        assetsFolder                  : <GRADLE>/caches/<GRADLE_VERSION>/transforms/xxxxxxxxxxxxxxxxxxxxxxxxxxxxxxxx/transformed/coordinatorlayout-28.0.0/assets [-]
        - compileJarFiles             : <GRADLE>/caches/<GRADLE_VERSION>/transforms/xxxxxxxxxxxxxxxxxxxxxxxxxxxxxxxx/transformed/coordinatorlayout-28.0.0/jars/classes.jar
        component                     : com.android.support:coordinatorlayout:28.0.0
        externalAnnotations           : <GRADLE>/caches/<GRADLE_VERSION>/transforms/xxxxxxxxxxxxxxxxxxxxxxxxxxxxxxxx/transformed/coordinatorlayout-28.0.0/annotations.zip
        folder                        : <GRADLE>/caches/<GRADLE_VERSION>/transforms/xxxxxxxxxxxxxxxxxxxxxxxxxxxxxxxx/transformed/coordinatorlayout-28.0.0
        jniFolder                     : <GRADLE>/caches/<GRADLE_VERSION>/transforms/xxxxxxxxxxxxxxxxxxxxxxxxxxxxxxxx/transformed/coordinatorlayout-28.0.0/jni [-]
        manifest                      : <GRADLE>/caches/<GRADLE_VERSION>/transforms/xxxxxxxxxxxxxxxxxxxxxxxxxxxxxxxx/transformed/coordinatorlayout-28.0.0/AndroidManifest.xml
        proguardRules                 : <GRADLE>/caches/<GRADLE_VERSION>/transforms/xxxxxxxxxxxxxxxxxxxxxxxxxxxxxxxx/transformed/coordinatorlayout-28.0.0/proguard.txt
        publicResources               : <GRADLE>/caches/<GRADLE_VERSION>/transforms/xxxxxxxxxxxxxxxxxxxxxxxxxxxxxxxx/transformed/coordinatorlayout-28.0.0/public.txt
        renderscriptFolder            : <GRADLE>/caches/<GRADLE_VERSION>/transforms/xxxxxxxxxxxxxxxxxxxxxxxxxxxxxxxx/transformed/coordinatorlayout-28.0.0/rs [-]
        resFolder                     : <GRADLE>/caches/<GRADLE_VERSION>/transforms/xxxxxxxxxxxxxxxxxxxxxxxxxxxxxxxx/transformed/coordinatorlayout-28.0.0/res
        resStaticLibrary              : <GRADLE>/caches/<GRADLE_VERSION>/transforms/xxxxxxxxxxxxxxxxxxxxxxxxxxxxxxxx/transformed/coordinatorlayout-28.0.0/res.apk [-]
        - runtimeJarFiles             : <GRADLE>/caches/<GRADLE_VERSION>/transforms/xxxxxxxxxxxxxxxxxxxxxxxxxxxxxxxx/transformed/coordinatorlayout-28.0.0/jars/classes.jar
        symbolFile                    : <GRADLE>/caches/<GRADLE_VERSION>/transforms/xxxxxxxxxxxxxxxxxxxxxxxxxxxxxxxx/transformed/coordinatorlayout-28.0.0/R.txt
    - library                     : com.android.support:cursoradapter:28.0.0@aar (IdeAndroidLibraryImpl)
        aidlFolder                    : <GRADLE>/caches/<GRADLE_VERSION>/transforms/xxxxxxxxxxxxxxxxxxxxxxxxxxxxxxxx/transformed/cursoradapter-28.0.0/aidl [-]
        artifact                      : <M2>/com/android/support/cursoradapter/28.0.0/cursoradapter-28.0.0.aar
        artifactAddress               : com.android.support:cursoradapter:28.0.0@aar
        assetsFolder                  : <GRADLE>/caches/<GRADLE_VERSION>/transforms/xxxxxxxxxxxxxxxxxxxxxxxxxxxxxxxx/transformed/cursoradapter-28.0.0/assets [-]
        - compileJarFiles             : <GRADLE>/caches/<GRADLE_VERSION>/transforms/xxxxxxxxxxxxxxxxxxxxxxxxxxxxxxxx/transformed/cursoradapter-28.0.0/jars/classes.jar
        component                     : com.android.support:cursoradapter:28.0.0
        externalAnnotations           : <GRADLE>/caches/<GRADLE_VERSION>/transforms/xxxxxxxxxxxxxxxxxxxxxxxxxxxxxxxx/transformed/cursoradapter-28.0.0/annotations.zip [-]
        folder                        : <GRADLE>/caches/<GRADLE_VERSION>/transforms/xxxxxxxxxxxxxxxxxxxxxxxxxxxxxxxx/transformed/cursoradapter-28.0.0
        jniFolder                     : <GRADLE>/caches/<GRADLE_VERSION>/transforms/xxxxxxxxxxxxxxxxxxxxxxxxxxxxxxxx/transformed/cursoradapter-28.0.0/jni [-]
        manifest                      : <GRADLE>/caches/<GRADLE_VERSION>/transforms/xxxxxxxxxxxxxxxxxxxxxxxxxxxxxxxx/transformed/cursoradapter-28.0.0/AndroidManifest.xml
        proguardRules                 : <GRADLE>/caches/<GRADLE_VERSION>/transforms/xxxxxxxxxxxxxxxxxxxxxxxxxxxxxxxx/transformed/cursoradapter-28.0.0/proguard.txt [-]
        publicResources               : <GRADLE>/caches/<GRADLE_VERSION>/transforms/xxxxxxxxxxxxxxxxxxxxxxxxxxxxxxxx/transformed/cursoradapter-28.0.0/public.txt [-]
        renderscriptFolder            : <GRADLE>/caches/<GRADLE_VERSION>/transforms/xxxxxxxxxxxxxxxxxxxxxxxxxxxxxxxx/transformed/cursoradapter-28.0.0/rs [-]
        resFolder                     : <GRADLE>/caches/<GRADLE_VERSION>/transforms/xxxxxxxxxxxxxxxxxxxxxxxxxxxxxxxx/transformed/cursoradapter-28.0.0/res [-]
        resStaticLibrary              : <GRADLE>/caches/<GRADLE_VERSION>/transforms/xxxxxxxxxxxxxxxxxxxxxxxxxxxxxxxx/transformed/cursoradapter-28.0.0/res.apk [-]
        - runtimeJarFiles             : <GRADLE>/caches/<GRADLE_VERSION>/transforms/xxxxxxxxxxxxxxxxxxxxxxxxxxxxxxxx/transformed/cursoradapter-28.0.0/jars/classes.jar
        symbolFile                    : <GRADLE>/caches/<GRADLE_VERSION>/transforms/xxxxxxxxxxxxxxxxxxxxxxxxxxxxxxxx/transformed/cursoradapter-28.0.0/R.txt
    - library                     : com.android.support:customview:28.0.0@aar (IdeAndroidLibraryImpl)
        aidlFolder                    : <GRADLE>/caches/<GRADLE_VERSION>/transforms/xxxxxxxxxxxxxxxxxxxxxxxxxxxxxxxx/transformed/customview-28.0.0/aidl [-]
        artifact                      : <M2>/com/android/support/customview/28.0.0/customview-28.0.0.aar
        artifactAddress               : com.android.support:customview:28.0.0@aar
        assetsFolder                  : <GRADLE>/caches/<GRADLE_VERSION>/transforms/xxxxxxxxxxxxxxxxxxxxxxxxxxxxxxxx/transformed/customview-28.0.0/assets [-]
        - compileJarFiles             : <GRADLE>/caches/<GRADLE_VERSION>/transforms/xxxxxxxxxxxxxxxxxxxxxxxxxxxxxxxx/transformed/customview-28.0.0/jars/classes.jar
        component                     : com.android.support:customview:28.0.0
        externalAnnotations           : <GRADLE>/caches/<GRADLE_VERSION>/transforms/xxxxxxxxxxxxxxxxxxxxxxxxxxxxxxxx/transformed/customview-28.0.0/annotations.zip [-]
        folder                        : <GRADLE>/caches/<GRADLE_VERSION>/transforms/xxxxxxxxxxxxxxxxxxxxxxxxxxxxxxxx/transformed/customview-28.0.0
        jniFolder                     : <GRADLE>/caches/<GRADLE_VERSION>/transforms/xxxxxxxxxxxxxxxxxxxxxxxxxxxxxxxx/transformed/customview-28.0.0/jni [-]
        manifest                      : <GRADLE>/caches/<GRADLE_VERSION>/transforms/xxxxxxxxxxxxxxxxxxxxxxxxxxxxxxxx/transformed/customview-28.0.0/AndroidManifest.xml
        proguardRules                 : <GRADLE>/caches/<GRADLE_VERSION>/transforms/xxxxxxxxxxxxxxxxxxxxxxxxxxxxxxxx/transformed/customview-28.0.0/proguard.txt [-]
        publicResources               : <GRADLE>/caches/<GRADLE_VERSION>/transforms/xxxxxxxxxxxxxxxxxxxxxxxxxxxxxxxx/transformed/customview-28.0.0/public.txt [-]
        renderscriptFolder            : <GRADLE>/caches/<GRADLE_VERSION>/transforms/xxxxxxxxxxxxxxxxxxxxxxxxxxxxxxxx/transformed/customview-28.0.0/rs [-]
        resFolder                     : <GRADLE>/caches/<GRADLE_VERSION>/transforms/xxxxxxxxxxxxxxxxxxxxxxxxxxxxxxxx/transformed/customview-28.0.0/res [-]
        resStaticLibrary              : <GRADLE>/caches/<GRADLE_VERSION>/transforms/xxxxxxxxxxxxxxxxxxxxxxxxxxxxxxxx/transformed/customview-28.0.0/res.apk [-]
        - runtimeJarFiles             : <GRADLE>/caches/<GRADLE_VERSION>/transforms/xxxxxxxxxxxxxxxxxxxxxxxxxxxxxxxx/transformed/customview-28.0.0/jars/classes.jar
        symbolFile                    : <GRADLE>/caches/<GRADLE_VERSION>/transforms/xxxxxxxxxxxxxxxxxxxxxxxxxxxxxxxx/transformed/customview-28.0.0/R.txt
    - library                     : com.android.support:documentfile:28.0.0@aar (IdeAndroidLibraryImpl)
        aidlFolder                    : <GRADLE>/caches/<GRADLE_VERSION>/transforms/xxxxxxxxxxxxxxxxxxxxxxxxxxxxxxxx/transformed/documentfile-28.0.0/aidl [-]
        artifact                      : <M2>/com/android/support/documentfile/28.0.0/documentfile-28.0.0.aar
        artifactAddress               : com.android.support:documentfile:28.0.0@aar
        assetsFolder                  : <GRADLE>/caches/<GRADLE_VERSION>/transforms/xxxxxxxxxxxxxxxxxxxxxxxxxxxxxxxx/transformed/documentfile-28.0.0/assets [-]
        - compileJarFiles             : <GRADLE>/caches/<GRADLE_VERSION>/transforms/xxxxxxxxxxxxxxxxxxxxxxxxxxxxxxxx/transformed/documentfile-28.0.0/jars/classes.jar
        component                     : com.android.support:documentfile:28.0.0
        externalAnnotations           : <GRADLE>/caches/<GRADLE_VERSION>/transforms/xxxxxxxxxxxxxxxxxxxxxxxxxxxxxxxx/transformed/documentfile-28.0.0/annotations.zip [-]
        folder                        : <GRADLE>/caches/<GRADLE_VERSION>/transforms/xxxxxxxxxxxxxxxxxxxxxxxxxxxxxxxx/transformed/documentfile-28.0.0
        jniFolder                     : <GRADLE>/caches/<GRADLE_VERSION>/transforms/xxxxxxxxxxxxxxxxxxxxxxxxxxxxxxxx/transformed/documentfile-28.0.0/jni [-]
        manifest                      : <GRADLE>/caches/<GRADLE_VERSION>/transforms/xxxxxxxxxxxxxxxxxxxxxxxxxxxxxxxx/transformed/documentfile-28.0.0/AndroidManifest.xml
        proguardRules                 : <GRADLE>/caches/<GRADLE_VERSION>/transforms/xxxxxxxxxxxxxxxxxxxxxxxxxxxxxxxx/transformed/documentfile-28.0.0/proguard.txt [-]
        publicResources               : <GRADLE>/caches/<GRADLE_VERSION>/transforms/xxxxxxxxxxxxxxxxxxxxxxxxxxxxxxxx/transformed/documentfile-28.0.0/public.txt [-]
        renderscriptFolder            : <GRADLE>/caches/<GRADLE_VERSION>/transforms/xxxxxxxxxxxxxxxxxxxxxxxxxxxxxxxx/transformed/documentfile-28.0.0/rs [-]
        resFolder                     : <GRADLE>/caches/<GRADLE_VERSION>/transforms/xxxxxxxxxxxxxxxxxxxxxxxxxxxxxxxx/transformed/documentfile-28.0.0/res [-]
        resStaticLibrary              : <GRADLE>/caches/<GRADLE_VERSION>/transforms/xxxxxxxxxxxxxxxxxxxxxxxxxxxxxxxx/transformed/documentfile-28.0.0/res.apk [-]
        - runtimeJarFiles             : <GRADLE>/caches/<GRADLE_VERSION>/transforms/xxxxxxxxxxxxxxxxxxxxxxxxxxxxxxxx/transformed/documentfile-28.0.0/jars/classes.jar
        symbolFile                    : <GRADLE>/caches/<GRADLE_VERSION>/transforms/xxxxxxxxxxxxxxxxxxxxxxxxxxxxxxxx/transformed/documentfile-28.0.0/R.txt
    - library                     : com.android.support:drawerlayout:28.0.0@aar (IdeAndroidLibraryImpl)
        aidlFolder                    : <GRADLE>/caches/<GRADLE_VERSION>/transforms/xxxxxxxxxxxxxxxxxxxxxxxxxxxxxxxx/transformed/drawerlayout-28.0.0/aidl [-]
        artifact                      : <M2>/com/android/support/drawerlayout/28.0.0/drawerlayout-28.0.0.aar
        artifactAddress               : com.android.support:drawerlayout:28.0.0@aar
        assetsFolder                  : <GRADLE>/caches/<GRADLE_VERSION>/transforms/xxxxxxxxxxxxxxxxxxxxxxxxxxxxxxxx/transformed/drawerlayout-28.0.0/assets [-]
        - compileJarFiles             : <GRADLE>/caches/<GRADLE_VERSION>/transforms/xxxxxxxxxxxxxxxxxxxxxxxxxxxxxxxx/transformed/drawerlayout-28.0.0/jars/classes.jar
        component                     : com.android.support:drawerlayout:28.0.0
        externalAnnotations           : <GRADLE>/caches/<GRADLE_VERSION>/transforms/xxxxxxxxxxxxxxxxxxxxxxxxxxxxxxxx/transformed/drawerlayout-28.0.0/annotations.zip
        folder                        : <GRADLE>/caches/<GRADLE_VERSION>/transforms/xxxxxxxxxxxxxxxxxxxxxxxxxxxxxxxx/transformed/drawerlayout-28.0.0
        jniFolder                     : <GRADLE>/caches/<GRADLE_VERSION>/transforms/xxxxxxxxxxxxxxxxxxxxxxxxxxxxxxxx/transformed/drawerlayout-28.0.0/jni [-]
        manifest                      : <GRADLE>/caches/<GRADLE_VERSION>/transforms/xxxxxxxxxxxxxxxxxxxxxxxxxxxxxxxx/transformed/drawerlayout-28.0.0/AndroidManifest.xml
        proguardRules                 : <GRADLE>/caches/<GRADLE_VERSION>/transforms/xxxxxxxxxxxxxxxxxxxxxxxxxxxxxxxx/transformed/drawerlayout-28.0.0/proguard.txt [-]
        publicResources               : <GRADLE>/caches/<GRADLE_VERSION>/transforms/xxxxxxxxxxxxxxxxxxxxxxxxxxxxxxxx/transformed/drawerlayout-28.0.0/public.txt [-]
        renderscriptFolder            : <GRADLE>/caches/<GRADLE_VERSION>/transforms/xxxxxxxxxxxxxxxxxxxxxxxxxxxxxxxx/transformed/drawerlayout-28.0.0/rs [-]
        resFolder                     : <GRADLE>/caches/<GRADLE_VERSION>/transforms/xxxxxxxxxxxxxxxxxxxxxxxxxxxxxxxx/transformed/drawerlayout-28.0.0/res [-]
        resStaticLibrary              : <GRADLE>/caches/<GRADLE_VERSION>/transforms/xxxxxxxxxxxxxxxxxxxxxxxxxxxxxxxx/transformed/drawerlayout-28.0.0/res.apk [-]
        - runtimeJarFiles             : <GRADLE>/caches/<GRADLE_VERSION>/transforms/xxxxxxxxxxxxxxxxxxxxxxxxxxxxxxxx/transformed/drawerlayout-28.0.0/jars/classes.jar
        symbolFile                    : <GRADLE>/caches/<GRADLE_VERSION>/transforms/xxxxxxxxxxxxxxxxxxxxxxxxxxxxxxxx/transformed/drawerlayout-28.0.0/R.txt
    - library                     : com.android.support:interpolator:28.0.0@aar (IdeAndroidLibraryImpl)
        aidlFolder                    : <GRADLE>/caches/<GRADLE_VERSION>/transforms/xxxxxxxxxxxxxxxxxxxxxxxxxxxxxxxx/transformed/interpolator-28.0.0/aidl [-]
        artifact                      : <M2>/com/android/support/interpolator/28.0.0/interpolator-28.0.0.aar
        artifactAddress               : com.android.support:interpolator:28.0.0@aar
        assetsFolder                  : <GRADLE>/caches/<GRADLE_VERSION>/transforms/xxxxxxxxxxxxxxxxxxxxxxxxxxxxxxxx/transformed/interpolator-28.0.0/assets [-]
        - compileJarFiles             : <GRADLE>/caches/<GRADLE_VERSION>/transforms/xxxxxxxxxxxxxxxxxxxxxxxxxxxxxxxx/transformed/interpolator-28.0.0/jars/classes.jar
        component                     : com.android.support:interpolator:28.0.0
        externalAnnotations           : <GRADLE>/caches/<GRADLE_VERSION>/transforms/xxxxxxxxxxxxxxxxxxxxxxxxxxxxxxxx/transformed/interpolator-28.0.0/annotations.zip [-]
        folder                        : <GRADLE>/caches/<GRADLE_VERSION>/transforms/xxxxxxxxxxxxxxxxxxxxxxxxxxxxxxxx/transformed/interpolator-28.0.0
        jniFolder                     : <GRADLE>/caches/<GRADLE_VERSION>/transforms/xxxxxxxxxxxxxxxxxxxxxxxxxxxxxxxx/transformed/interpolator-28.0.0/jni [-]
        manifest                      : <GRADLE>/caches/<GRADLE_VERSION>/transforms/xxxxxxxxxxxxxxxxxxxxxxxxxxxxxxxx/transformed/interpolator-28.0.0/AndroidManifest.xml
        proguardRules                 : <GRADLE>/caches/<GRADLE_VERSION>/transforms/xxxxxxxxxxxxxxxxxxxxxxxxxxxxxxxx/transformed/interpolator-28.0.0/proguard.txt [-]
        publicResources               : <GRADLE>/caches/<GRADLE_VERSION>/transforms/xxxxxxxxxxxxxxxxxxxxxxxxxxxxxxxx/transformed/interpolator-28.0.0/public.txt [-]
        renderscriptFolder            : <GRADLE>/caches/<GRADLE_VERSION>/transforms/xxxxxxxxxxxxxxxxxxxxxxxxxxxxxxxx/transformed/interpolator-28.0.0/rs [-]
        resFolder                     : <GRADLE>/caches/<GRADLE_VERSION>/transforms/xxxxxxxxxxxxxxxxxxxxxxxxxxxxxxxx/transformed/interpolator-28.0.0/res [-]
        resStaticLibrary              : <GRADLE>/caches/<GRADLE_VERSION>/transforms/xxxxxxxxxxxxxxxxxxxxxxxxxxxxxxxx/transformed/interpolator-28.0.0/res.apk [-]
        - runtimeJarFiles             : <GRADLE>/caches/<GRADLE_VERSION>/transforms/xxxxxxxxxxxxxxxxxxxxxxxxxxxxxxxx/transformed/interpolator-28.0.0/jars/classes.jar
        symbolFile                    : <GRADLE>/caches/<GRADLE_VERSION>/transforms/xxxxxxxxxxxxxxxxxxxxxxxxxxxxxxxx/transformed/interpolator-28.0.0/R.txt
    - library                     : com.android.support:loader:28.0.0@aar (IdeAndroidLibraryImpl)
        aidlFolder                    : <GRADLE>/caches/<GRADLE_VERSION>/transforms/xxxxxxxxxxxxxxxxxxxxxxxxxxxxxxxx/transformed/loader-28.0.0/aidl [-]
        artifact                      : <M2>/com/android/support/loader/28.0.0/loader-28.0.0.aar
        artifactAddress               : com.android.support:loader:28.0.0@aar
        assetsFolder                  : <GRADLE>/caches/<GRADLE_VERSION>/transforms/xxxxxxxxxxxxxxxxxxxxxxxxxxxxxxxx/transformed/loader-28.0.0/assets [-]
        - compileJarFiles             : <GRADLE>/caches/<GRADLE_VERSION>/transforms/xxxxxxxxxxxxxxxxxxxxxxxxxxxxxxxx/transformed/loader-28.0.0/jars/classes.jar
        component                     : com.android.support:loader:28.0.0
        externalAnnotations           : <GRADLE>/caches/<GRADLE_VERSION>/transforms/xxxxxxxxxxxxxxxxxxxxxxxxxxxxxxxx/transformed/loader-28.0.0/annotations.zip [-]
        folder                        : <GRADLE>/caches/<GRADLE_VERSION>/transforms/xxxxxxxxxxxxxxxxxxxxxxxxxxxxxxxx/transformed/loader-28.0.0
        jniFolder                     : <GRADLE>/caches/<GRADLE_VERSION>/transforms/xxxxxxxxxxxxxxxxxxxxxxxxxxxxxxxx/transformed/loader-28.0.0/jni [-]
        manifest                      : <GRADLE>/caches/<GRADLE_VERSION>/transforms/xxxxxxxxxxxxxxxxxxxxxxxxxxxxxxxx/transformed/loader-28.0.0/AndroidManifest.xml
        proguardRules                 : <GRADLE>/caches/<GRADLE_VERSION>/transforms/xxxxxxxxxxxxxxxxxxxxxxxxxxxxxxxx/transformed/loader-28.0.0/proguard.txt [-]
        publicResources               : <GRADLE>/caches/<GRADLE_VERSION>/transforms/xxxxxxxxxxxxxxxxxxxxxxxxxxxxxxxx/transformed/loader-28.0.0/public.txt [-]
        renderscriptFolder            : <GRADLE>/caches/<GRADLE_VERSION>/transforms/xxxxxxxxxxxxxxxxxxxxxxxxxxxxxxxx/transformed/loader-28.0.0/rs [-]
        resFolder                     : <GRADLE>/caches/<GRADLE_VERSION>/transforms/xxxxxxxxxxxxxxxxxxxxxxxxxxxxxxxx/transformed/loader-28.0.0/res [-]
        resStaticLibrary              : <GRADLE>/caches/<GRADLE_VERSION>/transforms/xxxxxxxxxxxxxxxxxxxxxxxxxxxxxxxx/transformed/loader-28.0.0/res.apk [-]
        - runtimeJarFiles             : <GRADLE>/caches/<GRADLE_VERSION>/transforms/xxxxxxxxxxxxxxxxxxxxxxxxxxxxxxxx/transformed/loader-28.0.0/jars/classes.jar
        symbolFile                    : <GRADLE>/caches/<GRADLE_VERSION>/transforms/xxxxxxxxxxxxxxxxxxxxxxxxxxxxxxxx/transformed/loader-28.0.0/R.txt
    - library                     : com.android.support:localbroadcastmanager:28.0.0@aar (IdeAndroidLibraryImpl)
        aidlFolder                    : <GRADLE>/caches/<GRADLE_VERSION>/transforms/xxxxxxxxxxxxxxxxxxxxxxxxxxxxxxxx/transformed/localbroadcastmanager-28.0.0/aidl [-]
        artifact                      : <M2>/com/android/support/localbroadcastmanager/28.0.0/localbroadcastmanager-28.0.0.aar
        artifactAddress               : com.android.support:localbroadcastmanager:28.0.0@aar
        assetsFolder                  : <GRADLE>/caches/<GRADLE_VERSION>/transforms/xxxxxxxxxxxxxxxxxxxxxxxxxxxxxxxx/transformed/localbroadcastmanager-28.0.0/assets [-]
        - compileJarFiles             : <GRADLE>/caches/<GRADLE_VERSION>/transforms/xxxxxxxxxxxxxxxxxxxxxxxxxxxxxxxx/transformed/localbroadcastmanager-28.0.0/jars/classes.jar
        component                     : com.android.support:localbroadcastmanager:28.0.0
        externalAnnotations           : <GRADLE>/caches/<GRADLE_VERSION>/transforms/xxxxxxxxxxxxxxxxxxxxxxxxxxxxxxxx/transformed/localbroadcastmanager-28.0.0/annotations.zip [-]
        folder                        : <GRADLE>/caches/<GRADLE_VERSION>/transforms/xxxxxxxxxxxxxxxxxxxxxxxxxxxxxxxx/transformed/localbroadcastmanager-28.0.0
        jniFolder                     : <GRADLE>/caches/<GRADLE_VERSION>/transforms/xxxxxxxxxxxxxxxxxxxxxxxxxxxxxxxx/transformed/localbroadcastmanager-28.0.0/jni [-]
        manifest                      : <GRADLE>/caches/<GRADLE_VERSION>/transforms/xxxxxxxxxxxxxxxxxxxxxxxxxxxxxxxx/transformed/localbroadcastmanager-28.0.0/AndroidManifest.xml
        proguardRules                 : <GRADLE>/caches/<GRADLE_VERSION>/transforms/xxxxxxxxxxxxxxxxxxxxxxxxxxxxxxxx/transformed/localbroadcastmanager-28.0.0/proguard.txt [-]
        publicResources               : <GRADLE>/caches/<GRADLE_VERSION>/transforms/xxxxxxxxxxxxxxxxxxxxxxxxxxxxxxxx/transformed/localbroadcastmanager-28.0.0/public.txt [-]
        renderscriptFolder            : <GRADLE>/caches/<GRADLE_VERSION>/transforms/xxxxxxxxxxxxxxxxxxxxxxxxxxxxxxxx/transformed/localbroadcastmanager-28.0.0/rs [-]
        resFolder                     : <GRADLE>/caches/<GRADLE_VERSION>/transforms/xxxxxxxxxxxxxxxxxxxxxxxxxxxxxxxx/transformed/localbroadcastmanager-28.0.0/res [-]
        resStaticLibrary              : <GRADLE>/caches/<GRADLE_VERSION>/transforms/xxxxxxxxxxxxxxxxxxxxxxxxxxxxxxxx/transformed/localbroadcastmanager-28.0.0/res.apk [-]
        - runtimeJarFiles             : <GRADLE>/caches/<GRADLE_VERSION>/transforms/xxxxxxxxxxxxxxxxxxxxxxxxxxxxxxxx/transformed/localbroadcastmanager-28.0.0/jars/classes.jar
        symbolFile                    : <GRADLE>/caches/<GRADLE_VERSION>/transforms/xxxxxxxxxxxxxxxxxxxxxxxxxxxxxxxx/transformed/localbroadcastmanager-28.0.0/R.txt
    - library                     : com.android.support:print:28.0.0@aar (IdeAndroidLibraryImpl)
        aidlFolder                    : <GRADLE>/caches/<GRADLE_VERSION>/transforms/xxxxxxxxxxxxxxxxxxxxxxxxxxxxxxxx/transformed/print-28.0.0/aidl [-]
        artifact                      : <M2>/com/android/support/print/28.0.0/print-28.0.0.aar
        artifactAddress               : com.android.support:print:28.0.0@aar
        assetsFolder                  : <GRADLE>/caches/<GRADLE_VERSION>/transforms/xxxxxxxxxxxxxxxxxxxxxxxxxxxxxxxx/transformed/print-28.0.0/assets [-]
        - compileJarFiles             : <GRADLE>/caches/<GRADLE_VERSION>/transforms/xxxxxxxxxxxxxxxxxxxxxxxxxxxxxxxx/transformed/print-28.0.0/jars/classes.jar
        component                     : com.android.support:print:28.0.0
        externalAnnotations           : <GRADLE>/caches/<GRADLE_VERSION>/transforms/xxxxxxxxxxxxxxxxxxxxxxxxxxxxxxxx/transformed/print-28.0.0/annotations.zip
        folder                        : <GRADLE>/caches/<GRADLE_VERSION>/transforms/xxxxxxxxxxxxxxxxxxxxxxxxxxxxxxxx/transformed/print-28.0.0
        jniFolder                     : <GRADLE>/caches/<GRADLE_VERSION>/transforms/xxxxxxxxxxxxxxxxxxxxxxxxxxxxxxxx/transformed/print-28.0.0/jni [-]
        manifest                      : <GRADLE>/caches/<GRADLE_VERSION>/transforms/xxxxxxxxxxxxxxxxxxxxxxxxxxxxxxxx/transformed/print-28.0.0/AndroidManifest.xml
        proguardRules                 : <GRADLE>/caches/<GRADLE_VERSION>/transforms/xxxxxxxxxxxxxxxxxxxxxxxxxxxxxxxx/transformed/print-28.0.0/proguard.txt [-]
        publicResources               : <GRADLE>/caches/<GRADLE_VERSION>/transforms/xxxxxxxxxxxxxxxxxxxxxxxxxxxxxxxx/transformed/print-28.0.0/public.txt [-]
        renderscriptFolder            : <GRADLE>/caches/<GRADLE_VERSION>/transforms/xxxxxxxxxxxxxxxxxxxxxxxxxxxxxxxx/transformed/print-28.0.0/rs [-]
        resFolder                     : <GRADLE>/caches/<GRADLE_VERSION>/transforms/xxxxxxxxxxxxxxxxxxxxxxxxxxxxxxxx/transformed/print-28.0.0/res [-]
        resStaticLibrary              : <GRADLE>/caches/<GRADLE_VERSION>/transforms/xxxxxxxxxxxxxxxxxxxxxxxxxxxxxxxx/transformed/print-28.0.0/res.apk [-]
        - runtimeJarFiles             : <GRADLE>/caches/<GRADLE_VERSION>/transforms/xxxxxxxxxxxxxxxxxxxxxxxxxxxxxxxx/transformed/print-28.0.0/jars/classes.jar
        symbolFile                    : <GRADLE>/caches/<GRADLE_VERSION>/transforms/xxxxxxxxxxxxxxxxxxxxxxxxxxxxxxxx/transformed/print-28.0.0/R.txt
    - library                     : com.android.support:slidingpanelayout:28.0.0@aar (IdeAndroidLibraryImpl)
        aidlFolder                    : <GRADLE>/caches/<GRADLE_VERSION>/transforms/xxxxxxxxxxxxxxxxxxxxxxxxxxxxxxxx/transformed/slidingpanelayout-28.0.0/aidl [-]
        artifact                      : <M2>/com/android/support/slidingpanelayout/28.0.0/slidingpanelayout-28.0.0.aar
        artifactAddress               : com.android.support:slidingpanelayout:28.0.0@aar
        assetsFolder                  : <GRADLE>/caches/<GRADLE_VERSION>/transforms/xxxxxxxxxxxxxxxxxxxxxxxxxxxxxxxx/transformed/slidingpanelayout-28.0.0/assets [-]
        - compileJarFiles             : <GRADLE>/caches/<GRADLE_VERSION>/transforms/xxxxxxxxxxxxxxxxxxxxxxxxxxxxxxxx/transformed/slidingpanelayout-28.0.0/jars/classes.jar
        component                     : com.android.support:slidingpanelayout:28.0.0
        externalAnnotations           : <GRADLE>/caches/<GRADLE_VERSION>/transforms/xxxxxxxxxxxxxxxxxxxxxxxxxxxxxxxx/transformed/slidingpanelayout-28.0.0/annotations.zip [-]
        folder                        : <GRADLE>/caches/<GRADLE_VERSION>/transforms/xxxxxxxxxxxxxxxxxxxxxxxxxxxxxxxx/transformed/slidingpanelayout-28.0.0
        jniFolder                     : <GRADLE>/caches/<GRADLE_VERSION>/transforms/xxxxxxxxxxxxxxxxxxxxxxxxxxxxxxxx/transformed/slidingpanelayout-28.0.0/jni [-]
        manifest                      : <GRADLE>/caches/<GRADLE_VERSION>/transforms/xxxxxxxxxxxxxxxxxxxxxxxxxxxxxxxx/transformed/slidingpanelayout-28.0.0/AndroidManifest.xml
        proguardRules                 : <GRADLE>/caches/<GRADLE_VERSION>/transforms/xxxxxxxxxxxxxxxxxxxxxxxxxxxxxxxx/transformed/slidingpanelayout-28.0.0/proguard.txt [-]
        publicResources               : <GRADLE>/caches/<GRADLE_VERSION>/transforms/xxxxxxxxxxxxxxxxxxxxxxxxxxxxxxxx/transformed/slidingpanelayout-28.0.0/public.txt [-]
        renderscriptFolder            : <GRADLE>/caches/<GRADLE_VERSION>/transforms/xxxxxxxxxxxxxxxxxxxxxxxxxxxxxxxx/transformed/slidingpanelayout-28.0.0/rs [-]
        resFolder                     : <GRADLE>/caches/<GRADLE_VERSION>/transforms/xxxxxxxxxxxxxxxxxxxxxxxxxxxxxxxx/transformed/slidingpanelayout-28.0.0/res [-]
        resStaticLibrary              : <GRADLE>/caches/<GRADLE_VERSION>/transforms/xxxxxxxxxxxxxxxxxxxxxxxxxxxxxxxx/transformed/slidingpanelayout-28.0.0/res.apk [-]
        - runtimeJarFiles             : <GRADLE>/caches/<GRADLE_VERSION>/transforms/xxxxxxxxxxxxxxxxxxxxxxxxxxxxxxxx/transformed/slidingpanelayout-28.0.0/jars/classes.jar
        symbolFile                    : <GRADLE>/caches/<GRADLE_VERSION>/transforms/xxxxxxxxxxxxxxxxxxxxxxxxxxxxxxxx/transformed/slidingpanelayout-28.0.0/R.txt
    - library                     : com.android.support:support-compat:28.0.0@aar (IdeAndroidLibraryImpl)
        aidlFolder                    : <GRADLE>/caches/<GRADLE_VERSION>/transforms/xxxxxxxxxxxxxxxxxxxxxxxxxxxxxxxx/transformed/support-compat-28.0.0/aidl
        artifact                      : <M2>/com/android/support/support-compat/28.0.0/support-compat-28.0.0.aar
        artifactAddress               : com.android.support:support-compat:28.0.0@aar
        assetsFolder                  : <GRADLE>/caches/<GRADLE_VERSION>/transforms/xxxxxxxxxxxxxxxxxxxxxxxxxxxxxxxx/transformed/support-compat-28.0.0/assets [-]
        - compileJarFiles             : <GRADLE>/caches/<GRADLE_VERSION>/transforms/xxxxxxxxxxxxxxxxxxxxxxxxxxxxxxxx/transformed/support-compat-28.0.0/jars/classes.jar
        component                     : com.android.support:support-compat:28.0.0
        externalAnnotations           : <GRADLE>/caches/<GRADLE_VERSION>/transforms/xxxxxxxxxxxxxxxxxxxxxxxxxxxxxxxx/transformed/support-compat-28.0.0/annotations.zip
        folder                        : <GRADLE>/caches/<GRADLE_VERSION>/transforms/xxxxxxxxxxxxxxxxxxxxxxxxxxxxxxxx/transformed/support-compat-28.0.0
        jniFolder                     : <GRADLE>/caches/<GRADLE_VERSION>/transforms/xxxxxxxxxxxxxxxxxxxxxxxxxxxxxxxx/transformed/support-compat-28.0.0/jni [-]
        manifest                      : <GRADLE>/caches/<GRADLE_VERSION>/transforms/xxxxxxxxxxxxxxxxxxxxxxxxxxxxxxxx/transformed/support-compat-28.0.0/AndroidManifest.xml
        proguardRules                 : <GRADLE>/caches/<GRADLE_VERSION>/transforms/xxxxxxxxxxxxxxxxxxxxxxxxxxxxxxxx/transformed/support-compat-28.0.0/proguard.txt
        publicResources               : <GRADLE>/caches/<GRADLE_VERSION>/transforms/xxxxxxxxxxxxxxxxxxxxxxxxxxxxxxxx/transformed/support-compat-28.0.0/public.txt
        renderscriptFolder            : <GRADLE>/caches/<GRADLE_VERSION>/transforms/xxxxxxxxxxxxxxxxxxxxxxxxxxxxxxxx/transformed/support-compat-28.0.0/rs [-]
        resFolder                     : <GRADLE>/caches/<GRADLE_VERSION>/transforms/xxxxxxxxxxxxxxxxxxxxxxxxxxxxxxxx/transformed/support-compat-28.0.0/res
        resStaticLibrary              : <GRADLE>/caches/<GRADLE_VERSION>/transforms/xxxxxxxxxxxxxxxxxxxxxxxxxxxxxxxx/transformed/support-compat-28.0.0/res.apk [-]
        - runtimeJarFiles             : <GRADLE>/caches/<GRADLE_VERSION>/transforms/xxxxxxxxxxxxxxxxxxxxxxxxxxxxxxxx/transformed/support-compat-28.0.0/jars/classes.jar
        symbolFile                    : <GRADLE>/caches/<GRADLE_VERSION>/transforms/xxxxxxxxxxxxxxxxxxxxxxxxxxxxxxxx/transformed/support-compat-28.0.0/R.txt
    - library                     : com.android.support:support-core-ui:28.0.0@aar (IdeAndroidLibraryImpl)
        aidlFolder                    : <GRADLE>/caches/<GRADLE_VERSION>/transforms/xxxxxxxxxxxxxxxxxxxxxxxxxxxxxxxx/transformed/support-core-ui-28.0.0/aidl [-]
        artifact                      : <M2>/com/android/support/support-core-ui/28.0.0/support-core-ui-28.0.0.aar
        artifactAddress               : com.android.support:support-core-ui:28.0.0@aar
        assetsFolder                  : <GRADLE>/caches/<GRADLE_VERSION>/transforms/xxxxxxxxxxxxxxxxxxxxxxxxxxxxxxxx/transformed/support-core-ui-28.0.0/assets [-]
        - compileJarFiles             : <GRADLE>/caches/<GRADLE_VERSION>/transforms/xxxxxxxxxxxxxxxxxxxxxxxxxxxxxxxx/transformed/support-core-ui-28.0.0/jars/classes.jar
        component                     : com.android.support:support-core-ui:28.0.0
        externalAnnotations           : <GRADLE>/caches/<GRADLE_VERSION>/transforms/xxxxxxxxxxxxxxxxxxxxxxxxxxxxxxxx/transformed/support-core-ui-28.0.0/annotations.zip [-]
        folder                        : <GRADLE>/caches/<GRADLE_VERSION>/transforms/xxxxxxxxxxxxxxxxxxxxxxxxxxxxxxxx/transformed/support-core-ui-28.0.0
        jniFolder                     : <GRADLE>/caches/<GRADLE_VERSION>/transforms/xxxxxxxxxxxxxxxxxxxxxxxxxxxxxxxx/transformed/support-core-ui-28.0.0/jni [-]
        manifest                      : <GRADLE>/caches/<GRADLE_VERSION>/transforms/xxxxxxxxxxxxxxxxxxxxxxxxxxxxxxxx/transformed/support-core-ui-28.0.0/AndroidManifest.xml
        proguardRules                 : <GRADLE>/caches/<GRADLE_VERSION>/transforms/xxxxxxxxxxxxxxxxxxxxxxxxxxxxxxxx/transformed/support-core-ui-28.0.0/proguard.txt [-]
        publicResources               : <GRADLE>/caches/<GRADLE_VERSION>/transforms/xxxxxxxxxxxxxxxxxxxxxxxxxxxxxxxx/transformed/support-core-ui-28.0.0/public.txt [-]
        renderscriptFolder            : <GRADLE>/caches/<GRADLE_VERSION>/transforms/xxxxxxxxxxxxxxxxxxxxxxxxxxxxxxxx/transformed/support-core-ui-28.0.0/rs [-]
        resFolder                     : <GRADLE>/caches/<GRADLE_VERSION>/transforms/xxxxxxxxxxxxxxxxxxxxxxxxxxxxxxxx/transformed/support-core-ui-28.0.0/res [-]
        resStaticLibrary              : <GRADLE>/caches/<GRADLE_VERSION>/transforms/xxxxxxxxxxxxxxxxxxxxxxxxxxxxxxxx/transformed/support-core-ui-28.0.0/res.apk [-]
        - runtimeJarFiles             : <GRADLE>/caches/<GRADLE_VERSION>/transforms/xxxxxxxxxxxxxxxxxxxxxxxxxxxxxxxx/transformed/support-core-ui-28.0.0/jars/classes.jar
        symbolFile                    : <GRADLE>/caches/<GRADLE_VERSION>/transforms/xxxxxxxxxxxxxxxxxxxxxxxxxxxxxxxx/transformed/support-core-ui-28.0.0/R.txt
    - library                     : com.android.support:support-core-utils:28.0.0@aar (IdeAndroidLibraryImpl)
        aidlFolder                    : <GRADLE>/caches/<GRADLE_VERSION>/transforms/xxxxxxxxxxxxxxxxxxxxxxxxxxxxxxxx/transformed/support-core-utils-28.0.0/aidl [-]
        artifact                      : <M2>/com/android/support/support-core-utils/28.0.0/support-core-utils-28.0.0.aar
        artifactAddress               : com.android.support:support-core-utils:28.0.0@aar
        assetsFolder                  : <GRADLE>/caches/<GRADLE_VERSION>/transforms/xxxxxxxxxxxxxxxxxxxxxxxxxxxxxxxx/transformed/support-core-utils-28.0.0/assets [-]
        - compileJarFiles             : <GRADLE>/caches/<GRADLE_VERSION>/transforms/xxxxxxxxxxxxxxxxxxxxxxxxxxxxxxxx/transformed/support-core-utils-28.0.0/jars/classes.jar
        component                     : com.android.support:support-core-utils:28.0.0
        externalAnnotations           : <GRADLE>/caches/<GRADLE_VERSION>/transforms/xxxxxxxxxxxxxxxxxxxxxxxxxxxxxxxx/transformed/support-core-utils-28.0.0/annotations.zip [-]
        folder                        : <GRADLE>/caches/<GRADLE_VERSION>/transforms/xxxxxxxxxxxxxxxxxxxxxxxxxxxxxxxx/transformed/support-core-utils-28.0.0
        jniFolder                     : <GRADLE>/caches/<GRADLE_VERSION>/transforms/xxxxxxxxxxxxxxxxxxxxxxxxxxxxxxxx/transformed/support-core-utils-28.0.0/jni [-]
        manifest                      : <GRADLE>/caches/<GRADLE_VERSION>/transforms/xxxxxxxxxxxxxxxxxxxxxxxxxxxxxxxx/transformed/support-core-utils-28.0.0/AndroidManifest.xml
        proguardRules                 : <GRADLE>/caches/<GRADLE_VERSION>/transforms/xxxxxxxxxxxxxxxxxxxxxxxxxxxxxxxx/transformed/support-core-utils-28.0.0/proguard.txt [-]
        publicResources               : <GRADLE>/caches/<GRADLE_VERSION>/transforms/xxxxxxxxxxxxxxxxxxxxxxxxxxxxxxxx/transformed/support-core-utils-28.0.0/public.txt [-]
        renderscriptFolder            : <GRADLE>/caches/<GRADLE_VERSION>/transforms/xxxxxxxxxxxxxxxxxxxxxxxxxxxxxxxx/transformed/support-core-utils-28.0.0/rs [-]
        resFolder                     : <GRADLE>/caches/<GRADLE_VERSION>/transforms/xxxxxxxxxxxxxxxxxxxxxxxxxxxxxxxx/transformed/support-core-utils-28.0.0/res [-]
        resStaticLibrary              : <GRADLE>/caches/<GRADLE_VERSION>/transforms/xxxxxxxxxxxxxxxxxxxxxxxxxxxxxxxx/transformed/support-core-utils-28.0.0/res.apk [-]
        - runtimeJarFiles             : <GRADLE>/caches/<GRADLE_VERSION>/transforms/xxxxxxxxxxxxxxxxxxxxxxxxxxxxxxxx/transformed/support-core-utils-28.0.0/jars/classes.jar
        symbolFile                    : <GRADLE>/caches/<GRADLE_VERSION>/transforms/xxxxxxxxxxxxxxxxxxxxxxxxxxxxxxxx/transformed/support-core-utils-28.0.0/R.txt
    - library                     : com.android.support:support-fragment:28.0.0@aar (IdeAndroidLibraryImpl)
        aidlFolder                    : <GRADLE>/caches/<GRADLE_VERSION>/transforms/xxxxxxxxxxxxxxxxxxxxxxxxxxxxxxxx/transformed/support-fragment-28.0.0/aidl [-]
        artifact                      : <M2>/com/android/support/support-fragment/28.0.0/support-fragment-28.0.0.aar
        artifactAddress               : com.android.support:support-fragment:28.0.0@aar
        assetsFolder                  : <GRADLE>/caches/<GRADLE_VERSION>/transforms/xxxxxxxxxxxxxxxxxxxxxxxxxxxxxxxx/transformed/support-fragment-28.0.0/assets [-]
        - compileJarFiles             : <GRADLE>/caches/<GRADLE_VERSION>/transforms/xxxxxxxxxxxxxxxxxxxxxxxxxxxxxxxx/transformed/support-fragment-28.0.0/jars/classes.jar
        component                     : com.android.support:support-fragment:28.0.0
        externalAnnotations           : <GRADLE>/caches/<GRADLE_VERSION>/transforms/xxxxxxxxxxxxxxxxxxxxxxxxxxxxxxxx/transformed/support-fragment-28.0.0/annotations.zip
        folder                        : <GRADLE>/caches/<GRADLE_VERSION>/transforms/xxxxxxxxxxxxxxxxxxxxxxxxxxxxxxxx/transformed/support-fragment-28.0.0
        jniFolder                     : <GRADLE>/caches/<GRADLE_VERSION>/transforms/xxxxxxxxxxxxxxxxxxxxxxxxxxxxxxxx/transformed/support-fragment-28.0.0/jni [-]
        manifest                      : <GRADLE>/caches/<GRADLE_VERSION>/transforms/xxxxxxxxxxxxxxxxxxxxxxxxxxxxxxxx/transformed/support-fragment-28.0.0/AndroidManifest.xml
        proguardRules                 : <GRADLE>/caches/<GRADLE_VERSION>/transforms/xxxxxxxxxxxxxxxxxxxxxxxxxxxxxxxx/transformed/support-fragment-28.0.0/proguard.txt [-]
        publicResources               : <GRADLE>/caches/<GRADLE_VERSION>/transforms/xxxxxxxxxxxxxxxxxxxxxxxxxxxxxxxx/transformed/support-fragment-28.0.0/public.txt [-]
        renderscriptFolder            : <GRADLE>/caches/<GRADLE_VERSION>/transforms/xxxxxxxxxxxxxxxxxxxxxxxxxxxxxxxx/transformed/support-fragment-28.0.0/rs [-]
        resFolder                     : <GRADLE>/caches/<GRADLE_VERSION>/transforms/xxxxxxxxxxxxxxxxxxxxxxxxxxxxxxxx/transformed/support-fragment-28.0.0/res [-]
        resStaticLibrary              : <GRADLE>/caches/<GRADLE_VERSION>/transforms/xxxxxxxxxxxxxxxxxxxxxxxxxxxxxxxx/transformed/support-fragment-28.0.0/res.apk [-]
        - runtimeJarFiles             : <GRADLE>/caches/<GRADLE_VERSION>/transforms/xxxxxxxxxxxxxxxxxxxxxxxxxxxxxxxx/transformed/support-fragment-28.0.0/jars/classes.jar
        symbolFile                    : <GRADLE>/caches/<GRADLE_VERSION>/transforms/xxxxxxxxxxxxxxxxxxxxxxxxxxxxxxxx/transformed/support-fragment-28.0.0/R.txt
    - library                     : com.android.support:support-vector-drawable:28.0.0@aar (IdeAndroidLibraryImpl)
        aidlFolder                    : <GRADLE>/caches/<GRADLE_VERSION>/transforms/xxxxxxxxxxxxxxxxxxxxxxxxxxxxxxxx/transformed/support-vector-drawable-28.0.0/aidl [-]
        artifact                      : <M2>/com/android/support/support-vector-drawable/28.0.0/support-vector-drawable-28.0.0.aar
        artifactAddress               : com.android.support:support-vector-drawable:28.0.0@aar
        assetsFolder                  : <GRADLE>/caches/<GRADLE_VERSION>/transforms/xxxxxxxxxxxxxxxxxxxxxxxxxxxxxxxx/transformed/support-vector-drawable-28.0.0/assets [-]
        - compileJarFiles             : <GRADLE>/caches/<GRADLE_VERSION>/transforms/xxxxxxxxxxxxxxxxxxxxxxxxxxxxxxxx/transformed/support-vector-drawable-28.0.0/jars/classes.jar
        component                     : com.android.support:support-vector-drawable:28.0.0
        externalAnnotations           : <GRADLE>/caches/<GRADLE_VERSION>/transforms/xxxxxxxxxxxxxxxxxxxxxxxxxxxxxxxx/transformed/support-vector-drawable-28.0.0/annotations.zip [-]
        folder                        : <GRADLE>/caches/<GRADLE_VERSION>/transforms/xxxxxxxxxxxxxxxxxxxxxxxxxxxxxxxx/transformed/support-vector-drawable-28.0.0
        jniFolder                     : <GRADLE>/caches/<GRADLE_VERSION>/transforms/xxxxxxxxxxxxxxxxxxxxxxxxxxxxxxxx/transformed/support-vector-drawable-28.0.0/jni [-]
        manifest                      : <GRADLE>/caches/<GRADLE_VERSION>/transforms/xxxxxxxxxxxxxxxxxxxxxxxxxxxxxxxx/transformed/support-vector-drawable-28.0.0/AndroidManifest.xml
        proguardRules                 : <GRADLE>/caches/<GRADLE_VERSION>/transforms/xxxxxxxxxxxxxxxxxxxxxxxxxxxxxxxx/transformed/support-vector-drawable-28.0.0/proguard.txt [-]
        publicResources               : <GRADLE>/caches/<GRADLE_VERSION>/transforms/xxxxxxxxxxxxxxxxxxxxxxxxxxxxxxxx/transformed/support-vector-drawable-28.0.0/public.txt [-]
        renderscriptFolder            : <GRADLE>/caches/<GRADLE_VERSION>/transforms/xxxxxxxxxxxxxxxxxxxxxxxxxxxxxxxx/transformed/support-vector-drawable-28.0.0/rs [-]
        resFolder                     : <GRADLE>/caches/<GRADLE_VERSION>/transforms/xxxxxxxxxxxxxxxxxxxxxxxxxxxxxxxx/transformed/support-vector-drawable-28.0.0/res [-]
        resStaticLibrary              : <GRADLE>/caches/<GRADLE_VERSION>/transforms/xxxxxxxxxxxxxxxxxxxxxxxxxxxxxxxx/transformed/support-vector-drawable-28.0.0/res.apk [-]
        - runtimeJarFiles             : <GRADLE>/caches/<GRADLE_VERSION>/transforms/xxxxxxxxxxxxxxxxxxxxxxxxxxxxxxxx/transformed/support-vector-drawable-28.0.0/jars/classes.jar
        symbolFile                    : <GRADLE>/caches/<GRADLE_VERSION>/transforms/xxxxxxxxxxxxxxxxxxxxxxxxxxxxxxxx/transformed/support-vector-drawable-28.0.0/R.txt
    - library                     : com.android.support:swiperefreshlayout:28.0.0@aar (IdeAndroidLibraryImpl)
        aidlFolder                    : <GRADLE>/caches/<GRADLE_VERSION>/transforms/xxxxxxxxxxxxxxxxxxxxxxxxxxxxxxxx/transformed/swiperefreshlayout-28.0.0/aidl [-]
        artifact                      : <M2>/com/android/support/swiperefreshlayout/28.0.0/swiperefreshlayout-28.0.0.aar
        artifactAddress               : com.android.support:swiperefreshlayout:28.0.0@aar
        assetsFolder                  : <GRADLE>/caches/<GRADLE_VERSION>/transforms/xxxxxxxxxxxxxxxxxxxxxxxxxxxxxxxx/transformed/swiperefreshlayout-28.0.0/assets [-]
        - compileJarFiles             : <GRADLE>/caches/<GRADLE_VERSION>/transforms/xxxxxxxxxxxxxxxxxxxxxxxxxxxxxxxx/transformed/swiperefreshlayout-28.0.0/jars/classes.jar
        component                     : com.android.support:swiperefreshlayout:28.0.0
        externalAnnotations           : <GRADLE>/caches/<GRADLE_VERSION>/transforms/xxxxxxxxxxxxxxxxxxxxxxxxxxxxxxxx/transformed/swiperefreshlayout-28.0.0/annotations.zip
        folder                        : <GRADLE>/caches/<GRADLE_VERSION>/transforms/xxxxxxxxxxxxxxxxxxxxxxxxxxxxxxxx/transformed/swiperefreshlayout-28.0.0
        jniFolder                     : <GRADLE>/caches/<GRADLE_VERSION>/transforms/xxxxxxxxxxxxxxxxxxxxxxxxxxxxxxxx/transformed/swiperefreshlayout-28.0.0/jni [-]
        manifest                      : <GRADLE>/caches/<GRADLE_VERSION>/transforms/xxxxxxxxxxxxxxxxxxxxxxxxxxxxxxxx/transformed/swiperefreshlayout-28.0.0/AndroidManifest.xml
        proguardRules                 : <GRADLE>/caches/<GRADLE_VERSION>/transforms/xxxxxxxxxxxxxxxxxxxxxxxxxxxxxxxx/transformed/swiperefreshlayout-28.0.0/proguard.txt [-]
        publicResources               : <GRADLE>/caches/<GRADLE_VERSION>/transforms/xxxxxxxxxxxxxxxxxxxxxxxxxxxxxxxx/transformed/swiperefreshlayout-28.0.0/public.txt [-]
        renderscriptFolder            : <GRADLE>/caches/<GRADLE_VERSION>/transforms/xxxxxxxxxxxxxxxxxxxxxxxxxxxxxxxx/transformed/swiperefreshlayout-28.0.0/rs [-]
        resFolder                     : <GRADLE>/caches/<GRADLE_VERSION>/transforms/xxxxxxxxxxxxxxxxxxxxxxxxxxxxxxxx/transformed/swiperefreshlayout-28.0.0/res [-]
        resStaticLibrary              : <GRADLE>/caches/<GRADLE_VERSION>/transforms/xxxxxxxxxxxxxxxxxxxxxxxxxxxxxxxx/transformed/swiperefreshlayout-28.0.0/res.apk [-]
        - runtimeJarFiles             : <GRADLE>/caches/<GRADLE_VERSION>/transforms/xxxxxxxxxxxxxxxxxxxxxxxxxxxxxxxx/transformed/swiperefreshlayout-28.0.0/jars/classes.jar
        symbolFile                    : <GRADLE>/caches/<GRADLE_VERSION>/transforms/xxxxxxxxxxxxxxxxxxxxxxxxxxxxxxxx/transformed/swiperefreshlayout-28.0.0/R.txt
    - library                     : com.android.support:versionedparcelable:28.0.0@aar (IdeAndroidLibraryImpl)
        aidlFolder                    : <GRADLE>/caches/<GRADLE_VERSION>/transforms/xxxxxxxxxxxxxxxxxxxxxxxxxxxxxxxx/transformed/versionedparcelable-28.0.0/aidl
        artifact                      : <M2>/com/android/support/versionedparcelable/28.0.0/versionedparcelable-28.0.0.aar
        artifactAddress               : com.android.support:versionedparcelable:28.0.0@aar
        assetsFolder                  : <GRADLE>/caches/<GRADLE_VERSION>/transforms/xxxxxxxxxxxxxxxxxxxxxxxxxxxxxxxx/transformed/versionedparcelable-28.0.0/assets [-]
        - compileJarFiles             : <GRADLE>/caches/<GRADLE_VERSION>/transforms/xxxxxxxxxxxxxxxxxxxxxxxxxxxxxxxx/transformed/versionedparcelable-28.0.0/jars/classes.jar
        component                     : com.android.support:versionedparcelable:28.0.0
        externalAnnotations           : <GRADLE>/caches/<GRADLE_VERSION>/transforms/xxxxxxxxxxxxxxxxxxxxxxxxxxxxxxxx/transformed/versionedparcelable-28.0.0/annotations.zip [-]
        folder                        : <GRADLE>/caches/<GRADLE_VERSION>/transforms/xxxxxxxxxxxxxxxxxxxxxxxxxxxxxxxx/transformed/versionedparcelable-28.0.0
        jniFolder                     : <GRADLE>/caches/<GRADLE_VERSION>/transforms/xxxxxxxxxxxxxxxxxxxxxxxxxxxxxxxx/transformed/versionedparcelable-28.0.0/jni [-]
        manifest                      : <GRADLE>/caches/<GRADLE_VERSION>/transforms/xxxxxxxxxxxxxxxxxxxxxxxxxxxxxxxx/transformed/versionedparcelable-28.0.0/AndroidManifest.xml
        proguardRules                 : <GRADLE>/caches/<GRADLE_VERSION>/transforms/xxxxxxxxxxxxxxxxxxxxxxxxxxxxxxxx/transformed/versionedparcelable-28.0.0/proguard.txt
        publicResources               : <GRADLE>/caches/<GRADLE_VERSION>/transforms/xxxxxxxxxxxxxxxxxxxxxxxxxxxxxxxx/transformed/versionedparcelable-28.0.0/public.txt [-]
        renderscriptFolder            : <GRADLE>/caches/<GRADLE_VERSION>/transforms/xxxxxxxxxxxxxxxxxxxxxxxxxxxxxxxx/transformed/versionedparcelable-28.0.0/rs [-]
        resFolder                     : <GRADLE>/caches/<GRADLE_VERSION>/transforms/xxxxxxxxxxxxxxxxxxxxxxxxxxxxxxxx/transformed/versionedparcelable-28.0.0/res [-]
        resStaticLibrary              : <GRADLE>/caches/<GRADLE_VERSION>/transforms/xxxxxxxxxxxxxxxxxxxxxxxxxxxxxxxx/transformed/versionedparcelable-28.0.0/res.apk [-]
        - runtimeJarFiles             : <GRADLE>/caches/<GRADLE_VERSION>/transforms/xxxxxxxxxxxxxxxxxxxxxxxxxxxxxxxx/transformed/versionedparcelable-28.0.0/jars/classes.jar
        symbolFile                    : <GRADLE>/caches/<GRADLE_VERSION>/transforms/xxxxxxxxxxxxxxxxxxxxxxxxxxxxxxxx/transformed/versionedparcelable-28.0.0/R.txt
    - library                     : com.android.support:viewpager:28.0.0@aar (IdeAndroidLibraryImpl)
        aidlFolder                    : <GRADLE>/caches/<GRADLE_VERSION>/transforms/xxxxxxxxxxxxxxxxxxxxxxxxxxxxxxxx/transformed/viewpager-28.0.0/aidl [-]
        artifact                      : <M2>/com/android/support/viewpager/28.0.0/viewpager-28.0.0.aar
        artifactAddress               : com.android.support:viewpager:28.0.0@aar
        assetsFolder                  : <GRADLE>/caches/<GRADLE_VERSION>/transforms/xxxxxxxxxxxxxxxxxxxxxxxxxxxxxxxx/transformed/viewpager-28.0.0/assets [-]
        - compileJarFiles             : <GRADLE>/caches/<GRADLE_VERSION>/transforms/xxxxxxxxxxxxxxxxxxxxxxxxxxxxxxxx/transformed/viewpager-28.0.0/jars/classes.jar
        component                     : com.android.support:viewpager:28.0.0
        externalAnnotations           : <GRADLE>/caches/<GRADLE_VERSION>/transforms/xxxxxxxxxxxxxxxxxxxxxxxxxxxxxxxx/transformed/viewpager-28.0.0/annotations.zip [-]
        folder                        : <GRADLE>/caches/<GRADLE_VERSION>/transforms/xxxxxxxxxxxxxxxxxxxxxxxxxxxxxxxx/transformed/viewpager-28.0.0
        jniFolder                     : <GRADLE>/caches/<GRADLE_VERSION>/transforms/xxxxxxxxxxxxxxxxxxxxxxxxxxxxxxxx/transformed/viewpager-28.0.0/jni [-]
        manifest                      : <GRADLE>/caches/<GRADLE_VERSION>/transforms/xxxxxxxxxxxxxxxxxxxxxxxxxxxxxxxx/transformed/viewpager-28.0.0/AndroidManifest.xml
        proguardRules                 : <GRADLE>/caches/<GRADLE_VERSION>/transforms/xxxxxxxxxxxxxxxxxxxxxxxxxxxxxxxx/transformed/viewpager-28.0.0/proguard.txt [-]
        publicResources               : <GRADLE>/caches/<GRADLE_VERSION>/transforms/xxxxxxxxxxxxxxxxxxxxxxxxxxxxxxxx/transformed/viewpager-28.0.0/public.txt [-]
        renderscriptFolder            : <GRADLE>/caches/<GRADLE_VERSION>/transforms/xxxxxxxxxxxxxxxxxxxxxxxxxxxxxxxx/transformed/viewpager-28.0.0/rs [-]
        resFolder                     : <GRADLE>/caches/<GRADLE_VERSION>/transforms/xxxxxxxxxxxxxxxxxxxxxxxxxxxxxxxx/transformed/viewpager-28.0.0/res [-]
        resStaticLibrary              : <GRADLE>/caches/<GRADLE_VERSION>/transforms/xxxxxxxxxxxxxxxxxxxxxxxxxxxxxxxx/transformed/viewpager-28.0.0/res.apk [-]
        - runtimeJarFiles             : <GRADLE>/caches/<GRADLE_VERSION>/transforms/xxxxxxxxxxxxxxxxxxxxxxxxxxxxxxxx/transformed/viewpager-28.0.0/jars/classes.jar
        symbolFile                    : <GRADLE>/caches/<GRADLE_VERSION>/transforms/xxxxxxxxxxxxxxxxxxxxxxxxxxxxxxxx/transformed/viewpager-28.0.0/R.txt
    - library                     : android.arch.core:common:1.1.1 (IdeJavaLibraryImpl)
        artifact                      : <M2>/android/arch/core/common/1.1.1/common-1.1.1.jar
        artifactAddress               : android.arch.core:common:1.1.1@jar
        component                     : android.arch.core:common:1.1.1
    - library                     : android.arch.lifecycle:common:1.1.1 (IdeJavaLibraryImpl)
        artifact                      : <M2>/android/arch/lifecycle/common/1.1.1/common-1.1.1.jar
        artifactAddress               : android.arch.lifecycle:common:1.1.1@jar
        component                     : android.arch.lifecycle:common:1.1.1
    - library                     : com.android.support.constraint:constraint-layout-solver:1.0.2 (IdeJavaLibraryImpl)
        artifact                      : <M2>/com/android/support/constraint/constraint-layout-solver/<VERSION>/constraint-layout-solver-<VERSION>.jar
        artifactAddress               : com.android.support.constraint:constraint-layout-solver:1.0.2@jar
        component                     : com.android.support.constraint:constraint-layout-solver:1.0.2
    - library                     : com.android.support:collections:28.0.0 (IdeJavaLibraryImpl)
        artifact                      : <M2>/com/android/support/collections/<VERSION>/collections-<VERSION>.jar
        artifactAddress               : com.android.support:collections:28.0.0@jar
        component                     : com.android.support:collections:28.0.0
    - library                     : com.android.support:support-annotations:28.0.0 (IdeJavaLibraryImpl)
        artifact                      : <M2>/com/android/support/support-annotations/<VERSION>/support-annotations-<VERSION>.jar
        artifactAddress               : com.android.support:support-annotations:28.0.0@jar
        component                     : com.android.support:support-annotations:28.0.0
    - library                     : com.google.code.findbugs:jsr305:2.0.1 (IdeJavaLibraryImpl)
        artifact                      : <M2>/com/google/code/findbugs/jsr305/2.0.1/jsr305-2.0.1.jar
        artifactAddress               : com.google.code.findbugs:jsr305:2.0.1@jar
        component                     : com.google.code.findbugs:jsr305:2.0.1
    - library                     : com.google.guava:guava:19.0 (IdeJavaLibraryImpl)
        artifact                      : <M2>/com/google/guava/guava/19.0/guava-19.0.jar
        artifactAddress               : com.google.guava:guava:19.0@jar
        component                     : com.google.guava:guava:19.0
    - library                     : com.squareup:javawriter:2.1.1 (IdeJavaLibraryImpl)
        artifact                      : <M2>/com/squareup/javawriter/2.1.1/javawriter-2.1.1.jar
        artifactAddress               : com.squareup:javawriter:2.1.1@jar
        component                     : com.squareup:javawriter:2.1.1
    - library                     : javax.inject:javax.inject:1 (IdeJavaLibraryImpl)
        artifact                      : <M2>/javax/inject/javax.inject/1/javax.inject-1.jar
        artifactAddress               : javax.inject:javax.inject:1@jar
        component                     : javax.inject:javax.inject:1
    - library                     : junit:junit:4.12 (IdeJavaLibraryImpl)
        artifact                      : <M2>/junit/junit/4.12/junit-4.12.jar
        artifactAddress               : junit:junit:4.12@jar
        component                     : junit:junit:4.12
    - library                     : net.sf.kxml:kxml2:2.3.0 (IdeJavaLibraryImpl)
        artifact                      : <M2>/net/sf/kxml/kxml2/2.3.0/kxml2-2.3.0.jar
        artifactAddress               : net.sf.kxml:kxml2:2.3.0@jar
        component                     : net.sf.kxml:kxml2:2.3.0
    - library                     : org.hamcrest:hamcrest-core:1.3 (IdeJavaLibraryImpl)
        artifact                      : <M2>/org/hamcrest/hamcrest-core/1.3/hamcrest-core-1.3.jar
        artifactAddress               : org.hamcrest:hamcrest-core:1.3@jar
        component                     : org.hamcrest:hamcrest-core:1.3
    - library                     : org.hamcrest:hamcrest-integration:1.3 (IdeJavaLibraryImpl)
        artifact                      : <M2>/org/hamcrest/hamcrest-integration/1.3/hamcrest-integration-1.3.jar
        artifactAddress               : org.hamcrest:hamcrest-integration:1.3@jar
        component                     : org.hamcrest:hamcrest-integration:1.3
    - library                     : org.hamcrest:hamcrest-library:1.3 (IdeJavaLibraryImpl)
        artifact                      : <M2>/org/hamcrest/hamcrest-library/1.3/hamcrest-library-1.3.jar
        artifactAddress               : org.hamcrest:hamcrest-library:1.3@jar
        component                     : org.hamcrest:hamcrest-library:1.3
    - library                     : <ROOT>::app@debug (IdeModuleLibraryImpl)
        buildId                       : <ROOT>
        projectPath                   : :app
        sourceSet                     : MAIN
        variant                       : debug
MODULE                        : project
    externalProject               : project (DefaultExternalProject)
        path                          : : [-]
        identityPath                  : : [-]
        name                          : project
        qName                         : project
        version                       : unspecified
        projectDir                    : <ROOT>
<<<<<<< HEAD
        buildDir                      : <ROOT>/build [-]
=======
        buildDir                      : <ROOT>/build
>>>>>>> 8b7d83e8
        buildFile                     : <ROOT>/build.gradle
        externalSystemId              : GRADLE
        childProjects
            app                           : :app (DefaultExternalProject)
                path                          : :app [-]
                identityPath                  : :app [-]
                name                          : app
                qName                         : :app
                group                         : project
                version                       : unspecified
                projectDir                    : <ROOT>/app
                buildDir                      : <ROOT>/app/build [-]
                buildFile                     : <ROOT>/app/build.gradle
                externalSystemId              : GRADLE
                sourceSetModel                : DefaultGradleSourceSetModel
                    sourceCompatibility           : <PROJECT_JDK_FEATURE_LEVEL>
                    targetCompatibility           : <PROJECT_JDK_FEATURE_LEVEL>
                    configurationArtifacts
                        _internal-unified-test-platform-android-device-provider-ddmlib        : <empty>
                        _internal-unified-test-platform-android-device-provider-gradle        : <empty>
                        _internal-unified-test-platform-android-driver-instrumentation        : <empty>
                        _internal-unified-test-platform-android-test-plugin         : <empty>
                        _internal-unified-test-platform-android-test-plugin-host-additional-test-output : <empty>
                        _internal-unified-test-platform-android-test-plugin-host-apk-installer          : <empty>
                        _internal-unified-test-platform-android-test-plugin-host-coverage     : <empty>
                        _internal-unified-test-platform-android-test-plugin-host-device-info  : <empty>
                        _internal-unified-test-platform-android-test-plugin-host-emulator-control       : <empty>
                        _internal-unified-test-platform-android-test-plugin-host-logcat       : <empty>
                        _internal-unified-test-platform-android-test-plugin-result-listener-gradle      : <empty>
                        _internal-unified-test-platform-core    : <empty>
                        _internal-unified-test-platform-launcher          : <empty>
                        androidApis                   : <empty>
                        androidJdkImage               : <empty>
                        androidTestAnnotationProcessor          : <empty>
                        androidTestCompileOnly        : <empty>
                        androidTestDebugAnnotationProcessor     : <empty>
                        androidTestDebugCompileOnly   : <empty>
                        androidTestDebugImplementation          : <empty>
                        androidTestDebugRuntimeOnly   : <empty>
                        androidTestDebugWearApp       : <empty>
                        androidTestImplementation     : <empty>
                        androidTestReleaseAnnotationProcessor   : <empty>
                        androidTestReleaseCompileOnly : <empty>
                        androidTestReleaseImplementation        : <empty>
                        androidTestReleaseRuntimeOnly : <empty>
                        androidTestReleaseWearApp     : <empty>
                        androidTestRuntimeOnly        : <empty>
                        androidTestUtil               : <empty>
                        androidTestWearApp            : <empty>
                        annotationProcessor           : <empty>
                        api                           : <empty>
                        archives                      : <empty>
                        compileOnly                   : <empty>
                        compileOnlyApi                : <empty>
                        coreLibraryDesugaring         : <empty>
                        debugAndroidTestAnnotationProcessorClasspath      : <empty>
                        debugAndroidTestCompileClasspath        : <empty>
                        debugAndroidTestRuntimeClasspath        : <empty>
                        debugAnnotationProcessor      : <empty>
                        debugAnnotationProcessorClasspath       : <empty>
                        debugApi                      : <empty>
                        debugApiElements              : <empty>
                        debugCompileClasspath         : <empty>
                        debugCompileOnly              : <empty>
                        debugCompileOnlyApi           : <empty>
                        debugImplementation           : <empty>
                        debugReverseMetadataValues    : <empty>
                        debugRuntimeClasspath         : <empty>
                        debugRuntimeElements          : <empty>
                        debugRuntimeOnly              : <empty>
                        debugUnitTestAnnotationProcessorClasspath         : <empty>
                        debugUnitTestCompileClasspath : <empty>
                        debugUnitTestRuntimeClasspath : <empty>
                        debugWearApp                  : <empty>
                        debugWearBundling             : <empty>
                        default                       : <empty>
                        implementation                : <empty>
                        lintChecks                    : <empty>
                        lintPublish                   : <empty>
                        releaseAnnotationProcessor    : <empty>
                        releaseAnnotationProcessorClasspath     : <empty>
                        releaseApi                    : <empty>
                        releaseApiElements            : <empty>
                        releaseCompileClasspath       : <empty>
                        releaseCompileOnly            : <empty>
                        releaseCompileOnlyApi         : <empty>
                        releaseImplementation         : <empty>
                        releaseReverseMetadataValues  : <empty>
                        releaseRuntimeClasspath       : <empty>
                        releaseRuntimeElements        : <empty>
                        releaseRuntimeOnly            : <empty>
                        releaseUnitTestAnnotationProcessorClasspath       : <empty>
                        releaseUnitTestCompileClasspath         : <empty>
                        releaseUnitTestRuntimeClasspath         : <empty>
                        releaseWearApp                : <empty>
                        releaseWearBundling           : <empty>
                        runtimeOnly                   : <empty>
                        testAnnotationProcessor       : <empty>
                        testCompileClasspath          : <empty>
                        testCompileOnly               : <empty>
                        testDebugAnnotationProcessor  : <empty>
                        testDebugCompileOnly          : <empty>
                        testDebugImplementation       : <empty>
                        testDebugRuntimeOnly          : <empty>
                        testDebugWearApp              : <empty>
                        testFixturesAnnotationProcessor         : <empty>
                        testFixturesApi               : <empty>
                        testFixturesCompileOnly       : <empty>
                        testFixturesCompileOnlyApi    : <empty>
                        testFixturesDebugAnnotationProcessor    : <empty>
                        testFixturesDebugApi          : <empty>
                        testFixturesDebugCompileOnly  : <empty>
                        testFixturesDebugCompileOnlyApi         : <empty>
                        testFixturesDebugImplementation         : <empty>
                        testFixturesDebugRuntimeOnly  : <empty>
                        testFixturesDebugWearApp      : <empty>
                        testFixturesImplementation    : <empty>
                        testFixturesReleaseAnnotationProcessor  : <empty>
                        testFixturesReleaseApi        : <empty>
                        testFixturesReleaseCompileOnly          : <empty>
                        testFixturesReleaseCompileOnlyApi       : <empty>
                        testFixturesReleaseImplementation       : <empty>
                        testFixturesReleaseRuntimeOnly          : <empty>
                        testFixturesReleaseWearApp    : <empty>
                        testFixturesRuntimeOnly       : <empty>
                        testFixturesWearApp           : <empty>
                        testImplementation            : <empty>
                        testReleaseAnnotationProcessor          : <empty>
                        testReleaseCompileOnly        : <empty>
                        testReleaseImplementation     : <empty>
                        testReleaseRuntimeOnly        : <empty>
                        testReleaseWearApp            : <empty>
                        testRuntimeClasspath          : <empty>
                        testRuntimeOnly               : <empty>
                        testWearApp                   : <empty>
                        wearApp                       : <empty>
                taskModel                     : DefaultGradleTaskModel
                    tasks
                        testDebugUnitTest             : testDebugUnitTest (DefaultExternalTask)
                            qName                         : :app:testDebugUnitTest
                        testReleaseUnitTest           : testReleaseUnitTest (DefaultExternalTask)
                            qName                         : :app:testReleaseUnitTest
        sourceSetModel                : DefaultGradleSourceSetModel
        taskModel                     : DefaultGradleTaskModel
<<<<<<< HEAD
=======
            tasks
                testDebugUnitTest             : testDebugUnitTest (DefaultExternalTask)
                    qName                         : :app:testDebugUnitTest
                testReleaseUnitTest           : testReleaseUnitTest (DefaultExternalTask)
                    qName                         : :app:testReleaseUnitTest
>>>>>>> 8b7d83e8
MODULE                        : project.app
    GradleModuleModel
        agpVersion                    : <AGP_VERSION>
        gradlePath                    : :app
        gradleVersion                 : <GRADLE_VERSION>
        buildFile                     : <ROOT>/app/build.gradle
        buildFilePath                 : <ROOT>/app/build.gradle
        rootFolderPath                : <ROOT>
        hasSafeArgsJava               : false
        hasSafeArgsKotlin             : false
    CurrentVariantReportedVersions
        minSdk
            ApiLevel                      : 19
            ApiString                     : 19
        runtimeMinSdk
            ApiLevel                      : 19
            ApiString                     : 19
        targetSdk
            ApiLevel                      : 34
            ApiString                     : 34
    RootBuildId                   : <ROOT>
    BuildId                       : <ROOT>
    ProjectPath                   : :app
    ModelVersion                  : <AGP_VERSION>
    ProjectType                   : PROJECT_TYPE_APP
    CompileTarget                 : android-34
    BuildFolder                   : <ROOT>/app/build [-]
    buildToolsVersion             : <CURRENT_BUILD_TOOLS_VERSION>
    IsBaseSplit                   : true
    GroupId                       : project
    Namespace                     : google.simpleapplication
    TestNamespace                 : google.simpleapplication.test
    AaptOptions
        NameSpacing                   : DISABLED
    LintOptions
        IsCheckTestSources            : false
        IsCheckDependencies           : false
        IsAbortOnError                : false
        IsAbsolutePaths               : true
        IsNoLines                     : false
        IsQuiet                       : false
        IsCheckAllWarnings            : false
        IsIgnoreWarnings              : false
        IsWarningsAsErrors            : false
        IsIgnoreTestSources           : false
        IsIgnoreTestFixturesSources   : false
        IsCheckGeneratedSources       : false
        IsCheckReleaseBuilds          : true
        IsExplainIssues               : true
        IsShowAll                     : false
        TextReport                    : false
        HtmlReport                    : true
        XmlReport                     : true
        SarifReport                   : false
    JavaCompileOptions
        Encoding                      : UTF-8
        SourceCompatibility           : 1.8
        TargetCompatibility           : 1.8
        IsCoreLibraryDesugaringEnabled          : false
    AgpFlags
        ApplicationRClassConstantIds  : false
        AestRClassConstantIds         : false
        TransitiveRClasses            : false
        UseAndroidX                   : false
        UsesCompose                   : false
        MlModelBindingEnabled         : false
        AndroidResourcesEnabled       : true
        DataBindingEnabled            : false
<<<<<<< HEAD
=======
        GenerateManifestClass         : false
>>>>>>> 8b7d83e8
    - basicVariant:               : debug
        applicationId                 : google.simpleapplication
        testApplicationId             : google.simpleapplication.test
        buildType                     : debug
    - basicVariant:               : release
        applicationId                 : google.simpleapplication
        buildType                     : release
    BootClassPath                 : <ANDROID_SDK>/platforms/android-34/android.jar
    ViewBindingOptions
        Enabled                       : false
    DependenciesInfo
        IncludeInApk                  : true
        IncludeInBundle               : true
    DefaultConfig
        ProductFlavor
            Name                          : main
            ApplicationId                 : google.simpleapplication
            VersionCode                   : 1
            VersionName                   : 1.0
            MinSdkVersion
                ApiLevel                      : 19
                ApiString                     : 19
            TargetSdkVersion
                ApiLevel                      : 34
                ApiString                     : 34
            VectorDrawables
                UseSupportLibrary             : false
        SourceProvider
            Name                          : main
            Manifest                      : <ROOT>/app/src/main/AndroidManifest.xml
            JavaDirectories               : <ROOT>/app/src/main/java
            KotlinDirectories             : <ROOT>/app/src/main/java
            KotlinDirectories             : <ROOT>/app/src/main/kotlin [-]
            ResourcesDirectories          : <ROOT>/app/src/main/resources [-]
            ResDirectories                : <ROOT>/app/src/main/res
            AssetsDirectories             : <ROOT>/app/src/main/assets [-]
            JniLibsDirectories            : <ROOT>/app/src/main/jniLibs [-]
            ShadersDirectories            : <ROOT>/app/src/main/shaders [-]
            BaselineProfileDirectories    : <ROOT>/app/src/main/baselineProfiles [-]
        ExtraSourceProviders
            ExtraSourceProvider
                ArtifactName                  : _android_test_
                SourceProvider
                    Name                          : androidTest
                    Manifest                      : <ROOT>/app/src/androidTest/AndroidManifest.xml [-]
                    JavaDirectories               : <ROOT>/app/src/androidTest/java
                    KotlinDirectories             : <ROOT>/app/src/androidTest/java
                    KotlinDirectories             : <ROOT>/app/src/androidTest/kotlin [-]
                    ResourcesDirectories          : <ROOT>/app/src/androidTest/resources [-]
                    ResDirectories                : <ROOT>/app/src/androidTest/res [-]
                    AssetsDirectories             : <ROOT>/app/src/androidTest/assets [-]
                    JniLibsDirectories            : <ROOT>/app/src/androidTest/jniLibs [-]
                    ShadersDirectories            : <ROOT>/app/src/androidTest/shaders [-]
                    BaselineProfileDirectories    : <ROOT>/app/src/androidTest/baselineProfiles [-]
            ExtraSourceProvider
                ArtifactName                  : _unit_test_
                SourceProvider
                    Name                          : test
                    Manifest                      : <ROOT>/app/src/test/AndroidManifest.xml [-]
                    JavaDirectories               : <ROOT>/app/src/test/java
                    KotlinDirectories             : <ROOT>/app/src/test/java
                    KotlinDirectories             : <ROOT>/app/src/test/kotlin [-]
                    ResourcesDirectories          : <ROOT>/app/src/test/resources [-]
                    ResDirectories                : <ROOT>/app/src/test/res [-]
                    AssetsDirectories             : <ROOT>/app/src/test/assets [-]
                    JniLibsDirectories            : <ROOT>/app/src/test/jniLibs [-]
                    ShadersDirectories            : <ROOT>/app/src/test/shaders [-]
                    BaselineProfileDirectories    : <ROOT>/app/src/test/baselineProfiles [-]
    BuildTypes
        BuildType
            Name                          : debug
            IsDebuggable                  : true
            IsJniDebuggable               : false
            IsPseudoLocalesEnabled        : false
            IsRenderscriptDebuggable      : false
            RenderscriptOptimLevel        : 3
            IsMinifyEnabled               : false
            IsZipAlignEnabled             : true
        SourceProvider
            Name                          : debug
            Manifest                      : <ROOT>/app/src/debug/AndroidManifest.xml [-]
            JavaDirectories               : <ROOT>/app/src/debug/java [-]
            KotlinDirectories             : <ROOT>/app/src/debug/java [-]
            KotlinDirectories             : <ROOT>/app/src/debug/kotlin [-]
            ResourcesDirectories          : <ROOT>/app/src/debug/resources [-]
            ResDirectories                : <ROOT>/app/src/debug/res [-]
            AssetsDirectories             : <ROOT>/app/src/debug/assets [-]
            JniLibsDirectories            : <ROOT>/app/src/debug/jniLibs [-]
            ShadersDirectories            : <ROOT>/app/src/debug/shaders [-]
            BaselineProfileDirectories    : <ROOT>/app/src/debug/baselineProfiles [-]
        ExtraSourceProviders
            ExtraSourceProvider
                ArtifactName                  : _android_test_
                SourceProvider
                    Name                          : androidTestDebug
                    Manifest                      : <ROOT>/app/src/androidTestDebug/AndroidManifest.xml [-]
                    JavaDirectories               : <ROOT>/app/src/androidTestDebug/java [-]
                    KotlinDirectories             : <ROOT>/app/src/androidTestDebug/java [-]
                    KotlinDirectories             : <ROOT>/app/src/androidTestDebug/kotlin [-]
                    ResourcesDirectories          : <ROOT>/app/src/androidTestDebug/resources [-]
                    ResDirectories                : <ROOT>/app/src/androidTestDebug/res [-]
                    AssetsDirectories             : <ROOT>/app/src/androidTestDebug/assets [-]
                    JniLibsDirectories            : <ROOT>/app/src/androidTestDebug/jniLibs [-]
                    ShadersDirectories            : <ROOT>/app/src/androidTestDebug/shaders [-]
                    BaselineProfileDirectories    : <ROOT>/app/src/androidTestDebug/baselineProfiles [-]
        ExtraSourceProviders
            ExtraSourceProvider
                ArtifactName                  : _unit_test_
                SourceProvider
                    Name                          : testDebug
                    Manifest                      : <ROOT>/app/src/testDebug/AndroidManifest.xml [-]
                    JavaDirectories               : <ROOT>/app/src/testDebug/java [-]
                    KotlinDirectories             : <ROOT>/app/src/testDebug/java [-]
                    KotlinDirectories             : <ROOT>/app/src/testDebug/kotlin [-]
                    ResourcesDirectories          : <ROOT>/app/src/testDebug/resources [-]
                    ResDirectories                : <ROOT>/app/src/testDebug/res [-]
                    AssetsDirectories             : <ROOT>/app/src/testDebug/assets [-]
                    JniLibsDirectories            : <ROOT>/app/src/testDebug/jniLibs [-]
                    ShadersDirectories            : <ROOT>/app/src/testDebug/shaders [-]
                    BaselineProfileDirectories    : <ROOT>/app/src/testDebug/baselineProfiles [-]
        BuildType
            Name                          : release
            ProguardFiles                 : <ROOT>/app/build/intermediates/default_proguard_files/global/proguard-android.txt-<AGP_VERSION> [-]
            ProguardFiles                 : <ROOT>/app/proguard-rules.pro
            IsDebuggable                  : false
            IsJniDebuggable               : false
            IsPseudoLocalesEnabled        : false
            IsRenderscriptDebuggable      : false
            RenderscriptOptimLevel        : 3
            IsMinifyEnabled               : false
            IsZipAlignEnabled             : true
        SourceProvider
            Name                          : release
            Manifest                      : <ROOT>/app/src/release/AndroidManifest.xml [-]
            JavaDirectories               : <ROOT>/app/src/release/java [-]
            KotlinDirectories             : <ROOT>/app/src/release/java [-]
            KotlinDirectories             : <ROOT>/app/src/release/kotlin [-]
            ResourcesDirectories          : <ROOT>/app/src/release/resources [-]
            ResDirectories                : <ROOT>/app/src/release/res [-]
            AssetsDirectories             : <ROOT>/app/src/release/assets [-]
            JniLibsDirectories            : <ROOT>/app/src/release/jniLibs [-]
            ShadersDirectories            : <ROOT>/app/src/release/shaders [-]
            BaselineProfileDirectories    : <ROOT>/app/src/release/baselineProfiles [-]
        ExtraSourceProviders
            ExtraSourceProvider
                ArtifactName                  : _unit_test_
                SourceProvider
                    Name                          : testRelease
                    Manifest                      : <ROOT>/app/src/testRelease/AndroidManifest.xml [-]
                    JavaDirectories               : <ROOT>/app/src/testRelease/java [-]
                    KotlinDirectories             : <ROOT>/app/src/testRelease/java [-]
                    KotlinDirectories             : <ROOT>/app/src/testRelease/kotlin [-]
                    ResourcesDirectories          : <ROOT>/app/src/testRelease/resources [-]
                    ResDirectories                : <ROOT>/app/src/testRelease/res [-]
                    AssetsDirectories             : <ROOT>/app/src/testRelease/assets [-]
                    JniLibsDirectories            : <ROOT>/app/src/testRelease/jniLibs [-]
                    ShadersDirectories            : <ROOT>/app/src/testRelease/shaders [-]
                    BaselineProfileDirectories    : <ROOT>/app/src/testRelease/baselineProfiles [-]
    SigningConfigs
        SigningConfig
            Name                          : debug
            StoreFile                     : debug.keystore
            StorePassword                 : android
            KeyAlias                      : AndroidDebugKey
    VariantBuildInformation
        VariantBuildInformation
            VariantName                   : debug
            BuildTasksAndOutputInformation
                AssembleTaskName              : assembleDebug
                AssembleTaskOutputListingFile : <ROOT>/app/build/intermediates/apk_ide_redirect_file/debug/createDebugApkListingFileRedirect/redirect.txt [-]
                BundleTaskName                : bundleDebug
                BundleTaskOutputListingFile   : <ROOT>/app/build/intermediates/bundle_ide_redirect_file/debug/createDebugBundleListingFileRedirect/redirect.txt [-]
                ApkFromBundleTaskName         : extractApksForDebug
                ApkFromBundleTaskOutputListingFile      : <ROOT>/app/build/intermediates/apk_from_bundle_ide_redirect_file/debug/createDebugApksFromBundleListingFileRedirect/redirect.txt [-]
        VariantBuildInformation
            VariantName                   : release
            BuildTasksAndOutputInformation
                AssembleTaskName              : assembleRelease
                AssembleTaskOutputListingFile : <ROOT>/app/build/intermediates/apk_ide_redirect_file/release/createReleaseApkListingFileRedirect/redirect.txt [-]
                BundleTaskName                : bundleRelease
                BundleTaskOutputListingFile   : <ROOT>/app/build/intermediates/bundle_ide_redirect_file/release/createReleaseBundleListingFileRedirect/redirect.txt [-]
                ApkFromBundleTaskName         : extractApksForRelease
                ApkFromBundleTaskOutputListingFile      : <ROOT>/app/build/intermediates/apk_from_bundle_ide_redirect_file/release/createReleaseApksFromBundleListingFileRedirect/redirect.txt [-]
    IdeVariants
        IdeVariant
            Name                          : debug
            BuildType                     : debug
            DisplayName                   : debug
            InstantAppCompatible          : false
            MinSdkVersion
                ApiLevel                      : 19
                ApiString                     : 19
            TargetSdkVersion
                ApiLevel                      : 34
                ApiString                     : 34
            VersionCode                   : 1
            VersionNameWithSuffix         : 1.0
            MainArtifact
                Name                          : MAIN
                CompileTaskName               : compileDebugSources
                AssembleTaskName              : assembleDebug
                IsTestArtifact                : false
                IdeSetupTaskNames             : generateDebugSources
                GeneratedSourceFolders        : <ROOT>/app/build/generated/ap_generated_sources/debug/out [-]
                ClassesFolder                 : <ROOT>/app/build/intermediates/compile_and_runtime_not_namespaced_r_class_jar/debug/processDebugResources/R.jar [-]
                ClassesFolder                 : <ROOT>/app/build/intermediates/javac/debug/compileDebugJavaWithJavac/classes [-]
                Dependencies
                    compileClasspath
                        androidLibrary                : com.android.support:appcompat-v7:28.0.0@aar
                            javaLibrary                   : com.android.support:support-annotations:28.0.0@jar
                            androidLibrary                : com.android.support:support-compat:28.0.0@aar
                            javaLibrary                   : com.android.support:collections:28.0.0@jar
                            androidLibrary                : com.android.support:cursoradapter:28.0.0@aar
                            androidLibrary                : com.android.support:support-core-utils:28.0.0@aar
                            androidLibrary                : com.android.support:support-fragment:28.0.0@aar
                            androidLibrary                : com.android.support:support-vector-drawable:28.0.0@aar
                            androidLibrary                : com.android.support:animated-vector-drawable:28.0.0@aar
                        androidLibrary                : com.android.support:support-compat:28.0.0@aar
                            javaLibrary                   : com.android.support:support-annotations:28.0.0@jar
                            javaLibrary                   : com.android.support:collections:28.0.0@jar
                            androidLibrary                : android.arch.lifecycle:runtime:1.1.1@aar
                            androidLibrary                : com.android.support:versionedparcelable:28.0.0@aar
                        androidLibrary                : android.arch.lifecycle:runtime:1.1.1@aar
                            javaLibrary                   : android.arch.lifecycle:common:1.1.1@jar
                            javaLibrary                   : android.arch.core:common:1.1.1@jar
                            javaLibrary                   : com.android.support:support-annotations:28.0.0@jar
                        androidLibrary                : com.android.support:versionedparcelable:28.0.0@aar
                            javaLibrary                   : com.android.support:support-annotations:28.0.0@jar
                            javaLibrary                   : com.android.support:collections:28.0.0@jar
                        androidLibrary                : com.android.support:cursoradapter:28.0.0@aar
                            javaLibrary                   : com.android.support:support-annotations:28.0.0@jar
                        androidLibrary                : com.android.support:support-core-utils:28.0.0@aar
                            javaLibrary                   : com.android.support:support-annotations:28.0.0@jar
                            androidLibrary                : com.android.support:support-compat:28.0.0@aar
                            androidLibrary                : com.android.support:documentfile:28.0.0@aar
                            androidLibrary                : com.android.support:loader:28.0.0@aar
                            androidLibrary                : com.android.support:localbroadcastmanager:28.0.0@aar
                            androidLibrary                : com.android.support:print:28.0.0@aar
                        androidLibrary                : com.android.support:documentfile:28.0.0@aar
                            javaLibrary                   : com.android.support:support-annotations:28.0.0@jar
                        androidLibrary                : com.android.support:loader:28.0.0@aar
                            javaLibrary                   : com.android.support:support-annotations:28.0.0@jar
                            androidLibrary                : com.android.support:support-compat:28.0.0@aar
                            androidLibrary                : android.arch.lifecycle:livedata:1.1.1@aar
                            androidLibrary                : android.arch.lifecycle:viewmodel:1.1.1@aar
                        androidLibrary                : android.arch.lifecycle:livedata:1.1.1@aar
                            androidLibrary                : android.arch.core:runtime:1.1.1@aar
                            androidLibrary                : android.arch.lifecycle:livedata-core:1.1.1@aar
                            javaLibrary                   : android.arch.core:common:1.1.1@jar
                        androidLibrary                : android.arch.core:runtime:1.1.1@aar
                            javaLibrary                   : com.android.support:support-annotations:28.0.0@jar
                            javaLibrary                   : android.arch.core:common:1.1.1@jar
                        androidLibrary                : android.arch.lifecycle:livedata-core:1.1.1@aar
                            javaLibrary                   : android.arch.lifecycle:common:1.1.1@jar
                            javaLibrary                   : android.arch.core:common:1.1.1@jar
                            androidLibrary                : android.arch.core:runtime:1.1.1@aar
                        androidLibrary                : android.arch.lifecycle:viewmodel:1.1.1@aar
                            javaLibrary                   : com.android.support:support-annotations:28.0.0@jar
                        androidLibrary                : com.android.support:localbroadcastmanager:28.0.0@aar
                            javaLibrary                   : com.android.support:support-annotations:28.0.0@jar
                        androidLibrary                : com.android.support:print:28.0.0@aar
                            javaLibrary                   : com.android.support:support-annotations:28.0.0@jar
                        androidLibrary                : com.android.support:support-fragment:28.0.0@aar
                            androidLibrary                : com.android.support:support-compat:28.0.0@aar
                            androidLibrary                : com.android.support:support-core-ui:28.0.0@aar
                            androidLibrary                : com.android.support:support-core-utils:28.0.0@aar
                            javaLibrary                   : com.android.support:support-annotations:28.0.0@jar
                            androidLibrary                : com.android.support:loader:28.0.0@aar
                            androidLibrary                : android.arch.lifecycle:viewmodel:1.1.1@aar
                        androidLibrary                : com.android.support:support-core-ui:28.0.0@aar
                            javaLibrary                   : com.android.support:support-annotations:28.0.0@jar
                            androidLibrary                : com.android.support:support-compat:28.0.0@aar
                            androidLibrary                : com.android.support:support-core-utils:28.0.0@aar
                            androidLibrary                : com.android.support:customview:28.0.0@aar
                            androidLibrary                : com.android.support:viewpager:28.0.0@aar
                            androidLibrary                : com.android.support:coordinatorlayout:28.0.0@aar
                            androidLibrary                : com.android.support:drawerlayout:28.0.0@aar
                            androidLibrary                : com.android.support:slidingpanelayout:28.0.0@aar
                            androidLibrary                : com.android.support:interpolator:28.0.0@aar
                            androidLibrary                : com.android.support:swiperefreshlayout:28.0.0@aar
                            androidLibrary                : com.android.support:asynclayoutinflater:28.0.0@aar
                            androidLibrary                : com.android.support:cursoradapter:28.0.0@aar
                        androidLibrary                : com.android.support:customview:28.0.0@aar
                            javaLibrary                   : com.android.support:support-annotations:28.0.0@jar
                            androidLibrary                : com.android.support:support-compat:28.0.0@aar
                        androidLibrary                : com.android.support:viewpager:28.0.0@aar
                            javaLibrary                   : com.android.support:support-annotations:28.0.0@jar
                            androidLibrary                : com.android.support:support-compat:28.0.0@aar
                            androidLibrary                : com.android.support:customview:28.0.0@aar
                        androidLibrary                : com.android.support:coordinatorlayout:28.0.0@aar
                            javaLibrary                   : com.android.support:support-annotations:28.0.0@jar
                            androidLibrary                : com.android.support:support-compat:28.0.0@aar
                            androidLibrary                : com.android.support:customview:28.0.0@aar
                        androidLibrary                : com.android.support:drawerlayout:28.0.0@aar
                            javaLibrary                   : com.android.support:support-annotations:28.0.0@jar
                            androidLibrary                : com.android.support:support-compat:28.0.0@aar
                            androidLibrary                : com.android.support:customview:28.0.0@aar
                        androidLibrary                : com.android.support:slidingpanelayout:28.0.0@aar
                            javaLibrary                   : com.android.support:support-annotations:28.0.0@jar
                            androidLibrary                : com.android.support:support-compat:28.0.0@aar
                            androidLibrary                : com.android.support:customview:28.0.0@aar
                        androidLibrary                : com.android.support:interpolator:28.0.0@aar
                            javaLibrary                   : com.android.support:support-annotations:28.0.0@jar
                        androidLibrary                : com.android.support:swiperefreshlayout:28.0.0@aar
                            javaLibrary                   : com.android.support:support-annotations:28.0.0@jar
                            androidLibrary                : com.android.support:support-compat:28.0.0@aar
                            androidLibrary                : com.android.support:interpolator:28.0.0@aar
                        androidLibrary                : com.android.support:asynclayoutinflater:28.0.0@aar
                            javaLibrary                   : com.android.support:support-annotations:28.0.0@jar
                            androidLibrary                : com.android.support:support-compat:28.0.0@aar
                        androidLibrary                : com.android.support:support-vector-drawable:28.0.0@aar
                            javaLibrary                   : com.android.support:support-annotations:28.0.0@jar
                            androidLibrary                : com.android.support:support-compat:28.0.0@aar
                        androidLibrary                : com.android.support:animated-vector-drawable:28.0.0@aar
                            androidLibrary                : com.android.support:support-vector-drawable:28.0.0@aar
                            androidLibrary                : com.android.support:support-core-ui:28.0.0@aar
                        androidLibrary                : com.android.support.constraint:constraint-layout:1.0.2@aar
                            javaLibrary                   : com.android.support.constraint:constraint-layout-solver:1.0.2@jar
                        javaLibrary                   : com.android.support:support-annotations:28.0.0@jar
                        javaLibrary                   : com.android.support:collections:28.0.0@jar
                            javaLibrary                   : com.android.support:support-annotations:28.0.0@jar
                        javaLibrary                   : android.arch.lifecycle:common:1.1.1@jar
                            javaLibrary                   : com.android.support:support-annotations:28.0.0@jar
                        javaLibrary                   : android.arch.core:common:1.1.1@jar
                            javaLibrary                   : com.android.support:support-annotations:28.0.0@jar
                        javaLibrary                   : com.google.guava:guava:19.0@jar
                        javaLibrary                   : com.android.support.constraint:constraint-layout-solver:1.0.2@jar
                    runtimeClasspath
                        androidLibrary                : com.android.support:appcompat-v7:28.0.0@aar
                            javaLibrary                   : com.android.support:support-annotations:28.0.0@jar
                            androidLibrary                : com.android.support:support-compat:28.0.0@aar
                            javaLibrary                   : com.android.support:collections:28.0.0@jar
                            androidLibrary                : com.android.support:cursoradapter:28.0.0@aar
                            androidLibrary                : com.android.support:support-core-utils:28.0.0@aar
                            androidLibrary                : com.android.support:support-fragment:28.0.0@aar
                            androidLibrary                : com.android.support:support-vector-drawable:28.0.0@aar
                            androidLibrary                : com.android.support:animated-vector-drawable:28.0.0@aar
                        androidLibrary                : com.android.support:support-compat:28.0.0@aar
                            javaLibrary                   : com.android.support:support-annotations:28.0.0@jar
                            javaLibrary                   : com.android.support:collections:28.0.0@jar
                            androidLibrary                : android.arch.lifecycle:runtime:1.1.1@aar
                            androidLibrary                : com.android.support:versionedparcelable:28.0.0@aar
                        androidLibrary                : android.arch.lifecycle:runtime:1.1.1@aar
                            javaLibrary                   : android.arch.lifecycle:common:1.1.1@jar
                            javaLibrary                   : android.arch.core:common:1.1.1@jar
                            javaLibrary                   : com.android.support:support-annotations:28.0.0@jar
                        androidLibrary                : com.android.support:versionedparcelable:28.0.0@aar
                            javaLibrary                   : com.android.support:support-annotations:28.0.0@jar
                            javaLibrary                   : com.android.support:collections:28.0.0@jar
                        androidLibrary                : com.android.support:cursoradapter:28.0.0@aar
                            javaLibrary                   : com.android.support:support-annotations:28.0.0@jar
                        androidLibrary                : com.android.support:support-core-utils:28.0.0@aar
                            javaLibrary                   : com.android.support:support-annotations:28.0.0@jar
                            androidLibrary                : com.android.support:support-compat:28.0.0@aar
                            androidLibrary                : com.android.support:documentfile:28.0.0@aar
                            androidLibrary                : com.android.support:loader:28.0.0@aar
                            androidLibrary                : com.android.support:localbroadcastmanager:28.0.0@aar
                            androidLibrary                : com.android.support:print:28.0.0@aar
                        androidLibrary                : com.android.support:documentfile:28.0.0@aar
                            javaLibrary                   : com.android.support:support-annotations:28.0.0@jar
                        androidLibrary                : com.android.support:loader:28.0.0@aar
                            javaLibrary                   : com.android.support:support-annotations:28.0.0@jar
                            androidLibrary                : com.android.support:support-compat:28.0.0@aar
                            androidLibrary                : android.arch.lifecycle:livedata:1.1.1@aar
                            androidLibrary                : android.arch.lifecycle:viewmodel:1.1.1@aar
                        androidLibrary                : android.arch.lifecycle:livedata:1.1.1@aar
                            androidLibrary                : android.arch.core:runtime:1.1.1@aar
                            androidLibrary                : android.arch.lifecycle:livedata-core:1.1.1@aar
                            javaLibrary                   : android.arch.core:common:1.1.1@jar
                        androidLibrary                : android.arch.core:runtime:1.1.1@aar
                            javaLibrary                   : com.android.support:support-annotations:28.0.0@jar
                            javaLibrary                   : android.arch.core:common:1.1.1@jar
                        androidLibrary                : android.arch.lifecycle:livedata-core:1.1.1@aar
                            javaLibrary                   : android.arch.lifecycle:common:1.1.1@jar
                            javaLibrary                   : android.arch.core:common:1.1.1@jar
                            androidLibrary                : android.arch.core:runtime:1.1.1@aar
                        androidLibrary                : android.arch.lifecycle:viewmodel:1.1.1@aar
                            javaLibrary                   : com.android.support:support-annotations:28.0.0@jar
                        androidLibrary                : com.android.support:localbroadcastmanager:28.0.0@aar
                            javaLibrary                   : com.android.support:support-annotations:28.0.0@jar
                        androidLibrary                : com.android.support:print:28.0.0@aar
                            javaLibrary                   : com.android.support:support-annotations:28.0.0@jar
                        androidLibrary                : com.android.support:support-fragment:28.0.0@aar
                            androidLibrary                : com.android.support:support-compat:28.0.0@aar
                            androidLibrary                : com.android.support:support-core-ui:28.0.0@aar
                            androidLibrary                : com.android.support:support-core-utils:28.0.0@aar
                            javaLibrary                   : com.android.support:support-annotations:28.0.0@jar
                            androidLibrary                : com.android.support:loader:28.0.0@aar
                            androidLibrary                : android.arch.lifecycle:viewmodel:1.1.1@aar
                        androidLibrary                : com.android.support:support-core-ui:28.0.0@aar
                            javaLibrary                   : com.android.support:support-annotations:28.0.0@jar
                            androidLibrary                : com.android.support:support-compat:28.0.0@aar
                            androidLibrary                : com.android.support:support-core-utils:28.0.0@aar
                            androidLibrary                : com.android.support:customview:28.0.0@aar
                            androidLibrary                : com.android.support:viewpager:28.0.0@aar
                            androidLibrary                : com.android.support:coordinatorlayout:28.0.0@aar
                            androidLibrary                : com.android.support:drawerlayout:28.0.0@aar
                            androidLibrary                : com.android.support:slidingpanelayout:28.0.0@aar
                            androidLibrary                : com.android.support:interpolator:28.0.0@aar
                            androidLibrary                : com.android.support:swiperefreshlayout:28.0.0@aar
                            androidLibrary                : com.android.support:asynclayoutinflater:28.0.0@aar
                            androidLibrary                : com.android.support:cursoradapter:28.0.0@aar
                        androidLibrary                : com.android.support:customview:28.0.0@aar
                            javaLibrary                   : com.android.support:support-annotations:28.0.0@jar
                            androidLibrary                : com.android.support:support-compat:28.0.0@aar
                        androidLibrary                : com.android.support:viewpager:28.0.0@aar
                            javaLibrary                   : com.android.support:support-annotations:28.0.0@jar
                            androidLibrary                : com.android.support:support-compat:28.0.0@aar
                            androidLibrary                : com.android.support:customview:28.0.0@aar
                        androidLibrary                : com.android.support:coordinatorlayout:28.0.0@aar
                            javaLibrary                   : com.android.support:support-annotations:28.0.0@jar
                            androidLibrary                : com.android.support:support-compat:28.0.0@aar
                            androidLibrary                : com.android.support:customview:28.0.0@aar
                        androidLibrary                : com.android.support:drawerlayout:28.0.0@aar
                            javaLibrary                   : com.android.support:support-annotations:28.0.0@jar
                            androidLibrary                : com.android.support:support-compat:28.0.0@aar
                            androidLibrary                : com.android.support:customview:28.0.0@aar
                        androidLibrary                : com.android.support:slidingpanelayout:28.0.0@aar
                            javaLibrary                   : com.android.support:support-annotations:28.0.0@jar
                            androidLibrary                : com.android.support:support-compat:28.0.0@aar
                            androidLibrary                : com.android.support:customview:28.0.0@aar
                        androidLibrary                : com.android.support:interpolator:28.0.0@aar
                            javaLibrary                   : com.android.support:support-annotations:28.0.0@jar
                        androidLibrary                : com.android.support:swiperefreshlayout:28.0.0@aar
                            javaLibrary                   : com.android.support:support-annotations:28.0.0@jar
                            androidLibrary                : com.android.support:support-compat:28.0.0@aar
                            androidLibrary                : com.android.support:interpolator:28.0.0@aar
                        androidLibrary                : com.android.support:asynclayoutinflater:28.0.0@aar
                            javaLibrary                   : com.android.support:support-annotations:28.0.0@jar
                            androidLibrary                : com.android.support:support-compat:28.0.0@aar
                        androidLibrary                : com.android.support:support-vector-drawable:28.0.0@aar
                            javaLibrary                   : com.android.support:support-annotations:28.0.0@jar
                            androidLibrary                : com.android.support:support-compat:28.0.0@aar
                        androidLibrary                : com.android.support:animated-vector-drawable:28.0.0@aar
                            androidLibrary                : com.android.support:support-vector-drawable:28.0.0@aar
                            androidLibrary                : com.android.support:support-core-ui:28.0.0@aar
                        androidLibrary                : com.android.support.constraint:constraint-layout:1.0.2@aar
                            javaLibrary                   : com.android.support.constraint:constraint-layout-solver:1.0.2@jar
                        javaLibrary                   : com.android.support:support-annotations:28.0.0@jar
                        javaLibrary                   : com.android.support:collections:28.0.0@jar
                            javaLibrary                   : com.android.support:support-annotations:28.0.0@jar
                        javaLibrary                   : android.arch.lifecycle:common:1.1.1@jar
                            javaLibrary                   : com.android.support:support-annotations:28.0.0@jar
                        javaLibrary                   : android.arch.core:common:1.1.1@jar
                            javaLibrary                   : com.android.support:support-annotations:28.0.0@jar
                        javaLibrary                   : com.google.guava:guava:19.0@jar
                        javaLibrary                   : com.android.support.constraint:constraint-layout-solver:1.0.2@jar
                ApplicationId                 : google.simpleapplication
                SigningConfigName             : debug
                IsSigned                      : true
                CodeShrinker                  : null
                BuildTasksAndOutputInformation
                    AssembleTaskName              : assembleDebug
                    AssembleTaskOutputListingFile : <ROOT>/app/build/intermediates/apk_ide_redirect_file/debug/createDebugApkListingFileRedirect/redirect.txt [-]
                    BundleTaskName                : bundleDebug
                    BundleTaskOutputListingFile   : <ROOT>/app/build/intermediates/bundle_ide_redirect_file/debug/createDebugBundleListingFileRedirect/redirect.txt [-]
                    ApkFromBundleTaskName         : extractApksForDebug
                    ApkFromBundleTaskOutputListingFile      : <ROOT>/app/build/intermediates/apk_from_bundle_ide_redirect_file/debug/createDebugApksFromBundleListingFileRedirect/redirect.txt [-]
                GeneratedResourceFolders      : <ROOT>/app/build/generated/res/resValues/debug [-]
                DesugaredMethodFiles          : <GRADLE>/caches/<GRADLE_VERSION>/transforms/xxxxxxxxxxxxxxxxxxxxxxxxxxxxxxxx/transformed/D8BackportedDesugaredMethods.txt
            AndroidTestArtifact
                Name                          : ANDROID_TEST
                CompileTaskName               : compileDebugAndroidTestSources
                AssembleTaskName              : assembleDebugAndroidTest
                IsTestArtifact                : true
                IdeSetupTaskNames             : generateDebugAndroidTestSources
                GeneratedSourceFolders        : <ROOT>/app/build/generated/ap_generated_sources/debugAndroidTest/out [-]
                ClassesFolder                 : <ROOT>/app/build/intermediates/compile_and_runtime_not_namespaced_r_class_jar/debugAndroidTest/processDebugAndroidTestResources/R.jar [-]
                ClassesFolder                 : <ROOT>/app/build/intermediates/javac/debugAndroidTest/compileDebugAndroidTestJavaWithJavac/classes [-]
                Dependencies
                    compileClasspath
                        androidLibrary                : com.android.support.test:runner:1.0.2@aar
                            javaLibrary                   : com.android.support:support-annotations:28.0.0@jar
                            androidLibrary                : com.android.support.test:monitor:1.0.2@aar
                            javaLibrary                   : junit:junit:4.12@jar
                            javaLibrary                   : net.sf.kxml:kxml2:2.3.0@jar
                        androidLibrary                : com.android.support.test:monitor:1.0.2@aar
                            javaLibrary                   : com.android.support:support-annotations:28.0.0@jar
                        androidLibrary                : com.android.support.test.espresso:espresso-core:3.0.2@aar
                            androidLibrary                : com.android.support.test:runner:1.0.2@aar
                            androidLibrary                : com.android.support.test.espresso:espresso-idling-resource:3.0.2@aar
                            javaLibrary                   : com.squareup:javawriter:2.1.1@jar
                            javaLibrary                   : javax.inject:javax.inject:1@jar
                            javaLibrary                   : org.hamcrest:hamcrest-library:1.3@jar
                            javaLibrary                   : org.hamcrest:hamcrest-integration:1.3@jar
                            javaLibrary                   : com.google.code.findbugs:jsr305:2.0.1@jar
                        androidLibrary                : com.android.support.test.espresso:espresso-idling-resource:3.0.2@aar
                        androidLibrary                : com.android.support:appcompat-v7:28.0.0@aar
                            javaLibrary                   : com.android.support:support-annotations:28.0.0@jar
                            androidLibrary                : com.android.support:support-compat:28.0.0@aar
                            javaLibrary                   : com.android.support:collections:28.0.0@jar
                            androidLibrary                : com.android.support:cursoradapter:28.0.0@aar
                            androidLibrary                : com.android.support:support-core-utils:28.0.0@aar
                            androidLibrary                : com.android.support:support-fragment:28.0.0@aar
                            androidLibrary                : com.android.support:support-vector-drawable:28.0.0@aar
                            androidLibrary                : com.android.support:animated-vector-drawable:28.0.0@aar
                        androidLibrary                : com.android.support:support-compat:28.0.0@aar
                            javaLibrary                   : com.android.support:support-annotations:28.0.0@jar
                            javaLibrary                   : com.android.support:collections:28.0.0@jar
                            androidLibrary                : android.arch.lifecycle:runtime:1.1.1@aar
                            androidLibrary                : com.android.support:versionedparcelable:28.0.0@aar
                        androidLibrary                : android.arch.lifecycle:runtime:1.1.1@aar
                            javaLibrary                   : android.arch.lifecycle:common:1.1.1@jar
                            javaLibrary                   : android.arch.core:common:1.1.1@jar
                            javaLibrary                   : com.android.support:support-annotations:28.0.0@jar
                        androidLibrary                : com.android.support:versionedparcelable:28.0.0@aar
                            javaLibrary                   : com.android.support:support-annotations:28.0.0@jar
                            javaLibrary                   : com.android.support:collections:28.0.0@jar
                        androidLibrary                : com.android.support:cursoradapter:28.0.0@aar
                            javaLibrary                   : com.android.support:support-annotations:28.0.0@jar
                        androidLibrary                : com.android.support:support-core-utils:28.0.0@aar
                            javaLibrary                   : com.android.support:support-annotations:28.0.0@jar
                            androidLibrary                : com.android.support:support-compat:28.0.0@aar
                            androidLibrary                : com.android.support:documentfile:28.0.0@aar
                            androidLibrary                : com.android.support:loader:28.0.0@aar
                            androidLibrary                : com.android.support:localbroadcastmanager:28.0.0@aar
                            androidLibrary                : com.android.support:print:28.0.0@aar
                        androidLibrary                : com.android.support:documentfile:28.0.0@aar
                            javaLibrary                   : com.android.support:support-annotations:28.0.0@jar
                        androidLibrary                : com.android.support:loader:28.0.0@aar
                            javaLibrary                   : com.android.support:support-annotations:28.0.0@jar
                            androidLibrary                : com.android.support:support-compat:28.0.0@aar
                            androidLibrary                : android.arch.lifecycle:livedata:1.1.1@aar
                            androidLibrary                : android.arch.lifecycle:viewmodel:1.1.1@aar
                        androidLibrary                : android.arch.lifecycle:livedata:1.1.1@aar
                            androidLibrary                : android.arch.core:runtime:1.1.1@aar
                            androidLibrary                : android.arch.lifecycle:livedata-core:1.1.1@aar
                            javaLibrary                   : android.arch.core:common:1.1.1@jar
                        androidLibrary                : android.arch.core:runtime:1.1.1@aar
                            javaLibrary                   : com.android.support:support-annotations:28.0.0@jar
                            javaLibrary                   : android.arch.core:common:1.1.1@jar
                        androidLibrary                : android.arch.lifecycle:livedata-core:1.1.1@aar
                            javaLibrary                   : android.arch.lifecycle:common:1.1.1@jar
                            javaLibrary                   : android.arch.core:common:1.1.1@jar
                            androidLibrary                : android.arch.core:runtime:1.1.1@aar
                        androidLibrary                : android.arch.lifecycle:viewmodel:1.1.1@aar
                            javaLibrary                   : com.android.support:support-annotations:28.0.0@jar
                        androidLibrary                : com.android.support:localbroadcastmanager:28.0.0@aar
                            javaLibrary                   : com.android.support:support-annotations:28.0.0@jar
                        androidLibrary                : com.android.support:print:28.0.0@aar
                            javaLibrary                   : com.android.support:support-annotations:28.0.0@jar
                        androidLibrary                : com.android.support:support-fragment:28.0.0@aar
                            androidLibrary                : com.android.support:support-compat:28.0.0@aar
                            androidLibrary                : com.android.support:support-core-ui:28.0.0@aar
                            androidLibrary                : com.android.support:support-core-utils:28.0.0@aar
                            javaLibrary                   : com.android.support:support-annotations:28.0.0@jar
                            androidLibrary                : com.android.support:loader:28.0.0@aar
                            androidLibrary                : android.arch.lifecycle:viewmodel:1.1.1@aar
                        androidLibrary                : com.android.support:support-core-ui:28.0.0@aar
                            javaLibrary                   : com.android.support:support-annotations:28.0.0@jar
                            androidLibrary                : com.android.support:support-compat:28.0.0@aar
                            androidLibrary                : com.android.support:support-core-utils:28.0.0@aar
                            androidLibrary                : com.android.support:customview:28.0.0@aar
                            androidLibrary                : com.android.support:viewpager:28.0.0@aar
                            androidLibrary                : com.android.support:coordinatorlayout:28.0.0@aar
                            androidLibrary                : com.android.support:drawerlayout:28.0.0@aar
                            androidLibrary                : com.android.support:slidingpanelayout:28.0.0@aar
                            androidLibrary                : com.android.support:interpolator:28.0.0@aar
                            androidLibrary                : com.android.support:swiperefreshlayout:28.0.0@aar
                            androidLibrary                : com.android.support:asynclayoutinflater:28.0.0@aar
                            androidLibrary                : com.android.support:cursoradapter:28.0.0@aar
                        androidLibrary                : com.android.support:customview:28.0.0@aar
                            javaLibrary                   : com.android.support:support-annotations:28.0.0@jar
                            androidLibrary                : com.android.support:support-compat:28.0.0@aar
                        androidLibrary                : com.android.support:viewpager:28.0.0@aar
                            javaLibrary                   : com.android.support:support-annotations:28.0.0@jar
                            androidLibrary                : com.android.support:support-compat:28.0.0@aar
                            androidLibrary                : com.android.support:customview:28.0.0@aar
                        androidLibrary                : com.android.support:coordinatorlayout:28.0.0@aar
                            javaLibrary                   : com.android.support:support-annotations:28.0.0@jar
                            androidLibrary                : com.android.support:support-compat:28.0.0@aar
                            androidLibrary                : com.android.support:customview:28.0.0@aar
                        androidLibrary                : com.android.support:drawerlayout:28.0.0@aar
                            javaLibrary                   : com.android.support:support-annotations:28.0.0@jar
                            androidLibrary                : com.android.support:support-compat:28.0.0@aar
                            androidLibrary                : com.android.support:customview:28.0.0@aar
                        androidLibrary                : com.android.support:slidingpanelayout:28.0.0@aar
                            javaLibrary                   : com.android.support:support-annotations:28.0.0@jar
                            androidLibrary                : com.android.support:support-compat:28.0.0@aar
                            androidLibrary                : com.android.support:customview:28.0.0@aar
                        androidLibrary                : com.android.support:interpolator:28.0.0@aar
                            javaLibrary                   : com.android.support:support-annotations:28.0.0@jar
                        androidLibrary                : com.android.support:swiperefreshlayout:28.0.0@aar
                            javaLibrary                   : com.android.support:support-annotations:28.0.0@jar
                            androidLibrary                : com.android.support:support-compat:28.0.0@aar
                            androidLibrary                : com.android.support:interpolator:28.0.0@aar
                        androidLibrary                : com.android.support:asynclayoutinflater:28.0.0@aar
                            javaLibrary                   : com.android.support:support-annotations:28.0.0@jar
                            androidLibrary                : com.android.support:support-compat:28.0.0@aar
                        androidLibrary                : com.android.support:support-vector-drawable:28.0.0@aar
                            javaLibrary                   : com.android.support:support-annotations:28.0.0@jar
                            androidLibrary                : com.android.support:support-compat:28.0.0@aar
                        androidLibrary                : com.android.support:animated-vector-drawable:28.0.0@aar
                            androidLibrary                : com.android.support:support-vector-drawable:28.0.0@aar
                            androidLibrary                : com.android.support:support-core-ui:28.0.0@aar
                        androidLibrary                : com.android.support.constraint:constraint-layout:1.0.2@aar
                            javaLibrary                   : com.android.support.constraint:constraint-layout-solver:1.0.2@jar
                        javaLibrary                   : com.android.support:support-annotations:28.0.0@jar
                        javaLibrary                   : junit:junit:4.12@jar
                            javaLibrary                   : org.hamcrest:hamcrest-core:1.3@jar
                        javaLibrary                   : org.hamcrest:hamcrest-core:1.3@jar
                        javaLibrary                   : net.sf.kxml:kxml2:2.3.0@jar
                        javaLibrary                   : com.squareup:javawriter:2.1.1@jar
                        javaLibrary                   : javax.inject:javax.inject:1@jar
                        javaLibrary                   : org.hamcrest:hamcrest-library:1.3@jar
                            javaLibrary                   : org.hamcrest:hamcrest-core:1.3@jar
                        javaLibrary                   : org.hamcrest:hamcrest-integration:1.3@jar
                            javaLibrary                   : org.hamcrest:hamcrest-library:1.3@jar
                        javaLibrary                   : com.google.code.findbugs:jsr305:2.0.1@jar
                        javaLibrary                   : com.android.support:collections:28.0.0@jar
                            javaLibrary                   : com.android.support:support-annotations:28.0.0@jar
                        javaLibrary                   : android.arch.lifecycle:common:1.1.1@jar
                            javaLibrary                   : com.android.support:support-annotations:28.0.0@jar
                        javaLibrary                   : android.arch.core:common:1.1.1@jar
                            javaLibrary                   : com.android.support:support-annotations:28.0.0@jar
                        javaLibrary                   : com.google.guava:guava:19.0@jar
                        javaLibrary                   : com.android.support.constraint:constraint-layout-solver:1.0.2@jar
                        module                        : <ROOT>-:app-MAIN
                            androidLibrary                : com.android.support:appcompat-v7:28.0.0@aar
                            javaLibrary                   : com.google.guava:guava:19.0@jar
                            androidLibrary                : com.android.support.constraint:constraint-layout:1.0.2@aar
                    runtimeClasspath
                        androidLibrary                : com.android.support.test:runner:1.0.2@aar
                            javaLibrary                   : com.android.support:support-annotations:28.0.0@jar
                            androidLibrary                : com.android.support.test:monitor:1.0.2@aar
                            javaLibrary                   : junit:junit:4.12@jar
                            javaLibrary                   : net.sf.kxml:kxml2:2.3.0@jar
                        androidLibrary                : com.android.support.test:monitor:1.0.2@aar
                            javaLibrary                   : com.android.support:support-annotations:28.0.0@jar
                        androidLibrary                : com.android.support.test.espresso:espresso-core:3.0.2@aar
                            androidLibrary                : com.android.support.test:runner:1.0.2@aar
                            androidLibrary                : com.android.support.test.espresso:espresso-idling-resource:3.0.2@aar
                            javaLibrary                   : com.squareup:javawriter:2.1.1@jar
                            javaLibrary                   : javax.inject:javax.inject:1@jar
                            javaLibrary                   : org.hamcrest:hamcrest-library:1.3@jar
                            javaLibrary                   : org.hamcrest:hamcrest-integration:1.3@jar
                            javaLibrary                   : com.google.code.findbugs:jsr305:2.0.1@jar
                        androidLibrary                : com.android.support.test.espresso:espresso-idling-resource:3.0.2@aar
                        javaLibrary                   : com.android.support:support-annotations:28.0.0@jar
                        javaLibrary                   : junit:junit:4.12@jar
                            javaLibrary                   : org.hamcrest:hamcrest-core:1.3@jar
                        javaLibrary                   : org.hamcrest:hamcrest-core:1.3@jar
                        javaLibrary                   : net.sf.kxml:kxml2:2.3.0@jar
                        javaLibrary                   : com.squareup:javawriter:2.1.1@jar
                        javaLibrary                   : javax.inject:javax.inject:1@jar
                        javaLibrary                   : org.hamcrest:hamcrest-library:1.3@jar
                            javaLibrary                   : org.hamcrest:hamcrest-core:1.3@jar
                        javaLibrary                   : org.hamcrest:hamcrest-integration:1.3@jar
                            javaLibrary                   : org.hamcrest:hamcrest-library:1.3@jar
                        javaLibrary                   : com.google.code.findbugs:jsr305:2.0.1@jar
                ProvidedDependencies
                    - provided                    : android.arch.core:common:1.1.1
                    - provided                    : android.arch.core:runtime:1.1.1@aar
                    - provided                    : android.arch.lifecycle:common:1.1.1
                    - provided                    : android.arch.lifecycle:livedata-core:1.1.1@aar
                    - provided                    : android.arch.lifecycle:livedata:1.1.1@aar
                    - provided                    : android.arch.lifecycle:runtime:1.1.1@aar
                    - provided                    : android.arch.lifecycle:viewmodel:1.1.1@aar
                    - provided                    : com.android.support.constraint:constraint-layout-solver:1.0.2
                    - provided                    : com.android.support.constraint:constraint-layout:1.0.2@aar
                    - provided                    : com.android.support:animated-vector-drawable:28.0.0@aar
                    - provided                    : com.android.support:appcompat-v7:28.0.0@aar
                    - provided                    : com.android.support:asynclayoutinflater:28.0.0@aar
                    - provided                    : com.android.support:collections:28.0.0
                    - provided                    : com.android.support:coordinatorlayout:28.0.0@aar
                    - provided                    : com.android.support:cursoradapter:28.0.0@aar
                    - provided                    : com.android.support:customview:28.0.0@aar
                    - provided                    : com.android.support:documentfile:28.0.0@aar
                    - provided                    : com.android.support:drawerlayout:28.0.0@aar
                    - provided                    : com.android.support:interpolator:28.0.0@aar
                    - provided                    : com.android.support:loader:28.0.0@aar
                    - provided                    : com.android.support:localbroadcastmanager:28.0.0@aar
                    - provided                    : com.android.support:print:28.0.0@aar
                    - provided                    : com.android.support:slidingpanelayout:28.0.0@aar
                    - provided                    : com.android.support:support-compat:28.0.0@aar
                    - provided                    : com.android.support:support-core-ui:28.0.0@aar
                    - provided                    : com.android.support:support-core-utils:28.0.0@aar
                    - provided                    : com.android.support:support-fragment:28.0.0@aar
                    - provided                    : com.android.support:support-vector-drawable:28.0.0@aar
                    - provided                    : com.android.support:swiperefreshlayout:28.0.0@aar
                    - provided                    : com.android.support:versionedparcelable:28.0.0@aar
                    - provided                    : com.android.support:viewpager:28.0.0@aar
                    - provided                    : com.google.guava:guava:19.0
                ApplicationId                 : google.simpleapplication.test
                SigningConfigName             : debug
                IsSigned                      : true
                CodeShrinker                  : null
                BuildTasksAndOutputInformation
                    AssembleTaskName              : assembleDebugAndroidTest
                    AssembleTaskOutputListingFile : <ROOT>/app/build/intermediates/apk_ide_redirect_file/debugAndroidTest/createDebugAndroidTestApkListingFileRedirect/redirect.txt [-]
                GeneratedResourceFolders      : <ROOT>/app/build/generated/res/resValues/androidTest/debug [-]
                DesugaredMethodFiles          : <GRADLE>/caches/<GRADLE_VERSION>/transforms/xxxxxxxxxxxxxxxxxxxxxxxxxxxxxxxx/transformed/D8BackportedDesugaredMethods.txt
                TestOptions
                    AnimationsDisabled            : false
                    Execution                     : HOST
                    InstrumentedTestTaskName      : connectedDebugAndroidTest
            UnitTestArtifact
                Name                          : UNIT_TEST
                CompileTaskName               : compileDebugUnitTestSources
                AssembleTaskName              : assembleDebugUnitTest
                IsTestArtifact                : true
                IdeSetupTaskNames             : createMockableJar
                GeneratedSourceFolders        : <ROOT>/app/build/generated/ap_generated_sources/debugUnitTest/out [-]
                ClassesFolder                 : <ROOT>/app/build/intermediates/compile_and_runtime_not_namespaced_r_class_jar/debug/processDebugResources/R.jar [-]
                ClassesFolder                 : <ROOT>/app/build/intermediates/javac/debugUnitTest/compileDebugUnitTestJavaWithJavac/classes [-]
                Dependencies
                    compileClasspath
                        androidLibrary                : com.android.support:appcompat-v7:28.0.0@aar
                            javaLibrary                   : com.android.support:support-annotations:28.0.0@jar
                            androidLibrary                : com.android.support:support-compat:28.0.0@aar
                            javaLibrary                   : com.android.support:collections:28.0.0@jar
                            androidLibrary                : com.android.support:cursoradapter:28.0.0@aar
                            androidLibrary                : com.android.support:support-core-utils:28.0.0@aar
                            androidLibrary                : com.android.support:support-fragment:28.0.0@aar
                            androidLibrary                : com.android.support:support-vector-drawable:28.0.0@aar
                            androidLibrary                : com.android.support:animated-vector-drawable:28.0.0@aar
                        androidLibrary                : com.android.support:support-compat:28.0.0@aar
                            javaLibrary                   : com.android.support:support-annotations:28.0.0@jar
                            javaLibrary                   : com.android.support:collections:28.0.0@jar
                            androidLibrary                : android.arch.lifecycle:runtime:1.1.1@aar
                            androidLibrary                : com.android.support:versionedparcelable:28.0.0@aar
                        androidLibrary                : android.arch.lifecycle:runtime:1.1.1@aar
                            javaLibrary                   : android.arch.lifecycle:common:1.1.1@jar
                            javaLibrary                   : android.arch.core:common:1.1.1@jar
                            javaLibrary                   : com.android.support:support-annotations:28.0.0@jar
                        androidLibrary                : com.android.support:versionedparcelable:28.0.0@aar
                            javaLibrary                   : com.android.support:support-annotations:28.0.0@jar
                            javaLibrary                   : com.android.support:collections:28.0.0@jar
                        androidLibrary                : com.android.support:cursoradapter:28.0.0@aar
                            javaLibrary                   : com.android.support:support-annotations:28.0.0@jar
                        androidLibrary                : com.android.support:support-core-utils:28.0.0@aar
                            javaLibrary                   : com.android.support:support-annotations:28.0.0@jar
                            androidLibrary                : com.android.support:support-compat:28.0.0@aar
                            androidLibrary                : com.android.support:documentfile:28.0.0@aar
                            androidLibrary                : com.android.support:loader:28.0.0@aar
                            androidLibrary                : com.android.support:localbroadcastmanager:28.0.0@aar
                            androidLibrary                : com.android.support:print:28.0.0@aar
                        androidLibrary                : com.android.support:documentfile:28.0.0@aar
                            javaLibrary                   : com.android.support:support-annotations:28.0.0@jar
                        androidLibrary                : com.android.support:loader:28.0.0@aar
                            javaLibrary                   : com.android.support:support-annotations:28.0.0@jar
                            androidLibrary                : com.android.support:support-compat:28.0.0@aar
                            androidLibrary                : android.arch.lifecycle:livedata:1.1.1@aar
                            androidLibrary                : android.arch.lifecycle:viewmodel:1.1.1@aar
                        androidLibrary                : android.arch.lifecycle:livedata:1.1.1@aar
                            androidLibrary                : android.arch.core:runtime:1.1.1@aar
                            androidLibrary                : android.arch.lifecycle:livedata-core:1.1.1@aar
                            javaLibrary                   : android.arch.core:common:1.1.1@jar
                        androidLibrary                : android.arch.core:runtime:1.1.1@aar
                            javaLibrary                   : com.android.support:support-annotations:28.0.0@jar
                            javaLibrary                   : android.arch.core:common:1.1.1@jar
                        androidLibrary                : android.arch.lifecycle:livedata-core:1.1.1@aar
                            javaLibrary                   : android.arch.lifecycle:common:1.1.1@jar
                            javaLibrary                   : android.arch.core:common:1.1.1@jar
                            androidLibrary                : android.arch.core:runtime:1.1.1@aar
                        androidLibrary                : android.arch.lifecycle:viewmodel:1.1.1@aar
                            javaLibrary                   : com.android.support:support-annotations:28.0.0@jar
                        androidLibrary                : com.android.support:localbroadcastmanager:28.0.0@aar
                            javaLibrary                   : com.android.support:support-annotations:28.0.0@jar
                        androidLibrary                : com.android.support:print:28.0.0@aar
                            javaLibrary                   : com.android.support:support-annotations:28.0.0@jar
                        androidLibrary                : com.android.support:support-fragment:28.0.0@aar
                            androidLibrary                : com.android.support:support-compat:28.0.0@aar
                            androidLibrary                : com.android.support:support-core-ui:28.0.0@aar
                            androidLibrary                : com.android.support:support-core-utils:28.0.0@aar
                            javaLibrary                   : com.android.support:support-annotations:28.0.0@jar
                            androidLibrary                : com.android.support:loader:28.0.0@aar
                            androidLibrary                : android.arch.lifecycle:viewmodel:1.1.1@aar
                        androidLibrary                : com.android.support:support-core-ui:28.0.0@aar
                            javaLibrary                   : com.android.support:support-annotations:28.0.0@jar
                            androidLibrary                : com.android.support:support-compat:28.0.0@aar
                            androidLibrary                : com.android.support:support-core-utils:28.0.0@aar
                            androidLibrary                : com.android.support:customview:28.0.0@aar
                            androidLibrary                : com.android.support:viewpager:28.0.0@aar
                            androidLibrary                : com.android.support:coordinatorlayout:28.0.0@aar
                            androidLibrary                : com.android.support:drawerlayout:28.0.0@aar
                            androidLibrary                : com.android.support:slidingpanelayout:28.0.0@aar
                            androidLibrary                : com.android.support:interpolator:28.0.0@aar
                            androidLibrary                : com.android.support:swiperefreshlayout:28.0.0@aar
                            androidLibrary                : com.android.support:asynclayoutinflater:28.0.0@aar
                            androidLibrary                : com.android.support:cursoradapter:28.0.0@aar
                        androidLibrary                : com.android.support:customview:28.0.0@aar
                            javaLibrary                   : com.android.support:support-annotations:28.0.0@jar
                            androidLibrary                : com.android.support:support-compat:28.0.0@aar
                        androidLibrary                : com.android.support:viewpager:28.0.0@aar
                            javaLibrary                   : com.android.support:support-annotations:28.0.0@jar
                            androidLibrary                : com.android.support:support-compat:28.0.0@aar
                            androidLibrary                : com.android.support:customview:28.0.0@aar
                        androidLibrary                : com.android.support:coordinatorlayout:28.0.0@aar
                            javaLibrary                   : com.android.support:support-annotations:28.0.0@jar
                            androidLibrary                : com.android.support:support-compat:28.0.0@aar
                            androidLibrary                : com.android.support:customview:28.0.0@aar
                        androidLibrary                : com.android.support:drawerlayout:28.0.0@aar
                            javaLibrary                   : com.android.support:support-annotations:28.0.0@jar
                            androidLibrary                : com.android.support:support-compat:28.0.0@aar
                            androidLibrary                : com.android.support:customview:28.0.0@aar
                        androidLibrary                : com.android.support:slidingpanelayout:28.0.0@aar
                            javaLibrary                   : com.android.support:support-annotations:28.0.0@jar
                            androidLibrary                : com.android.support:support-compat:28.0.0@aar
                            androidLibrary                : com.android.support:customview:28.0.0@aar
                        androidLibrary                : com.android.support:interpolator:28.0.0@aar
                            javaLibrary                   : com.android.support:support-annotations:28.0.0@jar
                        androidLibrary                : com.android.support:swiperefreshlayout:28.0.0@aar
                            javaLibrary                   : com.android.support:support-annotations:28.0.0@jar
                            androidLibrary                : com.android.support:support-compat:28.0.0@aar
                            androidLibrary                : com.android.support:interpolator:28.0.0@aar
                        androidLibrary                : com.android.support:asynclayoutinflater:28.0.0@aar
                            javaLibrary                   : com.android.support:support-annotations:28.0.0@jar
                            androidLibrary                : com.android.support:support-compat:28.0.0@aar
                        androidLibrary                : com.android.support:support-vector-drawable:28.0.0@aar
                            javaLibrary                   : com.android.support:support-annotations:28.0.0@jar
                            androidLibrary                : com.android.support:support-compat:28.0.0@aar
                        androidLibrary                : com.android.support:animated-vector-drawable:28.0.0@aar
                            androidLibrary                : com.android.support:support-vector-drawable:28.0.0@aar
                            androidLibrary                : com.android.support:support-core-ui:28.0.0@aar
                        androidLibrary                : com.android.support.constraint:constraint-layout:1.0.2@aar
                            javaLibrary                   : com.android.support.constraint:constraint-layout-solver:1.0.2@jar
                        javaLibrary                   : com.android.support:support-annotations:28.0.0@jar
                        javaLibrary                   : com.android.support:collections:28.0.0@jar
                            javaLibrary                   : com.android.support:support-annotations:28.0.0@jar
                        javaLibrary                   : android.arch.lifecycle:common:1.1.1@jar
                            javaLibrary                   : com.android.support:support-annotations:28.0.0@jar
                        javaLibrary                   : android.arch.core:common:1.1.1@jar
                            javaLibrary                   : com.android.support:support-annotations:28.0.0@jar
                        javaLibrary                   : com.google.guava:guava:19.0@jar
                        javaLibrary                   : com.android.support.constraint:constraint-layout-solver:1.0.2@jar
                        javaLibrary                   : junit:junit:4.12@jar
                            javaLibrary                   : org.hamcrest:hamcrest-core:1.3@jar
                        javaLibrary                   : org.hamcrest:hamcrest-core:1.3@jar
                        module                        : <ROOT>-:app-MAIN
                            androidLibrary                : com.android.support:appcompat-v7:28.0.0@aar
                            javaLibrary                   : com.google.guava:guava:19.0@jar
                            androidLibrary                : com.android.support.constraint:constraint-layout:1.0.2@aar
                    runtimeClasspath
                        androidLibrary                : com.android.support:appcompat-v7:28.0.0@aar
                            javaLibrary                   : com.android.support:support-annotations:28.0.0@jar
                            androidLibrary                : com.android.support:support-compat:28.0.0@aar
                            javaLibrary                   : com.android.support:collections:28.0.0@jar
                            androidLibrary                : com.android.support:cursoradapter:28.0.0@aar
                            androidLibrary                : com.android.support:support-core-utils:28.0.0@aar
                            androidLibrary                : com.android.support:support-fragment:28.0.0@aar
                            androidLibrary                : com.android.support:support-vector-drawable:28.0.0@aar
                            androidLibrary                : com.android.support:animated-vector-drawable:28.0.0@aar
                        androidLibrary                : com.android.support:support-compat:28.0.0@aar
                            javaLibrary                   : com.android.support:support-annotations:28.0.0@jar
                            javaLibrary                   : com.android.support:collections:28.0.0@jar
                            androidLibrary                : android.arch.lifecycle:runtime:1.1.1@aar
                            androidLibrary                : com.android.support:versionedparcelable:28.0.0@aar
                        androidLibrary                : android.arch.lifecycle:runtime:1.1.1@aar
                            javaLibrary                   : android.arch.lifecycle:common:1.1.1@jar
                            javaLibrary                   : android.arch.core:common:1.1.1@jar
                            javaLibrary                   : com.android.support:support-annotations:28.0.0@jar
                        androidLibrary                : com.android.support:versionedparcelable:28.0.0@aar
                            javaLibrary                   : com.android.support:support-annotations:28.0.0@jar
                            javaLibrary                   : com.android.support:collections:28.0.0@jar
                        androidLibrary                : com.android.support:cursoradapter:28.0.0@aar
                            javaLibrary                   : com.android.support:support-annotations:28.0.0@jar
                        androidLibrary                : com.android.support:support-core-utils:28.0.0@aar
                            javaLibrary                   : com.android.support:support-annotations:28.0.0@jar
                            androidLibrary                : com.android.support:support-compat:28.0.0@aar
                            androidLibrary                : com.android.support:documentfile:28.0.0@aar
                            androidLibrary                : com.android.support:loader:28.0.0@aar
                            androidLibrary                : com.android.support:localbroadcastmanager:28.0.0@aar
                            androidLibrary                : com.android.support:print:28.0.0@aar
                        androidLibrary                : com.android.support:documentfile:28.0.0@aar
                            javaLibrary                   : com.android.support:support-annotations:28.0.0@jar
                        androidLibrary                : com.android.support:loader:28.0.0@aar
                            javaLibrary                   : com.android.support:support-annotations:28.0.0@jar
                            androidLibrary                : com.android.support:support-compat:28.0.0@aar
                            androidLibrary                : android.arch.lifecycle:livedata:1.1.1@aar
                            androidLibrary                : android.arch.lifecycle:viewmodel:1.1.1@aar
                        androidLibrary                : android.arch.lifecycle:livedata:1.1.1@aar
                            androidLibrary                : android.arch.core:runtime:1.1.1@aar
                            androidLibrary                : android.arch.lifecycle:livedata-core:1.1.1@aar
                            javaLibrary                   : android.arch.core:common:1.1.1@jar
                        androidLibrary                : android.arch.core:runtime:1.1.1@aar
                            javaLibrary                   : com.android.support:support-annotations:28.0.0@jar
                            javaLibrary                   : android.arch.core:common:1.1.1@jar
                        androidLibrary                : android.arch.lifecycle:livedata-core:1.1.1@aar
                            javaLibrary                   : android.arch.lifecycle:common:1.1.1@jar
                            javaLibrary                   : android.arch.core:common:1.1.1@jar
                            androidLibrary                : android.arch.core:runtime:1.1.1@aar
                        androidLibrary                : android.arch.lifecycle:viewmodel:1.1.1@aar
                            javaLibrary                   : com.android.support:support-annotations:28.0.0@jar
                        androidLibrary                : com.android.support:localbroadcastmanager:28.0.0@aar
                            javaLibrary                   : com.android.support:support-annotations:28.0.0@jar
                        androidLibrary                : com.android.support:print:28.0.0@aar
                            javaLibrary                   : com.android.support:support-annotations:28.0.0@jar
                        androidLibrary                : com.android.support:support-fragment:28.0.0@aar
                            androidLibrary                : com.android.support:support-compat:28.0.0@aar
                            androidLibrary                : com.android.support:support-core-ui:28.0.0@aar
                            androidLibrary                : com.android.support:support-core-utils:28.0.0@aar
                            javaLibrary                   : com.android.support:support-annotations:28.0.0@jar
                            androidLibrary                : com.android.support:loader:28.0.0@aar
                            androidLibrary                : android.arch.lifecycle:viewmodel:1.1.1@aar
                        androidLibrary                : com.android.support:support-core-ui:28.0.0@aar
                            javaLibrary                   : com.android.support:support-annotations:28.0.0@jar
                            androidLibrary                : com.android.support:support-compat:28.0.0@aar
                            androidLibrary                : com.android.support:support-core-utils:28.0.0@aar
                            androidLibrary                : com.android.support:customview:28.0.0@aar
                            androidLibrary                : com.android.support:viewpager:28.0.0@aar
                            androidLibrary                : com.android.support:coordinatorlayout:28.0.0@aar
                            androidLibrary                : com.android.support:drawerlayout:28.0.0@aar
                            androidLibrary                : com.android.support:slidingpanelayout:28.0.0@aar
                            androidLibrary                : com.android.support:interpolator:28.0.0@aar
                            androidLibrary                : com.android.support:swiperefreshlayout:28.0.0@aar
                            androidLibrary                : com.android.support:asynclayoutinflater:28.0.0@aar
                            androidLibrary                : com.android.support:cursoradapter:28.0.0@aar
                        androidLibrary                : com.android.support:customview:28.0.0@aar
                            javaLibrary                   : com.android.support:support-annotations:28.0.0@jar
                            androidLibrary                : com.android.support:support-compat:28.0.0@aar
                        androidLibrary                : com.android.support:viewpager:28.0.0@aar
                            javaLibrary                   : com.android.support:support-annotations:28.0.0@jar
                            androidLibrary                : com.android.support:support-compat:28.0.0@aar
                            androidLibrary                : com.android.support:customview:28.0.0@aar
                        androidLibrary                : com.android.support:coordinatorlayout:28.0.0@aar
                            javaLibrary                   : com.android.support:support-annotations:28.0.0@jar
                            androidLibrary                : com.android.support:support-compat:28.0.0@aar
                            androidLibrary                : com.android.support:customview:28.0.0@aar
                        androidLibrary                : com.android.support:drawerlayout:28.0.0@aar
                            javaLibrary                   : com.android.support:support-annotations:28.0.0@jar
                            androidLibrary                : com.android.support:support-compat:28.0.0@aar
                            androidLibrary                : com.android.support:customview:28.0.0@aar
                        androidLibrary                : com.android.support:slidingpanelayout:28.0.0@aar
                            javaLibrary                   : com.android.support:support-annotations:28.0.0@jar
                            androidLibrary                : com.android.support:support-compat:28.0.0@aar
                            androidLibrary                : com.android.support:customview:28.0.0@aar
                        androidLibrary                : com.android.support:interpolator:28.0.0@aar
                            javaLibrary                   : com.android.support:support-annotations:28.0.0@jar
                        androidLibrary                : com.android.support:swiperefreshlayout:28.0.0@aar
                            javaLibrary                   : com.android.support:support-annotations:28.0.0@jar
                            androidLibrary                : com.android.support:support-compat:28.0.0@aar
                            androidLibrary                : com.android.support:interpolator:28.0.0@aar
                        androidLibrary                : com.android.support:asynclayoutinflater:28.0.0@aar
                            javaLibrary                   : com.android.support:support-annotations:28.0.0@jar
                            androidLibrary                : com.android.support:support-compat:28.0.0@aar
                        androidLibrary                : com.android.support:support-vector-drawable:28.0.0@aar
                            javaLibrary                   : com.android.support:support-annotations:28.0.0@jar
                            androidLibrary                : com.android.support:support-compat:28.0.0@aar
                        androidLibrary                : com.android.support:animated-vector-drawable:28.0.0@aar
                            androidLibrary                : com.android.support:support-vector-drawable:28.0.0@aar
                            androidLibrary                : com.android.support:support-core-ui:28.0.0@aar
                        androidLibrary                : com.android.support.constraint:constraint-layout:1.0.2@aar
                            javaLibrary                   : com.android.support.constraint:constraint-layout-solver:1.0.2@jar
                        javaLibrary                   : com.android.support:support-annotations:28.0.0@jar
                        javaLibrary                   : com.android.support:collections:28.0.0@jar
                            javaLibrary                   : com.android.support:support-annotations:28.0.0@jar
                        javaLibrary                   : android.arch.lifecycle:common:1.1.1@jar
                            javaLibrary                   : com.android.support:support-annotations:28.0.0@jar
                        javaLibrary                   : android.arch.core:common:1.1.1@jar
                            javaLibrary                   : com.android.support:support-annotations:28.0.0@jar
                        javaLibrary                   : com.google.guava:guava:19.0@jar
                        javaLibrary                   : com.android.support.constraint:constraint-layout-solver:1.0.2@jar
                        javaLibrary                   : junit:junit:4.12@jar
                            javaLibrary                   : org.hamcrest:hamcrest-core:1.3@jar
                        javaLibrary                   : org.hamcrest:hamcrest-core:1.3@jar
                        module                        : <ROOT>-:app-MAIN
                            androidLibrary                : com.android.support:appcompat-v7:28.0.0@aar
                            javaLibrary                   : com.google.guava:guava:19.0@jar
                            androidLibrary                : com.android.support.constraint:constraint-layout:1.0.2@aar
                MockablePlatformJar           : <GRADLE>/caches/<GRADLE_VERSION>/transforms/xxxxxxxxxxxxxxxxxxxxxxxxxxxxxxxx/transformed/android.jar
    externalProject               : :app (DefaultExternalProject) (*seen*)
MODULE                        : project.app.androidTest
MODULE                        : project.app.main
MODULE                        : project.app.unitTest<|MERGE_RESOLUTION|>--- conflicted
+++ resolved
@@ -646,11 +646,7 @@
         qName                         : project
         version                       : unspecified
         projectDir                    : <ROOT>
-<<<<<<< HEAD
-        buildDir                      : <ROOT>/build [-]
-=======
         buildDir                      : <ROOT>/build
->>>>>>> 8b7d83e8
         buildFile                     : <ROOT>/build.gradle
         externalSystemId              : GRADLE
         childProjects
@@ -795,14 +791,11 @@
                             qName                         : :app:testReleaseUnitTest
         sourceSetModel                : DefaultGradleSourceSetModel
         taskModel                     : DefaultGradleTaskModel
-<<<<<<< HEAD
-=======
             tasks
                 testDebugUnitTest             : testDebugUnitTest (DefaultExternalTask)
                     qName                         : :app:testDebugUnitTest
                 testReleaseUnitTest           : testReleaseUnitTest (DefaultExternalTask)
                     qName                         : :app:testReleaseUnitTest
->>>>>>> 8b7d83e8
 MODULE                        : project.app
     GradleModuleModel
         agpVersion                    : <AGP_VERSION>
@@ -871,10 +864,7 @@
         MlModelBindingEnabled         : false
         AndroidResourcesEnabled       : true
         DataBindingEnabled            : false
-<<<<<<< HEAD
-=======
         GenerateManifestClass         : false
->>>>>>> 8b7d83e8
     - basicVariant:               : debug
         applicationId                 : google.simpleapplication
         testApplicationId             : google.simpleapplication.test
