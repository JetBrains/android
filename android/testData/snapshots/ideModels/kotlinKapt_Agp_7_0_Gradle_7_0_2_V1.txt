MODULE                        : MainActivity
    ExternalModuleGroup           :
    ExternalModuleVersion         : unspecified
    LinkedProjectId               : MainActivity
    LinkedProjectPath             : <ROOT>
    RootProjectPath               : <ROOT>
    COMPILER_MODULE_EXTENSION
        compilerSourceOutputPath      : file://<ROOT>/build/classes/production/MainActivity [-]
        compilerTestOutputPath        : file://<ROOT>/build/classes/test/MainActivity [-]
        isCompilerPathInherited       : true
        isExcludeOutput               : true
    ModuleFile                    : <ROOT>/.idea/modules/MainActivity.iml [-]
    ModuleTypeName                : JAVA_MODULE
    CONENT_ENTRY                  : file://<ROOT>
        EXCLUDE_FOLDER                : file://<ROOT>/.gradle
        EXCLUDE_FOLDER                : file://<ROOT>/build [-]
    JDK                           : <NAME_CUT> JavaSDK
    *isInherited                  : true
    ORDER_ENTRY                   : <Module source>
    BUILD_TASKS
LIBRARY_TABLE
    - library                     : androidx.appcompat:appcompat:1.0.2@aar (IdeAndroidLibraryImpl)
        aidlFolder                    : <GRADLE>/caches/<TRANSFORMS>/xxxxxxxxxxxxxxxxxxxxxxxxxxxxxxxx/transformed/appcompat-1.0.2/aidl [-]
        artifact                      : <M2>/androidx/appcompat/appcompat/1.0.2/appcompat-1.0.2.aar
        artifactAddress               : androidx.appcompat:appcompat:1.0.2@aar
        assetsFolder                  : <GRADLE>/caches/<TRANSFORMS>/xxxxxxxxxxxxxxxxxxxxxxxxxxxxxxxx/transformed/appcompat-1.0.2/assets [-]
        - compileJarFiles             : <GRADLE>/caches/<TRANSFORMS>/xxxxxxxxxxxxxxxxxxxxxxxxxxxxxxxx/transformed/appcompat-1.0.2/jars/classes.jar
        component                     : androidx.appcompat:appcompat:1.0.2
        externalAnnotations           : <GRADLE>/caches/<TRANSFORMS>/xxxxxxxxxxxxxxxxxxxxxxxxxxxxxxxx/transformed/appcompat-1.0.2/annotations.zip
        folder                        : <GRADLE>/caches/<TRANSFORMS>/xxxxxxxxxxxxxxxxxxxxxxxxxxxxxxxx/transformed/appcompat-1.0.2
        jniFolder                     : <GRADLE>/caches/<TRANSFORMS>/xxxxxxxxxxxxxxxxxxxxxxxxxxxxxxxx/transformed/appcompat-1.0.2/jni [-]
        lintJar                       : <GRADLE>/caches/<TRANSFORMS>/xxxxxxxxxxxxxxxxxxxxxxxxxxxxxxxx/transformed/appcompat-1.0.2/jars/lint.jar [-]
        manifest                      : <GRADLE>/caches/<TRANSFORMS>/xxxxxxxxxxxxxxxxxxxxxxxxxxxxxxxx/transformed/appcompat-1.0.2/AndroidManifest.xml
        proguardRules                 : <GRADLE>/caches/<TRANSFORMS>/xxxxxxxxxxxxxxxxxxxxxxxxxxxxxxxx/transformed/appcompat-1.0.2/proguard.txt
        publicResources               : <GRADLE>/caches/<TRANSFORMS>/xxxxxxxxxxxxxxxxxxxxxxxxxxxxxxxx/transformed/appcompat-1.0.2/public.txt
        renderscriptFolder            : <GRADLE>/caches/<TRANSFORMS>/xxxxxxxxxxxxxxxxxxxxxxxxxxxxxxxx/transformed/appcompat-1.0.2/rs [-]
        resFolder                     : <GRADLE>/caches/<TRANSFORMS>/xxxxxxxxxxxxxxxxxxxxxxxxxxxxxxxx/transformed/appcompat-1.0.2/res
        resStaticLibrary              : <GRADLE>/caches/<TRANSFORMS>/xxxxxxxxxxxxxxxxxxxxxxxxxxxxxxxx/transformed/appcompat-1.0.2/res.apk [-]
        - runtimeJarFiles             : <GRADLE>/caches/<TRANSFORMS>/xxxxxxxxxxxxxxxxxxxxxxxxxxxxxxxx/transformed/appcompat-1.0.2/jars/classes.jar
        symbolFile                    : <GRADLE>/caches/<TRANSFORMS>/xxxxxxxxxxxxxxxxxxxxxxxxxxxxxxxx/transformed/appcompat-1.0.2/R.txt
    - library                     : androidx.arch.core:core-runtime:2.0.0@aar (IdeAndroidLibraryImpl)
        aidlFolder                    : <GRADLE>/caches/<TRANSFORMS>/xxxxxxxxxxxxxxxxxxxxxxxxxxxxxxxx/transformed/core-runtime-2.0.0/aidl [-]
        artifact                      : <M2>/androidx/arch/core/core-runtime/2.0.0/core-runtime-2.0.0.aar
        artifactAddress               : androidx.arch.core:core-runtime:2.0.0@aar
        assetsFolder                  : <GRADLE>/caches/<TRANSFORMS>/xxxxxxxxxxxxxxxxxxxxxxxxxxxxxxxx/transformed/core-runtime-2.0.0/assets [-]
        - compileJarFiles             : <GRADLE>/caches/<TRANSFORMS>/xxxxxxxxxxxxxxxxxxxxxxxxxxxxxxxx/transformed/core-runtime-2.0.0/jars/classes.jar
        component                     : androidx.arch.core:core-runtime:2.0.0
        externalAnnotations           : <GRADLE>/caches/<TRANSFORMS>/xxxxxxxxxxxxxxxxxxxxxxxxxxxxxxxx/transformed/core-runtime-2.0.0/annotations.zip [-]
        folder                        : <GRADLE>/caches/<TRANSFORMS>/xxxxxxxxxxxxxxxxxxxxxxxxxxxxxxxx/transformed/core-runtime-2.0.0
        jniFolder                     : <GRADLE>/caches/<TRANSFORMS>/xxxxxxxxxxxxxxxxxxxxxxxxxxxxxxxx/transformed/core-runtime-2.0.0/jni [-]
        lintJar                       : <GRADLE>/caches/<TRANSFORMS>/xxxxxxxxxxxxxxxxxxxxxxxxxxxxxxxx/transformed/core-runtime-2.0.0/jars/lint.jar [-]
        manifest                      : <GRADLE>/caches/<TRANSFORMS>/xxxxxxxxxxxxxxxxxxxxxxxxxxxxxxxx/transformed/core-runtime-2.0.0/AndroidManifest.xml
        proguardRules                 : <GRADLE>/caches/<TRANSFORMS>/xxxxxxxxxxxxxxxxxxxxxxxxxxxxxxxx/transformed/core-runtime-2.0.0/proguard.txt [-]
        publicResources               : <GRADLE>/caches/<TRANSFORMS>/xxxxxxxxxxxxxxxxxxxxxxxxxxxxxxxx/transformed/core-runtime-2.0.0/public.txt [-]
        renderscriptFolder            : <GRADLE>/caches/<TRANSFORMS>/xxxxxxxxxxxxxxxxxxxxxxxxxxxxxxxx/transformed/core-runtime-2.0.0/rs [-]
        resFolder                     : <GRADLE>/caches/<TRANSFORMS>/xxxxxxxxxxxxxxxxxxxxxxxxxxxxxxxx/transformed/core-runtime-2.0.0/res [-]
        resStaticLibrary              : <GRADLE>/caches/<TRANSFORMS>/xxxxxxxxxxxxxxxxxxxxxxxxxxxxxxxx/transformed/core-runtime-2.0.0/res.apk [-]
        - runtimeJarFiles             : <GRADLE>/caches/<TRANSFORMS>/xxxxxxxxxxxxxxxxxxxxxxxxxxxxxxxx/transformed/core-runtime-2.0.0/jars/classes.jar
        symbolFile                    : <GRADLE>/caches/<TRANSFORMS>/xxxxxxxxxxxxxxxxxxxxxxxxxxxxxxxx/transformed/core-runtime-2.0.0/R.txt
    - library                     : androidx.asynclayoutinflater:asynclayoutinflater:1.0.0@aar (IdeAndroidLibraryImpl)
        aidlFolder                    : <GRADLE>/caches/<TRANSFORMS>/xxxxxxxxxxxxxxxxxxxxxxxxxxxxxxxx/transformed/asynclayoutinflater-1.0.0/aidl [-]
        artifact                      : <M2>/androidx/asynclayoutinflater/asynclayoutinflater/1.0.0/asynclayoutinflater-1.0.0.aar
        artifactAddress               : androidx.asynclayoutinflater:asynclayoutinflater:1.0.0@aar
        assetsFolder                  : <GRADLE>/caches/<TRANSFORMS>/xxxxxxxxxxxxxxxxxxxxxxxxxxxxxxxx/transformed/asynclayoutinflater-1.0.0/assets [-]
        - compileJarFiles             : <GRADLE>/caches/<TRANSFORMS>/xxxxxxxxxxxxxxxxxxxxxxxxxxxxxxxx/transformed/asynclayoutinflater-1.0.0/jars/classes.jar
        component                     : androidx.asynclayoutinflater:asynclayoutinflater:1.0.0
        externalAnnotations           : <GRADLE>/caches/<TRANSFORMS>/xxxxxxxxxxxxxxxxxxxxxxxxxxxxxxxx/transformed/asynclayoutinflater-1.0.0/annotations.zip [-]
        folder                        : <GRADLE>/caches/<TRANSFORMS>/xxxxxxxxxxxxxxxxxxxxxxxxxxxxxxxx/transformed/asynclayoutinflater-1.0.0
        jniFolder                     : <GRADLE>/caches/<TRANSFORMS>/xxxxxxxxxxxxxxxxxxxxxxxxxxxxxxxx/transformed/asynclayoutinflater-1.0.0/jni [-]
        lintJar                       : <GRADLE>/caches/<TRANSFORMS>/xxxxxxxxxxxxxxxxxxxxxxxxxxxxxxxx/transformed/asynclayoutinflater-1.0.0/jars/lint.jar [-]
        manifest                      : <GRADLE>/caches/<TRANSFORMS>/xxxxxxxxxxxxxxxxxxxxxxxxxxxxxxxx/transformed/asynclayoutinflater-1.0.0/AndroidManifest.xml
        proguardRules                 : <GRADLE>/caches/<TRANSFORMS>/xxxxxxxxxxxxxxxxxxxxxxxxxxxxxxxx/transformed/asynclayoutinflater-1.0.0/proguard.txt [-]
        publicResources               : <GRADLE>/caches/<TRANSFORMS>/xxxxxxxxxxxxxxxxxxxxxxxxxxxxxxxx/transformed/asynclayoutinflater-1.0.0/public.txt [-]
        renderscriptFolder            : <GRADLE>/caches/<TRANSFORMS>/xxxxxxxxxxxxxxxxxxxxxxxxxxxxxxxx/transformed/asynclayoutinflater-1.0.0/rs [-]
        resFolder                     : <GRADLE>/caches/<TRANSFORMS>/xxxxxxxxxxxxxxxxxxxxxxxxxxxxxxxx/transformed/asynclayoutinflater-1.0.0/res [-]
        resStaticLibrary              : <GRADLE>/caches/<TRANSFORMS>/xxxxxxxxxxxxxxxxxxxxxxxxxxxxxxxx/transformed/asynclayoutinflater-1.0.0/res.apk [-]
        - runtimeJarFiles             : <GRADLE>/caches/<TRANSFORMS>/xxxxxxxxxxxxxxxxxxxxxxxxxxxxxxxx/transformed/asynclayoutinflater-1.0.0/jars/classes.jar
        symbolFile                    : <GRADLE>/caches/<TRANSFORMS>/xxxxxxxxxxxxxxxxxxxxxxxxxxxxxxxx/transformed/asynclayoutinflater-1.0.0/R.txt
    - library                     : androidx.coordinatorlayout:coordinatorlayout:1.0.0@aar (IdeAndroidLibraryImpl)
        aidlFolder                    : <GRADLE>/caches/<TRANSFORMS>/xxxxxxxxxxxxxxxxxxxxxxxxxxxxxxxx/transformed/coordinatorlayout-1.0.0/aidl [-]
        artifact                      : <M2>/androidx/coordinatorlayout/coordinatorlayout/1.0.0/coordinatorlayout-1.0.0.aar
        artifactAddress               : androidx.coordinatorlayout:coordinatorlayout:1.0.0@aar
        assetsFolder                  : <GRADLE>/caches/<TRANSFORMS>/xxxxxxxxxxxxxxxxxxxxxxxxxxxxxxxx/transformed/coordinatorlayout-1.0.0/assets [-]
        - compileJarFiles             : <GRADLE>/caches/<TRANSFORMS>/xxxxxxxxxxxxxxxxxxxxxxxxxxxxxxxx/transformed/coordinatorlayout-1.0.0/jars/classes.jar
        component                     : androidx.coordinatorlayout:coordinatorlayout:1.0.0
        externalAnnotations           : <GRADLE>/caches/<TRANSFORMS>/xxxxxxxxxxxxxxxxxxxxxxxxxxxxxxxx/transformed/coordinatorlayout-1.0.0/annotations.zip
        folder                        : <GRADLE>/caches/<TRANSFORMS>/xxxxxxxxxxxxxxxxxxxxxxxxxxxxxxxx/transformed/coordinatorlayout-1.0.0
        jniFolder                     : <GRADLE>/caches/<TRANSFORMS>/xxxxxxxxxxxxxxxxxxxxxxxxxxxxxxxx/transformed/coordinatorlayout-1.0.0/jni [-]
        lintJar                       : <GRADLE>/caches/<TRANSFORMS>/xxxxxxxxxxxxxxxxxxxxxxxxxxxxxxxx/transformed/coordinatorlayout-1.0.0/jars/lint.jar [-]
        manifest                      : <GRADLE>/caches/<TRANSFORMS>/xxxxxxxxxxxxxxxxxxxxxxxxxxxxxxxx/transformed/coordinatorlayout-1.0.0/AndroidManifest.xml
        proguardRules                 : <GRADLE>/caches/<TRANSFORMS>/xxxxxxxxxxxxxxxxxxxxxxxxxxxxxxxx/transformed/coordinatorlayout-1.0.0/proguard.txt
        publicResources               : <GRADLE>/caches/<TRANSFORMS>/xxxxxxxxxxxxxxxxxxxxxxxxxxxxxxxx/transformed/coordinatorlayout-1.0.0/public.txt
        renderscriptFolder            : <GRADLE>/caches/<TRANSFORMS>/xxxxxxxxxxxxxxxxxxxxxxxxxxxxxxxx/transformed/coordinatorlayout-1.0.0/rs [-]
        resFolder                     : <GRADLE>/caches/<TRANSFORMS>/xxxxxxxxxxxxxxxxxxxxxxxxxxxxxxxx/transformed/coordinatorlayout-1.0.0/res
        resStaticLibrary              : <GRADLE>/caches/<TRANSFORMS>/xxxxxxxxxxxxxxxxxxxxxxxxxxxxxxxx/transformed/coordinatorlayout-1.0.0/res.apk [-]
        - runtimeJarFiles             : <GRADLE>/caches/<TRANSFORMS>/xxxxxxxxxxxxxxxxxxxxxxxxxxxxxxxx/transformed/coordinatorlayout-1.0.0/jars/classes.jar
        symbolFile                    : <GRADLE>/caches/<TRANSFORMS>/xxxxxxxxxxxxxxxxxxxxxxxxxxxxxxxx/transformed/coordinatorlayout-1.0.0/R.txt
    - library                     : androidx.core:core-ktx:1.0.1@aar (IdeAndroidLibraryImpl)
        aidlFolder                    : <GRADLE>/caches/<TRANSFORMS>/xxxxxxxxxxxxxxxxxxxxxxxxxxxxxxxx/transformed/core-ktx-1.0.1/aidl [-]
        artifact                      : <M2>/androidx/core/core-ktx/1.0.1/core-ktx-1.0.1.aar
        artifactAddress               : androidx.core:core-ktx:1.0.1@aar
        assetsFolder                  : <GRADLE>/caches/<TRANSFORMS>/xxxxxxxxxxxxxxxxxxxxxxxxxxxxxxxx/transformed/core-ktx-1.0.1/assets [-]
        - compileJarFiles             : <GRADLE>/caches/<TRANSFORMS>/xxxxxxxxxxxxxxxxxxxxxxxxxxxxxxxx/transformed/core-ktx-1.0.1/jars/classes.jar
        component                     : androidx.core:core-ktx:1.0.1
        externalAnnotations           : <GRADLE>/caches/<TRANSFORMS>/xxxxxxxxxxxxxxxxxxxxxxxxxxxxxxxx/transformed/core-ktx-1.0.1/annotations.zip [-]
        folder                        : <GRADLE>/caches/<TRANSFORMS>/xxxxxxxxxxxxxxxxxxxxxxxxxxxxxxxx/transformed/core-ktx-1.0.1
        jniFolder                     : <GRADLE>/caches/<TRANSFORMS>/xxxxxxxxxxxxxxxxxxxxxxxxxxxxxxxx/transformed/core-ktx-1.0.1/jni [-]
        lintJar                       : <GRADLE>/caches/<TRANSFORMS>/xxxxxxxxxxxxxxxxxxxxxxxxxxxxxxxx/transformed/core-ktx-1.0.1/jars/lint.jar [-]
        manifest                      : <GRADLE>/caches/<TRANSFORMS>/xxxxxxxxxxxxxxxxxxxxxxxxxxxxxxxx/transformed/core-ktx-1.0.1/AndroidManifest.xml
        proguardRules                 : <GRADLE>/caches/<TRANSFORMS>/xxxxxxxxxxxxxxxxxxxxxxxxxxxxxxxx/transformed/core-ktx-1.0.1/proguard.txt [-]
        publicResources               : <GRADLE>/caches/<TRANSFORMS>/xxxxxxxxxxxxxxxxxxxxxxxxxxxxxxxx/transformed/core-ktx-1.0.1/public.txt [-]
        renderscriptFolder            : <GRADLE>/caches/<TRANSFORMS>/xxxxxxxxxxxxxxxxxxxxxxxxxxxxxxxx/transformed/core-ktx-1.0.1/rs [-]
        resFolder                     : <GRADLE>/caches/<TRANSFORMS>/xxxxxxxxxxxxxxxxxxxxxxxxxxxxxxxx/transformed/core-ktx-1.0.1/res [-]
        resStaticLibrary              : <GRADLE>/caches/<TRANSFORMS>/xxxxxxxxxxxxxxxxxxxxxxxxxxxxxxxx/transformed/core-ktx-1.0.1/res.apk [-]
        - runtimeJarFiles             : <GRADLE>/caches/<TRANSFORMS>/xxxxxxxxxxxxxxxxxxxxxxxxxxxxxxxx/transformed/core-ktx-1.0.1/jars/classes.jar
        symbolFile                    : <GRADLE>/caches/<TRANSFORMS>/xxxxxxxxxxxxxxxxxxxxxxxxxxxxxxxx/transformed/core-ktx-1.0.1/R.txt
    - library                     : androidx.core:core:1.0.0@aar (IdeAndroidLibraryImpl)
        aidlFolder                    : <GRADLE>/caches/<TRANSFORMS>/xxxxxxxxxxxxxxxxxxxxxxxxxxxxxxxx/transformed/core-1.0.0/aidl
        artifact                      : <M2>/androidx/core/core/1.0.0/core-1.0.0.aar
        artifactAddress               : androidx.core:core:1.0.0@aar
        assetsFolder                  : <GRADLE>/caches/<TRANSFORMS>/xxxxxxxxxxxxxxxxxxxxxxxxxxxxxxxx/transformed/core-1.0.0/assets [-]
        - compileJarFiles             : <GRADLE>/caches/<TRANSFORMS>/xxxxxxxxxxxxxxxxxxxxxxxxxxxxxxxx/transformed/core-1.0.0/jars/classes.jar
        component                     : androidx.core:core:1.0.0
        externalAnnotations           : <GRADLE>/caches/<TRANSFORMS>/xxxxxxxxxxxxxxxxxxxxxxxxxxxxxxxx/transformed/core-1.0.0/annotations.zip
        folder                        : <GRADLE>/caches/<TRANSFORMS>/xxxxxxxxxxxxxxxxxxxxxxxxxxxxxxxx/transformed/core-1.0.0
        jniFolder                     : <GRADLE>/caches/<TRANSFORMS>/xxxxxxxxxxxxxxxxxxxxxxxxxxxxxxxx/transformed/core-1.0.0/jni [-]
        lintJar                       : <GRADLE>/caches/<TRANSFORMS>/xxxxxxxxxxxxxxxxxxxxxxxxxxxxxxxx/transformed/core-1.0.0/jars/lint.jar [-]
        manifest                      : <GRADLE>/caches/<TRANSFORMS>/xxxxxxxxxxxxxxxxxxxxxxxxxxxxxxxx/transformed/core-1.0.0/AndroidManifest.xml
        proguardRules                 : <GRADLE>/caches/<TRANSFORMS>/xxxxxxxxxxxxxxxxxxxxxxxxxxxxxxxx/transformed/core-1.0.0/proguard.txt
        publicResources               : <GRADLE>/caches/<TRANSFORMS>/xxxxxxxxxxxxxxxxxxxxxxxxxxxxxxxx/transformed/core-1.0.0/public.txt
        renderscriptFolder            : <GRADLE>/caches/<TRANSFORMS>/xxxxxxxxxxxxxxxxxxxxxxxxxxxxxxxx/transformed/core-1.0.0/rs [-]
        resFolder                     : <GRADLE>/caches/<TRANSFORMS>/xxxxxxxxxxxxxxxxxxxxxxxxxxxxxxxx/transformed/core-1.0.0/res
        resStaticLibrary              : <GRADLE>/caches/<TRANSFORMS>/xxxxxxxxxxxxxxxxxxxxxxxxxxxxxxxx/transformed/core-1.0.0/res.apk [-]
        - runtimeJarFiles             : <GRADLE>/caches/<TRANSFORMS>/xxxxxxxxxxxxxxxxxxxxxxxxxxxxxxxx/transformed/core-1.0.0/jars/classes.jar
        symbolFile                    : <GRADLE>/caches/<TRANSFORMS>/xxxxxxxxxxxxxxxxxxxxxxxxxxxxxxxx/transformed/core-1.0.0/R.txt
    - library                     : androidx.core:core:1.0.1@aar (IdeAndroidLibraryImpl)
        aidlFolder                    : <GRADLE>/caches/<TRANSFORMS>/xxxxxxxxxxxxxxxxxxxxxxxxxxxxxxxx/transformed/core-1.0.1/aidl
        artifact                      : <M2>/androidx/core/core/1.0.1/core-1.0.1.aar
        artifactAddress               : androidx.core:core:1.0.1@aar
        assetsFolder                  : <GRADLE>/caches/<TRANSFORMS>/xxxxxxxxxxxxxxxxxxxxxxxxxxxxxxxx/transformed/core-1.0.1/assets [-]
        - compileJarFiles             : <GRADLE>/caches/<TRANSFORMS>/xxxxxxxxxxxxxxxxxxxxxxxxxxxxxxxx/transformed/core-1.0.1/jars/classes.jar
        component                     : androidx.core:core:1.0.1
        externalAnnotations           : <GRADLE>/caches/<TRANSFORMS>/xxxxxxxxxxxxxxxxxxxxxxxxxxxxxxxx/transformed/core-1.0.1/annotations.zip
        folder                        : <GRADLE>/caches/<TRANSFORMS>/xxxxxxxxxxxxxxxxxxxxxxxxxxxxxxxx/transformed/core-1.0.1
        jniFolder                     : <GRADLE>/caches/<TRANSFORMS>/xxxxxxxxxxxxxxxxxxxxxxxxxxxxxxxx/transformed/core-1.0.1/jni [-]
        lintJar                       : <GRADLE>/caches/<TRANSFORMS>/xxxxxxxxxxxxxxxxxxxxxxxxxxxxxxxx/transformed/core-1.0.1/jars/lint.jar [-]
        manifest                      : <GRADLE>/caches/<TRANSFORMS>/xxxxxxxxxxxxxxxxxxxxxxxxxxxxxxxx/transformed/core-1.0.1/AndroidManifest.xml
        proguardRules                 : <GRADLE>/caches/<TRANSFORMS>/xxxxxxxxxxxxxxxxxxxxxxxxxxxxxxxx/transformed/core-1.0.1/proguard.txt
        publicResources               : <GRADLE>/caches/<TRANSFORMS>/xxxxxxxxxxxxxxxxxxxxxxxxxxxxxxxx/transformed/core-1.0.1/public.txt
        renderscriptFolder            : <GRADLE>/caches/<TRANSFORMS>/xxxxxxxxxxxxxxxxxxxxxxxxxxxxxxxx/transformed/core-1.0.1/rs [-]
        resFolder                     : <GRADLE>/caches/<TRANSFORMS>/xxxxxxxxxxxxxxxxxxxxxxxxxxxxxxxx/transformed/core-1.0.1/res
        resStaticLibrary              : <GRADLE>/caches/<TRANSFORMS>/xxxxxxxxxxxxxxxxxxxxxxxxxxxxxxxx/transformed/core-1.0.1/res.apk [-]
        - runtimeJarFiles             : <GRADLE>/caches/<TRANSFORMS>/xxxxxxxxxxxxxxxxxxxxxxxxxxxxxxxx/transformed/core-1.0.1/jars/classes.jar
        symbolFile                    : <GRADLE>/caches/<TRANSFORMS>/xxxxxxxxxxxxxxxxxxxxxxxxxxxxxxxx/transformed/core-1.0.1/R.txt
    - library                     : androidx.cursoradapter:cursoradapter:1.0.0@aar (IdeAndroidLibraryImpl)
        aidlFolder                    : <GRADLE>/caches/<TRANSFORMS>/xxxxxxxxxxxxxxxxxxxxxxxxxxxxxxxx/transformed/cursoradapter-1.0.0/aidl [-]
        artifact                      : <M2>/androidx/cursoradapter/cursoradapter/1.0.0/cursoradapter-1.0.0.aar
        artifactAddress               : androidx.cursoradapter:cursoradapter:1.0.0@aar
        assetsFolder                  : <GRADLE>/caches/<TRANSFORMS>/xxxxxxxxxxxxxxxxxxxxxxxxxxxxxxxx/transformed/cursoradapter-1.0.0/assets [-]
        - compileJarFiles             : <GRADLE>/caches/<TRANSFORMS>/xxxxxxxxxxxxxxxxxxxxxxxxxxxxxxxx/transformed/cursoradapter-1.0.0/jars/classes.jar
        component                     : androidx.cursoradapter:cursoradapter:1.0.0
        externalAnnotations           : <GRADLE>/caches/<TRANSFORMS>/xxxxxxxxxxxxxxxxxxxxxxxxxxxxxxxx/transformed/cursoradapter-1.0.0/annotations.zip [-]
        folder                        : <GRADLE>/caches/<TRANSFORMS>/xxxxxxxxxxxxxxxxxxxxxxxxxxxxxxxx/transformed/cursoradapter-1.0.0
        jniFolder                     : <GRADLE>/caches/<TRANSFORMS>/xxxxxxxxxxxxxxxxxxxxxxxxxxxxxxxx/transformed/cursoradapter-1.0.0/jni [-]
        lintJar                       : <GRADLE>/caches/<TRANSFORMS>/xxxxxxxxxxxxxxxxxxxxxxxxxxxxxxxx/transformed/cursoradapter-1.0.0/jars/lint.jar [-]
        manifest                      : <GRADLE>/caches/<TRANSFORMS>/xxxxxxxxxxxxxxxxxxxxxxxxxxxxxxxx/transformed/cursoradapter-1.0.0/AndroidManifest.xml
        proguardRules                 : <GRADLE>/caches/<TRANSFORMS>/xxxxxxxxxxxxxxxxxxxxxxxxxxxxxxxx/transformed/cursoradapter-1.0.0/proguard.txt [-]
        publicResources               : <GRADLE>/caches/<TRANSFORMS>/xxxxxxxxxxxxxxxxxxxxxxxxxxxxxxxx/transformed/cursoradapter-1.0.0/public.txt [-]
        renderscriptFolder            : <GRADLE>/caches/<TRANSFORMS>/xxxxxxxxxxxxxxxxxxxxxxxxxxxxxxxx/transformed/cursoradapter-1.0.0/rs [-]
        resFolder                     : <GRADLE>/caches/<TRANSFORMS>/xxxxxxxxxxxxxxxxxxxxxxxxxxxxxxxx/transformed/cursoradapter-1.0.0/res [-]
        resStaticLibrary              : <GRADLE>/caches/<TRANSFORMS>/xxxxxxxxxxxxxxxxxxxxxxxxxxxxxxxx/transformed/cursoradapter-1.0.0/res.apk [-]
        - runtimeJarFiles             : <GRADLE>/caches/<TRANSFORMS>/xxxxxxxxxxxxxxxxxxxxxxxxxxxxxxxx/transformed/cursoradapter-1.0.0/jars/classes.jar
        symbolFile                    : <GRADLE>/caches/<TRANSFORMS>/xxxxxxxxxxxxxxxxxxxxxxxxxxxxxxxx/transformed/cursoradapter-1.0.0/R.txt
    - library                     : androidx.customview:customview:1.0.0@aar (IdeAndroidLibraryImpl)
        aidlFolder                    : <GRADLE>/caches/<TRANSFORMS>/xxxxxxxxxxxxxxxxxxxxxxxxxxxxxxxx/transformed/customview-1.0.0/aidl [-]
        artifact                      : <M2>/androidx/customview/customview/1.0.0/customview-1.0.0.aar
        artifactAddress               : androidx.customview:customview:1.0.0@aar
        assetsFolder                  : <GRADLE>/caches/<TRANSFORMS>/xxxxxxxxxxxxxxxxxxxxxxxxxxxxxxxx/transformed/customview-1.0.0/assets [-]
        - compileJarFiles             : <GRADLE>/caches/<TRANSFORMS>/xxxxxxxxxxxxxxxxxxxxxxxxxxxxxxxx/transformed/customview-1.0.0/jars/classes.jar
        component                     : androidx.customview:customview:1.0.0
        externalAnnotations           : <GRADLE>/caches/<TRANSFORMS>/xxxxxxxxxxxxxxxxxxxxxxxxxxxxxxxx/transformed/customview-1.0.0/annotations.zip [-]
        folder                        : <GRADLE>/caches/<TRANSFORMS>/xxxxxxxxxxxxxxxxxxxxxxxxxxxxxxxx/transformed/customview-1.0.0
        jniFolder                     : <GRADLE>/caches/<TRANSFORMS>/xxxxxxxxxxxxxxxxxxxxxxxxxxxxxxxx/transformed/customview-1.0.0/jni [-]
        lintJar                       : <GRADLE>/caches/<TRANSFORMS>/xxxxxxxxxxxxxxxxxxxxxxxxxxxxxxxx/transformed/customview-1.0.0/jars/lint.jar [-]
        manifest                      : <GRADLE>/caches/<TRANSFORMS>/xxxxxxxxxxxxxxxxxxxxxxxxxxxxxxxx/transformed/customview-1.0.0/AndroidManifest.xml
        proguardRules                 : <GRADLE>/caches/<TRANSFORMS>/xxxxxxxxxxxxxxxxxxxxxxxxxxxxxxxx/transformed/customview-1.0.0/proguard.txt [-]
        publicResources               : <GRADLE>/caches/<TRANSFORMS>/xxxxxxxxxxxxxxxxxxxxxxxxxxxxxxxx/transformed/customview-1.0.0/public.txt [-]
        renderscriptFolder            : <GRADLE>/caches/<TRANSFORMS>/xxxxxxxxxxxxxxxxxxxxxxxxxxxxxxxx/transformed/customview-1.0.0/rs [-]
        resFolder                     : <GRADLE>/caches/<TRANSFORMS>/xxxxxxxxxxxxxxxxxxxxxxxxxxxxxxxx/transformed/customview-1.0.0/res [-]
        resStaticLibrary              : <GRADLE>/caches/<TRANSFORMS>/xxxxxxxxxxxxxxxxxxxxxxxxxxxxxxxx/transformed/customview-1.0.0/res.apk [-]
        - runtimeJarFiles             : <GRADLE>/caches/<TRANSFORMS>/xxxxxxxxxxxxxxxxxxxxxxxxxxxxxxxx/transformed/customview-1.0.0/jars/classes.jar
        symbolFile                    : <GRADLE>/caches/<TRANSFORMS>/xxxxxxxxxxxxxxxxxxxxxxxxxxxxxxxx/transformed/customview-1.0.0/R.txt
    - library                     : androidx.documentfile:documentfile:1.0.0@aar (IdeAndroidLibraryImpl)
        aidlFolder                    : <GRADLE>/caches/<TRANSFORMS>/xxxxxxxxxxxxxxxxxxxxxxxxxxxxxxxx/transformed/documentfile-1.0.0/aidl [-]
        artifact                      : <M2>/androidx/documentfile/documentfile/1.0.0/documentfile-1.0.0.aar
        artifactAddress               : androidx.documentfile:documentfile:1.0.0@aar
        assetsFolder                  : <GRADLE>/caches/<TRANSFORMS>/xxxxxxxxxxxxxxxxxxxxxxxxxxxxxxxx/transformed/documentfile-1.0.0/assets [-]
        - compileJarFiles             : <GRADLE>/caches/<TRANSFORMS>/xxxxxxxxxxxxxxxxxxxxxxxxxxxxxxxx/transformed/documentfile-1.0.0/jars/classes.jar
        component                     : androidx.documentfile:documentfile:1.0.0
        externalAnnotations           : <GRADLE>/caches/<TRANSFORMS>/xxxxxxxxxxxxxxxxxxxxxxxxxxxxxxxx/transformed/documentfile-1.0.0/annotations.zip [-]
        folder                        : <GRADLE>/caches/<TRANSFORMS>/xxxxxxxxxxxxxxxxxxxxxxxxxxxxxxxx/transformed/documentfile-1.0.0
        jniFolder                     : <GRADLE>/caches/<TRANSFORMS>/xxxxxxxxxxxxxxxxxxxxxxxxxxxxxxxx/transformed/documentfile-1.0.0/jni [-]
        lintJar                       : <GRADLE>/caches/<TRANSFORMS>/xxxxxxxxxxxxxxxxxxxxxxxxxxxxxxxx/transformed/documentfile-1.0.0/jars/lint.jar [-]
        manifest                      : <GRADLE>/caches/<TRANSFORMS>/xxxxxxxxxxxxxxxxxxxxxxxxxxxxxxxx/transformed/documentfile-1.0.0/AndroidManifest.xml
        proguardRules                 : <GRADLE>/caches/<TRANSFORMS>/xxxxxxxxxxxxxxxxxxxxxxxxxxxxxxxx/transformed/documentfile-1.0.0/proguard.txt [-]
        publicResources               : <GRADLE>/caches/<TRANSFORMS>/xxxxxxxxxxxxxxxxxxxxxxxxxxxxxxxx/transformed/documentfile-1.0.0/public.txt [-]
        renderscriptFolder            : <GRADLE>/caches/<TRANSFORMS>/xxxxxxxxxxxxxxxxxxxxxxxxxxxxxxxx/transformed/documentfile-1.0.0/rs [-]
        resFolder                     : <GRADLE>/caches/<TRANSFORMS>/xxxxxxxxxxxxxxxxxxxxxxxxxxxxxxxx/transformed/documentfile-1.0.0/res [-]
        resStaticLibrary              : <GRADLE>/caches/<TRANSFORMS>/xxxxxxxxxxxxxxxxxxxxxxxxxxxxxxxx/transformed/documentfile-1.0.0/res.apk [-]
        - runtimeJarFiles             : <GRADLE>/caches/<TRANSFORMS>/xxxxxxxxxxxxxxxxxxxxxxxxxxxxxxxx/transformed/documentfile-1.0.0/jars/classes.jar
        symbolFile                    : <GRADLE>/caches/<TRANSFORMS>/xxxxxxxxxxxxxxxxxxxxxxxxxxxxxxxx/transformed/documentfile-1.0.0/R.txt
    - library                     : androidx.drawerlayout:drawerlayout:1.0.0@aar (IdeAndroidLibraryImpl)
        aidlFolder                    : <GRADLE>/caches/<TRANSFORMS>/xxxxxxxxxxxxxxxxxxxxxxxxxxxxxxxx/transformed/drawerlayout-1.0.0/aidl [-]
        artifact                      : <M2>/androidx/drawerlayout/drawerlayout/1.0.0/drawerlayout-1.0.0.aar
        artifactAddress               : androidx.drawerlayout:drawerlayout:1.0.0@aar
        assetsFolder                  : <GRADLE>/caches/<TRANSFORMS>/xxxxxxxxxxxxxxxxxxxxxxxxxxxxxxxx/transformed/drawerlayout-1.0.0/assets [-]
        - compileJarFiles             : <GRADLE>/caches/<TRANSFORMS>/xxxxxxxxxxxxxxxxxxxxxxxxxxxxxxxx/transformed/drawerlayout-1.0.0/jars/classes.jar
        component                     : androidx.drawerlayout:drawerlayout:1.0.0
        externalAnnotations           : <GRADLE>/caches/<TRANSFORMS>/xxxxxxxxxxxxxxxxxxxxxxxxxxxxxxxx/transformed/drawerlayout-1.0.0/annotations.zip
        folder                        : <GRADLE>/caches/<TRANSFORMS>/xxxxxxxxxxxxxxxxxxxxxxxxxxxxxxxx/transformed/drawerlayout-1.0.0
        jniFolder                     : <GRADLE>/caches/<TRANSFORMS>/xxxxxxxxxxxxxxxxxxxxxxxxxxxxxxxx/transformed/drawerlayout-1.0.0/jni [-]
        lintJar                       : <GRADLE>/caches/<TRANSFORMS>/xxxxxxxxxxxxxxxxxxxxxxxxxxxxxxxx/transformed/drawerlayout-1.0.0/jars/lint.jar [-]
        manifest                      : <GRADLE>/caches/<TRANSFORMS>/xxxxxxxxxxxxxxxxxxxxxxxxxxxxxxxx/transformed/drawerlayout-1.0.0/AndroidManifest.xml
        proguardRules                 : <GRADLE>/caches/<TRANSFORMS>/xxxxxxxxxxxxxxxxxxxxxxxxxxxxxxxx/transformed/drawerlayout-1.0.0/proguard.txt [-]
        publicResources               : <GRADLE>/caches/<TRANSFORMS>/xxxxxxxxxxxxxxxxxxxxxxxxxxxxxxxx/transformed/drawerlayout-1.0.0/public.txt [-]
        renderscriptFolder            : <GRADLE>/caches/<TRANSFORMS>/xxxxxxxxxxxxxxxxxxxxxxxxxxxxxxxx/transformed/drawerlayout-1.0.0/rs [-]
        resFolder                     : <GRADLE>/caches/<TRANSFORMS>/xxxxxxxxxxxxxxxxxxxxxxxxxxxxxxxx/transformed/drawerlayout-1.0.0/res [-]
        resStaticLibrary              : <GRADLE>/caches/<TRANSFORMS>/xxxxxxxxxxxxxxxxxxxxxxxxxxxxxxxx/transformed/drawerlayout-1.0.0/res.apk [-]
        - runtimeJarFiles             : <GRADLE>/caches/<TRANSFORMS>/xxxxxxxxxxxxxxxxxxxxxxxxxxxxxxxx/transformed/drawerlayout-1.0.0/jars/classes.jar
        symbolFile                    : <GRADLE>/caches/<TRANSFORMS>/xxxxxxxxxxxxxxxxxxxxxxxxxxxxxxxx/transformed/drawerlayout-1.0.0/R.txt
    - library                     : androidx.fragment:fragment:1.0.0@aar (IdeAndroidLibraryImpl)
        aidlFolder                    : <GRADLE>/caches/<TRANSFORMS>/xxxxxxxxxxxxxxxxxxxxxxxxxxxxxxxx/transformed/fragment-1.0.0/aidl [-]
        artifact                      : <M2>/androidx/fragment/fragment/1.0.0/fragment-1.0.0.aar
        artifactAddress               : androidx.fragment:fragment:1.0.0@aar
        assetsFolder                  : <GRADLE>/caches/<TRANSFORMS>/xxxxxxxxxxxxxxxxxxxxxxxxxxxxxxxx/transformed/fragment-1.0.0/assets [-]
        - compileJarFiles             : <GRADLE>/caches/<TRANSFORMS>/xxxxxxxxxxxxxxxxxxxxxxxxxxxxxxxx/transformed/fragment-1.0.0/jars/classes.jar
        component                     : androidx.fragment:fragment:1.0.0
        externalAnnotations           : <GRADLE>/caches/<TRANSFORMS>/xxxxxxxxxxxxxxxxxxxxxxxxxxxxxxxx/transformed/fragment-1.0.0/annotations.zip
        folder                        : <GRADLE>/caches/<TRANSFORMS>/xxxxxxxxxxxxxxxxxxxxxxxxxxxxxxxx/transformed/fragment-1.0.0
        jniFolder                     : <GRADLE>/caches/<TRANSFORMS>/xxxxxxxxxxxxxxxxxxxxxxxxxxxxxxxx/transformed/fragment-1.0.0/jni [-]
        lintJar                       : <GRADLE>/caches/<TRANSFORMS>/xxxxxxxxxxxxxxxxxxxxxxxxxxxxxxxx/transformed/fragment-1.0.0/jars/lint.jar [-]
        manifest                      : <GRADLE>/caches/<TRANSFORMS>/xxxxxxxxxxxxxxxxxxxxxxxxxxxxxxxx/transformed/fragment-1.0.0/AndroidManifest.xml
        proguardRules                 : <GRADLE>/caches/<TRANSFORMS>/xxxxxxxxxxxxxxxxxxxxxxxxxxxxxxxx/transformed/fragment-1.0.0/proguard.txt [-]
        publicResources               : <GRADLE>/caches/<TRANSFORMS>/xxxxxxxxxxxxxxxxxxxxxxxxxxxxxxxx/transformed/fragment-1.0.0/public.txt [-]
        renderscriptFolder            : <GRADLE>/caches/<TRANSFORMS>/xxxxxxxxxxxxxxxxxxxxxxxxxxxxxxxx/transformed/fragment-1.0.0/rs [-]
        resFolder                     : <GRADLE>/caches/<TRANSFORMS>/xxxxxxxxxxxxxxxxxxxxxxxxxxxxxxxx/transformed/fragment-1.0.0/res [-]
        resStaticLibrary              : <GRADLE>/caches/<TRANSFORMS>/xxxxxxxxxxxxxxxxxxxxxxxxxxxxxxxx/transformed/fragment-1.0.0/res.apk [-]
        - runtimeJarFiles             : <GRADLE>/caches/<TRANSFORMS>/xxxxxxxxxxxxxxxxxxxxxxxxxxxxxxxx/transformed/fragment-1.0.0/jars/classes.jar
        symbolFile                    : <GRADLE>/caches/<TRANSFORMS>/xxxxxxxxxxxxxxxxxxxxxxxxxxxxxxxx/transformed/fragment-1.0.0/R.txt
    - library                     : androidx.interpolator:interpolator:1.0.0@aar (IdeAndroidLibraryImpl)
        aidlFolder                    : <GRADLE>/caches/<TRANSFORMS>/xxxxxxxxxxxxxxxxxxxxxxxxxxxxxxxx/transformed/interpolator-1.0.0/aidl [-]
        artifact                      : <M2>/androidx/interpolator/interpolator/1.0.0/interpolator-1.0.0.aar
        artifactAddress               : androidx.interpolator:interpolator:1.0.0@aar
        assetsFolder                  : <GRADLE>/caches/<TRANSFORMS>/xxxxxxxxxxxxxxxxxxxxxxxxxxxxxxxx/transformed/interpolator-1.0.0/assets [-]
        - compileJarFiles             : <GRADLE>/caches/<TRANSFORMS>/xxxxxxxxxxxxxxxxxxxxxxxxxxxxxxxx/transformed/interpolator-1.0.0/jars/classes.jar
        component                     : androidx.interpolator:interpolator:1.0.0
        externalAnnotations           : <GRADLE>/caches/<TRANSFORMS>/xxxxxxxxxxxxxxxxxxxxxxxxxxxxxxxx/transformed/interpolator-1.0.0/annotations.zip [-]
        folder                        : <GRADLE>/caches/<TRANSFORMS>/xxxxxxxxxxxxxxxxxxxxxxxxxxxxxxxx/transformed/interpolator-1.0.0
        jniFolder                     : <GRADLE>/caches/<TRANSFORMS>/xxxxxxxxxxxxxxxxxxxxxxxxxxxxxxxx/transformed/interpolator-1.0.0/jni [-]
        lintJar                       : <GRADLE>/caches/<TRANSFORMS>/xxxxxxxxxxxxxxxxxxxxxxxxxxxxxxxx/transformed/interpolator-1.0.0/jars/lint.jar [-]
        manifest                      : <GRADLE>/caches/<TRANSFORMS>/xxxxxxxxxxxxxxxxxxxxxxxxxxxxxxxx/transformed/interpolator-1.0.0/AndroidManifest.xml
        proguardRules                 : <GRADLE>/caches/<TRANSFORMS>/xxxxxxxxxxxxxxxxxxxxxxxxxxxxxxxx/transformed/interpolator-1.0.0/proguard.txt [-]
        publicResources               : <GRADLE>/caches/<TRANSFORMS>/xxxxxxxxxxxxxxxxxxxxxxxxxxxxxxxx/transformed/interpolator-1.0.0/public.txt [-]
        renderscriptFolder            : <GRADLE>/caches/<TRANSFORMS>/xxxxxxxxxxxxxxxxxxxxxxxxxxxxxxxx/transformed/interpolator-1.0.0/rs [-]
        resFolder                     : <GRADLE>/caches/<TRANSFORMS>/xxxxxxxxxxxxxxxxxxxxxxxxxxxxxxxx/transformed/interpolator-1.0.0/res [-]
        resStaticLibrary              : <GRADLE>/caches/<TRANSFORMS>/xxxxxxxxxxxxxxxxxxxxxxxxxxxxxxxx/transformed/interpolator-1.0.0/res.apk [-]
        - runtimeJarFiles             : <GRADLE>/caches/<TRANSFORMS>/xxxxxxxxxxxxxxxxxxxxxxxxxxxxxxxx/transformed/interpolator-1.0.0/jars/classes.jar
        symbolFile                    : <GRADLE>/caches/<TRANSFORMS>/xxxxxxxxxxxxxxxxxxxxxxxxxxxxxxxx/transformed/interpolator-1.0.0/R.txt
    - library                     : androidx.legacy:legacy-support-core-ui:1.0.0@aar (IdeAndroidLibraryImpl)
        aidlFolder                    : <GRADLE>/caches/<TRANSFORMS>/xxxxxxxxxxxxxxxxxxxxxxxxxxxxxxxx/transformed/legacy-support-core-ui-1.0.0/aidl [-]
        artifact                      : <M2>/androidx/legacy/legacy-support-core-ui/1.0.0/legacy-support-core-ui-1.0.0.aar
        artifactAddress               : androidx.legacy:legacy-support-core-ui:1.0.0@aar
        assetsFolder                  : <GRADLE>/caches/<TRANSFORMS>/xxxxxxxxxxxxxxxxxxxxxxxxxxxxxxxx/transformed/legacy-support-core-ui-1.0.0/assets [-]
        - compileJarFiles             : <GRADLE>/caches/<TRANSFORMS>/xxxxxxxxxxxxxxxxxxxxxxxxxxxxxxxx/transformed/legacy-support-core-ui-1.0.0/jars/classes.jar
        component                     : androidx.legacy:legacy-support-core-ui:1.0.0
        externalAnnotations           : <GRADLE>/caches/<TRANSFORMS>/xxxxxxxxxxxxxxxxxxxxxxxxxxxxxxxx/transformed/legacy-support-core-ui-1.0.0/annotations.zip [-]
        folder                        : <GRADLE>/caches/<TRANSFORMS>/xxxxxxxxxxxxxxxxxxxxxxxxxxxxxxxx/transformed/legacy-support-core-ui-1.0.0
        jniFolder                     : <GRADLE>/caches/<TRANSFORMS>/xxxxxxxxxxxxxxxxxxxxxxxxxxxxxxxx/transformed/legacy-support-core-ui-1.0.0/jni [-]
        lintJar                       : <GRADLE>/caches/<TRANSFORMS>/xxxxxxxxxxxxxxxxxxxxxxxxxxxxxxxx/transformed/legacy-support-core-ui-1.0.0/jars/lint.jar [-]
        manifest                      : <GRADLE>/caches/<TRANSFORMS>/xxxxxxxxxxxxxxxxxxxxxxxxxxxxxxxx/transformed/legacy-support-core-ui-1.0.0/AndroidManifest.xml
        proguardRules                 : <GRADLE>/caches/<TRANSFORMS>/xxxxxxxxxxxxxxxxxxxxxxxxxxxxxxxx/transformed/legacy-support-core-ui-1.0.0/proguard.txt [-]
        publicResources               : <GRADLE>/caches/<TRANSFORMS>/xxxxxxxxxxxxxxxxxxxxxxxxxxxxxxxx/transformed/legacy-support-core-ui-1.0.0/public.txt [-]
        renderscriptFolder            : <GRADLE>/caches/<TRANSFORMS>/xxxxxxxxxxxxxxxxxxxxxxxxxxxxxxxx/transformed/legacy-support-core-ui-1.0.0/rs [-]
        resFolder                     : <GRADLE>/caches/<TRANSFORMS>/xxxxxxxxxxxxxxxxxxxxxxxxxxxxxxxx/transformed/legacy-support-core-ui-1.0.0/res [-]
        resStaticLibrary              : <GRADLE>/caches/<TRANSFORMS>/xxxxxxxxxxxxxxxxxxxxxxxxxxxxxxxx/transformed/legacy-support-core-ui-1.0.0/res.apk [-]
        - runtimeJarFiles             : <GRADLE>/caches/<TRANSFORMS>/xxxxxxxxxxxxxxxxxxxxxxxxxxxxxxxx/transformed/legacy-support-core-ui-1.0.0/jars/classes.jar
        symbolFile                    : <GRADLE>/caches/<TRANSFORMS>/xxxxxxxxxxxxxxxxxxxxxxxxxxxxxxxx/transformed/legacy-support-core-ui-1.0.0/R.txt
    - library                     : androidx.legacy:legacy-support-core-utils:1.0.0@aar (IdeAndroidLibraryImpl)
        aidlFolder                    : <GRADLE>/caches/<TRANSFORMS>/xxxxxxxxxxxxxxxxxxxxxxxxxxxxxxxx/transformed/legacy-support-core-utils-1.0.0/aidl [-]
        artifact                      : <M2>/androidx/legacy/legacy-support-core-utils/1.0.0/legacy-support-core-utils-1.0.0.aar
        artifactAddress               : androidx.legacy:legacy-support-core-utils:1.0.0@aar
        assetsFolder                  : <GRADLE>/caches/<TRANSFORMS>/xxxxxxxxxxxxxxxxxxxxxxxxxxxxxxxx/transformed/legacy-support-core-utils-1.0.0/assets [-]
        - compileJarFiles             : <GRADLE>/caches/<TRANSFORMS>/xxxxxxxxxxxxxxxxxxxxxxxxxxxxxxxx/transformed/legacy-support-core-utils-1.0.0/jars/classes.jar
        component                     : androidx.legacy:legacy-support-core-utils:1.0.0
        externalAnnotations           : <GRADLE>/caches/<TRANSFORMS>/xxxxxxxxxxxxxxxxxxxxxxxxxxxxxxxx/transformed/legacy-support-core-utils-1.0.0/annotations.zip [-]
        folder                        : <GRADLE>/caches/<TRANSFORMS>/xxxxxxxxxxxxxxxxxxxxxxxxxxxxxxxx/transformed/legacy-support-core-utils-1.0.0
        jniFolder                     : <GRADLE>/caches/<TRANSFORMS>/xxxxxxxxxxxxxxxxxxxxxxxxxxxxxxxx/transformed/legacy-support-core-utils-1.0.0/jni [-]
        lintJar                       : <GRADLE>/caches/<TRANSFORMS>/xxxxxxxxxxxxxxxxxxxxxxxxxxxxxxxx/transformed/legacy-support-core-utils-1.0.0/jars/lint.jar [-]
        manifest                      : <GRADLE>/caches/<TRANSFORMS>/xxxxxxxxxxxxxxxxxxxxxxxxxxxxxxxx/transformed/legacy-support-core-utils-1.0.0/AndroidManifest.xml
        proguardRules                 : <GRADLE>/caches/<TRANSFORMS>/xxxxxxxxxxxxxxxxxxxxxxxxxxxxxxxx/transformed/legacy-support-core-utils-1.0.0/proguard.txt [-]
        publicResources               : <GRADLE>/caches/<TRANSFORMS>/xxxxxxxxxxxxxxxxxxxxxxxxxxxxxxxx/transformed/legacy-support-core-utils-1.0.0/public.txt [-]
        renderscriptFolder            : <GRADLE>/caches/<TRANSFORMS>/xxxxxxxxxxxxxxxxxxxxxxxxxxxxxxxx/transformed/legacy-support-core-utils-1.0.0/rs [-]
        resFolder                     : <GRADLE>/caches/<TRANSFORMS>/xxxxxxxxxxxxxxxxxxxxxxxxxxxxxxxx/transformed/legacy-support-core-utils-1.0.0/res [-]
        resStaticLibrary              : <GRADLE>/caches/<TRANSFORMS>/xxxxxxxxxxxxxxxxxxxxxxxxxxxxxxxx/transformed/legacy-support-core-utils-1.0.0/res.apk [-]
        - runtimeJarFiles             : <GRADLE>/caches/<TRANSFORMS>/xxxxxxxxxxxxxxxxxxxxxxxxxxxxxxxx/transformed/legacy-support-core-utils-1.0.0/jars/classes.jar
        symbolFile                    : <GRADLE>/caches/<TRANSFORMS>/xxxxxxxxxxxxxxxxxxxxxxxxxxxxxxxx/transformed/legacy-support-core-utils-1.0.0/R.txt
    - library                     : androidx.lifecycle:lifecycle-livedata-core:2.0.0@aar (IdeAndroidLibraryImpl)
        aidlFolder                    : <GRADLE>/caches/<TRANSFORMS>/xxxxxxxxxxxxxxxxxxxxxxxxxxxxxxxx/transformed/lifecycle-livedata-core-2.0.0/aidl [-]
        artifact                      : <M2>/androidx/lifecycle/lifecycle-livedata-core/2.0.0/lifecycle-livedata-core-2.0.0.aar
        artifactAddress               : androidx.lifecycle:lifecycle-livedata-core:2.0.0@aar
        assetsFolder                  : <GRADLE>/caches/<TRANSFORMS>/xxxxxxxxxxxxxxxxxxxxxxxxxxxxxxxx/transformed/lifecycle-livedata-core-2.0.0/assets [-]
        - compileJarFiles             : <GRADLE>/caches/<TRANSFORMS>/xxxxxxxxxxxxxxxxxxxxxxxxxxxxxxxx/transformed/lifecycle-livedata-core-2.0.0/jars/classes.jar
        component                     : androidx.lifecycle:lifecycle-livedata-core:2.0.0
        externalAnnotations           : <GRADLE>/caches/<TRANSFORMS>/xxxxxxxxxxxxxxxxxxxxxxxxxxxxxxxx/transformed/lifecycle-livedata-core-2.0.0/annotations.zip [-]
        folder                        : <GRADLE>/caches/<TRANSFORMS>/xxxxxxxxxxxxxxxxxxxxxxxxxxxxxxxx/transformed/lifecycle-livedata-core-2.0.0
        jniFolder                     : <GRADLE>/caches/<TRANSFORMS>/xxxxxxxxxxxxxxxxxxxxxxxxxxxxxxxx/transformed/lifecycle-livedata-core-2.0.0/jni [-]
        lintJar                       : <GRADLE>/caches/<TRANSFORMS>/xxxxxxxxxxxxxxxxxxxxxxxxxxxxxxxx/transformed/lifecycle-livedata-core-2.0.0/jars/lint.jar [-]
        manifest                      : <GRADLE>/caches/<TRANSFORMS>/xxxxxxxxxxxxxxxxxxxxxxxxxxxxxxxx/transformed/lifecycle-livedata-core-2.0.0/AndroidManifest.xml
        proguardRules                 : <GRADLE>/caches/<TRANSFORMS>/xxxxxxxxxxxxxxxxxxxxxxxxxxxxxxxx/transformed/lifecycle-livedata-core-2.0.0/proguard.txt [-]
        publicResources               : <GRADLE>/caches/<TRANSFORMS>/xxxxxxxxxxxxxxxxxxxxxxxxxxxxxxxx/transformed/lifecycle-livedata-core-2.0.0/public.txt [-]
        renderscriptFolder            : <GRADLE>/caches/<TRANSFORMS>/xxxxxxxxxxxxxxxxxxxxxxxxxxxxxxxx/transformed/lifecycle-livedata-core-2.0.0/rs [-]
        resFolder                     : <GRADLE>/caches/<TRANSFORMS>/xxxxxxxxxxxxxxxxxxxxxxxxxxxxxxxx/transformed/lifecycle-livedata-core-2.0.0/res [-]
        resStaticLibrary              : <GRADLE>/caches/<TRANSFORMS>/xxxxxxxxxxxxxxxxxxxxxxxxxxxxxxxx/transformed/lifecycle-livedata-core-2.0.0/res.apk [-]
        - runtimeJarFiles             : <GRADLE>/caches/<TRANSFORMS>/xxxxxxxxxxxxxxxxxxxxxxxxxxxxxxxx/transformed/lifecycle-livedata-core-2.0.0/jars/classes.jar
        symbolFile                    : <GRADLE>/caches/<TRANSFORMS>/xxxxxxxxxxxxxxxxxxxxxxxxxxxxxxxx/transformed/lifecycle-livedata-core-2.0.0/R.txt
    - library                     : androidx.lifecycle:lifecycle-livedata:2.0.0@aar (IdeAndroidLibraryImpl)
        aidlFolder                    : <GRADLE>/caches/<TRANSFORMS>/xxxxxxxxxxxxxxxxxxxxxxxxxxxxxxxx/transformed/lifecycle-livedata-2.0.0/aidl [-]
        artifact                      : <M2>/androidx/lifecycle/lifecycle-livedata/2.0.0/lifecycle-livedata-2.0.0.aar
        artifactAddress               : androidx.lifecycle:lifecycle-livedata:2.0.0@aar
        assetsFolder                  : <GRADLE>/caches/<TRANSFORMS>/xxxxxxxxxxxxxxxxxxxxxxxxxxxxxxxx/transformed/lifecycle-livedata-2.0.0/assets [-]
        - compileJarFiles             : <GRADLE>/caches/<TRANSFORMS>/xxxxxxxxxxxxxxxxxxxxxxxxxxxxxxxx/transformed/lifecycle-livedata-2.0.0/jars/classes.jar
        component                     : androidx.lifecycle:lifecycle-livedata:2.0.0
        externalAnnotations           : <GRADLE>/caches/<TRANSFORMS>/xxxxxxxxxxxxxxxxxxxxxxxxxxxxxxxx/transformed/lifecycle-livedata-2.0.0/annotations.zip [-]
        folder                        : <GRADLE>/caches/<TRANSFORMS>/xxxxxxxxxxxxxxxxxxxxxxxxxxxxxxxx/transformed/lifecycle-livedata-2.0.0
        jniFolder                     : <GRADLE>/caches/<TRANSFORMS>/xxxxxxxxxxxxxxxxxxxxxxxxxxxxxxxx/transformed/lifecycle-livedata-2.0.0/jni [-]
        lintJar                       : <GRADLE>/caches/<TRANSFORMS>/xxxxxxxxxxxxxxxxxxxxxxxxxxxxxxxx/transformed/lifecycle-livedata-2.0.0/jars/lint.jar [-]
        manifest                      : <GRADLE>/caches/<TRANSFORMS>/xxxxxxxxxxxxxxxxxxxxxxxxxxxxxxxx/transformed/lifecycle-livedata-2.0.0/AndroidManifest.xml
        proguardRules                 : <GRADLE>/caches/<TRANSFORMS>/xxxxxxxxxxxxxxxxxxxxxxxxxxxxxxxx/transformed/lifecycle-livedata-2.0.0/proguard.txt [-]
        publicResources               : <GRADLE>/caches/<TRANSFORMS>/xxxxxxxxxxxxxxxxxxxxxxxxxxxxxxxx/transformed/lifecycle-livedata-2.0.0/public.txt [-]
        renderscriptFolder            : <GRADLE>/caches/<TRANSFORMS>/xxxxxxxxxxxxxxxxxxxxxxxxxxxxxxxx/transformed/lifecycle-livedata-2.0.0/rs [-]
        resFolder                     : <GRADLE>/caches/<TRANSFORMS>/xxxxxxxxxxxxxxxxxxxxxxxxxxxxxxxx/transformed/lifecycle-livedata-2.0.0/res [-]
        resStaticLibrary              : <GRADLE>/caches/<TRANSFORMS>/xxxxxxxxxxxxxxxxxxxxxxxxxxxxxxxx/transformed/lifecycle-livedata-2.0.0/res.apk [-]
        - runtimeJarFiles             : <GRADLE>/caches/<TRANSFORMS>/xxxxxxxxxxxxxxxxxxxxxxxxxxxxxxxx/transformed/lifecycle-livedata-2.0.0/jars/classes.jar
        symbolFile                    : <GRADLE>/caches/<TRANSFORMS>/xxxxxxxxxxxxxxxxxxxxxxxxxxxxxxxx/transformed/lifecycle-livedata-2.0.0/R.txt
    - library                     : androidx.lifecycle:lifecycle-runtime:2.0.0@aar (IdeAndroidLibraryImpl)
        aidlFolder                    : <GRADLE>/caches/<TRANSFORMS>/xxxxxxxxxxxxxxxxxxxxxxxxxxxxxxxx/transformed/lifecycle-runtime-2.0.0/aidl [-]
        artifact                      : <M2>/androidx/lifecycle/lifecycle-runtime/2.0.0/lifecycle-runtime-2.0.0.aar
        artifactAddress               : androidx.lifecycle:lifecycle-runtime:2.0.0@aar
        assetsFolder                  : <GRADLE>/caches/<TRANSFORMS>/xxxxxxxxxxxxxxxxxxxxxxxxxxxxxxxx/transformed/lifecycle-runtime-2.0.0/assets [-]
        - compileJarFiles             : <GRADLE>/caches/<TRANSFORMS>/xxxxxxxxxxxxxxxxxxxxxxxxxxxxxxxx/transformed/lifecycle-runtime-2.0.0/jars/classes.jar
        component                     : androidx.lifecycle:lifecycle-runtime:2.0.0
        externalAnnotations           : <GRADLE>/caches/<TRANSFORMS>/xxxxxxxxxxxxxxxxxxxxxxxxxxxxxxxx/transformed/lifecycle-runtime-2.0.0/annotations.zip [-]
        folder                        : <GRADLE>/caches/<TRANSFORMS>/xxxxxxxxxxxxxxxxxxxxxxxxxxxxxxxx/transformed/lifecycle-runtime-2.0.0
        jniFolder                     : <GRADLE>/caches/<TRANSFORMS>/xxxxxxxxxxxxxxxxxxxxxxxxxxxxxxxx/transformed/lifecycle-runtime-2.0.0/jni [-]
        lintJar                       : <GRADLE>/caches/<TRANSFORMS>/xxxxxxxxxxxxxxxxxxxxxxxxxxxxxxxx/transformed/lifecycle-runtime-2.0.0/jars/lint.jar [-]
        manifest                      : <GRADLE>/caches/<TRANSFORMS>/xxxxxxxxxxxxxxxxxxxxxxxxxxxxxxxx/transformed/lifecycle-runtime-2.0.0/AndroidManifest.xml
        proguardRules                 : <GRADLE>/caches/<TRANSFORMS>/xxxxxxxxxxxxxxxxxxxxxxxxxxxxxxxx/transformed/lifecycle-runtime-2.0.0/proguard.txt
        publicResources               : <GRADLE>/caches/<TRANSFORMS>/xxxxxxxxxxxxxxxxxxxxxxxxxxxxxxxx/transformed/lifecycle-runtime-2.0.0/public.txt [-]
        renderscriptFolder            : <GRADLE>/caches/<TRANSFORMS>/xxxxxxxxxxxxxxxxxxxxxxxxxxxxxxxx/transformed/lifecycle-runtime-2.0.0/rs [-]
        resFolder                     : <GRADLE>/caches/<TRANSFORMS>/xxxxxxxxxxxxxxxxxxxxxxxxxxxxxxxx/transformed/lifecycle-runtime-2.0.0/res [-]
        resStaticLibrary              : <GRADLE>/caches/<TRANSFORMS>/xxxxxxxxxxxxxxxxxxxxxxxxxxxxxxxx/transformed/lifecycle-runtime-2.0.0/res.apk [-]
        - runtimeJarFiles             : <GRADLE>/caches/<TRANSFORMS>/xxxxxxxxxxxxxxxxxxxxxxxxxxxxxxxx/transformed/lifecycle-runtime-2.0.0/jars/classes.jar
        symbolFile                    : <GRADLE>/caches/<TRANSFORMS>/xxxxxxxxxxxxxxxxxxxxxxxxxxxxxxxx/transformed/lifecycle-runtime-2.0.0/R.txt
    - library                     : androidx.lifecycle:lifecycle-viewmodel:2.0.0@aar (IdeAndroidLibraryImpl)
        aidlFolder                    : <GRADLE>/caches/<TRANSFORMS>/xxxxxxxxxxxxxxxxxxxxxxxxxxxxxxxx/transformed/lifecycle-viewmodel-2.0.0/aidl [-]
        artifact                      : <M2>/androidx/lifecycle/lifecycle-viewmodel/2.0.0/lifecycle-viewmodel-2.0.0.aar
        artifactAddress               : androidx.lifecycle:lifecycle-viewmodel:2.0.0@aar
        assetsFolder                  : <GRADLE>/caches/<TRANSFORMS>/xxxxxxxxxxxxxxxxxxxxxxxxxxxxxxxx/transformed/lifecycle-viewmodel-2.0.0/assets [-]
        - compileJarFiles             : <GRADLE>/caches/<TRANSFORMS>/xxxxxxxxxxxxxxxxxxxxxxxxxxxxxxxx/transformed/lifecycle-viewmodel-2.0.0/jars/classes.jar
        component                     : androidx.lifecycle:lifecycle-viewmodel:2.0.0
        externalAnnotations           : <GRADLE>/caches/<TRANSFORMS>/xxxxxxxxxxxxxxxxxxxxxxxxxxxxxxxx/transformed/lifecycle-viewmodel-2.0.0/annotations.zip [-]
        folder                        : <GRADLE>/caches/<TRANSFORMS>/xxxxxxxxxxxxxxxxxxxxxxxxxxxxxxxx/transformed/lifecycle-viewmodel-2.0.0
        jniFolder                     : <GRADLE>/caches/<TRANSFORMS>/xxxxxxxxxxxxxxxxxxxxxxxxxxxxxxxx/transformed/lifecycle-viewmodel-2.0.0/jni [-]
        lintJar                       : <GRADLE>/caches/<TRANSFORMS>/xxxxxxxxxxxxxxxxxxxxxxxxxxxxxxxx/transformed/lifecycle-viewmodel-2.0.0/jars/lint.jar [-]
        manifest                      : <GRADLE>/caches/<TRANSFORMS>/xxxxxxxxxxxxxxxxxxxxxxxxxxxxxxxx/transformed/lifecycle-viewmodel-2.0.0/AndroidManifest.xml
        proguardRules                 : <GRADLE>/caches/<TRANSFORMS>/xxxxxxxxxxxxxxxxxxxxxxxxxxxxxxxx/transformed/lifecycle-viewmodel-2.0.0/proguard.txt
        publicResources               : <GRADLE>/caches/<TRANSFORMS>/xxxxxxxxxxxxxxxxxxxxxxxxxxxxxxxx/transformed/lifecycle-viewmodel-2.0.0/public.txt [-]
        renderscriptFolder            : <GRADLE>/caches/<TRANSFORMS>/xxxxxxxxxxxxxxxxxxxxxxxxxxxxxxxx/transformed/lifecycle-viewmodel-2.0.0/rs [-]
        resFolder                     : <GRADLE>/caches/<TRANSFORMS>/xxxxxxxxxxxxxxxxxxxxxxxxxxxxxxxx/transformed/lifecycle-viewmodel-2.0.0/res [-]
        resStaticLibrary              : <GRADLE>/caches/<TRANSFORMS>/xxxxxxxxxxxxxxxxxxxxxxxxxxxxxxxx/transformed/lifecycle-viewmodel-2.0.0/res.apk [-]
        - runtimeJarFiles             : <GRADLE>/caches/<TRANSFORMS>/xxxxxxxxxxxxxxxxxxxxxxxxxxxxxxxx/transformed/lifecycle-viewmodel-2.0.0/jars/classes.jar
        symbolFile                    : <GRADLE>/caches/<TRANSFORMS>/xxxxxxxxxxxxxxxxxxxxxxxxxxxxxxxx/transformed/lifecycle-viewmodel-2.0.0/R.txt
    - library                     : androidx.loader:loader:1.0.0@aar (IdeAndroidLibraryImpl)
        aidlFolder                    : <GRADLE>/caches/<TRANSFORMS>/xxxxxxxxxxxxxxxxxxxxxxxxxxxxxxxx/transformed/loader-1.0.0/aidl [-]
        artifact                      : <M2>/androidx/loader/loader/1.0.0/loader-1.0.0.aar
        artifactAddress               : androidx.loader:loader:1.0.0@aar
        assetsFolder                  : <GRADLE>/caches/<TRANSFORMS>/xxxxxxxxxxxxxxxxxxxxxxxxxxxxxxxx/transformed/loader-1.0.0/assets [-]
        - compileJarFiles             : <GRADLE>/caches/<TRANSFORMS>/xxxxxxxxxxxxxxxxxxxxxxxxxxxxxxxx/transformed/loader-1.0.0/jars/classes.jar
        component                     : androidx.loader:loader:1.0.0
        externalAnnotations           : <GRADLE>/caches/<TRANSFORMS>/xxxxxxxxxxxxxxxxxxxxxxxxxxxxxxxx/transformed/loader-1.0.0/annotations.zip [-]
        folder                        : <GRADLE>/caches/<TRANSFORMS>/xxxxxxxxxxxxxxxxxxxxxxxxxxxxxxxx/transformed/loader-1.0.0
        jniFolder                     : <GRADLE>/caches/<TRANSFORMS>/xxxxxxxxxxxxxxxxxxxxxxxxxxxxxxxx/transformed/loader-1.0.0/jni [-]
        lintJar                       : <GRADLE>/caches/<TRANSFORMS>/xxxxxxxxxxxxxxxxxxxxxxxxxxxxxxxx/transformed/loader-1.0.0/jars/lint.jar [-]
        manifest                      : <GRADLE>/caches/<TRANSFORMS>/xxxxxxxxxxxxxxxxxxxxxxxxxxxxxxxx/transformed/loader-1.0.0/AndroidManifest.xml
        proguardRules                 : <GRADLE>/caches/<TRANSFORMS>/xxxxxxxxxxxxxxxxxxxxxxxxxxxxxxxx/transformed/loader-1.0.0/proguard.txt [-]
        publicResources               : <GRADLE>/caches/<TRANSFORMS>/xxxxxxxxxxxxxxxxxxxxxxxxxxxxxxxx/transformed/loader-1.0.0/public.txt [-]
        renderscriptFolder            : <GRADLE>/caches/<TRANSFORMS>/xxxxxxxxxxxxxxxxxxxxxxxxxxxxxxxx/transformed/loader-1.0.0/rs [-]
        resFolder                     : <GRADLE>/caches/<TRANSFORMS>/xxxxxxxxxxxxxxxxxxxxxxxxxxxxxxxx/transformed/loader-1.0.0/res [-]
        resStaticLibrary              : <GRADLE>/caches/<TRANSFORMS>/xxxxxxxxxxxxxxxxxxxxxxxxxxxxxxxx/transformed/loader-1.0.0/res.apk [-]
        - runtimeJarFiles             : <GRADLE>/caches/<TRANSFORMS>/xxxxxxxxxxxxxxxxxxxxxxxxxxxxxxxx/transformed/loader-1.0.0/jars/classes.jar
        symbolFile                    : <GRADLE>/caches/<TRANSFORMS>/xxxxxxxxxxxxxxxxxxxxxxxxxxxxxxxx/transformed/loader-1.0.0/R.txt
    - library                     : androidx.localbroadcastmanager:localbroadcastmanager:1.0.0@aar (IdeAndroidLibraryImpl)
        aidlFolder                    : <GRADLE>/caches/<TRANSFORMS>/xxxxxxxxxxxxxxxxxxxxxxxxxxxxxxxx/transformed/localbroadcastmanager-1.0.0/aidl [-]
        artifact                      : <M2>/androidx/localbroadcastmanager/localbroadcastmanager/1.0.0/localbroadcastmanager-1.0.0.aar
        artifactAddress               : androidx.localbroadcastmanager:localbroadcastmanager:1.0.0@aar
        assetsFolder                  : <GRADLE>/caches/<TRANSFORMS>/xxxxxxxxxxxxxxxxxxxxxxxxxxxxxxxx/transformed/localbroadcastmanager-1.0.0/assets [-]
        - compileJarFiles             : <GRADLE>/caches/<TRANSFORMS>/xxxxxxxxxxxxxxxxxxxxxxxxxxxxxxxx/transformed/localbroadcastmanager-1.0.0/jars/classes.jar
        component                     : androidx.localbroadcastmanager:localbroadcastmanager:1.0.0
        externalAnnotations           : <GRADLE>/caches/<TRANSFORMS>/xxxxxxxxxxxxxxxxxxxxxxxxxxxxxxxx/transformed/localbroadcastmanager-1.0.0/annotations.zip [-]
        folder                        : <GRADLE>/caches/<TRANSFORMS>/xxxxxxxxxxxxxxxxxxxxxxxxxxxxxxxx/transformed/localbroadcastmanager-1.0.0
        jniFolder                     : <GRADLE>/caches/<TRANSFORMS>/xxxxxxxxxxxxxxxxxxxxxxxxxxxxxxxx/transformed/localbroadcastmanager-1.0.0/jni [-]
        lintJar                       : <GRADLE>/caches/<TRANSFORMS>/xxxxxxxxxxxxxxxxxxxxxxxxxxxxxxxx/transformed/localbroadcastmanager-1.0.0/jars/lint.jar [-]
        manifest                      : <GRADLE>/caches/<TRANSFORMS>/xxxxxxxxxxxxxxxxxxxxxxxxxxxxxxxx/transformed/localbroadcastmanager-1.0.0/AndroidManifest.xml
        proguardRules                 : <GRADLE>/caches/<TRANSFORMS>/xxxxxxxxxxxxxxxxxxxxxxxxxxxxxxxx/transformed/localbroadcastmanager-1.0.0/proguard.txt [-]
        publicResources               : <GRADLE>/caches/<TRANSFORMS>/xxxxxxxxxxxxxxxxxxxxxxxxxxxxxxxx/transformed/localbroadcastmanager-1.0.0/public.txt [-]
        renderscriptFolder            : <GRADLE>/caches/<TRANSFORMS>/xxxxxxxxxxxxxxxxxxxxxxxxxxxxxxxx/transformed/localbroadcastmanager-1.0.0/rs [-]
        resFolder                     : <GRADLE>/caches/<TRANSFORMS>/xxxxxxxxxxxxxxxxxxxxxxxxxxxxxxxx/transformed/localbroadcastmanager-1.0.0/res [-]
        resStaticLibrary              : <GRADLE>/caches/<TRANSFORMS>/xxxxxxxxxxxxxxxxxxxxxxxxxxxxxxxx/transformed/localbroadcastmanager-1.0.0/res.apk [-]
        - runtimeJarFiles             : <GRADLE>/caches/<TRANSFORMS>/xxxxxxxxxxxxxxxxxxxxxxxxxxxxxxxx/transformed/localbroadcastmanager-1.0.0/jars/classes.jar
        symbolFile                    : <GRADLE>/caches/<TRANSFORMS>/xxxxxxxxxxxxxxxxxxxxxxxxxxxxxxxx/transformed/localbroadcastmanager-1.0.0/R.txt
    - library                     : androidx.print:print:1.0.0@aar (IdeAndroidLibraryImpl)
        aidlFolder                    : <GRADLE>/caches/<TRANSFORMS>/xxxxxxxxxxxxxxxxxxxxxxxxxxxxxxxx/transformed/print-1.0.0/aidl [-]
        artifact                      : <M2>/androidx/print/print/1.0.0/print-1.0.0.aar
        artifactAddress               : androidx.print:print:1.0.0@aar
        assetsFolder                  : <GRADLE>/caches/<TRANSFORMS>/xxxxxxxxxxxxxxxxxxxxxxxxxxxxxxxx/transformed/print-1.0.0/assets [-]
        - compileJarFiles             : <GRADLE>/caches/<TRANSFORMS>/xxxxxxxxxxxxxxxxxxxxxxxxxxxxxxxx/transformed/print-1.0.0/jars/classes.jar
        component                     : androidx.print:print:1.0.0
        externalAnnotations           : <GRADLE>/caches/<TRANSFORMS>/xxxxxxxxxxxxxxxxxxxxxxxxxxxxxxxx/transformed/print-1.0.0/annotations.zip
        folder                        : <GRADLE>/caches/<TRANSFORMS>/xxxxxxxxxxxxxxxxxxxxxxxxxxxxxxxx/transformed/print-1.0.0
        jniFolder                     : <GRADLE>/caches/<TRANSFORMS>/xxxxxxxxxxxxxxxxxxxxxxxxxxxxxxxx/transformed/print-1.0.0/jni [-]
        lintJar                       : <GRADLE>/caches/<TRANSFORMS>/xxxxxxxxxxxxxxxxxxxxxxxxxxxxxxxx/transformed/print-1.0.0/jars/lint.jar [-]
        manifest                      : <GRADLE>/caches/<TRANSFORMS>/xxxxxxxxxxxxxxxxxxxxxxxxxxxxxxxx/transformed/print-1.0.0/AndroidManifest.xml
        proguardRules                 : <GRADLE>/caches/<TRANSFORMS>/xxxxxxxxxxxxxxxxxxxxxxxxxxxxxxxx/transformed/print-1.0.0/proguard.txt [-]
        publicResources               : <GRADLE>/caches/<TRANSFORMS>/xxxxxxxxxxxxxxxxxxxxxxxxxxxxxxxx/transformed/print-1.0.0/public.txt [-]
        renderscriptFolder            : <GRADLE>/caches/<TRANSFORMS>/xxxxxxxxxxxxxxxxxxxxxxxxxxxxxxxx/transformed/print-1.0.0/rs [-]
        resFolder                     : <GRADLE>/caches/<TRANSFORMS>/xxxxxxxxxxxxxxxxxxxxxxxxxxxxxxxx/transformed/print-1.0.0/res [-]
        resStaticLibrary              : <GRADLE>/caches/<TRANSFORMS>/xxxxxxxxxxxxxxxxxxxxxxxxxxxxxxxx/transformed/print-1.0.0/res.apk [-]
        - runtimeJarFiles             : <GRADLE>/caches/<TRANSFORMS>/xxxxxxxxxxxxxxxxxxxxxxxxxxxxxxxx/transformed/print-1.0.0/jars/classes.jar
        symbolFile                    : <GRADLE>/caches/<TRANSFORMS>/xxxxxxxxxxxxxxxxxxxxxxxxxxxxxxxx/transformed/print-1.0.0/R.txt
    - library                     : androidx.slidingpanelayout:slidingpanelayout:1.0.0@aar (IdeAndroidLibraryImpl)
        aidlFolder                    : <GRADLE>/caches/<TRANSFORMS>/xxxxxxxxxxxxxxxxxxxxxxxxxxxxxxxx/transformed/slidingpanelayout-1.0.0/aidl [-]
        artifact                      : <M2>/androidx/slidingpanelayout/slidingpanelayout/1.0.0/slidingpanelayout-1.0.0.aar
        artifactAddress               : androidx.slidingpanelayout:slidingpanelayout:1.0.0@aar
        assetsFolder                  : <GRADLE>/caches/<TRANSFORMS>/xxxxxxxxxxxxxxxxxxxxxxxxxxxxxxxx/transformed/slidingpanelayout-1.0.0/assets [-]
        - compileJarFiles             : <GRADLE>/caches/<TRANSFORMS>/xxxxxxxxxxxxxxxxxxxxxxxxxxxxxxxx/transformed/slidingpanelayout-1.0.0/jars/classes.jar
        component                     : androidx.slidingpanelayout:slidingpanelayout:1.0.0
        externalAnnotations           : <GRADLE>/caches/<TRANSFORMS>/xxxxxxxxxxxxxxxxxxxxxxxxxxxxxxxx/transformed/slidingpanelayout-1.0.0/annotations.zip [-]
        folder                        : <GRADLE>/caches/<TRANSFORMS>/xxxxxxxxxxxxxxxxxxxxxxxxxxxxxxxx/transformed/slidingpanelayout-1.0.0
        jniFolder                     : <GRADLE>/caches/<TRANSFORMS>/xxxxxxxxxxxxxxxxxxxxxxxxxxxxxxxx/transformed/slidingpanelayout-1.0.0/jni [-]
        lintJar                       : <GRADLE>/caches/<TRANSFORMS>/xxxxxxxxxxxxxxxxxxxxxxxxxxxxxxxx/transformed/slidingpanelayout-1.0.0/jars/lint.jar [-]
        manifest                      : <GRADLE>/caches/<TRANSFORMS>/xxxxxxxxxxxxxxxxxxxxxxxxxxxxxxxx/transformed/slidingpanelayout-1.0.0/AndroidManifest.xml
        proguardRules                 : <GRADLE>/caches/<TRANSFORMS>/xxxxxxxxxxxxxxxxxxxxxxxxxxxxxxxx/transformed/slidingpanelayout-1.0.0/proguard.txt [-]
        publicResources               : <GRADLE>/caches/<TRANSFORMS>/xxxxxxxxxxxxxxxxxxxxxxxxxxxxxxxx/transformed/slidingpanelayout-1.0.0/public.txt [-]
        renderscriptFolder            : <GRADLE>/caches/<TRANSFORMS>/xxxxxxxxxxxxxxxxxxxxxxxxxxxxxxxx/transformed/slidingpanelayout-1.0.0/rs [-]
        resFolder                     : <GRADLE>/caches/<TRANSFORMS>/xxxxxxxxxxxxxxxxxxxxxxxxxxxxxxxx/transformed/slidingpanelayout-1.0.0/res [-]
        resStaticLibrary              : <GRADLE>/caches/<TRANSFORMS>/xxxxxxxxxxxxxxxxxxxxxxxxxxxxxxxx/transformed/slidingpanelayout-1.0.0/res.apk [-]
        - runtimeJarFiles             : <GRADLE>/caches/<TRANSFORMS>/xxxxxxxxxxxxxxxxxxxxxxxxxxxxxxxx/transformed/slidingpanelayout-1.0.0/jars/classes.jar
        symbolFile                    : <GRADLE>/caches/<TRANSFORMS>/xxxxxxxxxxxxxxxxxxxxxxxxxxxxxxxx/transformed/slidingpanelayout-1.0.0/R.txt
    - library                     : androidx.swiperefreshlayout:swiperefreshlayout:1.0.0@aar (IdeAndroidLibraryImpl)
        aidlFolder                    : <GRADLE>/caches/<TRANSFORMS>/xxxxxxxxxxxxxxxxxxxxxxxxxxxxxxxx/transformed/swiperefreshlayout-1.0.0/aidl [-]
        artifact                      : <M2>/androidx/swiperefreshlayout/swiperefreshlayout/1.0.0/swiperefreshlayout-1.0.0.aar
        artifactAddress               : androidx.swiperefreshlayout:swiperefreshlayout:1.0.0@aar
        assetsFolder                  : <GRADLE>/caches/<TRANSFORMS>/xxxxxxxxxxxxxxxxxxxxxxxxxxxxxxxx/transformed/swiperefreshlayout-1.0.0/assets [-]
        - compileJarFiles             : <GRADLE>/caches/<TRANSFORMS>/xxxxxxxxxxxxxxxxxxxxxxxxxxxxxxxx/transformed/swiperefreshlayout-1.0.0/jars/classes.jar
        component                     : androidx.swiperefreshlayout:swiperefreshlayout:1.0.0
        externalAnnotations           : <GRADLE>/caches/<TRANSFORMS>/xxxxxxxxxxxxxxxxxxxxxxxxxxxxxxxx/transformed/swiperefreshlayout-1.0.0/annotations.zip
        folder                        : <GRADLE>/caches/<TRANSFORMS>/xxxxxxxxxxxxxxxxxxxxxxxxxxxxxxxx/transformed/swiperefreshlayout-1.0.0
        jniFolder                     : <GRADLE>/caches/<TRANSFORMS>/xxxxxxxxxxxxxxxxxxxxxxxxxxxxxxxx/transformed/swiperefreshlayout-1.0.0/jni [-]
        lintJar                       : <GRADLE>/caches/<TRANSFORMS>/xxxxxxxxxxxxxxxxxxxxxxxxxxxxxxxx/transformed/swiperefreshlayout-1.0.0/jars/lint.jar [-]
        manifest                      : <GRADLE>/caches/<TRANSFORMS>/xxxxxxxxxxxxxxxxxxxxxxxxxxxxxxxx/transformed/swiperefreshlayout-1.0.0/AndroidManifest.xml
        proguardRules                 : <GRADLE>/caches/<TRANSFORMS>/xxxxxxxxxxxxxxxxxxxxxxxxxxxxxxxx/transformed/swiperefreshlayout-1.0.0/proguard.txt [-]
        publicResources               : <GRADLE>/caches/<TRANSFORMS>/xxxxxxxxxxxxxxxxxxxxxxxxxxxxxxxx/transformed/swiperefreshlayout-1.0.0/public.txt [-]
        renderscriptFolder            : <GRADLE>/caches/<TRANSFORMS>/xxxxxxxxxxxxxxxxxxxxxxxxxxxxxxxx/transformed/swiperefreshlayout-1.0.0/rs [-]
        resFolder                     : <GRADLE>/caches/<TRANSFORMS>/xxxxxxxxxxxxxxxxxxxxxxxxxxxxxxxx/transformed/swiperefreshlayout-1.0.0/res [-]
        resStaticLibrary              : <GRADLE>/caches/<TRANSFORMS>/xxxxxxxxxxxxxxxxxxxxxxxxxxxxxxxx/transformed/swiperefreshlayout-1.0.0/res.apk [-]
        - runtimeJarFiles             : <GRADLE>/caches/<TRANSFORMS>/xxxxxxxxxxxxxxxxxxxxxxxxxxxxxxxx/transformed/swiperefreshlayout-1.0.0/jars/classes.jar
        symbolFile                    : <GRADLE>/caches/<TRANSFORMS>/xxxxxxxxxxxxxxxxxxxxxxxxxxxxxxxx/transformed/swiperefreshlayout-1.0.0/R.txt
    - library                     : androidx.test.espresso:espresso-core:3.2.0@aar (IdeAndroidLibraryImpl)
        aidlFolder                    : <GRADLE>/caches/<TRANSFORMS>/xxxxxxxxxxxxxxxxxxxxxxxxxxxxxxxx/transformed/espresso-core-3.2.0/aidl [-]
        artifact                      : <M2>/androidx/test/espresso/espresso-core/3.2.0/espresso-core-3.2.0.aar
        artifactAddress               : androidx.test.espresso:espresso-core:3.2.0@aar
        assetsFolder                  : <GRADLE>/caches/<TRANSFORMS>/xxxxxxxxxxxxxxxxxxxxxxxxxxxxxxxx/transformed/espresso-core-3.2.0/assets [-]
        - compileJarFiles             : <GRADLE>/caches/<TRANSFORMS>/xxxxxxxxxxxxxxxxxxxxxxxxxxxxxxxx/transformed/espresso-core-3.2.0/jars/classes.jar
        component                     : androidx.test.espresso:espresso-core:3.2.0
        externalAnnotations           : <GRADLE>/caches/<TRANSFORMS>/xxxxxxxxxxxxxxxxxxxxxxxxxxxxxxxx/transformed/espresso-core-3.2.0/annotations.zip [-]
        folder                        : <GRADLE>/caches/<TRANSFORMS>/xxxxxxxxxxxxxxxxxxxxxxxxxxxxxxxx/transformed/espresso-core-3.2.0
        jniFolder                     : <GRADLE>/caches/<TRANSFORMS>/xxxxxxxxxxxxxxxxxxxxxxxxxxxxxxxx/transformed/espresso-core-3.2.0/jni [-]
        lintJar                       : <GRADLE>/caches/<TRANSFORMS>/xxxxxxxxxxxxxxxxxxxxxxxxxxxxxxxx/transformed/espresso-core-3.2.0/jars/lint.jar [-]
        manifest                      : <GRADLE>/caches/<TRANSFORMS>/xxxxxxxxxxxxxxxxxxxxxxxxxxxxxxxx/transformed/espresso-core-3.2.0/AndroidManifest.xml
        proguardRules                 : <GRADLE>/caches/<TRANSFORMS>/xxxxxxxxxxxxxxxxxxxxxxxxxxxxxxxx/transformed/espresso-core-3.2.0/proguard.txt
        publicResources               : <GRADLE>/caches/<TRANSFORMS>/xxxxxxxxxxxxxxxxxxxxxxxxxxxxxxxx/transformed/espresso-core-3.2.0/public.txt [-]
        renderscriptFolder            : <GRADLE>/caches/<TRANSFORMS>/xxxxxxxxxxxxxxxxxxxxxxxxxxxxxxxx/transformed/espresso-core-3.2.0/rs [-]
        resFolder                     : <GRADLE>/caches/<TRANSFORMS>/xxxxxxxxxxxxxxxxxxxxxxxxxxxxxxxx/transformed/espresso-core-3.2.0/res [-]
        resStaticLibrary              : <GRADLE>/caches/<TRANSFORMS>/xxxxxxxxxxxxxxxxxxxxxxxxxxxxxxxx/transformed/espresso-core-3.2.0/res.apk [-]
        - runtimeJarFiles             : <GRADLE>/caches/<TRANSFORMS>/xxxxxxxxxxxxxxxxxxxxxxxxxxxxxxxx/transformed/espresso-core-3.2.0/jars/classes.jar
        symbolFile                    : <GRADLE>/caches/<TRANSFORMS>/xxxxxxxxxxxxxxxxxxxxxxxxxxxxxxxx/transformed/espresso-core-3.2.0/R.txt
    - library                     : androidx.test.espresso:espresso-idling-resource:3.2.0@aar (IdeAndroidLibraryImpl)
        aidlFolder                    : <GRADLE>/caches/<TRANSFORMS>/xxxxxxxxxxxxxxxxxxxxxxxxxxxxxxxx/transformed/espresso-idling-resource-3.2.0/aidl [-]
        artifact                      : <M2>/androidx/test/espresso/espresso-idling-resource/3.2.0/espresso-idling-resource-3.2.0.aar
        artifactAddress               : androidx.test.espresso:espresso-idling-resource:3.2.0@aar
        assetsFolder                  : <GRADLE>/caches/<TRANSFORMS>/xxxxxxxxxxxxxxxxxxxxxxxxxxxxxxxx/transformed/espresso-idling-resource-3.2.0/assets [-]
        - compileJarFiles             : <GRADLE>/caches/<TRANSFORMS>/xxxxxxxxxxxxxxxxxxxxxxxxxxxxxxxx/transformed/espresso-idling-resource-3.2.0/jars/classes.jar
        component                     : androidx.test.espresso:espresso-idling-resource:3.2.0
        externalAnnotations           : <GRADLE>/caches/<TRANSFORMS>/xxxxxxxxxxxxxxxxxxxxxxxxxxxxxxxx/transformed/espresso-idling-resource-3.2.0/annotations.zip [-]
        folder                        : <GRADLE>/caches/<TRANSFORMS>/xxxxxxxxxxxxxxxxxxxxxxxxxxxxxxxx/transformed/espresso-idling-resource-3.2.0
        jniFolder                     : <GRADLE>/caches/<TRANSFORMS>/xxxxxxxxxxxxxxxxxxxxxxxxxxxxxxxx/transformed/espresso-idling-resource-3.2.0/jni [-]
        lintJar                       : <GRADLE>/caches/<TRANSFORMS>/xxxxxxxxxxxxxxxxxxxxxxxxxxxxxxxx/transformed/espresso-idling-resource-3.2.0/jars/lint.jar [-]
        manifest                      : <GRADLE>/caches/<TRANSFORMS>/xxxxxxxxxxxxxxxxxxxxxxxxxxxxxxxx/transformed/espresso-idling-resource-3.2.0/AndroidManifest.xml
        proguardRules                 : <GRADLE>/caches/<TRANSFORMS>/xxxxxxxxxxxxxxxxxxxxxxxxxxxxxxxx/transformed/espresso-idling-resource-3.2.0/proguard.txt [-]
        publicResources               : <GRADLE>/caches/<TRANSFORMS>/xxxxxxxxxxxxxxxxxxxxxxxxxxxxxxxx/transformed/espresso-idling-resource-3.2.0/public.txt [-]
        renderscriptFolder            : <GRADLE>/caches/<TRANSFORMS>/xxxxxxxxxxxxxxxxxxxxxxxxxxxxxxxx/transformed/espresso-idling-resource-3.2.0/rs [-]
        resFolder                     : <GRADLE>/caches/<TRANSFORMS>/xxxxxxxxxxxxxxxxxxxxxxxxxxxxxxxx/transformed/espresso-idling-resource-3.2.0/res [-]
        resStaticLibrary              : <GRADLE>/caches/<TRANSFORMS>/xxxxxxxxxxxxxxxxxxxxxxxxxxxxxxxx/transformed/espresso-idling-resource-3.2.0/res.apk [-]
        - runtimeJarFiles             : <GRADLE>/caches/<TRANSFORMS>/xxxxxxxxxxxxxxxxxxxxxxxxxxxxxxxx/transformed/espresso-idling-resource-3.2.0/jars/classes.jar
        symbolFile                    : <GRADLE>/caches/<TRANSFORMS>/xxxxxxxxxxxxxxxxxxxxxxxxxxxxxxxx/transformed/espresso-idling-resource-3.2.0/R.txt
    - library                     : androidx.test.ext:junit:1.1.2@aar (IdeAndroidLibraryImpl)
        aidlFolder                    : <GRADLE>/caches/<TRANSFORMS>/xxxxxxxxxxxxxxxxxxxxxxxxxxxxxxxx/transformed/junit-1.1.2/aidl [-]
        artifact                      : <M2>/androidx/test/ext/junit/1.1.2/junit-1.1.2.aar
        artifactAddress               : androidx.test.ext:junit:1.1.2@aar
        assetsFolder                  : <GRADLE>/caches/<TRANSFORMS>/xxxxxxxxxxxxxxxxxxxxxxxxxxxxxxxx/transformed/junit-1.1.2/assets [-]
        - compileJarFiles             : <GRADLE>/caches/<TRANSFORMS>/xxxxxxxxxxxxxxxxxxxxxxxxxxxxxxxx/transformed/junit-1.1.2/jars/classes.jar
        component                     : androidx.test.ext:junit:1.1.2
        externalAnnotations           : <GRADLE>/caches/<TRANSFORMS>/xxxxxxxxxxxxxxxxxxxxxxxxxxxxxxxx/transformed/junit-1.1.2/annotations.zip [-]
        folder                        : <GRADLE>/caches/<TRANSFORMS>/xxxxxxxxxxxxxxxxxxxxxxxxxxxxxxxx/transformed/junit-1.1.2
        jniFolder                     : <GRADLE>/caches/<TRANSFORMS>/xxxxxxxxxxxxxxxxxxxxxxxxxxxxxxxx/transformed/junit-1.1.2/jni [-]
        lintJar                       : <GRADLE>/caches/<TRANSFORMS>/xxxxxxxxxxxxxxxxxxxxxxxxxxxxxxxx/transformed/junit-1.1.2/jars/lint.jar [-]
        manifest                      : <GRADLE>/caches/<TRANSFORMS>/xxxxxxxxxxxxxxxxxxxxxxxxxxxxxxxx/transformed/junit-1.1.2/AndroidManifest.xml
        proguardRules                 : <GRADLE>/caches/<TRANSFORMS>/xxxxxxxxxxxxxxxxxxxxxxxxxxxxxxxx/transformed/junit-1.1.2/proguard.txt [-]
        publicResources               : <GRADLE>/caches/<TRANSFORMS>/xxxxxxxxxxxxxxxxxxxxxxxxxxxxxxxx/transformed/junit-1.1.2/public.txt [-]
        renderscriptFolder            : <GRADLE>/caches/<TRANSFORMS>/xxxxxxxxxxxxxxxxxxxxxxxxxxxxxxxx/transformed/junit-1.1.2/rs [-]
        resFolder                     : <GRADLE>/caches/<TRANSFORMS>/xxxxxxxxxxxxxxxxxxxxxxxxxxxxxxxx/transformed/junit-1.1.2/res [-]
        resStaticLibrary              : <GRADLE>/caches/<TRANSFORMS>/xxxxxxxxxxxxxxxxxxxxxxxxxxxxxxxx/transformed/junit-1.1.2/res.apk [-]
        - runtimeJarFiles             : <GRADLE>/caches/<TRANSFORMS>/xxxxxxxxxxxxxxxxxxxxxxxxxxxxxxxx/transformed/junit-1.1.2/jars/classes.jar
        symbolFile                    : <GRADLE>/caches/<TRANSFORMS>/xxxxxxxxxxxxxxxxxxxxxxxxxxxxxxxx/transformed/junit-1.1.2/R.txt
    - library                     : androidx.test:core:1.3.0@aar (IdeAndroidLibraryImpl)
        aidlFolder                    : <GRADLE>/caches/<TRANSFORMS>/xxxxxxxxxxxxxxxxxxxxxxxxxxxxxxxx/transformed/core-1.3.0/aidl [-]
        artifact                      : <M2>/androidx/test/core/1.3.0/core-1.3.0.aar
        artifactAddress               : androidx.test:core:1.3.0@aar
        assetsFolder                  : <GRADLE>/caches/<TRANSFORMS>/xxxxxxxxxxxxxxxxxxxxxxxxxxxxxxxx/transformed/core-1.3.0/assets [-]
        - compileJarFiles             : <GRADLE>/caches/<TRANSFORMS>/xxxxxxxxxxxxxxxxxxxxxxxxxxxxxxxx/transformed/core-1.3.0/jars/classes.jar
        component                     : androidx.test:core:1.3.0
        externalAnnotations           : <GRADLE>/caches/<TRANSFORMS>/xxxxxxxxxxxxxxxxxxxxxxxxxxxxxxxx/transformed/core-1.3.0/annotations.zip [-]
        folder                        : <GRADLE>/caches/<TRANSFORMS>/xxxxxxxxxxxxxxxxxxxxxxxxxxxxxxxx/transformed/core-1.3.0
        jniFolder                     : <GRADLE>/caches/<TRANSFORMS>/xxxxxxxxxxxxxxxxxxxxxxxxxxxxxxxx/transformed/core-1.3.0/jni [-]
        lintJar                       : <GRADLE>/caches/<TRANSFORMS>/xxxxxxxxxxxxxxxxxxxxxxxxxxxxxxxx/transformed/core-1.3.0/jars/lint.jar [-]
        manifest                      : <GRADLE>/caches/<TRANSFORMS>/xxxxxxxxxxxxxxxxxxxxxxxxxxxxxxxx/transformed/core-1.3.0/AndroidManifest.xml
        proguardRules                 : <GRADLE>/caches/<TRANSFORMS>/xxxxxxxxxxxxxxxxxxxxxxxxxxxxxxxx/transformed/core-1.3.0/proguard.txt [-]
        publicResources               : <GRADLE>/caches/<TRANSFORMS>/xxxxxxxxxxxxxxxxxxxxxxxxxxxxxxxx/transformed/core-1.3.0/public.txt [-]
        renderscriptFolder            : <GRADLE>/caches/<TRANSFORMS>/xxxxxxxxxxxxxxxxxxxxxxxxxxxxxxxx/transformed/core-1.3.0/rs [-]
        resFolder                     : <GRADLE>/caches/<TRANSFORMS>/xxxxxxxxxxxxxxxxxxxxxxxxxxxxxxxx/transformed/core-1.3.0/res [-]
        resStaticLibrary              : <GRADLE>/caches/<TRANSFORMS>/xxxxxxxxxxxxxxxxxxxxxxxxxxxxxxxx/transformed/core-1.3.0/res.apk [-]
        - runtimeJarFiles             : <GRADLE>/caches/<TRANSFORMS>/xxxxxxxxxxxxxxxxxxxxxxxxxxxxxxxx/transformed/core-1.3.0/jars/classes.jar
        symbolFile                    : <GRADLE>/caches/<TRANSFORMS>/xxxxxxxxxxxxxxxxxxxxxxxxxxxxxxxx/transformed/core-1.3.0/R.txt
    - library                     : androidx.test:monitor:1.3.0@aar (IdeAndroidLibraryImpl)
        aidlFolder                    : <GRADLE>/caches/<TRANSFORMS>/xxxxxxxxxxxxxxxxxxxxxxxxxxxxxxxx/transformed/monitor-1.3.0/aidl [-]
        artifact                      : <M2>/androidx/test/monitor/1.3.0/monitor-1.3.0.aar
        artifactAddress               : androidx.test:monitor:1.3.0@aar
        assetsFolder                  : <GRADLE>/caches/<TRANSFORMS>/xxxxxxxxxxxxxxxxxxxxxxxxxxxxxxxx/transformed/monitor-1.3.0/assets [-]
        - compileJarFiles             : <GRADLE>/caches/<TRANSFORMS>/xxxxxxxxxxxxxxxxxxxxxxxxxxxxxxxx/transformed/monitor-1.3.0/jars/classes.jar
        component                     : androidx.test:monitor:1.3.0
        externalAnnotations           : <GRADLE>/caches/<TRANSFORMS>/xxxxxxxxxxxxxxxxxxxxxxxxxxxxxxxx/transformed/monitor-1.3.0/annotations.zip [-]
        folder                        : <GRADLE>/caches/<TRANSFORMS>/xxxxxxxxxxxxxxxxxxxxxxxxxxxxxxxx/transformed/monitor-1.3.0
        jniFolder                     : <GRADLE>/caches/<TRANSFORMS>/xxxxxxxxxxxxxxxxxxxxxxxxxxxxxxxx/transformed/monitor-1.3.0/jni [-]
        lintJar                       : <GRADLE>/caches/<TRANSFORMS>/xxxxxxxxxxxxxxxxxxxxxxxxxxxxxxxx/transformed/monitor-1.3.0/jars/lint.jar [-]
        manifest                      : <GRADLE>/caches/<TRANSFORMS>/xxxxxxxxxxxxxxxxxxxxxxxxxxxxxxxx/transformed/monitor-1.3.0/AndroidManifest.xml
        proguardRules                 : <GRADLE>/caches/<TRANSFORMS>/xxxxxxxxxxxxxxxxxxxxxxxxxxxxxxxx/transformed/monitor-1.3.0/proguard.txt
        publicResources               : <GRADLE>/caches/<TRANSFORMS>/xxxxxxxxxxxxxxxxxxxxxxxxxxxxxxxx/transformed/monitor-1.3.0/public.txt [-]
        renderscriptFolder            : <GRADLE>/caches/<TRANSFORMS>/xxxxxxxxxxxxxxxxxxxxxxxxxxxxxxxx/transformed/monitor-1.3.0/rs [-]
        resFolder                     : <GRADLE>/caches/<TRANSFORMS>/xxxxxxxxxxxxxxxxxxxxxxxxxxxxxxxx/transformed/monitor-1.3.0/res [-]
        resStaticLibrary              : <GRADLE>/caches/<TRANSFORMS>/xxxxxxxxxxxxxxxxxxxxxxxxxxxxxxxx/transformed/monitor-1.3.0/res.apk [-]
        - runtimeJarFiles             : <GRADLE>/caches/<TRANSFORMS>/xxxxxxxxxxxxxxxxxxxxxxxxxxxxxxxx/transformed/monitor-1.3.0/jars/classes.jar
        symbolFile                    : <GRADLE>/caches/<TRANSFORMS>/xxxxxxxxxxxxxxxxxxxxxxxxxxxxxxxx/transformed/monitor-1.3.0/R.txt
    - library                     : androidx.test:runner:1.2.0@aar (IdeAndroidLibraryImpl)
        aidlFolder                    : <GRADLE>/caches/<TRANSFORMS>/xxxxxxxxxxxxxxxxxxxxxxxxxxxxxxxx/transformed/runner-1.2.0/aidl [-]
        artifact                      : <M2>/androidx/test/runner/1.2.0/runner-1.2.0.aar
        artifactAddress               : androidx.test:runner:1.2.0@aar
        assetsFolder                  : <GRADLE>/caches/<TRANSFORMS>/xxxxxxxxxxxxxxxxxxxxxxxxxxxxxxxx/transformed/runner-1.2.0/assets [-]
        - compileJarFiles             : <GRADLE>/caches/<TRANSFORMS>/xxxxxxxxxxxxxxxxxxxxxxxxxxxxxxxx/transformed/runner-1.2.0/jars/classes.jar
        component                     : androidx.test:runner:1.2.0
        externalAnnotations           : <GRADLE>/caches/<TRANSFORMS>/xxxxxxxxxxxxxxxxxxxxxxxxxxxxxxxx/transformed/runner-1.2.0/annotations.zip [-]
        folder                        : <GRADLE>/caches/<TRANSFORMS>/xxxxxxxxxxxxxxxxxxxxxxxxxxxxxxxx/transformed/runner-1.2.0
        jniFolder                     : <GRADLE>/caches/<TRANSFORMS>/xxxxxxxxxxxxxxxxxxxxxxxxxxxxxxxx/transformed/runner-1.2.0/jni [-]
        lintJar                       : <GRADLE>/caches/<TRANSFORMS>/xxxxxxxxxxxxxxxxxxxxxxxxxxxxxxxx/transformed/runner-1.2.0/jars/lint.jar [-]
        manifest                      : <GRADLE>/caches/<TRANSFORMS>/xxxxxxxxxxxxxxxxxxxxxxxxxxxxxxxx/transformed/runner-1.2.0/AndroidManifest.xml
        proguardRules                 : <GRADLE>/caches/<TRANSFORMS>/xxxxxxxxxxxxxxxxxxxxxxxxxxxxxxxx/transformed/runner-1.2.0/proguard.txt
        publicResources               : <GRADLE>/caches/<TRANSFORMS>/xxxxxxxxxxxxxxxxxxxxxxxxxxxxxxxx/transformed/runner-1.2.0/public.txt [-]
        renderscriptFolder            : <GRADLE>/caches/<TRANSFORMS>/xxxxxxxxxxxxxxxxxxxxxxxxxxxxxxxx/transformed/runner-1.2.0/rs [-]
        resFolder                     : <GRADLE>/caches/<TRANSFORMS>/xxxxxxxxxxxxxxxxxxxxxxxxxxxxxxxx/transformed/runner-1.2.0/res [-]
        resStaticLibrary              : <GRADLE>/caches/<TRANSFORMS>/xxxxxxxxxxxxxxxxxxxxxxxxxxxxxxxx/transformed/runner-1.2.0/res.apk [-]
        - runtimeJarFiles             : <GRADLE>/caches/<TRANSFORMS>/xxxxxxxxxxxxxxxxxxxxxxxxxxxxxxxx/transformed/runner-1.2.0/jars/classes.jar
        symbolFile                    : <GRADLE>/caches/<TRANSFORMS>/xxxxxxxxxxxxxxxxxxxxxxxxxxxxxxxx/transformed/runner-1.2.0/R.txt
    - library                     : androidx.vectordrawable:vectordrawable-animated:1.0.0@aar (IdeAndroidLibraryImpl)
        aidlFolder                    : <GRADLE>/caches/<TRANSFORMS>/xxxxxxxxxxxxxxxxxxxxxxxxxxxxxxxx/transformed/vectordrawable-animated-1.0.0/aidl [-]
        artifact                      : <M2>/androidx/vectordrawable/vectordrawable-animated/1.0.0/vectordrawable-animated-1.0.0.aar
        artifactAddress               : androidx.vectordrawable:vectordrawable-animated:1.0.0@aar
        assetsFolder                  : <GRADLE>/caches/<TRANSFORMS>/xxxxxxxxxxxxxxxxxxxxxxxxxxxxxxxx/transformed/vectordrawable-animated-1.0.0/assets [-]
        - compileJarFiles             : <GRADLE>/caches/<TRANSFORMS>/xxxxxxxxxxxxxxxxxxxxxxxxxxxxxxxx/transformed/vectordrawable-animated-1.0.0/jars/classes.jar
        component                     : androidx.vectordrawable:vectordrawable-animated:1.0.0
        externalAnnotations           : <GRADLE>/caches/<TRANSFORMS>/xxxxxxxxxxxxxxxxxxxxxxxxxxxxxxxx/transformed/vectordrawable-animated-1.0.0/annotations.zip [-]
        folder                        : <GRADLE>/caches/<TRANSFORMS>/xxxxxxxxxxxxxxxxxxxxxxxxxxxxxxxx/transformed/vectordrawable-animated-1.0.0
        jniFolder                     : <GRADLE>/caches/<TRANSFORMS>/xxxxxxxxxxxxxxxxxxxxxxxxxxxxxxxx/transformed/vectordrawable-animated-1.0.0/jni [-]
        lintJar                       : <GRADLE>/caches/<TRANSFORMS>/xxxxxxxxxxxxxxxxxxxxxxxxxxxxxxxx/transformed/vectordrawable-animated-1.0.0/jars/lint.jar [-]
        manifest                      : <GRADLE>/caches/<TRANSFORMS>/xxxxxxxxxxxxxxxxxxxxxxxxxxxxxxxx/transformed/vectordrawable-animated-1.0.0/AndroidManifest.xml
        proguardRules                 : <GRADLE>/caches/<TRANSFORMS>/xxxxxxxxxxxxxxxxxxxxxxxxxxxxxxxx/transformed/vectordrawable-animated-1.0.0/proguard.txt
        publicResources               : <GRADLE>/caches/<TRANSFORMS>/xxxxxxxxxxxxxxxxxxxxxxxxxxxxxxxx/transformed/vectordrawable-animated-1.0.0/public.txt [-]
        renderscriptFolder            : <GRADLE>/caches/<TRANSFORMS>/xxxxxxxxxxxxxxxxxxxxxxxxxxxxxxxx/transformed/vectordrawable-animated-1.0.0/rs [-]
        resFolder                     : <GRADLE>/caches/<TRANSFORMS>/xxxxxxxxxxxxxxxxxxxxxxxxxxxxxxxx/transformed/vectordrawable-animated-1.0.0/res [-]
        resStaticLibrary              : <GRADLE>/caches/<TRANSFORMS>/xxxxxxxxxxxxxxxxxxxxxxxxxxxxxxxx/transformed/vectordrawable-animated-1.0.0/res.apk [-]
        - runtimeJarFiles             : <GRADLE>/caches/<TRANSFORMS>/xxxxxxxxxxxxxxxxxxxxxxxxxxxxxxxx/transformed/vectordrawable-animated-1.0.0/jars/classes.jar
        symbolFile                    : <GRADLE>/caches/<TRANSFORMS>/xxxxxxxxxxxxxxxxxxxxxxxxxxxxxxxx/transformed/vectordrawable-animated-1.0.0/R.txt
    - library                     : androidx.vectordrawable:vectordrawable:1.0.1@aar (IdeAndroidLibraryImpl)
        aidlFolder                    : <GRADLE>/caches/<TRANSFORMS>/xxxxxxxxxxxxxxxxxxxxxxxxxxxxxxxx/transformed/vectordrawable-1.0.1/aidl [-]
        artifact                      : <M2>/androidx/vectordrawable/vectordrawable/1.0.1/vectordrawable-1.0.1.aar
        artifactAddress               : androidx.vectordrawable:vectordrawable:1.0.1@aar
        assetsFolder                  : <GRADLE>/caches/<TRANSFORMS>/xxxxxxxxxxxxxxxxxxxxxxxxxxxxxxxx/transformed/vectordrawable-1.0.1/assets [-]
        - compileJarFiles             : <GRADLE>/caches/<TRANSFORMS>/xxxxxxxxxxxxxxxxxxxxxxxxxxxxxxxx/transformed/vectordrawable-1.0.1/jars/classes.jar
        component                     : androidx.vectordrawable:vectordrawable:1.0.1
        externalAnnotations           : <GRADLE>/caches/<TRANSFORMS>/xxxxxxxxxxxxxxxxxxxxxxxxxxxxxxxx/transformed/vectordrawable-1.0.1/annotations.zip [-]
        folder                        : <GRADLE>/caches/<TRANSFORMS>/xxxxxxxxxxxxxxxxxxxxxxxxxxxxxxxx/transformed/vectordrawable-1.0.1
        jniFolder                     : <GRADLE>/caches/<TRANSFORMS>/xxxxxxxxxxxxxxxxxxxxxxxxxxxxxxxx/transformed/vectordrawable-1.0.1/jni [-]
        lintJar                       : <GRADLE>/caches/<TRANSFORMS>/xxxxxxxxxxxxxxxxxxxxxxxxxxxxxxxx/transformed/vectordrawable-1.0.1/jars/lint.jar [-]
        manifest                      : <GRADLE>/caches/<TRANSFORMS>/xxxxxxxxxxxxxxxxxxxxxxxxxxxxxxxx/transformed/vectordrawable-1.0.1/AndroidManifest.xml
        proguardRules                 : <GRADLE>/caches/<TRANSFORMS>/xxxxxxxxxxxxxxxxxxxxxxxxxxxxxxxx/transformed/vectordrawable-1.0.1/proguard.txt [-]
        publicResources               : <GRADLE>/caches/<TRANSFORMS>/xxxxxxxxxxxxxxxxxxxxxxxxxxxxxxxx/transformed/vectordrawable-1.0.1/public.txt [-]
        renderscriptFolder            : <GRADLE>/caches/<TRANSFORMS>/xxxxxxxxxxxxxxxxxxxxxxxxxxxxxxxx/transformed/vectordrawable-1.0.1/rs [-]
        resFolder                     : <GRADLE>/caches/<TRANSFORMS>/xxxxxxxxxxxxxxxxxxxxxxxxxxxxxxxx/transformed/vectordrawable-1.0.1/res [-]
        resStaticLibrary              : <GRADLE>/caches/<TRANSFORMS>/xxxxxxxxxxxxxxxxxxxxxxxxxxxxxxxx/transformed/vectordrawable-1.0.1/res.apk [-]
        - runtimeJarFiles             : <GRADLE>/caches/<TRANSFORMS>/xxxxxxxxxxxxxxxxxxxxxxxxxxxxxxxx/transformed/vectordrawable-1.0.1/jars/classes.jar
        symbolFile                    : <GRADLE>/caches/<TRANSFORMS>/xxxxxxxxxxxxxxxxxxxxxxxxxxxxxxxx/transformed/vectordrawable-1.0.1/R.txt
    - library                     : androidx.versionedparcelable:versionedparcelable:1.0.0@aar (IdeAndroidLibraryImpl)
        aidlFolder                    : <GRADLE>/caches/<TRANSFORMS>/xxxxxxxxxxxxxxxxxxxxxxxxxxxxxxxx/transformed/versionedparcelable-1.0.0/aidl
        artifact                      : <M2>/androidx/versionedparcelable/versionedparcelable/1.0.0/versionedparcelable-1.0.0.aar
        artifactAddress               : androidx.versionedparcelable:versionedparcelable:1.0.0@aar
        assetsFolder                  : <GRADLE>/caches/<TRANSFORMS>/xxxxxxxxxxxxxxxxxxxxxxxxxxxxxxxx/transformed/versionedparcelable-1.0.0/assets [-]
        - compileJarFiles             : <GRADLE>/caches/<TRANSFORMS>/xxxxxxxxxxxxxxxxxxxxxxxxxxxxxxxx/transformed/versionedparcelable-1.0.0/jars/classes.jar
        component                     : androidx.versionedparcelable:versionedparcelable:1.0.0
        externalAnnotations           : <GRADLE>/caches/<TRANSFORMS>/xxxxxxxxxxxxxxxxxxxxxxxxxxxxxxxx/transformed/versionedparcelable-1.0.0/annotations.zip [-]
        folder                        : <GRADLE>/caches/<TRANSFORMS>/xxxxxxxxxxxxxxxxxxxxxxxxxxxxxxxx/transformed/versionedparcelable-1.0.0
        jniFolder                     : <GRADLE>/caches/<TRANSFORMS>/xxxxxxxxxxxxxxxxxxxxxxxxxxxxxxxx/transformed/versionedparcelable-1.0.0/jni [-]
        lintJar                       : <GRADLE>/caches/<TRANSFORMS>/xxxxxxxxxxxxxxxxxxxxxxxxxxxxxxxx/transformed/versionedparcelable-1.0.0/jars/lint.jar [-]
        manifest                      : <GRADLE>/caches/<TRANSFORMS>/xxxxxxxxxxxxxxxxxxxxxxxxxxxxxxxx/transformed/versionedparcelable-1.0.0/AndroidManifest.xml
        proguardRules                 : <GRADLE>/caches/<TRANSFORMS>/xxxxxxxxxxxxxxxxxxxxxxxxxxxxxxxx/transformed/versionedparcelable-1.0.0/proguard.txt
        publicResources               : <GRADLE>/caches/<TRANSFORMS>/xxxxxxxxxxxxxxxxxxxxxxxxxxxxxxxx/transformed/versionedparcelable-1.0.0/public.txt [-]
        renderscriptFolder            : <GRADLE>/caches/<TRANSFORMS>/xxxxxxxxxxxxxxxxxxxxxxxxxxxxxxxx/transformed/versionedparcelable-1.0.0/rs [-]
        resFolder                     : <GRADLE>/caches/<TRANSFORMS>/xxxxxxxxxxxxxxxxxxxxxxxxxxxxxxxx/transformed/versionedparcelable-1.0.0/res [-]
        resStaticLibrary              : <GRADLE>/caches/<TRANSFORMS>/xxxxxxxxxxxxxxxxxxxxxxxxxxxxxxxx/transformed/versionedparcelable-1.0.0/res.apk [-]
        - runtimeJarFiles             : <GRADLE>/caches/<TRANSFORMS>/xxxxxxxxxxxxxxxxxxxxxxxxxxxxxxxx/transformed/versionedparcelable-1.0.0/jars/classes.jar
        symbolFile                    : <GRADLE>/caches/<TRANSFORMS>/xxxxxxxxxxxxxxxxxxxxxxxxxxxxxxxx/transformed/versionedparcelable-1.0.0/R.txt
    - library                     : androidx.viewpager:viewpager:1.0.0@aar (IdeAndroidLibraryImpl)
        aidlFolder                    : <GRADLE>/caches/<TRANSFORMS>/xxxxxxxxxxxxxxxxxxxxxxxxxxxxxxxx/transformed/viewpager-1.0.0/aidl [-]
        artifact                      : <M2>/androidx/viewpager/viewpager/1.0.0/viewpager-1.0.0.aar
        artifactAddress               : androidx.viewpager:viewpager:1.0.0@aar
        assetsFolder                  : <GRADLE>/caches/<TRANSFORMS>/xxxxxxxxxxxxxxxxxxxxxxxxxxxxxxxx/transformed/viewpager-1.0.0/assets [-]
        - compileJarFiles             : <GRADLE>/caches/<TRANSFORMS>/xxxxxxxxxxxxxxxxxxxxxxxxxxxxxxxx/transformed/viewpager-1.0.0/jars/classes.jar
        component                     : androidx.viewpager:viewpager:1.0.0
        externalAnnotations           : <GRADLE>/caches/<TRANSFORMS>/xxxxxxxxxxxxxxxxxxxxxxxxxxxxxxxx/transformed/viewpager-1.0.0/annotations.zip [-]
        folder                        : <GRADLE>/caches/<TRANSFORMS>/xxxxxxxxxxxxxxxxxxxxxxxxxxxxxxxx/transformed/viewpager-1.0.0
        jniFolder                     : <GRADLE>/caches/<TRANSFORMS>/xxxxxxxxxxxxxxxxxxxxxxxxxxxxxxxx/transformed/viewpager-1.0.0/jni [-]
        lintJar                       : <GRADLE>/caches/<TRANSFORMS>/xxxxxxxxxxxxxxxxxxxxxxxxxxxxxxxx/transformed/viewpager-1.0.0/jars/lint.jar [-]
        manifest                      : <GRADLE>/caches/<TRANSFORMS>/xxxxxxxxxxxxxxxxxxxxxxxxxxxxxxxx/transformed/viewpager-1.0.0/AndroidManifest.xml
        proguardRules                 : <GRADLE>/caches/<TRANSFORMS>/xxxxxxxxxxxxxxxxxxxxxxxxxxxxxxxx/transformed/viewpager-1.0.0/proguard.txt [-]
        publicResources               : <GRADLE>/caches/<TRANSFORMS>/xxxxxxxxxxxxxxxxxxxxxxxxxxxxxxxx/transformed/viewpager-1.0.0/public.txt [-]
        renderscriptFolder            : <GRADLE>/caches/<TRANSFORMS>/xxxxxxxxxxxxxxxxxxxxxxxxxxxxxxxx/transformed/viewpager-1.0.0/rs [-]
        resFolder                     : <GRADLE>/caches/<TRANSFORMS>/xxxxxxxxxxxxxxxxxxxxxxxxxxxxxxxx/transformed/viewpager-1.0.0/res [-]
        resStaticLibrary              : <GRADLE>/caches/<TRANSFORMS>/xxxxxxxxxxxxxxxxxxxxxxxxxxxxxxxx/transformed/viewpager-1.0.0/res.apk [-]
        - runtimeJarFiles             : <GRADLE>/caches/<TRANSFORMS>/xxxxxxxxxxxxxxxxxxxxxxxxxxxxxxxx/transformed/viewpager-1.0.0/jars/classes.jar
        symbolFile                    : <GRADLE>/caches/<TRANSFORMS>/xxxxxxxxxxxxxxxxxxxxxxxxxxxxxxxx/transformed/viewpager-1.0.0/R.txt
    - library                     : androidx.annotation:annotation:1.0.0 (IdeJavaLibraryImpl)
        artifact                      : <M2>/androidx/annotation/annotation/1.0.0/annotation-1.0.0.jar
        artifactAddress               : androidx.annotation:annotation:1.0.0@jar
        component                     : androidx.annotation:annotation:1.0.0
    - library                     : androidx.arch.core:core-common:2.0.0 (IdeJavaLibraryImpl)
        artifact                      : <M2>/androidx/arch/core/core-common/2.0.0/core-common-2.0.0.jar
        artifactAddress               : androidx.arch.core:core-common:2.0.0@jar
        component                     : androidx.arch.core:core-common:2.0.0
    - library                     : androidx.collection:collection:1.0.0 (IdeJavaLibraryImpl)
        artifact                      : <M2>/androidx/collection/collection/1.0.0/collection-1.0.0.jar
        artifactAddress               : androidx.collection:collection:1.0.0@jar
        component                     : androidx.collection:collection:1.0.0
    - library                     : androidx.lifecycle:lifecycle-common:2.0.0 (IdeJavaLibraryImpl)
        artifact                      : <M2>/androidx/lifecycle/lifecycle-common/2.0.0/lifecycle-common-2.0.0.jar
        artifactAddress               : androidx.lifecycle:lifecycle-common:2.0.0@jar
        component                     : androidx.lifecycle:lifecycle-common:2.0.0
    - library                     : com.google.code.findbugs:jsr305:2.0.1 (IdeJavaLibraryImpl)
        artifact                      : <M2>/com/google/code/findbugs/jsr305/2.0.1/jsr305-2.0.1.jar
        artifactAddress               : com.google.code.findbugs:jsr305:2.0.1@jar
        component                     : com.google.code.findbugs:jsr305:2.0.1
    - library                     : com.google.dagger:dagger:2.6 (IdeJavaLibraryImpl)
        artifact                      : <M2>/com/google/dagger/dagger/2.6/dagger-2.6.jar
        artifactAddress               : com.google.dagger:dagger:2.6@jar
        component                     : com.google.dagger:dagger:2.6
    - library                     : com.squareup:javawriter:2.1.1 (IdeJavaLibraryImpl)
        artifact                      : <M2>/com/squareup/javawriter/2.1.1/javawriter-2.1.1.jar
        artifactAddress               : com.squareup:javawriter:2.1.1@jar
        component                     : com.squareup:javawriter:2.1.1
    - library                     : javax.inject:javax.inject:1 (IdeJavaLibraryImpl)
        artifact                      : <M2>/javax/inject/javax.inject/1/javax.inject-1.jar
        artifactAddress               : javax.inject:javax.inject:1@jar
        component                     : javax.inject:javax.inject:1
    - library                     : junit:junit:4.12 (IdeJavaLibraryImpl)
        artifact                      : <M2>/junit/junit/4.12/junit-4.12.jar
        artifactAddress               : junit:junit:4.12@jar
        component                     : junit:junit:4.12
    - library                     : net.sf.kxml:kxml2:2.3.0 (IdeJavaLibraryImpl)
        artifact                      : <M2>/net/sf/kxml/kxml2/2.3.0/kxml2-2.3.0.jar
        artifactAddress               : net.sf.kxml:kxml2:2.3.0@jar
        component                     : net.sf.kxml:kxml2:2.3.0
    - library                     : org.hamcrest:hamcrest-core:1.3 (IdeJavaLibraryImpl)
        artifact                      : <M2>/org/hamcrest/hamcrest-core/1.3/hamcrest-core-1.3.jar
        artifactAddress               : org.hamcrest:hamcrest-core:1.3@jar
        component                     : org.hamcrest:hamcrest-core:1.3
    - library                     : org.hamcrest:hamcrest-integration:1.3 (IdeJavaLibraryImpl)
        artifact                      : <M2>/org/hamcrest/hamcrest-integration/1.3/hamcrest-integration-1.3.jar
        artifactAddress               : org.hamcrest:hamcrest-integration:1.3@jar
        component                     : org.hamcrest:hamcrest-integration:1.3
    - library                     : org.hamcrest:hamcrest-library:1.3 (IdeJavaLibraryImpl)
        artifact                      : <M2>/org/hamcrest/hamcrest-library/1.3/hamcrest-library-1.3.jar
        artifactAddress               : org.hamcrest:hamcrest-library:1.3@jar
        component                     : org.hamcrest:hamcrest-library:1.3
    - library                     : org.jetbrains.kotlin:kotlin-stdlib-jdk7:<KOTLIN_VERSION> (IdeJavaLibraryImpl)
        artifact                      : <M2>/org/jetbrains/kotlin/kotlin-stdlib-jdk7/<KOTLIN_VERSION>/kotlin-stdlib-jdk7-<KOTLIN_VERSION>.jar
        artifactAddress               : org.jetbrains.kotlin:kotlin-stdlib-jdk7:<KOTLIN_VERSION>@jar
        component                     : org.jetbrains.kotlin:kotlin-stdlib-jdk7:<KOTLIN_VERSION>
    - library                     : org.jetbrains.kotlin:kotlin-stdlib:<KOTLIN_VERSION> (IdeJavaLibraryImpl)
        artifact                      : <M2>/org/jetbrains/kotlin/kotlin-stdlib/<KOTLIN_VERSION>/kotlin-stdlib-<KOTLIN_VERSION>.jar
        artifactAddress               : org.jetbrains.kotlin:kotlin-stdlib:<KOTLIN_VERSION>@jar
        component                     : org.jetbrains.kotlin:kotlin-stdlib:<KOTLIN_VERSION>
    - library                     : org.jetbrains:annotations:13.0 (IdeJavaLibraryImpl)
        artifact                      : <M2>/org/jetbrains/annotations/13.0/annotations-13.0.jar
        artifactAddress               : org.jetbrains:annotations:13.0@jar
        component                     : org.jetbrains:annotations:13.0
    - library                     : <ROOT>::app@localDebug (IdeModuleLibraryImpl)
        buildId                       : <ROOT>
        projectPath                   : :app
        sourceSet                     : MAIN
        variant                       : localDebug
    - library                     : <ROOT>::javaLib (IdeModuleLibraryImpl)
        buildId                       : <ROOT>
        projectPath                   : :javaLib
        sourceSet                     : MAIN
    - library                     : <ROOT>::lib@debug (IdeModuleLibraryImpl)
        buildId                       : <ROOT>
        lintJar                       : <ROOT>/lib/build/intermediates/lint_publish_jar/global/lint.jar [-]
        projectPath                   : :lib
        sourceSet                     : MAIN
        variant                       : debug
MODULE                        : MainActivity
    externalProject               : MainActivity (DefaultExternalProject)
        path                          : : [-]
        identityPath                  : : [-]
        name                          : MainActivity
        qName                         : MainActivity
        version                       : unspecified
        projectDir                    : <ROOT>
        buildDir                      : <ROOT>/build [-]
        buildFile                     : <ROOT>/build.gradle
        externalSystemId              : GRADLE
        childProjects
            app                           : :app (DefaultExternalProject)
                path                          : :app [-]
                identityPath                  : :app [-]
                name                          : app
                qName                         : :app
                group                         : MainActivity
                version                       : unspecified
                projectDir                    : <ROOT>/app
                buildDir                      : <ROOT>/app/build [-]
                buildFile                     : <ROOT>/app/build.gradle
                externalSystemId              : GRADLE
                sourceSetModel                : DefaultGradleSourceSetModel
                    sourceCompatibility           : <PROJECT_JDK_FEATURE_LEVEL>
                    targetCompatibility           : <PROJECT_JDK_FEATURE_LEVEL>
                    configurationArtifacts
                        _agp_internal_javaPreCompileLocalDebugAndroidTest_kaptClasspath       : <empty>
                        _agp_internal_javaPreCompileLocalDebugUnitTest_kaptClasspath          : <empty>
                        _agp_internal_javaPreCompileLocalDebug_kaptClasspath        : <empty>
                        _agp_internal_javaPreCompileLocalReleaseUnitTest_kaptClasspath        : <empty>
                        _agp_internal_javaPreCompileLocalRelease_kaptClasspath      : <empty>
                        _agp_internal_javaPreCompileRemoteDebugAndroidTest_kaptClasspath      : <empty>
                        _agp_internal_javaPreCompileRemoteDebugUnitTest_kaptClasspath         : <empty>
                        _agp_internal_javaPreCompileRemoteDebug_kaptClasspath       : <empty>
                        _agp_internal_javaPreCompileRemoteReleaseUnitTest_kaptClasspath       : <empty>
                        _agp_internal_javaPreCompileRemoteRelease_kaptClasspath     : <empty>
                        androidApis                   : <empty>
                        androidJacocoAnt              : <empty>
                        androidJdkImage               : <empty>
                        androidTestAnnotationProcessor          : <empty>
                        androidTestApi                : <empty>
                        androidTestApiDependenciesMetadata      : <empty>
                        androidTestCompileOnly        : <empty>
                        androidTestCompileOnlyDependenciesMetadata        : <empty>
                        androidTestDebugAnnotationProcessor     : <empty>
                        androidTestDebugApi           : <empty>
                        androidTestDebugApiDependenciesMetadata : <empty>
                        androidTestDebugCompileOnly   : <empty>
                        androidTestDebugCompileOnlyDependenciesMetadata   : <empty>
                        androidTestDebugImplementation          : <empty>
                        androidTestDebugImplementationDependenciesMetadata          : <empty>
                        androidTestDebugIntransitiveDependenciesMetadata  : <empty>
                        androidTestDebugRuntimeOnly   : <empty>
                        androidTestDebugWearApp       : <empty>
                        androidTestImplementation     : <empty>
                        androidTestImplementationDependenciesMetadata     : <empty>
                        androidTestIntransitiveDependenciesMetadata       : <empty>
                        androidTestLocalAnnotationProcessor     : <empty>
                        androidTestLocalApi           : <empty>
                        androidTestLocalApiDependenciesMetadata : <empty>
                        androidTestLocalCompileOnly   : <empty>
                        androidTestLocalCompileOnlyDependenciesMetadata   : <empty>
                        androidTestLocalDebugAnnotationProcessor          : <empty>
                        androidTestLocalDebugApi      : <empty>
                        androidTestLocalDebugApiDependenciesMetadata      : <empty>
                        androidTestLocalDebugCompileOnly        : <empty>
                        androidTestLocalDebugCompileOnlyDependenciesMetadata        : <empty>
                        androidTestLocalDebugImplementation     : <empty>
                        androidTestLocalDebugImplementationDependenciesMetadata     : <empty>
                        androidTestLocalDebugIntransitiveDependenciesMetadata       : <empty>
                        androidTestLocalDebugRuntimeOnly        : <empty>
                        androidTestLocalDebugWearApp  : <empty>
                        androidTestLocalImplementation          : <empty>
                        androidTestLocalImplementationDependenciesMetadata          : <empty>
                        androidTestLocalIntransitiveDependenciesMetadata  : <empty>
                        androidTestLocalRuntimeOnly   : <empty>
                        androidTestLocalWearApp       : <empty>
                        androidTestReleaseAnnotationProcessor   : <empty>
                        androidTestReleaseApi         : <empty>
                        androidTestReleaseApiDependenciesMetadata         : <empty>
                        androidTestReleaseCompileOnly : <empty>
                        androidTestReleaseCompileOnlyDependenciesMetadata : <empty>
                        androidTestReleaseImplementation        : <empty>
                        androidTestReleaseImplementationDependenciesMetadata        : <empty>
                        androidTestReleaseIntransitiveDependenciesMetadata          : <empty>
                        androidTestReleaseRuntimeOnly : <empty>
                        androidTestReleaseWearApp     : <empty>
                        androidTestRemoteAnnotationProcessor    : <empty>
                        androidTestRemoteApi          : <empty>
                        androidTestRemoteApiDependenciesMetadata          : <empty>
                        androidTestRemoteCompileOnly  : <empty>
                        androidTestRemoteCompileOnlyDependenciesMetadata  : <empty>
                        androidTestRemoteDebugAnnotationProcessor         : <empty>
                        androidTestRemoteDebugApi     : <empty>
                        androidTestRemoteDebugApiDependenciesMetadata     : <empty>
                        androidTestRemoteDebugCompileOnly       : <empty>
                        androidTestRemoteDebugCompileOnlyDependenciesMetadata       : <empty>
                        androidTestRemoteDebugImplementation    : <empty>
                        androidTestRemoteDebugImplementationDependenciesMetadata    : <empty>
                        androidTestRemoteDebugIntransitiveDependenciesMetadata      : <empty>
                        androidTestRemoteDebugRuntimeOnly       : <empty>
                        androidTestRemoteDebugWearApp : <empty>
                        androidTestRemoteImplementation         : <empty>
                        androidTestRemoteImplementationDependenciesMetadata         : <empty>
                        androidTestRemoteIntransitiveDependenciesMetadata : <empty>
                        androidTestRemoteRuntimeOnly  : <empty>
                        androidTestRemoteWearApp      : <empty>
                        androidTestRuntimeOnly        : <empty>
                        androidTestUtil               : <empty>
                        androidTestWearApp            : <empty>
                        annotationProcessor           : <empty>
                        api                           : <empty>
                        apiDependenciesMetadata       : <empty>
                        archives                      : <empty>
                        compileOnly                   : <empty>
                        compileOnlyDependenciesMetadata         : <empty>
                        coreLibraryDesugaring         : <empty>
                        debugAnnotationProcessor      : <empty>
                        debugApi                      : <empty>
                        debugApiDependenciesMetadata  : <empty>
                        debugCompileOnly              : <empty>
                        debugCompileOnlyDependenciesMetadata    : <empty>
                        debugImplementation           : <empty>
                        debugImplementationDependenciesMetadata : <empty>
                        debugIntransitiveDependenciesMetadata   : <empty>
                        debugRuntimeOnly              : <empty>
                        debugWearApp                  : <empty>
                        default                       : <empty>
                        implementation                : <empty>
                        implementationDependenciesMetadata      : <empty>
                        intransitiveDependenciesMetadata        : <empty>
                        kapt                          : <empty>
                        kaptAndroidTest               : <empty>
                        kaptAndroidTestDebug          : <empty>
                        kaptAndroidTestLocal          : <empty>
                        kaptAndroidTestLocalDebug     : <empty>
                        kaptAndroidTestRelease        : <empty>
                        kaptAndroidTestRemote         : <empty>
                        kaptAndroidTestRemoteDebug    : <empty>
                        kaptClasspath_kaptLocalDebugAndroidTestKotlin     : <empty>
                        kaptClasspath_kaptLocalDebugKotlin      : <empty>
                        kaptClasspath_kaptLocalDebugUnitTestKotlin        : <empty>
                        kaptClasspath_kaptLocalReleaseKotlin    : <empty>
                        kaptClasspath_kaptLocalReleaseUnitTestKotlin      : <empty>
                        kaptClasspath_kaptRemoteDebugAndroidTestKotlin    : <empty>
                        kaptClasspath_kaptRemoteDebugKotlin     : <empty>
                        kaptClasspath_kaptRemoteDebugUnitTestKotlin       : <empty>
                        kaptClasspath_kaptRemoteReleaseKotlin   : <empty>
                        kaptClasspath_kaptRemoteReleaseUnitTestKotlin     : <empty>
                        kaptDebug                     : <empty>
                        kaptLocal                     : <empty>
                        kaptLocalDebug                : <empty>
                        kaptLocalRelease              : <empty>
                        kaptRelease                   : <empty>
                        kaptRemote                    : <empty>
                        kaptRemoteDebug               : <empty>
                        kaptRemoteRelease             : <empty>
                        kaptTest                      : <empty>
                        kaptTestDebug                 : <empty>
                        kaptTestLocal                 : <empty>
                        kaptTestLocalDebug            : <empty>
                        kaptTestLocalRelease          : <empty>
                        kaptTestRelease               : <empty>
                        kaptTestRemote                : <empty>
                        kaptTestRemoteDebug           : <empty>
                        kaptTestRemoteRelease         : <empty>
                        kotlinBuildToolsApiClasspath  : <empty>
                        kotlinCompilerClasspath       : <empty>
                        kotlinCompilerPluginClasspath : <empty>
                        kotlinCompilerPluginClasspathLocalDebug : <empty>
                        kotlinCompilerPluginClasspathLocalDebugAndroidTest          : <empty>
                        kotlinCompilerPluginClasspathLocalDebugUnitTest   : <empty>
                        kotlinCompilerPluginClasspathLocalRelease         : <empty>
                        kotlinCompilerPluginClasspathLocalReleaseUnitTest : <empty>
                        kotlinCompilerPluginClasspathRemoteDebug          : <empty>
                        kotlinCompilerPluginClasspathRemoteDebugAndroidTest         : <empty>
                        kotlinCompilerPluginClasspathRemoteDebugUnitTest  : <empty>
                        kotlinCompilerPluginClasspathRemoteRelease        : <empty>
                        kotlinCompilerPluginClasspathRemoteReleaseUnitTest          : <empty>
                        kotlinKaptWorkerDependencies  : <empty>
                        kotlinKlibCommonizerClasspath : <empty>
                        kotlinNativeCompilerPluginClasspath     : <empty>
                        lintChecks                    : <empty>
                        lintClassPath                 : <empty>
                        lintPublish                   : <empty>
                        localAnnotationProcessor      : <empty>
                        localApi                      : <empty>
                        localApiDependenciesMetadata  : <empty>
                        localCompileOnly              : <empty>
                        localCompileOnlyDependenciesMetadata    : <empty>
                        - localDebugAabPublication    : <ROOT>/app/build/outputs/bundle/localDebug/app-local-debug.aab [-]
                        localDebugAndroidTestAnnotationProcessorClasspath : <empty>
                        localDebugAndroidTestApi      : <empty>
                        localDebugAndroidTestApiDependenciesMetadata      : <empty>
                        localDebugAndroidTestCompilationApi     : <empty>
                        localDebugAndroidTestCompilationCompileOnly       : <empty>
                        localDebugAndroidTestCompilationImplementation    : <empty>
                        localDebugAndroidTestCompilationRuntimeOnly       : <empty>
                        localDebugAndroidTestCompileClasspath   : <empty>
                        localDebugAndroidTestCompileOnly        : <empty>
                        localDebugAndroidTestCompileOnlyDependenciesMetadata        : <empty>
                        localDebugAndroidTestImplementation     : <empty>
                        localDebugAndroidTestImplementationDependenciesMetadata     : <empty>
                        localDebugAndroidTestIntransitiveDependenciesMetadata       : <empty>
                        localDebugAndroidTestRuntimeClasspath   : <empty>
                        localDebugAndroidTestRuntimeOnly        : <empty>
                        localDebugAnnotationProcessor : <empty>
                        localDebugAnnotationProcessorClasspath  : <empty>
                        localDebugApi                 : <empty>
                        localDebugApiDependenciesMetadata       : <empty>
                        localDebugApiElements         : <empty>
                        - localDebugApkPublication    : <ROOT>/app/build/outputs/apk-zips/localDebug/apks.zip [-]
                        localDebugCompilationApi      : <empty>
                        localDebugCompilationCompileOnly        : <empty>
                        localDebugCompilationImplementation     : <empty>
                        localDebugCompilationRuntimeOnly        : <empty>
                        localDebugCompileClasspath    : <empty>
                        localDebugCompileOnly         : <empty>
                        localDebugCompileOnlyDependenciesMetadata         : <empty>
                        localDebugImplementation      : <empty>
                        localDebugImplementationDependenciesMetadata      : <empty>
                        localDebugIntransitiveDependenciesMetadata        : <empty>
                        localDebugReverseMetadataValues         : <empty>
                        localDebugRuntimeClasspath    : <empty>
                        localDebugRuntimeElements     : <empty>
                        localDebugRuntimeOnly         : <empty>
                        localDebugUnitTestAnnotationProcessorClasspath    : <empty>
                        localDebugUnitTestApi         : <empty>
                        localDebugUnitTestApiDependenciesMetadata         : <empty>
                        localDebugUnitTestCompilationApi        : <empty>
                        localDebugUnitTestCompilationCompileOnly          : <empty>
                        localDebugUnitTestCompilationImplementation       : <empty>
                        localDebugUnitTestCompilationRuntimeOnly          : <empty>
                        localDebugUnitTestCompileClasspath      : <empty>
                        localDebugUnitTestCompileOnly : <empty>
                        localDebugUnitTestCompileOnlyDependenciesMetadata : <empty>
                        localDebugUnitTestImplementation        : <empty>
                        localDebugUnitTestImplementationDependenciesMetadata        : <empty>
                        localDebugUnitTestIntransitiveDependenciesMetadata          : <empty>
                        localDebugUnitTestRuntimeClasspath      : <empty>
                        localDebugUnitTestRuntimeOnly : <empty>
                        localDebugWearApp             : <empty>
                        localDebugWearBundling        : <empty>
                        localImplementation           : <empty>
                        localImplementationDependenciesMetadata : <empty>
                        localIntransitiveDependenciesMetadata   : <empty>
                        - localReleaseAabPublication  : <ROOT>/app/build/outputs/bundle/localRelease/app-local-release.aab [-]
                        localReleaseAnnotationProcessor         : <empty>
                        localReleaseAnnotationProcessorClasspath          : <empty>
                        localReleaseApi               : <empty>
                        localReleaseApiDependenciesMetadata     : <empty>
                        localReleaseApiElements       : <empty>
                        - localReleaseApkPublication  : <ROOT>/app/build/outputs/apk-zips/localRelease/apks.zip [-]
                        localReleaseCompilationApi    : <empty>
                        localReleaseCompilationCompileOnly      : <empty>
                        localReleaseCompilationImplementation   : <empty>
                        localReleaseCompilationRuntimeOnly      : <empty>
                        localReleaseCompileClasspath  : <empty>
                        localReleaseCompileOnly       : <empty>
                        localReleaseCompileOnlyDependenciesMetadata       : <empty>
                        localReleaseImplementation    : <empty>
                        localReleaseImplementationDependenciesMetadata    : <empty>
                        localReleaseIntransitiveDependenciesMetadata      : <empty>
                        localReleaseReverseMetadataValues       : <empty>
                        localReleaseRuntimeClasspath  : <empty>
                        localReleaseRuntimeElements   : <empty>
                        localReleaseRuntimeOnly       : <empty>
                        localReleaseUnitTestAnnotationProcessorClasspath  : <empty>
                        localReleaseUnitTestApi       : <empty>
                        localReleaseUnitTestApiDependenciesMetadata       : <empty>
                        localReleaseUnitTestCompilationApi      : <empty>
                        localReleaseUnitTestCompilationCompileOnly        : <empty>
                        localReleaseUnitTestCompilationImplementation     : <empty>
                        localReleaseUnitTestCompilationRuntimeOnly        : <empty>
                        localReleaseUnitTestCompileClasspath    : <empty>
                        localReleaseUnitTestCompileOnly         : <empty>
                        localReleaseUnitTestCompileOnlyDependenciesMetadata         : <empty>
                        localReleaseUnitTestImplementation      : <empty>
                        localReleaseUnitTestImplementationDependenciesMetadata      : <empty>
                        localReleaseUnitTestIntransitiveDependenciesMetadata        : <empty>
                        localReleaseUnitTestRuntimeClasspath    : <empty>
                        localReleaseUnitTestRuntimeOnly         : <empty>
                        localReleaseWearApp           : <empty>
                        localReleaseWearBundling      : <empty>
                        localRuntimeOnly              : <empty>
                        localWearApp                  : <empty>
                        releaseAnnotationProcessor    : <empty>
                        releaseApi                    : <empty>
                        releaseApiDependenciesMetadata          : <empty>
                        releaseCompileOnly            : <empty>
                        releaseCompileOnlyDependenciesMetadata  : <empty>
                        releaseImplementation         : <empty>
                        releaseImplementationDependenciesMetadata         : <empty>
                        releaseIntransitiveDependenciesMetadata : <empty>
                        releaseRuntimeOnly            : <empty>
                        releaseWearApp                : <empty>
                        remoteAnnotationProcessor     : <empty>
                        remoteApi                     : <empty>
                        remoteApiDependenciesMetadata : <empty>
                        remoteCompileOnly             : <empty>
                        remoteCompileOnlyDependenciesMetadata   : <empty>
                        - remoteDebugAabPublication   : <ROOT>/app/build/outputs/bundle/remoteDebug/app-remote-debug.aab [-]
                        remoteDebugAndroidTestAnnotationProcessorClasspath          : <empty>
                        remoteDebugAndroidTestApi     : <empty>
                        remoteDebugAndroidTestApiDependenciesMetadata     : <empty>
                        remoteDebugAndroidTestCompilationApi    : <empty>
                        remoteDebugAndroidTestCompilationCompileOnly      : <empty>
                        remoteDebugAndroidTestCompilationImplementation   : <empty>
                        remoteDebugAndroidTestCompilationRuntimeOnly      : <empty>
                        remoteDebugAndroidTestCompileClasspath  : <empty>
                        remoteDebugAndroidTestCompileOnly       : <empty>
                        remoteDebugAndroidTestCompileOnlyDependenciesMetadata       : <empty>
                        remoteDebugAndroidTestImplementation    : <empty>
                        remoteDebugAndroidTestImplementationDependenciesMetadata    : <empty>
                        remoteDebugAndroidTestIntransitiveDependenciesMetadata      : <empty>
                        remoteDebugAndroidTestRuntimeClasspath  : <empty>
                        remoteDebugAndroidTestRuntimeOnly       : <empty>
                        remoteDebugAnnotationProcessor          : <empty>
                        remoteDebugAnnotationProcessorClasspath : <empty>
                        remoteDebugApi                : <empty>
                        remoteDebugApiDependenciesMetadata      : <empty>
                        remoteDebugApiElements        : <empty>
                        - remoteDebugApkPublication   : <ROOT>/app/build/outputs/apk-zips/remoteDebug/apks.zip [-]
                        remoteDebugCompilationApi     : <empty>
                        remoteDebugCompilationCompileOnly       : <empty>
                        remoteDebugCompilationImplementation    : <empty>
                        remoteDebugCompilationRuntimeOnly       : <empty>
                        remoteDebugCompileClasspath   : <empty>
                        remoteDebugCompileOnly        : <empty>
                        remoteDebugCompileOnlyDependenciesMetadata        : <empty>
                        remoteDebugImplementation     : <empty>
                        remoteDebugImplementationDependenciesMetadata     : <empty>
                        remoteDebugIntransitiveDependenciesMetadata       : <empty>
                        remoteDebugReverseMetadataValues        : <empty>
                        remoteDebugRuntimeClasspath   : <empty>
                        remoteDebugRuntimeElements    : <empty>
                        remoteDebugRuntimeOnly        : <empty>
                        remoteDebugUnitTestAnnotationProcessorClasspath   : <empty>
                        remoteDebugUnitTestApi        : <empty>
                        remoteDebugUnitTestApiDependenciesMetadata        : <empty>
                        remoteDebugUnitTestCompilationApi       : <empty>
                        remoteDebugUnitTestCompilationCompileOnly         : <empty>
                        remoteDebugUnitTestCompilationImplementation      : <empty>
                        remoteDebugUnitTestCompilationRuntimeOnly         : <empty>
                        remoteDebugUnitTestCompileClasspath     : <empty>
                        remoteDebugUnitTestCompileOnly          : <empty>
                        remoteDebugUnitTestCompileOnlyDependenciesMetadata          : <empty>
                        remoteDebugUnitTestImplementation       : <empty>
                        remoteDebugUnitTestImplementationDependenciesMetadata       : <empty>
                        remoteDebugUnitTestIntransitiveDependenciesMetadata         : <empty>
                        remoteDebugUnitTestRuntimeClasspath     : <empty>
                        remoteDebugUnitTestRuntimeOnly          : <empty>
                        remoteDebugWearApp            : <empty>
                        remoteDebugWearBundling       : <empty>
                        remoteImplementation          : <empty>
                        remoteImplementationDependenciesMetadata          : <empty>
                        remoteIntransitiveDependenciesMetadata  : <empty>
                        - remoteReleaseAabPublication : <ROOT>/app/build/outputs/bundle/remoteRelease/app-remote-release.aab [-]
                        remoteReleaseAnnotationProcessor        : <empty>
                        remoteReleaseAnnotationProcessorClasspath         : <empty>
                        remoteReleaseApi              : <empty>
                        remoteReleaseApiDependenciesMetadata    : <empty>
                        remoteReleaseApiElements      : <empty>
                        - remoteReleaseApkPublication : <ROOT>/app/build/outputs/apk-zips/remoteRelease/apks.zip [-]
                        remoteReleaseCompilationApi   : <empty>
                        remoteReleaseCompilationCompileOnly     : <empty>
                        remoteReleaseCompilationImplementation  : <empty>
                        remoteReleaseCompilationRuntimeOnly     : <empty>
                        remoteReleaseCompileClasspath : <empty>
                        remoteReleaseCompileOnly      : <empty>
                        remoteReleaseCompileOnlyDependenciesMetadata      : <empty>
                        remoteReleaseImplementation   : <empty>
                        remoteReleaseImplementationDependenciesMetadata   : <empty>
                        remoteReleaseIntransitiveDependenciesMetadata     : <empty>
                        remoteReleaseReverseMetadataValues      : <empty>
                        remoteReleaseRuntimeClasspath : <empty>
                        remoteReleaseRuntimeElements  : <empty>
                        remoteReleaseRuntimeOnly      : <empty>
                        remoteReleaseUnitTestAnnotationProcessorClasspath : <empty>
                        remoteReleaseUnitTestApi      : <empty>
                        remoteReleaseUnitTestApiDependenciesMetadata      : <empty>
                        remoteReleaseUnitTestCompilationApi     : <empty>
                        remoteReleaseUnitTestCompilationCompileOnly       : <empty>
                        remoteReleaseUnitTestCompilationImplementation    : <empty>
                        remoteReleaseUnitTestCompilationRuntimeOnly       : <empty>
                        remoteReleaseUnitTestCompileClasspath   : <empty>
                        remoteReleaseUnitTestCompileOnly        : <empty>
                        remoteReleaseUnitTestCompileOnlyDependenciesMetadata        : <empty>
                        remoteReleaseUnitTestImplementation     : <empty>
                        remoteReleaseUnitTestImplementationDependenciesMetadata     : <empty>
                        remoteReleaseUnitTestIntransitiveDependenciesMetadata       : <empty>
                        remoteReleaseUnitTestRuntimeClasspath   : <empty>
                        remoteReleaseUnitTestRuntimeOnly        : <empty>
                        remoteReleaseWearApp          : <empty>
                        remoteReleaseWearBundling     : <empty>
                        remoteRuntimeOnly             : <empty>
                        remoteWearApp                 : <empty>
                        runtimeOnly                   : <empty>
                        testAnnotationProcessor       : <empty>
                        testApi                       : <empty>
                        testApiDependenciesMetadata   : <empty>
                        testCompileOnly               : <empty>
                        testCompileOnlyDependenciesMetadata     : <empty>
                        testDebugAnnotationProcessor  : <empty>
                        testDebugApi                  : <empty>
                        testDebugApiDependenciesMetadata        : <empty>
                        testDebugCompileOnly          : <empty>
                        testDebugCompileOnlyDependenciesMetadata          : <empty>
                        testDebugImplementation       : <empty>
                        testDebugImplementationDependenciesMetadata       : <empty>
                        testDebugIntransitiveDependenciesMetadata         : <empty>
                        testDebugRuntimeOnly          : <empty>
                        testDebugWearApp              : <empty>
                        testImplementation            : <empty>
                        testImplementationDependenciesMetadata  : <empty>
                        testIntransitiveDependenciesMetadata    : <empty>
                        testLocalAnnotationProcessor  : <empty>
                        testLocalApi                  : <empty>
                        testLocalApiDependenciesMetadata        : <empty>
                        testLocalCompileOnly          : <empty>
                        testLocalCompileOnlyDependenciesMetadata          : <empty>
                        testLocalDebugAnnotationProcessor       : <empty>
                        testLocalDebugApi             : <empty>
                        testLocalDebugApiDependenciesMetadata   : <empty>
                        testLocalDebugCompileOnly     : <empty>
                        testLocalDebugCompileOnlyDependenciesMetadata     : <empty>
                        testLocalDebugImplementation  : <empty>
                        testLocalDebugImplementationDependenciesMetadata  : <empty>
                        testLocalDebugIntransitiveDependenciesMetadata    : <empty>
                        testLocalDebugRuntimeOnly     : <empty>
                        testLocalDebugWearApp         : <empty>
                        testLocalImplementation       : <empty>
                        testLocalImplementationDependenciesMetadata       : <empty>
                        testLocalIntransitiveDependenciesMetadata         : <empty>
                        testLocalReleaseAnnotationProcessor     : <empty>
                        testLocalReleaseApi           : <empty>
                        testLocalReleaseApiDependenciesMetadata : <empty>
                        testLocalReleaseCompileOnly   : <empty>
                        testLocalReleaseCompileOnlyDependenciesMetadata   : <empty>
                        testLocalReleaseImplementation          : <empty>
                        testLocalReleaseImplementationDependenciesMetadata          : <empty>
                        testLocalReleaseIntransitiveDependenciesMetadata  : <empty>
                        testLocalReleaseRuntimeOnly   : <empty>
                        testLocalReleaseWearApp       : <empty>
                        testLocalRuntimeOnly          : <empty>
                        testLocalWearApp              : <empty>
                        testReleaseAnnotationProcessor          : <empty>
                        testReleaseApi                : <empty>
                        testReleaseApiDependenciesMetadata      : <empty>
                        testReleaseCompileOnly        : <empty>
                        testReleaseCompileOnlyDependenciesMetadata        : <empty>
                        testReleaseImplementation     : <empty>
                        testReleaseImplementationDependenciesMetadata     : <empty>
                        testReleaseIntransitiveDependenciesMetadata       : <empty>
                        testReleaseRuntimeOnly        : <empty>
                        testReleaseWearApp            : <empty>
                        testRemoteAnnotationProcessor : <empty>
                        testRemoteApi                 : <empty>
                        testRemoteApiDependenciesMetadata       : <empty>
                        testRemoteCompileOnly         : <empty>
                        testRemoteCompileOnlyDependenciesMetadata         : <empty>
                        testRemoteDebugAnnotationProcessor      : <empty>
                        testRemoteDebugApi            : <empty>
                        testRemoteDebugApiDependenciesMetadata  : <empty>
                        testRemoteDebugCompileOnly    : <empty>
                        testRemoteDebugCompileOnlyDependenciesMetadata    : <empty>
                        testRemoteDebugImplementation : <empty>
                        testRemoteDebugImplementationDependenciesMetadata : <empty>
                        testRemoteDebugIntransitiveDependenciesMetadata   : <empty>
                        testRemoteDebugRuntimeOnly    : <empty>
                        testRemoteDebugWearApp        : <empty>
                        testRemoteImplementation      : <empty>
                        testRemoteImplementationDependenciesMetadata      : <empty>
                        testRemoteIntransitiveDependenciesMetadata        : <empty>
                        testRemoteReleaseAnnotationProcessor    : <empty>
                        testRemoteReleaseApi          : <empty>
                        testRemoteReleaseApiDependenciesMetadata          : <empty>
                        testRemoteReleaseCompileOnly  : <empty>
                        testRemoteReleaseCompileOnlyDependenciesMetadata  : <empty>
                        testRemoteReleaseImplementation         : <empty>
                        testRemoteReleaseImplementationDependenciesMetadata         : <empty>
                        testRemoteReleaseIntransitiveDependenciesMetadata : <empty>
                        testRemoteReleaseRuntimeOnly  : <empty>
                        testRemoteReleaseWearApp      : <empty>
                        testRemoteRuntimeOnly         : <empty>
                        testRemoteWearApp             : <empty>
                        testRuntimeOnly               : <empty>
                        testWearApp                   : <empty>
                        wearApp                       : <empty>
                taskModel                     : DefaultGradleTaskModel
                    tasks
                        testLocalDebugUnitTest        : testLocalDebugUnitTest (DefaultExternalTask)
                            qName                         : :app:testLocalDebugUnitTest
                        testLocalReleaseUnitTest      : testLocalReleaseUnitTest (DefaultExternalTask)
                            qName                         : :app:testLocalReleaseUnitTest
                        testRemoteDebugUnitTest       : testRemoteDebugUnitTest (DefaultExternalTask)
                            qName                         : :app:testRemoteDebugUnitTest
                        testRemoteReleaseUnitTest     : testRemoteReleaseUnitTest (DefaultExternalTask)
                            qName                         : :app:testRemoteReleaseUnitTest
            javaLib                       : :javaLib (DefaultExternalProject)
                path                          : :javaLib [-]
                identityPath                  : :javaLib [-]
                name                          : javaLib
                qName                         : :javaLib
                group                         : MainActivity
                version                       : unspecified
                projectDir                    : <ROOT>/javaLib
                buildDir                      : <ROOT>/javaLib/build [-]
                buildFile                     : <ROOT>/javaLib/build.gradle
                externalSystemId              : GRADLE
                sourceSetModel                : DefaultGradleSourceSetModel
                    sourceCompatibility           : 1.7
                    targetCompatibility           : 1.7
                    - taskArtifacts               : <ROOT>/javaLib/build/libs/javaLib.jar [-]
                    configurationArtifacts
                        annotationProcessor           : <empty>
                        api                           : <empty>
                        apiDependenciesMetadata       : <empty>
                        - apiElements                 : <ROOT>/javaLib/build/libs/javaLib.jar [-]
                        - apiElements-published       : <ROOT>/javaLib/build/libs/javaLib.jar [-]
                        - archives                    : <ROOT>/javaLib/build/libs/javaLib.jar [-]
                        compileClasspath              : <empty>
                        compileOnly                   : <empty>
                        compileOnlyApi                : <empty>
                        compileOnlyDependenciesMetadata         : <empty>
                        default                       : <empty>
                        implementation                : <empty>
                        implementationDependenciesMetadata      : <empty>
                        intransitiveDependenciesMetadata        : <empty>
                        kapt                          : <empty>
                        kaptClasspath_kaptKotlin      : <empty>
                        kaptClasspath_kaptTestKotlin  : <empty>
                        kaptTest                      : <empty>
                        kotlinBuildToolsApiClasspath  : <empty>
                        kotlinCompilerClasspath       : <empty>
                        kotlinCompilerPluginClasspath : <empty>
                        kotlinCompilerPluginClasspathMain       : <empty>
                        kotlinCompilerPluginClasspathTest       : <empty>
                        kotlinKaptWorkerDependencies  : <empty>
                        kotlinKlibCommonizerClasspath : <empty>
                        kotlinNativeCompilerPluginClasspath     : <empty>
                        kotlinScriptDef               : <empty>
                        kotlinScriptDefExtensions     : <empty>
                        runtimeClasspath              : <empty>
                        - runtimeElements             : <ROOT>/javaLib/build/libs/javaLib.jar [-]
                        - runtimeElements-published   : <ROOT>/javaLib/build/libs/javaLib.jar [-]
                        runtimeOnly                   : <empty>
                        testAnnotationProcessor       : <empty>
                        testApi                       : <empty>
                        testApiDependenciesMetadata   : <empty>
                        testCompileClasspath          : <empty>
                        testCompileOnly               : <empty>
                        testCompileOnlyDependenciesMetadata     : <empty>
                        testImplementation            : <empty>
                        testImplementationDependenciesMetadata  : <empty>
                        testIntransitiveDependenciesMetadata    : <empty>
                        testKotlinScriptDef           : <empty>
                        testKotlinScriptDefExtensions : <empty>
                        testRuntimeClasspath          : <empty>
                        testRuntimeOnly               : <empty>
                    sourceSets
                        main
                            sourceCompatibility           : 1.7
                            targetCompatibility           : 1.7
                            - artifacts                   : <ROOT>/javaLib/build/libs/javaLib.jar [-]
                            - dependencies                : DefaultExternalLibraryDependency
                                file                          : <M2>/org/jetbrains/kotlin/kotlin-stdlib/<KOTLIN_VERSION>/kotlin-stdlib-<KOTLIN_VERSION>.jar
                            - dependencies                : DefaultExternalLibraryDependency
                                file                          : <M2>/com/google/dagger/dagger/2.6/dagger-2.6.jar
                                source                        : <M2>/com/google/dagger/dagger/2.6/dagger-2.6-sources.jar
                            - dependencies                : DefaultExternalLibraryDependency
                                file                          : <M2>/org/jetbrains/annotations/13.0/annotations-13.0.jar
                                source                        : <M2>/org/jetbrains/annotations/13.0/annotations-13.0-sources.jar
                            - dependencies                : DefaultExternalLibraryDependency
                                file                          : <M2>/javax/inject/javax.inject/1/javax.inject-1.jar
                                source                        : <M2>/javax/inject/javax.inject/1/javax.inject-1-sources.jar
                            - dependencies                : DefaultFileCollectionDependency
                                - files                       : <ROOT>/javaLib/build/classes/java/main [-]
                                - files                       : <ROOT>/javaLib/build/classes/kotlin/main [-]
                                - files                       : <ROOT>/javaLib/build/tmp/kapt3/classes/main [-]
                                - files                       : <ROOT>/javaLib/build/resources/main [-]
                            sources
                                SOURCE                        : alljava (DefaultExternalSourceDirectorySet)
                                    - srcDirs                     : <ROOT>/javaLib/src/main/java
                                    - srcDirs                     : <ROOT>/javaLib/src/main/kotlin [-]
                                    outputDir                     : <ROOT>/javaLib/out/production/classes [-]
                                    - gradleOutputDirs            : <ROOT>/javaLib/build/classes/java/main [-]
                                    - gradleOutputDirs            : <ROOT>/javaLib/build/classes/kotlin/main [-]
                                    - gradleOutputDirs            : <ROOT>/javaLib/build/tmp/kapt3/classes/main [-]
                                    patterns                      : FilePatternSetImpl
                                RESOURCE                      : resources (DefaultExternalSourceDirectorySet)
                                    - srcDirs                     : <ROOT>/javaLib/src/main/resources [-]
                                    outputDir                     : <ROOT>/javaLib/out/production/resources [-]
                                    - gradleOutputDirs            : <ROOT>/javaLib/build/resources/main [-]
                                    patterns                      : FilePatternSetImpl
                        test
                            sourceCompatibility           : 1.7
                            targetCompatibility           : 1.7
                            - dependencies                : DefaultFileCollectionDependency
                                - files                       : <ROOT>/javaLib/build/classes/java/main [-]
                                - files                       : <ROOT>/javaLib/build/classes/kotlin/main [-]
                                - files                       : <ROOT>/javaLib/build/tmp/kapt3/classes/main [-]
                                - files                       : <ROOT>/javaLib/build/resources/main [-]
                            - dependencies                : DefaultExternalLibraryDependency
                                file                          : <M2>/org/jetbrains/kotlin/kotlin-stdlib/<KOTLIN_VERSION>/kotlin-stdlib-<KOTLIN_VERSION>.jar
                            - dependencies                : DefaultExternalLibraryDependency
                                file                          : <M2>/com/google/dagger/dagger/2.6/dagger-2.6.jar
                                source                        : <M2>/com/google/dagger/dagger/2.6/dagger-2.6-sources.jar
                            - dependencies                : DefaultExternalLibraryDependency
                                file                          : <M2>/org/jetbrains/annotations/13.0/annotations-13.0.jar
                                source                        : <M2>/org/jetbrains/annotations/13.0/annotations-13.0-sources.jar
                            - dependencies                : DefaultExternalLibraryDependency
                                file                          : <M2>/javax/inject/javax.inject/1/javax.inject-1.jar
                                source                        : <M2>/javax/inject/javax.inject/1/javax.inject-1-sources.jar
                            - dependencies                : DefaultFileCollectionDependency
                                - files                       : <ROOT>/javaLib/build/classes/java/test [-]
                                - files                       : <ROOT>/javaLib/build/classes/kotlin/test [-]
                                - files                       : <ROOT>/javaLib/build/tmp/kapt3/classes/test [-]
                                - files                       : <ROOT>/javaLib/build/resources/test [-]
                            sources
                                TEST                          : alljava (DefaultExternalSourceDirectorySet)
                                    - srcDirs                     : <ROOT>/javaLib/src/test/java [-]
                                    - srcDirs                     : <ROOT>/javaLib/src/test/kotlin [-]
                                    outputDir                     : <ROOT>/javaLib/out/test/classes [-]
                                    - gradleOutputDirs            : <ROOT>/javaLib/build/classes/java/test [-]
                                    - gradleOutputDirs            : <ROOT>/javaLib/build/classes/kotlin/test [-]
                                    - gradleOutputDirs            : <ROOT>/javaLib/build/tmp/kapt3/classes/test [-]
                                    patterns                      : FilePatternSetImpl
                                TEST_RESOURCE                 : resources (DefaultExternalSourceDirectorySet)
                                    - srcDirs                     : <ROOT>/javaLib/src/test/resources [-]
                                    outputDir                     : <ROOT>/javaLib/out/test/resources [-]
                                    - gradleOutputDirs            : <ROOT>/javaLib/build/resources/test [-]
                                    patterns                      : FilePatternSetImpl
                taskModel                     : DefaultGradleTaskModel
                    tasks
                        test                          : test (DefaultExternalTask)
                            qName                         : :javaLib:test
            lib                           : :lib (DefaultExternalProject)
                path                          : :lib [-]
                identityPath                  : :lib [-]
                name                          : lib
                qName                         : :lib
                group                         : MainActivity
                version                       : unspecified
                projectDir                    : <ROOT>/lib
                buildDir                      : <ROOT>/lib/build [-]
                buildFile                     : <ROOT>/lib/build.gradle
                externalSystemId              : GRADLE
                sourceSetModel                : DefaultGradleSourceSetModel
                    sourceCompatibility           : <PROJECT_JDK_FEATURE_LEVEL>
                    targetCompatibility           : <PROJECT_JDK_FEATURE_LEVEL>
                    configurationArtifacts
                        androidApis                   : <empty>
                        androidJacocoAnt              : <empty>
                        androidJdkImage               : <empty>
                        androidTestAnnotationProcessor          : <empty>
                        androidTestApi                : <empty>
                        androidTestApiDependenciesMetadata      : <empty>
                        androidTestCompileOnly        : <empty>
                        androidTestCompileOnlyDependenciesMetadata        : <empty>
                        androidTestDebugAnnotationProcessor     : <empty>
                        androidTestDebugApi           : <empty>
                        androidTestDebugApiDependenciesMetadata : <empty>
                        androidTestDebugCompileOnly   : <empty>
                        androidTestDebugCompileOnlyDependenciesMetadata   : <empty>
                        androidTestDebugImplementation          : <empty>
                        androidTestDebugImplementationDependenciesMetadata          : <empty>
                        androidTestDebugIntransitiveDependenciesMetadata  : <empty>
                        androidTestDebugRuntimeOnly   : <empty>
                        androidTestDebugWearApp       : <empty>
                        androidTestImplementation     : <empty>
                        androidTestImplementationDependenciesMetadata     : <empty>
                        androidTestIntransitiveDependenciesMetadata       : <empty>
                        androidTestReleaseAnnotationProcessor   : <empty>
                        androidTestReleaseApi         : <empty>
                        androidTestReleaseApiDependenciesMetadata         : <empty>
                        androidTestReleaseCompileOnly : <empty>
                        androidTestReleaseCompileOnlyDependenciesMetadata : <empty>
                        androidTestReleaseImplementation        : <empty>
                        androidTestReleaseImplementationDependenciesMetadata        : <empty>
                        androidTestReleaseIntransitiveDependenciesMetadata          : <empty>
                        androidTestReleaseRuntimeOnly : <empty>
                        androidTestReleaseWearApp     : <empty>
                        androidTestRuntimeOnly        : <empty>
                        androidTestUtil               : <empty>
                        androidTestWearApp            : <empty>
                        annotationProcessor           : <empty>
                        api                           : <empty>
                        apiDependenciesMetadata       : <empty>
                        - archives                    : <ROOT>/lib/build/outputs/aar/lib-debug.aar [-]
                        - archives                    : <ROOT>/lib/build/outputs/aar/lib-release.aar [-]
                        compileOnly                   : <empty>
                        compileOnlyDependenciesMetadata         : <empty>
                        coreLibraryDesugaring         : <empty>
                        - debugAllApiPublication      : <ROOT>/lib/build/outputs/aar/lib-debug.aar [-]
                        - debugAllRuntimePublication  : <ROOT>/lib/build/outputs/aar/lib-debug.aar [-]
                        debugAndroidTestAnnotationProcessorClasspath      : <empty>
                        debugAndroidTestApi           : <empty>
                        debugAndroidTestApiDependenciesMetadata : <empty>
                        debugAndroidTestCompilationApi          : <empty>
                        debugAndroidTestCompilationCompileOnly  : <empty>
                        debugAndroidTestCompilationImplementation         : <empty>
                        debugAndroidTestCompilationRuntimeOnly  : <empty>
                        debugAndroidTestCompileClasspath        : <empty>
                        debugAndroidTestCompileOnly   : <empty>
                        debugAndroidTestCompileOnlyDependenciesMetadata   : <empty>
                        debugAndroidTestImplementation          : <empty>
                        debugAndroidTestImplementationDependenciesMetadata          : <empty>
                        debugAndroidTestIntransitiveDependenciesMetadata  : <empty>
                        debugAndroidTestRuntimeClasspath        : <empty>
                        debugAndroidTestRuntimeOnly   : <empty>
                        debugAnnotationProcessor      : <empty>
                        debugAnnotationProcessorClasspath       : <empty>
                        debugApi                      : <empty>
                        debugApiDependenciesMetadata  : <empty>
                        debugApiElements              : <empty>
                        - debugApiElements-published  : <ROOT>/lib/build/outputs/aar/lib-debug.aar [-]
                        - debugApiPublication         : <ROOT>/lib/build/outputs/aar/lib-debug.aar [-]
                        - debugArchives               : <ROOT>/lib/build/outputs/aar/lib-debug.aar [-]
                        debugCompilationApi           : <empty>
                        debugCompilationCompileOnly   : <empty>
                        debugCompilationImplementation          : <empty>
                        debugCompilationRuntimeOnly   : <empty>
                        debugCompileClasspath         : <empty>
                        debugCompileOnly              : <empty>
                        debugCompileOnlyDependenciesMetadata    : <empty>
                        debugImplementation           : <empty>
                        debugImplementationDependenciesMetadata : <empty>
                        debugIntransitiveDependenciesMetadata   : <empty>
                        debugRuntimeClasspath         : <empty>
                        debugRuntimeElements          : <empty>
                        - debugRuntimeElements-published        : <ROOT>/lib/build/outputs/aar/lib-debug.aar [-]
                        debugRuntimeOnly              : <empty>
                        - debugRuntimePublication     : <ROOT>/lib/build/outputs/aar/lib-debug.aar [-]
                        - debugSourcesElements        : <ROOT>/lib/build/libs/lib-debug-sources.jar [-]
                        - debugSourcesElements-published        : <ROOT>/lib/build/libs/lib-debug-sources.jar [-]
                        debugUnitTestAnnotationProcessorClasspath         : <empty>
                        debugUnitTestApi              : <empty>
                        debugUnitTestApiDependenciesMetadata    : <empty>
                        debugUnitTestCompilationApi   : <empty>
                        debugUnitTestCompilationCompileOnly     : <empty>
                        debugUnitTestCompilationImplementation  : <empty>
                        debugUnitTestCompilationRuntimeOnly     : <empty>
                        debugUnitTestCompileClasspath : <empty>
                        debugUnitTestCompileOnly      : <empty>
                        debugUnitTestCompileOnlyDependenciesMetadata      : <empty>
                        debugUnitTestImplementation   : <empty>
                        debugUnitTestImplementationDependenciesMetadata   : <empty>
                        debugUnitTestIntransitiveDependenciesMetadata     : <empty>
                        debugUnitTestRuntimeClasspath : <empty>
                        debugUnitTestRuntimeOnly      : <empty>
                        debugWearApp                  : <empty>
                        default                       : <empty>
                        implementation                : <empty>
                        implementationDependenciesMetadata      : <empty>
                        intransitiveDependenciesMetadata        : <empty>
                        kotlinBuildToolsApiClasspath  : <empty>
                        kotlinCompilerClasspath       : <empty>
                        kotlinCompilerPluginClasspath : <empty>
                        kotlinCompilerPluginClasspathDebug      : <empty>
                        kotlinCompilerPluginClasspathDebugAndroidTest     : <empty>
                        kotlinCompilerPluginClasspathDebugUnitTest        : <empty>
                        kotlinCompilerPluginClasspathRelease    : <empty>
                        kotlinCompilerPluginClasspathReleaseUnitTest      : <empty>
                        kotlinKlibCommonizerClasspath : <empty>
                        kotlinNativeCompilerPluginClasspath     : <empty>
                        lintChecks                    : <empty>
                        lintClassPath                 : <empty>
                        lintPublish                   : <empty>
                        - releaseAllApiPublication    : <ROOT>/lib/build/outputs/aar/lib-release.aar [-]
                        - releaseAllRuntimePublication          : <ROOT>/lib/build/outputs/aar/lib-release.aar [-]
                        releaseAnnotationProcessor    : <empty>
                        releaseAnnotationProcessorClasspath     : <empty>
                        releaseApi                    : <empty>
                        releaseApiDependenciesMetadata          : <empty>
                        releaseApiElements            : <empty>
                        - releaseApiElements-published          : <ROOT>/lib/build/outputs/aar/lib-release.aar [-]
                        - releaseApiPublication       : <ROOT>/lib/build/outputs/aar/lib-release.aar [-]
                        - releaseArchives             : <ROOT>/lib/build/outputs/aar/lib-release.aar [-]
                        releaseCompilationApi         : <empty>
                        releaseCompilationCompileOnly : <empty>
                        releaseCompilationImplementation        : <empty>
                        releaseCompilationRuntimeOnly : <empty>
                        releaseCompileClasspath       : <empty>
                        releaseCompileOnly            : <empty>
                        releaseCompileOnlyDependenciesMetadata  : <empty>
                        releaseImplementation         : <empty>
                        releaseImplementationDependenciesMetadata         : <empty>
                        releaseIntransitiveDependenciesMetadata : <empty>
                        releaseRuntimeClasspath       : <empty>
                        releaseRuntimeElements        : <empty>
                        - releaseRuntimeElements-published      : <ROOT>/lib/build/outputs/aar/lib-release.aar [-]
                        releaseRuntimeOnly            : <empty>
                        - releaseRuntimePublication   : <ROOT>/lib/build/outputs/aar/lib-release.aar [-]
                        - releaseSourcesElements      : <ROOT>/lib/build/libs/lib-sources.jar [-]
                        - releaseSourcesElements-published      : <ROOT>/lib/build/libs/lib-sources.jar [-]
                        releaseUnitTestAnnotationProcessorClasspath       : <empty>
                        releaseUnitTestApi            : <empty>
                        releaseUnitTestApiDependenciesMetadata  : <empty>
                        releaseUnitTestCompilationApi : <empty>
                        releaseUnitTestCompilationCompileOnly   : <empty>
                        releaseUnitTestCompilationImplementation          : <empty>
                        releaseUnitTestCompilationRuntimeOnly   : <empty>
                        releaseUnitTestCompileClasspath         : <empty>
                        releaseUnitTestCompileOnly    : <empty>
                        releaseUnitTestCompileOnlyDependenciesMetadata    : <empty>
                        releaseUnitTestImplementation : <empty>
                        releaseUnitTestImplementationDependenciesMetadata : <empty>
                        releaseUnitTestIntransitiveDependenciesMetadata   : <empty>
                        releaseUnitTestRuntimeClasspath         : <empty>
                        releaseUnitTestRuntimeOnly    : <empty>
                        releaseWearApp                : <empty>
                        runtimeOnly                   : <empty>
                        testAnnotationProcessor       : <empty>
                        testApi                       : <empty>
                        testApiDependenciesMetadata   : <empty>
                        testCompileOnly               : <empty>
                        testCompileOnlyDependenciesMetadata     : <empty>
                        testDebugAnnotationProcessor  : <empty>
                        testDebugApi                  : <empty>
                        testDebugApiDependenciesMetadata        : <empty>
                        testDebugCompileOnly          : <empty>
                        testDebugCompileOnlyDependenciesMetadata          : <empty>
                        testDebugImplementation       : <empty>
                        testDebugImplementationDependenciesMetadata       : <empty>
                        testDebugIntransitiveDependenciesMetadata         : <empty>
                        testDebugRuntimeOnly          : <empty>
                        testDebugWearApp              : <empty>
                        testImplementation            : <empty>
                        testImplementationDependenciesMetadata  : <empty>
                        testIntransitiveDependenciesMetadata    : <empty>
                        testReleaseAnnotationProcessor          : <empty>
                        testReleaseApi                : <empty>
                        testReleaseApiDependenciesMetadata      : <empty>
                        testReleaseCompileOnly        : <empty>
                        testReleaseCompileOnlyDependenciesMetadata        : <empty>
                        testReleaseImplementation     : <empty>
                        testReleaseImplementationDependenciesMetadata     : <empty>
                        testReleaseIntransitiveDependenciesMetadata       : <empty>
                        testReleaseRuntimeOnly        : <empty>
                        testReleaseWearApp            : <empty>
                        testRuntimeOnly               : <empty>
                        testWearApp                   : <empty>
                        wearApp                       : <empty>
                taskModel                     : DefaultGradleTaskModel
                    tasks
                        testDebugUnitTest             : testDebugUnitTest (DefaultExternalTask)
                            qName                         : :lib:testDebugUnitTest
                        testReleaseUnitTest           : testReleaseUnitTest (DefaultExternalTask)
                            qName                         : :lib:testReleaseUnitTest
        sourceSetModel                : DefaultGradleSourceSetModel
        taskModel                     : DefaultGradleTaskModel
<<<<<<< HEAD
=======
            tasks
                test                          : test (DefaultExternalTask)
                    qName                         : :javaLib:test
                testDebugUnitTest             : testDebugUnitTest (DefaultExternalTask)
                    qName                         : :lib:testDebugUnitTest
                testLocalDebugUnitTest        : testLocalDebugUnitTest (DefaultExternalTask)
                    qName                         : :app:testLocalDebugUnitTest
                testLocalReleaseUnitTest      : testLocalReleaseUnitTest (DefaultExternalTask)
                    qName                         : :app:testLocalReleaseUnitTest
                testReleaseUnitTest           : testReleaseUnitTest (DefaultExternalTask)
                    qName                         : :lib:testReleaseUnitTest
                testRemoteDebugUnitTest       : testRemoteDebugUnitTest (DefaultExternalTask)
                    qName                         : :app:testRemoteDebugUnitTest
                testRemoteReleaseUnitTest     : testRemoteReleaseUnitTest (DefaultExternalTask)
                    qName                         : :app:testRemoteReleaseUnitTest
>>>>>>> 8b7d83e8
MODULE                        : MainActivity.app
    GradleModuleModel
        agpVersion                    : 7.0.0
        gradlePath                    : :app
        gradleVersion                 : 7.0.2
        buildFile                     : <ROOT>/app/build.gradle
        buildFilePath                 : <ROOT>/app/build.gradle
        rootFolderPath                : <ROOT>
        hasSafeArgsJava               : false
        hasSafeArgsKotlin             : false
    CurrentVariantReportedVersions
        minSdk
            ApiLevel                      : 16
            ApiString                     : 16
        runtimeMinSdk
            ApiLevel                      : 16
            ApiString                     : 16
        targetSdk
            ApiLevel                      : 32
            ApiString                     : 32
    RootBuildId                   : <ROOT>
    BuildId                       : <ROOT>
    ProjectPath                   : :app
    ModelVersion                  : 7.0.0
    ProjectType                   : PROJECT_TYPE_APP
    CompileTarget                 : android-32
    BuildFolder                   : <ROOT>/app/build [-]
    buildToolsVersion             : 30.0.2
    IsBaseSplit                   : true
    GroupId                       : MainActivity
    Namespace                     : com.example.mainactivity
    TestNamespace                 : com.example.mainactivity.test
    AaptOptions
        NameSpacing                   : DISABLED
    LintOptions
        IsCheckTestSources            : false
        IsCheckDependencies           : false
        IsAbortOnError                : true
        IsAbsolutePaths               : true
        IsNoLines                     : false
        IsQuiet                       : false
        IsCheckAllWarnings            : false
        IsIgnoreWarnings              : false
        IsWarningsAsErrors            : false
        IsIgnoreTestSources           : false
        IsIgnoreTestFixturesSources   : false
        IsCheckGeneratedSources       : false
        IsCheckReleaseBuilds          : true
        IsExplainIssues               : true
        IsShowAll                     : false
        TextReport                    : false
        HtmlReport                    : true
        XmlReport                     : true
        SarifReport                   : false
    JavaCompileOptions
        Encoding                      : UTF-8
        SourceCompatibility           : 1.8
        TargetCompatibility           : 1.8
        IsCoreLibraryDesugaringEnabled          : false
    AgpFlags
        ApplicationRClassConstantIds  : true
        AestRClassConstantIds         : true
        TransitiveRClasses            : true
        UseAndroidX                   : true
        UsesCompose                   : false
        MlModelBindingEnabled         : false
        AndroidResourcesEnabled       : true
        DataBindingEnabled            : false
<<<<<<< HEAD
=======
        GenerateManifestClass         : false
>>>>>>> 8b7d83e8
    - basicVariant:               : localDebug
        applicationId                 : com.example.mainactivity
        testApplicationId             : com.example.mainactivity.test
        buildType                     : debug
    - basicVariant:               : remoteDebug
        applicationId                 : com.example.mainactivity
        testApplicationId             : com.example.mainactivity.test
        buildType                     : debug
    - basicVariant:               : localRelease
        applicationId                 : com.example.mainactivity
        buildType                     : release
    - basicVariant:               : remoteRelease
        applicationId                 : com.example.mainactivity
        buildType                     : release
    FlavorDimensions              : type
    BootClassPath                 : <ANDROID_SDK>/platforms/android-32/android.jar
    ViewBindingOptions
        Enabled                       : false
    DependenciesInfo
        IncludeInApk                  : true
        IncludeInBundle               : true
    DefaultConfig
        ProductFlavor
            Name                          : main
            ApplicationId                 : com.example.mainactivity
            VersionCode                   : 1
            VersionName                   : 1.0
            TestInstrumentationRunner     : androidx.test.runner.AndroidJUnitRunner
            MinSdkVersion
                ApiLevel                      : 16
                ApiString                     : 16
            TargetSdkVersion
                ApiLevel                      : 32
                ApiString                     : 32
            VectorDrawables
                UseSupportLibrary             : false
        SourceProvider
            Name                          : main
            Manifest                      : <ROOT>/app/src/main/AndroidManifest.xml
            JavaDirectories               : <ROOT>/app/src/main/java
            KotlinDirectories             : <ROOT>/app/src/main/kotlin [-]
            KotlinDirectories             : <ROOT>/app/src/main/java
            ResourcesDirectories          : <ROOT>/app/src/main/resources [-]
            AidlDirectories               : <ROOT>/app/src/main/aidl [-]
            RenderscriptDirectories       : <ROOT>/app/src/main/rs [-]
            ResDirectories                : <ROOT>/app/src/main/res
            AssetsDirectories             : <ROOT>/app/src/main/assets [-]
            JniLibsDirectories            : <ROOT>/app/src/main/jniLibs [-]
            ShadersDirectories            : <ROOT>/app/src/main/shaders [-]
        ExtraSourceProviders
            ExtraSourceProvider
                ArtifactName                  : _android_test_
                SourceProvider
                    Name                          : androidTest
                    Manifest                      : <ROOT>/app/src/androidTest/AndroidManifest.xml [-]
                    JavaDirectories               : <ROOT>/app/src/androidTest/java
                    KotlinDirectories             : <ROOT>/app/src/androidTest/kotlin [-]
                    KotlinDirectories             : <ROOT>/app/src/androidTest/java
                    ResourcesDirectories          : <ROOT>/app/src/androidTest/resources [-]
                    AidlDirectories               : <ROOT>/app/src/androidTest/aidl [-]
                    RenderscriptDirectories       : <ROOT>/app/src/androidTest/rs [-]
                    ResDirectories                : <ROOT>/app/src/androidTest/res [-]
                    AssetsDirectories             : <ROOT>/app/src/androidTest/assets [-]
                    JniLibsDirectories            : <ROOT>/app/src/androidTest/jniLibs [-]
                    ShadersDirectories            : <ROOT>/app/src/androidTest/shaders [-]
            ExtraSourceProvider
                ArtifactName                  : _unit_test_
                SourceProvider
                    Name                          : test
                    Manifest                      : <ROOT>/app/src/test/AndroidManifest.xml [-]
                    JavaDirectories               : <ROOT>/app/src/test/java
                    KotlinDirectories             : <ROOT>/app/src/test/kotlin [-]
                    KotlinDirectories             : <ROOT>/app/src/test/java
                    ResourcesDirectories          : <ROOT>/app/src/test/resources [-]
                    AidlDirectories               : <ROOT>/app/src/test/aidl [-]
                    RenderscriptDirectories       : <ROOT>/app/src/test/rs [-]
                    ResDirectories                : <ROOT>/app/src/test/res [-]
                    AssetsDirectories             : <ROOT>/app/src/test/assets [-]
                    JniLibsDirectories            : <ROOT>/app/src/test/jniLibs [-]
                    ShadersDirectories            : <ROOT>/app/src/test/shaders [-]
    BuildTypes
        BuildType
            Name                          : debug
            IsDebuggable                  : true
            IsJniDebuggable               : false
            IsPseudoLocalesEnabled        : false
            IsRenderscriptDebuggable      : false
            RenderscriptOptimLevel        : 3
            IsMinifyEnabled               : false
            IsZipAlignEnabled             : true
        SourceProvider
            Name                          : debug
            Manifest                      : <ROOT>/app/src/debug/AndroidManifest.xml [-]
            JavaDirectories               : <ROOT>/app/src/debug/java [-]
            KotlinDirectories             : <ROOT>/app/src/debug/kotlin [-]
            KotlinDirectories             : <ROOT>/app/src/debug/java [-]
            ResourcesDirectories          : <ROOT>/app/src/debug/resources [-]
            AidlDirectories               : <ROOT>/app/src/debug/aidl [-]
            RenderscriptDirectories       : <ROOT>/app/src/debug/rs [-]
            ResDirectories                : <ROOT>/app/src/debug/res [-]
            AssetsDirectories             : <ROOT>/app/src/debug/assets [-]
            JniLibsDirectories            : <ROOT>/app/src/debug/jniLibs [-]
            ShadersDirectories            : <ROOT>/app/src/debug/shaders [-]
        ExtraSourceProviders
            ExtraSourceProvider
                ArtifactName                  : _android_test_
                SourceProvider
                    Name                          : androidTestDebug
                    Manifest                      : <ROOT>/app/src/androidTestDebug/AndroidManifest.xml [-]
                    JavaDirectories               : <ROOT>/app/src/androidTestDebug/java [-]
                    KotlinDirectories             : <ROOT>/app/src/androidTestDebug/kotlin [-]
                    KotlinDirectories             : <ROOT>/app/src/androidTestDebug/java [-]
                    ResourcesDirectories          : <ROOT>/app/src/androidTestDebug/resources [-]
                    AidlDirectories               : <ROOT>/app/src/androidTestDebug/aidl [-]
                    RenderscriptDirectories       : <ROOT>/app/src/androidTestDebug/rs [-]
                    ResDirectories                : <ROOT>/app/src/androidTestDebug/res [-]
                    AssetsDirectories             : <ROOT>/app/src/androidTestDebug/assets [-]
                    JniLibsDirectories            : <ROOT>/app/src/androidTestDebug/jniLibs [-]
                    ShadersDirectories            : <ROOT>/app/src/androidTestDebug/shaders [-]
        ExtraSourceProviders
            ExtraSourceProvider
                ArtifactName                  : _unit_test_
                SourceProvider
                    Name                          : testDebug
                    Manifest                      : <ROOT>/app/src/testDebug/AndroidManifest.xml [-]
                    JavaDirectories               : <ROOT>/app/src/testDebug/java [-]
                    KotlinDirectories             : <ROOT>/app/src/testDebug/kotlin [-]
                    KotlinDirectories             : <ROOT>/app/src/testDebug/java [-]
                    ResourcesDirectories          : <ROOT>/app/src/testDebug/resources [-]
                    AidlDirectories               : <ROOT>/app/src/testDebug/aidl [-]
                    RenderscriptDirectories       : <ROOT>/app/src/testDebug/rs [-]
                    ResDirectories                : <ROOT>/app/src/testDebug/res [-]
                    AssetsDirectories             : <ROOT>/app/src/testDebug/assets [-]
                    JniLibsDirectories            : <ROOT>/app/src/testDebug/jniLibs [-]
                    ShadersDirectories            : <ROOT>/app/src/testDebug/shaders [-]
        BuildType
            Name                          : release
            IsDebuggable                  : false
            IsJniDebuggable               : false
            IsPseudoLocalesEnabled        : false
            IsRenderscriptDebuggable      : false
            RenderscriptOptimLevel        : 3
            IsMinifyEnabled               : false
            IsZipAlignEnabled             : true
        SourceProvider
            Name                          : release
            Manifest                      : <ROOT>/app/src/release/AndroidManifest.xml [-]
            JavaDirectories               : <ROOT>/app/src/release/java [-]
            KotlinDirectories             : <ROOT>/app/src/release/kotlin [-]
            KotlinDirectories             : <ROOT>/app/src/release/java [-]
            ResourcesDirectories          : <ROOT>/app/src/release/resources [-]
            AidlDirectories               : <ROOT>/app/src/release/aidl [-]
            RenderscriptDirectories       : <ROOT>/app/src/release/rs [-]
            ResDirectories                : <ROOT>/app/src/release/res [-]
            AssetsDirectories             : <ROOT>/app/src/release/assets [-]
            JniLibsDirectories            : <ROOT>/app/src/release/jniLibs [-]
            ShadersDirectories            : <ROOT>/app/src/release/shaders [-]
        ExtraSourceProviders
            ExtraSourceProvider
                ArtifactName                  : _android_test_
                SourceProvider
                    Name                          : androidTestRelease
                    Manifest                      : <ROOT>/app/src/androidTestRelease/AndroidManifest.xml [-]
                    JavaDirectories               : <ROOT>/app/src/androidTestRelease/java [-]
                    KotlinDirectories             : <ROOT>/app/src/androidTestRelease/kotlin [-]
                    KotlinDirectories             : <ROOT>/app/src/androidTestRelease/java [-]
                    ResourcesDirectories          : <ROOT>/app/src/androidTestRelease/resources [-]
                    AidlDirectories               : <ROOT>/app/src/androidTestRelease/aidl [-]
                    RenderscriptDirectories       : <ROOT>/app/src/androidTestRelease/rs [-]
                    ResDirectories                : <ROOT>/app/src/androidTestRelease/res [-]
                    AssetsDirectories             : <ROOT>/app/src/androidTestRelease/assets [-]
                    JniLibsDirectories            : <ROOT>/app/src/androidTestRelease/jniLibs [-]
                    ShadersDirectories            : <ROOT>/app/src/androidTestRelease/shaders [-]
        ExtraSourceProviders
            ExtraSourceProvider
                ArtifactName                  : _unit_test_
                SourceProvider
                    Name                          : testRelease
                    Manifest                      : <ROOT>/app/src/testRelease/AndroidManifest.xml [-]
                    JavaDirectories               : <ROOT>/app/src/testRelease/java [-]
                    KotlinDirectories             : <ROOT>/app/src/testRelease/kotlin [-]
                    KotlinDirectories             : <ROOT>/app/src/testRelease/java [-]
                    ResourcesDirectories          : <ROOT>/app/src/testRelease/resources [-]
                    AidlDirectories               : <ROOT>/app/src/testRelease/aidl [-]
                    RenderscriptDirectories       : <ROOT>/app/src/testRelease/rs [-]
                    ResDirectories                : <ROOT>/app/src/testRelease/res [-]
                    AssetsDirectories             : <ROOT>/app/src/testRelease/assets [-]
                    JniLibsDirectories            : <ROOT>/app/src/testRelease/jniLibs [-]
                    ShadersDirectories            : <ROOT>/app/src/testRelease/shaders [-]
    ProductFlavors
        ProductFlavor
            Name                          : local
            Dimension                     : type
            VectorDrawables
        SourceProvider
            Name                          : local
            Manifest                      : <ROOT>/app/src/local/AndroidManifest.xml [-]
            JavaDirectories               : <ROOT>/app/src/local/java [-]
            KotlinDirectories             : <ROOT>/app/src/local/kotlin [-]
            KotlinDirectories             : <ROOT>/app/src/local/java [-]
            ResourcesDirectories          : <ROOT>/app/src/local/resources [-]
            AidlDirectories               : <ROOT>/app/src/local/aidl [-]
            RenderscriptDirectories       : <ROOT>/app/src/local/rs [-]
            ResDirectories                : <ROOT>/app/src/local/res [-]
            AssetsDirectories             : <ROOT>/app/src/local/assets [-]
            JniLibsDirectories            : <ROOT>/app/src/local/jniLibs [-]
            ShadersDirectories            : <ROOT>/app/src/local/shaders [-]
        ExtraSourceProviders
            ExtraSourceProvider
                ArtifactName                  : _android_test_
                SourceProvider
                    Name                          : androidTestLocal
                    Manifest                      : <ROOT>/app/src/androidTestLocal/AndroidManifest.xml [-]
                    JavaDirectories               : <ROOT>/app/src/androidTestLocal/java [-]
                    KotlinDirectories             : <ROOT>/app/src/androidTestLocal/kotlin [-]
                    KotlinDirectories             : <ROOT>/app/src/androidTestLocal/java [-]
                    ResourcesDirectories          : <ROOT>/app/src/androidTestLocal/resources [-]
                    AidlDirectories               : <ROOT>/app/src/androidTestLocal/aidl [-]
                    RenderscriptDirectories       : <ROOT>/app/src/androidTestLocal/rs [-]
                    ResDirectories                : <ROOT>/app/src/androidTestLocal/res [-]
                    AssetsDirectories             : <ROOT>/app/src/androidTestLocal/assets [-]
                    JniLibsDirectories            : <ROOT>/app/src/androidTestLocal/jniLibs [-]
                    ShadersDirectories            : <ROOT>/app/src/androidTestLocal/shaders [-]
            ExtraSourceProvider
                ArtifactName                  : _unit_test_
                SourceProvider
                    Name                          : testLocal
                    Manifest                      : <ROOT>/app/src/testLocal/AndroidManifest.xml [-]
                    JavaDirectories               : <ROOT>/app/src/testLocal/java [-]
                    KotlinDirectories             : <ROOT>/app/src/testLocal/kotlin [-]
                    KotlinDirectories             : <ROOT>/app/src/testLocal/java [-]
                    ResourcesDirectories          : <ROOT>/app/src/testLocal/resources [-]
                    AidlDirectories               : <ROOT>/app/src/testLocal/aidl [-]
                    RenderscriptDirectories       : <ROOT>/app/src/testLocal/rs [-]
                    ResDirectories                : <ROOT>/app/src/testLocal/res [-]
                    AssetsDirectories             : <ROOT>/app/src/testLocal/assets [-]
                    JniLibsDirectories            : <ROOT>/app/src/testLocal/jniLibs [-]
                    ShadersDirectories            : <ROOT>/app/src/testLocal/shaders [-]
        ProductFlavor
            Name                          : remote
            Dimension                     : type
            VectorDrawables
        SourceProvider
            Name                          : remote
            Manifest                      : <ROOT>/app/src/remote/AndroidManifest.xml [-]
            JavaDirectories               : <ROOT>/app/src/remote/java [-]
            KotlinDirectories             : <ROOT>/app/src/remote/kotlin [-]
            KotlinDirectories             : <ROOT>/app/src/remote/java [-]
            ResourcesDirectories          : <ROOT>/app/src/remote/resources [-]
            AidlDirectories               : <ROOT>/app/src/remote/aidl [-]
            RenderscriptDirectories       : <ROOT>/app/src/remote/rs [-]
            ResDirectories                : <ROOT>/app/src/remote/res [-]
            AssetsDirectories             : <ROOT>/app/src/remote/assets [-]
            JniLibsDirectories            : <ROOT>/app/src/remote/jniLibs [-]
            ShadersDirectories            : <ROOT>/app/src/remote/shaders [-]
        ExtraSourceProviders
            ExtraSourceProvider
                ArtifactName                  : _android_test_
                SourceProvider
                    Name                          : androidTestRemote
                    Manifest                      : <ROOT>/app/src/androidTestRemote/AndroidManifest.xml [-]
                    JavaDirectories               : <ROOT>/app/src/androidTestRemote/java [-]
                    KotlinDirectories             : <ROOT>/app/src/androidTestRemote/kotlin [-]
                    KotlinDirectories             : <ROOT>/app/src/androidTestRemote/java [-]
                    ResourcesDirectories          : <ROOT>/app/src/androidTestRemote/resources [-]
                    AidlDirectories               : <ROOT>/app/src/androidTestRemote/aidl [-]
                    RenderscriptDirectories       : <ROOT>/app/src/androidTestRemote/rs [-]
                    ResDirectories                : <ROOT>/app/src/androidTestRemote/res [-]
                    AssetsDirectories             : <ROOT>/app/src/androidTestRemote/assets [-]
                    JniLibsDirectories            : <ROOT>/app/src/androidTestRemote/jniLibs [-]
                    ShadersDirectories            : <ROOT>/app/src/androidTestRemote/shaders [-]
            ExtraSourceProvider
                ArtifactName                  : _unit_test_
                SourceProvider
                    Name                          : testRemote
                    Manifest                      : <ROOT>/app/src/testRemote/AndroidManifest.xml [-]
                    JavaDirectories               : <ROOT>/app/src/testRemote/java [-]
                    KotlinDirectories             : <ROOT>/app/src/testRemote/kotlin [-]
                    KotlinDirectories             : <ROOT>/app/src/testRemote/java [-]
                    ResourcesDirectories          : <ROOT>/app/src/testRemote/resources [-]
                    AidlDirectories               : <ROOT>/app/src/testRemote/aidl [-]
                    RenderscriptDirectories       : <ROOT>/app/src/testRemote/rs [-]
                    ResDirectories                : <ROOT>/app/src/testRemote/res [-]
                    AssetsDirectories             : <ROOT>/app/src/testRemote/assets [-]
                    JniLibsDirectories            : <ROOT>/app/src/testRemote/jniLibs [-]
                    ShadersDirectories            : <ROOT>/app/src/testRemote/shaders [-]
    SigningConfigs
        SigningConfig
            Name                          : debug
            StoreFile                     : debug.keystore
            StorePassword                 : android
            KeyAlias                      : AndroidDebugKey
    VariantBuildInformation
        VariantBuildInformation
            VariantName                   : localDebug
            BuildTasksAndOutputInformation
                AssembleTaskName              : assembleLocalDebug
                AssembleTaskOutputListingFile : <ROOT>/app/build/outputs/apk/local/debug/output-metadata.json [-]
                BundleTaskName                : bundleLocalDebug
                BundleTaskOutputListingFile   : <ROOT>/app/build/intermediates/bundle_ide_model/localDebug/output-metadata.json [-]
                ApkFromBundleTaskName         : extractApksForLocalDebug
                ApkFromBundleTaskOutputListingFile      : <ROOT>/app/build/intermediates/apk_from_bundle_ide_model/localDebug/output-metadata.json [-]
        VariantBuildInformation
            VariantName                   : remoteDebug
            BuildTasksAndOutputInformation
                AssembleTaskName              : assembleRemoteDebug
                AssembleTaskOutputListingFile : <ROOT>/app/build/outputs/apk/remote/debug/output-metadata.json [-]
                BundleTaskName                : bundleRemoteDebug
                BundleTaskOutputListingFile   : <ROOT>/app/build/intermediates/bundle_ide_model/remoteDebug/output-metadata.json [-]
                ApkFromBundleTaskName         : extractApksForRemoteDebug
                ApkFromBundleTaskOutputListingFile      : <ROOT>/app/build/intermediates/apk_from_bundle_ide_model/remoteDebug/output-metadata.json [-]
        VariantBuildInformation
            VariantName                   : localRelease
            BuildTasksAndOutputInformation
                AssembleTaskName              : assembleLocalRelease
                AssembleTaskOutputListingFile : <ROOT>/app/build/outputs/apk/local/release/output-metadata.json [-]
                BundleTaskName                : bundleLocalRelease
                BundleTaskOutputListingFile   : <ROOT>/app/build/intermediates/bundle_ide_model/localRelease/output-metadata.json [-]
                ApkFromBundleTaskName         : extractApksForLocalRelease
                ApkFromBundleTaskOutputListingFile      : <ROOT>/app/build/intermediates/apk_from_bundle_ide_model/localRelease/output-metadata.json [-]
        VariantBuildInformation
            VariantName                   : remoteRelease
            BuildTasksAndOutputInformation
                AssembleTaskName              : assembleRemoteRelease
                AssembleTaskOutputListingFile : <ROOT>/app/build/outputs/apk/remote/release/output-metadata.json [-]
                BundleTaskName                : bundleRemoteRelease
                BundleTaskOutputListingFile   : <ROOT>/app/build/intermediates/bundle_ide_model/remoteRelease/output-metadata.json [-]
                ApkFromBundleTaskName         : extractApksForRemoteRelease
                ApkFromBundleTaskOutputListingFile      : <ROOT>/app/build/intermediates/apk_from_bundle_ide_model/remoteRelease/output-metadata.json [-]
    IdeVariants
        IdeVariant
            Name                          : localDebug
            BuildType                     : debug
            DisplayName                   : local-debug
            InstantAppCompatible          : false
            MinSdkVersion
                ApiLevel                      : 16
                ApiString                     : 16
            TargetSdkVersion
                ApiLevel                      : 32
                ApiString                     : 32
            VersionCode                   : 1
            VersionNameSuffix             :
            VersionNameWithSuffix         : 1.0
            DeprecatedPreMergedApplicationId        : com.example.mainactivity
            ProductFlavors                : local
            TestInstrumentationRunner     : androidx.test.runner.AndroidJUnitRunner
            MainArtifact
                Name                          : MAIN
                CompileTaskName               : compileLocalDebugSources
                AssembleTaskName              : assembleLocalDebug
                IsTestArtifact                : false
                IdeSetupTaskNames             : generateLocalDebugSources
                GeneratedSourceFolders        : <ROOT>/app/build/generated/aidl_source_output_dir/localDebug/out [-]
                GeneratedSourceFolders        : <ROOT>/app/build/generated/ap_generated_sources/localDebug/out [-]
                GeneratedSourceFolders        : <ROOT>/app/build/generated/renderscript_source_output_dir/localDebug/out [-]
                GeneratedSourceFolders        : <ROOT>/app/build/generated/source/buildConfig/local/debug [-]
                GeneratedSourceFolders        : <ROOT>/app/build/generated/source/kapt/localDebug [-]
                GeneratedSourceFolders        : <ROOT>/app/build/generated/source/kaptKotlin/localDebug [-]
                ClassesFolder                 : <ROOT>/app/build/intermediates/compile_and_runtime_not_namespaced_r_class_jar/localDebug/R.jar [-]
                ClassesFolder                 : <ROOT>/app/build/intermediates/javac/localDebug/classes [-]
                ClassesFolder                 : <ROOT>/app/build/tmp/kapt3/classes/localDebug [-]
                ClassesFolder                 : <ROOT>/app/build/tmp/kotlin-classes/localDebug [-]
                VariantSourceProvider
                    Name                          : localDebug
                    Manifest                      : <ROOT>/app/src/localDebug/AndroidManifest.xml [-]
                    JavaDirectories               : <ROOT>/app/src/localDebug/java [-]
                    KotlinDirectories             : <ROOT>/app/src/localDebug/kotlin [-]
                    KotlinDirectories             : <ROOT>/app/src/localDebug/java [-]
                    ResourcesDirectories          : <ROOT>/app/src/localDebug/resources [-]
                    AidlDirectories               : <ROOT>/app/src/localDebug/aidl [-]
                    RenderscriptDirectories       : <ROOT>/app/src/localDebug/rs [-]
                    ResDirectories                : <ROOT>/app/src/localDebug/res [-]
                    AssetsDirectories             : <ROOT>/app/src/localDebug/assets [-]
                    JniLibsDirectories            : <ROOT>/app/src/localDebug/jniLibs [-]
                    ShadersDirectories            : <ROOT>/app/src/localDebug/shaders [-]
                Dependencies
                    compileClasspath
                        androidLibrary                : androidx.core:core-ktx:1.0.1@aar
                        androidLibrary                : androidx.core:core:1.0.0@aar
                        androidLibrary                : androidx.versionedparcelable:versionedparcelable:1.0.0@aar
                        androidLibrary                : androidx.lifecycle:lifecycle-runtime:2.0.0@aar
                        javaLibrary                   : org.jetbrains.kotlin:kotlin-stdlib:<KOTLIN_VERSION>@jar
                        javaLibrary                   : org.jetbrains.kotlin:kotlin-stdlib-jdk7:<KOTLIN_VERSION>@jar
                        javaLibrary                   : com.google.dagger:dagger:2.6@jar
                        javaLibrary                   : org.jetbrains:annotations:13.0@jar
                        javaLibrary                   : androidx.collection:collection:1.0.0@jar
                        javaLibrary                   : androidx.lifecycle:lifecycle-common:2.0.0@jar
                        javaLibrary                   : androidx.arch.core:core-common:2.0.0@jar
                        javaLibrary                   : androidx.annotation:annotation:1.0.0@jar
                        javaLibrary                   : javax.inject:javax.inject:1@jar
                        module                        : <ROOT>-:javaLib-MAIN
                    runtimeClasspath
                        androidLibrary                : androidx.core:core-ktx:1.0.1@aar
                        androidLibrary                : androidx.core:core:1.0.0@aar
                        androidLibrary                : androidx.versionedparcelable:versionedparcelable:1.0.0@aar
                        androidLibrary                : androidx.lifecycle:lifecycle-runtime:2.0.0@aar
                        javaLibrary                   : org.jetbrains.kotlin:kotlin-stdlib:<KOTLIN_VERSION>@jar
                        javaLibrary                   : org.jetbrains.kotlin:kotlin-stdlib-jdk7:<KOTLIN_VERSION>@jar
                        javaLibrary                   : com.google.dagger:dagger:2.6@jar
                        javaLibrary                   : org.jetbrains:annotations:13.0@jar
                        javaLibrary                   : androidx.collection:collection:1.0.0@jar
                        javaLibrary                   : androidx.lifecycle:lifecycle-common:2.0.0@jar
                        javaLibrary                   : androidx.arch.core:core-common:2.0.0@jar
                        javaLibrary                   : androidx.annotation:annotation:1.0.0@jar
                        javaLibrary                   : javax.inject:javax.inject:1@jar
                        module                        : <ROOT>-:javaLib-MAIN
                ApplicationId                 : com.example.mainactivity
                SigningConfigName             : debug
                IsSigned                      : true
                CodeShrinker                  : null
                BuildTasksAndOutputInformation
                    AssembleTaskName              : assembleLocalDebug
                    AssembleTaskOutputListingFile : <ROOT>/app/build/outputs/apk/local/debug/output-metadata.json [-]
                    BundleTaskName                : bundleLocalDebug
                    BundleTaskOutputListingFile   : <ROOT>/app/build/intermediates/bundle_ide_model/localDebug/output-metadata.json [-]
                    ApkFromBundleTaskName         : extractApksForLocalDebug
                    ApkFromBundleTaskOutputListingFile      : <ROOT>/app/build/intermediates/apk_from_bundle_ide_model/localDebug/output-metadata.json [-]
                GeneratedResourceFolders      : <ROOT>/app/build/generated/res/rs/local/debug [-]
                GeneratedResourceFolders      : <ROOT>/app/build/generated/res/resValues/local/debug [-]
            AndroidTestArtifact
                Name                          : ANDROID_TEST
                CompileTaskName               : compileLocalDebugAndroidTestSources
                AssembleTaskName              : assembleLocalDebugAndroidTest
                IsTestArtifact                : true
                IdeSetupTaskNames             : generateLocalDebugAndroidTestSources
                GeneratedSourceFolders        : <ROOT>/app/build/generated/aidl_source_output_dir/localDebugAndroidTest/out [-]
                GeneratedSourceFolders        : <ROOT>/app/build/generated/ap_generated_sources/localDebugAndroidTest/out [-]
                GeneratedSourceFolders        : <ROOT>/app/build/generated/renderscript_source_output_dir/localDebugAndroidTest/out [-]
                GeneratedSourceFolders        : <ROOT>/app/build/generated/source/buildConfig/androidTest/local/debug [-]
                GeneratedSourceFolders        : <ROOT>/app/build/generated/source/kapt/localDebugAndroidTest [-]
                GeneratedSourceFolders        : <ROOT>/app/build/generated/source/kaptKotlin/localDebugAndroidTest [-]
                ClassesFolder                 : <ROOT>/app/build/intermediates/compile_and_runtime_not_namespaced_r_class_jar/localDebugAndroidTest/R.jar [-]
                ClassesFolder                 : <ROOT>/app/build/intermediates/javac/localDebugAndroidTest/classes [-]
                ClassesFolder                 : <ROOT>/app/build/tmp/kapt3/classes/localDebugAndroidTest [-]
                ClassesFolder                 : <ROOT>/app/build/tmp/kotlin-classes/localDebugAndroidTest [-]
                VariantSourceProvider
                    Name                          : androidTestLocalDebug
                    Manifest                      : <ROOT>/app/src/androidTestLocalDebug/AndroidManifest.xml [-]
                    JavaDirectories               : <ROOT>/app/src/androidTestLocalDebug/java [-]
                    KotlinDirectories             : <ROOT>/app/src/androidTestLocalDebug/kotlin [-]
                    KotlinDirectories             : <ROOT>/app/src/androidTestLocalDebug/java [-]
                    ResourcesDirectories          : <ROOT>/app/src/androidTestLocalDebug/resources [-]
                    AidlDirectories               : <ROOT>/app/src/androidTestLocalDebug/aidl [-]
                    RenderscriptDirectories       : <ROOT>/app/src/androidTestLocalDebug/rs [-]
                    ResDirectories                : <ROOT>/app/src/androidTestLocalDebug/res [-]
                    AssetsDirectories             : <ROOT>/app/src/androidTestLocalDebug/assets [-]
                    JniLibsDirectories            : <ROOT>/app/src/androidTestLocalDebug/jniLibs [-]
                    ShadersDirectories            : <ROOT>/app/src/androidTestLocalDebug/shaders [-]
                Dependencies
                    compileClasspath
                        androidLibrary                : androidx.test.ext:junit:1.1.2@aar
                        androidLibrary                : androidx.test.espresso:espresso-core:3.2.0@aar
                        androidLibrary                : androidx.core:core-ktx:1.0.1@aar
                        androidLibrary                : androidx.test:runner:1.2.0@aar
                        androidLibrary                : androidx.test:core:1.3.0@aar
                        androidLibrary                : androidx.test:monitor:1.3.0@aar
                        androidLibrary                : androidx.core:core:1.0.0@aar
                        androidLibrary                : androidx.lifecycle:lifecycle-runtime:2.0.0@aar
                        androidLibrary                : androidx.versionedparcelable:versionedparcelable:1.0.0@aar
                        androidLibrary                : androidx.test.espresso:espresso-idling-resource:3.2.0@aar
                        javaLibrary                   : org.jetbrains.kotlin:kotlin-stdlib:<KOTLIN_VERSION>@jar
                        javaLibrary                   : org.jetbrains.kotlin:kotlin-stdlib-jdk7:<KOTLIN_VERSION>@jar
                        javaLibrary                   : com.google.dagger:dagger:2.6@jar
                        javaLibrary                   : junit:junit:4.12@jar
                        javaLibrary                   : org.hamcrest:hamcrest-integration:1.3@jar
                        javaLibrary                   : org.hamcrest:hamcrest-library:1.3@jar
                        javaLibrary                   : org.hamcrest:hamcrest-core:1.3@jar
                        javaLibrary                   : androidx.lifecycle:lifecycle-common:2.0.0@jar
                        javaLibrary                   : androidx.collection:collection:1.0.0@jar
                        javaLibrary                   : androidx.arch.core:core-common:2.0.0@jar
                        javaLibrary                   : androidx.annotation:annotation:1.0.0@jar
                        javaLibrary                   : net.sf.kxml:kxml2:2.3.0@jar
                        javaLibrary                   : com.squareup:javawriter:2.1.1@jar
                        javaLibrary                   : javax.inject:javax.inject:1@jar
                        javaLibrary                   : com.google.code.findbugs:jsr305:2.0.1@jar
                        javaLibrary                   : org.jetbrains:annotations:13.0@jar
                        module                        : <ROOT>-:app-MAIN
                        module                        : <ROOT>-:javaLib-MAIN
                    runtimeClasspath
                        androidLibrary                : androidx.test.ext:junit:1.1.2@aar
                        androidLibrary                : androidx.test.espresso:espresso-core:3.2.0@aar
                        androidLibrary                : androidx.test:runner:1.2.0@aar
                        androidLibrary                : androidx.test:core:1.3.0@aar
                        androidLibrary                : androidx.test:monitor:1.3.0@aar
                        androidLibrary                : androidx.test.espresso:espresso-idling-resource:3.2.0@aar
                        javaLibrary                   : junit:junit:4.12@jar
                        javaLibrary                   : org.hamcrest:hamcrest-integration:1.3@jar
                        javaLibrary                   : org.hamcrest:hamcrest-library:1.3@jar
                        javaLibrary                   : org.hamcrest:hamcrest-core:1.3@jar
                        javaLibrary                   : androidx.lifecycle:lifecycle-common:2.0.0@jar
                        javaLibrary                   : androidx.annotation:annotation:1.0.0@jar
                        javaLibrary                   : net.sf.kxml:kxml2:2.3.0@jar
                        javaLibrary                   : com.squareup:javawriter:2.1.1@jar
                        javaLibrary                   : javax.inject:javax.inject:1@jar
                        javaLibrary                   : com.google.code.findbugs:jsr305:2.0.1@jar
                        module                        : <ROOT>-:app-MAIN
                        module                        : <ROOT>-:javaLib-MAIN
                ProvidedDependencies
                    - provided                    : androidx.arch.core:core-common:2.0.0
                    - provided                    : androidx.collection:collection:1.0.0
                    - provided                    : androidx.core:core-ktx:1.0.1@aar
                    - provided                    : androidx.core:core:1.0.0@aar
                    - provided                    : androidx.lifecycle:lifecycle-runtime:2.0.0@aar
                    - provided                    : androidx.versionedparcelable:versionedparcelable:1.0.0@aar
                    - provided                    : com.google.dagger:dagger:2.6
                    - provided                    : org.jetbrains.kotlin:kotlin-stdlib-jdk7:<KOTLIN_VERSION>
                    - provided                    : org.jetbrains.kotlin:kotlin-stdlib:<KOTLIN_VERSION>
                    - provided                    : org.jetbrains:annotations:13.0
                ApplicationId                 : com.example.mainactivity.test
                SigningConfigName             : debug
                IsSigned                      : true
                CodeShrinker                  : null
                BuildTasksAndOutputInformation
                    AssembleTaskName              : assembleLocalDebugAndroidTest
                    AssembleTaskOutputListingFile : <ROOT>/app/build/outputs/apk/androidTest/local/debug/output-metadata.json [-]
                GeneratedResourceFolders      : <ROOT>/app/build/generated/res/rs/androidTest/local/debug [-]
                GeneratedResourceFolders      : <ROOT>/app/build/generated/res/resValues/androidTest/local/debug [-]
                TestOptions
                    AnimationsDisabled            : false
                    Execution                     : HOST
            UnitTestArtifact
                Name                          : UNIT_TEST
                CompileTaskName               : compileLocalDebugUnitTestSources
                AssembleTaskName              : assembleLocalDebugUnitTest
                IsTestArtifact                : true
                IdeSetupTaskNames             : createMockableJar
                GeneratedSourceFolders        : <ROOT>/app/build/generated/ap_generated_sources/localDebugUnitTest/out [-]
                GeneratedSourceFolders        : <ROOT>/app/build/generated/source/kapt/localDebugUnitTest [-]
                GeneratedSourceFolders        : <ROOT>/app/build/generated/source/kaptKotlin/localDebugUnitTest [-]
                ClassesFolder                 : <ROOT>/app/build/intermediates/compile_and_runtime_not_namespaced_r_class_jar/localDebug/R.jar [-]
                ClassesFolder                 : <ROOT>/app/build/intermediates/javac/localDebugUnitTest/classes [-]
                ClassesFolder                 : <ROOT>/app/build/tmp/kapt3/classes/localDebugUnitTest [-]
                ClassesFolder                 : <ROOT>/app/build/tmp/kotlin-classes/localDebugUnitTest [-]
                VariantSourceProvider
                    Name                          : testLocalDebug
                    Manifest                      : <ROOT>/app/src/testLocalDebug/AndroidManifest.xml [-]
                    JavaDirectories               : <ROOT>/app/src/testLocalDebug/java [-]
                    KotlinDirectories             : <ROOT>/app/src/testLocalDebug/kotlin [-]
                    KotlinDirectories             : <ROOT>/app/src/testLocalDebug/java [-]
                    ResourcesDirectories          : <ROOT>/app/src/testLocalDebug/resources [-]
                    AidlDirectories               : <ROOT>/app/src/testLocalDebug/aidl [-]
                    RenderscriptDirectories       : <ROOT>/app/src/testLocalDebug/rs [-]
                    ResDirectories                : <ROOT>/app/src/testLocalDebug/res [-]
                    AssetsDirectories             : <ROOT>/app/src/testLocalDebug/assets [-]
                    JniLibsDirectories            : <ROOT>/app/src/testLocalDebug/jniLibs [-]
                    ShadersDirectories            : <ROOT>/app/src/testLocalDebug/shaders [-]
                Dependencies
                    compileClasspath
                        androidLibrary                : androidx.core:core-ktx:1.0.1@aar
                        androidLibrary                : androidx.core:core:1.0.0@aar
                        androidLibrary                : androidx.versionedparcelable:versionedparcelable:1.0.0@aar
                        androidLibrary                : androidx.lifecycle:lifecycle-runtime:2.0.0@aar
                        javaLibrary                   : org.jetbrains.kotlin:kotlin-stdlib:<KOTLIN_VERSION>@jar
                        javaLibrary                   : org.jetbrains.kotlin:kotlin-stdlib-jdk7:<KOTLIN_VERSION>@jar
                        javaLibrary                   : com.google.dagger:dagger:2.6@jar
                        javaLibrary                   : junit:junit:4.12@jar
                        javaLibrary                   : org.hamcrest:hamcrest-core:1.3@jar
                        javaLibrary                   : org.jetbrains:annotations:13.0@jar
                        javaLibrary                   : androidx.collection:collection:1.0.0@jar
                        javaLibrary                   : androidx.lifecycle:lifecycle-common:2.0.0@jar
                        javaLibrary                   : androidx.arch.core:core-common:2.0.0@jar
                        javaLibrary                   : androidx.annotation:annotation:1.0.0@jar
                        javaLibrary                   : javax.inject:javax.inject:1@jar
                        module                        : <ROOT>-:app-MAIN
                        module                        : <ROOT>-:javaLib-MAIN
                    runtimeClasspath
                        androidLibrary                : androidx.core:core-ktx:1.0.1@aar
                        androidLibrary                : androidx.core:core:1.0.0@aar
                        androidLibrary                : androidx.versionedparcelable:versionedparcelable:1.0.0@aar
                        androidLibrary                : androidx.lifecycle:lifecycle-runtime:2.0.0@aar
                        javaLibrary                   : org.jetbrains.kotlin:kotlin-stdlib:<KOTLIN_VERSION>@jar
                        javaLibrary                   : org.jetbrains.kotlin:kotlin-stdlib-jdk7:<KOTLIN_VERSION>@jar
                        javaLibrary                   : com.google.dagger:dagger:2.6@jar
                        javaLibrary                   : junit:junit:4.12@jar
                        javaLibrary                   : org.hamcrest:hamcrest-core:1.3@jar
                        javaLibrary                   : org.jetbrains:annotations:13.0@jar
                        javaLibrary                   : androidx.collection:collection:1.0.0@jar
                        javaLibrary                   : androidx.lifecycle:lifecycle-common:2.0.0@jar
                        javaLibrary                   : androidx.arch.core:core-common:2.0.0@jar
                        javaLibrary                   : androidx.annotation:annotation:1.0.0@jar
                        javaLibrary                   : javax.inject:javax.inject:1@jar
                        module                        : <ROOT>-:app-MAIN
                        module                        : <ROOT>-:javaLib-MAIN
                MockablePlatformJar           : <GRADLE>/caches/<TRANSFORMS>/xxxxxxxxxxxxxxxxxxxxxxxxxxxxxxxx/transformed/android.jar
    kotlinGradleModel             : KotlinGradleModelImpl
        additionalVisibleSourceSets
            localDebug                    : <empty>
            - localDebugAndroidTest       : localDebug
            - localDebugAndroidTest       : main
            - localDebugAndroidTest       : local
            - localDebugAndroidTest       : debug
            - localDebugUnitTest          : localDebug
            - localDebugUnitTest          : main
            - localDebugUnitTest          : local
            - localDebugUnitTest          : debug
        compilerArgumentsBySourceSet
            localDebug
                compilerArguments             : K2JVMCompilerArguments
                    allowNoSourceFiles            : true
                    assertionsMode                : legacy
                    backendThreads                : 1
                    destination                   : <ROOT>/app/build/tmp/kotlin-classes/localDebug
                    jvmDefault                    : disable
                    jvmTarget                     : 1.8
                    moduleName                    : app_localDebug
                    noJdk                         : true
                    noReflect                     : true
                    noStdlib                      : true
                    serializeIr                   : none
                    autoAdvanceApiVersion         : true
                    autoAdvanceLanguageVersion    : true
                    explicitApi                   : disable
                    explicitReturnTypes           : disable
                    useFirLT                      : true
            localDebugAndroidTest
                compilerArguments             : K2JVMCompilerArguments
                    allowNoSourceFiles            : true
                    assertionsMode                : legacy
                    backendThreads                : 1
                    destination                   : <ROOT>/app/build/tmp/kotlin-classes/localDebugAndroidTest
                    jvmDefault                    : disable
                    jvmTarget                     : 1.8
                    moduleName                    : app_localDebugAndroidTest
                    noJdk                         : true
                    noReflect                     : true
                    noStdlib                      : true
                    serializeIr                   : none
                    autoAdvanceApiVersion         : true
                    autoAdvanceLanguageVersion    : true
                    explicitApi                   : disable
                    explicitReturnTypes           : disable
                    useFirLT                      : true
            localDebugUnitTest
                compilerArguments             : K2JVMCompilerArguments
                    allowNoSourceFiles            : true
                    assertionsMode                : legacy
                    backendThreads                : 1
                    destination                   : <ROOT>/app/build/tmp/kotlin-classes/localDebugUnitTest
                    jvmDefault                    : disable
                    jvmTarget                     : 1.8
                    moduleName                    : app_localDebugUnitTest
                    noJdk                         : true
                    noReflect                     : true
                    noStdlib                      : true
                    serializeIr                   : none
                    autoAdvanceApiVersion         : true
                    autoAdvanceLanguageVersion    : true
                    explicitApi                   : disable
                    explicitReturnTypes           : disable
                    useFirLT                      : true
        gradleUserHome                : <GRADLE>
        hasKotlinPlugin               : true
        kotlinGradlePluginVersion     : KotlinGradlePluginVersionImpl
            major                         : 1
            minor                         : 9
            patch                         : 23
            versionString                 : 1.9.23
        kotlinTarget                  : kotlin-android
        kotlinTaskProperties
            localDebug                    : KotlinTaskPropertiesImpl
                incremental                   : true
                pluginVersion                 : <CUT>
                - pureKotlinSourceFolders     : <ROOT>/app/src/localDebug/kotlin [-]
                - pureKotlinSourceFolders     : <ROOT>/app/src/localDebug/java [-]
            localDebugAndroidTest         : KotlinTaskPropertiesImpl
                incremental                   : true
                pluginVersion                 : <CUT>
                - pureKotlinSourceFolders     : <ROOT>/app/src/localDebugAndroidTest/kotlin [-]
            localDebugUnitTest            : KotlinTaskPropertiesImpl
                incremental                   : true
                pluginVersion                 : <CUT>
                - pureKotlinSourceFolders     : <ROOT>/app/src/localDebugUnitTest/kotlin [-]
    kaptGradleModel               : <PROXY>
        isEnabled                     : true
        buildDirectory                : <ROOT>/app/build [-]
        - sourceSets                  : localDebug (<PROXY>)
            generatedSourcesDir           : <ROOT>/app/build/generated/source/kapt/localDebug [-]
            generatedClassesDir           : <ROOT>/app/build/tmp/kapt3/classes/localDebug [-]
            generatedKotlinSourcesDir     : <ROOT>/app/build/generated/source/kaptKotlin/localDebug [-]
            generatedSourcesDirFile       : <ROOT>/app/build/generated/source/kapt/localDebug [-]
            generatedClassesDirFile       : <ROOT>/app/build/tmp/kapt3/classes/localDebug [-]
            generatedKotlinSourcesDirFile : <ROOT>/app/build/generated/source/kaptKotlin/localDebug [-]
        - sourceSets                  : localDebugAndroidTest (<PROXY>)
            isTest                        : true
            generatedSourcesDir           : <ROOT>/app/build/generated/source/kapt/localDebugAndroidTest [-]
            generatedClassesDir           : <ROOT>/app/build/tmp/kapt3/classes/localDebugAndroidTest [-]
            generatedKotlinSourcesDir     : <ROOT>/app/build/generated/source/kaptKotlin/localDebugAndroidTest [-]
            generatedSourcesDirFile       : <ROOT>/app/build/generated/source/kapt/localDebugAndroidTest [-]
            generatedClassesDirFile       : <ROOT>/app/build/tmp/kapt3/classes/localDebugAndroidTest [-]
            generatedKotlinSourcesDirFile : <ROOT>/app/build/generated/source/kaptKotlin/localDebugAndroidTest [-]
        - sourceSets                  : localDebugUnitTest (<PROXY>)
            isTest                        : true
            generatedSourcesDir           : <ROOT>/app/build/generated/source/kapt/localDebugUnitTest [-]
            generatedClassesDir           : <ROOT>/app/build/tmp/kapt3/classes/localDebugUnitTest [-]
            generatedKotlinSourcesDir     : <ROOT>/app/build/generated/source/kaptKotlin/localDebugUnitTest [-]
            generatedSourcesDirFile       : <ROOT>/app/build/generated/source/kapt/localDebugUnitTest [-]
            generatedClassesDirFile       : <ROOT>/app/build/tmp/kapt3/classes/localDebugUnitTest [-]
            generatedKotlinSourcesDirFile : <ROOT>/app/build/generated/source/kaptKotlin/localDebugUnitTest [-]
    externalProject               : :app (DefaultExternalProject) (*seen*)
MODULE                        : MainActivity.app.androidTest
MODULE                        : MainActivity.app.main
MODULE                        : MainActivity.app.unitTest
MODULE                        : MainActivity.javaLib
    GradleModuleModel
        gradlePath                    : :javaLib
        gradleVersion                 : 7.0.2
        buildFile                     : <ROOT>/javaLib/build.gradle
        buildFilePath                 : <ROOT>/javaLib/build.gradle
        rootFolderPath                : <ROOT>
        hasSafeArgsJava               : false
        hasSafeArgsKotlin             : false
    kotlinGradleModel             : kotlin-platform-jvm (KotlinGradleModelImpl)
        additionalVisibleSourceSets
            main                          : <empty>
            - test                        : main
        compilerArgumentsBySourceSet
            main
                compilerArguments             : K2JVMCompilerArguments
                    allowNoSourceFiles            : true
                    assertionsMode                : legacy
                    backendThreads                : 1
                    destination                   : <ROOT>/javaLib/build/classes/kotlin/main
                    jvmDefault                    : disable
                    jvmTarget                     : 1.8
                    moduleName                    : javaLib
                    noReflect                     : true
                    noStdlib                      : true
                    serializeIr                   : none
                    autoAdvanceApiVersion         : true
                    autoAdvanceLanguageVersion    : true
                    explicitApi                   : disable
                    explicitReturnTypes           : disable
                    useFirLT                      : true
            test
                compilerArguments             : K2JVMCompilerArguments
                    allowNoSourceFiles            : true
                    assertionsMode                : legacy
                    backendThreads                : 1
                    destination                   : <ROOT>/javaLib/build/classes/kotlin/test
                    jvmDefault                    : disable
                    jvmTarget                     : 1.8
                    moduleName                    : javaLib_test
                    noReflect                     : true
                    noStdlib                      : true
                    serializeIr                   : none
                    autoAdvanceApiVersion         : true
                    autoAdvanceLanguageVersion    : true
                    explicitApi                   : disable
                    explicitReturnTypes           : disable
                    useFirLT                      : true
        gradleUserHome                : <GRADLE>
        hasKotlinPlugin               : true
        kotlinGradlePluginVersion     : KotlinGradlePluginVersionImpl
            major                         : 1
            minor                         : 9
            patch                         : 23
            versionString                 : 1.9.23
        kotlinTarget                  : kotlin-platform-jvm
        kotlinTaskProperties
            main                          : KotlinTaskPropertiesImpl
                incremental                   : true
                pluginVersion                 : <CUT>
                - pureKotlinSourceFolders     : <ROOT>/javaLib/src/main/kotlin [-]
            test                          : KotlinTaskPropertiesImpl
                incremental                   : true
                pluginVersion                 : <CUT>
                - pureKotlinSourceFolders     : <ROOT>/javaLib/src/test/kotlin [-]
    kaptGradleModel               : KaptGradleModelImpl
        buildDirectory                : <ROOT>/javaLib/build [-]
        isEnabled                     : true
        - sourceSets                  : main (KaptSourceSetModelImpl)
            generatedClassesDir           : <ROOT>/javaLib/build/tmp/kapt3/classes/main [-]
            generatedKotlinSourcesDir     : <ROOT>/javaLib/build/generated/source/kaptKotlin/main [-]
            generatedSourcesDir           : <ROOT>/javaLib/build/generated/source/kapt/main [-]
            generatedClassesDirFile       : <ROOT>/javaLib/build/tmp/kapt3/classes/main [-]
            generatedKotlinSourcesDirFile : <ROOT>/javaLib/build/generated/source/kaptKotlin/main [-]
            generatedSourcesDirFile       : <ROOT>/javaLib/build/generated/source/kapt/main [-]
        - sourceSets                  : test (KaptSourceSetModelImpl)
            generatedClassesDir           : <ROOT>/javaLib/build/tmp/kapt3/classes/test [-]
            generatedKotlinSourcesDir     : <ROOT>/javaLib/build/generated/source/kaptKotlin/test [-]
            generatedSourcesDir           : <ROOT>/javaLib/build/generated/source/kapt/test [-]
            isTest                        : true
            generatedClassesDirFile       : <ROOT>/javaLib/build/tmp/kapt3/classes/test [-]
            generatedKotlinSourcesDirFile : <ROOT>/javaLib/build/generated/source/kaptKotlin/test [-]
            generatedSourcesDirFile       : <ROOT>/javaLib/build/generated/source/kapt/test [-]
    externalProject               : :javaLib (DefaultExternalProject) (*seen*)
MODULE                        : MainActivity.javaLib.main
MODULE                        : MainActivity.javaLib.test
MODULE                        : MainActivity.lib
    GradleModuleModel
        agpVersion                    : 7.0.0
        gradlePath                    : :lib
        gradleVersion                 : 7.0.2
        buildFile                     : <ROOT>/lib/build.gradle
        buildFilePath                 : <ROOT>/lib/build.gradle
        rootFolderPath                : <ROOT>
        hasSafeArgsJava               : false
        hasSafeArgsKotlin             : false
    CurrentVariantReportedVersions
        minSdk
            ApiLevel                      : 16
            ApiString                     : 16
        runtimeMinSdk
            ApiLevel                      : 16
            ApiString                     : 16
        targetSdk
            ApiLevel                      : 32
            ApiString                     : 32
    RootBuildId                   : <ROOT>
    BuildId                       : <ROOT>
    ProjectPath                   : :lib
    ModelVersion                  : 7.0.0
    ProjectType                   : PROJECT_TYPE_LIBRARY
    CompileTarget                 : android-32
    BuildFolder                   : <ROOT>/lib/build [-]
    buildToolsVersion             : 30.0.2
    IsBaseSplit                   : false
    GroupId                       : MainActivity
    Namespace                     : com.example.lib
    TestNamespace                 : com.example.lib.test
    AaptOptions
        NameSpacing                   : DISABLED
    LintOptions
        IsCheckTestSources            : false
        IsCheckDependencies           : false
        IsAbortOnError                : true
        IsAbsolutePaths               : true
        IsNoLines                     : false
        IsQuiet                       : false
        IsCheckAllWarnings            : false
        IsIgnoreWarnings              : false
        IsWarningsAsErrors            : false
        IsIgnoreTestSources           : false
        IsIgnoreTestFixturesSources   : false
        IsCheckGeneratedSources       : false
        IsCheckReleaseBuilds          : true
        IsExplainIssues               : true
        IsShowAll                     : false
        TextReport                    : false
        HtmlReport                    : true
        XmlReport                     : true
        SarifReport                   : false
    JavaCompileOptions
        Encoding                      : UTF-8
        SourceCompatibility           : 1.8
        TargetCompatibility           : 1.8
        IsCoreLibraryDesugaringEnabled          : false
    AgpFlags
        ApplicationRClassConstantIds  : true
        AestRClassConstantIds         : true
        TransitiveRClasses            : true
        UseAndroidX                   : true
        UsesCompose                   : false
        MlModelBindingEnabled         : false
        AndroidResourcesEnabled       : true
        DataBindingEnabled            : false
<<<<<<< HEAD
=======
        GenerateManifestClass         : false
>>>>>>> 8b7d83e8
    - basicVariant:               : debug
        testApplicationId             : com.example.lib.test
        buildType                     : debug
    - basicVariant:               : release
        buildType                     : release
    BootClassPath                 : <ANDROID_SDK>/platforms/android-32/android.jar
    ViewBindingOptions
        Enabled                       : false
    DefaultConfig
        ProductFlavor
            Name                          : main
            VersionCode                   : 1
            VersionName                   : 1.0
            MinSdkVersion
                ApiLevel                      : 16
                ApiString                     : 16
            TargetSdkVersion
                ApiLevel                      : 32
                ApiString                     : 32
            VectorDrawables
                UseSupportLibrary             : false
        SourceProvider
            Name                          : main
            Manifest                      : <ROOT>/lib/src/main/AndroidManifest.xml
            JavaDirectories               : <ROOT>/lib/src/main/java [-]
            KotlinDirectories             : <ROOT>/lib/src/main/kotlin [-]
            KotlinDirectories             : <ROOT>/lib/src/main/java [-]
            ResourcesDirectories          : <ROOT>/lib/src/main/resources [-]
            AidlDirectories               : <ROOT>/lib/src/main/aidl [-]
            RenderscriptDirectories       : <ROOT>/lib/src/main/rs [-]
            ResDirectories                : <ROOT>/lib/src/main/res [-]
            AssetsDirectories             : <ROOT>/lib/src/main/assets [-]
            JniLibsDirectories            : <ROOT>/lib/src/main/jniLibs [-]
            ShadersDirectories            : <ROOT>/lib/src/main/shaders [-]
        ExtraSourceProviders
            ExtraSourceProvider
                ArtifactName                  : _android_test_
                SourceProvider
                    Name                          : androidTest
                    Manifest                      : <ROOT>/lib/src/androidTest/AndroidManifest.xml [-]
                    JavaDirectories               : <ROOT>/lib/src/androidTest/java [-]
                    KotlinDirectories             : <ROOT>/lib/src/androidTest/kotlin [-]
                    KotlinDirectories             : <ROOT>/lib/src/androidTest/java [-]
                    ResourcesDirectories          : <ROOT>/lib/src/androidTest/resources [-]
                    AidlDirectories               : <ROOT>/lib/src/androidTest/aidl [-]
                    RenderscriptDirectories       : <ROOT>/lib/src/androidTest/rs [-]
                    ResDirectories                : <ROOT>/lib/src/androidTest/res [-]
                    AssetsDirectories             : <ROOT>/lib/src/androidTest/assets [-]
                    JniLibsDirectories            : <ROOT>/lib/src/androidTest/jniLibs [-]
                    ShadersDirectories            : <ROOT>/lib/src/androidTest/shaders [-]
            ExtraSourceProvider
                ArtifactName                  : _unit_test_
                SourceProvider
                    Name                          : test
                    Manifest                      : <ROOT>/lib/src/test/AndroidManifest.xml [-]
                    JavaDirectories               : <ROOT>/lib/src/test/java [-]
                    KotlinDirectories             : <ROOT>/lib/src/test/kotlin [-]
                    KotlinDirectories             : <ROOT>/lib/src/test/java [-]
                    ResourcesDirectories          : <ROOT>/lib/src/test/resources [-]
                    AidlDirectories               : <ROOT>/lib/src/test/aidl [-]
                    RenderscriptDirectories       : <ROOT>/lib/src/test/rs [-]
                    ResDirectories                : <ROOT>/lib/src/test/res [-]
                    AssetsDirectories             : <ROOT>/lib/src/test/assets [-]
                    JniLibsDirectories            : <ROOT>/lib/src/test/jniLibs [-]
                    ShadersDirectories            : <ROOT>/lib/src/test/shaders [-]
    BuildTypes
        BuildType
            Name                          : debug
            IsDebuggable                  : true
            IsJniDebuggable               : false
            IsPseudoLocalesEnabled        : false
            IsRenderscriptDebuggable      : false
            RenderscriptOptimLevel        : 3
            IsMinifyEnabled               : false
            IsZipAlignEnabled             : true
        SourceProvider
            Name                          : debug
            Manifest                      : <ROOT>/lib/src/debug/AndroidManifest.xml [-]
            JavaDirectories               : <ROOT>/lib/src/debug/java [-]
            KotlinDirectories             : <ROOT>/lib/src/debug/kotlin [-]
            KotlinDirectories             : <ROOT>/lib/src/debug/java [-]
            ResourcesDirectories          : <ROOT>/lib/src/debug/resources [-]
            AidlDirectories               : <ROOT>/lib/src/debug/aidl [-]
            RenderscriptDirectories       : <ROOT>/lib/src/debug/rs [-]
            ResDirectories                : <ROOT>/lib/src/debug/res [-]
            AssetsDirectories             : <ROOT>/lib/src/debug/assets [-]
            JniLibsDirectories            : <ROOT>/lib/src/debug/jniLibs [-]
            ShadersDirectories            : <ROOT>/lib/src/debug/shaders [-]
        ExtraSourceProviders
            ExtraSourceProvider
                ArtifactName                  : _android_test_
                SourceProvider
                    Name                          : androidTestDebug
                    Manifest                      : <ROOT>/lib/src/androidTestDebug/AndroidManifest.xml [-]
                    JavaDirectories               : <ROOT>/lib/src/androidTestDebug/java [-]
                    KotlinDirectories             : <ROOT>/lib/src/androidTestDebug/kotlin [-]
                    KotlinDirectories             : <ROOT>/lib/src/androidTestDebug/java [-]
                    ResourcesDirectories          : <ROOT>/lib/src/androidTestDebug/resources [-]
                    AidlDirectories               : <ROOT>/lib/src/androidTestDebug/aidl [-]
                    RenderscriptDirectories       : <ROOT>/lib/src/androidTestDebug/rs [-]
                    ResDirectories                : <ROOT>/lib/src/androidTestDebug/res [-]
                    AssetsDirectories             : <ROOT>/lib/src/androidTestDebug/assets [-]
                    JniLibsDirectories            : <ROOT>/lib/src/androidTestDebug/jniLibs [-]
                    ShadersDirectories            : <ROOT>/lib/src/androidTestDebug/shaders [-]
        ExtraSourceProviders
            ExtraSourceProvider
                ArtifactName                  : _unit_test_
                SourceProvider
                    Name                          : testDebug
                    Manifest                      : <ROOT>/lib/src/testDebug/AndroidManifest.xml [-]
                    JavaDirectories               : <ROOT>/lib/src/testDebug/java [-]
                    KotlinDirectories             : <ROOT>/lib/src/testDebug/kotlin [-]
                    KotlinDirectories             : <ROOT>/lib/src/testDebug/java [-]
                    ResourcesDirectories          : <ROOT>/lib/src/testDebug/resources [-]
                    AidlDirectories               : <ROOT>/lib/src/testDebug/aidl [-]
                    RenderscriptDirectories       : <ROOT>/lib/src/testDebug/rs [-]
                    ResDirectories                : <ROOT>/lib/src/testDebug/res [-]
                    AssetsDirectories             : <ROOT>/lib/src/testDebug/assets [-]
                    JniLibsDirectories            : <ROOT>/lib/src/testDebug/jniLibs [-]
                    ShadersDirectories            : <ROOT>/lib/src/testDebug/shaders [-]
        BuildType
            Name                          : release
            IsDebuggable                  : false
            IsJniDebuggable               : false
            IsPseudoLocalesEnabled        : false
            IsRenderscriptDebuggable      : false
            RenderscriptOptimLevel        : 3
            IsMinifyEnabled               : false
            IsZipAlignEnabled             : true
        SourceProvider
            Name                          : release
            Manifest                      : <ROOT>/lib/src/release/AndroidManifest.xml [-]
            JavaDirectories               : <ROOT>/lib/src/release/java [-]
            KotlinDirectories             : <ROOT>/lib/src/release/kotlin [-]
            KotlinDirectories             : <ROOT>/lib/src/release/java [-]
            ResourcesDirectories          : <ROOT>/lib/src/release/resources [-]
            AidlDirectories               : <ROOT>/lib/src/release/aidl [-]
            RenderscriptDirectories       : <ROOT>/lib/src/release/rs [-]
            ResDirectories                : <ROOT>/lib/src/release/res [-]
            AssetsDirectories             : <ROOT>/lib/src/release/assets [-]
            JniLibsDirectories            : <ROOT>/lib/src/release/jniLibs [-]
            ShadersDirectories            : <ROOT>/lib/src/release/shaders [-]
        ExtraSourceProviders
            ExtraSourceProvider
                ArtifactName                  : _android_test_
                SourceProvider
                    Name                          : androidTestRelease
                    Manifest                      : <ROOT>/lib/src/androidTestRelease/AndroidManifest.xml [-]
                    JavaDirectories               : <ROOT>/lib/src/androidTestRelease/java [-]
                    KotlinDirectories             : <ROOT>/lib/src/androidTestRelease/kotlin [-]
                    KotlinDirectories             : <ROOT>/lib/src/androidTestRelease/java [-]
                    ResourcesDirectories          : <ROOT>/lib/src/androidTestRelease/resources [-]
                    AidlDirectories               : <ROOT>/lib/src/androidTestRelease/aidl [-]
                    RenderscriptDirectories       : <ROOT>/lib/src/androidTestRelease/rs [-]
                    ResDirectories                : <ROOT>/lib/src/androidTestRelease/res [-]
                    AssetsDirectories             : <ROOT>/lib/src/androidTestRelease/assets [-]
                    JniLibsDirectories            : <ROOT>/lib/src/androidTestRelease/jniLibs [-]
                    ShadersDirectories            : <ROOT>/lib/src/androidTestRelease/shaders [-]
        ExtraSourceProviders
            ExtraSourceProvider
                ArtifactName                  : _unit_test_
                SourceProvider
                    Name                          : testRelease
                    Manifest                      : <ROOT>/lib/src/testRelease/AndroidManifest.xml [-]
                    JavaDirectories               : <ROOT>/lib/src/testRelease/java [-]
                    KotlinDirectories             : <ROOT>/lib/src/testRelease/kotlin [-]
                    KotlinDirectories             : <ROOT>/lib/src/testRelease/java [-]
                    ResourcesDirectories          : <ROOT>/lib/src/testRelease/resources [-]
                    AidlDirectories               : <ROOT>/lib/src/testRelease/aidl [-]
                    RenderscriptDirectories       : <ROOT>/lib/src/testRelease/rs [-]
                    ResDirectories                : <ROOT>/lib/src/testRelease/res [-]
                    AssetsDirectories             : <ROOT>/lib/src/testRelease/assets [-]
                    JniLibsDirectories            : <ROOT>/lib/src/testRelease/jniLibs [-]
                    ShadersDirectories            : <ROOT>/lib/src/testRelease/shaders [-]
    SigningConfigs
        SigningConfig
            Name                          : debug
            StoreFile                     : debug.keystore
            StorePassword                 : android
            KeyAlias                      : AndroidDebugKey
    VariantBuildInformation
        VariantBuildInformation
            VariantName                   : debug
            BuildTasksAndOutputInformation
                AssembleTaskName              : assembleDebug
        VariantBuildInformation
            VariantName                   : release
            BuildTasksAndOutputInformation
                AssembleTaskName              : assembleRelease
    IdeVariants
        IdeVariant
            Name                          : debug
            BuildType                     : debug
            DisplayName                   : debug
            InstantAppCompatible          : false
            MinSdkVersion
                ApiLevel                      : 16
                ApiString                     : 16
            TargetSdkVersion
                ApiLevel                      : 32
                ApiString                     : 32
            VersionCode                   : 1
            VersionNameWithSuffix         : 1.0
            DeprecatedPreMergedApplicationId        : com.example.lib
            MainArtifact
                Name                          : MAIN
                CompileTaskName               : compileDebugSources
                AssembleTaskName              : assembleDebug
                IsTestArtifact                : false
                IdeSetupTaskNames             : generateDebugSources
                GeneratedSourceFolders        : <ROOT>/lib/build/generated/aidl_source_output_dir/debug/out [-]
                GeneratedSourceFolders        : <ROOT>/lib/build/generated/ap_generated_sources/debug/out [-]
                GeneratedSourceFolders        : <ROOT>/lib/build/generated/renderscript_source_output_dir/debug/out [-]
                GeneratedSourceFolders        : <ROOT>/lib/build/generated/source/buildConfig/debug [-]
                ClassesFolder                 : <ROOT>/lib/build/intermediates/compile_r_class_jar/debug/R.jar [-]
                ClassesFolder                 : <ROOT>/lib/build/intermediates/javac/debug/classes [-]
                ClassesFolder                 : <ROOT>/lib/build/tmp/kotlin-classes/debug [-]
                Dependencies
                    compileClasspath
                        androidLibrary                : androidx.appcompat:appcompat:1.0.2@aar
                        androidLibrary                : androidx.fragment:fragment:1.0.0@aar
                        androidLibrary                : androidx.vectordrawable:vectordrawable-animated:1.0.0@aar
                        androidLibrary                : androidx.legacy:legacy-support-core-ui:1.0.0@aar
                        androidLibrary                : androidx.legacy:legacy-support-core-utils:1.0.0@aar
                        androidLibrary                : androidx.vectordrawable:vectordrawable:1.0.1@aar
                        androidLibrary                : androidx.loader:loader:1.0.0@aar
                        androidLibrary                : androidx.viewpager:viewpager:1.0.0@aar
                        androidLibrary                : androidx.coordinatorlayout:coordinatorlayout:1.0.0@aar
                        androidLibrary                : androidx.drawerlayout:drawerlayout:1.0.0@aar
                        androidLibrary                : androidx.slidingpanelayout:slidingpanelayout:1.0.0@aar
                        androidLibrary                : androidx.customview:customview:1.0.0@aar
                        androidLibrary                : androidx.swiperefreshlayout:swiperefreshlayout:1.0.0@aar
                        androidLibrary                : androidx.asynclayoutinflater:asynclayoutinflater:1.0.0@aar
                        androidLibrary                : androidx.core:core:1.0.1@aar
                        androidLibrary                : androidx.versionedparcelable:versionedparcelable:1.0.0@aar
                        androidLibrary                : androidx.cursoradapter:cursoradapter:1.0.0@aar
                        androidLibrary                : androidx.lifecycle:lifecycle-runtime:2.0.0@aar
                        androidLibrary                : androidx.documentfile:documentfile:1.0.0@aar
                        androidLibrary                : androidx.localbroadcastmanager:localbroadcastmanager:1.0.0@aar
                        androidLibrary                : androidx.print:print:1.0.0@aar
                        androidLibrary                : androidx.lifecycle:lifecycle-viewmodel:2.0.0@aar
                        androidLibrary                : androidx.lifecycle:lifecycle-livedata:2.0.0@aar
                        androidLibrary                : androidx.lifecycle:lifecycle-livedata-core:2.0.0@aar
                        androidLibrary                : androidx.arch.core:core-runtime:2.0.0@aar
                        androidLibrary                : androidx.interpolator:interpolator:1.0.0@aar
                        javaLibrary                   : org.jetbrains.kotlin:kotlin-stdlib:<KOTLIN_VERSION>@jar
                        javaLibrary                   : org.jetbrains:annotations:13.0@jar
                        javaLibrary                   : androidx.collection:collection:1.0.0@jar
                        javaLibrary                   : androidx.lifecycle:lifecycle-common:2.0.0@jar
                        javaLibrary                   : androidx.arch.core:core-common:2.0.0@jar
                        javaLibrary                   : androidx.annotation:annotation:1.0.0@jar
                    runtimeClasspath
                        androidLibrary                : androidx.appcompat:appcompat:1.0.2@aar
                        androidLibrary                : androidx.fragment:fragment:1.0.0@aar
                        androidLibrary                : androidx.vectordrawable:vectordrawable-animated:1.0.0@aar
                        androidLibrary                : androidx.legacy:legacy-support-core-ui:1.0.0@aar
                        androidLibrary                : androidx.legacy:legacy-support-core-utils:1.0.0@aar
                        androidLibrary                : androidx.vectordrawable:vectordrawable:1.0.1@aar
                        androidLibrary                : androidx.loader:loader:1.0.0@aar
                        androidLibrary                : androidx.viewpager:viewpager:1.0.0@aar
                        androidLibrary                : androidx.coordinatorlayout:coordinatorlayout:1.0.0@aar
                        androidLibrary                : androidx.drawerlayout:drawerlayout:1.0.0@aar
                        androidLibrary                : androidx.slidingpanelayout:slidingpanelayout:1.0.0@aar
                        androidLibrary                : androidx.customview:customview:1.0.0@aar
                        androidLibrary                : androidx.swiperefreshlayout:swiperefreshlayout:1.0.0@aar
                        androidLibrary                : androidx.asynclayoutinflater:asynclayoutinflater:1.0.0@aar
                        androidLibrary                : androidx.core:core:1.0.1@aar
                        androidLibrary                : androidx.versionedparcelable:versionedparcelable:1.0.0@aar
                        androidLibrary                : androidx.cursoradapter:cursoradapter:1.0.0@aar
                        androidLibrary                : androidx.lifecycle:lifecycle-runtime:2.0.0@aar
                        androidLibrary                : androidx.documentfile:documentfile:1.0.0@aar
                        androidLibrary                : androidx.localbroadcastmanager:localbroadcastmanager:1.0.0@aar
                        androidLibrary                : androidx.print:print:1.0.0@aar
                        androidLibrary                : androidx.lifecycle:lifecycle-viewmodel:2.0.0@aar
                        androidLibrary                : androidx.lifecycle:lifecycle-livedata:2.0.0@aar
                        androidLibrary                : androidx.lifecycle:lifecycle-livedata-core:2.0.0@aar
                        androidLibrary                : androidx.arch.core:core-runtime:2.0.0@aar
                        androidLibrary                : androidx.interpolator:interpolator:1.0.0@aar
                        javaLibrary                   : org.jetbrains.kotlin:kotlin-stdlib:<KOTLIN_VERSION>@jar
                        javaLibrary                   : org.jetbrains:annotations:13.0@jar
                        javaLibrary                   : androidx.collection:collection:1.0.0@jar
                        javaLibrary                   : androidx.lifecycle:lifecycle-common:2.0.0@jar
                        javaLibrary                   : androidx.arch.core:core-common:2.0.0@jar
                        javaLibrary                   : androidx.annotation:annotation:1.0.0@jar
                IsSigned                      : false
                CodeShrinker                  : null
                BuildTasksAndOutputInformation
                    AssembleTaskName              : assembleDebug
                GeneratedResourceFolders      : <ROOT>/lib/build/generated/res/rs/debug [-]
                GeneratedResourceFolders      : <ROOT>/lib/build/generated/res/resValues/debug [-]
            AndroidTestArtifact
                Name                          : ANDROID_TEST
                CompileTaskName               : compileDebugAndroidTestSources
                AssembleTaskName              : assembleDebugAndroidTest
                IsTestArtifact                : true
                IdeSetupTaskNames             : generateDebugAndroidTestSources
                GeneratedSourceFolders        : <ROOT>/lib/build/generated/aidl_source_output_dir/debugAndroidTest/out [-]
                GeneratedSourceFolders        : <ROOT>/lib/build/generated/ap_generated_sources/debugAndroidTest/out [-]
                GeneratedSourceFolders        : <ROOT>/lib/build/generated/renderscript_source_output_dir/debugAndroidTest/out [-]
                GeneratedSourceFolders        : <ROOT>/lib/build/generated/source/buildConfig/androidTest/debug [-]
                ClassesFolder                 : <ROOT>/lib/build/intermediates/compile_and_runtime_not_namespaced_r_class_jar/debugAndroidTest/R.jar [-]
                ClassesFolder                 : <ROOT>/lib/build/intermediates/javac/debugAndroidTest/classes [-]
                ClassesFolder                 : <ROOT>/lib/build/tmp/kotlin-classes/debugAndroidTest [-]
                Dependencies
                    compileClasspath
                        module                        : <ROOT>-:lib-MAIN
                        androidLibrary                : androidx.appcompat:appcompat:1.0.2@aar
                        androidLibrary                : androidx.fragment:fragment:1.0.0@aar
                        androidLibrary                : androidx.vectordrawable:vectordrawable-animated:1.0.0@aar
                        androidLibrary                : androidx.legacy:legacy-support-core-ui:1.0.0@aar
                        androidLibrary                : androidx.legacy:legacy-support-core-utils:1.0.0@aar
                        androidLibrary                : androidx.vectordrawable:vectordrawable:1.0.1@aar
                        androidLibrary                : androidx.loader:loader:1.0.0@aar
                        androidLibrary                : androidx.viewpager:viewpager:1.0.0@aar
                        androidLibrary                : androidx.coordinatorlayout:coordinatorlayout:1.0.0@aar
                        androidLibrary                : androidx.drawerlayout:drawerlayout:1.0.0@aar
                        androidLibrary                : androidx.slidingpanelayout:slidingpanelayout:1.0.0@aar
                        androidLibrary                : androidx.customview:customview:1.0.0@aar
                        androidLibrary                : androidx.swiperefreshlayout:swiperefreshlayout:1.0.0@aar
                        androidLibrary                : androidx.asynclayoutinflater:asynclayoutinflater:1.0.0@aar
                        androidLibrary                : androidx.core:core:1.0.1@aar
                        androidLibrary                : androidx.versionedparcelable:versionedparcelable:1.0.0@aar
                        androidLibrary                : androidx.cursoradapter:cursoradapter:1.0.0@aar
                        androidLibrary                : androidx.lifecycle:lifecycle-runtime:2.0.0@aar
                        androidLibrary                : androidx.documentfile:documentfile:1.0.0@aar
                        androidLibrary                : androidx.localbroadcastmanager:localbroadcastmanager:1.0.0@aar
                        androidLibrary                : androidx.print:print:1.0.0@aar
                        androidLibrary                : androidx.lifecycle:lifecycle-viewmodel:2.0.0@aar
                        androidLibrary                : androidx.lifecycle:lifecycle-livedata:2.0.0@aar
                        androidLibrary                : androidx.lifecycle:lifecycle-livedata-core:2.0.0@aar
                        androidLibrary                : androidx.arch.core:core-runtime:2.0.0@aar
                        androidLibrary                : androidx.interpolator:interpolator:1.0.0@aar
                        javaLibrary                   : org.jetbrains.kotlin:kotlin-stdlib:<KOTLIN_VERSION>@jar
                        javaLibrary                   : org.jetbrains:annotations:13.0@jar
                        javaLibrary                   : androidx.collection:collection:1.0.0@jar
                        javaLibrary                   : androidx.lifecycle:lifecycle-common:2.0.0@jar
                        javaLibrary                   : androidx.arch.core:core-common:2.0.0@jar
                        javaLibrary                   : androidx.annotation:annotation:1.0.0@jar
                    runtimeClasspath
                        module                        : <ROOT>-:lib-MAIN
                        androidLibrary                : androidx.appcompat:appcompat:1.0.2@aar
                        androidLibrary                : androidx.fragment:fragment:1.0.0@aar
                        androidLibrary                : androidx.vectordrawable:vectordrawable-animated:1.0.0@aar
                        androidLibrary                : androidx.legacy:legacy-support-core-ui:1.0.0@aar
                        androidLibrary                : androidx.legacy:legacy-support-core-utils:1.0.0@aar
                        androidLibrary                : androidx.vectordrawable:vectordrawable:1.0.1@aar
                        androidLibrary                : androidx.loader:loader:1.0.0@aar
                        androidLibrary                : androidx.viewpager:viewpager:1.0.0@aar
                        androidLibrary                : androidx.coordinatorlayout:coordinatorlayout:1.0.0@aar
                        androidLibrary                : androidx.drawerlayout:drawerlayout:1.0.0@aar
                        androidLibrary                : androidx.slidingpanelayout:slidingpanelayout:1.0.0@aar
                        androidLibrary                : androidx.customview:customview:1.0.0@aar
                        androidLibrary                : androidx.swiperefreshlayout:swiperefreshlayout:1.0.0@aar
                        androidLibrary                : androidx.asynclayoutinflater:asynclayoutinflater:1.0.0@aar
                        androidLibrary                : androidx.core:core:1.0.1@aar
                        androidLibrary                : androidx.versionedparcelable:versionedparcelable:1.0.0@aar
                        androidLibrary                : androidx.cursoradapter:cursoradapter:1.0.0@aar
                        androidLibrary                : androidx.lifecycle:lifecycle-runtime:2.0.0@aar
                        androidLibrary                : androidx.documentfile:documentfile:1.0.0@aar
                        androidLibrary                : androidx.localbroadcastmanager:localbroadcastmanager:1.0.0@aar
                        androidLibrary                : androidx.print:print:1.0.0@aar
                        androidLibrary                : androidx.lifecycle:lifecycle-viewmodel:2.0.0@aar
                        androidLibrary                : androidx.lifecycle:lifecycle-livedata:2.0.0@aar
                        androidLibrary                : androidx.lifecycle:lifecycle-livedata-core:2.0.0@aar
                        androidLibrary                : androidx.arch.core:core-runtime:2.0.0@aar
                        androidLibrary                : androidx.interpolator:interpolator:1.0.0@aar
                        javaLibrary                   : org.jetbrains.kotlin:kotlin-stdlib:<KOTLIN_VERSION>@jar
                        javaLibrary                   : org.jetbrains:annotations:13.0@jar
                        javaLibrary                   : androidx.collection:collection:1.0.0@jar
                        javaLibrary                   : androidx.lifecycle:lifecycle-common:2.0.0@jar
                        javaLibrary                   : androidx.arch.core:core-common:2.0.0@jar
                        javaLibrary                   : androidx.annotation:annotation:1.0.0@jar
                ApplicationId                 : com.example.lib.test
                SigningConfigName             : debug
                IsSigned                      : true
                CodeShrinker                  : null
                BuildTasksAndOutputInformation
                    AssembleTaskName              : assembleDebugAndroidTest
                    AssembleTaskOutputListingFile : <ROOT>/lib/build/outputs/apk/androidTest/debug/output-metadata.json [-]
                GeneratedResourceFolders      : <ROOT>/lib/build/generated/res/rs/androidTest/debug [-]
                GeneratedResourceFolders      : <ROOT>/lib/build/generated/res/resValues/androidTest/debug [-]
                TestOptions
                    AnimationsDisabled            : false
                    Execution                     : HOST
            UnitTestArtifact
                Name                          : UNIT_TEST
                CompileTaskName               : compileDebugUnitTestSources
                AssembleTaskName              : assembleDebugUnitTest
                IsTestArtifact                : true
                IdeSetupTaskNames             : createMockableJar
                GeneratedSourceFolders        : <ROOT>/lib/build/generated/ap_generated_sources/debugUnitTest/out [-]
                ClassesFolder                 : <ROOT>/lib/build/intermediates/compile_and_runtime_not_namespaced_r_class_jar/debugUnitTest/R.jar [-]
                ClassesFolder                 : <ROOT>/lib/build/intermediates/javac/debugUnitTest/classes [-]
                ClassesFolder                 : <ROOT>/lib/build/tmp/kotlin-classes/debugUnitTest [-]
                Dependencies
                    compileClasspath
                        module                        : <ROOT>-:lib-MAIN
                        androidLibrary                : androidx.appcompat:appcompat:1.0.2@aar
                        androidLibrary                : androidx.fragment:fragment:1.0.0@aar
                        androidLibrary                : androidx.vectordrawable:vectordrawable-animated:1.0.0@aar
                        androidLibrary                : androidx.legacy:legacy-support-core-ui:1.0.0@aar
                        androidLibrary                : androidx.legacy:legacy-support-core-utils:1.0.0@aar
                        androidLibrary                : androidx.vectordrawable:vectordrawable:1.0.1@aar
                        androidLibrary                : androidx.loader:loader:1.0.0@aar
                        androidLibrary                : androidx.viewpager:viewpager:1.0.0@aar
                        androidLibrary                : androidx.coordinatorlayout:coordinatorlayout:1.0.0@aar
                        androidLibrary                : androidx.drawerlayout:drawerlayout:1.0.0@aar
                        androidLibrary                : androidx.slidingpanelayout:slidingpanelayout:1.0.0@aar
                        androidLibrary                : androidx.customview:customview:1.0.0@aar
                        androidLibrary                : androidx.swiperefreshlayout:swiperefreshlayout:1.0.0@aar
                        androidLibrary                : androidx.asynclayoutinflater:asynclayoutinflater:1.0.0@aar
                        androidLibrary                : androidx.core:core:1.0.1@aar
                        androidLibrary                : androidx.versionedparcelable:versionedparcelable:1.0.0@aar
                        androidLibrary                : androidx.cursoradapter:cursoradapter:1.0.0@aar
                        androidLibrary                : androidx.lifecycle:lifecycle-runtime:2.0.0@aar
                        androidLibrary                : androidx.documentfile:documentfile:1.0.0@aar
                        androidLibrary                : androidx.localbroadcastmanager:localbroadcastmanager:1.0.0@aar
                        androidLibrary                : androidx.print:print:1.0.0@aar
                        androidLibrary                : androidx.lifecycle:lifecycle-viewmodel:2.0.0@aar
                        androidLibrary                : androidx.lifecycle:lifecycle-livedata:2.0.0@aar
                        androidLibrary                : androidx.lifecycle:lifecycle-livedata-core:2.0.0@aar
                        androidLibrary                : androidx.arch.core:core-runtime:2.0.0@aar
                        androidLibrary                : androidx.interpolator:interpolator:1.0.0@aar
                        javaLibrary                   : org.jetbrains.kotlin:kotlin-stdlib:<KOTLIN_VERSION>@jar
                        javaLibrary                   : org.jetbrains:annotations:13.0@jar
                        javaLibrary                   : androidx.collection:collection:1.0.0@jar
                        javaLibrary                   : androidx.lifecycle:lifecycle-common:2.0.0@jar
                        javaLibrary                   : androidx.arch.core:core-common:2.0.0@jar
                        javaLibrary                   : androidx.annotation:annotation:1.0.0@jar
                    runtimeClasspath
                        module                        : <ROOT>-:lib-MAIN
                        androidLibrary                : androidx.appcompat:appcompat:1.0.2@aar
                        androidLibrary                : androidx.fragment:fragment:1.0.0@aar
                        androidLibrary                : androidx.vectordrawable:vectordrawable-animated:1.0.0@aar
                        androidLibrary                : androidx.legacy:legacy-support-core-ui:1.0.0@aar
                        androidLibrary                : androidx.legacy:legacy-support-core-utils:1.0.0@aar
                        androidLibrary                : androidx.vectordrawable:vectordrawable:1.0.1@aar
                        androidLibrary                : androidx.loader:loader:1.0.0@aar
                        androidLibrary                : androidx.viewpager:viewpager:1.0.0@aar
                        androidLibrary                : androidx.coordinatorlayout:coordinatorlayout:1.0.0@aar
                        androidLibrary                : androidx.drawerlayout:drawerlayout:1.0.0@aar
                        androidLibrary                : androidx.slidingpanelayout:slidingpanelayout:1.0.0@aar
                        androidLibrary                : androidx.customview:customview:1.0.0@aar
                        androidLibrary                : androidx.swiperefreshlayout:swiperefreshlayout:1.0.0@aar
                        androidLibrary                : androidx.asynclayoutinflater:asynclayoutinflater:1.0.0@aar
                        androidLibrary                : androidx.core:core:1.0.1@aar
                        androidLibrary                : androidx.versionedparcelable:versionedparcelable:1.0.0@aar
                        androidLibrary                : androidx.cursoradapter:cursoradapter:1.0.0@aar
                        androidLibrary                : androidx.lifecycle:lifecycle-runtime:2.0.0@aar
                        androidLibrary                : androidx.documentfile:documentfile:1.0.0@aar
                        androidLibrary                : androidx.localbroadcastmanager:localbroadcastmanager:1.0.0@aar
                        androidLibrary                : androidx.print:print:1.0.0@aar
                        androidLibrary                : androidx.lifecycle:lifecycle-viewmodel:2.0.0@aar
                        androidLibrary                : androidx.lifecycle:lifecycle-livedata:2.0.0@aar
                        androidLibrary                : androidx.lifecycle:lifecycle-livedata-core:2.0.0@aar
                        androidLibrary                : androidx.arch.core:core-runtime:2.0.0@aar
                        androidLibrary                : androidx.interpolator:interpolator:1.0.0@aar
                        javaLibrary                   : org.jetbrains.kotlin:kotlin-stdlib:<KOTLIN_VERSION>@jar
                        javaLibrary                   : org.jetbrains:annotations:13.0@jar
                        javaLibrary                   : androidx.collection:collection:1.0.0@jar
                        javaLibrary                   : androidx.lifecycle:lifecycle-common:2.0.0@jar
                        javaLibrary                   : androidx.arch.core:core-common:2.0.0@jar
                        javaLibrary                   : androidx.annotation:annotation:1.0.0@jar
                MockablePlatformJar           : <GRADLE>/caches/<TRANSFORMS>/xxxxxxxxxxxxxxxxxxxxxxxxxxxxxxxx/transformed/android.jar
    kotlinGradleModel             : KotlinGradleModelImpl
        additionalVisibleSourceSets
            debug                         : <empty>
            - debugAndroidTest            : debug
            - debugAndroidTest            : main
            - debugUnitTest               : debug
            - debugUnitTest               : main
        compilerArgumentsBySourceSet
            debug
                compilerArguments             : K2JVMCompilerArguments
                    allowNoSourceFiles            : true
                    assertionsMode                : legacy
                    backendThreads                : 1
                    destination                   : <ROOT>/lib/build/tmp/kotlin-classes/debug
                    jvmDefault                    : disable
                    jvmTarget                     : 1.8
                    moduleName                    : lib_debug
                    noJdk                         : true
                    noReflect                     : true
                    noStdlib                      : true
                    serializeIr                   : none
                    autoAdvanceApiVersion         : true
                    autoAdvanceLanguageVersion    : true
                    explicitApi                   : disable
                    explicitReturnTypes           : disable
                    useFirLT                      : true
            debugAndroidTest
                compilerArguments             : K2JVMCompilerArguments
                    allowNoSourceFiles            : true
                    assertionsMode                : legacy
                    backendThreads                : 1
                    destination                   : <ROOT>/lib/build/tmp/kotlin-classes/debugAndroidTest
                    jvmDefault                    : disable
                    jvmTarget                     : 1.8
                    moduleName                    : lib_debugAndroidTest
                    noJdk                         : true
                    noReflect                     : true
                    noStdlib                      : true
                    serializeIr                   : none
                    autoAdvanceApiVersion         : true
                    autoAdvanceLanguageVersion    : true
                    explicitApi                   : disable
                    explicitReturnTypes           : disable
                    useFirLT                      : true
            debugUnitTest
                compilerArguments             : K2JVMCompilerArguments
                    allowNoSourceFiles            : true
                    assertionsMode                : legacy
                    backendThreads                : 1
                    destination                   : <ROOT>/lib/build/tmp/kotlin-classes/debugUnitTest
                    jvmDefault                    : disable
                    jvmTarget                     : 1.8
                    moduleName                    : lib_debugUnitTest
                    noJdk                         : true
                    noReflect                     : true
                    noStdlib                      : true
                    serializeIr                   : none
                    autoAdvanceApiVersion         : true
                    autoAdvanceLanguageVersion    : true
                    explicitApi                   : disable
                    explicitReturnTypes           : disable
                    useFirLT                      : true
        gradleUserHome                : <GRADLE>
        hasKotlinPlugin               : true
        kotlinGradlePluginVersion     : KotlinGradlePluginVersionImpl
            major                         : 1
            minor                         : 9
            patch                         : 23
            versionString                 : 1.9.23
        kotlinTarget                  : kotlin-android
        kotlinTaskProperties
            debug                         : KotlinTaskPropertiesImpl
                incremental                   : true
                pluginVersion                 : <CUT>
                - pureKotlinSourceFolders     : <ROOT>/lib/src/debug/kotlin [-]
                - pureKotlinSourceFolders     : <ROOT>/lib/src/debug/java [-]
            debugAndroidTest              : KotlinTaskPropertiesImpl
                incremental                   : true
                pluginVersion                 : <CUT>
                - pureKotlinSourceFolders     : <ROOT>/lib/src/debugAndroidTest/kotlin [-]
            debugUnitTest                 : KotlinTaskPropertiesImpl
                incremental                   : true
                pluginVersion                 : <CUT>
                - pureKotlinSourceFolders     : <ROOT>/lib/src/debugUnitTest/kotlin [-]
    externalProject               : :lib (DefaultExternalProject) (*seen*)
MODULE                        : MainActivity.lib.androidTest
MODULE                        : MainActivity.lib.main
MODULE                        : MainActivity.lib.unitTest<|MERGE_RESOLUTION|>--- conflicted
+++ resolved
@@ -1597,8 +1597,6 @@
                             qName                         : :lib:testReleaseUnitTest
         sourceSetModel                : DefaultGradleSourceSetModel
         taskModel                     : DefaultGradleTaskModel
-<<<<<<< HEAD
-=======
             tasks
                 test                          : test (DefaultExternalTask)
                     qName                         : :javaLib:test
@@ -1614,7 +1612,6 @@
                     qName                         : :app:testRemoteDebugUnitTest
                 testRemoteReleaseUnitTest     : testRemoteReleaseUnitTest (DefaultExternalTask)
                     qName                         : :app:testRemoteReleaseUnitTest
->>>>>>> 8b7d83e8
 MODULE                        : MainActivity.app
     GradleModuleModel
         agpVersion                    : 7.0.0
@@ -1683,10 +1680,7 @@
         MlModelBindingEnabled         : false
         AndroidResourcesEnabled       : true
         DataBindingEnabled            : false
-<<<<<<< HEAD
-=======
         GenerateManifestClass         : false
->>>>>>> 8b7d83e8
     - basicVariant:               : localDebug
         applicationId                 : com.example.mainactivity
         testApplicationId             : com.example.mainactivity.test
@@ -2544,10 +2538,7 @@
         MlModelBindingEnabled         : false
         AndroidResourcesEnabled       : true
         DataBindingEnabled            : false
-<<<<<<< HEAD
-=======
         GenerateManifestClass         : false
->>>>>>> 8b7d83e8
     - basicVariant:               : debug
         testApplicationId             : com.example.lib.test
         buildType                     : debug
