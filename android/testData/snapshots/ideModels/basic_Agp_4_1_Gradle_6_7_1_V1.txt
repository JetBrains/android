--- conflicted
+++ resolved
@@ -651,10 +651,7 @@
         MlModelBindingEnabled         : false
         AndroidResourcesEnabled       : true
         DataBindingEnabled            : false
-<<<<<<< HEAD
-=======
         GenerateManifestClass         : false
->>>>>>> 8b7d83e8
     - basicVariant:               : debug
         applicationId                 : com.android.tests.basic.debug
         testApplicationId             : com.android.tests.basic.debug.test
