MODULE                        : MainActivity
    ExternalModuleGroup           :
    ExternalModuleVersion         : unspecified
    LinkedProjectId               : MainActivity
    LinkedProjectPath             : <ROOT>
    RootProjectPath               : <ROOT>
    COMPILER_MODULE_EXTENSION
        compilerSourceOutputPath      : file://<ROOT>/build/classes/production/MainActivity [-]
        compilerTestOutputPath        : file://<ROOT>/build/classes/test/MainActivity [-]
        isCompilerPathInherited       : true
        isExcludeOutput               : true
    ModuleFile                    : <ROOT>/.idea/modules/MainActivity.iml [-]
    ModuleTypeName                : JAVA_MODULE
    CONENT_ENTRY                  : file://<ROOT>
        EXCLUDE_FOLDER                : file://<ROOT>/.gradle
        EXCLUDE_FOLDER                : file://<ROOT>/build [-]
    JDK                           : <NAME_CUT> JavaSDK
    *isInherited                  : true
    ORDER_ENTRY                   : <Module source>
    BUILD_TASKS
        TEST_COMPILE_MODE             : All
        TEST_COMPILE_MODE             : Android tests
        TEST_COMPILE_MODE             : Unit tests
        TEST_COMPILE_MODE             : None
LIBRARY_TABLE
    - library                     : androidx.appcompat:appcompat:1.0.2@aar (IdeAndroidLibraryImpl)
        aidlFolder                    : <GRADLE>/caches/transforms-3/xxxxxxxxxxxxxxxxxxxxxxxxxxxxxxxx/transformed/appcompat-1.0.2/aidl [-]
        artifact                      : <M2>/androidx/appcompat/appcompat/1.0.2/appcompat-1.0.2.aar
        artifactAddress               : androidx.appcompat:appcompat:1.0.2@aar
        assetsFolder                  : <GRADLE>/caches/transforms-3/xxxxxxxxxxxxxxxxxxxxxxxxxxxxxxxx/transformed/appcompat-1.0.2/assets [-]
        - compileJarFiles             : <GRADLE>/caches/transforms-3/xxxxxxxxxxxxxxxxxxxxxxxxxxxxxxxx/transformed/appcompat-1.0.2/jars/classes.jar
        component                     : androidx.appcompat:appcompat:1.0.2
        externalAnnotations           : <GRADLE>/caches/transforms-3/xxxxxxxxxxxxxxxxxxxxxxxxxxxxxxxx/transformed/appcompat-1.0.2/annotations.zip
        folder                        : <GRADLE>/caches/transforms-3/xxxxxxxxxxxxxxxxxxxxxxxxxxxxxxxx/transformed/appcompat-1.0.2
        jniFolder                     : <GRADLE>/caches/transforms-3/xxxxxxxxxxxxxxxxxxxxxxxxxxxxxxxx/transformed/appcompat-1.0.2/jni [-]
        manifest                      : <GRADLE>/caches/transforms-3/xxxxxxxxxxxxxxxxxxxxxxxxxxxxxxxx/transformed/appcompat-1.0.2/AndroidManifest.xml
        proguardRules                 : <GRADLE>/caches/transforms-3/xxxxxxxxxxxxxxxxxxxxxxxxxxxxxxxx/transformed/appcompat-1.0.2/proguard.txt
        publicResources               : <GRADLE>/caches/transforms-3/xxxxxxxxxxxxxxxxxxxxxxxxxxxxxxxx/transformed/appcompat-1.0.2/public.txt
        renderscriptFolder            : <GRADLE>/caches/transforms-3/xxxxxxxxxxxxxxxxxxxxxxxxxxxxxxxx/transformed/appcompat-1.0.2/rs [-]
        resFolder                     : <GRADLE>/caches/transforms-3/xxxxxxxxxxxxxxxxxxxxxxxxxxxxxxxx/transformed/appcompat-1.0.2/res
        resStaticLibrary              : <GRADLE>/caches/transforms-3/xxxxxxxxxxxxxxxxxxxxxxxxxxxxxxxx/transformed/appcompat-1.0.2/res.apk [-]
        - runtimeJarFiles             : <GRADLE>/caches/transforms-3/xxxxxxxxxxxxxxxxxxxxxxxxxxxxxxxx/transformed/appcompat-1.0.2/jars/classes.jar
        symbolFile                    : <GRADLE>/caches/transforms-3/xxxxxxxxxxxxxxxxxxxxxxxxxxxxxxxx/transformed/appcompat-1.0.2/R.txt
    - library                     : androidx.arch.core:core-runtime:2.0.0@aar (IdeAndroidLibraryImpl)
        aidlFolder                    : <GRADLE>/caches/transforms-3/xxxxxxxxxxxxxxxxxxxxxxxxxxxxxxxx/transformed/core-runtime-2.0.0/aidl [-]
        artifact                      : <M2>/androidx/arch/core/core-runtime/2.0.0/core-runtime-2.0.0.aar
        artifactAddress               : androidx.arch.core:core-runtime:2.0.0@aar
        assetsFolder                  : <GRADLE>/caches/transforms-3/xxxxxxxxxxxxxxxxxxxxxxxxxxxxxxxx/transformed/core-runtime-2.0.0/assets [-]
        - compileJarFiles             : <GRADLE>/caches/transforms-3/xxxxxxxxxxxxxxxxxxxxxxxxxxxxxxxx/transformed/core-runtime-2.0.0/jars/classes.jar
        component                     : androidx.arch.core:core-runtime:2.0.0
        externalAnnotations           : <GRADLE>/caches/transforms-3/xxxxxxxxxxxxxxxxxxxxxxxxxxxxxxxx/transformed/core-runtime-2.0.0/annotations.zip [-]
        folder                        : <GRADLE>/caches/transforms-3/xxxxxxxxxxxxxxxxxxxxxxxxxxxxxxxx/transformed/core-runtime-2.0.0
        jniFolder                     : <GRADLE>/caches/transforms-3/xxxxxxxxxxxxxxxxxxxxxxxxxxxxxxxx/transformed/core-runtime-2.0.0/jni [-]
        manifest                      : <GRADLE>/caches/transforms-3/xxxxxxxxxxxxxxxxxxxxxxxxxxxxxxxx/transformed/core-runtime-2.0.0/AndroidManifest.xml
        proguardRules                 : <GRADLE>/caches/transforms-3/xxxxxxxxxxxxxxxxxxxxxxxxxxxxxxxx/transformed/core-runtime-2.0.0/proguard.txt [-]
        publicResources               : <GRADLE>/caches/transforms-3/xxxxxxxxxxxxxxxxxxxxxxxxxxxxxxxx/transformed/core-runtime-2.0.0/public.txt [-]
        renderscriptFolder            : <GRADLE>/caches/transforms-3/xxxxxxxxxxxxxxxxxxxxxxxxxxxxxxxx/transformed/core-runtime-2.0.0/rs [-]
        resFolder                     : <GRADLE>/caches/transforms-3/xxxxxxxxxxxxxxxxxxxxxxxxxxxxxxxx/transformed/core-runtime-2.0.0/res [-]
        resStaticLibrary              : <GRADLE>/caches/transforms-3/xxxxxxxxxxxxxxxxxxxxxxxxxxxxxxxx/transformed/core-runtime-2.0.0/res.apk [-]
        - runtimeJarFiles             : <GRADLE>/caches/transforms-3/xxxxxxxxxxxxxxxxxxxxxxxxxxxxxxxx/transformed/core-runtime-2.0.0/jars/classes.jar
        symbolFile                    : <GRADLE>/caches/transforms-3/xxxxxxxxxxxxxxxxxxxxxxxxxxxxxxxx/transformed/core-runtime-2.0.0/R.txt
    - library                     : androidx.asynclayoutinflater:asynclayoutinflater:1.0.0@aar (IdeAndroidLibraryImpl)
        aidlFolder                    : <GRADLE>/caches/transforms-3/xxxxxxxxxxxxxxxxxxxxxxxxxxxxxxxx/transformed/asynclayoutinflater-1.0.0/aidl [-]
        artifact                      : <M2>/androidx/asynclayoutinflater/asynclayoutinflater/1.0.0/asynclayoutinflater-1.0.0.aar
        artifactAddress               : androidx.asynclayoutinflater:asynclayoutinflater:1.0.0@aar
        assetsFolder                  : <GRADLE>/caches/transforms-3/xxxxxxxxxxxxxxxxxxxxxxxxxxxxxxxx/transformed/asynclayoutinflater-1.0.0/assets [-]
        - compileJarFiles             : <GRADLE>/caches/transforms-3/xxxxxxxxxxxxxxxxxxxxxxxxxxxxxxxx/transformed/asynclayoutinflater-1.0.0/jars/classes.jar
        component                     : androidx.asynclayoutinflater:asynclayoutinflater:1.0.0
        externalAnnotations           : <GRADLE>/caches/transforms-3/xxxxxxxxxxxxxxxxxxxxxxxxxxxxxxxx/transformed/asynclayoutinflater-1.0.0/annotations.zip [-]
        folder                        : <GRADLE>/caches/transforms-3/xxxxxxxxxxxxxxxxxxxxxxxxxxxxxxxx/transformed/asynclayoutinflater-1.0.0
        jniFolder                     : <GRADLE>/caches/transforms-3/xxxxxxxxxxxxxxxxxxxxxxxxxxxxxxxx/transformed/asynclayoutinflater-1.0.0/jni [-]
        manifest                      : <GRADLE>/caches/transforms-3/xxxxxxxxxxxxxxxxxxxxxxxxxxxxxxxx/transformed/asynclayoutinflater-1.0.0/AndroidManifest.xml
        proguardRules                 : <GRADLE>/caches/transforms-3/xxxxxxxxxxxxxxxxxxxxxxxxxxxxxxxx/transformed/asynclayoutinflater-1.0.0/proguard.txt [-]
        publicResources               : <GRADLE>/caches/transforms-3/xxxxxxxxxxxxxxxxxxxxxxxxxxxxxxxx/transformed/asynclayoutinflater-1.0.0/public.txt [-]
        renderscriptFolder            : <GRADLE>/caches/transforms-3/xxxxxxxxxxxxxxxxxxxxxxxxxxxxxxxx/transformed/asynclayoutinflater-1.0.0/rs [-]
        resFolder                     : <GRADLE>/caches/transforms-3/xxxxxxxxxxxxxxxxxxxxxxxxxxxxxxxx/transformed/asynclayoutinflater-1.0.0/res [-]
        resStaticLibrary              : <GRADLE>/caches/transforms-3/xxxxxxxxxxxxxxxxxxxxxxxxxxxxxxxx/transformed/asynclayoutinflater-1.0.0/res.apk [-]
        - runtimeJarFiles             : <GRADLE>/caches/transforms-3/xxxxxxxxxxxxxxxxxxxxxxxxxxxxxxxx/transformed/asynclayoutinflater-1.0.0/jars/classes.jar
        symbolFile                    : <GRADLE>/caches/transforms-3/xxxxxxxxxxxxxxxxxxxxxxxxxxxxxxxx/transformed/asynclayoutinflater-1.0.0/R.txt
    - library                     : androidx.coordinatorlayout:coordinatorlayout:1.0.0@aar (IdeAndroidLibraryImpl)
        aidlFolder                    : <GRADLE>/caches/transforms-3/xxxxxxxxxxxxxxxxxxxxxxxxxxxxxxxx/transformed/coordinatorlayout-1.0.0/aidl [-]
        artifact                      : <M2>/androidx/coordinatorlayout/coordinatorlayout/1.0.0/coordinatorlayout-1.0.0.aar
        artifactAddress               : androidx.coordinatorlayout:coordinatorlayout:1.0.0@aar
        assetsFolder                  : <GRADLE>/caches/transforms-3/xxxxxxxxxxxxxxxxxxxxxxxxxxxxxxxx/transformed/coordinatorlayout-1.0.0/assets [-]
        - compileJarFiles             : <GRADLE>/caches/transforms-3/xxxxxxxxxxxxxxxxxxxxxxxxxxxxxxxx/transformed/coordinatorlayout-1.0.0/jars/classes.jar
        component                     : androidx.coordinatorlayout:coordinatorlayout:1.0.0
        externalAnnotations           : <GRADLE>/caches/transforms-3/xxxxxxxxxxxxxxxxxxxxxxxxxxxxxxxx/transformed/coordinatorlayout-1.0.0/annotations.zip
        folder                        : <GRADLE>/caches/transforms-3/xxxxxxxxxxxxxxxxxxxxxxxxxxxxxxxx/transformed/coordinatorlayout-1.0.0
        jniFolder                     : <GRADLE>/caches/transforms-3/xxxxxxxxxxxxxxxxxxxxxxxxxxxxxxxx/transformed/coordinatorlayout-1.0.0/jni [-]
        manifest                      : <GRADLE>/caches/transforms-3/xxxxxxxxxxxxxxxxxxxxxxxxxxxxxxxx/transformed/coordinatorlayout-1.0.0/AndroidManifest.xml
        proguardRules                 : <GRADLE>/caches/transforms-3/xxxxxxxxxxxxxxxxxxxxxxxxxxxxxxxx/transformed/coordinatorlayout-1.0.0/proguard.txt
        publicResources               : <GRADLE>/caches/transforms-3/xxxxxxxxxxxxxxxxxxxxxxxxxxxxxxxx/transformed/coordinatorlayout-1.0.0/public.txt
        renderscriptFolder            : <GRADLE>/caches/transforms-3/xxxxxxxxxxxxxxxxxxxxxxxxxxxxxxxx/transformed/coordinatorlayout-1.0.0/rs [-]
        resFolder                     : <GRADLE>/caches/transforms-3/xxxxxxxxxxxxxxxxxxxxxxxxxxxxxxxx/transformed/coordinatorlayout-1.0.0/res
        resStaticLibrary              : <GRADLE>/caches/transforms-3/xxxxxxxxxxxxxxxxxxxxxxxxxxxxxxxx/transformed/coordinatorlayout-1.0.0/res.apk [-]
        - runtimeJarFiles             : <GRADLE>/caches/transforms-3/xxxxxxxxxxxxxxxxxxxxxxxxxxxxxxxx/transformed/coordinatorlayout-1.0.0/jars/classes.jar
        symbolFile                    : <GRADLE>/caches/transforms-3/xxxxxxxxxxxxxxxxxxxxxxxxxxxxxxxx/transformed/coordinatorlayout-1.0.0/R.txt
    - library                     : androidx.core:core-ktx:1.0.1@aar (IdeAndroidLibraryImpl)
        aidlFolder                    : <GRADLE>/caches/transforms-3/xxxxxxxxxxxxxxxxxxxxxxxxxxxxxxxx/transformed/core-ktx-1.0.1/aidl [-]
        artifact                      : <M2>/androidx/core/core-ktx/1.0.1/core-ktx-1.0.1.aar
        artifactAddress               : androidx.core:core-ktx:1.0.1@aar
        assetsFolder                  : <GRADLE>/caches/transforms-3/xxxxxxxxxxxxxxxxxxxxxxxxxxxxxxxx/transformed/core-ktx-1.0.1/assets [-]
        - compileJarFiles             : <GRADLE>/caches/transforms-3/xxxxxxxxxxxxxxxxxxxxxxxxxxxxxxxx/transformed/core-ktx-1.0.1/jars/classes.jar
        component                     : androidx.core:core-ktx:1.0.1
        externalAnnotations           : <GRADLE>/caches/transforms-3/xxxxxxxxxxxxxxxxxxxxxxxxxxxxxxxx/transformed/core-ktx-1.0.1/annotations.zip [-]
        folder                        : <GRADLE>/caches/transforms-3/xxxxxxxxxxxxxxxxxxxxxxxxxxxxxxxx/transformed/core-ktx-1.0.1
        jniFolder                     : <GRADLE>/caches/transforms-3/xxxxxxxxxxxxxxxxxxxxxxxxxxxxxxxx/transformed/core-ktx-1.0.1/jni [-]
        manifest                      : <GRADLE>/caches/transforms-3/xxxxxxxxxxxxxxxxxxxxxxxxxxxxxxxx/transformed/core-ktx-1.0.1/AndroidManifest.xml
        proguardRules                 : <GRADLE>/caches/transforms-3/xxxxxxxxxxxxxxxxxxxxxxxxxxxxxxxx/transformed/core-ktx-1.0.1/proguard.txt [-]
        publicResources               : <GRADLE>/caches/transforms-3/xxxxxxxxxxxxxxxxxxxxxxxxxxxxxxxx/transformed/core-ktx-1.0.1/public.txt [-]
        renderscriptFolder            : <GRADLE>/caches/transforms-3/xxxxxxxxxxxxxxxxxxxxxxxxxxxxxxxx/transformed/core-ktx-1.0.1/rs [-]
        resFolder                     : <GRADLE>/caches/transforms-3/xxxxxxxxxxxxxxxxxxxxxxxxxxxxxxxx/transformed/core-ktx-1.0.1/res [-]
        resStaticLibrary              : <GRADLE>/caches/transforms-3/xxxxxxxxxxxxxxxxxxxxxxxxxxxxxxxx/transformed/core-ktx-1.0.1/res.apk [-]
        - runtimeJarFiles             : <GRADLE>/caches/transforms-3/xxxxxxxxxxxxxxxxxxxxxxxxxxxxxxxx/transformed/core-ktx-1.0.1/jars/classes.jar
        symbolFile                    : <GRADLE>/caches/transforms-3/xxxxxxxxxxxxxxxxxxxxxxxxxxxxxxxx/transformed/core-ktx-1.0.1/R.txt
    - library                     : androidx.core:core:1.0.0@aar (IdeAndroidLibraryImpl)
        aidlFolder                    : <GRADLE>/caches/transforms-3/xxxxxxxxxxxxxxxxxxxxxxxxxxxxxxxx/transformed/core-1.0.0/aidl
        artifact                      : <M2>/androidx/core/core/1.0.0/core-1.0.0.aar
        artifactAddress               : androidx.core:core:1.0.0@aar
        assetsFolder                  : <GRADLE>/caches/transforms-3/xxxxxxxxxxxxxxxxxxxxxxxxxxxxxxxx/transformed/core-1.0.0/assets [-]
        - compileJarFiles             : <GRADLE>/caches/transforms-3/xxxxxxxxxxxxxxxxxxxxxxxxxxxxxxxx/transformed/core-1.0.0/jars/classes.jar
        component                     : androidx.core:core:1.0.0
        externalAnnotations           : <GRADLE>/caches/transforms-3/xxxxxxxxxxxxxxxxxxxxxxxxxxxxxxxx/transformed/core-1.0.0/annotations.zip
        folder                        : <GRADLE>/caches/transforms-3/xxxxxxxxxxxxxxxxxxxxxxxxxxxxxxxx/transformed/core-1.0.0
        jniFolder                     : <GRADLE>/caches/transforms-3/xxxxxxxxxxxxxxxxxxxxxxxxxxxxxxxx/transformed/core-1.0.0/jni [-]
        manifest                      : <GRADLE>/caches/transforms-3/xxxxxxxxxxxxxxxxxxxxxxxxxxxxxxxx/transformed/core-1.0.0/AndroidManifest.xml
        proguardRules                 : <GRADLE>/caches/transforms-3/xxxxxxxxxxxxxxxxxxxxxxxxxxxxxxxx/transformed/core-1.0.0/proguard.txt
        publicResources               : <GRADLE>/caches/transforms-3/xxxxxxxxxxxxxxxxxxxxxxxxxxxxxxxx/transformed/core-1.0.0/public.txt
        renderscriptFolder            : <GRADLE>/caches/transforms-3/xxxxxxxxxxxxxxxxxxxxxxxxxxxxxxxx/transformed/core-1.0.0/rs [-]
        resFolder                     : <GRADLE>/caches/transforms-3/xxxxxxxxxxxxxxxxxxxxxxxxxxxxxxxx/transformed/core-1.0.0/res
        resStaticLibrary              : <GRADLE>/caches/transforms-3/xxxxxxxxxxxxxxxxxxxxxxxxxxxxxxxx/transformed/core-1.0.0/res.apk [-]
        - runtimeJarFiles             : <GRADLE>/caches/transforms-3/xxxxxxxxxxxxxxxxxxxxxxxxxxxxxxxx/transformed/core-1.0.0/jars/classes.jar
        symbolFile                    : <GRADLE>/caches/transforms-3/xxxxxxxxxxxxxxxxxxxxxxxxxxxxxxxx/transformed/core-1.0.0/R.txt
<<<<<<< HEAD
    - library                     : androidx.lifecycle:lifecycle-runtime:2.0.0@aar (IdeAndroidLibraryImpl)
        aidlFolder                    : <GRADLE>/caches/transforms-3/xxxxxxxxxxxxxxxxxxxxxxxxxxxxxxxx/transformed/lifecycle-runtime-2.0.0/aidl [-]
        artifact                      : <M2>/androidx/lifecycle/lifecycle-runtime/2.0.0/lifecycle-runtime-2.0.0.aar
        artifactAddress               : androidx.lifecycle:lifecycle-runtime:2.0.0@aar
        assetsFolder                  : <GRADLE>/caches/transforms-3/xxxxxxxxxxxxxxxxxxxxxxxxxxxxxxxx/transformed/lifecycle-runtime-2.0.0/assets [-]
        - compileJarFiles             : <GRADLE>/caches/transforms-3/xxxxxxxxxxxxxxxxxxxxxxxxxxxxxxxx/transformed/lifecycle-runtime-2.0.0/jars/classes.jar
        component                     : androidx.lifecycle:lifecycle-runtime:2.0.0
        externalAnnotations           : <GRADLE>/caches/transforms-3/xxxxxxxxxxxxxxxxxxxxxxxxxxxxxxxx/transformed/lifecycle-runtime-2.0.0/annotations.zip [-]
        folder                        : <GRADLE>/caches/transforms-3/xxxxxxxxxxxxxxxxxxxxxxxxxxxxxxxx/transformed/lifecycle-runtime-2.0.0
        jniFolder                     : <GRADLE>/caches/transforms-3/xxxxxxxxxxxxxxxxxxxxxxxxxxxxxxxx/transformed/lifecycle-runtime-2.0.0/jni [-]
        manifest                      : <GRADLE>/caches/transforms-3/xxxxxxxxxxxxxxxxxxxxxxxxxxxxxxxx/transformed/lifecycle-runtime-2.0.0/AndroidManifest.xml
        proguardRules                 : <GRADLE>/caches/transforms-3/xxxxxxxxxxxxxxxxxxxxxxxxxxxxxxxx/transformed/lifecycle-runtime-2.0.0/proguard.txt
        publicResources               : <GRADLE>/caches/transforms-3/xxxxxxxxxxxxxxxxxxxxxxxxxxxxxxxx/transformed/lifecycle-runtime-2.0.0/public.txt [-]
        renderscriptFolder            : <GRADLE>/caches/transforms-3/xxxxxxxxxxxxxxxxxxxxxxxxxxxxxxxx/transformed/lifecycle-runtime-2.0.0/rs [-]
        resFolder                     : <GRADLE>/caches/transforms-3/xxxxxxxxxxxxxxxxxxxxxxxxxxxxxxxx/transformed/lifecycle-runtime-2.0.0/res [-]
        resStaticLibrary              : <GRADLE>/caches/transforms-3/xxxxxxxxxxxxxxxxxxxxxxxxxxxxxxxx/transformed/lifecycle-runtime-2.0.0/res.apk [-]
        - runtimeJarFiles             : <GRADLE>/caches/transforms-3/xxxxxxxxxxxxxxxxxxxxxxxxxxxxxxxx/transformed/lifecycle-runtime-2.0.0/jars/classes.jar
        symbolFile                    : <GRADLE>/caches/transforms-3/xxxxxxxxxxxxxxxxxxxxxxxxxxxxxxxx/transformed/lifecycle-runtime-2.0.0/R.txt
    - library                     : androidx.versionedparcelable:versionedparcelable:1.0.0@aar (IdeAndroidLibraryImpl)
        aidlFolder                    : <GRADLE>/caches/transforms-3/xxxxxxxxxxxxxxxxxxxxxxxxxxxxxxxx/transformed/versionedparcelable-1.0.0/aidl
        artifact                      : <M2>/androidx/versionedparcelable/versionedparcelable/1.0.0/versionedparcelable-1.0.0.aar
        artifactAddress               : androidx.versionedparcelable:versionedparcelable:1.0.0@aar
        assetsFolder                  : <GRADLE>/caches/transforms-3/xxxxxxxxxxxxxxxxxxxxxxxxxxxxxxxx/transformed/versionedparcelable-1.0.0/assets [-]
        - compileJarFiles             : <GRADLE>/caches/transforms-3/xxxxxxxxxxxxxxxxxxxxxxxxxxxxxxxx/transformed/versionedparcelable-1.0.0/jars/classes.jar
        component                     : androidx.versionedparcelable:versionedparcelable:1.0.0
        externalAnnotations           : <GRADLE>/caches/transforms-3/xxxxxxxxxxxxxxxxxxxxxxxxxxxxxxxx/transformed/versionedparcelable-1.0.0/annotations.zip [-]
        folder                        : <GRADLE>/caches/transforms-3/xxxxxxxxxxxxxxxxxxxxxxxxxxxxxxxx/transformed/versionedparcelable-1.0.0
        jniFolder                     : <GRADLE>/caches/transforms-3/xxxxxxxxxxxxxxxxxxxxxxxxxxxxxxxx/transformed/versionedparcelable-1.0.0/jni [-]
        manifest                      : <GRADLE>/caches/transforms-3/xxxxxxxxxxxxxxxxxxxxxxxxxxxxxxxx/transformed/versionedparcelable-1.0.0/AndroidManifest.xml
        proguardRules                 : <GRADLE>/caches/transforms-3/xxxxxxxxxxxxxxxxxxxxxxxxxxxxxxxx/transformed/versionedparcelable-1.0.0/proguard.txt
        publicResources               : <GRADLE>/caches/transforms-3/xxxxxxxxxxxxxxxxxxxxxxxxxxxxxxxx/transformed/versionedparcelable-1.0.0/public.txt [-]
        renderscriptFolder            : <GRADLE>/caches/transforms-3/xxxxxxxxxxxxxxxxxxxxxxxxxxxxxxxx/transformed/versionedparcelable-1.0.0/rs [-]
        resFolder                     : <GRADLE>/caches/transforms-3/xxxxxxxxxxxxxxxxxxxxxxxxxxxxxxxx/transformed/versionedparcelable-1.0.0/res [-]
        resStaticLibrary              : <GRADLE>/caches/transforms-3/xxxxxxxxxxxxxxxxxxxxxxxxxxxxxxxx/transformed/versionedparcelable-1.0.0/res.apk [-]
        - runtimeJarFiles             : <GRADLE>/caches/transforms-3/xxxxxxxxxxxxxxxxxxxxxxxxxxxxxxxx/transformed/versionedparcelable-1.0.0/jars/classes.jar
        symbolFile                    : <GRADLE>/caches/transforms-3/xxxxxxxxxxxxxxxxxxxxxxxxxxxxxxxx/transformed/versionedparcelable-1.0.0/R.txt
    - library                     : org.jetbrains.kotlin:kotlin-android-extensions-runtime:<KOTLIN_VERSION> (IdeJavaLibraryImpl)
        artifact                      : <M2>/org/jetbrains/kotlin/kotlin-android-extensions-runtime/<KOTLIN_VERSION>/kotlin-android-extensions-runtime-<KOTLIN_VERSION>.jar
        artifactAddress               : org.jetbrains.kotlin:kotlin-android-extensions-runtime:<KOTLIN_VERSION>@jar
        component                     : org.jetbrains.kotlin:kotlin-android-extensions-runtime:<KOTLIN_VERSION>
    - library                     : org.jetbrains.kotlin:kotlin-stdlib:<KOTLIN_VERSION> (IdeJavaLibraryImpl)
        artifact                      : <M2>/org/jetbrains/kotlin/kotlin-stdlib/<KOTLIN_VERSION>/kotlin-stdlib-<KOTLIN_VERSION>.jar
        artifactAddress               : org.jetbrains.kotlin:kotlin-stdlib:<KOTLIN_VERSION>@jar
        component                     : org.jetbrains.kotlin:kotlin-stdlib:<KOTLIN_VERSION>
    - library                     : org.jetbrains.kotlin:kotlin-stdlib-common:<KOTLIN_VERSION> (IdeJavaLibraryImpl)
        artifact                      : <M2>/org/jetbrains/kotlin/kotlin-stdlib-common/<KOTLIN_VERSION>/kotlin-stdlib-common-<KOTLIN_VERSION>.jar
        artifactAddress               : org.jetbrains.kotlin:kotlin-stdlib-common:<KOTLIN_VERSION>@jar
        component                     : org.jetbrains.kotlin:kotlin-stdlib-common:<KOTLIN_VERSION>
    - library                     : org.jetbrains:annotations:13.0 (IdeJavaLibraryImpl)
        artifact                      : <M2>/org/jetbrains/annotations/13.0/annotations-13.0.jar
        artifactAddress               : org.jetbrains:annotations:13.0@jar
        component                     : org.jetbrains:annotations:13.0
    - library                     : org.jetbrains.kotlin:kotlin-stdlib-jdk7:<KOTLIN_VERSION> (IdeJavaLibraryImpl)
        artifact                      : <M2>/org/jetbrains/kotlin/kotlin-stdlib-jdk7/<KOTLIN_VERSION>/kotlin-stdlib-jdk7-<KOTLIN_VERSION>.jar
        artifactAddress               : org.jetbrains.kotlin:kotlin-stdlib-jdk7:<KOTLIN_VERSION>@jar
        component                     : org.jetbrains.kotlin:kotlin-stdlib-jdk7:<KOTLIN_VERSION>
    - library                     : androidx.annotation:annotation:1.0.0 (IdeJavaLibraryImpl)
        artifact                      : <M2>/androidx/annotation/annotation/1.0.0/annotation-1.0.0.jar
        artifactAddress               : androidx.annotation:annotation:1.0.0@jar
        component                     : androidx.annotation:annotation:1.0.0
    - library                     : androidx.collection:collection:1.0.0 (IdeJavaLibraryImpl)
        artifact                      : <M2>/androidx/collection/collection/1.0.0/collection-1.0.0.jar
        artifactAddress               : androidx.collection:collection:1.0.0@jar
        component                     : androidx.collection:collection:1.0.0
    - library                     : androidx.lifecycle:lifecycle-common:2.0.0 (IdeJavaLibraryImpl)
        artifact                      : <M2>/androidx/lifecycle/lifecycle-common/2.0.0/lifecycle-common-2.0.0.jar
        artifactAddress               : androidx.lifecycle:lifecycle-common:2.0.0@jar
        component                     : androidx.lifecycle:lifecycle-common:2.0.0
    - library                     : androidx.arch.core:core-common:2.0.0 (IdeJavaLibraryImpl)
        artifact                      : <M2>/androidx/arch/core/core-common/2.0.0/core-common-2.0.0.jar
        artifactAddress               : androidx.arch.core:core-common:2.0.0@jar
        component                     : androidx.arch.core:core-common:2.0.0
    - library                     : com.google.dagger:dagger:2.6 (IdeJavaLibraryImpl)
        artifact                      : <M2>/com/google/dagger/dagger/2.6/dagger-2.6.jar
        artifactAddress               : com.google.dagger:dagger:2.6@jar
        component                     : com.google.dagger:dagger:2.6
    - library                     : javax.inject:javax.inject:1 (IdeJavaLibraryImpl)
        artifact                      : <M2>/javax/inject/javax.inject/1/javax.inject-1.jar
        artifactAddress               : javax.inject:javax.inject:1@jar
        component                     : javax.inject:javax.inject:1
    - library                     : org.jetbrains.kotlin:kotlin-stdlib-jdk8:<KOTLIN_VERSION> (IdeJavaLibraryImpl)
        artifact                      : <M2>/org/jetbrains/kotlin/kotlin-stdlib-jdk8/<KOTLIN_VERSION>/kotlin-stdlib-jdk8-<KOTLIN_VERSION>.jar
        artifactAddress               : org.jetbrains.kotlin:kotlin-stdlib-jdk8:<KOTLIN_VERSION>@jar
        component                     : org.jetbrains.kotlin:kotlin-stdlib-jdk8:<KOTLIN_VERSION>
    - library                     : <ROOT>::javaLib (IdeModuleLibraryImpl)
        buildId                       : <ROOT>
        projectPath                   : :javaLib
        sourceSet                     : MAIN
    - library                     : junit:junit:4.12 (IdeJavaLibraryImpl)
        artifact                      : <M2>/junit/junit/4.12/junit-4.12.jar
        artifactAddress               : junit:junit:4.12@jar
        component                     : junit:junit:4.12
    - library                     : org.hamcrest:hamcrest-core:1.3 (IdeJavaLibraryImpl)
        artifact                      : <M2>/org/hamcrest/hamcrest-core/1.3/hamcrest-core-1.3.jar
        artifactAddress               : org.hamcrest:hamcrest-core:1.3@jar
        component                     : org.hamcrest:hamcrest-core:1.3
    - library                     : <ROOT>::app@localDebug (IdeModuleLibraryImpl)
        buildId                       : <ROOT>
        projectPath                   : :app
        sourceSet                     : MAIN
        variant                       : localDebug
    - library                     : androidx.test.ext:junit:1.1.2@aar (IdeAndroidLibraryImpl)
        aidlFolder                    : <GRADLE>/caches/transforms-3/xxxxxxxxxxxxxxxxxxxxxxxxxxxxxxxx/transformed/junit-1.1.2/aidl [-]
        artifact                      : <M2>/androidx/test/ext/junit/1.1.2/junit-1.1.2.aar
        artifactAddress               : androidx.test.ext:junit:1.1.2@aar
        assetsFolder                  : <GRADLE>/caches/transforms-3/xxxxxxxxxxxxxxxxxxxxxxxxxxxxxxxx/transformed/junit-1.1.2/assets [-]
        - compileJarFiles             : <GRADLE>/caches/transforms-3/xxxxxxxxxxxxxxxxxxxxxxxxxxxxxxxx/transformed/junit-1.1.2/jars/classes.jar
        component                     : androidx.test.ext:junit:1.1.2
        externalAnnotations           : <GRADLE>/caches/transforms-3/xxxxxxxxxxxxxxxxxxxxxxxxxxxxxxxx/transformed/junit-1.1.2/annotations.zip [-]
        folder                        : <GRADLE>/caches/transforms-3/xxxxxxxxxxxxxxxxxxxxxxxxxxxxxxxx/transformed/junit-1.1.2
        jniFolder                     : <GRADLE>/caches/transforms-3/xxxxxxxxxxxxxxxxxxxxxxxxxxxxxxxx/transformed/junit-1.1.2/jni [-]
        manifest                      : <GRADLE>/caches/transforms-3/xxxxxxxxxxxxxxxxxxxxxxxxxxxxxxxx/transformed/junit-1.1.2/AndroidManifest.xml
        proguardRules                 : <GRADLE>/caches/transforms-3/xxxxxxxxxxxxxxxxxxxxxxxxxxxxxxxx/transformed/junit-1.1.2/proguard.txt [-]
        publicResources               : <GRADLE>/caches/transforms-3/xxxxxxxxxxxxxxxxxxxxxxxxxxxxxxxx/transformed/junit-1.1.2/public.txt [-]
        renderscriptFolder            : <GRADLE>/caches/transforms-3/xxxxxxxxxxxxxxxxxxxxxxxxxxxxxxxx/transformed/junit-1.1.2/rs [-]
        resFolder                     : <GRADLE>/caches/transforms-3/xxxxxxxxxxxxxxxxxxxxxxxxxxxxxxxx/transformed/junit-1.1.2/res [-]
        resStaticLibrary              : <GRADLE>/caches/transforms-3/xxxxxxxxxxxxxxxxxxxxxxxxxxxxxxxx/transformed/junit-1.1.2/res.apk [-]
        - runtimeJarFiles             : <GRADLE>/caches/transforms-3/xxxxxxxxxxxxxxxxxxxxxxxxxxxxxxxx/transformed/junit-1.1.2/jars/classes.jar
        symbolFile                    : <GRADLE>/caches/transforms-3/xxxxxxxxxxxxxxxxxxxxxxxxxxxxxxxx/transformed/junit-1.1.2/R.txt
    - library                     : androidx.test:core:1.3.0@aar (IdeAndroidLibraryImpl)
        aidlFolder                    : <GRADLE>/caches/transforms-3/xxxxxxxxxxxxxxxxxxxxxxxxxxxxxxxx/transformed/core-1.3.0/aidl [-]
        artifact                      : <M2>/androidx/test/core/1.3.0/core-1.3.0.aar
        artifactAddress               : androidx.test:core:1.3.0@aar
        assetsFolder                  : <GRADLE>/caches/transforms-3/xxxxxxxxxxxxxxxxxxxxxxxxxxxxxxxx/transformed/core-1.3.0/assets [-]
        - compileJarFiles             : <GRADLE>/caches/transforms-3/xxxxxxxxxxxxxxxxxxxxxxxxxxxxxxxx/transformed/core-1.3.0/jars/classes.jar
        component                     : androidx.test:core:1.3.0
        externalAnnotations           : <GRADLE>/caches/transforms-3/xxxxxxxxxxxxxxxxxxxxxxxxxxxxxxxx/transformed/core-1.3.0/annotations.zip [-]
        folder                        : <GRADLE>/caches/transforms-3/xxxxxxxxxxxxxxxxxxxxxxxxxxxxxxxx/transformed/core-1.3.0
        jniFolder                     : <GRADLE>/caches/transforms-3/xxxxxxxxxxxxxxxxxxxxxxxxxxxxxxxx/transformed/core-1.3.0/jni [-]
        manifest                      : <GRADLE>/caches/transforms-3/xxxxxxxxxxxxxxxxxxxxxxxxxxxxxxxx/transformed/core-1.3.0/AndroidManifest.xml
        proguardRules                 : <GRADLE>/caches/transforms-3/xxxxxxxxxxxxxxxxxxxxxxxxxxxxxxxx/transformed/core-1.3.0/proguard.txt [-]
        publicResources               : <GRADLE>/caches/transforms-3/xxxxxxxxxxxxxxxxxxxxxxxxxxxxxxxx/transformed/core-1.3.0/public.txt [-]
        renderscriptFolder            : <GRADLE>/caches/transforms-3/xxxxxxxxxxxxxxxxxxxxxxxxxxxxxxxx/transformed/core-1.3.0/rs [-]
        resFolder                     : <GRADLE>/caches/transforms-3/xxxxxxxxxxxxxxxxxxxxxxxxxxxxxxxx/transformed/core-1.3.0/res [-]
        resStaticLibrary              : <GRADLE>/caches/transforms-3/xxxxxxxxxxxxxxxxxxxxxxxxxxxxxxxx/transformed/core-1.3.0/res.apk [-]
        - runtimeJarFiles             : <GRADLE>/caches/transforms-3/xxxxxxxxxxxxxxxxxxxxxxxxxxxxxxxx/transformed/core-1.3.0/jars/classes.jar
        symbolFile                    : <GRADLE>/caches/transforms-3/xxxxxxxxxxxxxxxxxxxxxxxxxxxxxxxx/transformed/core-1.3.0/R.txt
    - library                     : androidx.test:monitor:1.3.0@aar (IdeAndroidLibraryImpl)
        aidlFolder                    : <GRADLE>/caches/transforms-3/xxxxxxxxxxxxxxxxxxxxxxxxxxxxxxxx/transformed/monitor-1.3.0/aidl [-]
        artifact                      : <M2>/androidx/test/monitor/1.3.0/monitor-1.3.0.aar
        artifactAddress               : androidx.test:monitor:1.3.0@aar
        assetsFolder                  : <GRADLE>/caches/transforms-3/xxxxxxxxxxxxxxxxxxxxxxxxxxxxxxxx/transformed/monitor-1.3.0/assets [-]
        - compileJarFiles             : <GRADLE>/caches/transforms-3/xxxxxxxxxxxxxxxxxxxxxxxxxxxxxxxx/transformed/monitor-1.3.0/jars/classes.jar
        component                     : androidx.test:monitor:1.3.0
        externalAnnotations           : <GRADLE>/caches/transforms-3/xxxxxxxxxxxxxxxxxxxxxxxxxxxxxxxx/transformed/monitor-1.3.0/annotations.zip [-]
        folder                        : <GRADLE>/caches/transforms-3/xxxxxxxxxxxxxxxxxxxxxxxxxxxxxxxx/transformed/monitor-1.3.0
        jniFolder                     : <GRADLE>/caches/transforms-3/xxxxxxxxxxxxxxxxxxxxxxxxxxxxxxxx/transformed/monitor-1.3.0/jni [-]
        manifest                      : <GRADLE>/caches/transforms-3/xxxxxxxxxxxxxxxxxxxxxxxxxxxxxxxx/transformed/monitor-1.3.0/AndroidManifest.xml
        proguardRules                 : <GRADLE>/caches/transforms-3/xxxxxxxxxxxxxxxxxxxxxxxxxxxxxxxx/transformed/monitor-1.3.0/proguard.txt
        publicResources               : <GRADLE>/caches/transforms-3/xxxxxxxxxxxxxxxxxxxxxxxxxxxxxxxx/transformed/monitor-1.3.0/public.txt [-]
        renderscriptFolder            : <GRADLE>/caches/transforms-3/xxxxxxxxxxxxxxxxxxxxxxxxxxxxxxxx/transformed/monitor-1.3.0/rs [-]
        resFolder                     : <GRADLE>/caches/transforms-3/xxxxxxxxxxxxxxxxxxxxxxxxxxxxxxxx/transformed/monitor-1.3.0/res [-]
        resStaticLibrary              : <GRADLE>/caches/transforms-3/xxxxxxxxxxxxxxxxxxxxxxxxxxxxxxxx/transformed/monitor-1.3.0/res.apk [-]
        - runtimeJarFiles             : <GRADLE>/caches/transforms-3/xxxxxxxxxxxxxxxxxxxxxxxxxxxxxxxx/transformed/monitor-1.3.0/jars/classes.jar
        symbolFile                    : <GRADLE>/caches/transforms-3/xxxxxxxxxxxxxxxxxxxxxxxxxxxxxxxx/transformed/monitor-1.3.0/R.txt
    - library                     : androidx.test.espresso:espresso-core:3.2.0@aar (IdeAndroidLibraryImpl)
        aidlFolder                    : <GRADLE>/caches/transforms-3/xxxxxxxxxxxxxxxxxxxxxxxxxxxxxxxx/transformed/espresso-core-3.2.0/aidl [-]
        artifact                      : <M2>/androidx/test/espresso/espresso-core/3.2.0/espresso-core-3.2.0.aar
        artifactAddress               : androidx.test.espresso:espresso-core:3.2.0@aar
        assetsFolder                  : <GRADLE>/caches/transforms-3/xxxxxxxxxxxxxxxxxxxxxxxxxxxxxxxx/transformed/espresso-core-3.2.0/assets [-]
        - compileJarFiles             : <GRADLE>/caches/transforms-3/xxxxxxxxxxxxxxxxxxxxxxxxxxxxxxxx/transformed/espresso-core-3.2.0/jars/classes.jar
        component                     : androidx.test.espresso:espresso-core:3.2.0
        externalAnnotations           : <GRADLE>/caches/transforms-3/xxxxxxxxxxxxxxxxxxxxxxxxxxxxxxxx/transformed/espresso-core-3.2.0/annotations.zip [-]
        folder                        : <GRADLE>/caches/transforms-3/xxxxxxxxxxxxxxxxxxxxxxxxxxxxxxxx/transformed/espresso-core-3.2.0
        jniFolder                     : <GRADLE>/caches/transforms-3/xxxxxxxxxxxxxxxxxxxxxxxxxxxxxxxx/transformed/espresso-core-3.2.0/jni [-]
        manifest                      : <GRADLE>/caches/transforms-3/xxxxxxxxxxxxxxxxxxxxxxxxxxxxxxxx/transformed/espresso-core-3.2.0/AndroidManifest.xml
        proguardRules                 : <GRADLE>/caches/transforms-3/xxxxxxxxxxxxxxxxxxxxxxxxxxxxxxxx/transformed/espresso-core-3.2.0/proguard.txt
        publicResources               : <GRADLE>/caches/transforms-3/xxxxxxxxxxxxxxxxxxxxxxxxxxxxxxxx/transformed/espresso-core-3.2.0/public.txt [-]
        renderscriptFolder            : <GRADLE>/caches/transforms-3/xxxxxxxxxxxxxxxxxxxxxxxxxxxxxxxx/transformed/espresso-core-3.2.0/rs [-]
        resFolder                     : <GRADLE>/caches/transforms-3/xxxxxxxxxxxxxxxxxxxxxxxxxxxxxxxx/transformed/espresso-core-3.2.0/res [-]
        resStaticLibrary              : <GRADLE>/caches/transforms-3/xxxxxxxxxxxxxxxxxxxxxxxxxxxxxxxx/transformed/espresso-core-3.2.0/res.apk [-]
        - runtimeJarFiles             : <GRADLE>/caches/transforms-3/xxxxxxxxxxxxxxxxxxxxxxxxxxxxxxxx/transformed/espresso-core-3.2.0/jars/classes.jar
        symbolFile                    : <GRADLE>/caches/transforms-3/xxxxxxxxxxxxxxxxxxxxxxxxxxxxxxxx/transformed/espresso-core-3.2.0/R.txt
    - library                     : androidx.test:runner:1.2.0@aar (IdeAndroidLibraryImpl)
        aidlFolder                    : <GRADLE>/caches/transforms-3/xxxxxxxxxxxxxxxxxxxxxxxxxxxxxxxx/transformed/runner-1.2.0/aidl [-]
        artifact                      : <M2>/androidx/test/runner/1.2.0/runner-1.2.0.aar
        artifactAddress               : androidx.test:runner:1.2.0@aar
        assetsFolder                  : <GRADLE>/caches/transforms-3/xxxxxxxxxxxxxxxxxxxxxxxxxxxxxxxx/transformed/runner-1.2.0/assets [-]
        - compileJarFiles             : <GRADLE>/caches/transforms-3/xxxxxxxxxxxxxxxxxxxxxxxxxxxxxxxx/transformed/runner-1.2.0/jars/classes.jar
        component                     : androidx.test:runner:1.2.0
        externalAnnotations           : <GRADLE>/caches/transforms-3/xxxxxxxxxxxxxxxxxxxxxxxxxxxxxxxx/transformed/runner-1.2.0/annotations.zip [-]
        folder                        : <GRADLE>/caches/transforms-3/xxxxxxxxxxxxxxxxxxxxxxxxxxxxxxxx/transformed/runner-1.2.0
        jniFolder                     : <GRADLE>/caches/transforms-3/xxxxxxxxxxxxxxxxxxxxxxxxxxxxxxxx/transformed/runner-1.2.0/jni [-]
        manifest                      : <GRADLE>/caches/transforms-3/xxxxxxxxxxxxxxxxxxxxxxxxxxxxxxxx/transformed/runner-1.2.0/AndroidManifest.xml
        proguardRules                 : <GRADLE>/caches/transforms-3/xxxxxxxxxxxxxxxxxxxxxxxxxxxxxxxx/transformed/runner-1.2.0/proguard.txt
        publicResources               : <GRADLE>/caches/transforms-3/xxxxxxxxxxxxxxxxxxxxxxxxxxxxxxxx/transformed/runner-1.2.0/public.txt [-]
        renderscriptFolder            : <GRADLE>/caches/transforms-3/xxxxxxxxxxxxxxxxxxxxxxxxxxxxxxxx/transformed/runner-1.2.0/rs [-]
        resFolder                     : <GRADLE>/caches/transforms-3/xxxxxxxxxxxxxxxxxxxxxxxxxxxxxxxx/transformed/runner-1.2.0/res [-]
        resStaticLibrary              : <GRADLE>/caches/transforms-3/xxxxxxxxxxxxxxxxxxxxxxxxxxxxxxxx/transformed/runner-1.2.0/res.apk [-]
        - runtimeJarFiles             : <GRADLE>/caches/transforms-3/xxxxxxxxxxxxxxxxxxxxxxxxxxxxxxxx/transformed/runner-1.2.0/jars/classes.jar
        symbolFile                    : <GRADLE>/caches/transforms-3/xxxxxxxxxxxxxxxxxxxxxxxxxxxxxxxx/transformed/runner-1.2.0/R.txt
    - library                     : androidx.test.espresso:espresso-idling-resource:3.2.0@aar (IdeAndroidLibraryImpl)
        aidlFolder                    : <GRADLE>/caches/transforms-3/xxxxxxxxxxxxxxxxxxxxxxxxxxxxxxxx/transformed/espresso-idling-resource-3.2.0/aidl [-]
        artifact                      : <M2>/androidx/test/espresso/espresso-idling-resource/3.2.0/espresso-idling-resource-3.2.0.aar
        artifactAddress               : androidx.test.espresso:espresso-idling-resource:3.2.0@aar
        assetsFolder                  : <GRADLE>/caches/transforms-3/xxxxxxxxxxxxxxxxxxxxxxxxxxxxxxxx/transformed/espresso-idling-resource-3.2.0/assets [-]
        - compileJarFiles             : <GRADLE>/caches/transforms-3/xxxxxxxxxxxxxxxxxxxxxxxxxxxxxxxx/transformed/espresso-idling-resource-3.2.0/jars/classes.jar
        component                     : androidx.test.espresso:espresso-idling-resource:3.2.0
        externalAnnotations           : <GRADLE>/caches/transforms-3/xxxxxxxxxxxxxxxxxxxxxxxxxxxxxxxx/transformed/espresso-idling-resource-3.2.0/annotations.zip [-]
        folder                        : <GRADLE>/caches/transforms-3/xxxxxxxxxxxxxxxxxxxxxxxxxxxxxxxx/transformed/espresso-idling-resource-3.2.0
        jniFolder                     : <GRADLE>/caches/transforms-3/xxxxxxxxxxxxxxxxxxxxxxxxxxxxxxxx/transformed/espresso-idling-resource-3.2.0/jni [-]
        manifest                      : <GRADLE>/caches/transforms-3/xxxxxxxxxxxxxxxxxxxxxxxxxxxxxxxx/transformed/espresso-idling-resource-3.2.0/AndroidManifest.xml
        proguardRules                 : <GRADLE>/caches/transforms-3/xxxxxxxxxxxxxxxxxxxxxxxxxxxxxxxx/transformed/espresso-idling-resource-3.2.0/proguard.txt [-]
        publicResources               : <GRADLE>/caches/transforms-3/xxxxxxxxxxxxxxxxxxxxxxxxxxxxxxxx/transformed/espresso-idling-resource-3.2.0/public.txt [-]
        renderscriptFolder            : <GRADLE>/caches/transforms-3/xxxxxxxxxxxxxxxxxxxxxxxxxxxxxxxx/transformed/espresso-idling-resource-3.2.0/rs [-]
        resFolder                     : <GRADLE>/caches/transforms-3/xxxxxxxxxxxxxxxxxxxxxxxxxxxxxxxx/transformed/espresso-idling-resource-3.2.0/res [-]
        resStaticLibrary              : <GRADLE>/caches/transforms-3/xxxxxxxxxxxxxxxxxxxxxxxxxxxxxxxx/transformed/espresso-idling-resource-3.2.0/res.apk [-]
        - runtimeJarFiles             : <GRADLE>/caches/transforms-3/xxxxxxxxxxxxxxxxxxxxxxxxxxxxxxxx/transformed/espresso-idling-resource-3.2.0/jars/classes.jar
        symbolFile                    : <GRADLE>/caches/transforms-3/xxxxxxxxxxxxxxxxxxxxxxxxxxxxxxxx/transformed/espresso-idling-resource-3.2.0/R.txt
    - library                     : net.sf.kxml:kxml2:2.3.0 (IdeJavaLibraryImpl)
        artifact                      : <M2>/net/sf/kxml/kxml2/2.3.0/kxml2-2.3.0.jar
        artifactAddress               : net.sf.kxml:kxml2:2.3.0@jar
        component                     : net.sf.kxml:kxml2:2.3.0
    - library                     : com.squareup:javawriter:2.1.1 (IdeJavaLibraryImpl)
        artifact                      : <M2>/com/squareup/javawriter/2.1.1/javawriter-2.1.1.jar
        artifactAddress               : com.squareup:javawriter:2.1.1@jar
        component                     : com.squareup:javawriter:2.1.1
    - library                     : org.hamcrest:hamcrest-library:1.3 (IdeJavaLibraryImpl)
        artifact                      : <M2>/org/hamcrest/hamcrest-library/1.3/hamcrest-library-1.3.jar
        artifactAddress               : org.hamcrest:hamcrest-library:1.3@jar
        component                     : org.hamcrest:hamcrest-library:1.3
    - library                     : org.hamcrest:hamcrest-integration:1.3 (IdeJavaLibraryImpl)
        artifact                      : <M2>/org/hamcrest/hamcrest-integration/1.3/hamcrest-integration-1.3.jar
        artifactAddress               : org.hamcrest:hamcrest-integration:1.3@jar
        component                     : org.hamcrest:hamcrest-integration:1.3
    - library                     : com.google.code.findbugs:jsr305:2.0.1 (IdeJavaLibraryImpl)
        artifact                      : <M2>/com/google/code/findbugs/jsr305/2.0.1/jsr305-2.0.1.jar
        artifactAddress               : com.google.code.findbugs:jsr305:2.0.1@jar
        component                     : com.google.code.findbugs:jsr305:2.0.1
    - library                     : androidx.appcompat:appcompat:1.0.2@aar (IdeAndroidLibraryImpl)
        aidlFolder                    : <GRADLE>/caches/transforms-3/xxxxxxxxxxxxxxxxxxxxxxxxxxxxxxxx/transformed/appcompat-1.0.2/aidl [-]
        artifact                      : <M2>/androidx/appcompat/appcompat/1.0.2/appcompat-1.0.2.aar
        artifactAddress               : androidx.appcompat:appcompat:1.0.2@aar
        assetsFolder                  : <GRADLE>/caches/transforms-3/xxxxxxxxxxxxxxxxxxxxxxxxxxxxxxxx/transformed/appcompat-1.0.2/assets [-]
        - compileJarFiles             : <GRADLE>/caches/transforms-3/xxxxxxxxxxxxxxxxxxxxxxxxxxxxxxxx/transformed/appcompat-1.0.2/jars/classes.jar
        component                     : androidx.appcompat:appcompat:1.0.2
        externalAnnotations           : <GRADLE>/caches/transforms-3/xxxxxxxxxxxxxxxxxxxxxxxxxxxxxxxx/transformed/appcompat-1.0.2/annotations.zip
        folder                        : <GRADLE>/caches/transforms-3/xxxxxxxxxxxxxxxxxxxxxxxxxxxxxxxx/transformed/appcompat-1.0.2
        jniFolder                     : <GRADLE>/caches/transforms-3/xxxxxxxxxxxxxxxxxxxxxxxxxxxxxxxx/transformed/appcompat-1.0.2/jni [-]
        manifest                      : <GRADLE>/caches/transforms-3/xxxxxxxxxxxxxxxxxxxxxxxxxxxxxxxx/transformed/appcompat-1.0.2/AndroidManifest.xml
        proguardRules                 : <GRADLE>/caches/transforms-3/xxxxxxxxxxxxxxxxxxxxxxxxxxxxxxxx/transformed/appcompat-1.0.2/proguard.txt
        publicResources               : <GRADLE>/caches/transforms-3/xxxxxxxxxxxxxxxxxxxxxxxxxxxxxxxx/transformed/appcompat-1.0.2/public.txt
        renderscriptFolder            : <GRADLE>/caches/transforms-3/xxxxxxxxxxxxxxxxxxxxxxxxxxxxxxxx/transformed/appcompat-1.0.2/rs [-]
        resFolder                     : <GRADLE>/caches/transforms-3/xxxxxxxxxxxxxxxxxxxxxxxxxxxxxxxx/transformed/appcompat-1.0.2/res
        resStaticLibrary              : <GRADLE>/caches/transforms-3/xxxxxxxxxxxxxxxxxxxxxxxxxxxxxxxx/transformed/appcompat-1.0.2/res.apk [-]
        - runtimeJarFiles             : <GRADLE>/caches/transforms-3/xxxxxxxxxxxxxxxxxxxxxxxxxxxxxxxx/transformed/appcompat-1.0.2/jars/classes.jar
        symbolFile                    : <GRADLE>/caches/transforms-3/xxxxxxxxxxxxxxxxxxxxxxxxxxxxxxxx/transformed/appcompat-1.0.2/R.txt
=======
>>>>>>> 574fcae1
    - library                     : androidx.core:core:1.0.1@aar (IdeAndroidLibraryImpl)
        aidlFolder                    : <GRADLE>/caches/transforms-3/xxxxxxxxxxxxxxxxxxxxxxxxxxxxxxxx/transformed/core-1.0.1/aidl
        artifact                      : <M2>/androidx/core/core/1.0.1/core-1.0.1.aar
        artifactAddress               : androidx.core:core:1.0.1@aar
        assetsFolder                  : <GRADLE>/caches/transforms-3/xxxxxxxxxxxxxxxxxxxxxxxxxxxxxxxx/transformed/core-1.0.1/assets [-]
        - compileJarFiles             : <GRADLE>/caches/transforms-3/xxxxxxxxxxxxxxxxxxxxxxxxxxxxxxxx/transformed/core-1.0.1/jars/classes.jar
        component                     : androidx.core:core:1.0.1
        externalAnnotations           : <GRADLE>/caches/transforms-3/xxxxxxxxxxxxxxxxxxxxxxxxxxxxxxxx/transformed/core-1.0.1/annotations.zip
        folder                        : <GRADLE>/caches/transforms-3/xxxxxxxxxxxxxxxxxxxxxxxxxxxxxxxx/transformed/core-1.0.1
        jniFolder                     : <GRADLE>/caches/transforms-3/xxxxxxxxxxxxxxxxxxxxxxxxxxxxxxxx/transformed/core-1.0.1/jni [-]
        manifest                      : <GRADLE>/caches/transforms-3/xxxxxxxxxxxxxxxxxxxxxxxxxxxxxxxx/transformed/core-1.0.1/AndroidManifest.xml
        proguardRules                 : <GRADLE>/caches/transforms-3/xxxxxxxxxxxxxxxxxxxxxxxxxxxxxxxx/transformed/core-1.0.1/proguard.txt
        publicResources               : <GRADLE>/caches/transforms-3/xxxxxxxxxxxxxxxxxxxxxxxxxxxxxxxx/transformed/core-1.0.1/public.txt
        renderscriptFolder            : <GRADLE>/caches/transforms-3/xxxxxxxxxxxxxxxxxxxxxxxxxxxxxxxx/transformed/core-1.0.1/rs [-]
        resFolder                     : <GRADLE>/caches/transforms-3/xxxxxxxxxxxxxxxxxxxxxxxxxxxxxxxx/transformed/core-1.0.1/res
        resStaticLibrary              : <GRADLE>/caches/transforms-3/xxxxxxxxxxxxxxxxxxxxxxxxxxxxxxxx/transformed/core-1.0.1/res.apk [-]
        - runtimeJarFiles             : <GRADLE>/caches/transforms-3/xxxxxxxxxxxxxxxxxxxxxxxxxxxxxxxx/transformed/core-1.0.1/jars/classes.jar
        symbolFile                    : <GRADLE>/caches/transforms-3/xxxxxxxxxxxxxxxxxxxxxxxxxxxxxxxx/transformed/core-1.0.1/R.txt
    - library                     : androidx.cursoradapter:cursoradapter:1.0.0@aar (IdeAndroidLibraryImpl)
        aidlFolder                    : <GRADLE>/caches/transforms-3/xxxxxxxxxxxxxxxxxxxxxxxxxxxxxxxx/transformed/cursoradapter-1.0.0/aidl [-]
        artifact                      : <M2>/androidx/cursoradapter/cursoradapter/1.0.0/cursoradapter-1.0.0.aar
        artifactAddress               : androidx.cursoradapter:cursoradapter:1.0.0@aar
        assetsFolder                  : <GRADLE>/caches/transforms-3/xxxxxxxxxxxxxxxxxxxxxxxxxxxxxxxx/transformed/cursoradapter-1.0.0/assets [-]
        - compileJarFiles             : <GRADLE>/caches/transforms-3/xxxxxxxxxxxxxxxxxxxxxxxxxxxxxxxx/transformed/cursoradapter-1.0.0/jars/classes.jar
        component                     : androidx.cursoradapter:cursoradapter:1.0.0
        externalAnnotations           : <GRADLE>/caches/transforms-3/xxxxxxxxxxxxxxxxxxxxxxxxxxxxxxxx/transformed/cursoradapter-1.0.0/annotations.zip [-]
        folder                        : <GRADLE>/caches/transforms-3/xxxxxxxxxxxxxxxxxxxxxxxxxxxxxxxx/transformed/cursoradapter-1.0.0
        jniFolder                     : <GRADLE>/caches/transforms-3/xxxxxxxxxxxxxxxxxxxxxxxxxxxxxxxx/transformed/cursoradapter-1.0.0/jni [-]
        manifest                      : <GRADLE>/caches/transforms-3/xxxxxxxxxxxxxxxxxxxxxxxxxxxxxxxx/transformed/cursoradapter-1.0.0/AndroidManifest.xml
        proguardRules                 : <GRADLE>/caches/transforms-3/xxxxxxxxxxxxxxxxxxxxxxxxxxxxxxxx/transformed/cursoradapter-1.0.0/proguard.txt [-]
        publicResources               : <GRADLE>/caches/transforms-3/xxxxxxxxxxxxxxxxxxxxxxxxxxxxxxxx/transformed/cursoradapter-1.0.0/public.txt [-]
        renderscriptFolder            : <GRADLE>/caches/transforms-3/xxxxxxxxxxxxxxxxxxxxxxxxxxxxxxxx/transformed/cursoradapter-1.0.0/rs [-]
        resFolder                     : <GRADLE>/caches/transforms-3/xxxxxxxxxxxxxxxxxxxxxxxxxxxxxxxx/transformed/cursoradapter-1.0.0/res [-]
        resStaticLibrary              : <GRADLE>/caches/transforms-3/xxxxxxxxxxxxxxxxxxxxxxxxxxxxxxxx/transformed/cursoradapter-1.0.0/res.apk [-]
        - runtimeJarFiles             : <GRADLE>/caches/transforms-3/xxxxxxxxxxxxxxxxxxxxxxxxxxxxxxxx/transformed/cursoradapter-1.0.0/jars/classes.jar
        symbolFile                    : <GRADLE>/caches/transforms-3/xxxxxxxxxxxxxxxxxxxxxxxxxxxxxxxx/transformed/cursoradapter-1.0.0/R.txt
<<<<<<< HEAD
    - library                     : androidx.legacy:legacy-support-core-utils:1.0.0@aar (IdeAndroidLibraryImpl)
        aidlFolder                    : <GRADLE>/caches/transforms-3/xxxxxxxxxxxxxxxxxxxxxxxxxxxxxxxx/transformed/legacy-support-core-utils-1.0.0/aidl [-]
        artifact                      : <M2>/androidx/legacy/legacy-support-core-utils/1.0.0/legacy-support-core-utils-1.0.0.aar
        artifactAddress               : androidx.legacy:legacy-support-core-utils:1.0.0@aar
        assetsFolder                  : <GRADLE>/caches/transforms-3/xxxxxxxxxxxxxxxxxxxxxxxxxxxxxxxx/transformed/legacy-support-core-utils-1.0.0/assets [-]
        - compileJarFiles             : <GRADLE>/caches/transforms-3/xxxxxxxxxxxxxxxxxxxxxxxxxxxxxxxx/transformed/legacy-support-core-utils-1.0.0/jars/classes.jar
        component                     : androidx.legacy:legacy-support-core-utils:1.0.0
        externalAnnotations           : <GRADLE>/caches/transforms-3/xxxxxxxxxxxxxxxxxxxxxxxxxxxxxxxx/transformed/legacy-support-core-utils-1.0.0/annotations.zip [-]
        folder                        : <GRADLE>/caches/transforms-3/xxxxxxxxxxxxxxxxxxxxxxxxxxxxxxxx/transformed/legacy-support-core-utils-1.0.0
        jniFolder                     : <GRADLE>/caches/transforms-3/xxxxxxxxxxxxxxxxxxxxxxxxxxxxxxxx/transformed/legacy-support-core-utils-1.0.0/jni [-]
        manifest                      : <GRADLE>/caches/transforms-3/xxxxxxxxxxxxxxxxxxxxxxxxxxxxxxxx/transformed/legacy-support-core-utils-1.0.0/AndroidManifest.xml
        proguardRules                 : <GRADLE>/caches/transforms-3/xxxxxxxxxxxxxxxxxxxxxxxxxxxxxxxx/transformed/legacy-support-core-utils-1.0.0/proguard.txt [-]
        publicResources               : <GRADLE>/caches/transforms-3/xxxxxxxxxxxxxxxxxxxxxxxxxxxxxxxx/transformed/legacy-support-core-utils-1.0.0/public.txt [-]
        renderscriptFolder            : <GRADLE>/caches/transforms-3/xxxxxxxxxxxxxxxxxxxxxxxxxxxxxxxx/transformed/legacy-support-core-utils-1.0.0/rs [-]
        resFolder                     : <GRADLE>/caches/transforms-3/xxxxxxxxxxxxxxxxxxxxxxxxxxxxxxxx/transformed/legacy-support-core-utils-1.0.0/res [-]
        resStaticLibrary              : <GRADLE>/caches/transforms-3/xxxxxxxxxxxxxxxxxxxxxxxxxxxxxxxx/transformed/legacy-support-core-utils-1.0.0/res.apk [-]
        - runtimeJarFiles             : <GRADLE>/caches/transforms-3/xxxxxxxxxxxxxxxxxxxxxxxxxxxxxxxx/transformed/legacy-support-core-utils-1.0.0/jars/classes.jar
        symbolFile                    : <GRADLE>/caches/transforms-3/xxxxxxxxxxxxxxxxxxxxxxxxxxxxxxxx/transformed/legacy-support-core-utils-1.0.0/R.txt
=======
    - library                     : androidx.customview:customview:1.0.0@aar (IdeAndroidLibraryImpl)
        aidlFolder                    : <GRADLE>/caches/transforms-3/xxxxxxxxxxxxxxxxxxxxxxxxxxxxxxxx/transformed/customview-1.0.0/aidl [-]
        artifact                      : <M2>/androidx/customview/customview/1.0.0/customview-1.0.0.aar
        artifactAddress               : androidx.customview:customview:1.0.0@aar
        assetsFolder                  : <GRADLE>/caches/transforms-3/xxxxxxxxxxxxxxxxxxxxxxxxxxxxxxxx/transformed/customview-1.0.0/assets [-]
        - compileJarFiles             : <GRADLE>/caches/transforms-3/xxxxxxxxxxxxxxxxxxxxxxxxxxxxxxxx/transformed/customview-1.0.0/jars/classes.jar
        component                     : androidx.customview:customview:1.0.0
        externalAnnotations           : <GRADLE>/caches/transforms-3/xxxxxxxxxxxxxxxxxxxxxxxxxxxxxxxx/transformed/customview-1.0.0/annotations.zip [-]
        folder                        : <GRADLE>/caches/transforms-3/xxxxxxxxxxxxxxxxxxxxxxxxxxxxxxxx/transformed/customview-1.0.0
        jniFolder                     : <GRADLE>/caches/transforms-3/xxxxxxxxxxxxxxxxxxxxxxxxxxxxxxxx/transformed/customview-1.0.0/jni [-]
        manifest                      : <GRADLE>/caches/transforms-3/xxxxxxxxxxxxxxxxxxxxxxxxxxxxxxxx/transformed/customview-1.0.0/AndroidManifest.xml
        proguardRules                 : <GRADLE>/caches/transforms-3/xxxxxxxxxxxxxxxxxxxxxxxxxxxxxxxx/transformed/customview-1.0.0/proguard.txt [-]
        publicResources               : <GRADLE>/caches/transforms-3/xxxxxxxxxxxxxxxxxxxxxxxxxxxxxxxx/transformed/customview-1.0.0/public.txt [-]
        renderscriptFolder            : <GRADLE>/caches/transforms-3/xxxxxxxxxxxxxxxxxxxxxxxxxxxxxxxx/transformed/customview-1.0.0/rs [-]
        resFolder                     : <GRADLE>/caches/transforms-3/xxxxxxxxxxxxxxxxxxxxxxxxxxxxxxxx/transformed/customview-1.0.0/res [-]
        resStaticLibrary              : <GRADLE>/caches/transforms-3/xxxxxxxxxxxxxxxxxxxxxxxxxxxxxxxx/transformed/customview-1.0.0/res.apk [-]
        - runtimeJarFiles             : <GRADLE>/caches/transforms-3/xxxxxxxxxxxxxxxxxxxxxxxxxxxxxxxx/transformed/customview-1.0.0/jars/classes.jar
        symbolFile                    : <GRADLE>/caches/transforms-3/xxxxxxxxxxxxxxxxxxxxxxxxxxxxxxxx/transformed/customview-1.0.0/R.txt
>>>>>>> 574fcae1
    - library                     : androidx.documentfile:documentfile:1.0.0@aar (IdeAndroidLibraryImpl)
        aidlFolder                    : <GRADLE>/caches/transforms-3/xxxxxxxxxxxxxxxxxxxxxxxxxxxxxxxx/transformed/documentfile-1.0.0/aidl [-]
        artifact                      : <M2>/androidx/documentfile/documentfile/1.0.0/documentfile-1.0.0.aar
        artifactAddress               : androidx.documentfile:documentfile:1.0.0@aar
        assetsFolder                  : <GRADLE>/caches/transforms-3/xxxxxxxxxxxxxxxxxxxxxxxxxxxxxxxx/transformed/documentfile-1.0.0/assets [-]
        - compileJarFiles             : <GRADLE>/caches/transforms-3/xxxxxxxxxxxxxxxxxxxxxxxxxxxxxxxx/transformed/documentfile-1.0.0/jars/classes.jar
        component                     : androidx.documentfile:documentfile:1.0.0
        externalAnnotations           : <GRADLE>/caches/transforms-3/xxxxxxxxxxxxxxxxxxxxxxxxxxxxxxxx/transformed/documentfile-1.0.0/annotations.zip [-]
        folder                        : <GRADLE>/caches/transforms-3/xxxxxxxxxxxxxxxxxxxxxxxxxxxxxxxx/transformed/documentfile-1.0.0
        jniFolder                     : <GRADLE>/caches/transforms-3/xxxxxxxxxxxxxxxxxxxxxxxxxxxxxxxx/transformed/documentfile-1.0.0/jni [-]
        manifest                      : <GRADLE>/caches/transforms-3/xxxxxxxxxxxxxxxxxxxxxxxxxxxxxxxx/transformed/documentfile-1.0.0/AndroidManifest.xml
        proguardRules                 : <GRADLE>/caches/transforms-3/xxxxxxxxxxxxxxxxxxxxxxxxxxxxxxxx/transformed/documentfile-1.0.0/proguard.txt [-]
        publicResources               : <GRADLE>/caches/transforms-3/xxxxxxxxxxxxxxxxxxxxxxxxxxxxxxxx/transformed/documentfile-1.0.0/public.txt [-]
        renderscriptFolder            : <GRADLE>/caches/transforms-3/xxxxxxxxxxxxxxxxxxxxxxxxxxxxxxxx/transformed/documentfile-1.0.0/rs [-]
        resFolder                     : <GRADLE>/caches/transforms-3/xxxxxxxxxxxxxxxxxxxxxxxxxxxxxxxx/transformed/documentfile-1.0.0/res [-]
        resStaticLibrary              : <GRADLE>/caches/transforms-3/xxxxxxxxxxxxxxxxxxxxxxxxxxxxxxxx/transformed/documentfile-1.0.0/res.apk [-]
        - runtimeJarFiles             : <GRADLE>/caches/transforms-3/xxxxxxxxxxxxxxxxxxxxxxxxxxxxxxxx/transformed/documentfile-1.0.0/jars/classes.jar
        symbolFile                    : <GRADLE>/caches/transforms-3/xxxxxxxxxxxxxxxxxxxxxxxxxxxxxxxx/transformed/documentfile-1.0.0/R.txt
<<<<<<< HEAD
    - library                     : androidx.loader:loader:1.0.0@aar (IdeAndroidLibraryImpl)
        aidlFolder                    : <GRADLE>/caches/transforms-3/xxxxxxxxxxxxxxxxxxxxxxxxxxxxxxxx/transformed/loader-1.0.0/aidl [-]
        artifact                      : <M2>/androidx/loader/loader/1.0.0/loader-1.0.0.aar
        artifactAddress               : androidx.loader:loader:1.0.0@aar
        assetsFolder                  : <GRADLE>/caches/transforms-3/xxxxxxxxxxxxxxxxxxxxxxxxxxxxxxxx/transformed/loader-1.0.0/assets [-]
        - compileJarFiles             : <GRADLE>/caches/transforms-3/xxxxxxxxxxxxxxxxxxxxxxxxxxxxxxxx/transformed/loader-1.0.0/jars/classes.jar
        component                     : androidx.loader:loader:1.0.0
        externalAnnotations           : <GRADLE>/caches/transforms-3/xxxxxxxxxxxxxxxxxxxxxxxxxxxxxxxx/transformed/loader-1.0.0/annotations.zip [-]
        folder                        : <GRADLE>/caches/transforms-3/xxxxxxxxxxxxxxxxxxxxxxxxxxxxxxxx/transformed/loader-1.0.0
        jniFolder                     : <GRADLE>/caches/transforms-3/xxxxxxxxxxxxxxxxxxxxxxxxxxxxxxxx/transformed/loader-1.0.0/jni [-]
        manifest                      : <GRADLE>/caches/transforms-3/xxxxxxxxxxxxxxxxxxxxxxxxxxxxxxxx/transformed/loader-1.0.0/AndroidManifest.xml
        proguardRules                 : <GRADLE>/caches/transforms-3/xxxxxxxxxxxxxxxxxxxxxxxxxxxxxxxx/transformed/loader-1.0.0/proguard.txt [-]
        publicResources               : <GRADLE>/caches/transforms-3/xxxxxxxxxxxxxxxxxxxxxxxxxxxxxxxx/transformed/loader-1.0.0/public.txt [-]
        renderscriptFolder            : <GRADLE>/caches/transforms-3/xxxxxxxxxxxxxxxxxxxxxxxxxxxxxxxx/transformed/loader-1.0.0/rs [-]
        resFolder                     : <GRADLE>/caches/transforms-3/xxxxxxxxxxxxxxxxxxxxxxxxxxxxxxxx/transformed/loader-1.0.0/res [-]
        resStaticLibrary              : <GRADLE>/caches/transforms-3/xxxxxxxxxxxxxxxxxxxxxxxxxxxxxxxx/transformed/loader-1.0.0/res.apk [-]
        - runtimeJarFiles             : <GRADLE>/caches/transforms-3/xxxxxxxxxxxxxxxxxxxxxxxxxxxxxxxx/transformed/loader-1.0.0/jars/classes.jar
        symbolFile                    : <GRADLE>/caches/transforms-3/xxxxxxxxxxxxxxxxxxxxxxxxxxxxxxxx/transformed/loader-1.0.0/R.txt
    - library                     : androidx.lifecycle:lifecycle-livedata:2.0.0@aar (IdeAndroidLibraryImpl)
        aidlFolder                    : <GRADLE>/caches/transforms-3/xxxxxxxxxxxxxxxxxxxxxxxxxxxxxxxx/transformed/lifecycle-livedata-2.0.0/aidl [-]
        artifact                      : <M2>/androidx/lifecycle/lifecycle-livedata/2.0.0/lifecycle-livedata-2.0.0.aar
        artifactAddress               : androidx.lifecycle:lifecycle-livedata:2.0.0@aar
        assetsFolder                  : <GRADLE>/caches/transforms-3/xxxxxxxxxxxxxxxxxxxxxxxxxxxxxxxx/transformed/lifecycle-livedata-2.0.0/assets [-]
        - compileJarFiles             : <GRADLE>/caches/transforms-3/xxxxxxxxxxxxxxxxxxxxxxxxxxxxxxxx/transformed/lifecycle-livedata-2.0.0/jars/classes.jar
        component                     : androidx.lifecycle:lifecycle-livedata:2.0.0
        externalAnnotations           : <GRADLE>/caches/transforms-3/xxxxxxxxxxxxxxxxxxxxxxxxxxxxxxxx/transformed/lifecycle-livedata-2.0.0/annotations.zip [-]
        folder                        : <GRADLE>/caches/transforms-3/xxxxxxxxxxxxxxxxxxxxxxxxxxxxxxxx/transformed/lifecycle-livedata-2.0.0
        jniFolder                     : <GRADLE>/caches/transforms-3/xxxxxxxxxxxxxxxxxxxxxxxxxxxxxxxx/transformed/lifecycle-livedata-2.0.0/jni [-]
        manifest                      : <GRADLE>/caches/transforms-3/xxxxxxxxxxxxxxxxxxxxxxxxxxxxxxxx/transformed/lifecycle-livedata-2.0.0/AndroidManifest.xml
        proguardRules                 : <GRADLE>/caches/transforms-3/xxxxxxxxxxxxxxxxxxxxxxxxxxxxxxxx/transformed/lifecycle-livedata-2.0.0/proguard.txt [-]
        publicResources               : <GRADLE>/caches/transforms-3/xxxxxxxxxxxxxxxxxxxxxxxxxxxxxxxx/transformed/lifecycle-livedata-2.0.0/public.txt [-]
        renderscriptFolder            : <GRADLE>/caches/transforms-3/xxxxxxxxxxxxxxxxxxxxxxxxxxxxxxxx/transformed/lifecycle-livedata-2.0.0/rs [-]
        resFolder                     : <GRADLE>/caches/transforms-3/xxxxxxxxxxxxxxxxxxxxxxxxxxxxxxxx/transformed/lifecycle-livedata-2.0.0/res [-]
        resStaticLibrary              : <GRADLE>/caches/transforms-3/xxxxxxxxxxxxxxxxxxxxxxxxxxxxxxxx/transformed/lifecycle-livedata-2.0.0/res.apk [-]
        - runtimeJarFiles             : <GRADLE>/caches/transforms-3/xxxxxxxxxxxxxxxxxxxxxxxxxxxxxxxx/transformed/lifecycle-livedata-2.0.0/jars/classes.jar
        symbolFile                    : <GRADLE>/caches/transforms-3/xxxxxxxxxxxxxxxxxxxxxxxxxxxxxxxx/transformed/lifecycle-livedata-2.0.0/R.txt
    - library                     : androidx.arch.core:core-runtime:2.0.0@aar (IdeAndroidLibraryImpl)
        aidlFolder                    : <GRADLE>/caches/transforms-3/xxxxxxxxxxxxxxxxxxxxxxxxxxxxxxxx/transformed/core-runtime-2.0.0/aidl [-]
        artifact                      : <M2>/androidx/arch/core/core-runtime/2.0.0/core-runtime-2.0.0.aar
        artifactAddress               : androidx.arch.core:core-runtime:2.0.0@aar
        assetsFolder                  : <GRADLE>/caches/transforms-3/xxxxxxxxxxxxxxxxxxxxxxxxxxxxxxxx/transformed/core-runtime-2.0.0/assets [-]
        - compileJarFiles             : <GRADLE>/caches/transforms-3/xxxxxxxxxxxxxxxxxxxxxxxxxxxxxxxx/transformed/core-runtime-2.0.0/jars/classes.jar
        component                     : androidx.arch.core:core-runtime:2.0.0
        externalAnnotations           : <GRADLE>/caches/transforms-3/xxxxxxxxxxxxxxxxxxxxxxxxxxxxxxxx/transformed/core-runtime-2.0.0/annotations.zip [-]
        folder                        : <GRADLE>/caches/transforms-3/xxxxxxxxxxxxxxxxxxxxxxxxxxxxxxxx/transformed/core-runtime-2.0.0
        jniFolder                     : <GRADLE>/caches/transforms-3/xxxxxxxxxxxxxxxxxxxxxxxxxxxxxxxx/transformed/core-runtime-2.0.0/jni [-]
        manifest                      : <GRADLE>/caches/transforms-3/xxxxxxxxxxxxxxxxxxxxxxxxxxxxxxxx/transformed/core-runtime-2.0.0/AndroidManifest.xml
        proguardRules                 : <GRADLE>/caches/transforms-3/xxxxxxxxxxxxxxxxxxxxxxxxxxxxxxxx/transformed/core-runtime-2.0.0/proguard.txt [-]
        publicResources               : <GRADLE>/caches/transforms-3/xxxxxxxxxxxxxxxxxxxxxxxxxxxxxxxx/transformed/core-runtime-2.0.0/public.txt [-]
        renderscriptFolder            : <GRADLE>/caches/transforms-3/xxxxxxxxxxxxxxxxxxxxxxxxxxxxxxxx/transformed/core-runtime-2.0.0/rs [-]
        resFolder                     : <GRADLE>/caches/transforms-3/xxxxxxxxxxxxxxxxxxxxxxxxxxxxxxxx/transformed/core-runtime-2.0.0/res [-]
        resStaticLibrary              : <GRADLE>/caches/transforms-3/xxxxxxxxxxxxxxxxxxxxxxxxxxxxxxxx/transformed/core-runtime-2.0.0/res.apk [-]
        - runtimeJarFiles             : <GRADLE>/caches/transforms-3/xxxxxxxxxxxxxxxxxxxxxxxxxxxxxxxx/transformed/core-runtime-2.0.0/jars/classes.jar
        symbolFile                    : <GRADLE>/caches/transforms-3/xxxxxxxxxxxxxxxxxxxxxxxxxxxxxxxx/transformed/core-runtime-2.0.0/R.txt
=======
    - library                     : androidx.drawerlayout:drawerlayout:1.0.0@aar (IdeAndroidLibraryImpl)
        aidlFolder                    : <GRADLE>/caches/transforms-3/xxxxxxxxxxxxxxxxxxxxxxxxxxxxxxxx/transformed/drawerlayout-1.0.0/aidl [-]
        artifact                      : <M2>/androidx/drawerlayout/drawerlayout/1.0.0/drawerlayout-1.0.0.aar
        artifactAddress               : androidx.drawerlayout:drawerlayout:1.0.0@aar
        assetsFolder                  : <GRADLE>/caches/transforms-3/xxxxxxxxxxxxxxxxxxxxxxxxxxxxxxxx/transformed/drawerlayout-1.0.0/assets [-]
        - compileJarFiles             : <GRADLE>/caches/transforms-3/xxxxxxxxxxxxxxxxxxxxxxxxxxxxxxxx/transformed/drawerlayout-1.0.0/jars/classes.jar
        component                     : androidx.drawerlayout:drawerlayout:1.0.0
        externalAnnotations           : <GRADLE>/caches/transforms-3/xxxxxxxxxxxxxxxxxxxxxxxxxxxxxxxx/transformed/drawerlayout-1.0.0/annotations.zip
        folder                        : <GRADLE>/caches/transforms-3/xxxxxxxxxxxxxxxxxxxxxxxxxxxxxxxx/transformed/drawerlayout-1.0.0
        jniFolder                     : <GRADLE>/caches/transforms-3/xxxxxxxxxxxxxxxxxxxxxxxxxxxxxxxx/transformed/drawerlayout-1.0.0/jni [-]
        manifest                      : <GRADLE>/caches/transforms-3/xxxxxxxxxxxxxxxxxxxxxxxxxxxxxxxx/transformed/drawerlayout-1.0.0/AndroidManifest.xml
        proguardRules                 : <GRADLE>/caches/transforms-3/xxxxxxxxxxxxxxxxxxxxxxxxxxxxxxxx/transformed/drawerlayout-1.0.0/proguard.txt [-]
        publicResources               : <GRADLE>/caches/transforms-3/xxxxxxxxxxxxxxxxxxxxxxxxxxxxxxxx/transformed/drawerlayout-1.0.0/public.txt [-]
        renderscriptFolder            : <GRADLE>/caches/transforms-3/xxxxxxxxxxxxxxxxxxxxxxxxxxxxxxxx/transformed/drawerlayout-1.0.0/rs [-]
        resFolder                     : <GRADLE>/caches/transforms-3/xxxxxxxxxxxxxxxxxxxxxxxxxxxxxxxx/transformed/drawerlayout-1.0.0/res [-]
        resStaticLibrary              : <GRADLE>/caches/transforms-3/xxxxxxxxxxxxxxxxxxxxxxxxxxxxxxxx/transformed/drawerlayout-1.0.0/res.apk [-]
        - runtimeJarFiles             : <GRADLE>/caches/transforms-3/xxxxxxxxxxxxxxxxxxxxxxxxxxxxxxxx/transformed/drawerlayout-1.0.0/jars/classes.jar
        symbolFile                    : <GRADLE>/caches/transforms-3/xxxxxxxxxxxxxxxxxxxxxxxxxxxxxxxx/transformed/drawerlayout-1.0.0/R.txt
    - library                     : androidx.fragment:fragment:1.0.0@aar (IdeAndroidLibraryImpl)
        aidlFolder                    : <GRADLE>/caches/transforms-3/xxxxxxxxxxxxxxxxxxxxxxxxxxxxxxxx/transformed/fragment-1.0.0/aidl [-]
        artifact                      : <M2>/androidx/fragment/fragment/1.0.0/fragment-1.0.0.aar
        artifactAddress               : androidx.fragment:fragment:1.0.0@aar
        assetsFolder                  : <GRADLE>/caches/transforms-3/xxxxxxxxxxxxxxxxxxxxxxxxxxxxxxxx/transformed/fragment-1.0.0/assets [-]
        - compileJarFiles             : <GRADLE>/caches/transforms-3/xxxxxxxxxxxxxxxxxxxxxxxxxxxxxxxx/transformed/fragment-1.0.0/jars/classes.jar
        component                     : androidx.fragment:fragment:1.0.0
        externalAnnotations           : <GRADLE>/caches/transforms-3/xxxxxxxxxxxxxxxxxxxxxxxxxxxxxxxx/transformed/fragment-1.0.0/annotations.zip
        folder                        : <GRADLE>/caches/transforms-3/xxxxxxxxxxxxxxxxxxxxxxxxxxxxxxxx/transformed/fragment-1.0.0
        jniFolder                     : <GRADLE>/caches/transforms-3/xxxxxxxxxxxxxxxxxxxxxxxxxxxxxxxx/transformed/fragment-1.0.0/jni [-]
        manifest                      : <GRADLE>/caches/transforms-3/xxxxxxxxxxxxxxxxxxxxxxxxxxxxxxxx/transformed/fragment-1.0.0/AndroidManifest.xml
        proguardRules                 : <GRADLE>/caches/transforms-3/xxxxxxxxxxxxxxxxxxxxxxxxxxxxxxxx/transformed/fragment-1.0.0/proguard.txt [-]
        publicResources               : <GRADLE>/caches/transforms-3/xxxxxxxxxxxxxxxxxxxxxxxxxxxxxxxx/transformed/fragment-1.0.0/public.txt [-]
        renderscriptFolder            : <GRADLE>/caches/transforms-3/xxxxxxxxxxxxxxxxxxxxxxxxxxxxxxxx/transformed/fragment-1.0.0/rs [-]
        resFolder                     : <GRADLE>/caches/transforms-3/xxxxxxxxxxxxxxxxxxxxxxxxxxxxxxxx/transformed/fragment-1.0.0/res [-]
        resStaticLibrary              : <GRADLE>/caches/transforms-3/xxxxxxxxxxxxxxxxxxxxxxxxxxxxxxxx/transformed/fragment-1.0.0/res.apk [-]
        - runtimeJarFiles             : <GRADLE>/caches/transforms-3/xxxxxxxxxxxxxxxxxxxxxxxxxxxxxxxx/transformed/fragment-1.0.0/jars/classes.jar
        symbolFile                    : <GRADLE>/caches/transforms-3/xxxxxxxxxxxxxxxxxxxxxxxxxxxxxxxx/transformed/fragment-1.0.0/R.txt
    - library                     : androidx.interpolator:interpolator:1.0.0@aar (IdeAndroidLibraryImpl)
        aidlFolder                    : <GRADLE>/caches/transforms-3/xxxxxxxxxxxxxxxxxxxxxxxxxxxxxxxx/transformed/interpolator-1.0.0/aidl [-]
        artifact                      : <M2>/androidx/interpolator/interpolator/1.0.0/interpolator-1.0.0.aar
        artifactAddress               : androidx.interpolator:interpolator:1.0.0@aar
        assetsFolder                  : <GRADLE>/caches/transforms-3/xxxxxxxxxxxxxxxxxxxxxxxxxxxxxxxx/transformed/interpolator-1.0.0/assets [-]
        - compileJarFiles             : <GRADLE>/caches/transforms-3/xxxxxxxxxxxxxxxxxxxxxxxxxxxxxxxx/transformed/interpolator-1.0.0/jars/classes.jar
        component                     : androidx.interpolator:interpolator:1.0.0
        externalAnnotations           : <GRADLE>/caches/transforms-3/xxxxxxxxxxxxxxxxxxxxxxxxxxxxxxxx/transformed/interpolator-1.0.0/annotations.zip [-]
        folder                        : <GRADLE>/caches/transforms-3/xxxxxxxxxxxxxxxxxxxxxxxxxxxxxxxx/transformed/interpolator-1.0.0
        jniFolder                     : <GRADLE>/caches/transforms-3/xxxxxxxxxxxxxxxxxxxxxxxxxxxxxxxx/transformed/interpolator-1.0.0/jni [-]
        manifest                      : <GRADLE>/caches/transforms-3/xxxxxxxxxxxxxxxxxxxxxxxxxxxxxxxx/transformed/interpolator-1.0.0/AndroidManifest.xml
        proguardRules                 : <GRADLE>/caches/transforms-3/xxxxxxxxxxxxxxxxxxxxxxxxxxxxxxxx/transformed/interpolator-1.0.0/proguard.txt [-]
        publicResources               : <GRADLE>/caches/transforms-3/xxxxxxxxxxxxxxxxxxxxxxxxxxxxxxxx/transformed/interpolator-1.0.0/public.txt [-]
        renderscriptFolder            : <GRADLE>/caches/transforms-3/xxxxxxxxxxxxxxxxxxxxxxxxxxxxxxxx/transformed/interpolator-1.0.0/rs [-]
        resFolder                     : <GRADLE>/caches/transforms-3/xxxxxxxxxxxxxxxxxxxxxxxxxxxxxxxx/transformed/interpolator-1.0.0/res [-]
        resStaticLibrary              : <GRADLE>/caches/transforms-3/xxxxxxxxxxxxxxxxxxxxxxxxxxxxxxxx/transformed/interpolator-1.0.0/res.apk [-]
        - runtimeJarFiles             : <GRADLE>/caches/transforms-3/xxxxxxxxxxxxxxxxxxxxxxxxxxxxxxxx/transformed/interpolator-1.0.0/jars/classes.jar
        symbolFile                    : <GRADLE>/caches/transforms-3/xxxxxxxxxxxxxxxxxxxxxxxxxxxxxxxx/transformed/interpolator-1.0.0/R.txt
    - library                     : androidx.legacy:legacy-support-core-ui:1.0.0@aar (IdeAndroidLibraryImpl)
        aidlFolder                    : <GRADLE>/caches/transforms-3/xxxxxxxxxxxxxxxxxxxxxxxxxxxxxxxx/transformed/legacy-support-core-ui-1.0.0/aidl [-]
        artifact                      : <M2>/androidx/legacy/legacy-support-core-ui/1.0.0/legacy-support-core-ui-1.0.0.aar
        artifactAddress               : androidx.legacy:legacy-support-core-ui:1.0.0@aar
        assetsFolder                  : <GRADLE>/caches/transforms-3/xxxxxxxxxxxxxxxxxxxxxxxxxxxxxxxx/transformed/legacy-support-core-ui-1.0.0/assets [-]
        - compileJarFiles             : <GRADLE>/caches/transforms-3/xxxxxxxxxxxxxxxxxxxxxxxxxxxxxxxx/transformed/legacy-support-core-ui-1.0.0/jars/classes.jar
        component                     : androidx.legacy:legacy-support-core-ui:1.0.0
        externalAnnotations           : <GRADLE>/caches/transforms-3/xxxxxxxxxxxxxxxxxxxxxxxxxxxxxxxx/transformed/legacy-support-core-ui-1.0.0/annotations.zip [-]
        folder                        : <GRADLE>/caches/transforms-3/xxxxxxxxxxxxxxxxxxxxxxxxxxxxxxxx/transformed/legacy-support-core-ui-1.0.0
        jniFolder                     : <GRADLE>/caches/transforms-3/xxxxxxxxxxxxxxxxxxxxxxxxxxxxxxxx/transformed/legacy-support-core-ui-1.0.0/jni [-]
        manifest                      : <GRADLE>/caches/transforms-3/xxxxxxxxxxxxxxxxxxxxxxxxxxxxxxxx/transformed/legacy-support-core-ui-1.0.0/AndroidManifest.xml
        proguardRules                 : <GRADLE>/caches/transforms-3/xxxxxxxxxxxxxxxxxxxxxxxxxxxxxxxx/transformed/legacy-support-core-ui-1.0.0/proguard.txt [-]
        publicResources               : <GRADLE>/caches/transforms-3/xxxxxxxxxxxxxxxxxxxxxxxxxxxxxxxx/transformed/legacy-support-core-ui-1.0.0/public.txt [-]
        renderscriptFolder            : <GRADLE>/caches/transforms-3/xxxxxxxxxxxxxxxxxxxxxxxxxxxxxxxx/transformed/legacy-support-core-ui-1.0.0/rs [-]
        resFolder                     : <GRADLE>/caches/transforms-3/xxxxxxxxxxxxxxxxxxxxxxxxxxxxxxxx/transformed/legacy-support-core-ui-1.0.0/res [-]
        resStaticLibrary              : <GRADLE>/caches/transforms-3/xxxxxxxxxxxxxxxxxxxxxxxxxxxxxxxx/transformed/legacy-support-core-ui-1.0.0/res.apk [-]
        - runtimeJarFiles             : <GRADLE>/caches/transforms-3/xxxxxxxxxxxxxxxxxxxxxxxxxxxxxxxx/transformed/legacy-support-core-ui-1.0.0/jars/classes.jar
        symbolFile                    : <GRADLE>/caches/transforms-3/xxxxxxxxxxxxxxxxxxxxxxxxxxxxxxxx/transformed/legacy-support-core-ui-1.0.0/R.txt
    - library                     : androidx.legacy:legacy-support-core-utils:1.0.0@aar (IdeAndroidLibraryImpl)
        aidlFolder                    : <GRADLE>/caches/transforms-3/xxxxxxxxxxxxxxxxxxxxxxxxxxxxxxxx/transformed/legacy-support-core-utils-1.0.0/aidl [-]
        artifact                      : <M2>/androidx/legacy/legacy-support-core-utils/1.0.0/legacy-support-core-utils-1.0.0.aar
        artifactAddress               : androidx.legacy:legacy-support-core-utils:1.0.0@aar
        assetsFolder                  : <GRADLE>/caches/transforms-3/xxxxxxxxxxxxxxxxxxxxxxxxxxxxxxxx/transformed/legacy-support-core-utils-1.0.0/assets [-]
        - compileJarFiles             : <GRADLE>/caches/transforms-3/xxxxxxxxxxxxxxxxxxxxxxxxxxxxxxxx/transformed/legacy-support-core-utils-1.0.0/jars/classes.jar
        component                     : androidx.legacy:legacy-support-core-utils:1.0.0
        externalAnnotations           : <GRADLE>/caches/transforms-3/xxxxxxxxxxxxxxxxxxxxxxxxxxxxxxxx/transformed/legacy-support-core-utils-1.0.0/annotations.zip [-]
        folder                        : <GRADLE>/caches/transforms-3/xxxxxxxxxxxxxxxxxxxxxxxxxxxxxxxx/transformed/legacy-support-core-utils-1.0.0
        jniFolder                     : <GRADLE>/caches/transforms-3/xxxxxxxxxxxxxxxxxxxxxxxxxxxxxxxx/transformed/legacy-support-core-utils-1.0.0/jni [-]
        manifest                      : <GRADLE>/caches/transforms-3/xxxxxxxxxxxxxxxxxxxxxxxxxxxxxxxx/transformed/legacy-support-core-utils-1.0.0/AndroidManifest.xml
        proguardRules                 : <GRADLE>/caches/transforms-3/xxxxxxxxxxxxxxxxxxxxxxxxxxxxxxxx/transformed/legacy-support-core-utils-1.0.0/proguard.txt [-]
        publicResources               : <GRADLE>/caches/transforms-3/xxxxxxxxxxxxxxxxxxxxxxxxxxxxxxxx/transformed/legacy-support-core-utils-1.0.0/public.txt [-]
        renderscriptFolder            : <GRADLE>/caches/transforms-3/xxxxxxxxxxxxxxxxxxxxxxxxxxxxxxxx/transformed/legacy-support-core-utils-1.0.0/rs [-]
        resFolder                     : <GRADLE>/caches/transforms-3/xxxxxxxxxxxxxxxxxxxxxxxxxxxxxxxx/transformed/legacy-support-core-utils-1.0.0/res [-]
        resStaticLibrary              : <GRADLE>/caches/transforms-3/xxxxxxxxxxxxxxxxxxxxxxxxxxxxxxxx/transformed/legacy-support-core-utils-1.0.0/res.apk [-]
        - runtimeJarFiles             : <GRADLE>/caches/transforms-3/xxxxxxxxxxxxxxxxxxxxxxxxxxxxxxxx/transformed/legacy-support-core-utils-1.0.0/jars/classes.jar
        symbolFile                    : <GRADLE>/caches/transforms-3/xxxxxxxxxxxxxxxxxxxxxxxxxxxxxxxx/transformed/legacy-support-core-utils-1.0.0/R.txt
>>>>>>> 574fcae1
    - library                     : androidx.lifecycle:lifecycle-livedata-core:2.0.0@aar (IdeAndroidLibraryImpl)
        aidlFolder                    : <GRADLE>/caches/transforms-3/xxxxxxxxxxxxxxxxxxxxxxxxxxxxxxxx/transformed/lifecycle-livedata-core-2.0.0/aidl [-]
        artifact                      : <M2>/androidx/lifecycle/lifecycle-livedata-core/2.0.0/lifecycle-livedata-core-2.0.0.aar
        artifactAddress               : androidx.lifecycle:lifecycle-livedata-core:2.0.0@aar
        assetsFolder                  : <GRADLE>/caches/transforms-3/xxxxxxxxxxxxxxxxxxxxxxxxxxxxxxxx/transformed/lifecycle-livedata-core-2.0.0/assets [-]
        - compileJarFiles             : <GRADLE>/caches/transforms-3/xxxxxxxxxxxxxxxxxxxxxxxxxxxxxxxx/transformed/lifecycle-livedata-core-2.0.0/jars/classes.jar
        component                     : androidx.lifecycle:lifecycle-livedata-core:2.0.0
        externalAnnotations           : <GRADLE>/caches/transforms-3/xxxxxxxxxxxxxxxxxxxxxxxxxxxxxxxx/transformed/lifecycle-livedata-core-2.0.0/annotations.zip [-]
        folder                        : <GRADLE>/caches/transforms-3/xxxxxxxxxxxxxxxxxxxxxxxxxxxxxxxx/transformed/lifecycle-livedata-core-2.0.0
        jniFolder                     : <GRADLE>/caches/transforms-3/xxxxxxxxxxxxxxxxxxxxxxxxxxxxxxxx/transformed/lifecycle-livedata-core-2.0.0/jni [-]
        manifest                      : <GRADLE>/caches/transforms-3/xxxxxxxxxxxxxxxxxxxxxxxxxxxxxxxx/transformed/lifecycle-livedata-core-2.0.0/AndroidManifest.xml
        proguardRules                 : <GRADLE>/caches/transforms-3/xxxxxxxxxxxxxxxxxxxxxxxxxxxxxxxx/transformed/lifecycle-livedata-core-2.0.0/proguard.txt [-]
        publicResources               : <GRADLE>/caches/transforms-3/xxxxxxxxxxxxxxxxxxxxxxxxxxxxxxxx/transformed/lifecycle-livedata-core-2.0.0/public.txt [-]
        renderscriptFolder            : <GRADLE>/caches/transforms-3/xxxxxxxxxxxxxxxxxxxxxxxxxxxxxxxx/transformed/lifecycle-livedata-core-2.0.0/rs [-]
        resFolder                     : <GRADLE>/caches/transforms-3/xxxxxxxxxxxxxxxxxxxxxxxxxxxxxxxx/transformed/lifecycle-livedata-core-2.0.0/res [-]
        resStaticLibrary              : <GRADLE>/caches/transforms-3/xxxxxxxxxxxxxxxxxxxxxxxxxxxxxxxx/transformed/lifecycle-livedata-core-2.0.0/res.apk [-]
        - runtimeJarFiles             : <GRADLE>/caches/transforms-3/xxxxxxxxxxxxxxxxxxxxxxxxxxxxxxxx/transformed/lifecycle-livedata-core-2.0.0/jars/classes.jar
        symbolFile                    : <GRADLE>/caches/transforms-3/xxxxxxxxxxxxxxxxxxxxxxxxxxxxxxxx/transformed/lifecycle-livedata-core-2.0.0/R.txt
    - library                     : androidx.lifecycle:lifecycle-livedata:2.0.0@aar (IdeAndroidLibraryImpl)
        aidlFolder                    : <GRADLE>/caches/transforms-3/xxxxxxxxxxxxxxxxxxxxxxxxxxxxxxxx/transformed/lifecycle-livedata-2.0.0/aidl [-]
        artifact                      : <M2>/androidx/lifecycle/lifecycle-livedata/2.0.0/lifecycle-livedata-2.0.0.aar
        artifactAddress               : androidx.lifecycle:lifecycle-livedata:2.0.0@aar
        assetsFolder                  : <GRADLE>/caches/transforms-3/xxxxxxxxxxxxxxxxxxxxxxxxxxxxxxxx/transformed/lifecycle-livedata-2.0.0/assets [-]
        - compileJarFiles             : <GRADLE>/caches/transforms-3/xxxxxxxxxxxxxxxxxxxxxxxxxxxxxxxx/transformed/lifecycle-livedata-2.0.0/jars/classes.jar
        component                     : androidx.lifecycle:lifecycle-livedata:2.0.0
        externalAnnotations           : <GRADLE>/caches/transforms-3/xxxxxxxxxxxxxxxxxxxxxxxxxxxxxxxx/transformed/lifecycle-livedata-2.0.0/annotations.zip [-]
        folder                        : <GRADLE>/caches/transforms-3/xxxxxxxxxxxxxxxxxxxxxxxxxxxxxxxx/transformed/lifecycle-livedata-2.0.0
        jniFolder                     : <GRADLE>/caches/transforms-3/xxxxxxxxxxxxxxxxxxxxxxxxxxxxxxxx/transformed/lifecycle-livedata-2.0.0/jni [-]
        manifest                      : <GRADLE>/caches/transforms-3/xxxxxxxxxxxxxxxxxxxxxxxxxxxxxxxx/transformed/lifecycle-livedata-2.0.0/AndroidManifest.xml
        proguardRules                 : <GRADLE>/caches/transforms-3/xxxxxxxxxxxxxxxxxxxxxxxxxxxxxxxx/transformed/lifecycle-livedata-2.0.0/proguard.txt [-]
        publicResources               : <GRADLE>/caches/transforms-3/xxxxxxxxxxxxxxxxxxxxxxxxxxxxxxxx/transformed/lifecycle-livedata-2.0.0/public.txt [-]
        renderscriptFolder            : <GRADLE>/caches/transforms-3/xxxxxxxxxxxxxxxxxxxxxxxxxxxxxxxx/transformed/lifecycle-livedata-2.0.0/rs [-]
        resFolder                     : <GRADLE>/caches/transforms-3/xxxxxxxxxxxxxxxxxxxxxxxxxxxxxxxx/transformed/lifecycle-livedata-2.0.0/res [-]
        resStaticLibrary              : <GRADLE>/caches/transforms-3/xxxxxxxxxxxxxxxxxxxxxxxxxxxxxxxx/transformed/lifecycle-livedata-2.0.0/res.apk [-]
        - runtimeJarFiles             : <GRADLE>/caches/transforms-3/xxxxxxxxxxxxxxxxxxxxxxxxxxxxxxxx/transformed/lifecycle-livedata-2.0.0/jars/classes.jar
        symbolFile                    : <GRADLE>/caches/transforms-3/xxxxxxxxxxxxxxxxxxxxxxxxxxxxxxxx/transformed/lifecycle-livedata-2.0.0/R.txt
    - library                     : androidx.lifecycle:lifecycle-runtime:2.0.0@aar (IdeAndroidLibraryImpl)
        aidlFolder                    : <GRADLE>/caches/transforms-3/xxxxxxxxxxxxxxxxxxxxxxxxxxxxxxxx/transformed/lifecycle-runtime-2.0.0/aidl [-]
        artifact                      : <M2>/androidx/lifecycle/lifecycle-runtime/2.0.0/lifecycle-runtime-2.0.0.aar
        artifactAddress               : androidx.lifecycle:lifecycle-runtime:2.0.0@aar
        assetsFolder                  : <GRADLE>/caches/transforms-3/xxxxxxxxxxxxxxxxxxxxxxxxxxxxxxxx/transformed/lifecycle-runtime-2.0.0/assets [-]
        - compileJarFiles             : <GRADLE>/caches/transforms-3/xxxxxxxxxxxxxxxxxxxxxxxxxxxxxxxx/transformed/lifecycle-runtime-2.0.0/jars/classes.jar
        component                     : androidx.lifecycle:lifecycle-runtime:2.0.0
        externalAnnotations           : <GRADLE>/caches/transforms-3/xxxxxxxxxxxxxxxxxxxxxxxxxxxxxxxx/transformed/lifecycle-runtime-2.0.0/annotations.zip [-]
        folder                        : <GRADLE>/caches/transforms-3/xxxxxxxxxxxxxxxxxxxxxxxxxxxxxxxx/transformed/lifecycle-runtime-2.0.0
        jniFolder                     : <GRADLE>/caches/transforms-3/xxxxxxxxxxxxxxxxxxxxxxxxxxxxxxxx/transformed/lifecycle-runtime-2.0.0/jni [-]
        manifest                      : <GRADLE>/caches/transforms-3/xxxxxxxxxxxxxxxxxxxxxxxxxxxxxxxx/transformed/lifecycle-runtime-2.0.0/AndroidManifest.xml
        proguardRules                 : <GRADLE>/caches/transforms-3/xxxxxxxxxxxxxxxxxxxxxxxxxxxxxxxx/transformed/lifecycle-runtime-2.0.0/proguard.txt
        publicResources               : <GRADLE>/caches/transforms-3/xxxxxxxxxxxxxxxxxxxxxxxxxxxxxxxx/transformed/lifecycle-runtime-2.0.0/public.txt [-]
        renderscriptFolder            : <GRADLE>/caches/transforms-3/xxxxxxxxxxxxxxxxxxxxxxxxxxxxxxxx/transformed/lifecycle-runtime-2.0.0/rs [-]
        resFolder                     : <GRADLE>/caches/transforms-3/xxxxxxxxxxxxxxxxxxxxxxxxxxxxxxxx/transformed/lifecycle-runtime-2.0.0/res [-]
        resStaticLibrary              : <GRADLE>/caches/transforms-3/xxxxxxxxxxxxxxxxxxxxxxxxxxxxxxxx/transformed/lifecycle-runtime-2.0.0/res.apk [-]
        - runtimeJarFiles             : <GRADLE>/caches/transforms-3/xxxxxxxxxxxxxxxxxxxxxxxxxxxxxxxx/transformed/lifecycle-runtime-2.0.0/jars/classes.jar
        symbolFile                    : <GRADLE>/caches/transforms-3/xxxxxxxxxxxxxxxxxxxxxxxxxxxxxxxx/transformed/lifecycle-runtime-2.0.0/R.txt
    - library                     : androidx.lifecycle:lifecycle-viewmodel:2.0.0@aar (IdeAndroidLibraryImpl)
        aidlFolder                    : <GRADLE>/caches/transforms-3/xxxxxxxxxxxxxxxxxxxxxxxxxxxxxxxx/transformed/lifecycle-viewmodel-2.0.0/aidl [-]
        artifact                      : <M2>/androidx/lifecycle/lifecycle-viewmodel/2.0.0/lifecycle-viewmodel-2.0.0.aar
        artifactAddress               : androidx.lifecycle:lifecycle-viewmodel:2.0.0@aar
        assetsFolder                  : <GRADLE>/caches/transforms-3/xxxxxxxxxxxxxxxxxxxxxxxxxxxxxxxx/transformed/lifecycle-viewmodel-2.0.0/assets [-]
        - compileJarFiles             : <GRADLE>/caches/transforms-3/xxxxxxxxxxxxxxxxxxxxxxxxxxxxxxxx/transformed/lifecycle-viewmodel-2.0.0/jars/classes.jar
        component                     : androidx.lifecycle:lifecycle-viewmodel:2.0.0
        externalAnnotations           : <GRADLE>/caches/transforms-3/xxxxxxxxxxxxxxxxxxxxxxxxxxxxxxxx/transformed/lifecycle-viewmodel-2.0.0/annotations.zip [-]
        folder                        : <GRADLE>/caches/transforms-3/xxxxxxxxxxxxxxxxxxxxxxxxxxxxxxxx/transformed/lifecycle-viewmodel-2.0.0
        jniFolder                     : <GRADLE>/caches/transforms-3/xxxxxxxxxxxxxxxxxxxxxxxxxxxxxxxx/transformed/lifecycle-viewmodel-2.0.0/jni [-]
        manifest                      : <GRADLE>/caches/transforms-3/xxxxxxxxxxxxxxxxxxxxxxxxxxxxxxxx/transformed/lifecycle-viewmodel-2.0.0/AndroidManifest.xml
        proguardRules                 : <GRADLE>/caches/transforms-3/xxxxxxxxxxxxxxxxxxxxxxxxxxxxxxxx/transformed/lifecycle-viewmodel-2.0.0/proguard.txt
        publicResources               : <GRADLE>/caches/transforms-3/xxxxxxxxxxxxxxxxxxxxxxxxxxxxxxxx/transformed/lifecycle-viewmodel-2.0.0/public.txt [-]
        renderscriptFolder            : <GRADLE>/caches/transforms-3/xxxxxxxxxxxxxxxxxxxxxxxxxxxxxxxx/transformed/lifecycle-viewmodel-2.0.0/rs [-]
        resFolder                     : <GRADLE>/caches/transforms-3/xxxxxxxxxxxxxxxxxxxxxxxxxxxxxxxx/transformed/lifecycle-viewmodel-2.0.0/res [-]
        resStaticLibrary              : <GRADLE>/caches/transforms-3/xxxxxxxxxxxxxxxxxxxxxxxxxxxxxxxx/transformed/lifecycle-viewmodel-2.0.0/res.apk [-]
        - runtimeJarFiles             : <GRADLE>/caches/transforms-3/xxxxxxxxxxxxxxxxxxxxxxxxxxxxxxxx/transformed/lifecycle-viewmodel-2.0.0/jars/classes.jar
        symbolFile                    : <GRADLE>/caches/transforms-3/xxxxxxxxxxxxxxxxxxxxxxxxxxxxxxxx/transformed/lifecycle-viewmodel-2.0.0/R.txt
    - library                     : androidx.loader:loader:1.0.0@aar (IdeAndroidLibraryImpl)
        aidlFolder                    : <GRADLE>/caches/transforms-3/xxxxxxxxxxxxxxxxxxxxxxxxxxxxxxxx/transformed/loader-1.0.0/aidl [-]
        artifact                      : <M2>/androidx/loader/loader/1.0.0/loader-1.0.0.aar
        artifactAddress               : androidx.loader:loader:1.0.0@aar
        assetsFolder                  : <GRADLE>/caches/transforms-3/xxxxxxxxxxxxxxxxxxxxxxxxxxxxxxxx/transformed/loader-1.0.0/assets [-]
        - compileJarFiles             : <GRADLE>/caches/transforms-3/xxxxxxxxxxxxxxxxxxxxxxxxxxxxxxxx/transformed/loader-1.0.0/jars/classes.jar
        component                     : androidx.loader:loader:1.0.0
        externalAnnotations           : <GRADLE>/caches/transforms-3/xxxxxxxxxxxxxxxxxxxxxxxxxxxxxxxx/transformed/loader-1.0.0/annotations.zip [-]
        folder                        : <GRADLE>/caches/transforms-3/xxxxxxxxxxxxxxxxxxxxxxxxxxxxxxxx/transformed/loader-1.0.0
        jniFolder                     : <GRADLE>/caches/transforms-3/xxxxxxxxxxxxxxxxxxxxxxxxxxxxxxxx/transformed/loader-1.0.0/jni [-]
        manifest                      : <GRADLE>/caches/transforms-3/xxxxxxxxxxxxxxxxxxxxxxxxxxxxxxxx/transformed/loader-1.0.0/AndroidManifest.xml
        proguardRules                 : <GRADLE>/caches/transforms-3/xxxxxxxxxxxxxxxxxxxxxxxxxxxxxxxx/transformed/loader-1.0.0/proguard.txt [-]
        publicResources               : <GRADLE>/caches/transforms-3/xxxxxxxxxxxxxxxxxxxxxxxxxxxxxxxx/transformed/loader-1.0.0/public.txt [-]
        renderscriptFolder            : <GRADLE>/caches/transforms-3/xxxxxxxxxxxxxxxxxxxxxxxxxxxxxxxx/transformed/loader-1.0.0/rs [-]
        resFolder                     : <GRADLE>/caches/transforms-3/xxxxxxxxxxxxxxxxxxxxxxxxxxxxxxxx/transformed/loader-1.0.0/res [-]
        resStaticLibrary              : <GRADLE>/caches/transforms-3/xxxxxxxxxxxxxxxxxxxxxxxxxxxxxxxx/transformed/loader-1.0.0/res.apk [-]
        - runtimeJarFiles             : <GRADLE>/caches/transforms-3/xxxxxxxxxxxxxxxxxxxxxxxxxxxxxxxx/transformed/loader-1.0.0/jars/classes.jar
        symbolFile                    : <GRADLE>/caches/transforms-3/xxxxxxxxxxxxxxxxxxxxxxxxxxxxxxxx/transformed/loader-1.0.0/R.txt
    - library                     : androidx.localbroadcastmanager:localbroadcastmanager:1.0.0@aar (IdeAndroidLibraryImpl)
        aidlFolder                    : <GRADLE>/caches/transforms-3/xxxxxxxxxxxxxxxxxxxxxxxxxxxxxxxx/transformed/localbroadcastmanager-1.0.0/aidl [-]
        artifact                      : <M2>/androidx/localbroadcastmanager/localbroadcastmanager/1.0.0/localbroadcastmanager-1.0.0.aar
        artifactAddress               : androidx.localbroadcastmanager:localbroadcastmanager:1.0.0@aar
        assetsFolder                  : <GRADLE>/caches/transforms-3/xxxxxxxxxxxxxxxxxxxxxxxxxxxxxxxx/transformed/localbroadcastmanager-1.0.0/assets [-]
        - compileJarFiles             : <GRADLE>/caches/transforms-3/xxxxxxxxxxxxxxxxxxxxxxxxxxxxxxxx/transformed/localbroadcastmanager-1.0.0/jars/classes.jar
        component                     : androidx.localbroadcastmanager:localbroadcastmanager:1.0.0
        externalAnnotations           : <GRADLE>/caches/transforms-3/xxxxxxxxxxxxxxxxxxxxxxxxxxxxxxxx/transformed/localbroadcastmanager-1.0.0/annotations.zip [-]
        folder                        : <GRADLE>/caches/transforms-3/xxxxxxxxxxxxxxxxxxxxxxxxxxxxxxxx/transformed/localbroadcastmanager-1.0.0
        jniFolder                     : <GRADLE>/caches/transforms-3/xxxxxxxxxxxxxxxxxxxxxxxxxxxxxxxx/transformed/localbroadcastmanager-1.0.0/jni [-]
        manifest                      : <GRADLE>/caches/transforms-3/xxxxxxxxxxxxxxxxxxxxxxxxxxxxxxxx/transformed/localbroadcastmanager-1.0.0/AndroidManifest.xml
        proguardRules                 : <GRADLE>/caches/transforms-3/xxxxxxxxxxxxxxxxxxxxxxxxxxxxxxxx/transformed/localbroadcastmanager-1.0.0/proguard.txt [-]
        publicResources               : <GRADLE>/caches/transforms-3/xxxxxxxxxxxxxxxxxxxxxxxxxxxxxxxx/transformed/localbroadcastmanager-1.0.0/public.txt [-]
        renderscriptFolder            : <GRADLE>/caches/transforms-3/xxxxxxxxxxxxxxxxxxxxxxxxxxxxxxxx/transformed/localbroadcastmanager-1.0.0/rs [-]
        resFolder                     : <GRADLE>/caches/transforms-3/xxxxxxxxxxxxxxxxxxxxxxxxxxxxxxxx/transformed/localbroadcastmanager-1.0.0/res [-]
        resStaticLibrary              : <GRADLE>/caches/transforms-3/xxxxxxxxxxxxxxxxxxxxxxxxxxxxxxxx/transformed/localbroadcastmanager-1.0.0/res.apk [-]
        - runtimeJarFiles             : <GRADLE>/caches/transforms-3/xxxxxxxxxxxxxxxxxxxxxxxxxxxxxxxx/transformed/localbroadcastmanager-1.0.0/jars/classes.jar
        symbolFile                    : <GRADLE>/caches/transforms-3/xxxxxxxxxxxxxxxxxxxxxxxxxxxxxxxx/transformed/localbroadcastmanager-1.0.0/R.txt
    - library                     : androidx.print:print:1.0.0@aar (IdeAndroidLibraryImpl)
        aidlFolder                    : <GRADLE>/caches/transforms-3/xxxxxxxxxxxxxxxxxxxxxxxxxxxxxxxx/transformed/print-1.0.0/aidl [-]
        artifact                      : <M2>/androidx/print/print/1.0.0/print-1.0.0.aar
        artifactAddress               : androidx.print:print:1.0.0@aar
        assetsFolder                  : <GRADLE>/caches/transforms-3/xxxxxxxxxxxxxxxxxxxxxxxxxxxxxxxx/transformed/print-1.0.0/assets [-]
        - compileJarFiles             : <GRADLE>/caches/transforms-3/xxxxxxxxxxxxxxxxxxxxxxxxxxxxxxxx/transformed/print-1.0.0/jars/classes.jar
        component                     : androidx.print:print:1.0.0
        externalAnnotations           : <GRADLE>/caches/transforms-3/xxxxxxxxxxxxxxxxxxxxxxxxxxxxxxxx/transformed/print-1.0.0/annotations.zip
        folder                        : <GRADLE>/caches/transforms-3/xxxxxxxxxxxxxxxxxxxxxxxxxxxxxxxx/transformed/print-1.0.0
        jniFolder                     : <GRADLE>/caches/transforms-3/xxxxxxxxxxxxxxxxxxxxxxxxxxxxxxxx/transformed/print-1.0.0/jni [-]
        manifest                      : <GRADLE>/caches/transforms-3/xxxxxxxxxxxxxxxxxxxxxxxxxxxxxxxx/transformed/print-1.0.0/AndroidManifest.xml
        proguardRules                 : <GRADLE>/caches/transforms-3/xxxxxxxxxxxxxxxxxxxxxxxxxxxxxxxx/transformed/print-1.0.0/proguard.txt [-]
        publicResources               : <GRADLE>/caches/transforms-3/xxxxxxxxxxxxxxxxxxxxxxxxxxxxxxxx/transformed/print-1.0.0/public.txt [-]
        renderscriptFolder            : <GRADLE>/caches/transforms-3/xxxxxxxxxxxxxxxxxxxxxxxxxxxxxxxx/transformed/print-1.0.0/rs [-]
        resFolder                     : <GRADLE>/caches/transforms-3/xxxxxxxxxxxxxxxxxxxxxxxxxxxxxxxx/transformed/print-1.0.0/res [-]
        resStaticLibrary              : <GRADLE>/caches/transforms-3/xxxxxxxxxxxxxxxxxxxxxxxxxxxxxxxx/transformed/print-1.0.0/res.apk [-]
        - runtimeJarFiles             : <GRADLE>/caches/transforms-3/xxxxxxxxxxxxxxxxxxxxxxxxxxxxxxxx/transformed/print-1.0.0/jars/classes.jar
        symbolFile                    : <GRADLE>/caches/transforms-3/xxxxxxxxxxxxxxxxxxxxxxxxxxxxxxxx/transformed/print-1.0.0/R.txt
<<<<<<< HEAD
    - library                     : androidx.fragment:fragment:1.0.0@aar (IdeAndroidLibraryImpl)
        aidlFolder                    : <GRADLE>/caches/transforms-3/xxxxxxxxxxxxxxxxxxxxxxxxxxxxxxxx/transformed/fragment-1.0.0/aidl [-]
        artifact                      : <M2>/androidx/fragment/fragment/1.0.0/fragment-1.0.0.aar
        artifactAddress               : androidx.fragment:fragment:1.0.0@aar
        assetsFolder                  : <GRADLE>/caches/transforms-3/xxxxxxxxxxxxxxxxxxxxxxxxxxxxxxxx/transformed/fragment-1.0.0/assets [-]
        - compileJarFiles             : <GRADLE>/caches/transforms-3/xxxxxxxxxxxxxxxxxxxxxxxxxxxxxxxx/transformed/fragment-1.0.0/jars/classes.jar
        component                     : androidx.fragment:fragment:1.0.0
        externalAnnotations           : <GRADLE>/caches/transforms-3/xxxxxxxxxxxxxxxxxxxxxxxxxxxxxxxx/transformed/fragment-1.0.0/annotations.zip
        folder                        : <GRADLE>/caches/transforms-3/xxxxxxxxxxxxxxxxxxxxxxxxxxxxxxxx/transformed/fragment-1.0.0
        jniFolder                     : <GRADLE>/caches/transforms-3/xxxxxxxxxxxxxxxxxxxxxxxxxxxxxxxx/transformed/fragment-1.0.0/jni [-]
        manifest                      : <GRADLE>/caches/transforms-3/xxxxxxxxxxxxxxxxxxxxxxxxxxxxxxxx/transformed/fragment-1.0.0/AndroidManifest.xml
        proguardRules                 : <GRADLE>/caches/transforms-3/xxxxxxxxxxxxxxxxxxxxxxxxxxxxxxxx/transformed/fragment-1.0.0/proguard.txt [-]
        publicResources               : <GRADLE>/caches/transforms-3/xxxxxxxxxxxxxxxxxxxxxxxxxxxxxxxx/transformed/fragment-1.0.0/public.txt [-]
        renderscriptFolder            : <GRADLE>/caches/transforms-3/xxxxxxxxxxxxxxxxxxxxxxxxxxxxxxxx/transformed/fragment-1.0.0/rs [-]
        resFolder                     : <GRADLE>/caches/transforms-3/xxxxxxxxxxxxxxxxxxxxxxxxxxxxxxxx/transformed/fragment-1.0.0/res [-]
        resStaticLibrary              : <GRADLE>/caches/transforms-3/xxxxxxxxxxxxxxxxxxxxxxxxxxxxxxxx/transformed/fragment-1.0.0/res.apk [-]
        - runtimeJarFiles             : <GRADLE>/caches/transforms-3/xxxxxxxxxxxxxxxxxxxxxxxxxxxxxxxx/transformed/fragment-1.0.0/jars/classes.jar
        symbolFile                    : <GRADLE>/caches/transforms-3/xxxxxxxxxxxxxxxxxxxxxxxxxxxxxxxx/transformed/fragment-1.0.0/R.txt
    - library                     : androidx.legacy:legacy-support-core-ui:1.0.0@aar (IdeAndroidLibraryImpl)
        aidlFolder                    : <GRADLE>/caches/transforms-3/xxxxxxxxxxxxxxxxxxxxxxxxxxxxxxxx/transformed/legacy-support-core-ui-1.0.0/aidl [-]
        artifact                      : <M2>/androidx/legacy/legacy-support-core-ui/1.0.0/legacy-support-core-ui-1.0.0.aar
        artifactAddress               : androidx.legacy:legacy-support-core-ui:1.0.0@aar
        assetsFolder                  : <GRADLE>/caches/transforms-3/xxxxxxxxxxxxxxxxxxxxxxxxxxxxxxxx/transformed/legacy-support-core-ui-1.0.0/assets [-]
        - compileJarFiles             : <GRADLE>/caches/transforms-3/xxxxxxxxxxxxxxxxxxxxxxxxxxxxxxxx/transformed/legacy-support-core-ui-1.0.0/jars/classes.jar
        component                     : androidx.legacy:legacy-support-core-ui:1.0.0
        externalAnnotations           : <GRADLE>/caches/transforms-3/xxxxxxxxxxxxxxxxxxxxxxxxxxxxxxxx/transformed/legacy-support-core-ui-1.0.0/annotations.zip [-]
        folder                        : <GRADLE>/caches/transforms-3/xxxxxxxxxxxxxxxxxxxxxxxxxxxxxxxx/transformed/legacy-support-core-ui-1.0.0
        jniFolder                     : <GRADLE>/caches/transforms-3/xxxxxxxxxxxxxxxxxxxxxxxxxxxxxxxx/transformed/legacy-support-core-ui-1.0.0/jni [-]
        manifest                      : <GRADLE>/caches/transforms-3/xxxxxxxxxxxxxxxxxxxxxxxxxxxxxxxx/transformed/legacy-support-core-ui-1.0.0/AndroidManifest.xml
        proguardRules                 : <GRADLE>/caches/transforms-3/xxxxxxxxxxxxxxxxxxxxxxxxxxxxxxxx/transformed/legacy-support-core-ui-1.0.0/proguard.txt [-]
        publicResources               : <GRADLE>/caches/transforms-3/xxxxxxxxxxxxxxxxxxxxxxxxxxxxxxxx/transformed/legacy-support-core-ui-1.0.0/public.txt [-]
        renderscriptFolder            : <GRADLE>/caches/transforms-3/xxxxxxxxxxxxxxxxxxxxxxxxxxxxxxxx/transformed/legacy-support-core-ui-1.0.0/rs [-]
        resFolder                     : <GRADLE>/caches/transforms-3/xxxxxxxxxxxxxxxxxxxxxxxxxxxxxxxx/transformed/legacy-support-core-ui-1.0.0/res [-]
        resStaticLibrary              : <GRADLE>/caches/transforms-3/xxxxxxxxxxxxxxxxxxxxxxxxxxxxxxxx/transformed/legacy-support-core-ui-1.0.0/res.apk [-]
        - runtimeJarFiles             : <GRADLE>/caches/transforms-3/xxxxxxxxxxxxxxxxxxxxxxxxxxxxxxxx/transformed/legacy-support-core-ui-1.0.0/jars/classes.jar
        symbolFile                    : <GRADLE>/caches/transforms-3/xxxxxxxxxxxxxxxxxxxxxxxxxxxxxxxx/transformed/legacy-support-core-ui-1.0.0/R.txt
    - library                     : androidx.customview:customview:1.0.0@aar (IdeAndroidLibraryImpl)
        aidlFolder                    : <GRADLE>/caches/transforms-3/xxxxxxxxxxxxxxxxxxxxxxxxxxxxxxxx/transformed/customview-1.0.0/aidl [-]
        artifact                      : <M2>/androidx/customview/customview/1.0.0/customview-1.0.0.aar
        artifactAddress               : androidx.customview:customview:1.0.0@aar
        assetsFolder                  : <GRADLE>/caches/transforms-3/xxxxxxxxxxxxxxxxxxxxxxxxxxxxxxxx/transformed/customview-1.0.0/assets [-]
        - compileJarFiles             : <GRADLE>/caches/transforms-3/xxxxxxxxxxxxxxxxxxxxxxxxxxxxxxxx/transformed/customview-1.0.0/jars/classes.jar
        component                     : androidx.customview:customview:1.0.0
        externalAnnotations           : <GRADLE>/caches/transforms-3/xxxxxxxxxxxxxxxxxxxxxxxxxxxxxxxx/transformed/customview-1.0.0/annotations.zip [-]
        folder                        : <GRADLE>/caches/transforms-3/xxxxxxxxxxxxxxxxxxxxxxxxxxxxxxxx/transformed/customview-1.0.0
        jniFolder                     : <GRADLE>/caches/transforms-3/xxxxxxxxxxxxxxxxxxxxxxxxxxxxxxxx/transformed/customview-1.0.0/jni [-]
        manifest                      : <GRADLE>/caches/transforms-3/xxxxxxxxxxxxxxxxxxxxxxxxxxxxxxxx/transformed/customview-1.0.0/AndroidManifest.xml
        proguardRules                 : <GRADLE>/caches/transforms-3/xxxxxxxxxxxxxxxxxxxxxxxxxxxxxxxx/transformed/customview-1.0.0/proguard.txt [-]
        publicResources               : <GRADLE>/caches/transforms-3/xxxxxxxxxxxxxxxxxxxxxxxxxxxxxxxx/transformed/customview-1.0.0/public.txt [-]
        renderscriptFolder            : <GRADLE>/caches/transforms-3/xxxxxxxxxxxxxxxxxxxxxxxxxxxxxxxx/transformed/customview-1.0.0/rs [-]
        resFolder                     : <GRADLE>/caches/transforms-3/xxxxxxxxxxxxxxxxxxxxxxxxxxxxxxxx/transformed/customview-1.0.0/res [-]
        resStaticLibrary              : <GRADLE>/caches/transforms-3/xxxxxxxxxxxxxxxxxxxxxxxxxxxxxxxx/transformed/customview-1.0.0/res.apk [-]
        - runtimeJarFiles             : <GRADLE>/caches/transforms-3/xxxxxxxxxxxxxxxxxxxxxxxxxxxxxxxx/transformed/customview-1.0.0/jars/classes.jar
        symbolFile                    : <GRADLE>/caches/transforms-3/xxxxxxxxxxxxxxxxxxxxxxxxxxxxxxxx/transformed/customview-1.0.0/R.txt
    - library                     : androidx.viewpager:viewpager:1.0.0@aar (IdeAndroidLibraryImpl)
        aidlFolder                    : <GRADLE>/caches/transforms-3/xxxxxxxxxxxxxxxxxxxxxxxxxxxxxxxx/transformed/viewpager-1.0.0/aidl [-]
        artifact                      : <M2>/androidx/viewpager/viewpager/1.0.0/viewpager-1.0.0.aar
        artifactAddress               : androidx.viewpager:viewpager:1.0.0@aar
        assetsFolder                  : <GRADLE>/caches/transforms-3/xxxxxxxxxxxxxxxxxxxxxxxxxxxxxxxx/transformed/viewpager-1.0.0/assets [-]
        - compileJarFiles             : <GRADLE>/caches/transforms-3/xxxxxxxxxxxxxxxxxxxxxxxxxxxxxxxx/transformed/viewpager-1.0.0/jars/classes.jar
        component                     : androidx.viewpager:viewpager:1.0.0
        externalAnnotations           : <GRADLE>/caches/transforms-3/xxxxxxxxxxxxxxxxxxxxxxxxxxxxxxxx/transformed/viewpager-1.0.0/annotations.zip [-]
        folder                        : <GRADLE>/caches/transforms-3/xxxxxxxxxxxxxxxxxxxxxxxxxxxxxxxx/transformed/viewpager-1.0.0
        jniFolder                     : <GRADLE>/caches/transforms-3/xxxxxxxxxxxxxxxxxxxxxxxxxxxxxxxx/transformed/viewpager-1.0.0/jni [-]
        manifest                      : <GRADLE>/caches/transforms-3/xxxxxxxxxxxxxxxxxxxxxxxxxxxxxxxx/transformed/viewpager-1.0.0/AndroidManifest.xml
        proguardRules                 : <GRADLE>/caches/transforms-3/xxxxxxxxxxxxxxxxxxxxxxxxxxxxxxxx/transformed/viewpager-1.0.0/proguard.txt [-]
        publicResources               : <GRADLE>/caches/transforms-3/xxxxxxxxxxxxxxxxxxxxxxxxxxxxxxxx/transformed/viewpager-1.0.0/public.txt [-]
        renderscriptFolder            : <GRADLE>/caches/transforms-3/xxxxxxxxxxxxxxxxxxxxxxxxxxxxxxxx/transformed/viewpager-1.0.0/rs [-]
        resFolder                     : <GRADLE>/caches/transforms-3/xxxxxxxxxxxxxxxxxxxxxxxxxxxxxxxx/transformed/viewpager-1.0.0/res [-]
        resStaticLibrary              : <GRADLE>/caches/transforms-3/xxxxxxxxxxxxxxxxxxxxxxxxxxxxxxxx/transformed/viewpager-1.0.0/res.apk [-]
        - runtimeJarFiles             : <GRADLE>/caches/transforms-3/xxxxxxxxxxxxxxxxxxxxxxxxxxxxxxxx/transformed/viewpager-1.0.0/jars/classes.jar
        symbolFile                    : <GRADLE>/caches/transforms-3/xxxxxxxxxxxxxxxxxxxxxxxxxxxxxxxx/transformed/viewpager-1.0.0/R.txt
    - library                     : androidx.coordinatorlayout:coordinatorlayout:1.0.0@aar (IdeAndroidLibraryImpl)
        aidlFolder                    : <GRADLE>/caches/transforms-3/xxxxxxxxxxxxxxxxxxxxxxxxxxxxxxxx/transformed/coordinatorlayout-1.0.0/aidl [-]
        artifact                      : <M2>/androidx/coordinatorlayout/coordinatorlayout/1.0.0/coordinatorlayout-1.0.0.aar
        artifactAddress               : androidx.coordinatorlayout:coordinatorlayout:1.0.0@aar
        assetsFolder                  : <GRADLE>/caches/transforms-3/xxxxxxxxxxxxxxxxxxxxxxxxxxxxxxxx/transformed/coordinatorlayout-1.0.0/assets [-]
        - compileJarFiles             : <GRADLE>/caches/transforms-3/xxxxxxxxxxxxxxxxxxxxxxxxxxxxxxxx/transformed/coordinatorlayout-1.0.0/jars/classes.jar
        component                     : androidx.coordinatorlayout:coordinatorlayout:1.0.0
        externalAnnotations           : <GRADLE>/caches/transforms-3/xxxxxxxxxxxxxxxxxxxxxxxxxxxxxxxx/transformed/coordinatorlayout-1.0.0/annotations.zip
        folder                        : <GRADLE>/caches/transforms-3/xxxxxxxxxxxxxxxxxxxxxxxxxxxxxxxx/transformed/coordinatorlayout-1.0.0
        jniFolder                     : <GRADLE>/caches/transforms-3/xxxxxxxxxxxxxxxxxxxxxxxxxxxxxxxx/transformed/coordinatorlayout-1.0.0/jni [-]
        manifest                      : <GRADLE>/caches/transforms-3/xxxxxxxxxxxxxxxxxxxxxxxxxxxxxxxx/transformed/coordinatorlayout-1.0.0/AndroidManifest.xml
        proguardRules                 : <GRADLE>/caches/transforms-3/xxxxxxxxxxxxxxxxxxxxxxxxxxxxxxxx/transformed/coordinatorlayout-1.0.0/proguard.txt
        publicResources               : <GRADLE>/caches/transforms-3/xxxxxxxxxxxxxxxxxxxxxxxxxxxxxxxx/transformed/coordinatorlayout-1.0.0/public.txt
        renderscriptFolder            : <GRADLE>/caches/transforms-3/xxxxxxxxxxxxxxxxxxxxxxxxxxxxxxxx/transformed/coordinatorlayout-1.0.0/rs [-]
        resFolder                     : <GRADLE>/caches/transforms-3/xxxxxxxxxxxxxxxxxxxxxxxxxxxxxxxx/transformed/coordinatorlayout-1.0.0/res
        resStaticLibrary              : <GRADLE>/caches/transforms-3/xxxxxxxxxxxxxxxxxxxxxxxxxxxxxxxx/transformed/coordinatorlayout-1.0.0/res.apk [-]
        - runtimeJarFiles             : <GRADLE>/caches/transforms-3/xxxxxxxxxxxxxxxxxxxxxxxxxxxxxxxx/transformed/coordinatorlayout-1.0.0/jars/classes.jar
        symbolFile                    : <GRADLE>/caches/transforms-3/xxxxxxxxxxxxxxxxxxxxxxxxxxxxxxxx/transformed/coordinatorlayout-1.0.0/R.txt
    - library                     : androidx.drawerlayout:drawerlayout:1.0.0@aar (IdeAndroidLibraryImpl)
        aidlFolder                    : <GRADLE>/caches/transforms-3/xxxxxxxxxxxxxxxxxxxxxxxxxxxxxxxx/transformed/drawerlayout-1.0.0/aidl [-]
        artifact                      : <M2>/androidx/drawerlayout/drawerlayout/1.0.0/drawerlayout-1.0.0.aar
        artifactAddress               : androidx.drawerlayout:drawerlayout:1.0.0@aar
        assetsFolder                  : <GRADLE>/caches/transforms-3/xxxxxxxxxxxxxxxxxxxxxxxxxxxxxxxx/transformed/drawerlayout-1.0.0/assets [-]
        - compileJarFiles             : <GRADLE>/caches/transforms-3/xxxxxxxxxxxxxxxxxxxxxxxxxxxxxxxx/transformed/drawerlayout-1.0.0/jars/classes.jar
        component                     : androidx.drawerlayout:drawerlayout:1.0.0
        externalAnnotations           : <GRADLE>/caches/transforms-3/xxxxxxxxxxxxxxxxxxxxxxxxxxxxxxxx/transformed/drawerlayout-1.0.0/annotations.zip
        folder                        : <GRADLE>/caches/transforms-3/xxxxxxxxxxxxxxxxxxxxxxxxxxxxxxxx/transformed/drawerlayout-1.0.0
        jniFolder                     : <GRADLE>/caches/transforms-3/xxxxxxxxxxxxxxxxxxxxxxxxxxxxxxxx/transformed/drawerlayout-1.0.0/jni [-]
        manifest                      : <GRADLE>/caches/transforms-3/xxxxxxxxxxxxxxxxxxxxxxxxxxxxxxxx/transformed/drawerlayout-1.0.0/AndroidManifest.xml
        proguardRules                 : <GRADLE>/caches/transforms-3/xxxxxxxxxxxxxxxxxxxxxxxxxxxxxxxx/transformed/drawerlayout-1.0.0/proguard.txt [-]
        publicResources               : <GRADLE>/caches/transforms-3/xxxxxxxxxxxxxxxxxxxxxxxxxxxxxxxx/transformed/drawerlayout-1.0.0/public.txt [-]
        renderscriptFolder            : <GRADLE>/caches/transforms-3/xxxxxxxxxxxxxxxxxxxxxxxxxxxxxxxx/transformed/drawerlayout-1.0.0/rs [-]
        resFolder                     : <GRADLE>/caches/transforms-3/xxxxxxxxxxxxxxxxxxxxxxxxxxxxxxxx/transformed/drawerlayout-1.0.0/res [-]
        resStaticLibrary              : <GRADLE>/caches/transforms-3/xxxxxxxxxxxxxxxxxxxxxxxxxxxxxxxx/transformed/drawerlayout-1.0.0/res.apk [-]
        - runtimeJarFiles             : <GRADLE>/caches/transforms-3/xxxxxxxxxxxxxxxxxxxxxxxxxxxxxxxx/transformed/drawerlayout-1.0.0/jars/classes.jar
        symbolFile                    : <GRADLE>/caches/transforms-3/xxxxxxxxxxxxxxxxxxxxxxxxxxxxxxxx/transformed/drawerlayout-1.0.0/R.txt
=======
>>>>>>> 574fcae1
    - library                     : androidx.slidingpanelayout:slidingpanelayout:1.0.0@aar (IdeAndroidLibraryImpl)
        aidlFolder                    : <GRADLE>/caches/transforms-3/xxxxxxxxxxxxxxxxxxxxxxxxxxxxxxxx/transformed/slidingpanelayout-1.0.0/aidl [-]
        artifact                      : <M2>/androidx/slidingpanelayout/slidingpanelayout/1.0.0/slidingpanelayout-1.0.0.aar
        artifactAddress               : androidx.slidingpanelayout:slidingpanelayout:1.0.0@aar
        assetsFolder                  : <GRADLE>/caches/transforms-3/xxxxxxxxxxxxxxxxxxxxxxxxxxxxxxxx/transformed/slidingpanelayout-1.0.0/assets [-]
        - compileJarFiles             : <GRADLE>/caches/transforms-3/xxxxxxxxxxxxxxxxxxxxxxxxxxxxxxxx/transformed/slidingpanelayout-1.0.0/jars/classes.jar
        component                     : androidx.slidingpanelayout:slidingpanelayout:1.0.0
        externalAnnotations           : <GRADLE>/caches/transforms-3/xxxxxxxxxxxxxxxxxxxxxxxxxxxxxxxx/transformed/slidingpanelayout-1.0.0/annotations.zip [-]
        folder                        : <GRADLE>/caches/transforms-3/xxxxxxxxxxxxxxxxxxxxxxxxxxxxxxxx/transformed/slidingpanelayout-1.0.0
        jniFolder                     : <GRADLE>/caches/transforms-3/xxxxxxxxxxxxxxxxxxxxxxxxxxxxxxxx/transformed/slidingpanelayout-1.0.0/jni [-]
        manifest                      : <GRADLE>/caches/transforms-3/xxxxxxxxxxxxxxxxxxxxxxxxxxxxxxxx/transformed/slidingpanelayout-1.0.0/AndroidManifest.xml
        proguardRules                 : <GRADLE>/caches/transforms-3/xxxxxxxxxxxxxxxxxxxxxxxxxxxxxxxx/transformed/slidingpanelayout-1.0.0/proguard.txt [-]
        publicResources               : <GRADLE>/caches/transforms-3/xxxxxxxxxxxxxxxxxxxxxxxxxxxxxxxx/transformed/slidingpanelayout-1.0.0/public.txt [-]
        renderscriptFolder            : <GRADLE>/caches/transforms-3/xxxxxxxxxxxxxxxxxxxxxxxxxxxxxxxx/transformed/slidingpanelayout-1.0.0/rs [-]
        resFolder                     : <GRADLE>/caches/transforms-3/xxxxxxxxxxxxxxxxxxxxxxxxxxxxxxxx/transformed/slidingpanelayout-1.0.0/res [-]
        resStaticLibrary              : <GRADLE>/caches/transforms-3/xxxxxxxxxxxxxxxxxxxxxxxxxxxxxxxx/transformed/slidingpanelayout-1.0.0/res.apk [-]
        - runtimeJarFiles             : <GRADLE>/caches/transforms-3/xxxxxxxxxxxxxxxxxxxxxxxxxxxxxxxx/transformed/slidingpanelayout-1.0.0/jars/classes.jar
        symbolFile                    : <GRADLE>/caches/transforms-3/xxxxxxxxxxxxxxxxxxxxxxxxxxxxxxxx/transformed/slidingpanelayout-1.0.0/R.txt
<<<<<<< HEAD
    - library                     : androidx.interpolator:interpolator:1.0.0@aar (IdeAndroidLibraryImpl)
        aidlFolder                    : <GRADLE>/caches/transforms-3/xxxxxxxxxxxxxxxxxxxxxxxxxxxxxxxx/transformed/interpolator-1.0.0/aidl [-]
        artifact                      : <M2>/androidx/interpolator/interpolator/1.0.0/interpolator-1.0.0.aar
        artifactAddress               : androidx.interpolator:interpolator:1.0.0@aar
        assetsFolder                  : <GRADLE>/caches/transforms-3/xxxxxxxxxxxxxxxxxxxxxxxxxxxxxxxx/transformed/interpolator-1.0.0/assets [-]
        - compileJarFiles             : <GRADLE>/caches/transforms-3/xxxxxxxxxxxxxxxxxxxxxxxxxxxxxxxx/transformed/interpolator-1.0.0/jars/classes.jar
        component                     : androidx.interpolator:interpolator:1.0.0
        externalAnnotations           : <GRADLE>/caches/transforms-3/xxxxxxxxxxxxxxxxxxxxxxxxxxxxxxxx/transformed/interpolator-1.0.0/annotations.zip [-]
        folder                        : <GRADLE>/caches/transforms-3/xxxxxxxxxxxxxxxxxxxxxxxxxxxxxxxx/transformed/interpolator-1.0.0
        jniFolder                     : <GRADLE>/caches/transforms-3/xxxxxxxxxxxxxxxxxxxxxxxxxxxxxxxx/transformed/interpolator-1.0.0/jni [-]
        manifest                      : <GRADLE>/caches/transforms-3/xxxxxxxxxxxxxxxxxxxxxxxxxxxxxxxx/transformed/interpolator-1.0.0/AndroidManifest.xml
        proguardRules                 : <GRADLE>/caches/transforms-3/xxxxxxxxxxxxxxxxxxxxxxxxxxxxxxxx/transformed/interpolator-1.0.0/proguard.txt [-]
        publicResources               : <GRADLE>/caches/transforms-3/xxxxxxxxxxxxxxxxxxxxxxxxxxxxxxxx/transformed/interpolator-1.0.0/public.txt [-]
        renderscriptFolder            : <GRADLE>/caches/transforms-3/xxxxxxxxxxxxxxxxxxxxxxxxxxxxxxxx/transformed/interpolator-1.0.0/rs [-]
        resFolder                     : <GRADLE>/caches/transforms-3/xxxxxxxxxxxxxxxxxxxxxxxxxxxxxxxx/transformed/interpolator-1.0.0/res [-]
        resStaticLibrary              : <GRADLE>/caches/transforms-3/xxxxxxxxxxxxxxxxxxxxxxxxxxxxxxxx/transformed/interpolator-1.0.0/res.apk [-]
        - runtimeJarFiles             : <GRADLE>/caches/transforms-3/xxxxxxxxxxxxxxxxxxxxxxxxxxxxxxxx/transformed/interpolator-1.0.0/jars/classes.jar
        symbolFile                    : <GRADLE>/caches/transforms-3/xxxxxxxxxxxxxxxxxxxxxxxxxxxxxxxx/transformed/interpolator-1.0.0/R.txt
=======
>>>>>>> 574fcae1
    - library                     : androidx.swiperefreshlayout:swiperefreshlayout:1.0.0@aar (IdeAndroidLibraryImpl)
        aidlFolder                    : <GRADLE>/caches/transforms-3/xxxxxxxxxxxxxxxxxxxxxxxxxxxxxxxx/transformed/swiperefreshlayout-1.0.0/aidl [-]
        artifact                      : <M2>/androidx/swiperefreshlayout/swiperefreshlayout/1.0.0/swiperefreshlayout-1.0.0.aar
        artifactAddress               : androidx.swiperefreshlayout:swiperefreshlayout:1.0.0@aar
        assetsFolder                  : <GRADLE>/caches/transforms-3/xxxxxxxxxxxxxxxxxxxxxxxxxxxxxxxx/transformed/swiperefreshlayout-1.0.0/assets [-]
        - compileJarFiles             : <GRADLE>/caches/transforms-3/xxxxxxxxxxxxxxxxxxxxxxxxxxxxxxxx/transformed/swiperefreshlayout-1.0.0/jars/classes.jar
        component                     : androidx.swiperefreshlayout:swiperefreshlayout:1.0.0
        externalAnnotations           : <GRADLE>/caches/transforms-3/xxxxxxxxxxxxxxxxxxxxxxxxxxxxxxxx/transformed/swiperefreshlayout-1.0.0/annotations.zip
        folder                        : <GRADLE>/caches/transforms-3/xxxxxxxxxxxxxxxxxxxxxxxxxxxxxxxx/transformed/swiperefreshlayout-1.0.0
        jniFolder                     : <GRADLE>/caches/transforms-3/xxxxxxxxxxxxxxxxxxxxxxxxxxxxxxxx/transformed/swiperefreshlayout-1.0.0/jni [-]
        manifest                      : <GRADLE>/caches/transforms-3/xxxxxxxxxxxxxxxxxxxxxxxxxxxxxxxx/transformed/swiperefreshlayout-1.0.0/AndroidManifest.xml
        proguardRules                 : <GRADLE>/caches/transforms-3/xxxxxxxxxxxxxxxxxxxxxxxxxxxxxxxx/transformed/swiperefreshlayout-1.0.0/proguard.txt [-]
        publicResources               : <GRADLE>/caches/transforms-3/xxxxxxxxxxxxxxxxxxxxxxxxxxxxxxxx/transformed/swiperefreshlayout-1.0.0/public.txt [-]
        renderscriptFolder            : <GRADLE>/caches/transforms-3/xxxxxxxxxxxxxxxxxxxxxxxxxxxxxxxx/transformed/swiperefreshlayout-1.0.0/rs [-]
        resFolder                     : <GRADLE>/caches/transforms-3/xxxxxxxxxxxxxxxxxxxxxxxxxxxxxxxx/transformed/swiperefreshlayout-1.0.0/res [-]
        resStaticLibrary              : <GRADLE>/caches/transforms-3/xxxxxxxxxxxxxxxxxxxxxxxxxxxxxxxx/transformed/swiperefreshlayout-1.0.0/res.apk [-]
        - runtimeJarFiles             : <GRADLE>/caches/transforms-3/xxxxxxxxxxxxxxxxxxxxxxxxxxxxxxxx/transformed/swiperefreshlayout-1.0.0/jars/classes.jar
        symbolFile                    : <GRADLE>/caches/transforms-3/xxxxxxxxxxxxxxxxxxxxxxxxxxxxxxxx/transformed/swiperefreshlayout-1.0.0/R.txt
<<<<<<< HEAD
    - library                     : androidx.asynclayoutinflater:asynclayoutinflater:1.0.0@aar (IdeAndroidLibraryImpl)
        aidlFolder                    : <GRADLE>/caches/transforms-3/xxxxxxxxxxxxxxxxxxxxxxxxxxxxxxxx/transformed/asynclayoutinflater-1.0.0/aidl [-]
        artifact                      : <M2>/androidx/asynclayoutinflater/asynclayoutinflater/1.0.0/asynclayoutinflater-1.0.0.aar
        artifactAddress               : androidx.asynclayoutinflater:asynclayoutinflater:1.0.0@aar
        assetsFolder                  : <GRADLE>/caches/transforms-3/xxxxxxxxxxxxxxxxxxxxxxxxxxxxxxxx/transformed/asynclayoutinflater-1.0.0/assets [-]
        - compileJarFiles             : <GRADLE>/caches/transforms-3/xxxxxxxxxxxxxxxxxxxxxxxxxxxxxxxx/transformed/asynclayoutinflater-1.0.0/jars/classes.jar
        component                     : androidx.asynclayoutinflater:asynclayoutinflater:1.0.0
        externalAnnotations           : <GRADLE>/caches/transforms-3/xxxxxxxxxxxxxxxxxxxxxxxxxxxxxxxx/transformed/asynclayoutinflater-1.0.0/annotations.zip [-]
        folder                        : <GRADLE>/caches/transforms-3/xxxxxxxxxxxxxxxxxxxxxxxxxxxxxxxx/transformed/asynclayoutinflater-1.0.0
        jniFolder                     : <GRADLE>/caches/transforms-3/xxxxxxxxxxxxxxxxxxxxxxxxxxxxxxxx/transformed/asynclayoutinflater-1.0.0/jni [-]
        manifest                      : <GRADLE>/caches/transforms-3/xxxxxxxxxxxxxxxxxxxxxxxxxxxxxxxx/transformed/asynclayoutinflater-1.0.0/AndroidManifest.xml
        proguardRules                 : <GRADLE>/caches/transforms-3/xxxxxxxxxxxxxxxxxxxxxxxxxxxxxxxx/transformed/asynclayoutinflater-1.0.0/proguard.txt [-]
        publicResources               : <GRADLE>/caches/transforms-3/xxxxxxxxxxxxxxxxxxxxxxxxxxxxxxxx/transformed/asynclayoutinflater-1.0.0/public.txt [-]
        renderscriptFolder            : <GRADLE>/caches/transforms-3/xxxxxxxxxxxxxxxxxxxxxxxxxxxxxxxx/transformed/asynclayoutinflater-1.0.0/rs [-]
        resFolder                     : <GRADLE>/caches/transforms-3/xxxxxxxxxxxxxxxxxxxxxxxxxxxxxxxx/transformed/asynclayoutinflater-1.0.0/res [-]
        resStaticLibrary              : <GRADLE>/caches/transforms-3/xxxxxxxxxxxxxxxxxxxxxxxxxxxxxxxx/transformed/asynclayoutinflater-1.0.0/res.apk [-]
        - runtimeJarFiles             : <GRADLE>/caches/transforms-3/xxxxxxxxxxxxxxxxxxxxxxxxxxxxxxxx/transformed/asynclayoutinflater-1.0.0/jars/classes.jar
        symbolFile                    : <GRADLE>/caches/transforms-3/xxxxxxxxxxxxxxxxxxxxxxxxxxxxxxxx/transformed/asynclayoutinflater-1.0.0/R.txt
    - library                     : androidx.vectordrawable:vectordrawable:1.0.1@aar (IdeAndroidLibraryImpl)
        aidlFolder                    : <GRADLE>/caches/transforms-3/xxxxxxxxxxxxxxxxxxxxxxxxxxxxxxxx/transformed/vectordrawable-1.0.1/aidl [-]
        artifact                      : <M2>/androidx/vectordrawable/vectordrawable/1.0.1/vectordrawable-1.0.1.aar
        artifactAddress               : androidx.vectordrawable:vectordrawable:1.0.1@aar
        assetsFolder                  : <GRADLE>/caches/transforms-3/xxxxxxxxxxxxxxxxxxxxxxxxxxxxxxxx/transformed/vectordrawable-1.0.1/assets [-]
        - compileJarFiles             : <GRADLE>/caches/transforms-3/xxxxxxxxxxxxxxxxxxxxxxxxxxxxxxxx/transformed/vectordrawable-1.0.1/jars/classes.jar
        component                     : androidx.vectordrawable:vectordrawable:1.0.1
        externalAnnotations           : <GRADLE>/caches/transforms-3/xxxxxxxxxxxxxxxxxxxxxxxxxxxxxxxx/transformed/vectordrawable-1.0.1/annotations.zip [-]
        folder                        : <GRADLE>/caches/transforms-3/xxxxxxxxxxxxxxxxxxxxxxxxxxxxxxxx/transformed/vectordrawable-1.0.1
        jniFolder                     : <GRADLE>/caches/transforms-3/xxxxxxxxxxxxxxxxxxxxxxxxxxxxxxxx/transformed/vectordrawable-1.0.1/jni [-]
        manifest                      : <GRADLE>/caches/transforms-3/xxxxxxxxxxxxxxxxxxxxxxxxxxxxxxxx/transformed/vectordrawable-1.0.1/AndroidManifest.xml
        proguardRules                 : <GRADLE>/caches/transforms-3/xxxxxxxxxxxxxxxxxxxxxxxxxxxxxxxx/transformed/vectordrawable-1.0.1/proguard.txt [-]
        publicResources               : <GRADLE>/caches/transforms-3/xxxxxxxxxxxxxxxxxxxxxxxxxxxxxxxx/transformed/vectordrawable-1.0.1/public.txt [-]
        renderscriptFolder            : <GRADLE>/caches/transforms-3/xxxxxxxxxxxxxxxxxxxxxxxxxxxxxxxx/transformed/vectordrawable-1.0.1/rs [-]
        resFolder                     : <GRADLE>/caches/transforms-3/xxxxxxxxxxxxxxxxxxxxxxxxxxxxxxxx/transformed/vectordrawable-1.0.1/res [-]
        resStaticLibrary              : <GRADLE>/caches/transforms-3/xxxxxxxxxxxxxxxxxxxxxxxxxxxxxxxx/transformed/vectordrawable-1.0.1/res.apk [-]
        - runtimeJarFiles             : <GRADLE>/caches/transforms-3/xxxxxxxxxxxxxxxxxxxxxxxxxxxxxxxx/transformed/vectordrawable-1.0.1/jars/classes.jar
        symbolFile                    : <GRADLE>/caches/transforms-3/xxxxxxxxxxxxxxxxxxxxxxxxxxxxxxxx/transformed/vectordrawable-1.0.1/R.txt
=======
    - library                     : androidx.test.espresso:espresso-core:3.2.0@aar (IdeAndroidLibraryImpl)
        aidlFolder                    : <GRADLE>/caches/transforms-3/xxxxxxxxxxxxxxxxxxxxxxxxxxxxxxxx/transformed/espresso-core-3.2.0/aidl [-]
        artifact                      : <M2>/androidx/test/espresso/espresso-core/3.2.0/espresso-core-3.2.0.aar
        artifactAddress               : androidx.test.espresso:espresso-core:3.2.0@aar
        assetsFolder                  : <GRADLE>/caches/transforms-3/xxxxxxxxxxxxxxxxxxxxxxxxxxxxxxxx/transformed/espresso-core-3.2.0/assets [-]
        - compileJarFiles             : <GRADLE>/caches/transforms-3/xxxxxxxxxxxxxxxxxxxxxxxxxxxxxxxx/transformed/espresso-core-3.2.0/jars/classes.jar
        component                     : androidx.test.espresso:espresso-core:3.2.0
        externalAnnotations           : <GRADLE>/caches/transforms-3/xxxxxxxxxxxxxxxxxxxxxxxxxxxxxxxx/transformed/espresso-core-3.2.0/annotations.zip [-]
        folder                        : <GRADLE>/caches/transforms-3/xxxxxxxxxxxxxxxxxxxxxxxxxxxxxxxx/transformed/espresso-core-3.2.0
        jniFolder                     : <GRADLE>/caches/transforms-3/xxxxxxxxxxxxxxxxxxxxxxxxxxxxxxxx/transformed/espresso-core-3.2.0/jni [-]
        manifest                      : <GRADLE>/caches/transforms-3/xxxxxxxxxxxxxxxxxxxxxxxxxxxxxxxx/transformed/espresso-core-3.2.0/AndroidManifest.xml
        proguardRules                 : <GRADLE>/caches/transforms-3/xxxxxxxxxxxxxxxxxxxxxxxxxxxxxxxx/transformed/espresso-core-3.2.0/proguard.txt
        publicResources               : <GRADLE>/caches/transforms-3/xxxxxxxxxxxxxxxxxxxxxxxxxxxxxxxx/transformed/espresso-core-3.2.0/public.txt [-]
        renderscriptFolder            : <GRADLE>/caches/transforms-3/xxxxxxxxxxxxxxxxxxxxxxxxxxxxxxxx/transformed/espresso-core-3.2.0/rs [-]
        resFolder                     : <GRADLE>/caches/transforms-3/xxxxxxxxxxxxxxxxxxxxxxxxxxxxxxxx/transformed/espresso-core-3.2.0/res [-]
        resStaticLibrary              : <GRADLE>/caches/transforms-3/xxxxxxxxxxxxxxxxxxxxxxxxxxxxxxxx/transformed/espresso-core-3.2.0/res.apk [-]
        - runtimeJarFiles             : <GRADLE>/caches/transforms-3/xxxxxxxxxxxxxxxxxxxxxxxxxxxxxxxx/transformed/espresso-core-3.2.0/jars/classes.jar
        symbolFile                    : <GRADLE>/caches/transforms-3/xxxxxxxxxxxxxxxxxxxxxxxxxxxxxxxx/transformed/espresso-core-3.2.0/R.txt
    - library                     : androidx.test.espresso:espresso-idling-resource:3.2.0@aar (IdeAndroidLibraryImpl)
        aidlFolder                    : <GRADLE>/caches/transforms-3/xxxxxxxxxxxxxxxxxxxxxxxxxxxxxxxx/transformed/espresso-idling-resource-3.2.0/aidl [-]
        artifact                      : <M2>/androidx/test/espresso/espresso-idling-resource/3.2.0/espresso-idling-resource-3.2.0.aar
        artifactAddress               : androidx.test.espresso:espresso-idling-resource:3.2.0@aar
        assetsFolder                  : <GRADLE>/caches/transforms-3/xxxxxxxxxxxxxxxxxxxxxxxxxxxxxxxx/transformed/espresso-idling-resource-3.2.0/assets [-]
        - compileJarFiles             : <GRADLE>/caches/transforms-3/xxxxxxxxxxxxxxxxxxxxxxxxxxxxxxxx/transformed/espresso-idling-resource-3.2.0/jars/classes.jar
        component                     : androidx.test.espresso:espresso-idling-resource:3.2.0
        externalAnnotations           : <GRADLE>/caches/transforms-3/xxxxxxxxxxxxxxxxxxxxxxxxxxxxxxxx/transformed/espresso-idling-resource-3.2.0/annotations.zip [-]
        folder                        : <GRADLE>/caches/transforms-3/xxxxxxxxxxxxxxxxxxxxxxxxxxxxxxxx/transformed/espresso-idling-resource-3.2.0
        jniFolder                     : <GRADLE>/caches/transforms-3/xxxxxxxxxxxxxxxxxxxxxxxxxxxxxxxx/transformed/espresso-idling-resource-3.2.0/jni [-]
        manifest                      : <GRADLE>/caches/transforms-3/xxxxxxxxxxxxxxxxxxxxxxxxxxxxxxxx/transformed/espresso-idling-resource-3.2.0/AndroidManifest.xml
        proguardRules                 : <GRADLE>/caches/transforms-3/xxxxxxxxxxxxxxxxxxxxxxxxxxxxxxxx/transformed/espresso-idling-resource-3.2.0/proguard.txt [-]
        publicResources               : <GRADLE>/caches/transforms-3/xxxxxxxxxxxxxxxxxxxxxxxxxxxxxxxx/transformed/espresso-idling-resource-3.2.0/public.txt [-]
        renderscriptFolder            : <GRADLE>/caches/transforms-3/xxxxxxxxxxxxxxxxxxxxxxxxxxxxxxxx/transformed/espresso-idling-resource-3.2.0/rs [-]
        resFolder                     : <GRADLE>/caches/transforms-3/xxxxxxxxxxxxxxxxxxxxxxxxxxxxxxxx/transformed/espresso-idling-resource-3.2.0/res [-]
        resStaticLibrary              : <GRADLE>/caches/transforms-3/xxxxxxxxxxxxxxxxxxxxxxxxxxxxxxxx/transformed/espresso-idling-resource-3.2.0/res.apk [-]
        - runtimeJarFiles             : <GRADLE>/caches/transforms-3/xxxxxxxxxxxxxxxxxxxxxxxxxxxxxxxx/transformed/espresso-idling-resource-3.2.0/jars/classes.jar
        symbolFile                    : <GRADLE>/caches/transforms-3/xxxxxxxxxxxxxxxxxxxxxxxxxxxxxxxx/transformed/espresso-idling-resource-3.2.0/R.txt
    - library                     : androidx.test.ext:junit:1.1.2@aar (IdeAndroidLibraryImpl)
        aidlFolder                    : <GRADLE>/caches/transforms-3/xxxxxxxxxxxxxxxxxxxxxxxxxxxxxxxx/transformed/junit-1.1.2/aidl [-]
        artifact                      : <M2>/androidx/test/ext/junit/1.1.2/junit-1.1.2.aar
        artifactAddress               : androidx.test.ext:junit:1.1.2@aar
        assetsFolder                  : <GRADLE>/caches/transforms-3/xxxxxxxxxxxxxxxxxxxxxxxxxxxxxxxx/transformed/junit-1.1.2/assets [-]
        - compileJarFiles             : <GRADLE>/caches/transforms-3/xxxxxxxxxxxxxxxxxxxxxxxxxxxxxxxx/transformed/junit-1.1.2/jars/classes.jar
        component                     : androidx.test.ext:junit:1.1.2
        externalAnnotations           : <GRADLE>/caches/transforms-3/xxxxxxxxxxxxxxxxxxxxxxxxxxxxxxxx/transformed/junit-1.1.2/annotations.zip [-]
        folder                        : <GRADLE>/caches/transforms-3/xxxxxxxxxxxxxxxxxxxxxxxxxxxxxxxx/transformed/junit-1.1.2
        jniFolder                     : <GRADLE>/caches/transforms-3/xxxxxxxxxxxxxxxxxxxxxxxxxxxxxxxx/transformed/junit-1.1.2/jni [-]
        manifest                      : <GRADLE>/caches/transforms-3/xxxxxxxxxxxxxxxxxxxxxxxxxxxxxxxx/transformed/junit-1.1.2/AndroidManifest.xml
        proguardRules                 : <GRADLE>/caches/transforms-3/xxxxxxxxxxxxxxxxxxxxxxxxxxxxxxxx/transformed/junit-1.1.2/proguard.txt [-]
        publicResources               : <GRADLE>/caches/transforms-3/xxxxxxxxxxxxxxxxxxxxxxxxxxxxxxxx/transformed/junit-1.1.2/public.txt [-]
        renderscriptFolder            : <GRADLE>/caches/transforms-3/xxxxxxxxxxxxxxxxxxxxxxxxxxxxxxxx/transformed/junit-1.1.2/rs [-]
        resFolder                     : <GRADLE>/caches/transforms-3/xxxxxxxxxxxxxxxxxxxxxxxxxxxxxxxx/transformed/junit-1.1.2/res [-]
        resStaticLibrary              : <GRADLE>/caches/transforms-3/xxxxxxxxxxxxxxxxxxxxxxxxxxxxxxxx/transformed/junit-1.1.2/res.apk [-]
        - runtimeJarFiles             : <GRADLE>/caches/transforms-3/xxxxxxxxxxxxxxxxxxxxxxxxxxxxxxxx/transformed/junit-1.1.2/jars/classes.jar
        symbolFile                    : <GRADLE>/caches/transforms-3/xxxxxxxxxxxxxxxxxxxxxxxxxxxxxxxx/transformed/junit-1.1.2/R.txt
    - library                     : androidx.test:core:1.3.0@aar (IdeAndroidLibraryImpl)
        aidlFolder                    : <GRADLE>/caches/transforms-3/xxxxxxxxxxxxxxxxxxxxxxxxxxxxxxxx/transformed/core-1.3.0/aidl [-]
        artifact                      : <M2>/androidx/test/core/1.3.0/core-1.3.0.aar
        artifactAddress               : androidx.test:core:1.3.0@aar
        assetsFolder                  : <GRADLE>/caches/transforms-3/xxxxxxxxxxxxxxxxxxxxxxxxxxxxxxxx/transformed/core-1.3.0/assets [-]
        - compileJarFiles             : <GRADLE>/caches/transforms-3/xxxxxxxxxxxxxxxxxxxxxxxxxxxxxxxx/transformed/core-1.3.0/jars/classes.jar
        component                     : androidx.test:core:1.3.0
        externalAnnotations           : <GRADLE>/caches/transforms-3/xxxxxxxxxxxxxxxxxxxxxxxxxxxxxxxx/transformed/core-1.3.0/annotations.zip [-]
        folder                        : <GRADLE>/caches/transforms-3/xxxxxxxxxxxxxxxxxxxxxxxxxxxxxxxx/transformed/core-1.3.0
        jniFolder                     : <GRADLE>/caches/transforms-3/xxxxxxxxxxxxxxxxxxxxxxxxxxxxxxxx/transformed/core-1.3.0/jni [-]
        manifest                      : <GRADLE>/caches/transforms-3/xxxxxxxxxxxxxxxxxxxxxxxxxxxxxxxx/transformed/core-1.3.0/AndroidManifest.xml
        proguardRules                 : <GRADLE>/caches/transforms-3/xxxxxxxxxxxxxxxxxxxxxxxxxxxxxxxx/transformed/core-1.3.0/proguard.txt [-]
        publicResources               : <GRADLE>/caches/transforms-3/xxxxxxxxxxxxxxxxxxxxxxxxxxxxxxxx/transformed/core-1.3.0/public.txt [-]
        renderscriptFolder            : <GRADLE>/caches/transforms-3/xxxxxxxxxxxxxxxxxxxxxxxxxxxxxxxx/transformed/core-1.3.0/rs [-]
        resFolder                     : <GRADLE>/caches/transforms-3/xxxxxxxxxxxxxxxxxxxxxxxxxxxxxxxx/transformed/core-1.3.0/res [-]
        resStaticLibrary              : <GRADLE>/caches/transforms-3/xxxxxxxxxxxxxxxxxxxxxxxxxxxxxxxx/transformed/core-1.3.0/res.apk [-]
        - runtimeJarFiles             : <GRADLE>/caches/transforms-3/xxxxxxxxxxxxxxxxxxxxxxxxxxxxxxxx/transformed/core-1.3.0/jars/classes.jar
        symbolFile                    : <GRADLE>/caches/transforms-3/xxxxxxxxxxxxxxxxxxxxxxxxxxxxxxxx/transformed/core-1.3.0/R.txt
    - library                     : androidx.test:monitor:1.3.0@aar (IdeAndroidLibraryImpl)
        aidlFolder                    : <GRADLE>/caches/transforms-3/xxxxxxxxxxxxxxxxxxxxxxxxxxxxxxxx/transformed/monitor-1.3.0/aidl [-]
        artifact                      : <M2>/androidx/test/monitor/1.3.0/monitor-1.3.0.aar
        artifactAddress               : androidx.test:monitor:1.3.0@aar
        assetsFolder                  : <GRADLE>/caches/transforms-3/xxxxxxxxxxxxxxxxxxxxxxxxxxxxxxxx/transformed/monitor-1.3.0/assets [-]
        - compileJarFiles             : <GRADLE>/caches/transforms-3/xxxxxxxxxxxxxxxxxxxxxxxxxxxxxxxx/transformed/monitor-1.3.0/jars/classes.jar
        component                     : androidx.test:monitor:1.3.0
        externalAnnotations           : <GRADLE>/caches/transforms-3/xxxxxxxxxxxxxxxxxxxxxxxxxxxxxxxx/transformed/monitor-1.3.0/annotations.zip [-]
        folder                        : <GRADLE>/caches/transforms-3/xxxxxxxxxxxxxxxxxxxxxxxxxxxxxxxx/transformed/monitor-1.3.0
        jniFolder                     : <GRADLE>/caches/transforms-3/xxxxxxxxxxxxxxxxxxxxxxxxxxxxxxxx/transformed/monitor-1.3.0/jni [-]
        manifest                      : <GRADLE>/caches/transforms-3/xxxxxxxxxxxxxxxxxxxxxxxxxxxxxxxx/transformed/monitor-1.3.0/AndroidManifest.xml
        proguardRules                 : <GRADLE>/caches/transforms-3/xxxxxxxxxxxxxxxxxxxxxxxxxxxxxxxx/transformed/monitor-1.3.0/proguard.txt
        publicResources               : <GRADLE>/caches/transforms-3/xxxxxxxxxxxxxxxxxxxxxxxxxxxxxxxx/transformed/monitor-1.3.0/public.txt [-]
        renderscriptFolder            : <GRADLE>/caches/transforms-3/xxxxxxxxxxxxxxxxxxxxxxxxxxxxxxxx/transformed/monitor-1.3.0/rs [-]
        resFolder                     : <GRADLE>/caches/transforms-3/xxxxxxxxxxxxxxxxxxxxxxxxxxxxxxxx/transformed/monitor-1.3.0/res [-]
        resStaticLibrary              : <GRADLE>/caches/transforms-3/xxxxxxxxxxxxxxxxxxxxxxxxxxxxxxxx/transformed/monitor-1.3.0/res.apk [-]
        - runtimeJarFiles             : <GRADLE>/caches/transforms-3/xxxxxxxxxxxxxxxxxxxxxxxxxxxxxxxx/transformed/monitor-1.3.0/jars/classes.jar
        symbolFile                    : <GRADLE>/caches/transforms-3/xxxxxxxxxxxxxxxxxxxxxxxxxxxxxxxx/transformed/monitor-1.3.0/R.txt
    - library                     : androidx.test:runner:1.2.0@aar (IdeAndroidLibraryImpl)
        aidlFolder                    : <GRADLE>/caches/transforms-3/xxxxxxxxxxxxxxxxxxxxxxxxxxxxxxxx/transformed/runner-1.2.0/aidl [-]
        artifact                      : <M2>/androidx/test/runner/1.2.0/runner-1.2.0.aar
        artifactAddress               : androidx.test:runner:1.2.0@aar
        assetsFolder                  : <GRADLE>/caches/transforms-3/xxxxxxxxxxxxxxxxxxxxxxxxxxxxxxxx/transformed/runner-1.2.0/assets [-]
        - compileJarFiles             : <GRADLE>/caches/transforms-3/xxxxxxxxxxxxxxxxxxxxxxxxxxxxxxxx/transformed/runner-1.2.0/jars/classes.jar
        component                     : androidx.test:runner:1.2.0
        externalAnnotations           : <GRADLE>/caches/transforms-3/xxxxxxxxxxxxxxxxxxxxxxxxxxxxxxxx/transformed/runner-1.2.0/annotations.zip [-]
        folder                        : <GRADLE>/caches/transforms-3/xxxxxxxxxxxxxxxxxxxxxxxxxxxxxxxx/transformed/runner-1.2.0
        jniFolder                     : <GRADLE>/caches/transforms-3/xxxxxxxxxxxxxxxxxxxxxxxxxxxxxxxx/transformed/runner-1.2.0/jni [-]
        manifest                      : <GRADLE>/caches/transforms-3/xxxxxxxxxxxxxxxxxxxxxxxxxxxxxxxx/transformed/runner-1.2.0/AndroidManifest.xml
        proguardRules                 : <GRADLE>/caches/transforms-3/xxxxxxxxxxxxxxxxxxxxxxxxxxxxxxxx/transformed/runner-1.2.0/proguard.txt
        publicResources               : <GRADLE>/caches/transforms-3/xxxxxxxxxxxxxxxxxxxxxxxxxxxxxxxx/transformed/runner-1.2.0/public.txt [-]
        renderscriptFolder            : <GRADLE>/caches/transforms-3/xxxxxxxxxxxxxxxxxxxxxxxxxxxxxxxx/transformed/runner-1.2.0/rs [-]
        resFolder                     : <GRADLE>/caches/transforms-3/xxxxxxxxxxxxxxxxxxxxxxxxxxxxxxxx/transformed/runner-1.2.0/res [-]
        resStaticLibrary              : <GRADLE>/caches/transforms-3/xxxxxxxxxxxxxxxxxxxxxxxxxxxxxxxx/transformed/runner-1.2.0/res.apk [-]
        - runtimeJarFiles             : <GRADLE>/caches/transforms-3/xxxxxxxxxxxxxxxxxxxxxxxxxxxxxxxx/transformed/runner-1.2.0/jars/classes.jar
        symbolFile                    : <GRADLE>/caches/transforms-3/xxxxxxxxxxxxxxxxxxxxxxxxxxxxxxxx/transformed/runner-1.2.0/R.txt
>>>>>>> 574fcae1
    - library                     : androidx.vectordrawable:vectordrawable-animated:1.0.0@aar (IdeAndroidLibraryImpl)
        aidlFolder                    : <GRADLE>/caches/transforms-3/xxxxxxxxxxxxxxxxxxxxxxxxxxxxxxxx/transformed/vectordrawable-animated-1.0.0/aidl [-]
        artifact                      : <M2>/androidx/vectordrawable/vectordrawable-animated/1.0.0/vectordrawable-animated-1.0.0.aar
        artifactAddress               : androidx.vectordrawable:vectordrawable-animated:1.0.0@aar
        assetsFolder                  : <GRADLE>/caches/transforms-3/xxxxxxxxxxxxxxxxxxxxxxxxxxxxxxxx/transformed/vectordrawable-animated-1.0.0/assets [-]
        - compileJarFiles             : <GRADLE>/caches/transforms-3/xxxxxxxxxxxxxxxxxxxxxxxxxxxxxxxx/transformed/vectordrawable-animated-1.0.0/jars/classes.jar
        component                     : androidx.vectordrawable:vectordrawable-animated:1.0.0
        externalAnnotations           : <GRADLE>/caches/transforms-3/xxxxxxxxxxxxxxxxxxxxxxxxxxxxxxxx/transformed/vectordrawable-animated-1.0.0/annotations.zip [-]
        folder                        : <GRADLE>/caches/transforms-3/xxxxxxxxxxxxxxxxxxxxxxxxxxxxxxxx/transformed/vectordrawable-animated-1.0.0
        jniFolder                     : <GRADLE>/caches/transforms-3/xxxxxxxxxxxxxxxxxxxxxxxxxxxxxxxx/transformed/vectordrawable-animated-1.0.0/jni [-]
        manifest                      : <GRADLE>/caches/transforms-3/xxxxxxxxxxxxxxxxxxxxxxxxxxxxxxxx/transformed/vectordrawable-animated-1.0.0/AndroidManifest.xml
        proguardRules                 : <GRADLE>/caches/transforms-3/xxxxxxxxxxxxxxxxxxxxxxxxxxxxxxxx/transformed/vectordrawable-animated-1.0.0/proguard.txt
        publicResources               : <GRADLE>/caches/transforms-3/xxxxxxxxxxxxxxxxxxxxxxxxxxxxxxxx/transformed/vectordrawable-animated-1.0.0/public.txt [-]
        renderscriptFolder            : <GRADLE>/caches/transforms-3/xxxxxxxxxxxxxxxxxxxxxxxxxxxxxxxx/transformed/vectordrawable-animated-1.0.0/rs [-]
        resFolder                     : <GRADLE>/caches/transforms-3/xxxxxxxxxxxxxxxxxxxxxxxxxxxxxxxx/transformed/vectordrawable-animated-1.0.0/res [-]
        resStaticLibrary              : <GRADLE>/caches/transforms-3/xxxxxxxxxxxxxxxxxxxxxxxxxxxxxxxx/transformed/vectordrawable-animated-1.0.0/res.apk [-]
        - runtimeJarFiles             : <GRADLE>/caches/transforms-3/xxxxxxxxxxxxxxxxxxxxxxxxxxxxxxxx/transformed/vectordrawable-animated-1.0.0/jars/classes.jar
        symbolFile                    : <GRADLE>/caches/transforms-3/xxxxxxxxxxxxxxxxxxxxxxxxxxxxxxxx/transformed/vectordrawable-animated-1.0.0/R.txt
    - library                     : androidx.vectordrawable:vectordrawable:1.0.1@aar (IdeAndroidLibraryImpl)
        aidlFolder                    : <GRADLE>/caches/transforms-3/xxxxxxxxxxxxxxxxxxxxxxxxxxxxxxxx/transformed/vectordrawable-1.0.1/aidl [-]
        artifact                      : <M2>/androidx/vectordrawable/vectordrawable/1.0.1/vectordrawable-1.0.1.aar
        artifactAddress               : androidx.vectordrawable:vectordrawable:1.0.1@aar
        assetsFolder                  : <GRADLE>/caches/transforms-3/xxxxxxxxxxxxxxxxxxxxxxxxxxxxxxxx/transformed/vectordrawable-1.0.1/assets [-]
        - compileJarFiles             : <GRADLE>/caches/transforms-3/xxxxxxxxxxxxxxxxxxxxxxxxxxxxxxxx/transformed/vectordrawable-1.0.1/jars/classes.jar
        component                     : androidx.vectordrawable:vectordrawable:1.0.1
        externalAnnotations           : <GRADLE>/caches/transforms-3/xxxxxxxxxxxxxxxxxxxxxxxxxxxxxxxx/transformed/vectordrawable-1.0.1/annotations.zip [-]
        folder                        : <GRADLE>/caches/transforms-3/xxxxxxxxxxxxxxxxxxxxxxxxxxxxxxxx/transformed/vectordrawable-1.0.1
        jniFolder                     : <GRADLE>/caches/transforms-3/xxxxxxxxxxxxxxxxxxxxxxxxxxxxxxxx/transformed/vectordrawable-1.0.1/jni [-]
        manifest                      : <GRADLE>/caches/transforms-3/xxxxxxxxxxxxxxxxxxxxxxxxxxxxxxxx/transformed/vectordrawable-1.0.1/AndroidManifest.xml
        proguardRules                 : <GRADLE>/caches/transforms-3/xxxxxxxxxxxxxxxxxxxxxxxxxxxxxxxx/transformed/vectordrawable-1.0.1/proguard.txt [-]
        publicResources               : <GRADLE>/caches/transforms-3/xxxxxxxxxxxxxxxxxxxxxxxxxxxxxxxx/transformed/vectordrawable-1.0.1/public.txt [-]
        renderscriptFolder            : <GRADLE>/caches/transforms-3/xxxxxxxxxxxxxxxxxxxxxxxxxxxxxxxx/transformed/vectordrawable-1.0.1/rs [-]
        resFolder                     : <GRADLE>/caches/transforms-3/xxxxxxxxxxxxxxxxxxxxxxxxxxxxxxxx/transformed/vectordrawable-1.0.1/res [-]
        resStaticLibrary              : <GRADLE>/caches/transforms-3/xxxxxxxxxxxxxxxxxxxxxxxxxxxxxxxx/transformed/vectordrawable-1.0.1/res.apk [-]
        - runtimeJarFiles             : <GRADLE>/caches/transforms-3/xxxxxxxxxxxxxxxxxxxxxxxxxxxxxxxx/transformed/vectordrawable-1.0.1/jars/classes.jar
        symbolFile                    : <GRADLE>/caches/transforms-3/xxxxxxxxxxxxxxxxxxxxxxxxxxxxxxxx/transformed/vectordrawable-1.0.1/R.txt
    - library                     : androidx.versionedparcelable:versionedparcelable:1.0.0@aar (IdeAndroidLibraryImpl)
        aidlFolder                    : <GRADLE>/caches/transforms-3/xxxxxxxxxxxxxxxxxxxxxxxxxxxxxxxx/transformed/versionedparcelable-1.0.0/aidl
        artifact                      : <M2>/androidx/versionedparcelable/versionedparcelable/1.0.0/versionedparcelable-1.0.0.aar
        artifactAddress               : androidx.versionedparcelable:versionedparcelable:1.0.0@aar
        assetsFolder                  : <GRADLE>/caches/transforms-3/xxxxxxxxxxxxxxxxxxxxxxxxxxxxxxxx/transformed/versionedparcelable-1.0.0/assets [-]
        - compileJarFiles             : <GRADLE>/caches/transforms-3/xxxxxxxxxxxxxxxxxxxxxxxxxxxxxxxx/transformed/versionedparcelable-1.0.0/jars/classes.jar
        component                     : androidx.versionedparcelable:versionedparcelable:1.0.0
        externalAnnotations           : <GRADLE>/caches/transforms-3/xxxxxxxxxxxxxxxxxxxxxxxxxxxxxxxx/transformed/versionedparcelable-1.0.0/annotations.zip [-]
        folder                        : <GRADLE>/caches/transforms-3/xxxxxxxxxxxxxxxxxxxxxxxxxxxxxxxx/transformed/versionedparcelable-1.0.0
        jniFolder                     : <GRADLE>/caches/transforms-3/xxxxxxxxxxxxxxxxxxxxxxxxxxxxxxxx/transformed/versionedparcelable-1.0.0/jni [-]
        manifest                      : <GRADLE>/caches/transforms-3/xxxxxxxxxxxxxxxxxxxxxxxxxxxxxxxx/transformed/versionedparcelable-1.0.0/AndroidManifest.xml
        proguardRules                 : <GRADLE>/caches/transforms-3/xxxxxxxxxxxxxxxxxxxxxxxxxxxxxxxx/transformed/versionedparcelable-1.0.0/proguard.txt
        publicResources               : <GRADLE>/caches/transforms-3/xxxxxxxxxxxxxxxxxxxxxxxxxxxxxxxx/transformed/versionedparcelable-1.0.0/public.txt [-]
        renderscriptFolder            : <GRADLE>/caches/transforms-3/xxxxxxxxxxxxxxxxxxxxxxxxxxxxxxxx/transformed/versionedparcelable-1.0.0/rs [-]
        resFolder                     : <GRADLE>/caches/transforms-3/xxxxxxxxxxxxxxxxxxxxxxxxxxxxxxxx/transformed/versionedparcelable-1.0.0/res [-]
        resStaticLibrary              : <GRADLE>/caches/transforms-3/xxxxxxxxxxxxxxxxxxxxxxxxxxxxxxxx/transformed/versionedparcelable-1.0.0/res.apk [-]
        - runtimeJarFiles             : <GRADLE>/caches/transforms-3/xxxxxxxxxxxxxxxxxxxxxxxxxxxxxxxx/transformed/versionedparcelable-1.0.0/jars/classes.jar
        symbolFile                    : <GRADLE>/caches/transforms-3/xxxxxxxxxxxxxxxxxxxxxxxxxxxxxxxx/transformed/versionedparcelable-1.0.0/R.txt
    - library                     : androidx.viewpager:viewpager:1.0.0@aar (IdeAndroidLibraryImpl)
        aidlFolder                    : <GRADLE>/caches/transforms-3/xxxxxxxxxxxxxxxxxxxxxxxxxxxxxxxx/transformed/viewpager-1.0.0/aidl [-]
        artifact                      : <M2>/androidx/viewpager/viewpager/1.0.0/viewpager-1.0.0.aar
        artifactAddress               : androidx.viewpager:viewpager:1.0.0@aar
        assetsFolder                  : <GRADLE>/caches/transforms-3/xxxxxxxxxxxxxxxxxxxxxxxxxxxxxxxx/transformed/viewpager-1.0.0/assets [-]
        - compileJarFiles             : <GRADLE>/caches/transforms-3/xxxxxxxxxxxxxxxxxxxxxxxxxxxxxxxx/transformed/viewpager-1.0.0/jars/classes.jar
        component                     : androidx.viewpager:viewpager:1.0.0
        externalAnnotations           : <GRADLE>/caches/transforms-3/xxxxxxxxxxxxxxxxxxxxxxxxxxxxxxxx/transformed/viewpager-1.0.0/annotations.zip [-]
        folder                        : <GRADLE>/caches/transforms-3/xxxxxxxxxxxxxxxxxxxxxxxxxxxxxxxx/transformed/viewpager-1.0.0
        jniFolder                     : <GRADLE>/caches/transforms-3/xxxxxxxxxxxxxxxxxxxxxxxxxxxxxxxx/transformed/viewpager-1.0.0/jni [-]
        manifest                      : <GRADLE>/caches/transforms-3/xxxxxxxxxxxxxxxxxxxxxxxxxxxxxxxx/transformed/viewpager-1.0.0/AndroidManifest.xml
        proguardRules                 : <GRADLE>/caches/transforms-3/xxxxxxxxxxxxxxxxxxxxxxxxxxxxxxxx/transformed/viewpager-1.0.0/proguard.txt [-]
        publicResources               : <GRADLE>/caches/transforms-3/xxxxxxxxxxxxxxxxxxxxxxxxxxxxxxxx/transformed/viewpager-1.0.0/public.txt [-]
        renderscriptFolder            : <GRADLE>/caches/transforms-3/xxxxxxxxxxxxxxxxxxxxxxxxxxxxxxxx/transformed/viewpager-1.0.0/rs [-]
        resFolder                     : <GRADLE>/caches/transforms-3/xxxxxxxxxxxxxxxxxxxxxxxxxxxxxxxx/transformed/viewpager-1.0.0/res [-]
        resStaticLibrary              : <GRADLE>/caches/transforms-3/xxxxxxxxxxxxxxxxxxxxxxxxxxxxxxxx/transformed/viewpager-1.0.0/res.apk [-]
        - runtimeJarFiles             : <GRADLE>/caches/transforms-3/xxxxxxxxxxxxxxxxxxxxxxxxxxxxxxxx/transformed/viewpager-1.0.0/jars/classes.jar
        symbolFile                    : <GRADLE>/caches/transforms-3/xxxxxxxxxxxxxxxxxxxxxxxxxxxxxxxx/transformed/viewpager-1.0.0/R.txt
    - library                     : androidx.annotation:annotation:1.0.0 (IdeJavaLibraryImpl)
        artifact                      : <M2>/androidx/annotation/annotation/1.0.0/annotation-1.0.0.jar
        artifactAddress               : androidx.annotation:annotation:1.0.0@jar
        component                     : androidx.annotation:annotation:1.0.0
    - library                     : androidx.arch.core:core-common:2.0.0 (IdeJavaLibraryImpl)
        artifact                      : <M2>/androidx/arch/core/core-common/2.0.0/core-common-2.0.0.jar
        artifactAddress               : androidx.arch.core:core-common:2.0.0@jar
        component                     : androidx.arch.core:core-common:2.0.0
    - library                     : androidx.collection:collection:1.0.0 (IdeJavaLibraryImpl)
        artifact                      : <M2>/androidx/collection/collection/1.0.0/collection-1.0.0.jar
        artifactAddress               : androidx.collection:collection:1.0.0@jar
        component                     : androidx.collection:collection:1.0.0
    - library                     : androidx.lifecycle:lifecycle-common:2.0.0 (IdeJavaLibraryImpl)
        artifact                      : <M2>/androidx/lifecycle/lifecycle-common/2.0.0/lifecycle-common-2.0.0.jar
        artifactAddress               : androidx.lifecycle:lifecycle-common:2.0.0@jar
        component                     : androidx.lifecycle:lifecycle-common:2.0.0
    - library                     : com.google.code.findbugs:jsr305:2.0.1 (IdeJavaLibraryImpl)
        artifact                      : <M2>/com/google/code/findbugs/jsr305/2.0.1/jsr305-2.0.1.jar
        artifactAddress               : com.google.code.findbugs:jsr305:2.0.1@jar
        component                     : com.google.code.findbugs:jsr305:2.0.1
    - library                     : com.google.dagger:dagger:2.6 (IdeJavaLibraryImpl)
        artifact                      : <M2>/com/google/dagger/dagger/2.6/dagger-2.6.jar
        artifactAddress               : com.google.dagger:dagger:2.6@jar
        component                     : com.google.dagger:dagger:2.6
    - library                     : com.squareup:javawriter:2.1.1 (IdeJavaLibraryImpl)
        artifact                      : <M2>/com/squareup/javawriter/2.1.1/javawriter-2.1.1.jar
        artifactAddress               : com.squareup:javawriter:2.1.1@jar
        component                     : com.squareup:javawriter:2.1.1
    - library                     : javax.inject:javax.inject:1 (IdeJavaLibraryImpl)
        artifact                      : <M2>/javax/inject/javax.inject/1/javax.inject-1.jar
        artifactAddress               : javax.inject:javax.inject:1@jar
        component                     : javax.inject:javax.inject:1
    - library                     : junit:junit:4.12 (IdeJavaLibraryImpl)
        artifact                      : <M2>/junit/junit/4.12/junit-4.12.jar
        artifactAddress               : junit:junit:4.12@jar
        component                     : junit:junit:4.12
    - library                     : net.sf.kxml:kxml2:2.3.0 (IdeJavaLibraryImpl)
        artifact                      : <M2>/net/sf/kxml/kxml2/2.3.0/kxml2-2.3.0.jar
        artifactAddress               : net.sf.kxml:kxml2:2.3.0@jar
        component                     : net.sf.kxml:kxml2:2.3.0
    - library                     : org.hamcrest:hamcrest-core:1.3 (IdeJavaLibraryImpl)
        artifact                      : <M2>/org/hamcrest/hamcrest-core/1.3/hamcrest-core-1.3.jar
        artifactAddress               : org.hamcrest:hamcrest-core:1.3@jar
        component                     : org.hamcrest:hamcrest-core:1.3
    - library                     : org.hamcrest:hamcrest-integration:1.3 (IdeJavaLibraryImpl)
        artifact                      : <M2>/org/hamcrest/hamcrest-integration/1.3/hamcrest-integration-1.3.jar
        artifactAddress               : org.hamcrest:hamcrest-integration:1.3@jar
        component                     : org.hamcrest:hamcrest-integration:1.3
    - library                     : org.hamcrest:hamcrest-library:1.3 (IdeJavaLibraryImpl)
        artifact                      : <M2>/org/hamcrest/hamcrest-library/1.3/hamcrest-library-1.3.jar
        artifactAddress               : org.hamcrest:hamcrest-library:1.3@jar
        component                     : org.hamcrest:hamcrest-library:1.3
    - library                     : org.jetbrains.kotlin:kotlin-android-extensions-runtime:<KOTLIN_VERSION> (IdeJavaLibraryImpl)
        artifact                      : <M2>/org/jetbrains/kotlin/kotlin-android-extensions-runtime/<KOTLIN_VERSION>/kotlin-android-extensions-runtime-<KOTLIN_VERSION>.jar
        artifactAddress               : org.jetbrains.kotlin:kotlin-android-extensions-runtime:<KOTLIN_VERSION>@jar
        component                     : org.jetbrains.kotlin:kotlin-android-extensions-runtime:<KOTLIN_VERSION>
    - library                     : org.jetbrains.kotlin:kotlin-stdlib-jdk7:<KOTLIN_VERSION> (IdeJavaLibraryImpl)
        artifact                      : <M2>/org/jetbrains/kotlin/kotlin-stdlib-jdk7/<KOTLIN_VERSION>/kotlin-stdlib-jdk7-<KOTLIN_VERSION>.jar
        artifactAddress               : org.jetbrains.kotlin:kotlin-stdlib-jdk7:<KOTLIN_VERSION>@jar
        component                     : org.jetbrains.kotlin:kotlin-stdlib-jdk7:<KOTLIN_VERSION>
    - library                     : org.jetbrains.kotlin:kotlin-stdlib:<KOTLIN_VERSION> (IdeJavaLibraryImpl)
        artifact                      : <M2>/org/jetbrains/kotlin/kotlin-stdlib/<KOTLIN_VERSION>/kotlin-stdlib-<KOTLIN_VERSION>.jar
        artifactAddress               : org.jetbrains.kotlin:kotlin-stdlib:<KOTLIN_VERSION>@jar
        component                     : org.jetbrains.kotlin:kotlin-stdlib:<KOTLIN_VERSION>
    - library                     : org.jetbrains:annotations:13.0 (IdeJavaLibraryImpl)
        artifact                      : <M2>/org/jetbrains/annotations/13.0/annotations-13.0.jar
        artifactAddress               : org.jetbrains:annotations:13.0@jar
        component                     : org.jetbrains:annotations:13.0
    - library                     : <ROOT>::app@localDebug (IdeModuleLibraryImpl)
        buildId                       : <ROOT>
        projectPath                   : :app
        sourceSet                     : MAIN
        variant                       : localDebug
    - library                     : <ROOT>::javaLib (IdeModuleLibraryImpl)
        buildId                       : <ROOT>
        projectPath                   : :javaLib
        sourceSet                     : MAIN
    - library                     : <ROOT>::lib@debug (IdeModuleLibraryImpl)
        buildId                       : <ROOT>
        lintJar                       : <ROOT>/lib/build/intermediates/lint_publish_jar/global/lint.jar [-]
        projectPath                   : :lib
        sourceSet                     : MAIN
        variant                       : debug
MODULE                        : MainActivity
    externalProject               : MainActivity (DefaultExternalProject)
        path                          : : [-]
        identityPath                  : : [-]
        name                          : MainActivity
        qName                         : MainActivity
        version                       : unspecified
        childProjects
            app                           : :app (DefaultExternalProject)
                path                          : :app [-]
                identityPath                  : :app [-]
                name                          : app
                qName                         : :app
                group                         : MainActivity
                version                       : unspecified
                sourceCompatibility           : <PROJECT_JDK_FEATURE_LEVEL>
                targetCompatibility           : <PROJECT_JDK_FEATURE_LEVEL>
                projectDir                    : <ROOT>/app
                buildDir                      : <ROOT>/app/build [-]
                buildFile                     : <ROOT>/app/build.gradle
                tasks
                    testLocalDebugUnitTest        : testLocalDebugUnitTest (DefaultExternalTask)
                        qName                         : :app:testLocalDebugUnitTest
                    testLocalReleaseUnitTest      : testLocalReleaseUnitTest (DefaultExternalTask)
                        qName                         : :app:testLocalReleaseUnitTest
                    testRemoteDebugUnitTest       : testRemoteDebugUnitTest (DefaultExternalTask)
                        qName                         : :app:testRemoteDebugUnitTest
                    testRemoteReleaseUnitTest     : testRemoteReleaseUnitTest (DefaultExternalTask)
                        qName                         : :app:testRemoteReleaseUnitTest
                externalSystemId              : GRADLE
                artifactsByConfiguration
                    _agp_internal_javaPreCompileLocalDebugAndroidTest_kaptClasspath       : <empty>
                    _agp_internal_javaPreCompileLocalDebugUnitTest_kaptClasspath          : <empty>
                    _agp_internal_javaPreCompileLocalDebug_kaptClasspath        : <empty>
                    _agp_internal_javaPreCompileLocalReleaseUnitTest_kaptClasspath        : <empty>
                    _agp_internal_javaPreCompileLocalRelease_kaptClasspath      : <empty>
                    _agp_internal_javaPreCompileRemoteDebugAndroidTest_kaptClasspath      : <empty>
                    _agp_internal_javaPreCompileRemoteDebugUnitTest_kaptClasspath         : <empty>
                    _agp_internal_javaPreCompileRemoteDebug_kaptClasspath       : <empty>
                    _agp_internal_javaPreCompileRemoteReleaseUnitTest_kaptClasspath       : <empty>
                    _agp_internal_javaPreCompileRemoteRelease_kaptClasspath     : <empty>
                    androidApis                   : <empty>
                    androidJacocoAnt              : <empty>
                    androidJdkImage               : <empty>
                    androidTestAnnotationProcessor          : <empty>
                    androidTestApi                : <empty>
                    androidTestApiDependenciesMetadata      : <empty>
                    androidTestCompileOnly        : <empty>
                    androidTestCompileOnlyDependenciesMetadata        : <empty>
                    androidTestDebugAnnotationProcessor     : <empty>
                    androidTestDebugApi           : <empty>
                    androidTestDebugApiDependenciesMetadata : <empty>
                    androidTestDebugCompileOnly   : <empty>
                    androidTestDebugCompileOnlyDependenciesMetadata   : <empty>
                    androidTestDebugImplementation          : <empty>
                    androidTestDebugImplementationDependenciesMetadata          : <empty>
                    androidTestDebugIntransitiveDependenciesMetadata  : <empty>
                    androidTestDebugRuntimeOnly   : <empty>
                    androidTestDebugWearApp       : <empty>
                    androidTestImplementation     : <empty>
                    androidTestImplementationDependenciesMetadata     : <empty>
                    androidTestIntransitiveDependenciesMetadata       : <empty>
                    androidTestLocalAnnotationProcessor     : <empty>
                    androidTestLocalApi           : <empty>
                    androidTestLocalApiDependenciesMetadata : <empty>
                    androidTestLocalCompileOnly   : <empty>
                    androidTestLocalCompileOnlyDependenciesMetadata   : <empty>
                    androidTestLocalDebugAnnotationProcessor          : <empty>
                    androidTestLocalDebugApi      : <empty>
                    androidTestLocalDebugApiDependenciesMetadata      : <empty>
                    androidTestLocalDebugCompileOnly        : <empty>
                    androidTestLocalDebugCompileOnlyDependenciesMetadata        : <empty>
                    androidTestLocalDebugImplementation     : <empty>
                    androidTestLocalDebugImplementationDependenciesMetadata     : <empty>
                    androidTestLocalDebugIntransitiveDependenciesMetadata       : <empty>
                    androidTestLocalDebugRuntimeOnly        : <empty>
                    androidTestLocalDebugWearApp  : <empty>
                    androidTestLocalImplementation          : <empty>
                    androidTestLocalImplementationDependenciesMetadata          : <empty>
                    androidTestLocalIntransitiveDependenciesMetadata  : <empty>
                    androidTestLocalRuntimeOnly   : <empty>
                    androidTestLocalWearApp       : <empty>
                    androidTestReleaseAnnotationProcessor   : <empty>
                    androidTestReleaseApi         : <empty>
                    androidTestReleaseApiDependenciesMetadata         : <empty>
                    androidTestReleaseCompileOnly : <empty>
                    androidTestReleaseCompileOnlyDependenciesMetadata : <empty>
                    androidTestReleaseImplementation        : <empty>
                    androidTestReleaseImplementationDependenciesMetadata        : <empty>
                    androidTestReleaseIntransitiveDependenciesMetadata          : <empty>
                    androidTestReleaseRuntimeOnly : <empty>
                    androidTestReleaseWearApp     : <empty>
                    androidTestRemoteAnnotationProcessor    : <empty>
                    androidTestRemoteApi          : <empty>
                    androidTestRemoteApiDependenciesMetadata          : <empty>
                    androidTestRemoteCompileOnly  : <empty>
                    androidTestRemoteCompileOnlyDependenciesMetadata  : <empty>
                    androidTestRemoteDebugAnnotationProcessor         : <empty>
                    androidTestRemoteDebugApi     : <empty>
                    androidTestRemoteDebugApiDependenciesMetadata     : <empty>
                    androidTestRemoteDebugCompileOnly       : <empty>
                    androidTestRemoteDebugCompileOnlyDependenciesMetadata       : <empty>
                    androidTestRemoteDebugImplementation    : <empty>
                    androidTestRemoteDebugImplementationDependenciesMetadata    : <empty>
                    androidTestRemoteDebugIntransitiveDependenciesMetadata      : <empty>
                    androidTestRemoteDebugRuntimeOnly       : <empty>
                    androidTestRemoteDebugWearApp : <empty>
                    androidTestRemoteImplementation         : <empty>
                    androidTestRemoteImplementationDependenciesMetadata         : <empty>
                    androidTestRemoteIntransitiveDependenciesMetadata : <empty>
                    androidTestRemoteRuntimeOnly  : <empty>
                    androidTestRemoteWearApp      : <empty>
                    androidTestRuntimeOnly        : <empty>
                    androidTestUtil               : <empty>
                    androidTestWearApp            : <empty>
                    annotationProcessor           : <empty>
                    api                           : <empty>
                    apiDependenciesMetadata       : <empty>
                    archives                      : <empty>
                    compileOnly                   : <empty>
                    compileOnlyDependenciesMetadata         : <empty>
                    coreLibraryDesugaring         : <empty>
                    debugAnnotationProcessor      : <empty>
                    debugApi                      : <empty>
                    debugApiDependenciesMetadata  : <empty>
                    debugCompileOnly              : <empty>
                    debugCompileOnlyDependenciesMetadata    : <empty>
                    debugImplementation           : <empty>
                    debugImplementationDependenciesMetadata : <empty>
                    debugIntransitiveDependenciesMetadata   : <empty>
                    debugRuntimeOnly              : <empty>
                    debugWearApp                  : <empty>
                    default                       : <empty>
                    implementation                : <empty>
                    implementationDependenciesMetadata      : <empty>
                    intransitiveDependenciesMetadata        : <empty>
                    kapt                          : <empty>
                    kaptAndroidTest               : <empty>
                    kaptAndroidTestDebug          : <empty>
                    kaptAndroidTestLocal          : <empty>
                    kaptAndroidTestLocalDebug     : <empty>
                    kaptAndroidTestRelease        : <empty>
                    kaptAndroidTestRemote         : <empty>
                    kaptAndroidTestRemoteDebug    : <empty>
                    kaptClasspath_kaptLocalDebugAndroidTestKotlin     : <empty>
                    kaptClasspath_kaptLocalDebugKotlin      : <empty>
                    kaptClasspath_kaptLocalDebugUnitTestKotlin        : <empty>
                    kaptClasspath_kaptLocalReleaseKotlin    : <empty>
                    kaptClasspath_kaptLocalReleaseUnitTestKotlin      : <empty>
                    kaptClasspath_kaptRemoteDebugAndroidTestKotlin    : <empty>
                    kaptClasspath_kaptRemoteDebugKotlin     : <empty>
                    kaptClasspath_kaptRemoteDebugUnitTestKotlin       : <empty>
                    kaptClasspath_kaptRemoteReleaseKotlin   : <empty>
                    kaptClasspath_kaptRemoteReleaseUnitTestKotlin     : <empty>
                    kaptDebug                     : <empty>
                    kaptLocal                     : <empty>
                    kaptLocalDebug                : <empty>
                    kaptLocalRelease              : <empty>
                    kaptRelease                   : <empty>
                    kaptRemote                    : <empty>
                    kaptRemoteDebug               : <empty>
                    kaptRemoteRelease             : <empty>
                    kaptTest                      : <empty>
                    kaptTestDebug                 : <empty>
                    kaptTestFixtures              : <empty>
                    kaptTestFixturesDebug         : <empty>
                    kaptTestFixturesLocal         : <empty>
                    kaptTestFixturesRelease       : <empty>
                    kaptTestFixturesRemote        : <empty>
                    kaptTestLocal                 : <empty>
                    kaptTestLocalDebug            : <empty>
                    kaptTestLocalRelease          : <empty>
                    kaptTestRelease               : <empty>
                    kaptTestRemote                : <empty>
                    kaptTestRemoteDebug           : <empty>
                    kaptTestRemoteRelease         : <empty>
                    kotlinBuildToolsApiClasspath  : <empty>
                    kotlinCompilerClasspath       : <empty>
                    kotlinCompilerPluginClasspath : <empty>
                    kotlinCompilerPluginClasspathLocalDebug : <empty>
                    kotlinCompilerPluginClasspathLocalDebugAndroidTest          : <empty>
                    kotlinCompilerPluginClasspathLocalDebugUnitTest   : <empty>
                    kotlinCompilerPluginClasspathLocalRelease         : <empty>
                    kotlinCompilerPluginClasspathLocalReleaseUnitTest : <empty>
                    kotlinCompilerPluginClasspathRemoteDebug          : <empty>
                    kotlinCompilerPluginClasspathRemoteDebugAndroidTest         : <empty>
                    kotlinCompilerPluginClasspathRemoteDebugUnitTest  : <empty>
                    kotlinCompilerPluginClasspathRemoteRelease        : <empty>
                    kotlinCompilerPluginClasspathRemoteReleaseUnitTest          : <empty>
                    kotlinKaptWorkerDependencies  : <empty>
                    kotlinKlibCommonizerClasspath : <empty>
                    kotlinNativeCompilerPluginClasspath     : <empty>
                    lintChecks                    : <empty>
                    lintPublish                   : <empty>
                    localAnnotationProcessor      : <empty>
                    localApi                      : <empty>
                    localApiDependenciesMetadata  : <empty>
                    localCompileOnly              : <empty>
                    localCompileOnlyDependenciesMetadata    : <empty>
                    - localDebugAabPublication    : <ROOT>/app/build/outputs/bundle/localDebug/app-local-debug.aab [-]
                    localDebugAndroidTestAnnotationProcessorClasspath : <empty>
                    localDebugAndroidTestApi      : <empty>
                    localDebugAndroidTestApiDependenciesMetadata      : <empty>
                    localDebugAndroidTestCompilationApi     : <empty>
                    localDebugAndroidTestCompilationCompileOnly       : <empty>
                    localDebugAndroidTestCompilationImplementation    : <empty>
                    localDebugAndroidTestCompilationRuntimeOnly       : <empty>
                    localDebugAndroidTestCompileClasspath   : <empty>
                    localDebugAndroidTestCompileOnly        : <empty>
                    localDebugAndroidTestCompileOnlyDependenciesMetadata        : <empty>
                    localDebugAndroidTestImplementation     : <empty>
                    localDebugAndroidTestImplementationDependenciesMetadata     : <empty>
                    localDebugAndroidTestIntransitiveDependenciesMetadata       : <empty>
                    localDebugAndroidTestRuntimeClasspath   : <empty>
                    localDebugAndroidTestRuntimeOnly        : <empty>
                    localDebugAnnotationProcessor : <empty>
                    localDebugAnnotationProcessorClasspath  : <empty>
                    localDebugApi                 : <empty>
                    localDebugApiDependenciesMetadata       : <empty>
                    localDebugApiElements         : <empty>
                    - localDebugApkPublication    : <ROOT>/app/build/outputs/apk-zips/localDebug/apks.zip [-]
                    localDebugCompilationApi      : <empty>
                    localDebugCompilationCompileOnly        : <empty>
                    localDebugCompilationImplementation     : <empty>
                    localDebugCompilationRuntimeOnly        : <empty>
                    localDebugCompileClasspath    : <empty>
                    localDebugCompileOnly         : <empty>
                    localDebugCompileOnlyDependenciesMetadata         : <empty>
                    localDebugImplementation      : <empty>
                    localDebugImplementationDependenciesMetadata      : <empty>
                    localDebugIntransitiveDependenciesMetadata        : <empty>
                    localDebugReverseMetadataValues         : <empty>
                    localDebugRuntimeClasspath    : <empty>
                    localDebugRuntimeElements     : <empty>
                    localDebugRuntimeOnly         : <empty>
                    localDebugUnitTestAnnotationProcessorClasspath    : <empty>
                    localDebugUnitTestApi         : <empty>
                    localDebugUnitTestApiDependenciesMetadata         : <empty>
                    localDebugUnitTestCompilationApi        : <empty>
                    localDebugUnitTestCompilationCompileOnly          : <empty>
                    localDebugUnitTestCompilationImplementation       : <empty>
                    localDebugUnitTestCompilationRuntimeOnly          : <empty>
                    localDebugUnitTestCompileClasspath      : <empty>
                    localDebugUnitTestCompileOnly : <empty>
                    localDebugUnitTestCompileOnlyDependenciesMetadata : <empty>
                    localDebugUnitTestImplementation        : <empty>
                    localDebugUnitTestImplementationDependenciesMetadata        : <empty>
                    localDebugUnitTestIntransitiveDependenciesMetadata          : <empty>
                    localDebugUnitTestRuntimeClasspath      : <empty>
                    localDebugUnitTestRuntimeOnly : <empty>
                    localDebugWearApp             : <empty>
                    localDebugWearBundling        : <empty>
                    localImplementation           : <empty>
                    localImplementationDependenciesMetadata : <empty>
                    localIntransitiveDependenciesMetadata   : <empty>
                    - localReleaseAabPublication  : <ROOT>/app/build/outputs/bundle/localRelease/app-local-release.aab [-]
                    localReleaseAnnotationProcessor         : <empty>
                    localReleaseAnnotationProcessorClasspath          : <empty>
                    localReleaseApi               : <empty>
                    localReleaseApiDependenciesMetadata     : <empty>
                    localReleaseApiElements       : <empty>
                    - localReleaseApkPublication  : <ROOT>/app/build/outputs/apk-zips/localRelease/apks.zip [-]
                    localReleaseCompilationApi    : <empty>
                    localReleaseCompilationCompileOnly      : <empty>
                    localReleaseCompilationImplementation   : <empty>
                    localReleaseCompilationRuntimeOnly      : <empty>
                    localReleaseCompileClasspath  : <empty>
                    localReleaseCompileOnly       : <empty>
                    localReleaseCompileOnlyDependenciesMetadata       : <empty>
                    localReleaseImplementation    : <empty>
                    localReleaseImplementationDependenciesMetadata    : <empty>
                    localReleaseIntransitiveDependenciesMetadata      : <empty>
                    localReleaseReverseMetadataValues       : <empty>
                    localReleaseRuntimeClasspath  : <empty>
                    localReleaseRuntimeElements   : <empty>
                    localReleaseRuntimeOnly       : <empty>
                    localReleaseUnitTestAnnotationProcessorClasspath  : <empty>
                    localReleaseUnitTestApi       : <empty>
                    localReleaseUnitTestApiDependenciesMetadata       : <empty>
                    localReleaseUnitTestCompilationApi      : <empty>
                    localReleaseUnitTestCompilationCompileOnly        : <empty>
                    localReleaseUnitTestCompilationImplementation     : <empty>
                    localReleaseUnitTestCompilationRuntimeOnly        : <empty>
                    localReleaseUnitTestCompileClasspath    : <empty>
                    localReleaseUnitTestCompileOnly         : <empty>
                    localReleaseUnitTestCompileOnlyDependenciesMetadata         : <empty>
                    localReleaseUnitTestImplementation      : <empty>
                    localReleaseUnitTestImplementationDependenciesMetadata      : <empty>
                    localReleaseUnitTestIntransitiveDependenciesMetadata        : <empty>
                    localReleaseUnitTestRuntimeClasspath    : <empty>
                    localReleaseUnitTestRuntimeOnly         : <empty>
                    localReleaseWearApp           : <empty>
                    localReleaseWearBundling      : <empty>
                    localRuntimeOnly              : <empty>
                    localWearApp                  : <empty>
                    releaseAnnotationProcessor    : <empty>
                    releaseApi                    : <empty>
                    releaseApiDependenciesMetadata          : <empty>
                    releaseCompileOnly            : <empty>
                    releaseCompileOnlyDependenciesMetadata  : <empty>
                    releaseImplementation         : <empty>
                    releaseImplementationDependenciesMetadata         : <empty>
                    releaseIntransitiveDependenciesMetadata : <empty>
                    releaseRuntimeOnly            : <empty>
                    releaseWearApp                : <empty>
                    remoteAnnotationProcessor     : <empty>
                    remoteApi                     : <empty>
                    remoteApiDependenciesMetadata : <empty>
                    remoteCompileOnly             : <empty>
                    remoteCompileOnlyDependenciesMetadata   : <empty>
                    - remoteDebugAabPublication   : <ROOT>/app/build/outputs/bundle/remoteDebug/app-remote-debug.aab [-]
                    remoteDebugAndroidTestAnnotationProcessorClasspath          : <empty>
                    remoteDebugAndroidTestApi     : <empty>
                    remoteDebugAndroidTestApiDependenciesMetadata     : <empty>
                    remoteDebugAndroidTestCompilationApi    : <empty>
                    remoteDebugAndroidTestCompilationCompileOnly      : <empty>
                    remoteDebugAndroidTestCompilationImplementation   : <empty>
                    remoteDebugAndroidTestCompilationRuntimeOnly      : <empty>
                    remoteDebugAndroidTestCompileClasspath  : <empty>
                    remoteDebugAndroidTestCompileOnly       : <empty>
                    remoteDebugAndroidTestCompileOnlyDependenciesMetadata       : <empty>
                    remoteDebugAndroidTestImplementation    : <empty>
                    remoteDebugAndroidTestImplementationDependenciesMetadata    : <empty>
                    remoteDebugAndroidTestIntransitiveDependenciesMetadata      : <empty>
                    remoteDebugAndroidTestRuntimeClasspath  : <empty>
                    remoteDebugAndroidTestRuntimeOnly       : <empty>
                    remoteDebugAnnotationProcessor          : <empty>
                    remoteDebugAnnotationProcessorClasspath : <empty>
                    remoteDebugApi                : <empty>
                    remoteDebugApiDependenciesMetadata      : <empty>
                    remoteDebugApiElements        : <empty>
                    - remoteDebugApkPublication   : <ROOT>/app/build/outputs/apk-zips/remoteDebug/apks.zip [-]
                    remoteDebugCompilationApi     : <empty>
                    remoteDebugCompilationCompileOnly       : <empty>
                    remoteDebugCompilationImplementation    : <empty>
                    remoteDebugCompilationRuntimeOnly       : <empty>
                    remoteDebugCompileClasspath   : <empty>
                    remoteDebugCompileOnly        : <empty>
                    remoteDebugCompileOnlyDependenciesMetadata        : <empty>
                    remoteDebugImplementation     : <empty>
                    remoteDebugImplementationDependenciesMetadata     : <empty>
                    remoteDebugIntransitiveDependenciesMetadata       : <empty>
                    remoteDebugReverseMetadataValues        : <empty>
                    remoteDebugRuntimeClasspath   : <empty>
                    remoteDebugRuntimeElements    : <empty>
                    remoteDebugRuntimeOnly        : <empty>
                    remoteDebugUnitTestAnnotationProcessorClasspath   : <empty>
                    remoteDebugUnitTestApi        : <empty>
                    remoteDebugUnitTestApiDependenciesMetadata        : <empty>
                    remoteDebugUnitTestCompilationApi       : <empty>
                    remoteDebugUnitTestCompilationCompileOnly         : <empty>
                    remoteDebugUnitTestCompilationImplementation      : <empty>
                    remoteDebugUnitTestCompilationRuntimeOnly         : <empty>
                    remoteDebugUnitTestCompileClasspath     : <empty>
                    remoteDebugUnitTestCompileOnly          : <empty>
                    remoteDebugUnitTestCompileOnlyDependenciesMetadata          : <empty>
                    remoteDebugUnitTestImplementation       : <empty>
                    remoteDebugUnitTestImplementationDependenciesMetadata       : <empty>
                    remoteDebugUnitTestIntransitiveDependenciesMetadata         : <empty>
                    remoteDebugUnitTestRuntimeClasspath     : <empty>
                    remoteDebugUnitTestRuntimeOnly          : <empty>
                    remoteDebugWearApp            : <empty>
                    remoteDebugWearBundling       : <empty>
                    remoteImplementation          : <empty>
                    remoteImplementationDependenciesMetadata          : <empty>
                    remoteIntransitiveDependenciesMetadata  : <empty>
                    - remoteReleaseAabPublication : <ROOT>/app/build/outputs/bundle/remoteRelease/app-remote-release.aab [-]
                    remoteReleaseAnnotationProcessor        : <empty>
                    remoteReleaseAnnotationProcessorClasspath         : <empty>
                    remoteReleaseApi              : <empty>
                    remoteReleaseApiDependenciesMetadata    : <empty>
                    remoteReleaseApiElements      : <empty>
                    - remoteReleaseApkPublication : <ROOT>/app/build/outputs/apk-zips/remoteRelease/apks.zip [-]
                    remoteReleaseCompilationApi   : <empty>
                    remoteReleaseCompilationCompileOnly     : <empty>
                    remoteReleaseCompilationImplementation  : <empty>
                    remoteReleaseCompilationRuntimeOnly     : <empty>
                    remoteReleaseCompileClasspath : <empty>
                    remoteReleaseCompileOnly      : <empty>
                    remoteReleaseCompileOnlyDependenciesMetadata      : <empty>
                    remoteReleaseImplementation   : <empty>
                    remoteReleaseImplementationDependenciesMetadata   : <empty>
                    remoteReleaseIntransitiveDependenciesMetadata     : <empty>
                    remoteReleaseReverseMetadataValues      : <empty>
                    remoteReleaseRuntimeClasspath : <empty>
                    remoteReleaseRuntimeElements  : <empty>
                    remoteReleaseRuntimeOnly      : <empty>
                    remoteReleaseUnitTestAnnotationProcessorClasspath : <empty>
                    remoteReleaseUnitTestApi      : <empty>
                    remoteReleaseUnitTestApiDependenciesMetadata      : <empty>
                    remoteReleaseUnitTestCompilationApi     : <empty>
                    remoteReleaseUnitTestCompilationCompileOnly       : <empty>
                    remoteReleaseUnitTestCompilationImplementation    : <empty>
                    remoteReleaseUnitTestCompilationRuntimeOnly       : <empty>
                    remoteReleaseUnitTestCompileClasspath   : <empty>
                    remoteReleaseUnitTestCompileOnly        : <empty>
                    remoteReleaseUnitTestCompileOnlyDependenciesMetadata        : <empty>
                    remoteReleaseUnitTestImplementation     : <empty>
                    remoteReleaseUnitTestImplementationDependenciesMetadata     : <empty>
                    remoteReleaseUnitTestIntransitiveDependenciesMetadata       : <empty>
                    remoteReleaseUnitTestRuntimeClasspath   : <empty>
                    remoteReleaseUnitTestRuntimeOnly        : <empty>
                    remoteReleaseWearApp          : <empty>
                    remoteReleaseWearBundling     : <empty>
                    remoteRuntimeOnly             : <empty>
                    remoteWearApp                 : <empty>
                    runtimeOnly                   : <empty>
                    testAnnotationProcessor       : <empty>
                    testApi                       : <empty>
                    testApiDependenciesMetadata   : <empty>
                    testCompileOnly               : <empty>
                    testCompileOnlyDependenciesMetadata     : <empty>
                    testDebugAnnotationProcessor  : <empty>
                    testDebugApi                  : <empty>
                    testDebugApiDependenciesMetadata        : <empty>
                    testDebugCompileOnly          : <empty>
                    testDebugCompileOnlyDependenciesMetadata          : <empty>
                    testDebugImplementation       : <empty>
                    testDebugImplementationDependenciesMetadata       : <empty>
                    testDebugIntransitiveDependenciesMetadata         : <empty>
                    testDebugRuntimeOnly          : <empty>
                    testDebugWearApp              : <empty>
                    testFixturesAnnotationProcessor         : <empty>
                    testFixturesApi               : <empty>
                    testFixturesApiDependenciesMetadata     : <empty>
                    testFixturesCompileOnly       : <empty>
                    testFixturesCompileOnlyDependenciesMetadata       : <empty>
                    testFixturesDebugAnnotationProcessor    : <empty>
                    testFixturesDebugApi          : <empty>
                    testFixturesDebugApiDependenciesMetadata          : <empty>
                    testFixturesDebugCompileOnly  : <empty>
                    testFixturesDebugCompileOnlyDependenciesMetadata  : <empty>
                    testFixturesDebugImplementation         : <empty>
                    testFixturesDebugImplementationDependenciesMetadata         : <empty>
                    testFixturesDebugIntransitiveDependenciesMetadata : <empty>
                    testFixturesDebugRuntimeOnly  : <empty>
                    testFixturesDebugWearApp      : <empty>
                    testFixturesImplementation    : <empty>
                    testFixturesImplementationDependenciesMetadata    : <empty>
                    testFixturesIntransitiveDependenciesMetadata      : <empty>
                    testFixturesLocalAnnotationProcessor    : <empty>
                    testFixturesLocalApi          : <empty>
                    testFixturesLocalApiDependenciesMetadata          : <empty>
                    testFixturesLocalCompileOnly  : <empty>
                    testFixturesLocalCompileOnlyDependenciesMetadata  : <empty>
                    testFixturesLocalImplementation         : <empty>
                    testFixturesLocalImplementationDependenciesMetadata         : <empty>
                    testFixturesLocalIntransitiveDependenciesMetadata : <empty>
                    testFixturesLocalRuntimeOnly  : <empty>
                    testFixturesLocalWearApp      : <empty>
                    testFixturesReleaseAnnotationProcessor  : <empty>
                    testFixturesReleaseApi        : <empty>
                    testFixturesReleaseApiDependenciesMetadata        : <empty>
                    testFixturesReleaseCompileOnly          : <empty>
                    testFixturesReleaseCompileOnlyDependenciesMetadata          : <empty>
                    testFixturesReleaseImplementation       : <empty>
                    testFixturesReleaseImplementationDependenciesMetadata       : <empty>
                    testFixturesReleaseIntransitiveDependenciesMetadata         : <empty>
                    testFixturesReleaseRuntimeOnly          : <empty>
                    testFixturesReleaseWearApp    : <empty>
                    testFixturesRemoteAnnotationProcessor   : <empty>
                    testFixturesRemoteApi         : <empty>
                    testFixturesRemoteApiDependenciesMetadata         : <empty>
                    testFixturesRemoteCompileOnly : <empty>
                    testFixturesRemoteCompileOnlyDependenciesMetadata : <empty>
                    testFixturesRemoteImplementation        : <empty>
                    testFixturesRemoteImplementationDependenciesMetadata        : <empty>
                    testFixturesRemoteIntransitiveDependenciesMetadata          : <empty>
                    testFixturesRemoteRuntimeOnly : <empty>
                    testFixturesRemoteWearApp     : <empty>
                    testFixturesRuntimeOnly       : <empty>
                    testFixturesWearApp           : <empty>
                    testImplementation            : <empty>
                    testImplementationDependenciesMetadata  : <empty>
                    testIntransitiveDependenciesMetadata    : <empty>
                    testLocalAnnotationProcessor  : <empty>
                    testLocalApi                  : <empty>
                    testLocalApiDependenciesMetadata        : <empty>
                    testLocalCompileOnly          : <empty>
                    testLocalCompileOnlyDependenciesMetadata          : <empty>
                    testLocalDebugAnnotationProcessor       : <empty>
                    testLocalDebugApi             : <empty>
                    testLocalDebugApiDependenciesMetadata   : <empty>
                    testLocalDebugCompileOnly     : <empty>
                    testLocalDebugCompileOnlyDependenciesMetadata     : <empty>
                    testLocalDebugImplementation  : <empty>
                    testLocalDebugImplementationDependenciesMetadata  : <empty>
                    testLocalDebugIntransitiveDependenciesMetadata    : <empty>
                    testLocalDebugRuntimeOnly     : <empty>
                    testLocalDebugWearApp         : <empty>
                    testLocalImplementation       : <empty>
                    testLocalImplementationDependenciesMetadata       : <empty>
                    testLocalIntransitiveDependenciesMetadata         : <empty>
                    testLocalReleaseAnnotationProcessor     : <empty>
                    testLocalReleaseApi           : <empty>
                    testLocalReleaseApiDependenciesMetadata : <empty>
                    testLocalReleaseCompileOnly   : <empty>
                    testLocalReleaseCompileOnlyDependenciesMetadata   : <empty>
                    testLocalReleaseImplementation          : <empty>
                    testLocalReleaseImplementationDependenciesMetadata          : <empty>
                    testLocalReleaseIntransitiveDependenciesMetadata  : <empty>
                    testLocalReleaseRuntimeOnly   : <empty>
                    testLocalReleaseWearApp       : <empty>
                    testLocalRuntimeOnly          : <empty>
                    testLocalWearApp              : <empty>
                    testReleaseAnnotationProcessor          : <empty>
                    testReleaseApi                : <empty>
                    testReleaseApiDependenciesMetadata      : <empty>
                    testReleaseCompileOnly        : <empty>
                    testReleaseCompileOnlyDependenciesMetadata        : <empty>
                    testReleaseImplementation     : <empty>
                    testReleaseImplementationDependenciesMetadata     : <empty>
                    testReleaseIntransitiveDependenciesMetadata       : <empty>
                    testReleaseRuntimeOnly        : <empty>
                    testReleaseWearApp            : <empty>
                    testRemoteAnnotationProcessor : <empty>
                    testRemoteApi                 : <empty>
                    testRemoteApiDependenciesMetadata       : <empty>
                    testRemoteCompileOnly         : <empty>
                    testRemoteCompileOnlyDependenciesMetadata         : <empty>
                    testRemoteDebugAnnotationProcessor      : <empty>
                    testRemoteDebugApi            : <empty>
                    testRemoteDebugApiDependenciesMetadata  : <empty>
                    testRemoteDebugCompileOnly    : <empty>
                    testRemoteDebugCompileOnlyDependenciesMetadata    : <empty>
                    testRemoteDebugImplementation : <empty>
                    testRemoteDebugImplementationDependenciesMetadata : <empty>
                    testRemoteDebugIntransitiveDependenciesMetadata   : <empty>
                    testRemoteDebugRuntimeOnly    : <empty>
                    testRemoteDebugWearApp        : <empty>
                    testRemoteImplementation      : <empty>
                    testRemoteImplementationDependenciesMetadata      : <empty>
                    testRemoteIntransitiveDependenciesMetadata        : <empty>
                    testRemoteReleaseAnnotationProcessor    : <empty>
                    testRemoteReleaseApi          : <empty>
                    testRemoteReleaseApiDependenciesMetadata          : <empty>
                    testRemoteReleaseCompileOnly  : <empty>
                    testRemoteReleaseCompileOnlyDependenciesMetadata  : <empty>
                    testRemoteReleaseImplementation         : <empty>
                    testRemoteReleaseImplementationDependenciesMetadata         : <empty>
                    testRemoteReleaseIntransitiveDependenciesMetadata : <empty>
                    testRemoteReleaseRuntimeOnly  : <empty>
                    testRemoteReleaseWearApp      : <empty>
                    testRemoteRuntimeOnly         : <empty>
                    testRemoteWearApp             : <empty>
                    testRuntimeOnly               : <empty>
                    testWearApp                   : <empty>
                    wearApp                       : <empty>
            javaLib                       : :javaLib (DefaultExternalProject)
                path                          : :javaLib [-]
                identityPath                  : :javaLib [-]
                name                          : javaLib
                qName                         : :javaLib
                group                         : MainActivity
                version                       : unspecified
                sourceCompatibility           : 1.7
                targetCompatibility           : 1.7
                projectDir                    : <ROOT>/javaLib
                buildDir                      : <ROOT>/javaLib/build [-]
                buildFile                     : <ROOT>/javaLib/build.gradle
                tasks
                    test                          : test (DefaultExternalTask)
                        qName                         : :javaLib:test
                sourceSets
                    main                          : main (DefaultExternalSourceSet)
                        sources
                            RESOURCE                      : resources (DefaultExternalSourceDirectorySet)
                                - srcDirs                     : <ROOT>/javaLib/src/main/resources [-]
                                outputDir                     : <ROOT>/javaLib/out/production/resources [-]
                                - gradleOutputDirs            : <ROOT>/javaLib/build/resources/main [-]
                                patterns                      : FilePatternSetImpl
                            SOURCE                        : alljava (DefaultExternalSourceDirectorySet)
                                - srcDirs                     : <ROOT>/javaLib/src/main/java
                                - srcDirs                     : <ROOT>/javaLib/src/main/kotlin [-]
                                outputDir                     : <ROOT>/javaLib/out/production/classes [-]
                                - gradleOutputDirs            : <ROOT>/javaLib/build/classes/java/main [-]
                                - gradleOutputDirs            : <ROOT>/javaLib/build/classes/kotlin/main [-]
                                - gradleOutputDirs            : <ROOT>/javaLib/build/tmp/kapt3/classes/main [-]
                                patterns                      : FilePatternSetImpl
                        - dependencies                : DefaultExternalLibraryDependency
                            file                          : <M2>/org/jetbrains/kotlin/kotlin-stdlib/<KOTLIN_VERSION>/kotlin-stdlib-<KOTLIN_VERSION>.jar
                        - dependencies                : DefaultExternalLibraryDependency
                            file                          : <M2>/com/google/dagger/dagger/2.6/dagger-2.6.jar
                            source                        : <M2>/com/google/dagger/dagger/2.6/dagger-2.6-sources.jar
                        - dependencies                : DefaultExternalLibraryDependency
                            file                          : <M2>/org/jetbrains/annotations/13.0/annotations-13.0.jar
                            source                        : <M2>/org/jetbrains/annotations/13.0/annotations-13.0-sources.jar
                        - dependencies                : DefaultExternalLibraryDependency
                            file                          : <M2>/javax/inject/javax.inject/1/javax.inject-1.jar
                            source                        : <M2>/javax/inject/javax.inject/1/javax.inject-1-sources.jar
                        - dependencies                : DefaultFileCollectionDependency
                            - files                       : <ROOT>/javaLib/build/classes/java/main [-]
                            - files                       : <ROOT>/javaLib/build/classes/kotlin/main [-]
                            - files                       : <ROOT>/javaLib/build/tmp/kapt3/classes/main [-]
                            - files                       : <ROOT>/javaLib/build/resources/main [-]
                        - artifacts                   : <ROOT>/javaLib/build/libs/javaLib.jar [-]
                        sourceCompatibility           : 1.7
                        targetCompatibility           : 1.7
                    test                          : test (DefaultExternalSourceSet)
                        sources
                            TEST                          : alljava (DefaultExternalSourceDirectorySet)
                                - srcDirs                     : <ROOT>/javaLib/src/test/java [-]
                                - srcDirs                     : <ROOT>/javaLib/src/test/kotlin [-]
                                outputDir                     : <ROOT>/javaLib/out/test/classes [-]
                                - gradleOutputDirs            : <ROOT>/javaLib/build/classes/java/test [-]
                                - gradleOutputDirs            : <ROOT>/javaLib/build/classes/kotlin/test [-]
                                - gradleOutputDirs            : <ROOT>/javaLib/build/tmp/kapt3/classes/test [-]
                                patterns                      : FilePatternSetImpl
                            TEST_RESOURCE                 : resources (DefaultExternalSourceDirectorySet)
                                - srcDirs                     : <ROOT>/javaLib/src/test/resources [-]
                                outputDir                     : <ROOT>/javaLib/out/test/resources [-]
                                - gradleOutputDirs            : <ROOT>/javaLib/build/resources/test [-]
                                patterns                      : FilePatternSetImpl
                        - dependencies                : DefaultFileCollectionDependency
                            - files                       : <ROOT>/javaLib/build/classes/java/main [-]
                            - files                       : <ROOT>/javaLib/build/classes/kotlin/main [-]
                            - files                       : <ROOT>/javaLib/build/tmp/kapt3/classes/main [-]
                            - files                       : <ROOT>/javaLib/build/resources/main [-]
                        - dependencies                : DefaultExternalLibraryDependency
                            file                          : <M2>/org/jetbrains/kotlin/kotlin-stdlib/<KOTLIN_VERSION>/kotlin-stdlib-<KOTLIN_VERSION>.jar
                        - dependencies                : DefaultExternalLibraryDependency
                            file                          : <M2>/com/google/dagger/dagger/2.6/dagger-2.6.jar
                            source                        : <M2>/com/google/dagger/dagger/2.6/dagger-2.6-sources.jar
                        - dependencies                : DefaultExternalLibraryDependency
                            file                          : <M2>/org/jetbrains/annotations/13.0/annotations-13.0.jar
                            source                        : <M2>/org/jetbrains/annotations/13.0/annotations-13.0-sources.jar
                        - dependencies                : DefaultExternalLibraryDependency
                            file                          : <M2>/javax/inject/javax.inject/1/javax.inject-1.jar
                            source                        : <M2>/javax/inject/javax.inject/1/javax.inject-1-sources.jar
                        - dependencies                : DefaultFileCollectionDependency
                            - files                       : <ROOT>/javaLib/build/classes/java/test [-]
                            - files                       : <ROOT>/javaLib/build/classes/kotlin/test [-]
                            - files                       : <ROOT>/javaLib/build/tmp/kapt3/classes/test [-]
                            - files                       : <ROOT>/javaLib/build/resources/test [-]
                        sourceCompatibility           : 1.7
                        targetCompatibility           : 1.7
                externalSystemId              : GRADLE
                - artifacts                   : <ROOT>/javaLib/build/libs/javaLib.jar [-]
                artifactsByConfiguration
                    annotationProcessor           : <empty>
                    api                           : <empty>
                    apiDependenciesMetadata       : <empty>
                    - apiElements                 : <ROOT>/javaLib/build/libs/javaLib.jar [-]
                    - apiElements-published       : <ROOT>/javaLib/build/libs/javaLib.jar [-]
                    - archives                    : <ROOT>/javaLib/build/libs/javaLib.jar [-]
                    compileClasspath              : <empty>
                    compileOnly                   : <empty>
                    compileOnlyApi                : <empty>
                    compileOnlyDependenciesMetadata         : <empty>
                    default                       : <empty>
                    implementation                : <empty>
                    implementationDependenciesMetadata      : <empty>
                    intransitiveDependenciesMetadata        : <empty>
                    kapt                          : <empty>
                    kaptClasspath_kaptKotlin      : <empty>
                    kaptClasspath_kaptTestKotlin  : <empty>
                    kaptTest                      : <empty>
                    kotlinBuildToolsApiClasspath  : <empty>
                    kotlinCompilerClasspath       : <empty>
                    kotlinCompilerPluginClasspath : <empty>
                    kotlinCompilerPluginClasspathMain       : <empty>
                    kotlinCompilerPluginClasspathTest       : <empty>
                    kotlinKaptWorkerDependencies  : <empty>
                    kotlinKlibCommonizerClasspath : <empty>
                    kotlinNativeCompilerPluginClasspath     : <empty>
                    kotlinScriptDef               : <empty>
                    kotlinScriptDefExtensions     : <empty>
                    runtimeClasspath              : <empty>
                    - runtimeElements             : <ROOT>/javaLib/build/libs/javaLib.jar [-]
                    - runtimeElements-published   : <ROOT>/javaLib/build/libs/javaLib.jar [-]
                    runtimeOnly                   : <empty>
                    testAnnotationProcessor       : <empty>
                    testApi                       : <empty>
                    testApiDependenciesMetadata   : <empty>
                    testCompileClasspath          : <empty>
                    testCompileOnly               : <empty>
                    testCompileOnlyDependenciesMetadata     : <empty>
                    testImplementation            : <empty>
                    testImplementationDependenciesMetadata  : <empty>
                    testIntransitiveDependenciesMetadata    : <empty>
                    testKotlinScriptDef           : <empty>
                    testKotlinScriptDefExtensions : <empty>
                    testRuntimeClasspath          : <empty>
                    testRuntimeOnly               : <empty>
            lib                           : :lib (DefaultExternalProject)
                path                          : :lib [-]
                identityPath                  : :lib [-]
                name                          : lib
                qName                         : :lib
                group                         : MainActivity
                version                       : unspecified
                sourceCompatibility           : <PROJECT_JDK_FEATURE_LEVEL>
                targetCompatibility           : <PROJECT_JDK_FEATURE_LEVEL>
                projectDir                    : <ROOT>/lib
                buildDir                      : <ROOT>/lib/build [-]
                buildFile                     : <ROOT>/lib/build.gradle
                tasks
                    testDebugUnitTest             : testDebugUnitTest (DefaultExternalTask)
                        qName                         : :lib:testDebugUnitTest
                    testReleaseUnitTest           : testReleaseUnitTest (DefaultExternalTask)
                        qName                         : :lib:testReleaseUnitTest
                externalSystemId              : GRADLE
                artifactsByConfiguration
                    androidApis                   : <empty>
                    androidJacocoAnt              : <empty>
                    androidJdkImage               : <empty>
                    androidTestAnnotationProcessor          : <empty>
                    androidTestApi                : <empty>
                    androidTestApiDependenciesMetadata      : <empty>
                    androidTestCompileOnly        : <empty>
                    androidTestCompileOnlyDependenciesMetadata        : <empty>
                    androidTestDebugAnnotationProcessor     : <empty>
                    androidTestDebugApi           : <empty>
                    androidTestDebugApiDependenciesMetadata : <empty>
                    androidTestDebugCompileOnly   : <empty>
                    androidTestDebugCompileOnlyDependenciesMetadata   : <empty>
                    androidTestDebugImplementation          : <empty>
                    androidTestDebugImplementationDependenciesMetadata          : <empty>
                    androidTestDebugIntransitiveDependenciesMetadata  : <empty>
                    androidTestDebugRuntimeOnly   : <empty>
                    androidTestDebugWearApp       : <empty>
                    androidTestImplementation     : <empty>
                    androidTestImplementationDependenciesMetadata     : <empty>
                    androidTestIntransitiveDependenciesMetadata       : <empty>
                    androidTestReleaseAnnotationProcessor   : <empty>
                    androidTestReleaseApi         : <empty>
                    androidTestReleaseApiDependenciesMetadata         : <empty>
                    androidTestReleaseCompileOnly : <empty>
                    androidTestReleaseCompileOnlyDependenciesMetadata : <empty>
                    androidTestReleaseImplementation        : <empty>
                    androidTestReleaseImplementationDependenciesMetadata        : <empty>
                    androidTestReleaseIntransitiveDependenciesMetadata          : <empty>
                    androidTestReleaseRuntimeOnly : <empty>
                    androidTestReleaseWearApp     : <empty>
                    androidTestRuntimeOnly        : <empty>
                    androidTestUtil               : <empty>
                    androidTestWearApp            : <empty>
                    annotationProcessor           : <empty>
                    api                           : <empty>
                    apiDependenciesMetadata       : <empty>
                    - archives                    : <ROOT>/lib/build/outputs/aar/lib-debug.aar [-]
                    - archives                    : <ROOT>/lib/build/outputs/aar/lib-release.aar [-]
                    compileOnly                   : <empty>
                    compileOnlyDependenciesMetadata         : <empty>
                    coreLibraryDesugaring         : <empty>
                    debugAndroidTestAnnotationProcessorClasspath      : <empty>
                    debugAndroidTestApi           : <empty>
                    debugAndroidTestApiDependenciesMetadata : <empty>
                    debugAndroidTestCompilationApi          : <empty>
                    debugAndroidTestCompilationCompileOnly  : <empty>
                    debugAndroidTestCompilationImplementation         : <empty>
                    debugAndroidTestCompilationRuntimeOnly  : <empty>
                    debugAndroidTestCompileClasspath        : <empty>
                    debugAndroidTestCompileOnly   : <empty>
                    debugAndroidTestCompileOnlyDependenciesMetadata   : <empty>
                    debugAndroidTestImplementation          : <empty>
                    debugAndroidTestImplementationDependenciesMetadata          : <empty>
                    debugAndroidTestIntransitiveDependenciesMetadata  : <empty>
                    debugAndroidTestRuntimeClasspath        : <empty>
                    debugAndroidTestRuntimeOnly   : <empty>
                    debugAnnotationProcessor      : <empty>
                    debugAnnotationProcessorClasspath       : <empty>
                    debugApi                      : <empty>
                    debugApiDependenciesMetadata  : <empty>
                    debugApiElements              : <empty>
                    - debugApiElements-published  : <ROOT>/lib/build/outputs/aar/lib-debug.aar [-]
                    - debugArchives               : <ROOT>/lib/build/outputs/aar/lib-debug.aar [-]
                    debugCompilationApi           : <empty>
                    debugCompilationCompileOnly   : <empty>
                    debugCompilationImplementation          : <empty>
                    debugCompilationRuntimeOnly   : <empty>
                    debugCompileClasspath         : <empty>
                    debugCompileOnly              : <empty>
                    debugCompileOnlyDependenciesMetadata    : <empty>
                    debugImplementation           : <empty>
                    debugImplementationDependenciesMetadata : <empty>
                    debugIntransitiveDependenciesMetadata   : <empty>
                    debugRuntimeClasspath         : <empty>
                    debugRuntimeElements          : <empty>
                    - debugRuntimeElements-published        : <ROOT>/lib/build/outputs/aar/lib-debug.aar [-]
                    debugRuntimeOnly              : <empty>
                    - debugSourcesElements        : <ROOT>/lib/build/libs/lib-debug-sources.jar [-]
                    - debugSourcesElements-published        : <ROOT>/lib/build/libs/lib-debug-sources.jar [-]
                    debugUnitTestAnnotationProcessorClasspath         : <empty>
                    debugUnitTestApi              : <empty>
                    debugUnitTestApiDependenciesMetadata    : <empty>
                    debugUnitTestCompilationApi   : <empty>
                    debugUnitTestCompilationCompileOnly     : <empty>
                    debugUnitTestCompilationImplementation  : <empty>
                    debugUnitTestCompilationRuntimeOnly     : <empty>
                    debugUnitTestCompileClasspath : <empty>
                    debugUnitTestCompileOnly      : <empty>
                    debugUnitTestCompileOnlyDependenciesMetadata      : <empty>
                    debugUnitTestImplementation   : <empty>
                    debugUnitTestImplementationDependenciesMetadata   : <empty>
                    debugUnitTestIntransitiveDependenciesMetadata     : <empty>
                    debugUnitTestRuntimeClasspath : <empty>
                    debugUnitTestRuntimeOnly      : <empty>
                    - debugVariantAllApiPublication         : <ROOT>/lib/build/outputs/aar/lib-debug.aar [-]
                    - debugVariantAllRuntimePublication     : <ROOT>/lib/build/outputs/aar/lib-debug.aar [-]
                    - debugVariantDebugApiPublication       : <ROOT>/lib/build/outputs/aar/lib-debug.aar [-]
                    - debugVariantDebugRuntimePublication   : <ROOT>/lib/build/outputs/aar/lib-debug.aar [-]
                    debugWearApp                  : <empty>
                    default                       : <empty>
                    implementation                : <empty>
                    implementationDependenciesMetadata      : <empty>
                    intransitiveDependenciesMetadata        : <empty>
                    kotlinBuildToolsApiClasspath  : <empty>
                    kotlinCompilerClasspath       : <empty>
                    kotlinCompilerPluginClasspath : <empty>
                    kotlinCompilerPluginClasspathDebug      : <empty>
                    kotlinCompilerPluginClasspathDebugAndroidTest     : <empty>
                    kotlinCompilerPluginClasspathDebugUnitTest        : <empty>
                    kotlinCompilerPluginClasspathRelease    : <empty>
                    kotlinCompilerPluginClasspathReleaseUnitTest      : <empty>
                    kotlinKlibCommonizerClasspath : <empty>
                    kotlinNativeCompilerPluginClasspath     : <empty>
                    lintChecks                    : <empty>
                    lintPublish                   : <empty>
                    releaseAnnotationProcessor    : <empty>
                    releaseAnnotationProcessorClasspath     : <empty>
                    releaseApi                    : <empty>
                    releaseApiDependenciesMetadata          : <empty>
                    releaseApiElements            : <empty>
                    - releaseApiElements-published          : <ROOT>/lib/build/outputs/aar/lib-release.aar [-]
                    - releaseArchives             : <ROOT>/lib/build/outputs/aar/lib-release.aar [-]
                    releaseCompilationApi         : <empty>
                    releaseCompilationCompileOnly : <empty>
                    releaseCompilationImplementation        : <empty>
                    releaseCompilationRuntimeOnly : <empty>
                    releaseCompileClasspath       : <empty>
                    releaseCompileOnly            : <empty>
                    releaseCompileOnlyDependenciesMetadata  : <empty>
                    releaseImplementation         : <empty>
                    releaseImplementationDependenciesMetadata         : <empty>
                    releaseIntransitiveDependenciesMetadata : <empty>
                    releaseRuntimeClasspath       : <empty>
                    releaseRuntimeElements        : <empty>
                    - releaseRuntimeElements-published      : <ROOT>/lib/build/outputs/aar/lib-release.aar [-]
                    releaseRuntimeOnly            : <empty>
                    - releaseSourcesElements      : <ROOT>/lib/build/libs/lib-sources.jar [-]
                    - releaseSourcesElements-published      : <ROOT>/lib/build/libs/lib-sources.jar [-]
                    releaseUnitTestAnnotationProcessorClasspath       : <empty>
                    releaseUnitTestApi            : <empty>
                    releaseUnitTestApiDependenciesMetadata  : <empty>
                    releaseUnitTestCompilationApi : <empty>
                    releaseUnitTestCompilationCompileOnly   : <empty>
                    releaseUnitTestCompilationImplementation          : <empty>
                    releaseUnitTestCompilationRuntimeOnly   : <empty>
                    releaseUnitTestCompileClasspath         : <empty>
                    releaseUnitTestCompileOnly    : <empty>
                    releaseUnitTestCompileOnlyDependenciesMetadata    : <empty>
                    releaseUnitTestImplementation : <empty>
                    releaseUnitTestImplementationDependenciesMetadata : <empty>
                    releaseUnitTestIntransitiveDependenciesMetadata   : <empty>
                    releaseUnitTestRuntimeClasspath         : <empty>
                    releaseUnitTestRuntimeOnly    : <empty>
                    - releaseVariantAllApiPublication       : <ROOT>/lib/build/outputs/aar/lib-release.aar [-]
                    - releaseVariantAllRuntimePublication   : <ROOT>/lib/build/outputs/aar/lib-release.aar [-]
                    - releaseVariantReleaseApiPublication   : <ROOT>/lib/build/outputs/aar/lib-release.aar [-]
                    - releaseVariantReleaseRuntimePublication         : <ROOT>/lib/build/outputs/aar/lib-release.aar [-]
                    releaseWearApp                : <empty>
                    runtimeOnly                   : <empty>
                    testAnnotationProcessor       : <empty>
                    testApi                       : <empty>
                    testApiDependenciesMetadata   : <empty>
                    testCompileOnly               : <empty>
                    testCompileOnlyDependenciesMetadata     : <empty>
                    testDebugAnnotationProcessor  : <empty>
                    testDebugApi                  : <empty>
                    testDebugApiDependenciesMetadata        : <empty>
                    testDebugCompileOnly          : <empty>
                    testDebugCompileOnlyDependenciesMetadata          : <empty>
                    testDebugImplementation       : <empty>
                    testDebugImplementationDependenciesMetadata       : <empty>
                    testDebugIntransitiveDependenciesMetadata         : <empty>
                    testDebugRuntimeOnly          : <empty>
                    testDebugWearApp              : <empty>
                    testFixturesAnnotationProcessor         : <empty>
                    testFixturesApi               : <empty>
                    testFixturesApiDependenciesMetadata     : <empty>
                    testFixturesCompileOnly       : <empty>
                    testFixturesCompileOnlyDependenciesMetadata       : <empty>
                    testFixturesDebugAnnotationProcessor    : <empty>
                    testFixturesDebugApi          : <empty>
                    testFixturesDebugApiDependenciesMetadata          : <empty>
                    testFixturesDebugCompileOnly  : <empty>
                    testFixturesDebugCompileOnlyDependenciesMetadata  : <empty>
                    testFixturesDebugImplementation         : <empty>
                    testFixturesDebugImplementationDependenciesMetadata         : <empty>
                    testFixturesDebugIntransitiveDependenciesMetadata : <empty>
                    testFixturesDebugRuntimeOnly  : <empty>
                    testFixturesDebugWearApp      : <empty>
                    testFixturesImplementation    : <empty>
                    testFixturesImplementationDependenciesMetadata    : <empty>
                    testFixturesIntransitiveDependenciesMetadata      : <empty>
                    testFixturesReleaseAnnotationProcessor  : <empty>
                    testFixturesReleaseApi        : <empty>
                    testFixturesReleaseApiDependenciesMetadata        : <empty>
                    testFixturesReleaseCompileOnly          : <empty>
                    testFixturesReleaseCompileOnlyDependenciesMetadata          : <empty>
                    testFixturesReleaseImplementation       : <empty>
                    testFixturesReleaseImplementationDependenciesMetadata       : <empty>
                    testFixturesReleaseIntransitiveDependenciesMetadata         : <empty>
                    testFixturesReleaseRuntimeOnly          : <empty>
                    testFixturesReleaseWearApp    : <empty>
                    testFixturesRuntimeOnly       : <empty>
                    testFixturesWearApp           : <empty>
                    testImplementation            : <empty>
                    testImplementationDependenciesMetadata  : <empty>
                    testIntransitiveDependenciesMetadata    : <empty>
                    testReleaseAnnotationProcessor          : <empty>
                    testReleaseApi                : <empty>
                    testReleaseApiDependenciesMetadata      : <empty>
                    testReleaseCompileOnly        : <empty>
                    testReleaseCompileOnlyDependenciesMetadata        : <empty>
                    testReleaseImplementation     : <empty>
                    testReleaseImplementationDependenciesMetadata     : <empty>
                    testReleaseIntransitiveDependenciesMetadata       : <empty>
                    testReleaseRuntimeOnly        : <empty>
                    testReleaseWearApp            : <empty>
                    testRuntimeOnly               : <empty>
                    testWearApp                   : <empty>
                    wearApp                       : <empty>
        projectDir                    : <ROOT>
        buildDir                      : <ROOT>/build [-]
        buildFile                     : <ROOT>/build.gradle
        externalSystemId              : GRADLE
MODULE                        : MainActivity.app
    GradleModuleModel
        agpVersion                    : 7.2.0
        gradlePath                    : :app
        gradleVersion                 : 7.3.3
        buildFile                     : <ROOT>/app/build.gradle
        buildFilePath                 : <ROOT>/app/build.gradle
        rootFolderPath                : <ROOT>
        hasSafeArgsJava               : false
        hasSafeArgsKotlin             : false
    CurrentVariantReportedVersions
        minSdk
            ApiLevel                      : 16
            ApiString                     : 16
        runtimeMinSdk
            ApiLevel                      : 16
            ApiString                     : 16
        targetSdk
            ApiLevel                      : <SDK_VERSION>
            ApiString                     : <SDK_VERSION>
    RootBuildId                   : <ROOT>
    BuildId                       : <ROOT>
    ProjectPath                   : :app
    ModelVersion                  : 7.2.0
    ProjectType                   : PROJECT_TYPE_APP
    CompileTarget                 : android-32
    BuildFolder                   : <ROOT>/app/build [-]
    buildToolsVersion             : 30.0.3
    IsBaseSplit                   : true
    GroupId                       : MainActivity
    Namespace                     : com.example.mainactivity
    TestNamespace                 : com.example.mainactivity.test
    AaptOptions
        NameSpacing                   : DISABLED
    LintOptions
        IsCheckTestSources            : false
        IsCheckDependencies           : false
        IsAbortOnError                : true
        IsAbsolutePaths               : true
        IsNoLines                     : false
        IsQuiet                       : false
        IsCheckAllWarnings            : false
        IsIgnoreWarnings              : false
        IsWarningsAsErrors            : false
        IsIgnoreTestSources           : false
        IsIgnoreTestFixturesSources   : false
        IsCheckGeneratedSources       : false
        IsCheckReleaseBuilds          : true
        IsExplainIssues               : true
        IsShowAll                     : false
        TextReport                    : false
        HtmlReport                    : true
        XmlReport                     : true
        SarifReport                   : false
    JavaCompileOptions
        Encoding                      : UTF-8
        SourceCompatibility           : 1.8
        TargetCompatibility           : 1.8
        IsCoreLibraryDesugaringEnabled          : false
    AgpFlags
        ApplicationRClassConstantIds  : true
        AestRClassConstantIds         : true
        TransitiveRClasses            : true
        UseAndroidX                   : true
        UsesCompose                   : false
        MlModelBindingEnabled         : false
        EnableVcsInfo                 : false
    - basicVariant:               : localDebug
        applicationId                 : com.example.mainactivity
        testApplicationId             : com.example.mainactivity.test
    - basicVariant:               : remoteDebug
        applicationId                 : com.example.mainactivity
        testApplicationId             : com.example.mainactivity.test
    - basicVariant:               : localRelease
        applicationId                 : com.example.mainactivity
    - basicVariant:               : remoteRelease
        applicationId                 : com.example.mainactivity
    FlavorDimensions              : type
    BootClassPath                 : <ANDROID_SDK>/platforms/android-32/android.jar
    ViewBindingOptions
        Enabled                       : false
    DependenciesInfo
        IncludeInApk                  : true
        IncludeInBundle               : true
    DefaultConfig
        ProductFlavor
            Name                          : main
            ApplicationId                 : com.example.mainactivity
            VersionCode                   : 1
            VersionName                   : 1.0
            TestInstrumentationRunner     : androidx.test.runner.AndroidJUnitRunner
            MinSdkVersion
                ApiLevel                      : 16
                ApiString                     : 16
            TargetSdkVersion
                ApiLevel                      : <SDK_VERSION>
                ApiString                     : <SDK_VERSION>
            VectorDrawables
                UseSupportLibrary             : false
        SourceProvider
            Name                          : main
            Manifest                      : <ROOT>/app/src/main/AndroidManifest.xml
            JavaDirectories               : <ROOT>/app/src/main/java
            KotlinDirectories             : <ROOT>/app/src/main/kotlin [-]
            KotlinDirectories             : <ROOT>/app/src/main/java
            ResourcesDirectories          : <ROOT>/app/src/main/resources [-]
            AidlDirectories               : <ROOT>/app/src/main/aidl [-]
            RenderscriptDirectories       : <ROOT>/app/src/main/rs [-]
            ResDirectories                : <ROOT>/app/src/main/res
            AssetsDirectories             : <ROOT>/app/src/main/assets [-]
            JniLibsDirectories            : <ROOT>/app/src/main/jniLibs [-]
            ShadersDirectories            : <ROOT>/app/src/main/shaders [-]
        ExtraSourceProviders
            ExtraSourceProvider
                ArtifactName                  : _android_test_
                SourceProvider
                    Name                          : androidTest
                    Manifest                      : <ROOT>/app/src/androidTest/AndroidManifest.xml [-]
                    JavaDirectories               : <ROOT>/app/src/androidTest/java
                    KotlinDirectories             : <ROOT>/app/src/androidTest/kotlin [-]
                    KotlinDirectories             : <ROOT>/app/src/androidTest/java
                    ResourcesDirectories          : <ROOT>/app/src/androidTest/resources [-]
                    AidlDirectories               : <ROOT>/app/src/androidTest/aidl [-]
                    RenderscriptDirectories       : <ROOT>/app/src/androidTest/rs [-]
                    ResDirectories                : <ROOT>/app/src/androidTest/res [-]
                    AssetsDirectories             : <ROOT>/app/src/androidTest/assets [-]
                    JniLibsDirectories            : <ROOT>/app/src/androidTest/jniLibs [-]
                    ShadersDirectories            : <ROOT>/app/src/androidTest/shaders [-]
            ExtraSourceProvider
                ArtifactName                  : _unit_test_
                SourceProvider
                    Name                          : test
                    Manifest                      : <ROOT>/app/src/test/AndroidManifest.xml [-]
                    JavaDirectories               : <ROOT>/app/src/test/java
                    KotlinDirectories             : <ROOT>/app/src/test/kotlin [-]
                    KotlinDirectories             : <ROOT>/app/src/test/java
                    ResourcesDirectories          : <ROOT>/app/src/test/resources [-]
                    AidlDirectories               : <ROOT>/app/src/test/aidl [-]
                    RenderscriptDirectories       : <ROOT>/app/src/test/rs [-]
                    ResDirectories                : <ROOT>/app/src/test/res [-]
                    AssetsDirectories             : <ROOT>/app/src/test/assets [-]
                    JniLibsDirectories            : <ROOT>/app/src/test/jniLibs [-]
                    ShadersDirectories            : <ROOT>/app/src/test/shaders [-]
    BuildTypes
        BuildType
            Name                          : debug
            IsDebuggable                  : true
            IsJniDebuggable               : false
            IsRenderscriptDebuggable      : false
            RenderscriptOptimLevel        : 3
            IsMinifyEnabled               : false
            IsZipAlignEnabled             : true
        SourceProvider
            Name                          : debug
            Manifest                      : <ROOT>/app/src/debug/AndroidManifest.xml [-]
            JavaDirectories               : <ROOT>/app/src/debug/java [-]
            KotlinDirectories             : <ROOT>/app/src/debug/kotlin [-]
            KotlinDirectories             : <ROOT>/app/src/debug/java [-]
            ResourcesDirectories          : <ROOT>/app/src/debug/resources [-]
            AidlDirectories               : <ROOT>/app/src/debug/aidl [-]
            RenderscriptDirectories       : <ROOT>/app/src/debug/rs [-]
            ResDirectories                : <ROOT>/app/src/debug/res [-]
            AssetsDirectories             : <ROOT>/app/src/debug/assets [-]
            JniLibsDirectories            : <ROOT>/app/src/debug/jniLibs [-]
            ShadersDirectories            : <ROOT>/app/src/debug/shaders [-]
        ExtraSourceProviders
            ExtraSourceProvider
                ArtifactName                  : _android_test_
                SourceProvider
                    Name                          : androidTestDebug
                    Manifest                      : <ROOT>/app/src/androidTestDebug/AndroidManifest.xml [-]
                    JavaDirectories               : <ROOT>/app/src/androidTestDebug/java [-]
                    KotlinDirectories             : <ROOT>/app/src/androidTestDebug/kotlin [-]
                    KotlinDirectories             : <ROOT>/app/src/androidTestDebug/java [-]
                    ResourcesDirectories          : <ROOT>/app/src/androidTestDebug/resources [-]
                    AidlDirectories               : <ROOT>/app/src/androidTestDebug/aidl [-]
                    RenderscriptDirectories       : <ROOT>/app/src/androidTestDebug/rs [-]
                    ResDirectories                : <ROOT>/app/src/androidTestDebug/res [-]
                    AssetsDirectories             : <ROOT>/app/src/androidTestDebug/assets [-]
                    JniLibsDirectories            : <ROOT>/app/src/androidTestDebug/jniLibs [-]
                    ShadersDirectories            : <ROOT>/app/src/androidTestDebug/shaders [-]
        ExtraSourceProviders
            ExtraSourceProvider
                ArtifactName                  : _unit_test_
                SourceProvider
                    Name                          : testDebug
                    Manifest                      : <ROOT>/app/src/testDebug/AndroidManifest.xml [-]
                    JavaDirectories               : <ROOT>/app/src/testDebug/java [-]
                    KotlinDirectories             : <ROOT>/app/src/testDebug/kotlin [-]
                    KotlinDirectories             : <ROOT>/app/src/testDebug/java [-]
                    ResourcesDirectories          : <ROOT>/app/src/testDebug/resources [-]
                    AidlDirectories               : <ROOT>/app/src/testDebug/aidl [-]
                    RenderscriptDirectories       : <ROOT>/app/src/testDebug/rs [-]
                    ResDirectories                : <ROOT>/app/src/testDebug/res [-]
                    AssetsDirectories             : <ROOT>/app/src/testDebug/assets [-]
                    JniLibsDirectories            : <ROOT>/app/src/testDebug/jniLibs [-]
                    ShadersDirectories            : <ROOT>/app/src/testDebug/shaders [-]
        BuildType
            Name                          : release
            ProguardFiles                 : <ROOT>/app/build/intermediates/default_proguard_files/global/proguard-android-optimize.txt-7.2.0 [-]
            ProguardFiles                 : <ROOT>/app/proguard-rules.pro
            IsDebuggable                  : false
            IsJniDebuggable               : false
            IsRenderscriptDebuggable      : false
            RenderscriptOptimLevel        : 3
            IsMinifyEnabled               : false
            IsZipAlignEnabled             : true
        SourceProvider
            Name                          : release
            Manifest                      : <ROOT>/app/src/release/AndroidManifest.xml [-]
            JavaDirectories               : <ROOT>/app/src/release/java [-]
            KotlinDirectories             : <ROOT>/app/src/release/kotlin [-]
            KotlinDirectories             : <ROOT>/app/src/release/java [-]
            ResourcesDirectories          : <ROOT>/app/src/release/resources [-]
            AidlDirectories               : <ROOT>/app/src/release/aidl [-]
            RenderscriptDirectories       : <ROOT>/app/src/release/rs [-]
            ResDirectories                : <ROOT>/app/src/release/res [-]
            AssetsDirectories             : <ROOT>/app/src/release/assets [-]
            JniLibsDirectories            : <ROOT>/app/src/release/jniLibs [-]
            ShadersDirectories            : <ROOT>/app/src/release/shaders [-]
        ExtraSourceProviders
            ExtraSourceProvider
                ArtifactName                  : _unit_test_
                SourceProvider
                    Name                          : testRelease
                    Manifest                      : <ROOT>/app/src/testRelease/AndroidManifest.xml [-]
                    JavaDirectories               : <ROOT>/app/src/testRelease/java [-]
                    KotlinDirectories             : <ROOT>/app/src/testRelease/kotlin [-]
                    KotlinDirectories             : <ROOT>/app/src/testRelease/java [-]
                    ResourcesDirectories          : <ROOT>/app/src/testRelease/resources [-]
                    AidlDirectories               : <ROOT>/app/src/testRelease/aidl [-]
                    RenderscriptDirectories       : <ROOT>/app/src/testRelease/rs [-]
                    ResDirectories                : <ROOT>/app/src/testRelease/res [-]
                    AssetsDirectories             : <ROOT>/app/src/testRelease/assets [-]
                    JniLibsDirectories            : <ROOT>/app/src/testRelease/jniLibs [-]
                    ShadersDirectories            : <ROOT>/app/src/testRelease/shaders [-]
    ProductFlavors
        ProductFlavor
            Name                          : local
            Dimension                     : type
            VectorDrawables
        SourceProvider
            Name                          : local
            Manifest                      : <ROOT>/app/src/local/AndroidManifest.xml [-]
            JavaDirectories               : <ROOT>/app/src/local/java [-]
            KotlinDirectories             : <ROOT>/app/src/local/kotlin [-]
            KotlinDirectories             : <ROOT>/app/src/local/java [-]
            ResourcesDirectories          : <ROOT>/app/src/local/resources [-]
            AidlDirectories               : <ROOT>/app/src/local/aidl [-]
            RenderscriptDirectories       : <ROOT>/app/src/local/rs [-]
            ResDirectories                : <ROOT>/app/src/local/res [-]
            AssetsDirectories             : <ROOT>/app/src/local/assets [-]
            JniLibsDirectories            : <ROOT>/app/src/local/jniLibs [-]
            ShadersDirectories            : <ROOT>/app/src/local/shaders [-]
        ExtraSourceProviders
            ExtraSourceProvider
                ArtifactName                  : _android_test_
                SourceProvider
                    Name                          : androidTestLocal
                    Manifest                      : <ROOT>/app/src/androidTestLocal/AndroidManifest.xml [-]
                    JavaDirectories               : <ROOT>/app/src/androidTestLocal/java [-]
                    KotlinDirectories             : <ROOT>/app/src/androidTestLocal/kotlin [-]
                    KotlinDirectories             : <ROOT>/app/src/androidTestLocal/java [-]
                    ResourcesDirectories          : <ROOT>/app/src/androidTestLocal/resources [-]
                    AidlDirectories               : <ROOT>/app/src/androidTestLocal/aidl [-]
                    RenderscriptDirectories       : <ROOT>/app/src/androidTestLocal/rs [-]
                    ResDirectories                : <ROOT>/app/src/androidTestLocal/res [-]
                    AssetsDirectories             : <ROOT>/app/src/androidTestLocal/assets [-]
                    JniLibsDirectories            : <ROOT>/app/src/androidTestLocal/jniLibs [-]
                    ShadersDirectories            : <ROOT>/app/src/androidTestLocal/shaders [-]
            ExtraSourceProvider
                ArtifactName                  : _unit_test_
                SourceProvider
                    Name                          : testLocal
                    Manifest                      : <ROOT>/app/src/testLocal/AndroidManifest.xml [-]
                    JavaDirectories               : <ROOT>/app/src/testLocal/java [-]
                    KotlinDirectories             : <ROOT>/app/src/testLocal/kotlin [-]
                    KotlinDirectories             : <ROOT>/app/src/testLocal/java [-]
                    ResourcesDirectories          : <ROOT>/app/src/testLocal/resources [-]
                    AidlDirectories               : <ROOT>/app/src/testLocal/aidl [-]
                    RenderscriptDirectories       : <ROOT>/app/src/testLocal/rs [-]
                    ResDirectories                : <ROOT>/app/src/testLocal/res [-]
                    AssetsDirectories             : <ROOT>/app/src/testLocal/assets [-]
                    JniLibsDirectories            : <ROOT>/app/src/testLocal/jniLibs [-]
                    ShadersDirectories            : <ROOT>/app/src/testLocal/shaders [-]
        ProductFlavor
            Name                          : remote
            Dimension                     : type
            VectorDrawables
        SourceProvider
            Name                          : remote
            Manifest                      : <ROOT>/app/src/remote/AndroidManifest.xml [-]
            JavaDirectories               : <ROOT>/app/src/remote/java [-]
            KotlinDirectories             : <ROOT>/app/src/remote/kotlin [-]
            KotlinDirectories             : <ROOT>/app/src/remote/java [-]
            ResourcesDirectories          : <ROOT>/app/src/remote/resources [-]
            AidlDirectories               : <ROOT>/app/src/remote/aidl [-]
            RenderscriptDirectories       : <ROOT>/app/src/remote/rs [-]
            ResDirectories                : <ROOT>/app/src/remote/res [-]
            AssetsDirectories             : <ROOT>/app/src/remote/assets [-]
            JniLibsDirectories            : <ROOT>/app/src/remote/jniLibs [-]
            ShadersDirectories            : <ROOT>/app/src/remote/shaders [-]
        ExtraSourceProviders
            ExtraSourceProvider
                ArtifactName                  : _android_test_
                SourceProvider
                    Name                          : androidTestRemote
                    Manifest                      : <ROOT>/app/src/androidTestRemote/AndroidManifest.xml [-]
                    JavaDirectories               : <ROOT>/app/src/androidTestRemote/java [-]
                    KotlinDirectories             : <ROOT>/app/src/androidTestRemote/kotlin [-]
                    KotlinDirectories             : <ROOT>/app/src/androidTestRemote/java [-]
                    ResourcesDirectories          : <ROOT>/app/src/androidTestRemote/resources [-]
                    AidlDirectories               : <ROOT>/app/src/androidTestRemote/aidl [-]
                    RenderscriptDirectories       : <ROOT>/app/src/androidTestRemote/rs [-]
                    ResDirectories                : <ROOT>/app/src/androidTestRemote/res [-]
                    AssetsDirectories             : <ROOT>/app/src/androidTestRemote/assets [-]
                    JniLibsDirectories            : <ROOT>/app/src/androidTestRemote/jniLibs [-]
                    ShadersDirectories            : <ROOT>/app/src/androidTestRemote/shaders [-]
            ExtraSourceProvider
                ArtifactName                  : _unit_test_
                SourceProvider
                    Name                          : testRemote
                    Manifest                      : <ROOT>/app/src/testRemote/AndroidManifest.xml [-]
                    JavaDirectories               : <ROOT>/app/src/testRemote/java [-]
                    KotlinDirectories             : <ROOT>/app/src/testRemote/kotlin [-]
                    KotlinDirectories             : <ROOT>/app/src/testRemote/java [-]
                    ResourcesDirectories          : <ROOT>/app/src/testRemote/resources [-]
                    AidlDirectories               : <ROOT>/app/src/testRemote/aidl [-]
                    RenderscriptDirectories       : <ROOT>/app/src/testRemote/rs [-]
                    ResDirectories                : <ROOT>/app/src/testRemote/res [-]
                    AssetsDirectories             : <ROOT>/app/src/testRemote/assets [-]
                    JniLibsDirectories            : <ROOT>/app/src/testRemote/jniLibs [-]
                    ShadersDirectories            : <ROOT>/app/src/testRemote/shaders [-]
    SigningConfigs
        SigningConfig
            Name                          : debug
            StoreFile                     : debug.keystore
            StorePassword                 : android
            KeyAlias                      : AndroidDebugKey
    VariantBuildInformation
        VariantBuildInformation
            VariantName                   : localDebug
            BuildTasksAndOutputInformation
                AssembleTaskName              : assembleLocalDebug
                AssembleTaskOutputListingFile : <ROOT>/app/build/intermediates/apk_ide_redirect_file/localDebug/redirect.txt [-]
                BundleTaskName                : bundleLocalDebug
                BundleTaskOutputListingFile   : <ROOT>/app/build/intermediates/bundle_ide_redirect_file/localDebug/redirect.txt [-]
                ApkFromBundleTaskName         : extractApksForLocalDebug
                ApkFromBundleTaskOutputListingFile      : <ROOT>/app/build/intermediates/apk_from_bundle_ide_redirect_file/localDebug/redirect.txt [-]
        VariantBuildInformation
            VariantName                   : remoteDebug
            BuildTasksAndOutputInformation
                AssembleTaskName              : assembleRemoteDebug
                AssembleTaskOutputListingFile : <ROOT>/app/build/intermediates/apk_ide_redirect_file/remoteDebug/redirect.txt [-]
                BundleTaskName                : bundleRemoteDebug
                BundleTaskOutputListingFile   : <ROOT>/app/build/intermediates/bundle_ide_redirect_file/remoteDebug/redirect.txt [-]
                ApkFromBundleTaskName         : extractApksForRemoteDebug
                ApkFromBundleTaskOutputListingFile      : <ROOT>/app/build/intermediates/apk_from_bundle_ide_redirect_file/remoteDebug/redirect.txt [-]
        VariantBuildInformation
            VariantName                   : localRelease
            BuildTasksAndOutputInformation
                AssembleTaskName              : assembleLocalRelease
                AssembleTaskOutputListingFile : <ROOT>/app/build/intermediates/apk_ide_redirect_file/localRelease/redirect.txt [-]
                BundleTaskName                : bundleLocalRelease
                BundleTaskOutputListingFile   : <ROOT>/app/build/intermediates/bundle_ide_redirect_file/localRelease/redirect.txt [-]
                ApkFromBundleTaskName         : extractApksForLocalRelease
                ApkFromBundleTaskOutputListingFile      : <ROOT>/app/build/intermediates/apk_from_bundle_ide_redirect_file/localRelease/redirect.txt [-]
        VariantBuildInformation
            VariantName                   : remoteRelease
            BuildTasksAndOutputInformation
                AssembleTaskName              : assembleRemoteRelease
                AssembleTaskOutputListingFile : <ROOT>/app/build/intermediates/apk_ide_redirect_file/remoteRelease/redirect.txt [-]
                BundleTaskName                : bundleRemoteRelease
                BundleTaskOutputListingFile   : <ROOT>/app/build/intermediates/bundle_ide_redirect_file/remoteRelease/redirect.txt [-]
                ApkFromBundleTaskName         : extractApksForRemoteRelease
                ApkFromBundleTaskOutputListingFile      : <ROOT>/app/build/intermediates/apk_from_bundle_ide_redirect_file/remoteRelease/redirect.txt [-]
    IdeVariants
        IdeVariant
            Name                          : localDebug
            BuildType                     : debug
            DisplayName                   : local-debug
            InstantAppCompatible          : false
            MinSdkVersion
                ApiLevel                      : 16
                ApiString                     : 16
            TargetSdkVersion
                ApiLevel                      : <SDK_VERSION>
                ApiString                     : <SDK_VERSION>
            VersionCode                   : 1
            VersionNameSuffix             :
            VersionNameWithSuffix         : 1.0
            ProductFlavors                : local
            TestInstrumentationRunner     : androidx.test.runner.AndroidJUnitRunner
            MainArtifact
                Name                          : MAIN
                CompileTaskName               : compileLocalDebugSources
                AssembleTaskName              : assembleLocalDebug
                IsTestArtifact                : false
                IdeSetupTaskNames             : generateLocalDebugSources
                GeneratedSourceFolders        : <ROOT>/app/build/generated/aidl_source_output_dir/localDebug/out [-]
                GeneratedSourceFolders        : <ROOT>/app/build/generated/ap_generated_sources/localDebug/out [-]
                GeneratedSourceFolders        : <ROOT>/app/build/generated/renderscript_source_output_dir/localDebug/out [-]
                GeneratedSourceFolders        : <ROOT>/app/build/generated/source/buildConfig/local/debug [-]
                GeneratedSourceFolders        : <ROOT>/app/build/generated/source/kapt/localDebug [-]
                GeneratedSourceFolders        : <ROOT>/app/build/generated/source/kaptKotlin/localDebug [-]
                ClassesFolder                 : <ROOT>/app/build/intermediates/compile_and_runtime_not_namespaced_r_class_jar/localDebug/R.jar [-]
                ClassesFolder                 : <ROOT>/app/build/intermediates/javac/localDebug/classes [-]
                ClassesFolder                 : <ROOT>/app/build/tmp/kapt3/classes/localDebug [-]
                ClassesFolder                 : <ROOT>/app/build/tmp/kotlin-classes/localDebug [-]
                VariantSourceProvider
                    Name                          : localDebug
                    Manifest                      : <ROOT>/app/src/localDebug/AndroidManifest.xml [-]
                    JavaDirectories               : <ROOT>/app/src/localDebug/java [-]
                    JavaDirectories               : <ROOT>/app/build/generated/source/kapt/localDebug [-]
                    KotlinDirectories             : <ROOT>/app/src/localDebug/kotlin [-]
                    KotlinDirectories             : <ROOT>/app/src/localDebug/java [-]
                    ResourcesDirectories          : <ROOT>/app/src/localDebug/resources [-]
                    AidlDirectories               : <ROOT>/app/src/localDebug/aidl [-]
                    RenderscriptDirectories       : <ROOT>/app/src/localDebug/rs [-]
                    ResDirectories                : <ROOT>/app/src/localDebug/res [-]
                    AssetsDirectories             : <ROOT>/app/src/localDebug/assets [-]
                    JniLibsDirectories            : <ROOT>/app/src/localDebug/jniLibs [-]
                    ShadersDirectories            : <ROOT>/app/src/localDebug/shaders [-]
                Dependencies
                    compileClasspath
                        androidLibrary                : androidx.core:core-ktx:1.0.1@aar
                            javaLibrary                   : org.jetbrains.kotlin:kotlin-stdlib:<KOTLIN_VERSION>@jar
                            javaLibrary                   : androidx.annotation:annotation:1.0.0@jar
                            androidLibrary                : androidx.core:core:1.0.0@aar
                        androidLibrary                : androidx.core:core:1.0.0@aar
                            javaLibrary                   : androidx.annotation:annotation:1.0.0@jar
                            javaLibrary                   : androidx.collection:collection:1.0.0@jar
                            androidLibrary                : androidx.lifecycle:lifecycle-runtime:2.0.0@aar
                            androidLibrary                : androidx.versionedparcelable:versionedparcelable:1.0.0@aar
                        androidLibrary                : androidx.lifecycle:lifecycle-runtime:2.0.0@aar
                            javaLibrary                   : androidx.lifecycle:lifecycle-common:2.0.0@jar
                            javaLibrary                   : androidx.arch.core:core-common:2.0.0@jar
                            javaLibrary                   : androidx.annotation:annotation:1.0.0@jar
                        androidLibrary                : androidx.versionedparcelable:versionedparcelable:1.0.0@aar
                            javaLibrary                   : androidx.annotation:annotation:1.0.0@jar
                            javaLibrary                   : androidx.collection:collection:1.0.0@jar
                        javaLibrary                   : org.jetbrains.kotlin:kotlin-android-extensions-runtime:<KOTLIN_VERSION>@jar
                            javaLibrary                   : org.jetbrains.kotlin:kotlin-stdlib:<KOTLIN_VERSION>@jar
                        javaLibrary                   : org.jetbrains.kotlin:kotlin-stdlib:<KOTLIN_VERSION>@jar
                            javaLibrary                   : org.jetbrains:annotations:13.0@jar
                        javaLibrary                   : org.jetbrains:annotations:13.0@jar
                        javaLibrary                   : org.jetbrains.kotlin:kotlin-stdlib-jdk7:<KOTLIN_VERSION>@jar
                            javaLibrary                   : org.jetbrains.kotlin:kotlin-stdlib:<KOTLIN_VERSION>@jar
                        javaLibrary                   : androidx.annotation:annotation:1.0.0@jar
                        javaLibrary                   : androidx.collection:collection:1.0.0@jar
                            javaLibrary                   : androidx.annotation:annotation:1.0.0@jar
                        javaLibrary                   : androidx.lifecycle:lifecycle-common:2.0.0@jar
                            javaLibrary                   : androidx.annotation:annotation:1.0.0@jar
                        javaLibrary                   : androidx.arch.core:core-common:2.0.0@jar
                            javaLibrary                   : androidx.annotation:annotation:1.0.0@jar
                        javaLibrary                   : com.google.dagger:dagger:2.6@jar
                            javaLibrary                   : javax.inject:javax.inject:1@jar
                        javaLibrary                   : javax.inject:javax.inject:1@jar
                        module                        : <ROOT>-:javaLib-MAIN
                            javaLibrary                   : org.jetbrains.kotlin:kotlin-stdlib:<KOTLIN_VERSION>@jar
                    runtimeClasspath
                        androidLibrary                : androidx.core:core-ktx:1.0.1@aar
                            javaLibrary                   : org.jetbrains.kotlin:kotlin-stdlib:<KOTLIN_VERSION>@jar
                            javaLibrary                   : androidx.annotation:annotation:1.0.0@jar
                            androidLibrary                : androidx.core:core:1.0.0@aar
                        androidLibrary                : androidx.core:core:1.0.0@aar
                            javaLibrary                   : androidx.annotation:annotation:1.0.0@jar
                            javaLibrary                   : androidx.collection:collection:1.0.0@jar
                            androidLibrary                : androidx.lifecycle:lifecycle-runtime:2.0.0@aar
                            androidLibrary                : androidx.versionedparcelable:versionedparcelable:1.0.0@aar
                        androidLibrary                : androidx.lifecycle:lifecycle-runtime:2.0.0@aar
                            javaLibrary                   : androidx.lifecycle:lifecycle-common:2.0.0@jar
                            javaLibrary                   : androidx.arch.core:core-common:2.0.0@jar
                            javaLibrary                   : androidx.annotation:annotation:1.0.0@jar
                        androidLibrary                : androidx.versionedparcelable:versionedparcelable:1.0.0@aar
                            javaLibrary                   : androidx.annotation:annotation:1.0.0@jar
                            javaLibrary                   : androidx.collection:collection:1.0.0@jar
                        javaLibrary                   : org.jetbrains.kotlin:kotlin-android-extensions-runtime:<KOTLIN_VERSION>@jar
                            javaLibrary                   : org.jetbrains.kotlin:kotlin-stdlib:<KOTLIN_VERSION>@jar
                        javaLibrary                   : org.jetbrains.kotlin:kotlin-stdlib:<KOTLIN_VERSION>@jar
                            javaLibrary                   : org.jetbrains:annotations:13.0@jar
                        javaLibrary                   : org.jetbrains:annotations:13.0@jar
                        javaLibrary                   : org.jetbrains.kotlin:kotlin-stdlib-jdk7:<KOTLIN_VERSION>@jar
                            javaLibrary                   : org.jetbrains.kotlin:kotlin-stdlib:<KOTLIN_VERSION>@jar
                        javaLibrary                   : androidx.annotation:annotation:1.0.0@jar
                        javaLibrary                   : androidx.collection:collection:1.0.0@jar
                            javaLibrary                   : androidx.annotation:annotation:1.0.0@jar
                        javaLibrary                   : androidx.lifecycle:lifecycle-common:2.0.0@jar
                            javaLibrary                   : androidx.annotation:annotation:1.0.0@jar
                        javaLibrary                   : androidx.arch.core:core-common:2.0.0@jar
                            javaLibrary                   : androidx.annotation:annotation:1.0.0@jar
                        javaLibrary                   : com.google.dagger:dagger:2.6@jar
                            javaLibrary                   : javax.inject:javax.inject:1@jar
                        javaLibrary                   : javax.inject:javax.inject:1@jar
                        module                        : <ROOT>-:javaLib-MAIN
                            javaLibrary                   : org.jetbrains.kotlin:kotlin-stdlib:<KOTLIN_VERSION>@jar
                            javaLibrary                   : com.google.dagger:dagger:2.6@jar
                ApplicationId                 : com.example.mainactivity
                SigningConfigName             : debug
                IsSigned                      : true
                CodeShrinker                  : null
                BuildTasksAndOutputInformation
                    AssembleTaskName              : assembleLocalDebug
                    AssembleTaskOutputListingFile : <ROOT>/app/build/intermediates/apk_ide_redirect_file/localDebug/redirect.txt [-]
                    BundleTaskName                : bundleLocalDebug
                    BundleTaskOutputListingFile   : <ROOT>/app/build/intermediates/bundle_ide_redirect_file/localDebug/redirect.txt [-]
                    ApkFromBundleTaskName         : extractApksForLocalDebug
                    ApkFromBundleTaskOutputListingFile      : <ROOT>/app/build/intermediates/apk_from_bundle_ide_redirect_file/localDebug/redirect.txt [-]
                GeneratedResourceFolders      : <ROOT>/app/build/generated/res/rs/local/debug [-]
                GeneratedResourceFolders      : <ROOT>/app/build/generated/res/resValues/local/debug [-]
            AndroidTestArtifact
                Name                          : ANDROID_TEST
                CompileTaskName               : compileLocalDebugAndroidTestSources
                AssembleTaskName              : assembleLocalDebugAndroidTest
                IsTestArtifact                : true
                IdeSetupTaskNames             : generateLocalDebugAndroidTestSources
                GeneratedSourceFolders        : <ROOT>/app/build/generated/aidl_source_output_dir/localDebugAndroidTest/out [-]
                GeneratedSourceFolders        : <ROOT>/app/build/generated/ap_generated_sources/localDebugAndroidTest/out [-]
                GeneratedSourceFolders        : <ROOT>/app/build/generated/renderscript_source_output_dir/localDebugAndroidTest/out [-]
                GeneratedSourceFolders        : <ROOT>/app/build/generated/source/buildConfig/androidTest/local/debug [-]
                GeneratedSourceFolders        : <ROOT>/app/build/generated/source/kapt/localDebugAndroidTest [-]
                GeneratedSourceFolders        : <ROOT>/app/build/generated/source/kaptKotlin/localDebugAndroidTest [-]
                ClassesFolder                 : <ROOT>/app/build/intermediates/compile_and_runtime_not_namespaced_r_class_jar/localDebugAndroidTest/R.jar [-]
                ClassesFolder                 : <ROOT>/app/build/intermediates/javac/localDebugAndroidTest/classes [-]
                ClassesFolder                 : <ROOT>/app/build/tmp/kapt3/classes/localDebugAndroidTest [-]
                ClassesFolder                 : <ROOT>/app/build/tmp/kotlin-classes/localDebugAndroidTest [-]
                VariantSourceProvider
                    Name                          : androidTestLocalDebug
                    Manifest                      : <ROOT>/app/src/androidTestLocalDebug/AndroidManifest.xml [-]
                    JavaDirectories               : <ROOT>/app/src/androidTestLocalDebug/java [-]
                    JavaDirectories               : <ROOT>/app/build/generated/source/kapt/localDebugAndroidTest [-]
                    KotlinDirectories             : <ROOT>/app/src/androidTestLocalDebug/kotlin [-]
                    KotlinDirectories             : <ROOT>/app/src/androidTestLocalDebug/java [-]
                    ResourcesDirectories          : <ROOT>/app/src/androidTestLocalDebug/resources [-]
                    AidlDirectories               : <ROOT>/app/src/androidTestLocalDebug/aidl [-]
                    RenderscriptDirectories       : <ROOT>/app/src/androidTestLocalDebug/rs [-]
                    ResDirectories                : <ROOT>/app/src/androidTestLocalDebug/res [-]
                    AssetsDirectories             : <ROOT>/app/src/androidTestLocalDebug/assets [-]
                    JniLibsDirectories            : <ROOT>/app/src/androidTestLocalDebug/jniLibs [-]
                    ShadersDirectories            : <ROOT>/app/src/androidTestLocalDebug/shaders [-]
                Dependencies
                    compileClasspath
                        androidLibrary                : androidx.test.ext:junit:1.1.2@aar
                            javaLibrary                   : junit:junit:4.12@jar
                            androidLibrary                : androidx.test:core:1.3.0@aar
                            androidLibrary                : androidx.test:monitor:1.3.0@aar
                            javaLibrary                   : androidx.annotation:annotation:1.0.0@jar
                        androidLibrary                : androidx.test:core:1.3.0@aar
                            javaLibrary                   : androidx.annotation:annotation:1.0.0@jar
                            androidLibrary                : androidx.test:monitor:1.3.0@aar
                            javaLibrary                   : androidx.lifecycle:lifecycle-common:2.0.0@jar
                        androidLibrary                : androidx.test:monitor:1.3.0@aar
                            javaLibrary                   : androidx.annotation:annotation:1.0.0@jar
                        androidLibrary                : androidx.test.espresso:espresso-core:3.2.0@aar
                            androidLibrary                : androidx.test:runner:1.2.0@aar
                            androidLibrary                : androidx.test.espresso:espresso-idling-resource:3.2.0@aar
                            javaLibrary                   : com.squareup:javawriter:2.1.1@jar
                            javaLibrary                   : javax.inject:javax.inject:1@jar
                            javaLibrary                   : org.hamcrest:hamcrest-library:1.3@jar
                            javaLibrary                   : org.hamcrest:hamcrest-integration:1.3@jar
                            javaLibrary                   : com.google.code.findbugs:jsr305:2.0.1@jar
                        androidLibrary                : androidx.test:runner:1.2.0@aar
                            javaLibrary                   : androidx.annotation:annotation:1.0.0@jar
                            androidLibrary                : androidx.test:monitor:1.3.0@aar
                            javaLibrary                   : junit:junit:4.12@jar
                            javaLibrary                   : net.sf.kxml:kxml2:2.3.0@jar
                        androidLibrary                : androidx.test.espresso:espresso-idling-resource:3.2.0@aar
                        androidLibrary                : androidx.core:core-ktx:1.0.1@aar
                            javaLibrary                   : org.jetbrains.kotlin:kotlin-stdlib:<KOTLIN_VERSION>@jar
                            javaLibrary                   : androidx.annotation:annotation:1.0.0@jar
                            androidLibrary                : androidx.core:core:1.0.0@aar
                        androidLibrary                : androidx.core:core:1.0.0@aar
                            javaLibrary                   : androidx.annotation:annotation:1.0.0@jar
                            javaLibrary                   : androidx.collection:collection:1.0.0@jar
                            androidLibrary                : androidx.lifecycle:lifecycle-runtime:2.0.0@aar
                            androidLibrary                : androidx.versionedparcelable:versionedparcelable:1.0.0@aar
                        androidLibrary                : androidx.lifecycle:lifecycle-runtime:2.0.0@aar
                            javaLibrary                   : androidx.lifecycle:lifecycle-common:2.0.0@jar
                            javaLibrary                   : androidx.arch.core:core-common:2.0.0@jar
                            javaLibrary                   : androidx.annotation:annotation:1.0.0@jar
                        androidLibrary                : androidx.versionedparcelable:versionedparcelable:1.0.0@aar
                            javaLibrary                   : androidx.annotation:annotation:1.0.0@jar
                            javaLibrary                   : androidx.collection:collection:1.0.0@jar
                        javaLibrary                   : junit:junit:4.12@jar
                            javaLibrary                   : org.hamcrest:hamcrest-core:1.3@jar
                        javaLibrary                   : org.hamcrest:hamcrest-core:1.3@jar
                        javaLibrary                   : androidx.annotation:annotation:1.0.0@jar
                        javaLibrary                   : androidx.lifecycle:lifecycle-common:2.0.0@jar
                            javaLibrary                   : androidx.annotation:annotation:1.0.0@jar
                        javaLibrary                   : net.sf.kxml:kxml2:2.3.0@jar
                        javaLibrary                   : com.squareup:javawriter:2.1.1@jar
                        javaLibrary                   : javax.inject:javax.inject:1@jar
                        javaLibrary                   : org.hamcrest:hamcrest-library:1.3@jar
                            javaLibrary                   : org.hamcrest:hamcrest-core:1.3@jar
                        javaLibrary                   : org.hamcrest:hamcrest-integration:1.3@jar
                            javaLibrary                   : org.hamcrest:hamcrest-library:1.3@jar
                        javaLibrary                   : com.google.code.findbugs:jsr305:2.0.1@jar
                        javaLibrary                   : org.jetbrains.kotlin:kotlin-android-extensions-runtime:<KOTLIN_VERSION>@jar
                            javaLibrary                   : org.jetbrains.kotlin:kotlin-stdlib:<KOTLIN_VERSION>@jar
                        javaLibrary                   : org.jetbrains.kotlin:kotlin-stdlib:<KOTLIN_VERSION>@jar
                            javaLibrary                   : org.jetbrains:annotations:13.0@jar
                        javaLibrary                   : org.jetbrains:annotations:13.0@jar
                        javaLibrary                   : org.jetbrains.kotlin:kotlin-stdlib-jdk7:<KOTLIN_VERSION>@jar
                            javaLibrary                   : org.jetbrains.kotlin:kotlin-stdlib:<KOTLIN_VERSION>@jar
                        javaLibrary                   : androidx.collection:collection:1.0.0@jar
                            javaLibrary                   : androidx.annotation:annotation:1.0.0@jar
                        javaLibrary                   : androidx.arch.core:core-common:2.0.0@jar
                            javaLibrary                   : androidx.annotation:annotation:1.0.0@jar
                        javaLibrary                   : com.google.dagger:dagger:2.6@jar
                            javaLibrary                   : javax.inject:javax.inject:1@jar
                        module                        : <ROOT>-:javaLib-MAIN
                            javaLibrary                   : org.jetbrains.kotlin:kotlin-stdlib:<KOTLIN_VERSION>@jar
                        module                        : <ROOT>-:app-MAIN
                    runtimeClasspath
                        androidLibrary                : androidx.test.ext:junit:1.1.2@aar
                            javaLibrary                   : junit:junit:4.12@jar
                            androidLibrary                : androidx.test:core:1.3.0@aar
                            androidLibrary                : androidx.test:monitor:1.3.0@aar
                            javaLibrary                   : androidx.annotation:annotation:1.0.0@jar
                        androidLibrary                : androidx.test:core:1.3.0@aar
                            javaLibrary                   : androidx.annotation:annotation:1.0.0@jar
                            androidLibrary                : androidx.test:monitor:1.3.0@aar
                            javaLibrary                   : androidx.lifecycle:lifecycle-common:2.0.0@jar
                        androidLibrary                : androidx.test:monitor:1.3.0@aar
                            javaLibrary                   : androidx.annotation:annotation:1.0.0@jar
                        androidLibrary                : androidx.test.espresso:espresso-core:3.2.0@aar
                            androidLibrary                : androidx.test:runner:1.2.0@aar
                            androidLibrary                : androidx.test.espresso:espresso-idling-resource:3.2.0@aar
                            javaLibrary                   : com.squareup:javawriter:2.1.1@jar
                            javaLibrary                   : javax.inject:javax.inject:1@jar
                            javaLibrary                   : org.hamcrest:hamcrest-library:1.3@jar
                            javaLibrary                   : org.hamcrest:hamcrest-integration:1.3@jar
                            javaLibrary                   : com.google.code.findbugs:jsr305:2.0.1@jar
                        androidLibrary                : androidx.test:runner:1.2.0@aar
                            javaLibrary                   : androidx.annotation:annotation:1.0.0@jar
                            androidLibrary                : androidx.test:monitor:1.3.0@aar
                            javaLibrary                   : junit:junit:4.12@jar
                            javaLibrary                   : net.sf.kxml:kxml2:2.3.0@jar
                        androidLibrary                : androidx.test.espresso:espresso-idling-resource:3.2.0@aar
                        javaLibrary                   : junit:junit:4.12@jar
                            javaLibrary                   : org.hamcrest:hamcrest-core:1.3@jar
                        javaLibrary                   : org.hamcrest:hamcrest-core:1.3@jar
                        javaLibrary                   : androidx.annotation:annotation:1.0.0@jar
                        javaLibrary                   : androidx.lifecycle:lifecycle-common:2.0.0@jar
                            javaLibrary                   : androidx.annotation:annotation:1.0.0@jar
                        javaLibrary                   : net.sf.kxml:kxml2:2.3.0@jar
                        javaLibrary                   : com.squareup:javawriter:2.1.1@jar
                        javaLibrary                   : javax.inject:javax.inject:1@jar
                        javaLibrary                   : org.hamcrest:hamcrest-library:1.3@jar
                            javaLibrary                   : org.hamcrest:hamcrest-core:1.3@jar
                        javaLibrary                   : org.hamcrest:hamcrest-integration:1.3@jar
                            javaLibrary                   : org.hamcrest:hamcrest-library:1.3@jar
                        javaLibrary                   : com.google.code.findbugs:jsr305:2.0.1@jar
                ProvidedDependencies
                    - provided                    : androidx.arch.core:core-common:2.0.0
                    - provided                    : androidx.collection:collection:1.0.0
                    - provided                    : androidx.core:core-ktx:1.0.1@aar
                    - provided                    : androidx.core:core:1.0.0@aar
                    - provided                    : androidx.lifecycle:lifecycle-runtime:2.0.0@aar
                    - provided                    : androidx.versionedparcelable:versionedparcelable:1.0.0@aar
                    - provided                    : com.google.dagger:dagger:2.6
                    - provided                    : org.jetbrains.kotlin:kotlin-android-extensions-runtime:<KOTLIN_VERSION>
                    - provided                    : org.jetbrains.kotlin:kotlin-stdlib-jdk7:<KOTLIN_VERSION>
                    - provided                    : org.jetbrains.kotlin:kotlin-stdlib:<KOTLIN_VERSION>
                    - provided                    : org.jetbrains:annotations:13.0
                ApplicationId                 : com.example.mainactivity.test
                SigningConfigName             : debug
                IsSigned                      : true
                CodeShrinker                  : null
                BuildTasksAndOutputInformation
                    AssembleTaskName              : assembleLocalDebugAndroidTest
                    AssembleTaskOutputListingFile : <ROOT>/app/build/intermediates/apk_ide_redirect_file/localDebugAndroidTest/redirect.txt [-]
                GeneratedResourceFolders      : <ROOT>/app/build/generated/res/rs/androidTest/local/debug [-]
                GeneratedResourceFolders      : <ROOT>/app/build/generated/res/resValues/androidTest/local/debug [-]
                TestOptions
                    AnimationsDisabled            : false
                    Execution                     : HOST
                    InstrumentedTestTaskName      : connectedLocalDebugAndroidTest
            UnitTestArtifact
                Name                          : UNIT_TEST
                CompileTaskName               : compileLocalDebugUnitTestSources
                AssembleTaskName              : assembleLocalDebugUnitTest
                IsTestArtifact                : true
                IdeSetupTaskNames             : createMockableJar
                GeneratedSourceFolders        : <ROOT>/app/build/generated/ap_generated_sources/localDebugUnitTest/out [-]
                GeneratedSourceFolders        : <ROOT>/app/build/generated/source/kapt/localDebugUnitTest [-]
                GeneratedSourceFolders        : <ROOT>/app/build/generated/source/kaptKotlin/localDebugUnitTest [-]
                ClassesFolder                 : <ROOT>/app/build/intermediates/compile_and_runtime_not_namespaced_r_class_jar/localDebug/R.jar [-]
                ClassesFolder                 : <ROOT>/app/build/intermediates/javac/localDebugUnitTest/classes [-]
                ClassesFolder                 : <ROOT>/app/build/tmp/kapt3/classes/localDebugUnitTest [-]
                ClassesFolder                 : <ROOT>/app/build/tmp/kotlin-classes/localDebugUnitTest [-]
                VariantSourceProvider
                    Name                          : testLocalDebug
                    Manifest                      : <ROOT>/app/src/testLocalDebug/AndroidManifest.xml [-]
                    JavaDirectories               : <ROOT>/app/src/testLocalDebug/java [-]
                    JavaDirectories               : <ROOT>/app/build/generated/source/kapt/localDebugUnitTest [-]
                    KotlinDirectories             : <ROOT>/app/src/testLocalDebug/kotlin [-]
                    KotlinDirectories             : <ROOT>/app/src/testLocalDebug/java [-]
                    ResourcesDirectories          : <ROOT>/app/src/testLocalDebug/resources [-]
                    AidlDirectories               : <ROOT>/app/src/testLocalDebug/aidl [-]
                    RenderscriptDirectories       : <ROOT>/app/src/testLocalDebug/rs [-]
                    ResDirectories                : <ROOT>/app/src/testLocalDebug/res [-]
                    AssetsDirectories             : <ROOT>/app/src/testLocalDebug/assets [-]
                    JniLibsDirectories            : <ROOT>/app/src/testLocalDebug/jniLibs [-]
                    ShadersDirectories            : <ROOT>/app/src/testLocalDebug/shaders [-]
                Dependencies
                    compileClasspath
                        androidLibrary                : androidx.core:core-ktx:1.0.1@aar
                            javaLibrary                   : org.jetbrains.kotlin:kotlin-stdlib:<KOTLIN_VERSION>@jar
                            javaLibrary                   : androidx.annotation:annotation:1.0.0@jar
                            androidLibrary                : androidx.core:core:1.0.0@aar
                        androidLibrary                : androidx.core:core:1.0.0@aar
                            javaLibrary                   : androidx.annotation:annotation:1.0.0@jar
                            javaLibrary                   : androidx.collection:collection:1.0.0@jar
                            androidLibrary                : androidx.lifecycle:lifecycle-runtime:2.0.0@aar
                            androidLibrary                : androidx.versionedparcelable:versionedparcelable:1.0.0@aar
                        androidLibrary                : androidx.lifecycle:lifecycle-runtime:2.0.0@aar
                            javaLibrary                   : androidx.lifecycle:lifecycle-common:2.0.0@jar
                            javaLibrary                   : androidx.arch.core:core-common:2.0.0@jar
                            javaLibrary                   : androidx.annotation:annotation:1.0.0@jar
                        androidLibrary                : androidx.versionedparcelable:versionedparcelable:1.0.0@aar
                            javaLibrary                   : androidx.annotation:annotation:1.0.0@jar
                            javaLibrary                   : androidx.collection:collection:1.0.0@jar
                        javaLibrary                   : org.jetbrains.kotlin:kotlin-android-extensions-runtime:<KOTLIN_VERSION>@jar
                            javaLibrary                   : org.jetbrains.kotlin:kotlin-stdlib:<KOTLIN_VERSION>@jar
                        javaLibrary                   : org.jetbrains.kotlin:kotlin-stdlib:<KOTLIN_VERSION>@jar
                            javaLibrary                   : org.jetbrains:annotations:13.0@jar
                        javaLibrary                   : org.jetbrains:annotations:13.0@jar
                        javaLibrary                   : org.jetbrains.kotlin:kotlin-stdlib-jdk7:<KOTLIN_VERSION>@jar
                            javaLibrary                   : org.jetbrains.kotlin:kotlin-stdlib:<KOTLIN_VERSION>@jar
                        javaLibrary                   : androidx.annotation:annotation:1.0.0@jar
                        javaLibrary                   : androidx.collection:collection:1.0.0@jar
                            javaLibrary                   : androidx.annotation:annotation:1.0.0@jar
                        javaLibrary                   : androidx.lifecycle:lifecycle-common:2.0.0@jar
                            javaLibrary                   : androidx.annotation:annotation:1.0.0@jar
                        javaLibrary                   : androidx.arch.core:core-common:2.0.0@jar
                            javaLibrary                   : androidx.annotation:annotation:1.0.0@jar
                        javaLibrary                   : com.google.dagger:dagger:2.6@jar
                            javaLibrary                   : javax.inject:javax.inject:1@jar
                        javaLibrary                   : javax.inject:javax.inject:1@jar
                        javaLibrary                   : junit:junit:4.12@jar
                            javaLibrary                   : org.hamcrest:hamcrest-core:1.3@jar
                        javaLibrary                   : org.hamcrest:hamcrest-core:1.3@jar
                        module                        : <ROOT>-:javaLib-MAIN
                            javaLibrary                   : org.jetbrains.kotlin:kotlin-stdlib:<KOTLIN_VERSION>@jar
                        module                        : <ROOT>-:app-MAIN
                    runtimeClasspath
                        androidLibrary                : androidx.core:core-ktx:1.0.1@aar
                            javaLibrary                   : org.jetbrains.kotlin:kotlin-stdlib:<KOTLIN_VERSION>@jar
                            javaLibrary                   : androidx.annotation:annotation:1.0.0@jar
                            androidLibrary                : androidx.core:core:1.0.0@aar
                        androidLibrary                : androidx.core:core:1.0.0@aar
                            javaLibrary                   : androidx.annotation:annotation:1.0.0@jar
                            javaLibrary                   : androidx.collection:collection:1.0.0@jar
                            androidLibrary                : androidx.lifecycle:lifecycle-runtime:2.0.0@aar
                            androidLibrary                : androidx.versionedparcelable:versionedparcelable:1.0.0@aar
                        androidLibrary                : androidx.lifecycle:lifecycle-runtime:2.0.0@aar
                            javaLibrary                   : androidx.lifecycle:lifecycle-common:2.0.0@jar
                            javaLibrary                   : androidx.arch.core:core-common:2.0.0@jar
                            javaLibrary                   : androidx.annotation:annotation:1.0.0@jar
                        androidLibrary                : androidx.versionedparcelable:versionedparcelable:1.0.0@aar
                            javaLibrary                   : androidx.annotation:annotation:1.0.0@jar
                            javaLibrary                   : androidx.collection:collection:1.0.0@jar
                        javaLibrary                   : org.jetbrains.kotlin:kotlin-android-extensions-runtime:<KOTLIN_VERSION>@jar
                            javaLibrary                   : org.jetbrains.kotlin:kotlin-stdlib:<KOTLIN_VERSION>@jar
                        javaLibrary                   : org.jetbrains.kotlin:kotlin-stdlib:<KOTLIN_VERSION>@jar
                            javaLibrary                   : org.jetbrains:annotations:13.0@jar
                        javaLibrary                   : org.jetbrains:annotations:13.0@jar
                        javaLibrary                   : org.jetbrains.kotlin:kotlin-stdlib-jdk7:<KOTLIN_VERSION>@jar
                            javaLibrary                   : org.jetbrains.kotlin:kotlin-stdlib:<KOTLIN_VERSION>@jar
                        javaLibrary                   : androidx.annotation:annotation:1.0.0@jar
                        javaLibrary                   : androidx.collection:collection:1.0.0@jar
                            javaLibrary                   : androidx.annotation:annotation:1.0.0@jar
                        javaLibrary                   : androidx.lifecycle:lifecycle-common:2.0.0@jar
                            javaLibrary                   : androidx.annotation:annotation:1.0.0@jar
                        javaLibrary                   : androidx.arch.core:core-common:2.0.0@jar
                            javaLibrary                   : androidx.annotation:annotation:1.0.0@jar
                        javaLibrary                   : com.google.dagger:dagger:2.6@jar
                            javaLibrary                   : javax.inject:javax.inject:1@jar
                        javaLibrary                   : javax.inject:javax.inject:1@jar
                        javaLibrary                   : junit:junit:4.12@jar
                            javaLibrary                   : org.hamcrest:hamcrest-core:1.3@jar
                        javaLibrary                   : org.hamcrest:hamcrest-core:1.3@jar
                        module                        : <ROOT>-:app-MAIN
                            javaLibrary                   : org.jetbrains.kotlin:kotlin-android-extensions-runtime:<KOTLIN_VERSION>@jar
                            javaLibrary                   : org.jetbrains.kotlin:kotlin-stdlib-jdk7:<KOTLIN_VERSION>@jar
                            androidLibrary                : androidx.core:core-ktx:1.0.1@aar
                            javaLibrary                   : com.google.dagger:dagger:2.6@jar
                            module                        : <ROOT>-:javaLib-MAIN
                        module                        : <ROOT>-:javaLib-MAIN
                            javaLibrary                   : org.jetbrains.kotlin:kotlin-stdlib:<KOTLIN_VERSION>@jar
                            javaLibrary                   : com.google.dagger:dagger:2.6@jar
                MockablePlatformJar           : <GRADLE>/caches/transforms-3/xxxxxxxxxxxxxxxxxxxxxxxxxxxxxxxx/transformed/android.jar
    kotlinGradleModel             : KotlinGradleModelImpl
        additionalVisibleSourceSets
            localDebug                    : <empty>
            - localDebugAndroidTest       : localDebug
            - localDebugAndroidTest       : main
            - localDebugAndroidTest       : local
            - localDebugAndroidTest       : debug
            - localDebugUnitTest          : localDebug
            - localDebugUnitTest          : main
            - localDebugUnitTest          : local
            - localDebugUnitTest          : debug
        compilerArgumentsBySourceSet
            localDebug
                compilerArguments             : K2JVMCompilerArguments
                    allowNoSourceFiles            : true
                    assertionsMode                : legacy
                    backendThreads                : 1
                    destination                   : <ROOT>/app/build/tmp/kotlin-classes/localDebug
                    jvmDefault                    : disable
                    jvmTarget                     : 1.8
                    moduleName                    : app_localDebug
                    noJdk                         : true
                    noReflect                     : true
                    noStdlib                      : true
                    serializeIr                   : none
                    autoAdvanceApiVersion         : true
                    autoAdvanceLanguageVersion    : true
                    enableSignatureClashChecks    : true
                    explicitApi                   : disable
                    - pluginClasspaths            : <M2>/org/jetbrains/kotlin/kotlin-android-extensions/<KOTLIN_VERSION>/kotlin-android-extensions-<KOTLIN_VERSION>.jar
                    - pluginClasspaths            : <M2>/org/jetbrains/kotlin/kotlin-annotation-processing-gradle/<KOTLIN_VERSION>/kotlin-annotation-processing-gradle-<KOTLIN_VERSION>.jar
                    - pluginClasspaths            : <M2>/org/jetbrains/kotlin/kotlin-compiler-embeddable/<KOTLIN_VERSION>/kotlin-compiler-embeddable-<KOTLIN_VERSION>.jar
                    - pluginClasspaths            : <M2>/org/jetbrains/kotlin/kotlin-stdlib/<KOTLIN_VERSION>/kotlin-stdlib-<KOTLIN_VERSION>.jar
                    - pluginClasspaths            : <M2>/org/jetbrains/kotlin/kotlin-script-runtime/<KOTLIN_VERSION>/kotlin-script-runtime-<KOTLIN_VERSION>.jar
                    - pluginClasspaths            : <M2>/org/jetbrains/kotlin/kotlin-reflect/<KOTLIN_VERSION>/kotlin-reflect-<KOTLIN_VERSION>.jar
                    - pluginClasspaths            : <M2>/org/jetbrains/kotlin/kotlin-daemon-embeddable/<KOTLIN_VERSION>/kotlin-daemon-embeddable-<KOTLIN_VERSION>.jar
                    - pluginClasspaths            : <M2>/org/jetbrains/intellij/deps/trove4j/1.0.20200330/trove4j-1.0.20200330.jar
<<<<<<< HEAD
                    - pluginClasspaths            : <M2>/org/jetbrains/kotlin/kotlin-stdlib-common/<KOTLIN_VERSION>/kotlin-stdlib-common-<KOTLIN_VERSION>.jar
=======
>>>>>>> 574fcae1
                    - pluginClasspaths            : <M2>/org/jetbrains/annotations/13.0/annotations-13.0.jar
                    useFirLT                      : true
            localDebugAndroidTest
                compilerArguments             : K2JVMCompilerArguments
                    allowNoSourceFiles            : true
                    assertionsMode                : legacy
                    backendThreads                : 1
                    destination                   : <ROOT>/app/build/tmp/kotlin-classes/localDebugAndroidTest
                    jvmDefault                    : disable
                    jvmTarget                     : 1.8
                    moduleName                    : app_localDebugAndroidTest
                    noJdk                         : true
                    noReflect                     : true
                    noStdlib                      : true
                    serializeIr                   : none
                    autoAdvanceApiVersion         : true
                    autoAdvanceLanguageVersion    : true
                    enableSignatureClashChecks    : true
                    explicitApi                   : disable
                    - pluginClasspaths            : <M2>/org/jetbrains/kotlin/kotlin-android-extensions/<KOTLIN_VERSION>/kotlin-android-extensions-<KOTLIN_VERSION>.jar
                    - pluginClasspaths            : <M2>/org/jetbrains/kotlin/kotlin-annotation-processing-gradle/<KOTLIN_VERSION>/kotlin-annotation-processing-gradle-<KOTLIN_VERSION>.jar
                    - pluginClasspaths            : <M2>/org/jetbrains/kotlin/kotlin-compiler-embeddable/<KOTLIN_VERSION>/kotlin-compiler-embeddable-<KOTLIN_VERSION>.jar
                    - pluginClasspaths            : <M2>/org/jetbrains/kotlin/kotlin-stdlib/<KOTLIN_VERSION>/kotlin-stdlib-<KOTLIN_VERSION>.jar
                    - pluginClasspaths            : <M2>/org/jetbrains/kotlin/kotlin-script-runtime/<KOTLIN_VERSION>/kotlin-script-runtime-<KOTLIN_VERSION>.jar
                    - pluginClasspaths            : <M2>/org/jetbrains/kotlin/kotlin-reflect/<KOTLIN_VERSION>/kotlin-reflect-<KOTLIN_VERSION>.jar
                    - pluginClasspaths            : <M2>/org/jetbrains/kotlin/kotlin-daemon-embeddable/<KOTLIN_VERSION>/kotlin-daemon-embeddable-<KOTLIN_VERSION>.jar
                    - pluginClasspaths            : <M2>/org/jetbrains/intellij/deps/trove4j/1.0.20200330/trove4j-1.0.20200330.jar
<<<<<<< HEAD
                    - pluginClasspaths            : <M2>/org/jetbrains/kotlin/kotlin-stdlib-common/<KOTLIN_VERSION>/kotlin-stdlib-common-<KOTLIN_VERSION>.jar
=======
>>>>>>> 574fcae1
                    - pluginClasspaths            : <M2>/org/jetbrains/annotations/13.0/annotations-13.0.jar
                    useFirLT                      : true
            localDebugUnitTest
                compilerArguments             : K2JVMCompilerArguments
                    allowNoSourceFiles            : true
                    assertionsMode                : legacy
                    backendThreads                : 1
                    destination                   : <ROOT>/app/build/tmp/kotlin-classes/localDebugUnitTest
                    jvmDefault                    : disable
                    jvmTarget                     : 1.8
                    moduleName                    : app_localDebugUnitTest
                    noJdk                         : true
                    noReflect                     : true
                    noStdlib                      : true
                    serializeIr                   : none
                    autoAdvanceApiVersion         : true
                    autoAdvanceLanguageVersion    : true
                    enableSignatureClashChecks    : true
                    explicitApi                   : disable
                    - pluginClasspaths            : <M2>/org/jetbrains/kotlin/kotlin-android-extensions/<KOTLIN_VERSION>/kotlin-android-extensions-<KOTLIN_VERSION>.jar
                    - pluginClasspaths            : <M2>/org/jetbrains/kotlin/kotlin-annotation-processing-gradle/<KOTLIN_VERSION>/kotlin-annotation-processing-gradle-<KOTLIN_VERSION>.jar
                    - pluginClasspaths            : <M2>/org/jetbrains/kotlin/kotlin-compiler-embeddable/<KOTLIN_VERSION>/kotlin-compiler-embeddable-<KOTLIN_VERSION>.jar
                    - pluginClasspaths            : <M2>/org/jetbrains/kotlin/kotlin-stdlib/<KOTLIN_VERSION>/kotlin-stdlib-<KOTLIN_VERSION>.jar
                    - pluginClasspaths            : <M2>/org/jetbrains/kotlin/kotlin-script-runtime/<KOTLIN_VERSION>/kotlin-script-runtime-<KOTLIN_VERSION>.jar
                    - pluginClasspaths            : <M2>/org/jetbrains/kotlin/kotlin-reflect/<KOTLIN_VERSION>/kotlin-reflect-<KOTLIN_VERSION>.jar
                    - pluginClasspaths            : <M2>/org/jetbrains/kotlin/kotlin-daemon-embeddable/<KOTLIN_VERSION>/kotlin-daemon-embeddable-<KOTLIN_VERSION>.jar
                    - pluginClasspaths            : <M2>/org/jetbrains/intellij/deps/trove4j/1.0.20200330/trove4j-1.0.20200330.jar
<<<<<<< HEAD
                    - pluginClasspaths            : <M2>/org/jetbrains/kotlin/kotlin-stdlib-common/<KOTLIN_VERSION>/kotlin-stdlib-common-<KOTLIN_VERSION>.jar
=======
>>>>>>> 574fcae1
                    - pluginClasspaths            : <M2>/org/jetbrains/annotations/13.0/annotations-13.0.jar
                    useFirLT                      : true
        gradleUserHome                : <GRADLE>
        hasKotlinPlugin               : true
        kotlinTarget                  : kotlin-android
        kotlinTaskProperties
            localDebug                    : KotlinTaskPropertiesImpl
                incremental                   : true
                pluginVersion                 : <CUT>
                - pureKotlinSourceFolders     : <ROOT>/app/src/localDebug/kotlin [-]
                - pureKotlinSourceFolders     : <ROOT>/app/src/localDebug/java [-]
            localDebugAndroidTest         : KotlinTaskPropertiesImpl
                incremental                   : true
                pluginVersion                 : <CUT>
                - pureKotlinSourceFolders     : <ROOT>/app/src/localDebugAndroidTest/kotlin [-]
            localDebugUnitTest            : KotlinTaskPropertiesImpl
                incremental                   : true
                pluginVersion                 : <CUT>
                - pureKotlinSourceFolders     : <ROOT>/app/src/localDebugUnitTest/kotlin [-]
    kaptGradleModel               : <PROXY>
        buildDirectory                : <ROOT>/app/build [-]
        isEnabled                     : true
        - sourceSets                  : localDebug (<PROXY>)
            generatedClassesDir           : <ROOT>/app/build/tmp/kapt3/classes/localDebug [-]
            generatedClassesDirFile       : <ROOT>/app/build/tmp/kapt3/classes/localDebug [-]
            generatedKotlinSourcesDir     : <ROOT>/app/build/generated/source/kaptKotlin/localDebug [-]
            generatedKotlinSourcesDirFile : <ROOT>/app/build/generated/source/kaptKotlin/localDebug [-]
            generatedSourcesDir           : <ROOT>/app/build/generated/source/kapt/localDebug [-]
            generatedSourcesDirFile       : <ROOT>/app/build/generated/source/kapt/localDebug [-]
        - sourceSets                  : localDebugAndroidTest (<PROXY>)
            generatedClassesDir           : <ROOT>/app/build/tmp/kapt3/classes/localDebugAndroidTest [-]
            generatedClassesDirFile       : <ROOT>/app/build/tmp/kapt3/classes/localDebugAndroidTest [-]
            generatedKotlinSourcesDir     : <ROOT>/app/build/generated/source/kaptKotlin/localDebugAndroidTest [-]
            generatedKotlinSourcesDirFile : <ROOT>/app/build/generated/source/kaptKotlin/localDebugAndroidTest [-]
            generatedSourcesDir           : <ROOT>/app/build/generated/source/kapt/localDebugAndroidTest [-]
            generatedSourcesDirFile       : <ROOT>/app/build/generated/source/kapt/localDebugAndroidTest [-]
            isTest                        : true
        - sourceSets                  : localDebugUnitTest (<PROXY>)
            generatedClassesDir           : <ROOT>/app/build/tmp/kapt3/classes/localDebugUnitTest [-]
            generatedClassesDirFile       : <ROOT>/app/build/tmp/kapt3/classes/localDebugUnitTest [-]
            generatedKotlinSourcesDir     : <ROOT>/app/build/generated/source/kaptKotlin/localDebugUnitTest [-]
            generatedKotlinSourcesDirFile : <ROOT>/app/build/generated/source/kaptKotlin/localDebugUnitTest [-]
            generatedSourcesDir           : <ROOT>/app/build/generated/source/kapt/localDebugUnitTest [-]
            generatedSourcesDirFile       : <ROOT>/app/build/generated/source/kapt/localDebugUnitTest [-]
            isTest                        : true
    externalProject               : :app (DefaultExternalProject) (*seen*)
MODULE                        : MainActivity.app.androidTest
MODULE                        : MainActivity.app.main
MODULE                        : MainActivity.app.unitTest
MODULE                        : MainActivity.javaLib
    GradleModuleModel
        gradlePath                    : :javaLib
        gradleVersion                 : 7.3.3
        buildFile                     : <ROOT>/javaLib/build.gradle
        buildFilePath                 : <ROOT>/javaLib/build.gradle
        rootFolderPath                : <ROOT>
        hasSafeArgsJava               : false
        hasSafeArgsKotlin             : false
    kotlinGradleModel             : kotlin-platform-jvm (KotlinGradleModelImpl)
        additionalVisibleSourceSets
            main                          : <empty>
            - test                        : main
        compilerArgumentsBySourceSet
            main
                compilerArguments             : K2JVMCompilerArguments
                    allowNoSourceFiles            : true
                    assertionsMode                : legacy
                    backendThreads                : 1
                    destination                   : <ROOT>/javaLib/build/classes/kotlin/main
                    jvmDefault                    : disable
                    jvmTarget                     : 1.8
                    moduleName                    : javaLib
                    noReflect                     : true
                    noStdlib                      : true
                    serializeIr                   : none
                    autoAdvanceApiVersion         : true
                    autoAdvanceLanguageVersion    : true
                    enableSignatureClashChecks    : true
                    explicitApi                   : disable
                    - pluginClasspaths            : <M2>/org/jetbrains/kotlin/kotlin-scripting-compiler-embeddable/<KOTLIN_VERSION>/kotlin-scripting-compiler-embeddable-<KOTLIN_VERSION>.jar
                    - pluginClasspaths            : <M2>/org/jetbrains/kotlin/kotlin-annotation-processing-gradle/<KOTLIN_VERSION>/kotlin-annotation-processing-gradle-<KOTLIN_VERSION>.jar
                    - pluginClasspaths            : <M2>/org/jetbrains/kotlin/kotlin-scripting-compiler-impl-embeddable/<KOTLIN_VERSION>/kotlin-scripting-compiler-impl-embeddable-<KOTLIN_VERSION>.jar
                    - pluginClasspaths            : <M2>/org/jetbrains/kotlin/kotlin-scripting-jvm/<KOTLIN_VERSION>/kotlin-scripting-jvm-<KOTLIN_VERSION>.jar
                    - pluginClasspaths            : <M2>/org/jetbrains/kotlin/kotlin-scripting-common/<KOTLIN_VERSION>/kotlin-scripting-common-<KOTLIN_VERSION>.jar
                    - pluginClasspaths            : <M2>/org/jetbrains/kotlin/kotlin-stdlib/<KOTLIN_VERSION>/kotlin-stdlib-<KOTLIN_VERSION>.jar
                    - pluginClasspaths            : <M2>/org/jetbrains/annotations/13.0/annotations-13.0.jar
                    - pluginClasspaths            : <M2>/org/jetbrains/kotlin/kotlin-script-runtime/<KOTLIN_VERSION>/kotlin-script-runtime-<KOTLIN_VERSION>.jar
                    useFirLT                      : true
            test
                compilerArguments             : K2JVMCompilerArguments
                    allowNoSourceFiles            : true
                    assertionsMode                : legacy
                    backendThreads                : 1
                    destination                   : <ROOT>/javaLib/build/classes/kotlin/test
                    jvmDefault                    : disable
                    jvmTarget                     : 1.8
                    moduleName                    : javaLib_test
                    noReflect                     : true
                    noStdlib                      : true
                    serializeIr                   : none
                    autoAdvanceApiVersion         : true
                    autoAdvanceLanguageVersion    : true
                    enableSignatureClashChecks    : true
                    explicitApi                   : disable
                    - pluginClasspaths            : <M2>/org/jetbrains/kotlin/kotlin-scripting-compiler-embeddable/<KOTLIN_VERSION>/kotlin-scripting-compiler-embeddable-<KOTLIN_VERSION>.jar
                    - pluginClasspaths            : <M2>/org/jetbrains/kotlin/kotlin-annotation-processing-gradle/<KOTLIN_VERSION>/kotlin-annotation-processing-gradle-<KOTLIN_VERSION>.jar
                    - pluginClasspaths            : <M2>/org/jetbrains/kotlin/kotlin-scripting-compiler-impl-embeddable/<KOTLIN_VERSION>/kotlin-scripting-compiler-impl-embeddable-<KOTLIN_VERSION>.jar
                    - pluginClasspaths            : <M2>/org/jetbrains/kotlin/kotlin-scripting-jvm/<KOTLIN_VERSION>/kotlin-scripting-jvm-<KOTLIN_VERSION>.jar
                    - pluginClasspaths            : <M2>/org/jetbrains/kotlin/kotlin-scripting-common/<KOTLIN_VERSION>/kotlin-scripting-common-<KOTLIN_VERSION>.jar
                    - pluginClasspaths            : <M2>/org/jetbrains/kotlin/kotlin-stdlib/<KOTLIN_VERSION>/kotlin-stdlib-<KOTLIN_VERSION>.jar
                    - pluginClasspaths            : <M2>/org/jetbrains/annotations/13.0/annotations-13.0.jar
                    - pluginClasspaths            : <M2>/org/jetbrains/kotlin/kotlin-script-runtime/<KOTLIN_VERSION>/kotlin-script-runtime-<KOTLIN_VERSION>.jar
                    useFirLT                      : true
        gradleUserHome                : <GRADLE>
        hasKotlinPlugin               : true
        kotlinTarget                  : kotlin-platform-jvm
        kotlinTaskProperties
            main                          : KotlinTaskPropertiesImpl
                incremental                   : true
                pluginVersion                 : <CUT>
                - pureKotlinSourceFolders     : <ROOT>/javaLib/src/main/kotlin [-]
            test                          : KotlinTaskPropertiesImpl
                incremental                   : true
                pluginVersion                 : <CUT>
                - pureKotlinSourceFolders     : <ROOT>/javaLib/src/test/kotlin [-]
    kaptGradleModel               : KaptGradleModelImpl
        buildDirectory                : <ROOT>/javaLib/build [-]
        isEnabled                     : true
        - sourceSets                  : main (KaptSourceSetModelImpl)
            generatedClassesDir           : <ROOT>/javaLib/build/tmp/kapt3/classes/main [-]
            generatedKotlinSourcesDir     : <ROOT>/javaLib/build/generated/source/kaptKotlin/main [-]
            generatedSourcesDir           : <ROOT>/javaLib/build/generated/source/kapt/main [-]
            generatedClassesDirFile       : <ROOT>/javaLib/build/tmp/kapt3/classes/main [-]
            generatedKotlinSourcesDirFile : <ROOT>/javaLib/build/generated/source/kaptKotlin/main [-]
            generatedSourcesDirFile       : <ROOT>/javaLib/build/generated/source/kapt/main [-]
        - sourceSets                  : test (KaptSourceSetModelImpl)
            generatedClassesDir           : <ROOT>/javaLib/build/tmp/kapt3/classes/test [-]
            generatedKotlinSourcesDir     : <ROOT>/javaLib/build/generated/source/kaptKotlin/test [-]
            generatedSourcesDir           : <ROOT>/javaLib/build/generated/source/kapt/test [-]
            isTest                        : true
            generatedClassesDirFile       : <ROOT>/javaLib/build/tmp/kapt3/classes/test [-]
            generatedKotlinSourcesDirFile : <ROOT>/javaLib/build/generated/source/kaptKotlin/test [-]
            generatedSourcesDirFile       : <ROOT>/javaLib/build/generated/source/kapt/test [-]
    externalProject               : :javaLib (DefaultExternalProject) (*seen*)
MODULE                        : MainActivity.javaLib.main
MODULE                        : MainActivity.javaLib.test
MODULE                        : MainActivity.lib
    GradleModuleModel
        agpVersion                    : 7.2.0
        gradlePath                    : :lib
        gradleVersion                 : 7.3.3
        buildFile                     : <ROOT>/lib/build.gradle
        buildFilePath                 : <ROOT>/lib/build.gradle
        rootFolderPath                : <ROOT>
        hasSafeArgsJava               : false
        hasSafeArgsKotlin             : false
    CurrentVariantReportedVersions
        minSdk
            ApiLevel                      : 16
            ApiString                     : 16
        runtimeMinSdk
            ApiLevel                      : 16
            ApiString                     : 16
        targetSdk
            ApiLevel                      : <SDK_VERSION>
            ApiString                     : <SDK_VERSION>
    RootBuildId                   : <ROOT>
    BuildId                       : <ROOT>
    ProjectPath                   : :lib
    ModelVersion                  : 7.2.0
    ProjectType                   : PROJECT_TYPE_LIBRARY
    CompileTarget                 : android-32
    BuildFolder                   : <ROOT>/lib/build [-]
    buildToolsVersion             : 30.0.3
    IsBaseSplit                   : false
    GroupId                       : MainActivity
    Namespace                     : com.example.lib
    TestNamespace                 : com.example.lib.test
    AaptOptions
        NameSpacing                   : DISABLED
    LintOptions
        IsCheckTestSources            : false
        IsCheckDependencies           : false
        IsAbortOnError                : true
        IsAbsolutePaths               : true
        IsNoLines                     : false
        IsQuiet                       : false
        IsCheckAllWarnings            : false
        IsIgnoreWarnings              : false
        IsWarningsAsErrors            : false
        IsIgnoreTestSources           : false
        IsIgnoreTestFixturesSources   : false
        IsCheckGeneratedSources       : false
        IsCheckReleaseBuilds          : true
        IsExplainIssues               : true
        IsShowAll                     : false
        TextReport                    : false
        HtmlReport                    : true
        XmlReport                     : true
        SarifReport                   : false
    JavaCompileOptions
        Encoding                      : UTF-8
        SourceCompatibility           : 1.8
        TargetCompatibility           : 1.8
        IsCoreLibraryDesugaringEnabled          : false
    AgpFlags
        ApplicationRClassConstantIds  : true
        AestRClassConstantIds         : true
        TransitiveRClasses            : true
        UseAndroidX                   : true
        UsesCompose                   : false
        MlModelBindingEnabled         : false
        EnableVcsInfo                 : false
    - basicVariant:               : debug
        testApplicationId             : com.example.lib.test
    - basicVariant:               : release
    BootClassPath                 : <ANDROID_SDK>/platforms/android-32/android.jar
    ViewBindingOptions
        Enabled                       : false
    DefaultConfig
        ProductFlavor
            Name                          : main
            VersionCode                   : 1
            VersionName                   : 1.0
            MinSdkVersion
                ApiLevel                      : 16
                ApiString                     : 16
            TargetSdkVersion
                ApiLevel                      : <SDK_VERSION>
                ApiString                     : <SDK_VERSION>
            VectorDrawables
                UseSupportLibrary             : false
        SourceProvider
            Name                          : main
            Manifest                      : <ROOT>/lib/src/main/AndroidManifest.xml
            JavaDirectories               : <ROOT>/lib/src/main/java [-]
            KotlinDirectories             : <ROOT>/lib/src/main/kotlin [-]
            KotlinDirectories             : <ROOT>/lib/src/main/java [-]
            ResourcesDirectories          : <ROOT>/lib/src/main/resources [-]
            AidlDirectories               : <ROOT>/lib/src/main/aidl [-]
            RenderscriptDirectories       : <ROOT>/lib/src/main/rs [-]
            ResDirectories                : <ROOT>/lib/src/main/res [-]
            AssetsDirectories             : <ROOT>/lib/src/main/assets [-]
            JniLibsDirectories            : <ROOT>/lib/src/main/jniLibs [-]
            ShadersDirectories            : <ROOT>/lib/src/main/shaders [-]
        ExtraSourceProviders
            ExtraSourceProvider
                ArtifactName                  : _android_test_
                SourceProvider
                    Name                          : androidTest
                    Manifest                      : <ROOT>/lib/src/androidTest/AndroidManifest.xml [-]
                    JavaDirectories               : <ROOT>/lib/src/androidTest/java [-]
                    KotlinDirectories             : <ROOT>/lib/src/androidTest/kotlin [-]
                    KotlinDirectories             : <ROOT>/lib/src/androidTest/java [-]
                    ResourcesDirectories          : <ROOT>/lib/src/androidTest/resources [-]
                    AidlDirectories               : <ROOT>/lib/src/androidTest/aidl [-]
                    RenderscriptDirectories       : <ROOT>/lib/src/androidTest/rs [-]
                    ResDirectories                : <ROOT>/lib/src/androidTest/res [-]
                    AssetsDirectories             : <ROOT>/lib/src/androidTest/assets [-]
                    JniLibsDirectories            : <ROOT>/lib/src/androidTest/jniLibs [-]
                    ShadersDirectories            : <ROOT>/lib/src/androidTest/shaders [-]
            ExtraSourceProvider
                ArtifactName                  : _unit_test_
                SourceProvider
                    Name                          : test
                    Manifest                      : <ROOT>/lib/src/test/AndroidManifest.xml [-]
                    JavaDirectories               : <ROOT>/lib/src/test/java [-]
                    KotlinDirectories             : <ROOT>/lib/src/test/kotlin [-]
                    KotlinDirectories             : <ROOT>/lib/src/test/java [-]
                    ResourcesDirectories          : <ROOT>/lib/src/test/resources [-]
                    AidlDirectories               : <ROOT>/lib/src/test/aidl [-]
                    RenderscriptDirectories       : <ROOT>/lib/src/test/rs [-]
                    ResDirectories                : <ROOT>/lib/src/test/res [-]
                    AssetsDirectories             : <ROOT>/lib/src/test/assets [-]
                    JniLibsDirectories            : <ROOT>/lib/src/test/jniLibs [-]
                    ShadersDirectories            : <ROOT>/lib/src/test/shaders [-]
    BuildTypes
        BuildType
            Name                          : debug
            IsDebuggable                  : true
            IsJniDebuggable               : false
            IsRenderscriptDebuggable      : false
            RenderscriptOptimLevel        : 3
            IsMinifyEnabled               : false
            IsZipAlignEnabled             : true
        SourceProvider
            Name                          : debug
            Manifest                      : <ROOT>/lib/src/debug/AndroidManifest.xml [-]
            JavaDirectories               : <ROOT>/lib/src/debug/java [-]
            KotlinDirectories             : <ROOT>/lib/src/debug/kotlin [-]
            KotlinDirectories             : <ROOT>/lib/src/debug/java [-]
            ResourcesDirectories          : <ROOT>/lib/src/debug/resources [-]
            AidlDirectories               : <ROOT>/lib/src/debug/aidl [-]
            RenderscriptDirectories       : <ROOT>/lib/src/debug/rs [-]
            ResDirectories                : <ROOT>/lib/src/debug/res [-]
            AssetsDirectories             : <ROOT>/lib/src/debug/assets [-]
            JniLibsDirectories            : <ROOT>/lib/src/debug/jniLibs [-]
            ShadersDirectories            : <ROOT>/lib/src/debug/shaders [-]
        ExtraSourceProviders
            ExtraSourceProvider
                ArtifactName                  : _android_test_
                SourceProvider
                    Name                          : androidTestDebug
                    Manifest                      : <ROOT>/lib/src/androidTestDebug/AndroidManifest.xml [-]
                    JavaDirectories               : <ROOT>/lib/src/androidTestDebug/java [-]
                    KotlinDirectories             : <ROOT>/lib/src/androidTestDebug/kotlin [-]
                    KotlinDirectories             : <ROOT>/lib/src/androidTestDebug/java [-]
                    ResourcesDirectories          : <ROOT>/lib/src/androidTestDebug/resources [-]
                    AidlDirectories               : <ROOT>/lib/src/androidTestDebug/aidl [-]
                    RenderscriptDirectories       : <ROOT>/lib/src/androidTestDebug/rs [-]
                    ResDirectories                : <ROOT>/lib/src/androidTestDebug/res [-]
                    AssetsDirectories             : <ROOT>/lib/src/androidTestDebug/assets [-]
                    JniLibsDirectories            : <ROOT>/lib/src/androidTestDebug/jniLibs [-]
                    ShadersDirectories            : <ROOT>/lib/src/androidTestDebug/shaders [-]
        ExtraSourceProviders
            ExtraSourceProvider
                ArtifactName                  : _unit_test_
                SourceProvider
                    Name                          : testDebug
                    Manifest                      : <ROOT>/lib/src/testDebug/AndroidManifest.xml [-]
                    JavaDirectories               : <ROOT>/lib/src/testDebug/java [-]
                    KotlinDirectories             : <ROOT>/lib/src/testDebug/kotlin [-]
                    KotlinDirectories             : <ROOT>/lib/src/testDebug/java [-]
                    ResourcesDirectories          : <ROOT>/lib/src/testDebug/resources [-]
                    AidlDirectories               : <ROOT>/lib/src/testDebug/aidl [-]
                    RenderscriptDirectories       : <ROOT>/lib/src/testDebug/rs [-]
                    ResDirectories                : <ROOT>/lib/src/testDebug/res [-]
                    AssetsDirectories             : <ROOT>/lib/src/testDebug/assets [-]
                    JniLibsDirectories            : <ROOT>/lib/src/testDebug/jniLibs [-]
                    ShadersDirectories            : <ROOT>/lib/src/testDebug/shaders [-]
        BuildType
            Name                          : release
            ProguardFiles                 : <ROOT>/lib/build/intermediates/default_proguard_files/global/proguard-android.txt-7.2.0 [-]
            ProguardFiles                 : <ROOT>/lib/proguard-rules.txt [-]
            ConsumerProguardFiles         : <ROOT>/lib/other.pro [-]
            IsDebuggable                  : false
            IsJniDebuggable               : false
            IsRenderscriptDebuggable      : false
            RenderscriptOptimLevel        : 3
            IsMinifyEnabled               : false
            IsZipAlignEnabled             : true
        SourceProvider
            Name                          : release
            Manifest                      : <ROOT>/lib/src/release/AndroidManifest.xml [-]
            JavaDirectories               : <ROOT>/lib/src/release/java [-]
            KotlinDirectories             : <ROOT>/lib/src/release/kotlin [-]
            KotlinDirectories             : <ROOT>/lib/src/release/java [-]
            ResourcesDirectories          : <ROOT>/lib/src/release/resources [-]
            AidlDirectories               : <ROOT>/lib/src/release/aidl [-]
            RenderscriptDirectories       : <ROOT>/lib/src/release/rs [-]
            ResDirectories                : <ROOT>/lib/src/release/res [-]
            AssetsDirectories             : <ROOT>/lib/src/release/assets [-]
            JniLibsDirectories            : <ROOT>/lib/src/release/jniLibs [-]
            ShadersDirectories            : <ROOT>/lib/src/release/shaders [-]
        ExtraSourceProviders
            ExtraSourceProvider
                ArtifactName                  : _unit_test_
                SourceProvider
                    Name                          : testRelease
                    Manifest                      : <ROOT>/lib/src/testRelease/AndroidManifest.xml [-]
                    JavaDirectories               : <ROOT>/lib/src/testRelease/java [-]
                    KotlinDirectories             : <ROOT>/lib/src/testRelease/kotlin [-]
                    KotlinDirectories             : <ROOT>/lib/src/testRelease/java [-]
                    ResourcesDirectories          : <ROOT>/lib/src/testRelease/resources [-]
                    AidlDirectories               : <ROOT>/lib/src/testRelease/aidl [-]
                    RenderscriptDirectories       : <ROOT>/lib/src/testRelease/rs [-]
                    ResDirectories                : <ROOT>/lib/src/testRelease/res [-]
                    AssetsDirectories             : <ROOT>/lib/src/testRelease/assets [-]
                    JniLibsDirectories            : <ROOT>/lib/src/testRelease/jniLibs [-]
                    ShadersDirectories            : <ROOT>/lib/src/testRelease/shaders [-]
    SigningConfigs
        SigningConfig
            Name                          : debug
            StoreFile                     : debug.keystore
            StorePassword                 : android
            KeyAlias                      : AndroidDebugKey
    VariantBuildInformation
        VariantBuildInformation
            VariantName                   : debug
            BuildTasksAndOutputInformation
                AssembleTaskName              : assembleDebug
        VariantBuildInformation
            VariantName                   : release
            BuildTasksAndOutputInformation
                AssembleTaskName              : assembleRelease
    IdeVariants
        IdeVariant
            Name                          : debug
            BuildType                     : debug
            DisplayName                   : debug
            InstantAppCompatible          : false
            MinSdkVersion
                ApiLevel                      : 16
                ApiString                     : 16
            TargetSdkVersion
                ApiLevel                      : <SDK_VERSION>
                ApiString                     : <SDK_VERSION>
            VersionCode                   : 1
            VersionNameWithSuffix         : 1.0
            MainArtifact
                Name                          : MAIN
                CompileTaskName               : compileDebugSources
                AssembleTaskName              : assembleDebug
                IsTestArtifact                : false
                IdeSetupTaskNames             : generateDebugSources
                GeneratedSourceFolders        : <ROOT>/lib/build/generated/aidl_source_output_dir/debug/out [-]
                GeneratedSourceFolders        : <ROOT>/lib/build/generated/ap_generated_sources/debug/out [-]
                GeneratedSourceFolders        : <ROOT>/lib/build/generated/renderscript_source_output_dir/debug/out [-]
                GeneratedSourceFolders        : <ROOT>/lib/build/generated/source/buildConfig/debug [-]
                ClassesFolder                 : <ROOT>/lib/build/intermediates/compile_r_class_jar/debug/R.jar [-]
                ClassesFolder                 : <ROOT>/lib/build/intermediates/javac/debug/classes [-]
                ClassesFolder                 : <ROOT>/lib/build/tmp/kotlin-classes/debug [-]
                Dependencies
                    compileClasspath
                        androidLibrary                : androidx.appcompat:appcompat:1.0.2@aar
                            javaLibrary                   : androidx.annotation:annotation:1.0.0@jar
                            androidLibrary                : androidx.core:core:1.0.1@aar
                            javaLibrary                   : androidx.collection:collection:1.0.0@jar
                            androidLibrary                : androidx.cursoradapter:cursoradapter:1.0.0@aar
                            androidLibrary                : androidx.legacy:legacy-support-core-utils:1.0.0@aar
                            androidLibrary                : androidx.fragment:fragment:1.0.0@aar
                            androidLibrary                : androidx.vectordrawable:vectordrawable:1.0.1@aar
                            androidLibrary                : androidx.vectordrawable:vectordrawable-animated:1.0.0@aar
                        androidLibrary                : androidx.core:core:1.0.1@aar
                            javaLibrary                   : androidx.annotation:annotation:1.0.0@jar
                            javaLibrary                   : androidx.collection:collection:1.0.0@jar
                            androidLibrary                : androidx.lifecycle:lifecycle-runtime:2.0.0@aar
                            androidLibrary                : androidx.versionedparcelable:versionedparcelable:1.0.0@aar
                        androidLibrary                : androidx.lifecycle:lifecycle-runtime:2.0.0@aar
                            javaLibrary                   : androidx.lifecycle:lifecycle-common:2.0.0@jar
                            javaLibrary                   : androidx.arch.core:core-common:2.0.0@jar
                            javaLibrary                   : androidx.annotation:annotation:1.0.0@jar
                        androidLibrary                : androidx.versionedparcelable:versionedparcelable:1.0.0@aar
                            javaLibrary                   : androidx.annotation:annotation:1.0.0@jar
                            javaLibrary                   : androidx.collection:collection:1.0.0@jar
                        androidLibrary                : androidx.cursoradapter:cursoradapter:1.0.0@aar
                            javaLibrary                   : androidx.annotation:annotation:1.0.0@jar
                        androidLibrary                : androidx.legacy:legacy-support-core-utils:1.0.0@aar
                            javaLibrary                   : androidx.annotation:annotation:1.0.0@jar
                            androidLibrary                : androidx.core:core:1.0.1@aar
                            androidLibrary                : androidx.documentfile:documentfile:1.0.0@aar
                            androidLibrary                : androidx.loader:loader:1.0.0@aar
                            androidLibrary                : androidx.localbroadcastmanager:localbroadcastmanager:1.0.0@aar
                            androidLibrary                : androidx.print:print:1.0.0@aar
                        androidLibrary                : androidx.documentfile:documentfile:1.0.0@aar
                            javaLibrary                   : androidx.annotation:annotation:1.0.0@jar
                        androidLibrary                : androidx.loader:loader:1.0.0@aar
                            javaLibrary                   : androidx.annotation:annotation:1.0.0@jar
                            androidLibrary                : androidx.core:core:1.0.1@aar
                            androidLibrary                : androidx.lifecycle:lifecycle-livedata:2.0.0@aar
                            androidLibrary                : androidx.lifecycle:lifecycle-viewmodel:2.0.0@aar
                        androidLibrary                : androidx.lifecycle:lifecycle-livedata:2.0.0@aar
                            androidLibrary                : androidx.arch.core:core-runtime:2.0.0@aar
                            androidLibrary                : androidx.lifecycle:lifecycle-livedata-core:2.0.0@aar
                            javaLibrary                   : androidx.arch.core:core-common:2.0.0@jar
                        androidLibrary                : androidx.arch.core:core-runtime:2.0.0@aar
                            javaLibrary                   : androidx.annotation:annotation:1.0.0@jar
                            javaLibrary                   : androidx.arch.core:core-common:2.0.0@jar
                        androidLibrary                : androidx.lifecycle:lifecycle-livedata-core:2.0.0@aar
                            javaLibrary                   : androidx.lifecycle:lifecycle-common:2.0.0@jar
                            javaLibrary                   : androidx.arch.core:core-common:2.0.0@jar
                            androidLibrary                : androidx.arch.core:core-runtime:2.0.0@aar
                        androidLibrary                : androidx.lifecycle:lifecycle-viewmodel:2.0.0@aar
                            javaLibrary                   : androidx.annotation:annotation:1.0.0@jar
                        androidLibrary                : androidx.localbroadcastmanager:localbroadcastmanager:1.0.0@aar
                            javaLibrary                   : androidx.annotation:annotation:1.0.0@jar
                        androidLibrary                : androidx.print:print:1.0.0@aar
                            javaLibrary                   : androidx.annotation:annotation:1.0.0@jar
                        androidLibrary                : androidx.fragment:fragment:1.0.0@aar
                            androidLibrary                : androidx.core:core:1.0.1@aar
                            androidLibrary                : androidx.legacy:legacy-support-core-ui:1.0.0@aar
                            androidLibrary                : androidx.legacy:legacy-support-core-utils:1.0.0@aar
                            javaLibrary                   : androidx.annotation:annotation:1.0.0@jar
                            androidLibrary                : androidx.loader:loader:1.0.0@aar
                            androidLibrary                : androidx.lifecycle:lifecycle-viewmodel:2.0.0@aar
                        androidLibrary                : androidx.legacy:legacy-support-core-ui:1.0.0@aar
                            javaLibrary                   : androidx.annotation:annotation:1.0.0@jar
                            androidLibrary                : androidx.core:core:1.0.1@aar
                            androidLibrary                : androidx.legacy:legacy-support-core-utils:1.0.0@aar
                            androidLibrary                : androidx.customview:customview:1.0.0@aar
                            androidLibrary                : androidx.viewpager:viewpager:1.0.0@aar
                            androidLibrary                : androidx.coordinatorlayout:coordinatorlayout:1.0.0@aar
                            androidLibrary                : androidx.drawerlayout:drawerlayout:1.0.0@aar
                            androidLibrary                : androidx.slidingpanelayout:slidingpanelayout:1.0.0@aar
                            androidLibrary                : androidx.interpolator:interpolator:1.0.0@aar
                            androidLibrary                : androidx.swiperefreshlayout:swiperefreshlayout:1.0.0@aar
                            androidLibrary                : androidx.asynclayoutinflater:asynclayoutinflater:1.0.0@aar
                            androidLibrary                : androidx.cursoradapter:cursoradapter:1.0.0@aar
                        androidLibrary                : androidx.customview:customview:1.0.0@aar
                            javaLibrary                   : androidx.annotation:annotation:1.0.0@jar
                            androidLibrary                : androidx.core:core:1.0.1@aar
                        androidLibrary                : androidx.viewpager:viewpager:1.0.0@aar
                            javaLibrary                   : androidx.annotation:annotation:1.0.0@jar
                            androidLibrary                : androidx.core:core:1.0.1@aar
                            androidLibrary                : androidx.customview:customview:1.0.0@aar
                        androidLibrary                : androidx.coordinatorlayout:coordinatorlayout:1.0.0@aar
                            javaLibrary                   : androidx.annotation:annotation:1.0.0@jar
                            androidLibrary                : androidx.core:core:1.0.1@aar
                            androidLibrary                : androidx.customview:customview:1.0.0@aar
                        androidLibrary                : androidx.drawerlayout:drawerlayout:1.0.0@aar
                            javaLibrary                   : androidx.annotation:annotation:1.0.0@jar
                            androidLibrary                : androidx.core:core:1.0.1@aar
                            androidLibrary                : androidx.customview:customview:1.0.0@aar
                        androidLibrary                : androidx.slidingpanelayout:slidingpanelayout:1.0.0@aar
                            javaLibrary                   : androidx.annotation:annotation:1.0.0@jar
                            androidLibrary                : androidx.core:core:1.0.1@aar
                            androidLibrary                : androidx.customview:customview:1.0.0@aar
                        androidLibrary                : androidx.interpolator:interpolator:1.0.0@aar
                            javaLibrary                   : androidx.annotation:annotation:1.0.0@jar
                        androidLibrary                : androidx.swiperefreshlayout:swiperefreshlayout:1.0.0@aar
                            javaLibrary                   : androidx.annotation:annotation:1.0.0@jar
                            androidLibrary                : androidx.core:core:1.0.1@aar
                            androidLibrary                : androidx.interpolator:interpolator:1.0.0@aar
                        androidLibrary                : androidx.asynclayoutinflater:asynclayoutinflater:1.0.0@aar
                            javaLibrary                   : androidx.annotation:annotation:1.0.0@jar
                            androidLibrary                : androidx.core:core:1.0.1@aar
                        androidLibrary                : androidx.vectordrawable:vectordrawable:1.0.1@aar
                            javaLibrary                   : androidx.annotation:annotation:1.0.0@jar
                            androidLibrary                : androidx.core:core:1.0.1@aar
                        androidLibrary                : androidx.vectordrawable:vectordrawable-animated:1.0.0@aar
                            androidLibrary                : androidx.vectordrawable:vectordrawable:1.0.1@aar
                            androidLibrary                : androidx.legacy:legacy-support-core-ui:1.0.0@aar
                        javaLibrary                   : org.jetbrains.kotlin:kotlin-stdlib:<KOTLIN_VERSION>@jar
                            javaLibrary                   : org.jetbrains:annotations:13.0@jar
                        javaLibrary                   : org.jetbrains:annotations:13.0@jar
                        javaLibrary                   : org.jetbrains.kotlin:kotlin-android-extensions-runtime:<KOTLIN_VERSION>@jar
                            javaLibrary                   : org.jetbrains.kotlin:kotlin-stdlib:<KOTLIN_VERSION>@jar
                        javaLibrary                   : androidx.annotation:annotation:1.0.0@jar
                        javaLibrary                   : androidx.collection:collection:1.0.0@jar
                            javaLibrary                   : androidx.annotation:annotation:1.0.0@jar
                        javaLibrary                   : androidx.lifecycle:lifecycle-common:2.0.0@jar
                            javaLibrary                   : androidx.annotation:annotation:1.0.0@jar
                        javaLibrary                   : androidx.arch.core:core-common:2.0.0@jar
                            javaLibrary                   : androidx.annotation:annotation:1.0.0@jar
                    runtimeClasspath
                        androidLibrary                : androidx.appcompat:appcompat:1.0.2@aar
                            javaLibrary                   : androidx.annotation:annotation:1.0.0@jar
                            androidLibrary                : androidx.core:core:1.0.1@aar
                            javaLibrary                   : androidx.collection:collection:1.0.0@jar
                            androidLibrary                : androidx.cursoradapter:cursoradapter:1.0.0@aar
                            androidLibrary                : androidx.legacy:legacy-support-core-utils:1.0.0@aar
                            androidLibrary                : androidx.fragment:fragment:1.0.0@aar
                            androidLibrary                : androidx.vectordrawable:vectordrawable:1.0.1@aar
                            androidLibrary                : androidx.vectordrawable:vectordrawable-animated:1.0.0@aar
                        androidLibrary                : androidx.core:core:1.0.1@aar
                            javaLibrary                   : androidx.annotation:annotation:1.0.0@jar
                            javaLibrary                   : androidx.collection:collection:1.0.0@jar
                            androidLibrary                : androidx.lifecycle:lifecycle-runtime:2.0.0@aar
                            androidLibrary                : androidx.versionedparcelable:versionedparcelable:1.0.0@aar
                        androidLibrary                : androidx.lifecycle:lifecycle-runtime:2.0.0@aar
                            javaLibrary                   : androidx.lifecycle:lifecycle-common:2.0.0@jar
                            javaLibrary                   : androidx.arch.core:core-common:2.0.0@jar
                            javaLibrary                   : androidx.annotation:annotation:1.0.0@jar
                        androidLibrary                : androidx.versionedparcelable:versionedparcelable:1.0.0@aar
                            javaLibrary                   : androidx.annotation:annotation:1.0.0@jar
                            javaLibrary                   : androidx.collection:collection:1.0.0@jar
                        androidLibrary                : androidx.cursoradapter:cursoradapter:1.0.0@aar
                            javaLibrary                   : androidx.annotation:annotation:1.0.0@jar
                        androidLibrary                : androidx.legacy:legacy-support-core-utils:1.0.0@aar
                            javaLibrary                   : androidx.annotation:annotation:1.0.0@jar
                            androidLibrary                : androidx.core:core:1.0.1@aar
                            androidLibrary                : androidx.documentfile:documentfile:1.0.0@aar
                            androidLibrary                : androidx.loader:loader:1.0.0@aar
                            androidLibrary                : androidx.localbroadcastmanager:localbroadcastmanager:1.0.0@aar
                            androidLibrary                : androidx.print:print:1.0.0@aar
                        androidLibrary                : androidx.documentfile:documentfile:1.0.0@aar
                            javaLibrary                   : androidx.annotation:annotation:1.0.0@jar
                        androidLibrary                : androidx.loader:loader:1.0.0@aar
                            javaLibrary                   : androidx.annotation:annotation:1.0.0@jar
                            androidLibrary                : androidx.core:core:1.0.1@aar
                            androidLibrary                : androidx.lifecycle:lifecycle-livedata:2.0.0@aar
                            androidLibrary                : androidx.lifecycle:lifecycle-viewmodel:2.0.0@aar
                        androidLibrary                : androidx.lifecycle:lifecycle-livedata:2.0.0@aar
                            androidLibrary                : androidx.arch.core:core-runtime:2.0.0@aar
                            androidLibrary                : androidx.lifecycle:lifecycle-livedata-core:2.0.0@aar
                            javaLibrary                   : androidx.arch.core:core-common:2.0.0@jar
                        androidLibrary                : androidx.arch.core:core-runtime:2.0.0@aar
                            javaLibrary                   : androidx.annotation:annotation:1.0.0@jar
                            javaLibrary                   : androidx.arch.core:core-common:2.0.0@jar
                        androidLibrary                : androidx.lifecycle:lifecycle-livedata-core:2.0.0@aar
                            javaLibrary                   : androidx.lifecycle:lifecycle-common:2.0.0@jar
                            javaLibrary                   : androidx.arch.core:core-common:2.0.0@jar
                            androidLibrary                : androidx.arch.core:core-runtime:2.0.0@aar
                        androidLibrary                : androidx.lifecycle:lifecycle-viewmodel:2.0.0@aar
                            javaLibrary                   : androidx.annotation:annotation:1.0.0@jar
                        androidLibrary                : androidx.localbroadcastmanager:localbroadcastmanager:1.0.0@aar
                            javaLibrary                   : androidx.annotation:annotation:1.0.0@jar
                        androidLibrary                : androidx.print:print:1.0.0@aar
                            javaLibrary                   : androidx.annotation:annotation:1.0.0@jar
                        androidLibrary                : androidx.fragment:fragment:1.0.0@aar
                            androidLibrary                : androidx.core:core:1.0.1@aar
                            androidLibrary                : androidx.legacy:legacy-support-core-ui:1.0.0@aar
                            androidLibrary                : androidx.legacy:legacy-support-core-utils:1.0.0@aar
                            javaLibrary                   : androidx.annotation:annotation:1.0.0@jar
                            androidLibrary                : androidx.loader:loader:1.0.0@aar
                            androidLibrary                : androidx.lifecycle:lifecycle-viewmodel:2.0.0@aar
                        androidLibrary                : androidx.legacy:legacy-support-core-ui:1.0.0@aar
                            javaLibrary                   : androidx.annotation:annotation:1.0.0@jar
                            androidLibrary                : androidx.core:core:1.0.1@aar
                            androidLibrary                : androidx.legacy:legacy-support-core-utils:1.0.0@aar
                            androidLibrary                : androidx.customview:customview:1.0.0@aar
                            androidLibrary                : androidx.viewpager:viewpager:1.0.0@aar
                            androidLibrary                : androidx.coordinatorlayout:coordinatorlayout:1.0.0@aar
                            androidLibrary                : androidx.drawerlayout:drawerlayout:1.0.0@aar
                            androidLibrary                : androidx.slidingpanelayout:slidingpanelayout:1.0.0@aar
                            androidLibrary                : androidx.interpolator:interpolator:1.0.0@aar
                            androidLibrary                : androidx.swiperefreshlayout:swiperefreshlayout:1.0.0@aar
                            androidLibrary                : androidx.asynclayoutinflater:asynclayoutinflater:1.0.0@aar
                            androidLibrary                : androidx.cursoradapter:cursoradapter:1.0.0@aar
                        androidLibrary                : androidx.customview:customview:1.0.0@aar
                            javaLibrary                   : androidx.annotation:annotation:1.0.0@jar
                            androidLibrary                : androidx.core:core:1.0.1@aar
                        androidLibrary                : androidx.viewpager:viewpager:1.0.0@aar
                            javaLibrary                   : androidx.annotation:annotation:1.0.0@jar
                            androidLibrary                : androidx.core:core:1.0.1@aar
                            androidLibrary                : androidx.customview:customview:1.0.0@aar
                        androidLibrary                : androidx.coordinatorlayout:coordinatorlayout:1.0.0@aar
                            javaLibrary                   : androidx.annotation:annotation:1.0.0@jar
                            androidLibrary                : androidx.core:core:1.0.1@aar
                            androidLibrary                : androidx.customview:customview:1.0.0@aar
                        androidLibrary                : androidx.drawerlayout:drawerlayout:1.0.0@aar
                            javaLibrary                   : androidx.annotation:annotation:1.0.0@jar
                            androidLibrary                : androidx.core:core:1.0.1@aar
                            androidLibrary                : androidx.customview:customview:1.0.0@aar
                        androidLibrary                : androidx.slidingpanelayout:slidingpanelayout:1.0.0@aar
                            javaLibrary                   : androidx.annotation:annotation:1.0.0@jar
                            androidLibrary                : androidx.core:core:1.0.1@aar
                            androidLibrary                : androidx.customview:customview:1.0.0@aar
                        androidLibrary                : androidx.interpolator:interpolator:1.0.0@aar
                            javaLibrary                   : androidx.annotation:annotation:1.0.0@jar
                        androidLibrary                : androidx.swiperefreshlayout:swiperefreshlayout:1.0.0@aar
                            javaLibrary                   : androidx.annotation:annotation:1.0.0@jar
                            androidLibrary                : androidx.core:core:1.0.1@aar
                            androidLibrary                : androidx.interpolator:interpolator:1.0.0@aar
                        androidLibrary                : androidx.asynclayoutinflater:asynclayoutinflater:1.0.0@aar
                            javaLibrary                   : androidx.annotation:annotation:1.0.0@jar
                            androidLibrary                : androidx.core:core:1.0.1@aar
                        androidLibrary                : androidx.vectordrawable:vectordrawable:1.0.1@aar
                            javaLibrary                   : androidx.annotation:annotation:1.0.0@jar
                            androidLibrary                : androidx.core:core:1.0.1@aar
                        androidLibrary                : androidx.vectordrawable:vectordrawable-animated:1.0.0@aar
                            androidLibrary                : androidx.vectordrawable:vectordrawable:1.0.1@aar
                            androidLibrary                : androidx.legacy:legacy-support-core-ui:1.0.0@aar
                        javaLibrary                   : org.jetbrains.kotlin:kotlin-stdlib:<KOTLIN_VERSION>@jar
                            javaLibrary                   : org.jetbrains:annotations:13.0@jar
                        javaLibrary                   : org.jetbrains:annotations:13.0@jar
                        javaLibrary                   : org.jetbrains.kotlin:kotlin-android-extensions-runtime:<KOTLIN_VERSION>@jar
                            javaLibrary                   : org.jetbrains.kotlin:kotlin-stdlib:<KOTLIN_VERSION>@jar
                        javaLibrary                   : androidx.annotation:annotation:1.0.0@jar
                        javaLibrary                   : androidx.collection:collection:1.0.0@jar
                            javaLibrary                   : androidx.annotation:annotation:1.0.0@jar
                        javaLibrary                   : androidx.lifecycle:lifecycle-common:2.0.0@jar
                            javaLibrary                   : androidx.annotation:annotation:1.0.0@jar
                        javaLibrary                   : androidx.arch.core:core-common:2.0.0@jar
                            javaLibrary                   : androidx.annotation:annotation:1.0.0@jar
                IsSigned                      : false
                CodeShrinker                  : null
                BuildTasksAndOutputInformation
                    AssembleTaskName              : assembleDebug
                GeneratedResourceFolders      : <ROOT>/lib/build/generated/res/rs/debug [-]
                GeneratedResourceFolders      : <ROOT>/lib/build/generated/res/resValues/debug [-]
            AndroidTestArtifact
                Name                          : ANDROID_TEST
                CompileTaskName               : compileDebugAndroidTestSources
                AssembleTaskName              : assembleDebugAndroidTest
                IsTestArtifact                : true
                IdeSetupTaskNames             : generateDebugAndroidTestSources
                GeneratedSourceFolders        : <ROOT>/lib/build/generated/aidl_source_output_dir/debugAndroidTest/out [-]
                GeneratedSourceFolders        : <ROOT>/lib/build/generated/ap_generated_sources/debugAndroidTest/out [-]
                GeneratedSourceFolders        : <ROOT>/lib/build/generated/renderscript_source_output_dir/debugAndroidTest/out [-]
                GeneratedSourceFolders        : <ROOT>/lib/build/generated/source/buildConfig/androidTest/debug [-]
                ClassesFolder                 : <ROOT>/lib/build/intermediates/compile_and_runtime_not_namespaced_r_class_jar/debugAndroidTest/R.jar [-]
                ClassesFolder                 : <ROOT>/lib/build/intermediates/javac/debugAndroidTest/classes [-]
                ClassesFolder                 : <ROOT>/lib/build/tmp/kotlin-classes/debugAndroidTest [-]
                Dependencies
                    compileClasspath
                        androidLibrary                : androidx.appcompat:appcompat:1.0.2@aar
                            javaLibrary                   : androidx.annotation:annotation:1.0.0@jar
                            androidLibrary                : androidx.core:core:1.0.1@aar
                            javaLibrary                   : androidx.collection:collection:1.0.0@jar
                            androidLibrary                : androidx.cursoradapter:cursoradapter:1.0.0@aar
                            androidLibrary                : androidx.legacy:legacy-support-core-utils:1.0.0@aar
                            androidLibrary                : androidx.fragment:fragment:1.0.0@aar
                            androidLibrary                : androidx.vectordrawable:vectordrawable:1.0.1@aar
                            androidLibrary                : androidx.vectordrawable:vectordrawable-animated:1.0.0@aar
                        androidLibrary                : androidx.core:core:1.0.1@aar
                            javaLibrary                   : androidx.annotation:annotation:1.0.0@jar
                            javaLibrary                   : androidx.collection:collection:1.0.0@jar
                            androidLibrary                : androidx.lifecycle:lifecycle-runtime:2.0.0@aar
                            androidLibrary                : androidx.versionedparcelable:versionedparcelable:1.0.0@aar
                        androidLibrary                : androidx.lifecycle:lifecycle-runtime:2.0.0@aar
                            javaLibrary                   : androidx.lifecycle:lifecycle-common:2.0.0@jar
                            javaLibrary                   : androidx.arch.core:core-common:2.0.0@jar
                            javaLibrary                   : androidx.annotation:annotation:1.0.0@jar
                        androidLibrary                : androidx.versionedparcelable:versionedparcelable:1.0.0@aar
                            javaLibrary                   : androidx.annotation:annotation:1.0.0@jar
                            javaLibrary                   : androidx.collection:collection:1.0.0@jar
                        androidLibrary                : androidx.cursoradapter:cursoradapter:1.0.0@aar
                            javaLibrary                   : androidx.annotation:annotation:1.0.0@jar
                        androidLibrary                : androidx.legacy:legacy-support-core-utils:1.0.0@aar
                            javaLibrary                   : androidx.annotation:annotation:1.0.0@jar
                            androidLibrary                : androidx.core:core:1.0.1@aar
                            androidLibrary                : androidx.documentfile:documentfile:1.0.0@aar
                            androidLibrary                : androidx.loader:loader:1.0.0@aar
                            androidLibrary                : androidx.localbroadcastmanager:localbroadcastmanager:1.0.0@aar
                            androidLibrary                : androidx.print:print:1.0.0@aar
                        androidLibrary                : androidx.documentfile:documentfile:1.0.0@aar
                            javaLibrary                   : androidx.annotation:annotation:1.0.0@jar
                        androidLibrary                : androidx.loader:loader:1.0.0@aar
                            javaLibrary                   : androidx.annotation:annotation:1.0.0@jar
                            androidLibrary                : androidx.core:core:1.0.1@aar
                            androidLibrary                : androidx.lifecycle:lifecycle-livedata:2.0.0@aar
                            androidLibrary                : androidx.lifecycle:lifecycle-viewmodel:2.0.0@aar
                        androidLibrary                : androidx.lifecycle:lifecycle-livedata:2.0.0@aar
                            androidLibrary                : androidx.arch.core:core-runtime:2.0.0@aar
                            androidLibrary                : androidx.lifecycle:lifecycle-livedata-core:2.0.0@aar
                            javaLibrary                   : androidx.arch.core:core-common:2.0.0@jar
                        androidLibrary                : androidx.arch.core:core-runtime:2.0.0@aar
                            javaLibrary                   : androidx.annotation:annotation:1.0.0@jar
                            javaLibrary                   : androidx.arch.core:core-common:2.0.0@jar
                        androidLibrary                : androidx.lifecycle:lifecycle-livedata-core:2.0.0@aar
                            javaLibrary                   : androidx.lifecycle:lifecycle-common:2.0.0@jar
                            javaLibrary                   : androidx.arch.core:core-common:2.0.0@jar
                            androidLibrary                : androidx.arch.core:core-runtime:2.0.0@aar
                        androidLibrary                : androidx.lifecycle:lifecycle-viewmodel:2.0.0@aar
                            javaLibrary                   : androidx.annotation:annotation:1.0.0@jar
                        androidLibrary                : androidx.localbroadcastmanager:localbroadcastmanager:1.0.0@aar
                            javaLibrary                   : androidx.annotation:annotation:1.0.0@jar
                        androidLibrary                : androidx.print:print:1.0.0@aar
                            javaLibrary                   : androidx.annotation:annotation:1.0.0@jar
                        androidLibrary                : androidx.fragment:fragment:1.0.0@aar
                            androidLibrary                : androidx.core:core:1.0.1@aar
                            androidLibrary                : androidx.legacy:legacy-support-core-ui:1.0.0@aar
                            androidLibrary                : androidx.legacy:legacy-support-core-utils:1.0.0@aar
                            javaLibrary                   : androidx.annotation:annotation:1.0.0@jar
                            androidLibrary                : androidx.loader:loader:1.0.0@aar
                            androidLibrary                : androidx.lifecycle:lifecycle-viewmodel:2.0.0@aar
                        androidLibrary                : androidx.legacy:legacy-support-core-ui:1.0.0@aar
                            javaLibrary                   : androidx.annotation:annotation:1.0.0@jar
                            androidLibrary                : androidx.core:core:1.0.1@aar
                            androidLibrary                : androidx.legacy:legacy-support-core-utils:1.0.0@aar
                            androidLibrary                : androidx.customview:customview:1.0.0@aar
                            androidLibrary                : androidx.viewpager:viewpager:1.0.0@aar
                            androidLibrary                : androidx.coordinatorlayout:coordinatorlayout:1.0.0@aar
                            androidLibrary                : androidx.drawerlayout:drawerlayout:1.0.0@aar
                            androidLibrary                : androidx.slidingpanelayout:slidingpanelayout:1.0.0@aar
                            androidLibrary                : androidx.interpolator:interpolator:1.0.0@aar
                            androidLibrary                : androidx.swiperefreshlayout:swiperefreshlayout:1.0.0@aar
                            androidLibrary                : androidx.asynclayoutinflater:asynclayoutinflater:1.0.0@aar
                            androidLibrary                : androidx.cursoradapter:cursoradapter:1.0.0@aar
                        androidLibrary                : androidx.customview:customview:1.0.0@aar
                            javaLibrary                   : androidx.annotation:annotation:1.0.0@jar
                            androidLibrary                : androidx.core:core:1.0.1@aar
                        androidLibrary                : androidx.viewpager:viewpager:1.0.0@aar
                            javaLibrary                   : androidx.annotation:annotation:1.0.0@jar
                            androidLibrary                : androidx.core:core:1.0.1@aar
                            androidLibrary                : androidx.customview:customview:1.0.0@aar
                        androidLibrary                : androidx.coordinatorlayout:coordinatorlayout:1.0.0@aar
                            javaLibrary                   : androidx.annotation:annotation:1.0.0@jar
                            androidLibrary                : androidx.core:core:1.0.1@aar
                            androidLibrary                : androidx.customview:customview:1.0.0@aar
                        androidLibrary                : androidx.drawerlayout:drawerlayout:1.0.0@aar
                            javaLibrary                   : androidx.annotation:annotation:1.0.0@jar
                            androidLibrary                : androidx.core:core:1.0.1@aar
                            androidLibrary                : androidx.customview:customview:1.0.0@aar
                        androidLibrary                : androidx.slidingpanelayout:slidingpanelayout:1.0.0@aar
                            javaLibrary                   : androidx.annotation:annotation:1.0.0@jar
                            androidLibrary                : androidx.core:core:1.0.1@aar
                            androidLibrary                : androidx.customview:customview:1.0.0@aar
                        androidLibrary                : androidx.interpolator:interpolator:1.0.0@aar
                            javaLibrary                   : androidx.annotation:annotation:1.0.0@jar
                        androidLibrary                : androidx.swiperefreshlayout:swiperefreshlayout:1.0.0@aar
                            javaLibrary                   : androidx.annotation:annotation:1.0.0@jar
                            androidLibrary                : androidx.core:core:1.0.1@aar
                            androidLibrary                : androidx.interpolator:interpolator:1.0.0@aar
                        androidLibrary                : androidx.asynclayoutinflater:asynclayoutinflater:1.0.0@aar
                            javaLibrary                   : androidx.annotation:annotation:1.0.0@jar
                            androidLibrary                : androidx.core:core:1.0.1@aar
                        androidLibrary                : androidx.vectordrawable:vectordrawable:1.0.1@aar
                            javaLibrary                   : androidx.annotation:annotation:1.0.0@jar
                            androidLibrary                : androidx.core:core:1.0.1@aar
                        androidLibrary                : androidx.vectordrawable:vectordrawable-animated:1.0.0@aar
                            androidLibrary                : androidx.vectordrawable:vectordrawable:1.0.1@aar
                            androidLibrary                : androidx.legacy:legacy-support-core-ui:1.0.0@aar
                        javaLibrary                   : org.jetbrains.kotlin:kotlin-stdlib:<KOTLIN_VERSION>@jar
                            javaLibrary                   : org.jetbrains:annotations:13.0@jar
                        javaLibrary                   : org.jetbrains:annotations:13.0@jar
                        javaLibrary                   : org.jetbrains.kotlin:kotlin-android-extensions-runtime:<KOTLIN_VERSION>@jar
                            javaLibrary                   : org.jetbrains.kotlin:kotlin-stdlib:<KOTLIN_VERSION>@jar
                        javaLibrary                   : androidx.annotation:annotation:1.0.0@jar
                        javaLibrary                   : androidx.collection:collection:1.0.0@jar
                            javaLibrary                   : androidx.annotation:annotation:1.0.0@jar
                        javaLibrary                   : androidx.lifecycle:lifecycle-common:2.0.0@jar
                            javaLibrary                   : androidx.annotation:annotation:1.0.0@jar
                        javaLibrary                   : androidx.arch.core:core-common:2.0.0@jar
                            javaLibrary                   : androidx.annotation:annotation:1.0.0@jar
                        module                        : <ROOT>-:lib-MAIN
                            javaLibrary                   : org.jetbrains.kotlin:kotlin-stdlib:<KOTLIN_VERSION>@jar
                    runtimeClasspath
                        androidLibrary                : androidx.appcompat:appcompat:1.0.2@aar
                            javaLibrary                   : androidx.annotation:annotation:1.0.0@jar
                            androidLibrary                : androidx.core:core:1.0.1@aar
                            javaLibrary                   : androidx.collection:collection:1.0.0@jar
                            androidLibrary                : androidx.cursoradapter:cursoradapter:1.0.0@aar
                            androidLibrary                : androidx.legacy:legacy-support-core-utils:1.0.0@aar
                            androidLibrary                : androidx.fragment:fragment:1.0.0@aar
                            androidLibrary                : androidx.vectordrawable:vectordrawable:1.0.1@aar
                            androidLibrary                : androidx.vectordrawable:vectordrawable-animated:1.0.0@aar
                        androidLibrary                : androidx.core:core:1.0.1@aar
                            javaLibrary                   : androidx.annotation:annotation:1.0.0@jar
                            javaLibrary                   : androidx.collection:collection:1.0.0@jar
                            androidLibrary                : androidx.lifecycle:lifecycle-runtime:2.0.0@aar
                            androidLibrary                : androidx.versionedparcelable:versionedparcelable:1.0.0@aar
                        androidLibrary                : androidx.lifecycle:lifecycle-runtime:2.0.0@aar
                            javaLibrary                   : androidx.lifecycle:lifecycle-common:2.0.0@jar
                            javaLibrary                   : androidx.arch.core:core-common:2.0.0@jar
                            javaLibrary                   : androidx.annotation:annotation:1.0.0@jar
                        androidLibrary                : androidx.versionedparcelable:versionedparcelable:1.0.0@aar
                            javaLibrary                   : androidx.annotation:annotation:1.0.0@jar
                            javaLibrary                   : androidx.collection:collection:1.0.0@jar
                        androidLibrary                : androidx.cursoradapter:cursoradapter:1.0.0@aar
                            javaLibrary                   : androidx.annotation:annotation:1.0.0@jar
                        androidLibrary                : androidx.legacy:legacy-support-core-utils:1.0.0@aar
                            javaLibrary                   : androidx.annotation:annotation:1.0.0@jar
                            androidLibrary                : androidx.core:core:1.0.1@aar
                            androidLibrary                : androidx.documentfile:documentfile:1.0.0@aar
                            androidLibrary                : androidx.loader:loader:1.0.0@aar
                            androidLibrary                : androidx.localbroadcastmanager:localbroadcastmanager:1.0.0@aar
                            androidLibrary                : androidx.print:print:1.0.0@aar
                        androidLibrary                : androidx.documentfile:documentfile:1.0.0@aar
                            javaLibrary                   : androidx.annotation:annotation:1.0.0@jar
                        androidLibrary                : androidx.loader:loader:1.0.0@aar
                            javaLibrary                   : androidx.annotation:annotation:1.0.0@jar
                            androidLibrary                : androidx.core:core:1.0.1@aar
                            androidLibrary                : androidx.lifecycle:lifecycle-livedata:2.0.0@aar
                            androidLibrary                : androidx.lifecycle:lifecycle-viewmodel:2.0.0@aar
                        androidLibrary                : androidx.lifecycle:lifecycle-livedata:2.0.0@aar
                            androidLibrary                : androidx.arch.core:core-runtime:2.0.0@aar
                            androidLibrary                : androidx.lifecycle:lifecycle-livedata-core:2.0.0@aar
                            javaLibrary                   : androidx.arch.core:core-common:2.0.0@jar
                        androidLibrary                : androidx.arch.core:core-runtime:2.0.0@aar
                            javaLibrary                   : androidx.annotation:annotation:1.0.0@jar
                            javaLibrary                   : androidx.arch.core:core-common:2.0.0@jar
                        androidLibrary                : androidx.lifecycle:lifecycle-livedata-core:2.0.0@aar
                            javaLibrary                   : androidx.lifecycle:lifecycle-common:2.0.0@jar
                            javaLibrary                   : androidx.arch.core:core-common:2.0.0@jar
                            androidLibrary                : androidx.arch.core:core-runtime:2.0.0@aar
                        androidLibrary                : androidx.lifecycle:lifecycle-viewmodel:2.0.0@aar
                            javaLibrary                   : androidx.annotation:annotation:1.0.0@jar
                        androidLibrary                : androidx.localbroadcastmanager:localbroadcastmanager:1.0.0@aar
                            javaLibrary                   : androidx.annotation:annotation:1.0.0@jar
                        androidLibrary                : androidx.print:print:1.0.0@aar
                            javaLibrary                   : androidx.annotation:annotation:1.0.0@jar
                        androidLibrary                : androidx.fragment:fragment:1.0.0@aar
                            androidLibrary                : androidx.core:core:1.0.1@aar
                            androidLibrary                : androidx.legacy:legacy-support-core-ui:1.0.0@aar
                            androidLibrary                : androidx.legacy:legacy-support-core-utils:1.0.0@aar
                            javaLibrary                   : androidx.annotation:annotation:1.0.0@jar
                            androidLibrary                : androidx.loader:loader:1.0.0@aar
                            androidLibrary                : androidx.lifecycle:lifecycle-viewmodel:2.0.0@aar
                        androidLibrary                : androidx.legacy:legacy-support-core-ui:1.0.0@aar
                            javaLibrary                   : androidx.annotation:annotation:1.0.0@jar
                            androidLibrary                : androidx.core:core:1.0.1@aar
                            androidLibrary                : androidx.legacy:legacy-support-core-utils:1.0.0@aar
                            androidLibrary                : androidx.customview:customview:1.0.0@aar
                            androidLibrary                : androidx.viewpager:viewpager:1.0.0@aar
                            androidLibrary                : androidx.coordinatorlayout:coordinatorlayout:1.0.0@aar
                            androidLibrary                : androidx.drawerlayout:drawerlayout:1.0.0@aar
                            androidLibrary                : androidx.slidingpanelayout:slidingpanelayout:1.0.0@aar
                            androidLibrary                : androidx.interpolator:interpolator:1.0.0@aar
                            androidLibrary                : androidx.swiperefreshlayout:swiperefreshlayout:1.0.0@aar
                            androidLibrary                : androidx.asynclayoutinflater:asynclayoutinflater:1.0.0@aar
                            androidLibrary                : androidx.cursoradapter:cursoradapter:1.0.0@aar
                        androidLibrary                : androidx.customview:customview:1.0.0@aar
                            javaLibrary                   : androidx.annotation:annotation:1.0.0@jar
                            androidLibrary                : androidx.core:core:1.0.1@aar
                        androidLibrary                : androidx.viewpager:viewpager:1.0.0@aar
                            javaLibrary                   : androidx.annotation:annotation:1.0.0@jar
                            androidLibrary                : androidx.core:core:1.0.1@aar
                            androidLibrary                : androidx.customview:customview:1.0.0@aar
                        androidLibrary                : androidx.coordinatorlayout:coordinatorlayout:1.0.0@aar
                            javaLibrary                   : androidx.annotation:annotation:1.0.0@jar
                            androidLibrary                : androidx.core:core:1.0.1@aar
                            androidLibrary                : androidx.customview:customview:1.0.0@aar
                        androidLibrary                : androidx.drawerlayout:drawerlayout:1.0.0@aar
                            javaLibrary                   : androidx.annotation:annotation:1.0.0@jar
                            androidLibrary                : androidx.core:core:1.0.1@aar
                            androidLibrary                : androidx.customview:customview:1.0.0@aar
                        androidLibrary                : androidx.slidingpanelayout:slidingpanelayout:1.0.0@aar
                            javaLibrary                   : androidx.annotation:annotation:1.0.0@jar
                            androidLibrary                : androidx.core:core:1.0.1@aar
                            androidLibrary                : androidx.customview:customview:1.0.0@aar
                        androidLibrary                : androidx.interpolator:interpolator:1.0.0@aar
                            javaLibrary                   : androidx.annotation:annotation:1.0.0@jar
                        androidLibrary                : androidx.swiperefreshlayout:swiperefreshlayout:1.0.0@aar
                            javaLibrary                   : androidx.annotation:annotation:1.0.0@jar
                            androidLibrary                : androidx.core:core:1.0.1@aar
                            androidLibrary                : androidx.interpolator:interpolator:1.0.0@aar
                        androidLibrary                : androidx.asynclayoutinflater:asynclayoutinflater:1.0.0@aar
                            javaLibrary                   : androidx.annotation:annotation:1.0.0@jar
                            androidLibrary                : androidx.core:core:1.0.1@aar
                        androidLibrary                : androidx.vectordrawable:vectordrawable:1.0.1@aar
                            javaLibrary                   : androidx.annotation:annotation:1.0.0@jar
                            androidLibrary                : androidx.core:core:1.0.1@aar
                        androidLibrary                : androidx.vectordrawable:vectordrawable-animated:1.0.0@aar
                            androidLibrary                : androidx.vectordrawable:vectordrawable:1.0.1@aar
                            androidLibrary                : androidx.legacy:legacy-support-core-ui:1.0.0@aar
                        javaLibrary                   : org.jetbrains.kotlin:kotlin-stdlib:<KOTLIN_VERSION>@jar
                            javaLibrary                   : org.jetbrains:annotations:13.0@jar
                        javaLibrary                   : org.jetbrains:annotations:13.0@jar
                        javaLibrary                   : org.jetbrains.kotlin:kotlin-android-extensions-runtime:<KOTLIN_VERSION>@jar
                            javaLibrary                   : org.jetbrains.kotlin:kotlin-stdlib:<KOTLIN_VERSION>@jar
                        javaLibrary                   : androidx.annotation:annotation:1.0.0@jar
                        javaLibrary                   : androidx.collection:collection:1.0.0@jar
                            javaLibrary                   : androidx.annotation:annotation:1.0.0@jar
                        javaLibrary                   : androidx.lifecycle:lifecycle-common:2.0.0@jar
                            javaLibrary                   : androidx.annotation:annotation:1.0.0@jar
                        javaLibrary                   : androidx.arch.core:core-common:2.0.0@jar
                            javaLibrary                   : androidx.annotation:annotation:1.0.0@jar
                        module                        : <ROOT>-:lib-MAIN
                            javaLibrary                   : org.jetbrains.kotlin:kotlin-stdlib:<KOTLIN_VERSION>@jar
                            javaLibrary                   : org.jetbrains.kotlin:kotlin-android-extensions-runtime:<KOTLIN_VERSION>@jar
                            androidLibrary                : androidx.appcompat:appcompat:1.0.2@aar
                ApplicationId                 : com.example.lib.test
                SigningConfigName             : debug
                IsSigned                      : true
                CodeShrinker                  : null
                BuildTasksAndOutputInformation
                    AssembleTaskName              : assembleDebugAndroidTest
                    AssembleTaskOutputListingFile : <ROOT>/lib/build/intermediates/apk_ide_redirect_file/debugAndroidTest/redirect.txt [-]
                GeneratedResourceFolders      : <ROOT>/lib/build/generated/res/rs/androidTest/debug [-]
                GeneratedResourceFolders      : <ROOT>/lib/build/generated/res/resValues/androidTest/debug [-]
                TestOptions
                    AnimationsDisabled            : false
                    Execution                     : HOST
                    InstrumentedTestTaskName      : connectedDebugAndroidTest
            UnitTestArtifact
                Name                          : UNIT_TEST
                CompileTaskName               : compileDebugUnitTestSources
                AssembleTaskName              : assembleDebugUnitTest
                IsTestArtifact                : true
                IdeSetupTaskNames             : createMockableJar
                GeneratedSourceFolders        : <ROOT>/lib/build/generated/ap_generated_sources/debugUnitTest/out [-]
                ClassesFolder                 : <ROOT>/lib/build/intermediates/compile_and_runtime_not_namespaced_r_class_jar/debugUnitTest/R.jar [-]
                ClassesFolder                 : <ROOT>/lib/build/intermediates/javac/debugUnitTest/classes [-]
                ClassesFolder                 : <ROOT>/lib/build/tmp/kotlin-classes/debugUnitTest [-]
                Dependencies
                    compileClasspath
                        androidLibrary                : androidx.appcompat:appcompat:1.0.2@aar
                            javaLibrary                   : androidx.annotation:annotation:1.0.0@jar
                            androidLibrary                : androidx.core:core:1.0.1@aar
                            javaLibrary                   : androidx.collection:collection:1.0.0@jar
                            androidLibrary                : androidx.cursoradapter:cursoradapter:1.0.0@aar
                            androidLibrary                : androidx.legacy:legacy-support-core-utils:1.0.0@aar
                            androidLibrary                : androidx.fragment:fragment:1.0.0@aar
                            androidLibrary                : androidx.vectordrawable:vectordrawable:1.0.1@aar
                            androidLibrary                : androidx.vectordrawable:vectordrawable-animated:1.0.0@aar
                        androidLibrary                : androidx.core:core:1.0.1@aar
                            javaLibrary                   : androidx.annotation:annotation:1.0.0@jar
                            javaLibrary                   : androidx.collection:collection:1.0.0@jar
                            androidLibrary                : androidx.lifecycle:lifecycle-runtime:2.0.0@aar
                            androidLibrary                : androidx.versionedparcelable:versionedparcelable:1.0.0@aar
                        androidLibrary                : androidx.lifecycle:lifecycle-runtime:2.0.0@aar
                            javaLibrary                   : androidx.lifecycle:lifecycle-common:2.0.0@jar
                            javaLibrary                   : androidx.arch.core:core-common:2.0.0@jar
                            javaLibrary                   : androidx.annotation:annotation:1.0.0@jar
                        androidLibrary                : androidx.versionedparcelable:versionedparcelable:1.0.0@aar
                            javaLibrary                   : androidx.annotation:annotation:1.0.0@jar
                            javaLibrary                   : androidx.collection:collection:1.0.0@jar
                        androidLibrary                : androidx.cursoradapter:cursoradapter:1.0.0@aar
                            javaLibrary                   : androidx.annotation:annotation:1.0.0@jar
                        androidLibrary                : androidx.legacy:legacy-support-core-utils:1.0.0@aar
                            javaLibrary                   : androidx.annotation:annotation:1.0.0@jar
                            androidLibrary                : androidx.core:core:1.0.1@aar
                            androidLibrary                : androidx.documentfile:documentfile:1.0.0@aar
                            androidLibrary                : androidx.loader:loader:1.0.0@aar
                            androidLibrary                : androidx.localbroadcastmanager:localbroadcastmanager:1.0.0@aar
                            androidLibrary                : androidx.print:print:1.0.0@aar
                        androidLibrary                : androidx.documentfile:documentfile:1.0.0@aar
                            javaLibrary                   : androidx.annotation:annotation:1.0.0@jar
                        androidLibrary                : androidx.loader:loader:1.0.0@aar
                            javaLibrary                   : androidx.annotation:annotation:1.0.0@jar
                            androidLibrary                : androidx.core:core:1.0.1@aar
                            androidLibrary                : androidx.lifecycle:lifecycle-livedata:2.0.0@aar
                            androidLibrary                : androidx.lifecycle:lifecycle-viewmodel:2.0.0@aar
                        androidLibrary                : androidx.lifecycle:lifecycle-livedata:2.0.0@aar
                            androidLibrary                : androidx.arch.core:core-runtime:2.0.0@aar
                            androidLibrary                : androidx.lifecycle:lifecycle-livedata-core:2.0.0@aar
                            javaLibrary                   : androidx.arch.core:core-common:2.0.0@jar
                        androidLibrary                : androidx.arch.core:core-runtime:2.0.0@aar
                            javaLibrary                   : androidx.annotation:annotation:1.0.0@jar
                            javaLibrary                   : androidx.arch.core:core-common:2.0.0@jar
                        androidLibrary                : androidx.lifecycle:lifecycle-livedata-core:2.0.0@aar
                            javaLibrary                   : androidx.lifecycle:lifecycle-common:2.0.0@jar
                            javaLibrary                   : androidx.arch.core:core-common:2.0.0@jar
                            androidLibrary                : androidx.arch.core:core-runtime:2.0.0@aar
                        androidLibrary                : androidx.lifecycle:lifecycle-viewmodel:2.0.0@aar
                            javaLibrary                   : androidx.annotation:annotation:1.0.0@jar
                        androidLibrary                : androidx.localbroadcastmanager:localbroadcastmanager:1.0.0@aar
                            javaLibrary                   : androidx.annotation:annotation:1.0.0@jar
                        androidLibrary                : androidx.print:print:1.0.0@aar
                            javaLibrary                   : androidx.annotation:annotation:1.0.0@jar
                        androidLibrary                : androidx.fragment:fragment:1.0.0@aar
                            androidLibrary                : androidx.core:core:1.0.1@aar
                            androidLibrary                : androidx.legacy:legacy-support-core-ui:1.0.0@aar
                            androidLibrary                : androidx.legacy:legacy-support-core-utils:1.0.0@aar
                            javaLibrary                   : androidx.annotation:annotation:1.0.0@jar
                            androidLibrary                : androidx.loader:loader:1.0.0@aar
                            androidLibrary                : androidx.lifecycle:lifecycle-viewmodel:2.0.0@aar
                        androidLibrary                : androidx.legacy:legacy-support-core-ui:1.0.0@aar
                            javaLibrary                   : androidx.annotation:annotation:1.0.0@jar
                            androidLibrary                : androidx.core:core:1.0.1@aar
                            androidLibrary                : androidx.legacy:legacy-support-core-utils:1.0.0@aar
                            androidLibrary                : androidx.customview:customview:1.0.0@aar
                            androidLibrary                : androidx.viewpager:viewpager:1.0.0@aar
                            androidLibrary                : androidx.coordinatorlayout:coordinatorlayout:1.0.0@aar
                            androidLibrary                : androidx.drawerlayout:drawerlayout:1.0.0@aar
                            androidLibrary                : androidx.slidingpanelayout:slidingpanelayout:1.0.0@aar
                            androidLibrary                : androidx.interpolator:interpolator:1.0.0@aar
                            androidLibrary                : androidx.swiperefreshlayout:swiperefreshlayout:1.0.0@aar
                            androidLibrary                : androidx.asynclayoutinflater:asynclayoutinflater:1.0.0@aar
                            androidLibrary                : androidx.cursoradapter:cursoradapter:1.0.0@aar
                        androidLibrary                : androidx.customview:customview:1.0.0@aar
                            javaLibrary                   : androidx.annotation:annotation:1.0.0@jar
                            androidLibrary                : androidx.core:core:1.0.1@aar
                        androidLibrary                : androidx.viewpager:viewpager:1.0.0@aar
                            javaLibrary                   : androidx.annotation:annotation:1.0.0@jar
                            androidLibrary                : androidx.core:core:1.0.1@aar
                            androidLibrary                : androidx.customview:customview:1.0.0@aar
                        androidLibrary                : androidx.coordinatorlayout:coordinatorlayout:1.0.0@aar
                            javaLibrary                   : androidx.annotation:annotation:1.0.0@jar
                            androidLibrary                : androidx.core:core:1.0.1@aar
                            androidLibrary                : androidx.customview:customview:1.0.0@aar
                        androidLibrary                : androidx.drawerlayout:drawerlayout:1.0.0@aar
                            javaLibrary                   : androidx.annotation:annotation:1.0.0@jar
                            androidLibrary                : androidx.core:core:1.0.1@aar
                            androidLibrary                : androidx.customview:customview:1.0.0@aar
                        androidLibrary                : androidx.slidingpanelayout:slidingpanelayout:1.0.0@aar
                            javaLibrary                   : androidx.annotation:annotation:1.0.0@jar
                            androidLibrary                : androidx.core:core:1.0.1@aar
                            androidLibrary                : androidx.customview:customview:1.0.0@aar
                        androidLibrary                : androidx.interpolator:interpolator:1.0.0@aar
                            javaLibrary                   : androidx.annotation:annotation:1.0.0@jar
                        androidLibrary                : androidx.swiperefreshlayout:swiperefreshlayout:1.0.0@aar
                            javaLibrary                   : androidx.annotation:annotation:1.0.0@jar
                            androidLibrary                : androidx.core:core:1.0.1@aar
                            androidLibrary                : androidx.interpolator:interpolator:1.0.0@aar
                        androidLibrary                : androidx.asynclayoutinflater:asynclayoutinflater:1.0.0@aar
                            javaLibrary                   : androidx.annotation:annotation:1.0.0@jar
                            androidLibrary                : androidx.core:core:1.0.1@aar
                        androidLibrary                : androidx.vectordrawable:vectordrawable:1.0.1@aar
                            javaLibrary                   : androidx.annotation:annotation:1.0.0@jar
                            androidLibrary                : androidx.core:core:1.0.1@aar
                        androidLibrary                : androidx.vectordrawable:vectordrawable-animated:1.0.0@aar
                            androidLibrary                : androidx.vectordrawable:vectordrawable:1.0.1@aar
                            androidLibrary                : androidx.legacy:legacy-support-core-ui:1.0.0@aar
                        javaLibrary                   : org.jetbrains.kotlin:kotlin-stdlib:<KOTLIN_VERSION>@jar
                            javaLibrary                   : org.jetbrains:annotations:13.0@jar
                        javaLibrary                   : org.jetbrains:annotations:13.0@jar
                        javaLibrary                   : org.jetbrains.kotlin:kotlin-android-extensions-runtime:<KOTLIN_VERSION>@jar
                            javaLibrary                   : org.jetbrains.kotlin:kotlin-stdlib:<KOTLIN_VERSION>@jar
                        javaLibrary                   : androidx.annotation:annotation:1.0.0@jar
                        javaLibrary                   : androidx.collection:collection:1.0.0@jar
                            javaLibrary                   : androidx.annotation:annotation:1.0.0@jar
                        javaLibrary                   : androidx.lifecycle:lifecycle-common:2.0.0@jar
                            javaLibrary                   : androidx.annotation:annotation:1.0.0@jar
                        javaLibrary                   : androidx.arch.core:core-common:2.0.0@jar
                            javaLibrary                   : androidx.annotation:annotation:1.0.0@jar
                        module                        : <ROOT>-:lib-MAIN
                            javaLibrary                   : org.jetbrains.kotlin:kotlin-stdlib:<KOTLIN_VERSION>@jar
                    runtimeClasspath
                        androidLibrary                : androidx.appcompat:appcompat:1.0.2@aar
                            javaLibrary                   : androidx.annotation:annotation:1.0.0@jar
                            androidLibrary                : androidx.core:core:1.0.1@aar
                            javaLibrary                   : androidx.collection:collection:1.0.0@jar
                            androidLibrary                : androidx.cursoradapter:cursoradapter:1.0.0@aar
                            androidLibrary                : androidx.legacy:legacy-support-core-utils:1.0.0@aar
                            androidLibrary                : androidx.fragment:fragment:1.0.0@aar
                            androidLibrary                : androidx.vectordrawable:vectordrawable:1.0.1@aar
                            androidLibrary                : androidx.vectordrawable:vectordrawable-animated:1.0.0@aar
                        androidLibrary                : androidx.core:core:1.0.1@aar
                            javaLibrary                   : androidx.annotation:annotation:1.0.0@jar
                            javaLibrary                   : androidx.collection:collection:1.0.0@jar
                            androidLibrary                : androidx.lifecycle:lifecycle-runtime:2.0.0@aar
                            androidLibrary                : androidx.versionedparcelable:versionedparcelable:1.0.0@aar
                        androidLibrary                : androidx.lifecycle:lifecycle-runtime:2.0.0@aar
                            javaLibrary                   : androidx.lifecycle:lifecycle-common:2.0.0@jar
                            javaLibrary                   : androidx.arch.core:core-common:2.0.0@jar
                            javaLibrary                   : androidx.annotation:annotation:1.0.0@jar
                        androidLibrary                : androidx.versionedparcelable:versionedparcelable:1.0.0@aar
                            javaLibrary                   : androidx.annotation:annotation:1.0.0@jar
                            javaLibrary                   : androidx.collection:collection:1.0.0@jar
                        androidLibrary                : androidx.cursoradapter:cursoradapter:1.0.0@aar
                            javaLibrary                   : androidx.annotation:annotation:1.0.0@jar
                        androidLibrary                : androidx.legacy:legacy-support-core-utils:1.0.0@aar
                            javaLibrary                   : androidx.annotation:annotation:1.0.0@jar
                            androidLibrary                : androidx.core:core:1.0.1@aar
                            androidLibrary                : androidx.documentfile:documentfile:1.0.0@aar
                            androidLibrary                : androidx.loader:loader:1.0.0@aar
                            androidLibrary                : androidx.localbroadcastmanager:localbroadcastmanager:1.0.0@aar
                            androidLibrary                : androidx.print:print:1.0.0@aar
                        androidLibrary                : androidx.documentfile:documentfile:1.0.0@aar
                            javaLibrary                   : androidx.annotation:annotation:1.0.0@jar
                        androidLibrary                : androidx.loader:loader:1.0.0@aar
                            javaLibrary                   : androidx.annotation:annotation:1.0.0@jar
                            androidLibrary                : androidx.core:core:1.0.1@aar
                            androidLibrary                : androidx.lifecycle:lifecycle-livedata:2.0.0@aar
                            androidLibrary                : androidx.lifecycle:lifecycle-viewmodel:2.0.0@aar
                        androidLibrary                : androidx.lifecycle:lifecycle-livedata:2.0.0@aar
                            androidLibrary                : androidx.arch.core:core-runtime:2.0.0@aar
                            androidLibrary                : androidx.lifecycle:lifecycle-livedata-core:2.0.0@aar
                            javaLibrary                   : androidx.arch.core:core-common:2.0.0@jar
                        androidLibrary                : androidx.arch.core:core-runtime:2.0.0@aar
                            javaLibrary                   : androidx.annotation:annotation:1.0.0@jar
                            javaLibrary                   : androidx.arch.core:core-common:2.0.0@jar
                        androidLibrary                : androidx.lifecycle:lifecycle-livedata-core:2.0.0@aar
                            javaLibrary                   : androidx.lifecycle:lifecycle-common:2.0.0@jar
                            javaLibrary                   : androidx.arch.core:core-common:2.0.0@jar
                            androidLibrary                : androidx.arch.core:core-runtime:2.0.0@aar
                        androidLibrary                : androidx.lifecycle:lifecycle-viewmodel:2.0.0@aar
                            javaLibrary                   : androidx.annotation:annotation:1.0.0@jar
                        androidLibrary                : androidx.localbroadcastmanager:localbroadcastmanager:1.0.0@aar
                            javaLibrary                   : androidx.annotation:annotation:1.0.0@jar
                        androidLibrary                : androidx.print:print:1.0.0@aar
                            javaLibrary                   : androidx.annotation:annotation:1.0.0@jar
                        androidLibrary                : androidx.fragment:fragment:1.0.0@aar
                            androidLibrary                : androidx.core:core:1.0.1@aar
                            androidLibrary                : androidx.legacy:legacy-support-core-ui:1.0.0@aar
                            androidLibrary                : androidx.legacy:legacy-support-core-utils:1.0.0@aar
                            javaLibrary                   : androidx.annotation:annotation:1.0.0@jar
                            androidLibrary                : androidx.loader:loader:1.0.0@aar
                            androidLibrary                : androidx.lifecycle:lifecycle-viewmodel:2.0.0@aar
                        androidLibrary                : androidx.legacy:legacy-support-core-ui:1.0.0@aar
                            javaLibrary                   : androidx.annotation:annotation:1.0.0@jar
                            androidLibrary                : androidx.core:core:1.0.1@aar
                            androidLibrary                : androidx.legacy:legacy-support-core-utils:1.0.0@aar
                            androidLibrary                : androidx.customview:customview:1.0.0@aar
                            androidLibrary                : androidx.viewpager:viewpager:1.0.0@aar
                            androidLibrary                : androidx.coordinatorlayout:coordinatorlayout:1.0.0@aar
                            androidLibrary                : androidx.drawerlayout:drawerlayout:1.0.0@aar
                            androidLibrary                : androidx.slidingpanelayout:slidingpanelayout:1.0.0@aar
                            androidLibrary                : androidx.interpolator:interpolator:1.0.0@aar
                            androidLibrary                : androidx.swiperefreshlayout:swiperefreshlayout:1.0.0@aar
                            androidLibrary                : androidx.asynclayoutinflater:asynclayoutinflater:1.0.0@aar
                            androidLibrary                : androidx.cursoradapter:cursoradapter:1.0.0@aar
                        androidLibrary                : androidx.customview:customview:1.0.0@aar
                            javaLibrary                   : androidx.annotation:annotation:1.0.0@jar
                            androidLibrary                : androidx.core:core:1.0.1@aar
                        androidLibrary                : androidx.viewpager:viewpager:1.0.0@aar
                            javaLibrary                   : androidx.annotation:annotation:1.0.0@jar
                            androidLibrary                : androidx.core:core:1.0.1@aar
                            androidLibrary                : androidx.customview:customview:1.0.0@aar
                        androidLibrary                : androidx.coordinatorlayout:coordinatorlayout:1.0.0@aar
                            javaLibrary                   : androidx.annotation:annotation:1.0.0@jar
                            androidLibrary                : androidx.core:core:1.0.1@aar
                            androidLibrary                : androidx.customview:customview:1.0.0@aar
                        androidLibrary                : androidx.drawerlayout:drawerlayout:1.0.0@aar
                            javaLibrary                   : androidx.annotation:annotation:1.0.0@jar
                            androidLibrary                : androidx.core:core:1.0.1@aar
                            androidLibrary                : androidx.customview:customview:1.0.0@aar
                        androidLibrary                : androidx.slidingpanelayout:slidingpanelayout:1.0.0@aar
                            javaLibrary                   : androidx.annotation:annotation:1.0.0@jar
                            androidLibrary                : androidx.core:core:1.0.1@aar
                            androidLibrary                : androidx.customview:customview:1.0.0@aar
                        androidLibrary                : androidx.interpolator:interpolator:1.0.0@aar
                            javaLibrary                   : androidx.annotation:annotation:1.0.0@jar
                        androidLibrary                : androidx.swiperefreshlayout:swiperefreshlayout:1.0.0@aar
                            javaLibrary                   : androidx.annotation:annotation:1.0.0@jar
                            androidLibrary                : androidx.core:core:1.0.1@aar
                            androidLibrary                : androidx.interpolator:interpolator:1.0.0@aar
                        androidLibrary                : androidx.asynclayoutinflater:asynclayoutinflater:1.0.0@aar
                            javaLibrary                   : androidx.annotation:annotation:1.0.0@jar
                            androidLibrary                : androidx.core:core:1.0.1@aar
                        androidLibrary                : androidx.vectordrawable:vectordrawable:1.0.1@aar
                            javaLibrary                   : androidx.annotation:annotation:1.0.0@jar
                            androidLibrary                : androidx.core:core:1.0.1@aar
                        androidLibrary                : androidx.vectordrawable:vectordrawable-animated:1.0.0@aar
                            androidLibrary                : androidx.vectordrawable:vectordrawable:1.0.1@aar
                            androidLibrary                : androidx.legacy:legacy-support-core-ui:1.0.0@aar
                        javaLibrary                   : org.jetbrains.kotlin:kotlin-stdlib:<KOTLIN_VERSION>@jar
                            javaLibrary                   : org.jetbrains:annotations:13.0@jar
                        javaLibrary                   : org.jetbrains:annotations:13.0@jar
                        javaLibrary                   : org.jetbrains.kotlin:kotlin-android-extensions-runtime:<KOTLIN_VERSION>@jar
                            javaLibrary                   : org.jetbrains.kotlin:kotlin-stdlib:<KOTLIN_VERSION>@jar
                        javaLibrary                   : androidx.annotation:annotation:1.0.0@jar
                        javaLibrary                   : androidx.collection:collection:1.0.0@jar
                            javaLibrary                   : androidx.annotation:annotation:1.0.0@jar
                        javaLibrary                   : androidx.lifecycle:lifecycle-common:2.0.0@jar
                            javaLibrary                   : androidx.annotation:annotation:1.0.0@jar
                        javaLibrary                   : androidx.arch.core:core-common:2.0.0@jar
                            javaLibrary                   : androidx.annotation:annotation:1.0.0@jar
                        module                        : <ROOT>-:lib-MAIN
                            javaLibrary                   : org.jetbrains.kotlin:kotlin-stdlib:<KOTLIN_VERSION>@jar
                            javaLibrary                   : org.jetbrains.kotlin:kotlin-android-extensions-runtime:<KOTLIN_VERSION>@jar
                            androidLibrary                : androidx.appcompat:appcompat:1.0.2@aar
                MockablePlatformJar           : <GRADLE>/caches/transforms-3/xxxxxxxxxxxxxxxxxxxxxxxxxxxxxxxx/transformed/android.jar
    kotlinGradleModel             : KotlinGradleModelImpl
        additionalVisibleSourceSets
            debug                         : <empty>
            - debugAndroidTest            : debug
            - debugAndroidTest            : main
            - debugUnitTest               : debug
            - debugUnitTest               : main
        compilerArgumentsBySourceSet
            debug
                compilerArguments             : K2JVMCompilerArguments
                    allowNoSourceFiles            : true
                    assertionsMode                : legacy
                    backendThreads                : 1
                    destination                   : <ROOT>/lib/build/tmp/kotlin-classes/debug
                    jvmDefault                    : disable
                    jvmTarget                     : 1.8
                    moduleName                    : lib_debug
                    noJdk                         : true
                    noReflect                     : true
                    noStdlib                      : true
                    serializeIr                   : none
                    autoAdvanceApiVersion         : true
                    autoAdvanceLanguageVersion    : true
                    enableSignatureClashChecks    : true
                    explicitApi                   : disable
                    - pluginClasspaths            : <M2>/org/jetbrains/kotlin/kotlin-android-extensions/<KOTLIN_VERSION>/kotlin-android-extensions-<KOTLIN_VERSION>.jar
                    - pluginClasspaths            : <M2>/org/jetbrains/kotlin/kotlin-compiler-embeddable/<KOTLIN_VERSION>/kotlin-compiler-embeddable-<KOTLIN_VERSION>.jar
                    - pluginClasspaths            : <M2>/org/jetbrains/kotlin/kotlin-stdlib/<KOTLIN_VERSION>/kotlin-stdlib-<KOTLIN_VERSION>.jar
                    - pluginClasspaths            : <M2>/org/jetbrains/kotlin/kotlin-script-runtime/<KOTLIN_VERSION>/kotlin-script-runtime-<KOTLIN_VERSION>.jar
                    - pluginClasspaths            : <M2>/org/jetbrains/kotlin/kotlin-reflect/<KOTLIN_VERSION>/kotlin-reflect-<KOTLIN_VERSION>.jar
                    - pluginClasspaths            : <M2>/org/jetbrains/kotlin/kotlin-daemon-embeddable/<KOTLIN_VERSION>/kotlin-daemon-embeddable-<KOTLIN_VERSION>.jar
                    - pluginClasspaths            : <M2>/org/jetbrains/intellij/deps/trove4j/1.0.20200330/trove4j-1.0.20200330.jar
<<<<<<< HEAD
                    - pluginClasspaths            : <M2>/org/jetbrains/kotlin/kotlin-stdlib-common/<KOTLIN_VERSION>/kotlin-stdlib-common-<KOTLIN_VERSION>.jar
=======
>>>>>>> 574fcae1
                    - pluginClasspaths            : <M2>/org/jetbrains/annotations/13.0/annotations-13.0.jar
                    useFirLT                      : true
            debugAndroidTest
                compilerArguments             : K2JVMCompilerArguments
                    allowNoSourceFiles            : true
                    assertionsMode                : legacy
                    backendThreads                : 1
                    destination                   : <ROOT>/lib/build/tmp/kotlin-classes/debugAndroidTest
                    jvmDefault                    : disable
                    jvmTarget                     : 1.8
                    moduleName                    : lib_debugAndroidTest
                    noJdk                         : true
                    noReflect                     : true
                    noStdlib                      : true
                    serializeIr                   : none
                    autoAdvanceApiVersion         : true
                    autoAdvanceLanguageVersion    : true
                    enableSignatureClashChecks    : true
                    explicitApi                   : disable
                    - pluginClasspaths            : <M2>/org/jetbrains/kotlin/kotlin-android-extensions/<KOTLIN_VERSION>/kotlin-android-extensions-<KOTLIN_VERSION>.jar
                    - pluginClasspaths            : <M2>/org/jetbrains/kotlin/kotlin-compiler-embeddable/<KOTLIN_VERSION>/kotlin-compiler-embeddable-<KOTLIN_VERSION>.jar
                    - pluginClasspaths            : <M2>/org/jetbrains/kotlin/kotlin-stdlib/<KOTLIN_VERSION>/kotlin-stdlib-<KOTLIN_VERSION>.jar
                    - pluginClasspaths            : <M2>/org/jetbrains/kotlin/kotlin-script-runtime/<KOTLIN_VERSION>/kotlin-script-runtime-<KOTLIN_VERSION>.jar
                    - pluginClasspaths            : <M2>/org/jetbrains/kotlin/kotlin-reflect/<KOTLIN_VERSION>/kotlin-reflect-<KOTLIN_VERSION>.jar
                    - pluginClasspaths            : <M2>/org/jetbrains/kotlin/kotlin-daemon-embeddable/<KOTLIN_VERSION>/kotlin-daemon-embeddable-<KOTLIN_VERSION>.jar
                    - pluginClasspaths            : <M2>/org/jetbrains/intellij/deps/trove4j/1.0.20200330/trove4j-1.0.20200330.jar
<<<<<<< HEAD
                    - pluginClasspaths            : <M2>/org/jetbrains/kotlin/kotlin-stdlib-common/<KOTLIN_VERSION>/kotlin-stdlib-common-<KOTLIN_VERSION>.jar
=======
>>>>>>> 574fcae1
                    - pluginClasspaths            : <M2>/org/jetbrains/annotations/13.0/annotations-13.0.jar
                    useFirLT                      : true
            debugUnitTest
                compilerArguments             : K2JVMCompilerArguments
                    allowNoSourceFiles            : true
                    assertionsMode                : legacy
                    backendThreads                : 1
                    destination                   : <ROOT>/lib/build/tmp/kotlin-classes/debugUnitTest
                    jvmDefault                    : disable
                    jvmTarget                     : 1.8
                    moduleName                    : lib_debugUnitTest
                    noJdk                         : true
                    noReflect                     : true
                    noStdlib                      : true
                    serializeIr                   : none
                    autoAdvanceApiVersion         : true
                    autoAdvanceLanguageVersion    : true
                    enableSignatureClashChecks    : true
                    explicitApi                   : disable
                    - pluginClasspaths            : <M2>/org/jetbrains/kotlin/kotlin-android-extensions/<KOTLIN_VERSION>/kotlin-android-extensions-<KOTLIN_VERSION>.jar
                    - pluginClasspaths            : <M2>/org/jetbrains/kotlin/kotlin-compiler-embeddable/<KOTLIN_VERSION>/kotlin-compiler-embeddable-<KOTLIN_VERSION>.jar
                    - pluginClasspaths            : <M2>/org/jetbrains/kotlin/kotlin-stdlib/<KOTLIN_VERSION>/kotlin-stdlib-<KOTLIN_VERSION>.jar
                    - pluginClasspaths            : <M2>/org/jetbrains/kotlin/kotlin-script-runtime/<KOTLIN_VERSION>/kotlin-script-runtime-<KOTLIN_VERSION>.jar
                    - pluginClasspaths            : <M2>/org/jetbrains/kotlin/kotlin-reflect/<KOTLIN_VERSION>/kotlin-reflect-<KOTLIN_VERSION>.jar
                    - pluginClasspaths            : <M2>/org/jetbrains/kotlin/kotlin-daemon-embeddable/<KOTLIN_VERSION>/kotlin-daemon-embeddable-<KOTLIN_VERSION>.jar
                    - pluginClasspaths            : <M2>/org/jetbrains/intellij/deps/trove4j/1.0.20200330/trove4j-1.0.20200330.jar
<<<<<<< HEAD
                    - pluginClasspaths            : <M2>/org/jetbrains/kotlin/kotlin-stdlib-common/<KOTLIN_VERSION>/kotlin-stdlib-common-<KOTLIN_VERSION>.jar
=======
>>>>>>> 574fcae1
                    - pluginClasspaths            : <M2>/org/jetbrains/annotations/13.0/annotations-13.0.jar
                    useFirLT                      : true
        gradleUserHome                : <GRADLE>
        hasKotlinPlugin               : true
        kotlinTarget                  : kotlin-android
        kotlinTaskProperties
            debug                         : KotlinTaskPropertiesImpl
                incremental                   : true
                pluginVersion                 : <CUT>
                - pureKotlinSourceFolders     : <ROOT>/lib/src/debug/kotlin [-]
                - pureKotlinSourceFolders     : <ROOT>/lib/src/debug/java [-]
            debugAndroidTest              : KotlinTaskPropertiesImpl
                incremental                   : true
                pluginVersion                 : <CUT>
                - pureKotlinSourceFolders     : <ROOT>/lib/src/debugAndroidTest/kotlin [-]
            debugUnitTest                 : KotlinTaskPropertiesImpl
                incremental                   : true
                pluginVersion                 : <CUT>
                - pureKotlinSourceFolders     : <ROOT>/lib/src/debugUnitTest/kotlin [-]
    externalProject               : :lib (DefaultExternalProject) (*seen*)
MODULE                        : MainActivity.lib.androidTest
MODULE                        : MainActivity.lib.main
MODULE                        : MainActivity.lib.unitTest<|MERGE_RESOLUTION|>--- conflicted
+++ resolved
@@ -131,256 +131,6 @@
         resStaticLibrary              : <GRADLE>/caches/transforms-3/xxxxxxxxxxxxxxxxxxxxxxxxxxxxxxxx/transformed/core-1.0.0/res.apk [-]
         - runtimeJarFiles             : <GRADLE>/caches/transforms-3/xxxxxxxxxxxxxxxxxxxxxxxxxxxxxxxx/transformed/core-1.0.0/jars/classes.jar
         symbolFile                    : <GRADLE>/caches/transforms-3/xxxxxxxxxxxxxxxxxxxxxxxxxxxxxxxx/transformed/core-1.0.0/R.txt
-<<<<<<< HEAD
-    - library                     : androidx.lifecycle:lifecycle-runtime:2.0.0@aar (IdeAndroidLibraryImpl)
-        aidlFolder                    : <GRADLE>/caches/transforms-3/xxxxxxxxxxxxxxxxxxxxxxxxxxxxxxxx/transformed/lifecycle-runtime-2.0.0/aidl [-]
-        artifact                      : <M2>/androidx/lifecycle/lifecycle-runtime/2.0.0/lifecycle-runtime-2.0.0.aar
-        artifactAddress               : androidx.lifecycle:lifecycle-runtime:2.0.0@aar
-        assetsFolder                  : <GRADLE>/caches/transforms-3/xxxxxxxxxxxxxxxxxxxxxxxxxxxxxxxx/transformed/lifecycle-runtime-2.0.0/assets [-]
-        - compileJarFiles             : <GRADLE>/caches/transforms-3/xxxxxxxxxxxxxxxxxxxxxxxxxxxxxxxx/transformed/lifecycle-runtime-2.0.0/jars/classes.jar
-        component                     : androidx.lifecycle:lifecycle-runtime:2.0.0
-        externalAnnotations           : <GRADLE>/caches/transforms-3/xxxxxxxxxxxxxxxxxxxxxxxxxxxxxxxx/transformed/lifecycle-runtime-2.0.0/annotations.zip [-]
-        folder                        : <GRADLE>/caches/transforms-3/xxxxxxxxxxxxxxxxxxxxxxxxxxxxxxxx/transformed/lifecycle-runtime-2.0.0
-        jniFolder                     : <GRADLE>/caches/transforms-3/xxxxxxxxxxxxxxxxxxxxxxxxxxxxxxxx/transformed/lifecycle-runtime-2.0.0/jni [-]
-        manifest                      : <GRADLE>/caches/transforms-3/xxxxxxxxxxxxxxxxxxxxxxxxxxxxxxxx/transformed/lifecycle-runtime-2.0.0/AndroidManifest.xml
-        proguardRules                 : <GRADLE>/caches/transforms-3/xxxxxxxxxxxxxxxxxxxxxxxxxxxxxxxx/transformed/lifecycle-runtime-2.0.0/proguard.txt
-        publicResources               : <GRADLE>/caches/transforms-3/xxxxxxxxxxxxxxxxxxxxxxxxxxxxxxxx/transformed/lifecycle-runtime-2.0.0/public.txt [-]
-        renderscriptFolder            : <GRADLE>/caches/transforms-3/xxxxxxxxxxxxxxxxxxxxxxxxxxxxxxxx/transformed/lifecycle-runtime-2.0.0/rs [-]
-        resFolder                     : <GRADLE>/caches/transforms-3/xxxxxxxxxxxxxxxxxxxxxxxxxxxxxxxx/transformed/lifecycle-runtime-2.0.0/res [-]
-        resStaticLibrary              : <GRADLE>/caches/transforms-3/xxxxxxxxxxxxxxxxxxxxxxxxxxxxxxxx/transformed/lifecycle-runtime-2.0.0/res.apk [-]
-        - runtimeJarFiles             : <GRADLE>/caches/transforms-3/xxxxxxxxxxxxxxxxxxxxxxxxxxxxxxxx/transformed/lifecycle-runtime-2.0.0/jars/classes.jar
-        symbolFile                    : <GRADLE>/caches/transforms-3/xxxxxxxxxxxxxxxxxxxxxxxxxxxxxxxx/transformed/lifecycle-runtime-2.0.0/R.txt
-    - library                     : androidx.versionedparcelable:versionedparcelable:1.0.0@aar (IdeAndroidLibraryImpl)
-        aidlFolder                    : <GRADLE>/caches/transforms-3/xxxxxxxxxxxxxxxxxxxxxxxxxxxxxxxx/transformed/versionedparcelable-1.0.0/aidl
-        artifact                      : <M2>/androidx/versionedparcelable/versionedparcelable/1.0.0/versionedparcelable-1.0.0.aar
-        artifactAddress               : androidx.versionedparcelable:versionedparcelable:1.0.0@aar
-        assetsFolder                  : <GRADLE>/caches/transforms-3/xxxxxxxxxxxxxxxxxxxxxxxxxxxxxxxx/transformed/versionedparcelable-1.0.0/assets [-]
-        - compileJarFiles             : <GRADLE>/caches/transforms-3/xxxxxxxxxxxxxxxxxxxxxxxxxxxxxxxx/transformed/versionedparcelable-1.0.0/jars/classes.jar
-        component                     : androidx.versionedparcelable:versionedparcelable:1.0.0
-        externalAnnotations           : <GRADLE>/caches/transforms-3/xxxxxxxxxxxxxxxxxxxxxxxxxxxxxxxx/transformed/versionedparcelable-1.0.0/annotations.zip [-]
-        folder                        : <GRADLE>/caches/transforms-3/xxxxxxxxxxxxxxxxxxxxxxxxxxxxxxxx/transformed/versionedparcelable-1.0.0
-        jniFolder                     : <GRADLE>/caches/transforms-3/xxxxxxxxxxxxxxxxxxxxxxxxxxxxxxxx/transformed/versionedparcelable-1.0.0/jni [-]
-        manifest                      : <GRADLE>/caches/transforms-3/xxxxxxxxxxxxxxxxxxxxxxxxxxxxxxxx/transformed/versionedparcelable-1.0.0/AndroidManifest.xml
-        proguardRules                 : <GRADLE>/caches/transforms-3/xxxxxxxxxxxxxxxxxxxxxxxxxxxxxxxx/transformed/versionedparcelable-1.0.0/proguard.txt
-        publicResources               : <GRADLE>/caches/transforms-3/xxxxxxxxxxxxxxxxxxxxxxxxxxxxxxxx/transformed/versionedparcelable-1.0.0/public.txt [-]
-        renderscriptFolder            : <GRADLE>/caches/transforms-3/xxxxxxxxxxxxxxxxxxxxxxxxxxxxxxxx/transformed/versionedparcelable-1.0.0/rs [-]
-        resFolder                     : <GRADLE>/caches/transforms-3/xxxxxxxxxxxxxxxxxxxxxxxxxxxxxxxx/transformed/versionedparcelable-1.0.0/res [-]
-        resStaticLibrary              : <GRADLE>/caches/transforms-3/xxxxxxxxxxxxxxxxxxxxxxxxxxxxxxxx/transformed/versionedparcelable-1.0.0/res.apk [-]
-        - runtimeJarFiles             : <GRADLE>/caches/transforms-3/xxxxxxxxxxxxxxxxxxxxxxxxxxxxxxxx/transformed/versionedparcelable-1.0.0/jars/classes.jar
-        symbolFile                    : <GRADLE>/caches/transforms-3/xxxxxxxxxxxxxxxxxxxxxxxxxxxxxxxx/transformed/versionedparcelable-1.0.0/R.txt
-    - library                     : org.jetbrains.kotlin:kotlin-android-extensions-runtime:<KOTLIN_VERSION> (IdeJavaLibraryImpl)
-        artifact                      : <M2>/org/jetbrains/kotlin/kotlin-android-extensions-runtime/<KOTLIN_VERSION>/kotlin-android-extensions-runtime-<KOTLIN_VERSION>.jar
-        artifactAddress               : org.jetbrains.kotlin:kotlin-android-extensions-runtime:<KOTLIN_VERSION>@jar
-        component                     : org.jetbrains.kotlin:kotlin-android-extensions-runtime:<KOTLIN_VERSION>
-    - library                     : org.jetbrains.kotlin:kotlin-stdlib:<KOTLIN_VERSION> (IdeJavaLibraryImpl)
-        artifact                      : <M2>/org/jetbrains/kotlin/kotlin-stdlib/<KOTLIN_VERSION>/kotlin-stdlib-<KOTLIN_VERSION>.jar
-        artifactAddress               : org.jetbrains.kotlin:kotlin-stdlib:<KOTLIN_VERSION>@jar
-        component                     : org.jetbrains.kotlin:kotlin-stdlib:<KOTLIN_VERSION>
-    - library                     : org.jetbrains.kotlin:kotlin-stdlib-common:<KOTLIN_VERSION> (IdeJavaLibraryImpl)
-        artifact                      : <M2>/org/jetbrains/kotlin/kotlin-stdlib-common/<KOTLIN_VERSION>/kotlin-stdlib-common-<KOTLIN_VERSION>.jar
-        artifactAddress               : org.jetbrains.kotlin:kotlin-stdlib-common:<KOTLIN_VERSION>@jar
-        component                     : org.jetbrains.kotlin:kotlin-stdlib-common:<KOTLIN_VERSION>
-    - library                     : org.jetbrains:annotations:13.0 (IdeJavaLibraryImpl)
-        artifact                      : <M2>/org/jetbrains/annotations/13.0/annotations-13.0.jar
-        artifactAddress               : org.jetbrains:annotations:13.0@jar
-        component                     : org.jetbrains:annotations:13.0
-    - library                     : org.jetbrains.kotlin:kotlin-stdlib-jdk7:<KOTLIN_VERSION> (IdeJavaLibraryImpl)
-        artifact                      : <M2>/org/jetbrains/kotlin/kotlin-stdlib-jdk7/<KOTLIN_VERSION>/kotlin-stdlib-jdk7-<KOTLIN_VERSION>.jar
-        artifactAddress               : org.jetbrains.kotlin:kotlin-stdlib-jdk7:<KOTLIN_VERSION>@jar
-        component                     : org.jetbrains.kotlin:kotlin-stdlib-jdk7:<KOTLIN_VERSION>
-    - library                     : androidx.annotation:annotation:1.0.0 (IdeJavaLibraryImpl)
-        artifact                      : <M2>/androidx/annotation/annotation/1.0.0/annotation-1.0.0.jar
-        artifactAddress               : androidx.annotation:annotation:1.0.0@jar
-        component                     : androidx.annotation:annotation:1.0.0
-    - library                     : androidx.collection:collection:1.0.0 (IdeJavaLibraryImpl)
-        artifact                      : <M2>/androidx/collection/collection/1.0.0/collection-1.0.0.jar
-        artifactAddress               : androidx.collection:collection:1.0.0@jar
-        component                     : androidx.collection:collection:1.0.0
-    - library                     : androidx.lifecycle:lifecycle-common:2.0.0 (IdeJavaLibraryImpl)
-        artifact                      : <M2>/androidx/lifecycle/lifecycle-common/2.0.0/lifecycle-common-2.0.0.jar
-        artifactAddress               : androidx.lifecycle:lifecycle-common:2.0.0@jar
-        component                     : androidx.lifecycle:lifecycle-common:2.0.0
-    - library                     : androidx.arch.core:core-common:2.0.0 (IdeJavaLibraryImpl)
-        artifact                      : <M2>/androidx/arch/core/core-common/2.0.0/core-common-2.0.0.jar
-        artifactAddress               : androidx.arch.core:core-common:2.0.0@jar
-        component                     : androidx.arch.core:core-common:2.0.0
-    - library                     : com.google.dagger:dagger:2.6 (IdeJavaLibraryImpl)
-        artifact                      : <M2>/com/google/dagger/dagger/2.6/dagger-2.6.jar
-        artifactAddress               : com.google.dagger:dagger:2.6@jar
-        component                     : com.google.dagger:dagger:2.6
-    - library                     : javax.inject:javax.inject:1 (IdeJavaLibraryImpl)
-        artifact                      : <M2>/javax/inject/javax.inject/1/javax.inject-1.jar
-        artifactAddress               : javax.inject:javax.inject:1@jar
-        component                     : javax.inject:javax.inject:1
-    - library                     : org.jetbrains.kotlin:kotlin-stdlib-jdk8:<KOTLIN_VERSION> (IdeJavaLibraryImpl)
-        artifact                      : <M2>/org/jetbrains/kotlin/kotlin-stdlib-jdk8/<KOTLIN_VERSION>/kotlin-stdlib-jdk8-<KOTLIN_VERSION>.jar
-        artifactAddress               : org.jetbrains.kotlin:kotlin-stdlib-jdk8:<KOTLIN_VERSION>@jar
-        component                     : org.jetbrains.kotlin:kotlin-stdlib-jdk8:<KOTLIN_VERSION>
-    - library                     : <ROOT>::javaLib (IdeModuleLibraryImpl)
-        buildId                       : <ROOT>
-        projectPath                   : :javaLib
-        sourceSet                     : MAIN
-    - library                     : junit:junit:4.12 (IdeJavaLibraryImpl)
-        artifact                      : <M2>/junit/junit/4.12/junit-4.12.jar
-        artifactAddress               : junit:junit:4.12@jar
-        component                     : junit:junit:4.12
-    - library                     : org.hamcrest:hamcrest-core:1.3 (IdeJavaLibraryImpl)
-        artifact                      : <M2>/org/hamcrest/hamcrest-core/1.3/hamcrest-core-1.3.jar
-        artifactAddress               : org.hamcrest:hamcrest-core:1.3@jar
-        component                     : org.hamcrest:hamcrest-core:1.3
-    - library                     : <ROOT>::app@localDebug (IdeModuleLibraryImpl)
-        buildId                       : <ROOT>
-        projectPath                   : :app
-        sourceSet                     : MAIN
-        variant                       : localDebug
-    - library                     : androidx.test.ext:junit:1.1.2@aar (IdeAndroidLibraryImpl)
-        aidlFolder                    : <GRADLE>/caches/transforms-3/xxxxxxxxxxxxxxxxxxxxxxxxxxxxxxxx/transformed/junit-1.1.2/aidl [-]
-        artifact                      : <M2>/androidx/test/ext/junit/1.1.2/junit-1.1.2.aar
-        artifactAddress               : androidx.test.ext:junit:1.1.2@aar
-        assetsFolder                  : <GRADLE>/caches/transforms-3/xxxxxxxxxxxxxxxxxxxxxxxxxxxxxxxx/transformed/junit-1.1.2/assets [-]
-        - compileJarFiles             : <GRADLE>/caches/transforms-3/xxxxxxxxxxxxxxxxxxxxxxxxxxxxxxxx/transformed/junit-1.1.2/jars/classes.jar
-        component                     : androidx.test.ext:junit:1.1.2
-        externalAnnotations           : <GRADLE>/caches/transforms-3/xxxxxxxxxxxxxxxxxxxxxxxxxxxxxxxx/transformed/junit-1.1.2/annotations.zip [-]
-        folder                        : <GRADLE>/caches/transforms-3/xxxxxxxxxxxxxxxxxxxxxxxxxxxxxxxx/transformed/junit-1.1.2
-        jniFolder                     : <GRADLE>/caches/transforms-3/xxxxxxxxxxxxxxxxxxxxxxxxxxxxxxxx/transformed/junit-1.1.2/jni [-]
-        manifest                      : <GRADLE>/caches/transforms-3/xxxxxxxxxxxxxxxxxxxxxxxxxxxxxxxx/transformed/junit-1.1.2/AndroidManifest.xml
-        proguardRules                 : <GRADLE>/caches/transforms-3/xxxxxxxxxxxxxxxxxxxxxxxxxxxxxxxx/transformed/junit-1.1.2/proguard.txt [-]
-        publicResources               : <GRADLE>/caches/transforms-3/xxxxxxxxxxxxxxxxxxxxxxxxxxxxxxxx/transformed/junit-1.1.2/public.txt [-]
-        renderscriptFolder            : <GRADLE>/caches/transforms-3/xxxxxxxxxxxxxxxxxxxxxxxxxxxxxxxx/transformed/junit-1.1.2/rs [-]
-        resFolder                     : <GRADLE>/caches/transforms-3/xxxxxxxxxxxxxxxxxxxxxxxxxxxxxxxx/transformed/junit-1.1.2/res [-]
-        resStaticLibrary              : <GRADLE>/caches/transforms-3/xxxxxxxxxxxxxxxxxxxxxxxxxxxxxxxx/transformed/junit-1.1.2/res.apk [-]
-        - runtimeJarFiles             : <GRADLE>/caches/transforms-3/xxxxxxxxxxxxxxxxxxxxxxxxxxxxxxxx/transformed/junit-1.1.2/jars/classes.jar
-        symbolFile                    : <GRADLE>/caches/transforms-3/xxxxxxxxxxxxxxxxxxxxxxxxxxxxxxxx/transformed/junit-1.1.2/R.txt
-    - library                     : androidx.test:core:1.3.0@aar (IdeAndroidLibraryImpl)
-        aidlFolder                    : <GRADLE>/caches/transforms-3/xxxxxxxxxxxxxxxxxxxxxxxxxxxxxxxx/transformed/core-1.3.0/aidl [-]
-        artifact                      : <M2>/androidx/test/core/1.3.0/core-1.3.0.aar
-        artifactAddress               : androidx.test:core:1.3.0@aar
-        assetsFolder                  : <GRADLE>/caches/transforms-3/xxxxxxxxxxxxxxxxxxxxxxxxxxxxxxxx/transformed/core-1.3.0/assets [-]
-        - compileJarFiles             : <GRADLE>/caches/transforms-3/xxxxxxxxxxxxxxxxxxxxxxxxxxxxxxxx/transformed/core-1.3.0/jars/classes.jar
-        component                     : androidx.test:core:1.3.0
-        externalAnnotations           : <GRADLE>/caches/transforms-3/xxxxxxxxxxxxxxxxxxxxxxxxxxxxxxxx/transformed/core-1.3.0/annotations.zip [-]
-        folder                        : <GRADLE>/caches/transforms-3/xxxxxxxxxxxxxxxxxxxxxxxxxxxxxxxx/transformed/core-1.3.0
-        jniFolder                     : <GRADLE>/caches/transforms-3/xxxxxxxxxxxxxxxxxxxxxxxxxxxxxxxx/transformed/core-1.3.0/jni [-]
-        manifest                      : <GRADLE>/caches/transforms-3/xxxxxxxxxxxxxxxxxxxxxxxxxxxxxxxx/transformed/core-1.3.0/AndroidManifest.xml
-        proguardRules                 : <GRADLE>/caches/transforms-3/xxxxxxxxxxxxxxxxxxxxxxxxxxxxxxxx/transformed/core-1.3.0/proguard.txt [-]
-        publicResources               : <GRADLE>/caches/transforms-3/xxxxxxxxxxxxxxxxxxxxxxxxxxxxxxxx/transformed/core-1.3.0/public.txt [-]
-        renderscriptFolder            : <GRADLE>/caches/transforms-3/xxxxxxxxxxxxxxxxxxxxxxxxxxxxxxxx/transformed/core-1.3.0/rs [-]
-        resFolder                     : <GRADLE>/caches/transforms-3/xxxxxxxxxxxxxxxxxxxxxxxxxxxxxxxx/transformed/core-1.3.0/res [-]
-        resStaticLibrary              : <GRADLE>/caches/transforms-3/xxxxxxxxxxxxxxxxxxxxxxxxxxxxxxxx/transformed/core-1.3.0/res.apk [-]
-        - runtimeJarFiles             : <GRADLE>/caches/transforms-3/xxxxxxxxxxxxxxxxxxxxxxxxxxxxxxxx/transformed/core-1.3.0/jars/classes.jar
-        symbolFile                    : <GRADLE>/caches/transforms-3/xxxxxxxxxxxxxxxxxxxxxxxxxxxxxxxx/transformed/core-1.3.0/R.txt
-    - library                     : androidx.test:monitor:1.3.0@aar (IdeAndroidLibraryImpl)
-        aidlFolder                    : <GRADLE>/caches/transforms-3/xxxxxxxxxxxxxxxxxxxxxxxxxxxxxxxx/transformed/monitor-1.3.0/aidl [-]
-        artifact                      : <M2>/androidx/test/monitor/1.3.0/monitor-1.3.0.aar
-        artifactAddress               : androidx.test:monitor:1.3.0@aar
-        assetsFolder                  : <GRADLE>/caches/transforms-3/xxxxxxxxxxxxxxxxxxxxxxxxxxxxxxxx/transformed/monitor-1.3.0/assets [-]
-        - compileJarFiles             : <GRADLE>/caches/transforms-3/xxxxxxxxxxxxxxxxxxxxxxxxxxxxxxxx/transformed/monitor-1.3.0/jars/classes.jar
-        component                     : androidx.test:monitor:1.3.0
-        externalAnnotations           : <GRADLE>/caches/transforms-3/xxxxxxxxxxxxxxxxxxxxxxxxxxxxxxxx/transformed/monitor-1.3.0/annotations.zip [-]
-        folder                        : <GRADLE>/caches/transforms-3/xxxxxxxxxxxxxxxxxxxxxxxxxxxxxxxx/transformed/monitor-1.3.0
-        jniFolder                     : <GRADLE>/caches/transforms-3/xxxxxxxxxxxxxxxxxxxxxxxxxxxxxxxx/transformed/monitor-1.3.0/jni [-]
-        manifest                      : <GRADLE>/caches/transforms-3/xxxxxxxxxxxxxxxxxxxxxxxxxxxxxxxx/transformed/monitor-1.3.0/AndroidManifest.xml
-        proguardRules                 : <GRADLE>/caches/transforms-3/xxxxxxxxxxxxxxxxxxxxxxxxxxxxxxxx/transformed/monitor-1.3.0/proguard.txt
-        publicResources               : <GRADLE>/caches/transforms-3/xxxxxxxxxxxxxxxxxxxxxxxxxxxxxxxx/transformed/monitor-1.3.0/public.txt [-]
-        renderscriptFolder            : <GRADLE>/caches/transforms-3/xxxxxxxxxxxxxxxxxxxxxxxxxxxxxxxx/transformed/monitor-1.3.0/rs [-]
-        resFolder                     : <GRADLE>/caches/transforms-3/xxxxxxxxxxxxxxxxxxxxxxxxxxxxxxxx/transformed/monitor-1.3.0/res [-]
-        resStaticLibrary              : <GRADLE>/caches/transforms-3/xxxxxxxxxxxxxxxxxxxxxxxxxxxxxxxx/transformed/monitor-1.3.0/res.apk [-]
-        - runtimeJarFiles             : <GRADLE>/caches/transforms-3/xxxxxxxxxxxxxxxxxxxxxxxxxxxxxxxx/transformed/monitor-1.3.0/jars/classes.jar
-        symbolFile                    : <GRADLE>/caches/transforms-3/xxxxxxxxxxxxxxxxxxxxxxxxxxxxxxxx/transformed/monitor-1.3.0/R.txt
-    - library                     : androidx.test.espresso:espresso-core:3.2.0@aar (IdeAndroidLibraryImpl)
-        aidlFolder                    : <GRADLE>/caches/transforms-3/xxxxxxxxxxxxxxxxxxxxxxxxxxxxxxxx/transformed/espresso-core-3.2.0/aidl [-]
-        artifact                      : <M2>/androidx/test/espresso/espresso-core/3.2.0/espresso-core-3.2.0.aar
-        artifactAddress               : androidx.test.espresso:espresso-core:3.2.0@aar
-        assetsFolder                  : <GRADLE>/caches/transforms-3/xxxxxxxxxxxxxxxxxxxxxxxxxxxxxxxx/transformed/espresso-core-3.2.0/assets [-]
-        - compileJarFiles             : <GRADLE>/caches/transforms-3/xxxxxxxxxxxxxxxxxxxxxxxxxxxxxxxx/transformed/espresso-core-3.2.0/jars/classes.jar
-        component                     : androidx.test.espresso:espresso-core:3.2.0
-        externalAnnotations           : <GRADLE>/caches/transforms-3/xxxxxxxxxxxxxxxxxxxxxxxxxxxxxxxx/transformed/espresso-core-3.2.0/annotations.zip [-]
-        folder                        : <GRADLE>/caches/transforms-3/xxxxxxxxxxxxxxxxxxxxxxxxxxxxxxxx/transformed/espresso-core-3.2.0
-        jniFolder                     : <GRADLE>/caches/transforms-3/xxxxxxxxxxxxxxxxxxxxxxxxxxxxxxxx/transformed/espresso-core-3.2.0/jni [-]
-        manifest                      : <GRADLE>/caches/transforms-3/xxxxxxxxxxxxxxxxxxxxxxxxxxxxxxxx/transformed/espresso-core-3.2.0/AndroidManifest.xml
-        proguardRules                 : <GRADLE>/caches/transforms-3/xxxxxxxxxxxxxxxxxxxxxxxxxxxxxxxx/transformed/espresso-core-3.2.0/proguard.txt
-        publicResources               : <GRADLE>/caches/transforms-3/xxxxxxxxxxxxxxxxxxxxxxxxxxxxxxxx/transformed/espresso-core-3.2.0/public.txt [-]
-        renderscriptFolder            : <GRADLE>/caches/transforms-3/xxxxxxxxxxxxxxxxxxxxxxxxxxxxxxxx/transformed/espresso-core-3.2.0/rs [-]
-        resFolder                     : <GRADLE>/caches/transforms-3/xxxxxxxxxxxxxxxxxxxxxxxxxxxxxxxx/transformed/espresso-core-3.2.0/res [-]
-        resStaticLibrary              : <GRADLE>/caches/transforms-3/xxxxxxxxxxxxxxxxxxxxxxxxxxxxxxxx/transformed/espresso-core-3.2.0/res.apk [-]
-        - runtimeJarFiles             : <GRADLE>/caches/transforms-3/xxxxxxxxxxxxxxxxxxxxxxxxxxxxxxxx/transformed/espresso-core-3.2.0/jars/classes.jar
-        symbolFile                    : <GRADLE>/caches/transforms-3/xxxxxxxxxxxxxxxxxxxxxxxxxxxxxxxx/transformed/espresso-core-3.2.0/R.txt
-    - library                     : androidx.test:runner:1.2.0@aar (IdeAndroidLibraryImpl)
-        aidlFolder                    : <GRADLE>/caches/transforms-3/xxxxxxxxxxxxxxxxxxxxxxxxxxxxxxxx/transformed/runner-1.2.0/aidl [-]
-        artifact                      : <M2>/androidx/test/runner/1.2.0/runner-1.2.0.aar
-        artifactAddress               : androidx.test:runner:1.2.0@aar
-        assetsFolder                  : <GRADLE>/caches/transforms-3/xxxxxxxxxxxxxxxxxxxxxxxxxxxxxxxx/transformed/runner-1.2.0/assets [-]
-        - compileJarFiles             : <GRADLE>/caches/transforms-3/xxxxxxxxxxxxxxxxxxxxxxxxxxxxxxxx/transformed/runner-1.2.0/jars/classes.jar
-        component                     : androidx.test:runner:1.2.0
-        externalAnnotations           : <GRADLE>/caches/transforms-3/xxxxxxxxxxxxxxxxxxxxxxxxxxxxxxxx/transformed/runner-1.2.0/annotations.zip [-]
-        folder                        : <GRADLE>/caches/transforms-3/xxxxxxxxxxxxxxxxxxxxxxxxxxxxxxxx/transformed/runner-1.2.0
-        jniFolder                     : <GRADLE>/caches/transforms-3/xxxxxxxxxxxxxxxxxxxxxxxxxxxxxxxx/transformed/runner-1.2.0/jni [-]
-        manifest                      : <GRADLE>/caches/transforms-3/xxxxxxxxxxxxxxxxxxxxxxxxxxxxxxxx/transformed/runner-1.2.0/AndroidManifest.xml
-        proguardRules                 : <GRADLE>/caches/transforms-3/xxxxxxxxxxxxxxxxxxxxxxxxxxxxxxxx/transformed/runner-1.2.0/proguard.txt
-        publicResources               : <GRADLE>/caches/transforms-3/xxxxxxxxxxxxxxxxxxxxxxxxxxxxxxxx/transformed/runner-1.2.0/public.txt [-]
-        renderscriptFolder            : <GRADLE>/caches/transforms-3/xxxxxxxxxxxxxxxxxxxxxxxxxxxxxxxx/transformed/runner-1.2.0/rs [-]
-        resFolder                     : <GRADLE>/caches/transforms-3/xxxxxxxxxxxxxxxxxxxxxxxxxxxxxxxx/transformed/runner-1.2.0/res [-]
-        resStaticLibrary              : <GRADLE>/caches/transforms-3/xxxxxxxxxxxxxxxxxxxxxxxxxxxxxxxx/transformed/runner-1.2.0/res.apk [-]
-        - runtimeJarFiles             : <GRADLE>/caches/transforms-3/xxxxxxxxxxxxxxxxxxxxxxxxxxxxxxxx/transformed/runner-1.2.0/jars/classes.jar
-        symbolFile                    : <GRADLE>/caches/transforms-3/xxxxxxxxxxxxxxxxxxxxxxxxxxxxxxxx/transformed/runner-1.2.0/R.txt
-    - library                     : androidx.test.espresso:espresso-idling-resource:3.2.0@aar (IdeAndroidLibraryImpl)
-        aidlFolder                    : <GRADLE>/caches/transforms-3/xxxxxxxxxxxxxxxxxxxxxxxxxxxxxxxx/transformed/espresso-idling-resource-3.2.0/aidl [-]
-        artifact                      : <M2>/androidx/test/espresso/espresso-idling-resource/3.2.0/espresso-idling-resource-3.2.0.aar
-        artifactAddress               : androidx.test.espresso:espresso-idling-resource:3.2.0@aar
-        assetsFolder                  : <GRADLE>/caches/transforms-3/xxxxxxxxxxxxxxxxxxxxxxxxxxxxxxxx/transformed/espresso-idling-resource-3.2.0/assets [-]
-        - compileJarFiles             : <GRADLE>/caches/transforms-3/xxxxxxxxxxxxxxxxxxxxxxxxxxxxxxxx/transformed/espresso-idling-resource-3.2.0/jars/classes.jar
-        component                     : androidx.test.espresso:espresso-idling-resource:3.2.0
-        externalAnnotations           : <GRADLE>/caches/transforms-3/xxxxxxxxxxxxxxxxxxxxxxxxxxxxxxxx/transformed/espresso-idling-resource-3.2.0/annotations.zip [-]
-        folder                        : <GRADLE>/caches/transforms-3/xxxxxxxxxxxxxxxxxxxxxxxxxxxxxxxx/transformed/espresso-idling-resource-3.2.0
-        jniFolder                     : <GRADLE>/caches/transforms-3/xxxxxxxxxxxxxxxxxxxxxxxxxxxxxxxx/transformed/espresso-idling-resource-3.2.0/jni [-]
-        manifest                      : <GRADLE>/caches/transforms-3/xxxxxxxxxxxxxxxxxxxxxxxxxxxxxxxx/transformed/espresso-idling-resource-3.2.0/AndroidManifest.xml
-        proguardRules                 : <GRADLE>/caches/transforms-3/xxxxxxxxxxxxxxxxxxxxxxxxxxxxxxxx/transformed/espresso-idling-resource-3.2.0/proguard.txt [-]
-        publicResources               : <GRADLE>/caches/transforms-3/xxxxxxxxxxxxxxxxxxxxxxxxxxxxxxxx/transformed/espresso-idling-resource-3.2.0/public.txt [-]
-        renderscriptFolder            : <GRADLE>/caches/transforms-3/xxxxxxxxxxxxxxxxxxxxxxxxxxxxxxxx/transformed/espresso-idling-resource-3.2.0/rs [-]
-        resFolder                     : <GRADLE>/caches/transforms-3/xxxxxxxxxxxxxxxxxxxxxxxxxxxxxxxx/transformed/espresso-idling-resource-3.2.0/res [-]
-        resStaticLibrary              : <GRADLE>/caches/transforms-3/xxxxxxxxxxxxxxxxxxxxxxxxxxxxxxxx/transformed/espresso-idling-resource-3.2.0/res.apk [-]
-        - runtimeJarFiles             : <GRADLE>/caches/transforms-3/xxxxxxxxxxxxxxxxxxxxxxxxxxxxxxxx/transformed/espresso-idling-resource-3.2.0/jars/classes.jar
-        symbolFile                    : <GRADLE>/caches/transforms-3/xxxxxxxxxxxxxxxxxxxxxxxxxxxxxxxx/transformed/espresso-idling-resource-3.2.0/R.txt
-    - library                     : net.sf.kxml:kxml2:2.3.0 (IdeJavaLibraryImpl)
-        artifact                      : <M2>/net/sf/kxml/kxml2/2.3.0/kxml2-2.3.0.jar
-        artifactAddress               : net.sf.kxml:kxml2:2.3.0@jar
-        component                     : net.sf.kxml:kxml2:2.3.0
-    - library                     : com.squareup:javawriter:2.1.1 (IdeJavaLibraryImpl)
-        artifact                      : <M2>/com/squareup/javawriter/2.1.1/javawriter-2.1.1.jar
-        artifactAddress               : com.squareup:javawriter:2.1.1@jar
-        component                     : com.squareup:javawriter:2.1.1
-    - library                     : org.hamcrest:hamcrest-library:1.3 (IdeJavaLibraryImpl)
-        artifact                      : <M2>/org/hamcrest/hamcrest-library/1.3/hamcrest-library-1.3.jar
-        artifactAddress               : org.hamcrest:hamcrest-library:1.3@jar
-        component                     : org.hamcrest:hamcrest-library:1.3
-    - library                     : org.hamcrest:hamcrest-integration:1.3 (IdeJavaLibraryImpl)
-        artifact                      : <M2>/org/hamcrest/hamcrest-integration/1.3/hamcrest-integration-1.3.jar
-        artifactAddress               : org.hamcrest:hamcrest-integration:1.3@jar
-        component                     : org.hamcrest:hamcrest-integration:1.3
-    - library                     : com.google.code.findbugs:jsr305:2.0.1 (IdeJavaLibraryImpl)
-        artifact                      : <M2>/com/google/code/findbugs/jsr305/2.0.1/jsr305-2.0.1.jar
-        artifactAddress               : com.google.code.findbugs:jsr305:2.0.1@jar
-        component                     : com.google.code.findbugs:jsr305:2.0.1
-    - library                     : androidx.appcompat:appcompat:1.0.2@aar (IdeAndroidLibraryImpl)
-        aidlFolder                    : <GRADLE>/caches/transforms-3/xxxxxxxxxxxxxxxxxxxxxxxxxxxxxxxx/transformed/appcompat-1.0.2/aidl [-]
-        artifact                      : <M2>/androidx/appcompat/appcompat/1.0.2/appcompat-1.0.2.aar
-        artifactAddress               : androidx.appcompat:appcompat:1.0.2@aar
-        assetsFolder                  : <GRADLE>/caches/transforms-3/xxxxxxxxxxxxxxxxxxxxxxxxxxxxxxxx/transformed/appcompat-1.0.2/assets [-]
-        - compileJarFiles             : <GRADLE>/caches/transforms-3/xxxxxxxxxxxxxxxxxxxxxxxxxxxxxxxx/transformed/appcompat-1.0.2/jars/classes.jar
-        component                     : androidx.appcompat:appcompat:1.0.2
-        externalAnnotations           : <GRADLE>/caches/transforms-3/xxxxxxxxxxxxxxxxxxxxxxxxxxxxxxxx/transformed/appcompat-1.0.2/annotations.zip
-        folder                        : <GRADLE>/caches/transforms-3/xxxxxxxxxxxxxxxxxxxxxxxxxxxxxxxx/transformed/appcompat-1.0.2
-        jniFolder                     : <GRADLE>/caches/transforms-3/xxxxxxxxxxxxxxxxxxxxxxxxxxxxxxxx/transformed/appcompat-1.0.2/jni [-]
-        manifest                      : <GRADLE>/caches/transforms-3/xxxxxxxxxxxxxxxxxxxxxxxxxxxxxxxx/transformed/appcompat-1.0.2/AndroidManifest.xml
-        proguardRules                 : <GRADLE>/caches/transforms-3/xxxxxxxxxxxxxxxxxxxxxxxxxxxxxxxx/transformed/appcompat-1.0.2/proguard.txt
-        publicResources               : <GRADLE>/caches/transforms-3/xxxxxxxxxxxxxxxxxxxxxxxxxxxxxxxx/transformed/appcompat-1.0.2/public.txt
-        renderscriptFolder            : <GRADLE>/caches/transforms-3/xxxxxxxxxxxxxxxxxxxxxxxxxxxxxxxx/transformed/appcompat-1.0.2/rs [-]
-        resFolder                     : <GRADLE>/caches/transforms-3/xxxxxxxxxxxxxxxxxxxxxxxxxxxxxxxx/transformed/appcompat-1.0.2/res
-        resStaticLibrary              : <GRADLE>/caches/transforms-3/xxxxxxxxxxxxxxxxxxxxxxxxxxxxxxxx/transformed/appcompat-1.0.2/res.apk [-]
-        - runtimeJarFiles             : <GRADLE>/caches/transforms-3/xxxxxxxxxxxxxxxxxxxxxxxxxxxxxxxx/transformed/appcompat-1.0.2/jars/classes.jar
-        symbolFile                    : <GRADLE>/caches/transforms-3/xxxxxxxxxxxxxxxxxxxxxxxxxxxxxxxx/transformed/appcompat-1.0.2/R.txt
-=======
->>>>>>> 574fcae1
     - library                     : androidx.core:core:1.0.1@aar (IdeAndroidLibraryImpl)
         aidlFolder                    : <GRADLE>/caches/transforms-3/xxxxxxxxxxxxxxxxxxxxxxxxxxxxxxxx/transformed/core-1.0.1/aidl
         artifact                      : <M2>/androidx/core/core/1.0.1/core-1.0.1.aar
@@ -417,26 +167,6 @@
         resStaticLibrary              : <GRADLE>/caches/transforms-3/xxxxxxxxxxxxxxxxxxxxxxxxxxxxxxxx/transformed/cursoradapter-1.0.0/res.apk [-]
         - runtimeJarFiles             : <GRADLE>/caches/transforms-3/xxxxxxxxxxxxxxxxxxxxxxxxxxxxxxxx/transformed/cursoradapter-1.0.0/jars/classes.jar
         symbolFile                    : <GRADLE>/caches/transforms-3/xxxxxxxxxxxxxxxxxxxxxxxxxxxxxxxx/transformed/cursoradapter-1.0.0/R.txt
-<<<<<<< HEAD
-    - library                     : androidx.legacy:legacy-support-core-utils:1.0.0@aar (IdeAndroidLibraryImpl)
-        aidlFolder                    : <GRADLE>/caches/transforms-3/xxxxxxxxxxxxxxxxxxxxxxxxxxxxxxxx/transformed/legacy-support-core-utils-1.0.0/aidl [-]
-        artifact                      : <M2>/androidx/legacy/legacy-support-core-utils/1.0.0/legacy-support-core-utils-1.0.0.aar
-        artifactAddress               : androidx.legacy:legacy-support-core-utils:1.0.0@aar
-        assetsFolder                  : <GRADLE>/caches/transforms-3/xxxxxxxxxxxxxxxxxxxxxxxxxxxxxxxx/transformed/legacy-support-core-utils-1.0.0/assets [-]
-        - compileJarFiles             : <GRADLE>/caches/transforms-3/xxxxxxxxxxxxxxxxxxxxxxxxxxxxxxxx/transformed/legacy-support-core-utils-1.0.0/jars/classes.jar
-        component                     : androidx.legacy:legacy-support-core-utils:1.0.0
-        externalAnnotations           : <GRADLE>/caches/transforms-3/xxxxxxxxxxxxxxxxxxxxxxxxxxxxxxxx/transformed/legacy-support-core-utils-1.0.0/annotations.zip [-]
-        folder                        : <GRADLE>/caches/transforms-3/xxxxxxxxxxxxxxxxxxxxxxxxxxxxxxxx/transformed/legacy-support-core-utils-1.0.0
-        jniFolder                     : <GRADLE>/caches/transforms-3/xxxxxxxxxxxxxxxxxxxxxxxxxxxxxxxx/transformed/legacy-support-core-utils-1.0.0/jni [-]
-        manifest                      : <GRADLE>/caches/transforms-3/xxxxxxxxxxxxxxxxxxxxxxxxxxxxxxxx/transformed/legacy-support-core-utils-1.0.0/AndroidManifest.xml
-        proguardRules                 : <GRADLE>/caches/transforms-3/xxxxxxxxxxxxxxxxxxxxxxxxxxxxxxxx/transformed/legacy-support-core-utils-1.0.0/proguard.txt [-]
-        publicResources               : <GRADLE>/caches/transforms-3/xxxxxxxxxxxxxxxxxxxxxxxxxxxxxxxx/transformed/legacy-support-core-utils-1.0.0/public.txt [-]
-        renderscriptFolder            : <GRADLE>/caches/transforms-3/xxxxxxxxxxxxxxxxxxxxxxxxxxxxxxxx/transformed/legacy-support-core-utils-1.0.0/rs [-]
-        resFolder                     : <GRADLE>/caches/transforms-3/xxxxxxxxxxxxxxxxxxxxxxxxxxxxxxxx/transformed/legacy-support-core-utils-1.0.0/res [-]
-        resStaticLibrary              : <GRADLE>/caches/transforms-3/xxxxxxxxxxxxxxxxxxxxxxxxxxxxxxxx/transformed/legacy-support-core-utils-1.0.0/res.apk [-]
-        - runtimeJarFiles             : <GRADLE>/caches/transforms-3/xxxxxxxxxxxxxxxxxxxxxxxxxxxxxxxx/transformed/legacy-support-core-utils-1.0.0/jars/classes.jar
-        symbolFile                    : <GRADLE>/caches/transforms-3/xxxxxxxxxxxxxxxxxxxxxxxxxxxxxxxx/transformed/legacy-support-core-utils-1.0.0/R.txt
-=======
     - library                     : androidx.customview:customview:1.0.0@aar (IdeAndroidLibraryImpl)
         aidlFolder                    : <GRADLE>/caches/transforms-3/xxxxxxxxxxxxxxxxxxxxxxxxxxxxxxxx/transformed/customview-1.0.0/aidl [-]
         artifact                      : <M2>/androidx/customview/customview/1.0.0/customview-1.0.0.aar
@@ -455,7 +185,6 @@
         resStaticLibrary              : <GRADLE>/caches/transforms-3/xxxxxxxxxxxxxxxxxxxxxxxxxxxxxxxx/transformed/customview-1.0.0/res.apk [-]
         - runtimeJarFiles             : <GRADLE>/caches/transforms-3/xxxxxxxxxxxxxxxxxxxxxxxxxxxxxxxx/transformed/customview-1.0.0/jars/classes.jar
         symbolFile                    : <GRADLE>/caches/transforms-3/xxxxxxxxxxxxxxxxxxxxxxxxxxxxxxxx/transformed/customview-1.0.0/R.txt
->>>>>>> 574fcae1
     - library                     : androidx.documentfile:documentfile:1.0.0@aar (IdeAndroidLibraryImpl)
         aidlFolder                    : <GRADLE>/caches/transforms-3/xxxxxxxxxxxxxxxxxxxxxxxxxxxxxxxx/transformed/documentfile-1.0.0/aidl [-]
         artifact                      : <M2>/androidx/documentfile/documentfile/1.0.0/documentfile-1.0.0.aar
@@ -474,62 +203,6 @@
         resStaticLibrary              : <GRADLE>/caches/transforms-3/xxxxxxxxxxxxxxxxxxxxxxxxxxxxxxxx/transformed/documentfile-1.0.0/res.apk [-]
         - runtimeJarFiles             : <GRADLE>/caches/transforms-3/xxxxxxxxxxxxxxxxxxxxxxxxxxxxxxxx/transformed/documentfile-1.0.0/jars/classes.jar
         symbolFile                    : <GRADLE>/caches/transforms-3/xxxxxxxxxxxxxxxxxxxxxxxxxxxxxxxx/transformed/documentfile-1.0.0/R.txt
-<<<<<<< HEAD
-    - library                     : androidx.loader:loader:1.0.0@aar (IdeAndroidLibraryImpl)
-        aidlFolder                    : <GRADLE>/caches/transforms-3/xxxxxxxxxxxxxxxxxxxxxxxxxxxxxxxx/transformed/loader-1.0.0/aidl [-]
-        artifact                      : <M2>/androidx/loader/loader/1.0.0/loader-1.0.0.aar
-        artifactAddress               : androidx.loader:loader:1.0.0@aar
-        assetsFolder                  : <GRADLE>/caches/transforms-3/xxxxxxxxxxxxxxxxxxxxxxxxxxxxxxxx/transformed/loader-1.0.0/assets [-]
-        - compileJarFiles             : <GRADLE>/caches/transforms-3/xxxxxxxxxxxxxxxxxxxxxxxxxxxxxxxx/transformed/loader-1.0.0/jars/classes.jar
-        component                     : androidx.loader:loader:1.0.0
-        externalAnnotations           : <GRADLE>/caches/transforms-3/xxxxxxxxxxxxxxxxxxxxxxxxxxxxxxxx/transformed/loader-1.0.0/annotations.zip [-]
-        folder                        : <GRADLE>/caches/transforms-3/xxxxxxxxxxxxxxxxxxxxxxxxxxxxxxxx/transformed/loader-1.0.0
-        jniFolder                     : <GRADLE>/caches/transforms-3/xxxxxxxxxxxxxxxxxxxxxxxxxxxxxxxx/transformed/loader-1.0.0/jni [-]
-        manifest                      : <GRADLE>/caches/transforms-3/xxxxxxxxxxxxxxxxxxxxxxxxxxxxxxxx/transformed/loader-1.0.0/AndroidManifest.xml
-        proguardRules                 : <GRADLE>/caches/transforms-3/xxxxxxxxxxxxxxxxxxxxxxxxxxxxxxxx/transformed/loader-1.0.0/proguard.txt [-]
-        publicResources               : <GRADLE>/caches/transforms-3/xxxxxxxxxxxxxxxxxxxxxxxxxxxxxxxx/transformed/loader-1.0.0/public.txt [-]
-        renderscriptFolder            : <GRADLE>/caches/transforms-3/xxxxxxxxxxxxxxxxxxxxxxxxxxxxxxxx/transformed/loader-1.0.0/rs [-]
-        resFolder                     : <GRADLE>/caches/transforms-3/xxxxxxxxxxxxxxxxxxxxxxxxxxxxxxxx/transformed/loader-1.0.0/res [-]
-        resStaticLibrary              : <GRADLE>/caches/transforms-3/xxxxxxxxxxxxxxxxxxxxxxxxxxxxxxxx/transformed/loader-1.0.0/res.apk [-]
-        - runtimeJarFiles             : <GRADLE>/caches/transforms-3/xxxxxxxxxxxxxxxxxxxxxxxxxxxxxxxx/transformed/loader-1.0.0/jars/classes.jar
-        symbolFile                    : <GRADLE>/caches/transforms-3/xxxxxxxxxxxxxxxxxxxxxxxxxxxxxxxx/transformed/loader-1.0.0/R.txt
-    - library                     : androidx.lifecycle:lifecycle-livedata:2.0.0@aar (IdeAndroidLibraryImpl)
-        aidlFolder                    : <GRADLE>/caches/transforms-3/xxxxxxxxxxxxxxxxxxxxxxxxxxxxxxxx/transformed/lifecycle-livedata-2.0.0/aidl [-]
-        artifact                      : <M2>/androidx/lifecycle/lifecycle-livedata/2.0.0/lifecycle-livedata-2.0.0.aar
-        artifactAddress               : androidx.lifecycle:lifecycle-livedata:2.0.0@aar
-        assetsFolder                  : <GRADLE>/caches/transforms-3/xxxxxxxxxxxxxxxxxxxxxxxxxxxxxxxx/transformed/lifecycle-livedata-2.0.0/assets [-]
-        - compileJarFiles             : <GRADLE>/caches/transforms-3/xxxxxxxxxxxxxxxxxxxxxxxxxxxxxxxx/transformed/lifecycle-livedata-2.0.0/jars/classes.jar
-        component                     : androidx.lifecycle:lifecycle-livedata:2.0.0
-        externalAnnotations           : <GRADLE>/caches/transforms-3/xxxxxxxxxxxxxxxxxxxxxxxxxxxxxxxx/transformed/lifecycle-livedata-2.0.0/annotations.zip [-]
-        folder                        : <GRADLE>/caches/transforms-3/xxxxxxxxxxxxxxxxxxxxxxxxxxxxxxxx/transformed/lifecycle-livedata-2.0.0
-        jniFolder                     : <GRADLE>/caches/transforms-3/xxxxxxxxxxxxxxxxxxxxxxxxxxxxxxxx/transformed/lifecycle-livedata-2.0.0/jni [-]
-        manifest                      : <GRADLE>/caches/transforms-3/xxxxxxxxxxxxxxxxxxxxxxxxxxxxxxxx/transformed/lifecycle-livedata-2.0.0/AndroidManifest.xml
-        proguardRules                 : <GRADLE>/caches/transforms-3/xxxxxxxxxxxxxxxxxxxxxxxxxxxxxxxx/transformed/lifecycle-livedata-2.0.0/proguard.txt [-]
-        publicResources               : <GRADLE>/caches/transforms-3/xxxxxxxxxxxxxxxxxxxxxxxxxxxxxxxx/transformed/lifecycle-livedata-2.0.0/public.txt [-]
-        renderscriptFolder            : <GRADLE>/caches/transforms-3/xxxxxxxxxxxxxxxxxxxxxxxxxxxxxxxx/transformed/lifecycle-livedata-2.0.0/rs [-]
-        resFolder                     : <GRADLE>/caches/transforms-3/xxxxxxxxxxxxxxxxxxxxxxxxxxxxxxxx/transformed/lifecycle-livedata-2.0.0/res [-]
-        resStaticLibrary              : <GRADLE>/caches/transforms-3/xxxxxxxxxxxxxxxxxxxxxxxxxxxxxxxx/transformed/lifecycle-livedata-2.0.0/res.apk [-]
-        - runtimeJarFiles             : <GRADLE>/caches/transforms-3/xxxxxxxxxxxxxxxxxxxxxxxxxxxxxxxx/transformed/lifecycle-livedata-2.0.0/jars/classes.jar
-        symbolFile                    : <GRADLE>/caches/transforms-3/xxxxxxxxxxxxxxxxxxxxxxxxxxxxxxxx/transformed/lifecycle-livedata-2.0.0/R.txt
-    - library                     : androidx.arch.core:core-runtime:2.0.0@aar (IdeAndroidLibraryImpl)
-        aidlFolder                    : <GRADLE>/caches/transforms-3/xxxxxxxxxxxxxxxxxxxxxxxxxxxxxxxx/transformed/core-runtime-2.0.0/aidl [-]
-        artifact                      : <M2>/androidx/arch/core/core-runtime/2.0.0/core-runtime-2.0.0.aar
-        artifactAddress               : androidx.arch.core:core-runtime:2.0.0@aar
-        assetsFolder                  : <GRADLE>/caches/transforms-3/xxxxxxxxxxxxxxxxxxxxxxxxxxxxxxxx/transformed/core-runtime-2.0.0/assets [-]
-        - compileJarFiles             : <GRADLE>/caches/transforms-3/xxxxxxxxxxxxxxxxxxxxxxxxxxxxxxxx/transformed/core-runtime-2.0.0/jars/classes.jar
-        component                     : androidx.arch.core:core-runtime:2.0.0
-        externalAnnotations           : <GRADLE>/caches/transforms-3/xxxxxxxxxxxxxxxxxxxxxxxxxxxxxxxx/transformed/core-runtime-2.0.0/annotations.zip [-]
-        folder                        : <GRADLE>/caches/transforms-3/xxxxxxxxxxxxxxxxxxxxxxxxxxxxxxxx/transformed/core-runtime-2.0.0
-        jniFolder                     : <GRADLE>/caches/transforms-3/xxxxxxxxxxxxxxxxxxxxxxxxxxxxxxxx/transformed/core-runtime-2.0.0/jni [-]
-        manifest                      : <GRADLE>/caches/transforms-3/xxxxxxxxxxxxxxxxxxxxxxxxxxxxxxxx/transformed/core-runtime-2.0.0/AndroidManifest.xml
-        proguardRules                 : <GRADLE>/caches/transforms-3/xxxxxxxxxxxxxxxxxxxxxxxxxxxxxxxx/transformed/core-runtime-2.0.0/proguard.txt [-]
-        publicResources               : <GRADLE>/caches/transforms-3/xxxxxxxxxxxxxxxxxxxxxxxxxxxxxxxx/transformed/core-runtime-2.0.0/public.txt [-]
-        renderscriptFolder            : <GRADLE>/caches/transforms-3/xxxxxxxxxxxxxxxxxxxxxxxxxxxxxxxx/transformed/core-runtime-2.0.0/rs [-]
-        resFolder                     : <GRADLE>/caches/transforms-3/xxxxxxxxxxxxxxxxxxxxxxxxxxxxxxxx/transformed/core-runtime-2.0.0/res [-]
-        resStaticLibrary              : <GRADLE>/caches/transforms-3/xxxxxxxxxxxxxxxxxxxxxxxxxxxxxxxx/transformed/core-runtime-2.0.0/res.apk [-]
-        - runtimeJarFiles             : <GRADLE>/caches/transforms-3/xxxxxxxxxxxxxxxxxxxxxxxxxxxxxxxx/transformed/core-runtime-2.0.0/jars/classes.jar
-        symbolFile                    : <GRADLE>/caches/transforms-3/xxxxxxxxxxxxxxxxxxxxxxxxxxxxxxxx/transformed/core-runtime-2.0.0/R.txt
-=======
     - library                     : androidx.drawerlayout:drawerlayout:1.0.0@aar (IdeAndroidLibraryImpl)
         aidlFolder                    : <GRADLE>/caches/transforms-3/xxxxxxxxxxxxxxxxxxxxxxxxxxxxxxxx/transformed/drawerlayout-1.0.0/aidl [-]
         artifact                      : <M2>/androidx/drawerlayout/drawerlayout/1.0.0/drawerlayout-1.0.0.aar
@@ -620,7 +293,6 @@
         resStaticLibrary              : <GRADLE>/caches/transforms-3/xxxxxxxxxxxxxxxxxxxxxxxxxxxxxxxx/transformed/legacy-support-core-utils-1.0.0/res.apk [-]
         - runtimeJarFiles             : <GRADLE>/caches/transforms-3/xxxxxxxxxxxxxxxxxxxxxxxxxxxxxxxx/transformed/legacy-support-core-utils-1.0.0/jars/classes.jar
         symbolFile                    : <GRADLE>/caches/transforms-3/xxxxxxxxxxxxxxxxxxxxxxxxxxxxxxxx/transformed/legacy-support-core-utils-1.0.0/R.txt
->>>>>>> 574fcae1
     - library                     : androidx.lifecycle:lifecycle-livedata-core:2.0.0@aar (IdeAndroidLibraryImpl)
         aidlFolder                    : <GRADLE>/caches/transforms-3/xxxxxxxxxxxxxxxxxxxxxxxxxxxxxxxx/transformed/lifecycle-livedata-core-2.0.0/aidl [-]
         artifact                      : <M2>/androidx/lifecycle/lifecycle-livedata-core/2.0.0/lifecycle-livedata-core-2.0.0.aar
@@ -747,117 +419,6 @@
         resStaticLibrary              : <GRADLE>/caches/transforms-3/xxxxxxxxxxxxxxxxxxxxxxxxxxxxxxxx/transformed/print-1.0.0/res.apk [-]
         - runtimeJarFiles             : <GRADLE>/caches/transforms-3/xxxxxxxxxxxxxxxxxxxxxxxxxxxxxxxx/transformed/print-1.0.0/jars/classes.jar
         symbolFile                    : <GRADLE>/caches/transforms-3/xxxxxxxxxxxxxxxxxxxxxxxxxxxxxxxx/transformed/print-1.0.0/R.txt
-<<<<<<< HEAD
-    - library                     : androidx.fragment:fragment:1.0.0@aar (IdeAndroidLibraryImpl)
-        aidlFolder                    : <GRADLE>/caches/transforms-3/xxxxxxxxxxxxxxxxxxxxxxxxxxxxxxxx/transformed/fragment-1.0.0/aidl [-]
-        artifact                      : <M2>/androidx/fragment/fragment/1.0.0/fragment-1.0.0.aar
-        artifactAddress               : androidx.fragment:fragment:1.0.0@aar
-        assetsFolder                  : <GRADLE>/caches/transforms-3/xxxxxxxxxxxxxxxxxxxxxxxxxxxxxxxx/transformed/fragment-1.0.0/assets [-]
-        - compileJarFiles             : <GRADLE>/caches/transforms-3/xxxxxxxxxxxxxxxxxxxxxxxxxxxxxxxx/transformed/fragment-1.0.0/jars/classes.jar
-        component                     : androidx.fragment:fragment:1.0.0
-        externalAnnotations           : <GRADLE>/caches/transforms-3/xxxxxxxxxxxxxxxxxxxxxxxxxxxxxxxx/transformed/fragment-1.0.0/annotations.zip
-        folder                        : <GRADLE>/caches/transforms-3/xxxxxxxxxxxxxxxxxxxxxxxxxxxxxxxx/transformed/fragment-1.0.0
-        jniFolder                     : <GRADLE>/caches/transforms-3/xxxxxxxxxxxxxxxxxxxxxxxxxxxxxxxx/transformed/fragment-1.0.0/jni [-]
-        manifest                      : <GRADLE>/caches/transforms-3/xxxxxxxxxxxxxxxxxxxxxxxxxxxxxxxx/transformed/fragment-1.0.0/AndroidManifest.xml
-        proguardRules                 : <GRADLE>/caches/transforms-3/xxxxxxxxxxxxxxxxxxxxxxxxxxxxxxxx/transformed/fragment-1.0.0/proguard.txt [-]
-        publicResources               : <GRADLE>/caches/transforms-3/xxxxxxxxxxxxxxxxxxxxxxxxxxxxxxxx/transformed/fragment-1.0.0/public.txt [-]
-        renderscriptFolder            : <GRADLE>/caches/transforms-3/xxxxxxxxxxxxxxxxxxxxxxxxxxxxxxxx/transformed/fragment-1.0.0/rs [-]
-        resFolder                     : <GRADLE>/caches/transforms-3/xxxxxxxxxxxxxxxxxxxxxxxxxxxxxxxx/transformed/fragment-1.0.0/res [-]
-        resStaticLibrary              : <GRADLE>/caches/transforms-3/xxxxxxxxxxxxxxxxxxxxxxxxxxxxxxxx/transformed/fragment-1.0.0/res.apk [-]
-        - runtimeJarFiles             : <GRADLE>/caches/transforms-3/xxxxxxxxxxxxxxxxxxxxxxxxxxxxxxxx/transformed/fragment-1.0.0/jars/classes.jar
-        symbolFile                    : <GRADLE>/caches/transforms-3/xxxxxxxxxxxxxxxxxxxxxxxxxxxxxxxx/transformed/fragment-1.0.0/R.txt
-    - library                     : androidx.legacy:legacy-support-core-ui:1.0.0@aar (IdeAndroidLibraryImpl)
-        aidlFolder                    : <GRADLE>/caches/transforms-3/xxxxxxxxxxxxxxxxxxxxxxxxxxxxxxxx/transformed/legacy-support-core-ui-1.0.0/aidl [-]
-        artifact                      : <M2>/androidx/legacy/legacy-support-core-ui/1.0.0/legacy-support-core-ui-1.0.0.aar
-        artifactAddress               : androidx.legacy:legacy-support-core-ui:1.0.0@aar
-        assetsFolder                  : <GRADLE>/caches/transforms-3/xxxxxxxxxxxxxxxxxxxxxxxxxxxxxxxx/transformed/legacy-support-core-ui-1.0.0/assets [-]
-        - compileJarFiles             : <GRADLE>/caches/transforms-3/xxxxxxxxxxxxxxxxxxxxxxxxxxxxxxxx/transformed/legacy-support-core-ui-1.0.0/jars/classes.jar
-        component                     : androidx.legacy:legacy-support-core-ui:1.0.0
-        externalAnnotations           : <GRADLE>/caches/transforms-3/xxxxxxxxxxxxxxxxxxxxxxxxxxxxxxxx/transformed/legacy-support-core-ui-1.0.0/annotations.zip [-]
-        folder                        : <GRADLE>/caches/transforms-3/xxxxxxxxxxxxxxxxxxxxxxxxxxxxxxxx/transformed/legacy-support-core-ui-1.0.0
-        jniFolder                     : <GRADLE>/caches/transforms-3/xxxxxxxxxxxxxxxxxxxxxxxxxxxxxxxx/transformed/legacy-support-core-ui-1.0.0/jni [-]
-        manifest                      : <GRADLE>/caches/transforms-3/xxxxxxxxxxxxxxxxxxxxxxxxxxxxxxxx/transformed/legacy-support-core-ui-1.0.0/AndroidManifest.xml
-        proguardRules                 : <GRADLE>/caches/transforms-3/xxxxxxxxxxxxxxxxxxxxxxxxxxxxxxxx/transformed/legacy-support-core-ui-1.0.0/proguard.txt [-]
-        publicResources               : <GRADLE>/caches/transforms-3/xxxxxxxxxxxxxxxxxxxxxxxxxxxxxxxx/transformed/legacy-support-core-ui-1.0.0/public.txt [-]
-        renderscriptFolder            : <GRADLE>/caches/transforms-3/xxxxxxxxxxxxxxxxxxxxxxxxxxxxxxxx/transformed/legacy-support-core-ui-1.0.0/rs [-]
-        resFolder                     : <GRADLE>/caches/transforms-3/xxxxxxxxxxxxxxxxxxxxxxxxxxxxxxxx/transformed/legacy-support-core-ui-1.0.0/res [-]
-        resStaticLibrary              : <GRADLE>/caches/transforms-3/xxxxxxxxxxxxxxxxxxxxxxxxxxxxxxxx/transformed/legacy-support-core-ui-1.0.0/res.apk [-]
-        - runtimeJarFiles             : <GRADLE>/caches/transforms-3/xxxxxxxxxxxxxxxxxxxxxxxxxxxxxxxx/transformed/legacy-support-core-ui-1.0.0/jars/classes.jar
-        symbolFile                    : <GRADLE>/caches/transforms-3/xxxxxxxxxxxxxxxxxxxxxxxxxxxxxxxx/transformed/legacy-support-core-ui-1.0.0/R.txt
-    - library                     : androidx.customview:customview:1.0.0@aar (IdeAndroidLibraryImpl)
-        aidlFolder                    : <GRADLE>/caches/transforms-3/xxxxxxxxxxxxxxxxxxxxxxxxxxxxxxxx/transformed/customview-1.0.0/aidl [-]
-        artifact                      : <M2>/androidx/customview/customview/1.0.0/customview-1.0.0.aar
-        artifactAddress               : androidx.customview:customview:1.0.0@aar
-        assetsFolder                  : <GRADLE>/caches/transforms-3/xxxxxxxxxxxxxxxxxxxxxxxxxxxxxxxx/transformed/customview-1.0.0/assets [-]
-        - compileJarFiles             : <GRADLE>/caches/transforms-3/xxxxxxxxxxxxxxxxxxxxxxxxxxxxxxxx/transformed/customview-1.0.0/jars/classes.jar
-        component                     : androidx.customview:customview:1.0.0
-        externalAnnotations           : <GRADLE>/caches/transforms-3/xxxxxxxxxxxxxxxxxxxxxxxxxxxxxxxx/transformed/customview-1.0.0/annotations.zip [-]
-        folder                        : <GRADLE>/caches/transforms-3/xxxxxxxxxxxxxxxxxxxxxxxxxxxxxxxx/transformed/customview-1.0.0
-        jniFolder                     : <GRADLE>/caches/transforms-3/xxxxxxxxxxxxxxxxxxxxxxxxxxxxxxxx/transformed/customview-1.0.0/jni [-]
-        manifest                      : <GRADLE>/caches/transforms-3/xxxxxxxxxxxxxxxxxxxxxxxxxxxxxxxx/transformed/customview-1.0.0/AndroidManifest.xml
-        proguardRules                 : <GRADLE>/caches/transforms-3/xxxxxxxxxxxxxxxxxxxxxxxxxxxxxxxx/transformed/customview-1.0.0/proguard.txt [-]
-        publicResources               : <GRADLE>/caches/transforms-3/xxxxxxxxxxxxxxxxxxxxxxxxxxxxxxxx/transformed/customview-1.0.0/public.txt [-]
-        renderscriptFolder            : <GRADLE>/caches/transforms-3/xxxxxxxxxxxxxxxxxxxxxxxxxxxxxxxx/transformed/customview-1.0.0/rs [-]
-        resFolder                     : <GRADLE>/caches/transforms-3/xxxxxxxxxxxxxxxxxxxxxxxxxxxxxxxx/transformed/customview-1.0.0/res [-]
-        resStaticLibrary              : <GRADLE>/caches/transforms-3/xxxxxxxxxxxxxxxxxxxxxxxxxxxxxxxx/transformed/customview-1.0.0/res.apk [-]
-        - runtimeJarFiles             : <GRADLE>/caches/transforms-3/xxxxxxxxxxxxxxxxxxxxxxxxxxxxxxxx/transformed/customview-1.0.0/jars/classes.jar
-        symbolFile                    : <GRADLE>/caches/transforms-3/xxxxxxxxxxxxxxxxxxxxxxxxxxxxxxxx/transformed/customview-1.0.0/R.txt
-    - library                     : androidx.viewpager:viewpager:1.0.0@aar (IdeAndroidLibraryImpl)
-        aidlFolder                    : <GRADLE>/caches/transforms-3/xxxxxxxxxxxxxxxxxxxxxxxxxxxxxxxx/transformed/viewpager-1.0.0/aidl [-]
-        artifact                      : <M2>/androidx/viewpager/viewpager/1.0.0/viewpager-1.0.0.aar
-        artifactAddress               : androidx.viewpager:viewpager:1.0.0@aar
-        assetsFolder                  : <GRADLE>/caches/transforms-3/xxxxxxxxxxxxxxxxxxxxxxxxxxxxxxxx/transformed/viewpager-1.0.0/assets [-]
-        - compileJarFiles             : <GRADLE>/caches/transforms-3/xxxxxxxxxxxxxxxxxxxxxxxxxxxxxxxx/transformed/viewpager-1.0.0/jars/classes.jar
-        component                     : androidx.viewpager:viewpager:1.0.0
-        externalAnnotations           : <GRADLE>/caches/transforms-3/xxxxxxxxxxxxxxxxxxxxxxxxxxxxxxxx/transformed/viewpager-1.0.0/annotations.zip [-]
-        folder                        : <GRADLE>/caches/transforms-3/xxxxxxxxxxxxxxxxxxxxxxxxxxxxxxxx/transformed/viewpager-1.0.0
-        jniFolder                     : <GRADLE>/caches/transforms-3/xxxxxxxxxxxxxxxxxxxxxxxxxxxxxxxx/transformed/viewpager-1.0.0/jni [-]
-        manifest                      : <GRADLE>/caches/transforms-3/xxxxxxxxxxxxxxxxxxxxxxxxxxxxxxxx/transformed/viewpager-1.0.0/AndroidManifest.xml
-        proguardRules                 : <GRADLE>/caches/transforms-3/xxxxxxxxxxxxxxxxxxxxxxxxxxxxxxxx/transformed/viewpager-1.0.0/proguard.txt [-]
-        publicResources               : <GRADLE>/caches/transforms-3/xxxxxxxxxxxxxxxxxxxxxxxxxxxxxxxx/transformed/viewpager-1.0.0/public.txt [-]
-        renderscriptFolder            : <GRADLE>/caches/transforms-3/xxxxxxxxxxxxxxxxxxxxxxxxxxxxxxxx/transformed/viewpager-1.0.0/rs [-]
-        resFolder                     : <GRADLE>/caches/transforms-3/xxxxxxxxxxxxxxxxxxxxxxxxxxxxxxxx/transformed/viewpager-1.0.0/res [-]
-        resStaticLibrary              : <GRADLE>/caches/transforms-3/xxxxxxxxxxxxxxxxxxxxxxxxxxxxxxxx/transformed/viewpager-1.0.0/res.apk [-]
-        - runtimeJarFiles             : <GRADLE>/caches/transforms-3/xxxxxxxxxxxxxxxxxxxxxxxxxxxxxxxx/transformed/viewpager-1.0.0/jars/classes.jar
-        symbolFile                    : <GRADLE>/caches/transforms-3/xxxxxxxxxxxxxxxxxxxxxxxxxxxxxxxx/transformed/viewpager-1.0.0/R.txt
-    - library                     : androidx.coordinatorlayout:coordinatorlayout:1.0.0@aar (IdeAndroidLibraryImpl)
-        aidlFolder                    : <GRADLE>/caches/transforms-3/xxxxxxxxxxxxxxxxxxxxxxxxxxxxxxxx/transformed/coordinatorlayout-1.0.0/aidl [-]
-        artifact                      : <M2>/androidx/coordinatorlayout/coordinatorlayout/1.0.0/coordinatorlayout-1.0.0.aar
-        artifactAddress               : androidx.coordinatorlayout:coordinatorlayout:1.0.0@aar
-        assetsFolder                  : <GRADLE>/caches/transforms-3/xxxxxxxxxxxxxxxxxxxxxxxxxxxxxxxx/transformed/coordinatorlayout-1.0.0/assets [-]
-        - compileJarFiles             : <GRADLE>/caches/transforms-3/xxxxxxxxxxxxxxxxxxxxxxxxxxxxxxxx/transformed/coordinatorlayout-1.0.0/jars/classes.jar
-        component                     : androidx.coordinatorlayout:coordinatorlayout:1.0.0
-        externalAnnotations           : <GRADLE>/caches/transforms-3/xxxxxxxxxxxxxxxxxxxxxxxxxxxxxxxx/transformed/coordinatorlayout-1.0.0/annotations.zip
-        folder                        : <GRADLE>/caches/transforms-3/xxxxxxxxxxxxxxxxxxxxxxxxxxxxxxxx/transformed/coordinatorlayout-1.0.0
-        jniFolder                     : <GRADLE>/caches/transforms-3/xxxxxxxxxxxxxxxxxxxxxxxxxxxxxxxx/transformed/coordinatorlayout-1.0.0/jni [-]
-        manifest                      : <GRADLE>/caches/transforms-3/xxxxxxxxxxxxxxxxxxxxxxxxxxxxxxxx/transformed/coordinatorlayout-1.0.0/AndroidManifest.xml
-        proguardRules                 : <GRADLE>/caches/transforms-3/xxxxxxxxxxxxxxxxxxxxxxxxxxxxxxxx/transformed/coordinatorlayout-1.0.0/proguard.txt
-        publicResources               : <GRADLE>/caches/transforms-3/xxxxxxxxxxxxxxxxxxxxxxxxxxxxxxxx/transformed/coordinatorlayout-1.0.0/public.txt
-        renderscriptFolder            : <GRADLE>/caches/transforms-3/xxxxxxxxxxxxxxxxxxxxxxxxxxxxxxxx/transformed/coordinatorlayout-1.0.0/rs [-]
-        resFolder                     : <GRADLE>/caches/transforms-3/xxxxxxxxxxxxxxxxxxxxxxxxxxxxxxxx/transformed/coordinatorlayout-1.0.0/res
-        resStaticLibrary              : <GRADLE>/caches/transforms-3/xxxxxxxxxxxxxxxxxxxxxxxxxxxxxxxx/transformed/coordinatorlayout-1.0.0/res.apk [-]
-        - runtimeJarFiles             : <GRADLE>/caches/transforms-3/xxxxxxxxxxxxxxxxxxxxxxxxxxxxxxxx/transformed/coordinatorlayout-1.0.0/jars/classes.jar
-        symbolFile                    : <GRADLE>/caches/transforms-3/xxxxxxxxxxxxxxxxxxxxxxxxxxxxxxxx/transformed/coordinatorlayout-1.0.0/R.txt
-    - library                     : androidx.drawerlayout:drawerlayout:1.0.0@aar (IdeAndroidLibraryImpl)
-        aidlFolder                    : <GRADLE>/caches/transforms-3/xxxxxxxxxxxxxxxxxxxxxxxxxxxxxxxx/transformed/drawerlayout-1.0.0/aidl [-]
-        artifact                      : <M2>/androidx/drawerlayout/drawerlayout/1.0.0/drawerlayout-1.0.0.aar
-        artifactAddress               : androidx.drawerlayout:drawerlayout:1.0.0@aar
-        assetsFolder                  : <GRADLE>/caches/transforms-3/xxxxxxxxxxxxxxxxxxxxxxxxxxxxxxxx/transformed/drawerlayout-1.0.0/assets [-]
-        - compileJarFiles             : <GRADLE>/caches/transforms-3/xxxxxxxxxxxxxxxxxxxxxxxxxxxxxxxx/transformed/drawerlayout-1.0.0/jars/classes.jar
-        component                     : androidx.drawerlayout:drawerlayout:1.0.0
-        externalAnnotations           : <GRADLE>/caches/transforms-3/xxxxxxxxxxxxxxxxxxxxxxxxxxxxxxxx/transformed/drawerlayout-1.0.0/annotations.zip
-        folder                        : <GRADLE>/caches/transforms-3/xxxxxxxxxxxxxxxxxxxxxxxxxxxxxxxx/transformed/drawerlayout-1.0.0
-        jniFolder                     : <GRADLE>/caches/transforms-3/xxxxxxxxxxxxxxxxxxxxxxxxxxxxxxxx/transformed/drawerlayout-1.0.0/jni [-]
-        manifest                      : <GRADLE>/caches/transforms-3/xxxxxxxxxxxxxxxxxxxxxxxxxxxxxxxx/transformed/drawerlayout-1.0.0/AndroidManifest.xml
-        proguardRules                 : <GRADLE>/caches/transforms-3/xxxxxxxxxxxxxxxxxxxxxxxxxxxxxxxx/transformed/drawerlayout-1.0.0/proguard.txt [-]
-        publicResources               : <GRADLE>/caches/transforms-3/xxxxxxxxxxxxxxxxxxxxxxxxxxxxxxxx/transformed/drawerlayout-1.0.0/public.txt [-]
-        renderscriptFolder            : <GRADLE>/caches/transforms-3/xxxxxxxxxxxxxxxxxxxxxxxxxxxxxxxx/transformed/drawerlayout-1.0.0/rs [-]
-        resFolder                     : <GRADLE>/caches/transforms-3/xxxxxxxxxxxxxxxxxxxxxxxxxxxxxxxx/transformed/drawerlayout-1.0.0/res [-]
-        resStaticLibrary              : <GRADLE>/caches/transforms-3/xxxxxxxxxxxxxxxxxxxxxxxxxxxxxxxx/transformed/drawerlayout-1.0.0/res.apk [-]
-        - runtimeJarFiles             : <GRADLE>/caches/transforms-3/xxxxxxxxxxxxxxxxxxxxxxxxxxxxxxxx/transformed/drawerlayout-1.0.0/jars/classes.jar
-        symbolFile                    : <GRADLE>/caches/transforms-3/xxxxxxxxxxxxxxxxxxxxxxxxxxxxxxxx/transformed/drawerlayout-1.0.0/R.txt
-=======
->>>>>>> 574fcae1
     - library                     : androidx.slidingpanelayout:slidingpanelayout:1.0.0@aar (IdeAndroidLibraryImpl)
         aidlFolder                    : <GRADLE>/caches/transforms-3/xxxxxxxxxxxxxxxxxxxxxxxxxxxxxxxx/transformed/slidingpanelayout-1.0.0/aidl [-]
         artifact                      : <M2>/androidx/slidingpanelayout/slidingpanelayout/1.0.0/slidingpanelayout-1.0.0.aar
@@ -876,27 +437,6 @@
         resStaticLibrary              : <GRADLE>/caches/transforms-3/xxxxxxxxxxxxxxxxxxxxxxxxxxxxxxxx/transformed/slidingpanelayout-1.0.0/res.apk [-]
         - runtimeJarFiles             : <GRADLE>/caches/transforms-3/xxxxxxxxxxxxxxxxxxxxxxxxxxxxxxxx/transformed/slidingpanelayout-1.0.0/jars/classes.jar
         symbolFile                    : <GRADLE>/caches/transforms-3/xxxxxxxxxxxxxxxxxxxxxxxxxxxxxxxx/transformed/slidingpanelayout-1.0.0/R.txt
-<<<<<<< HEAD
-    - library                     : androidx.interpolator:interpolator:1.0.0@aar (IdeAndroidLibraryImpl)
-        aidlFolder                    : <GRADLE>/caches/transforms-3/xxxxxxxxxxxxxxxxxxxxxxxxxxxxxxxx/transformed/interpolator-1.0.0/aidl [-]
-        artifact                      : <M2>/androidx/interpolator/interpolator/1.0.0/interpolator-1.0.0.aar
-        artifactAddress               : androidx.interpolator:interpolator:1.0.0@aar
-        assetsFolder                  : <GRADLE>/caches/transforms-3/xxxxxxxxxxxxxxxxxxxxxxxxxxxxxxxx/transformed/interpolator-1.0.0/assets [-]
-        - compileJarFiles             : <GRADLE>/caches/transforms-3/xxxxxxxxxxxxxxxxxxxxxxxxxxxxxxxx/transformed/interpolator-1.0.0/jars/classes.jar
-        component                     : androidx.interpolator:interpolator:1.0.0
-        externalAnnotations           : <GRADLE>/caches/transforms-3/xxxxxxxxxxxxxxxxxxxxxxxxxxxxxxxx/transformed/interpolator-1.0.0/annotations.zip [-]
-        folder                        : <GRADLE>/caches/transforms-3/xxxxxxxxxxxxxxxxxxxxxxxxxxxxxxxx/transformed/interpolator-1.0.0
-        jniFolder                     : <GRADLE>/caches/transforms-3/xxxxxxxxxxxxxxxxxxxxxxxxxxxxxxxx/transformed/interpolator-1.0.0/jni [-]
-        manifest                      : <GRADLE>/caches/transforms-3/xxxxxxxxxxxxxxxxxxxxxxxxxxxxxxxx/transformed/interpolator-1.0.0/AndroidManifest.xml
-        proguardRules                 : <GRADLE>/caches/transforms-3/xxxxxxxxxxxxxxxxxxxxxxxxxxxxxxxx/transformed/interpolator-1.0.0/proguard.txt [-]
-        publicResources               : <GRADLE>/caches/transforms-3/xxxxxxxxxxxxxxxxxxxxxxxxxxxxxxxx/transformed/interpolator-1.0.0/public.txt [-]
-        renderscriptFolder            : <GRADLE>/caches/transforms-3/xxxxxxxxxxxxxxxxxxxxxxxxxxxxxxxx/transformed/interpolator-1.0.0/rs [-]
-        resFolder                     : <GRADLE>/caches/transforms-3/xxxxxxxxxxxxxxxxxxxxxxxxxxxxxxxx/transformed/interpolator-1.0.0/res [-]
-        resStaticLibrary              : <GRADLE>/caches/transforms-3/xxxxxxxxxxxxxxxxxxxxxxxxxxxxxxxx/transformed/interpolator-1.0.0/res.apk [-]
-        - runtimeJarFiles             : <GRADLE>/caches/transforms-3/xxxxxxxxxxxxxxxxxxxxxxxxxxxxxxxx/transformed/interpolator-1.0.0/jars/classes.jar
-        symbolFile                    : <GRADLE>/caches/transforms-3/xxxxxxxxxxxxxxxxxxxxxxxxxxxxxxxx/transformed/interpolator-1.0.0/R.txt
-=======
->>>>>>> 574fcae1
     - library                     : androidx.swiperefreshlayout:swiperefreshlayout:1.0.0@aar (IdeAndroidLibraryImpl)
         aidlFolder                    : <GRADLE>/caches/transforms-3/xxxxxxxxxxxxxxxxxxxxxxxxxxxxxxxx/transformed/swiperefreshlayout-1.0.0/aidl [-]
         artifact                      : <M2>/androidx/swiperefreshlayout/swiperefreshlayout/1.0.0/swiperefreshlayout-1.0.0.aar
@@ -915,44 +455,6 @@
         resStaticLibrary              : <GRADLE>/caches/transforms-3/xxxxxxxxxxxxxxxxxxxxxxxxxxxxxxxx/transformed/swiperefreshlayout-1.0.0/res.apk [-]
         - runtimeJarFiles             : <GRADLE>/caches/transforms-3/xxxxxxxxxxxxxxxxxxxxxxxxxxxxxxxx/transformed/swiperefreshlayout-1.0.0/jars/classes.jar
         symbolFile                    : <GRADLE>/caches/transforms-3/xxxxxxxxxxxxxxxxxxxxxxxxxxxxxxxx/transformed/swiperefreshlayout-1.0.0/R.txt
-<<<<<<< HEAD
-    - library                     : androidx.asynclayoutinflater:asynclayoutinflater:1.0.0@aar (IdeAndroidLibraryImpl)
-        aidlFolder                    : <GRADLE>/caches/transforms-3/xxxxxxxxxxxxxxxxxxxxxxxxxxxxxxxx/transformed/asynclayoutinflater-1.0.0/aidl [-]
-        artifact                      : <M2>/androidx/asynclayoutinflater/asynclayoutinflater/1.0.0/asynclayoutinflater-1.0.0.aar
-        artifactAddress               : androidx.asynclayoutinflater:asynclayoutinflater:1.0.0@aar
-        assetsFolder                  : <GRADLE>/caches/transforms-3/xxxxxxxxxxxxxxxxxxxxxxxxxxxxxxxx/transformed/asynclayoutinflater-1.0.0/assets [-]
-        - compileJarFiles             : <GRADLE>/caches/transforms-3/xxxxxxxxxxxxxxxxxxxxxxxxxxxxxxxx/transformed/asynclayoutinflater-1.0.0/jars/classes.jar
-        component                     : androidx.asynclayoutinflater:asynclayoutinflater:1.0.0
-        externalAnnotations           : <GRADLE>/caches/transforms-3/xxxxxxxxxxxxxxxxxxxxxxxxxxxxxxxx/transformed/asynclayoutinflater-1.0.0/annotations.zip [-]
-        folder                        : <GRADLE>/caches/transforms-3/xxxxxxxxxxxxxxxxxxxxxxxxxxxxxxxx/transformed/asynclayoutinflater-1.0.0
-        jniFolder                     : <GRADLE>/caches/transforms-3/xxxxxxxxxxxxxxxxxxxxxxxxxxxxxxxx/transformed/asynclayoutinflater-1.0.0/jni [-]
-        manifest                      : <GRADLE>/caches/transforms-3/xxxxxxxxxxxxxxxxxxxxxxxxxxxxxxxx/transformed/asynclayoutinflater-1.0.0/AndroidManifest.xml
-        proguardRules                 : <GRADLE>/caches/transforms-3/xxxxxxxxxxxxxxxxxxxxxxxxxxxxxxxx/transformed/asynclayoutinflater-1.0.0/proguard.txt [-]
-        publicResources               : <GRADLE>/caches/transforms-3/xxxxxxxxxxxxxxxxxxxxxxxxxxxxxxxx/transformed/asynclayoutinflater-1.0.0/public.txt [-]
-        renderscriptFolder            : <GRADLE>/caches/transforms-3/xxxxxxxxxxxxxxxxxxxxxxxxxxxxxxxx/transformed/asynclayoutinflater-1.0.0/rs [-]
-        resFolder                     : <GRADLE>/caches/transforms-3/xxxxxxxxxxxxxxxxxxxxxxxxxxxxxxxx/transformed/asynclayoutinflater-1.0.0/res [-]
-        resStaticLibrary              : <GRADLE>/caches/transforms-3/xxxxxxxxxxxxxxxxxxxxxxxxxxxxxxxx/transformed/asynclayoutinflater-1.0.0/res.apk [-]
-        - runtimeJarFiles             : <GRADLE>/caches/transforms-3/xxxxxxxxxxxxxxxxxxxxxxxxxxxxxxxx/transformed/asynclayoutinflater-1.0.0/jars/classes.jar
-        symbolFile                    : <GRADLE>/caches/transforms-3/xxxxxxxxxxxxxxxxxxxxxxxxxxxxxxxx/transformed/asynclayoutinflater-1.0.0/R.txt
-    - library                     : androidx.vectordrawable:vectordrawable:1.0.1@aar (IdeAndroidLibraryImpl)
-        aidlFolder                    : <GRADLE>/caches/transforms-3/xxxxxxxxxxxxxxxxxxxxxxxxxxxxxxxx/transformed/vectordrawable-1.0.1/aidl [-]
-        artifact                      : <M2>/androidx/vectordrawable/vectordrawable/1.0.1/vectordrawable-1.0.1.aar
-        artifactAddress               : androidx.vectordrawable:vectordrawable:1.0.1@aar
-        assetsFolder                  : <GRADLE>/caches/transforms-3/xxxxxxxxxxxxxxxxxxxxxxxxxxxxxxxx/transformed/vectordrawable-1.0.1/assets [-]
-        - compileJarFiles             : <GRADLE>/caches/transforms-3/xxxxxxxxxxxxxxxxxxxxxxxxxxxxxxxx/transformed/vectordrawable-1.0.1/jars/classes.jar
-        component                     : androidx.vectordrawable:vectordrawable:1.0.1
-        externalAnnotations           : <GRADLE>/caches/transforms-3/xxxxxxxxxxxxxxxxxxxxxxxxxxxxxxxx/transformed/vectordrawable-1.0.1/annotations.zip [-]
-        folder                        : <GRADLE>/caches/transforms-3/xxxxxxxxxxxxxxxxxxxxxxxxxxxxxxxx/transformed/vectordrawable-1.0.1
-        jniFolder                     : <GRADLE>/caches/transforms-3/xxxxxxxxxxxxxxxxxxxxxxxxxxxxxxxx/transformed/vectordrawable-1.0.1/jni [-]
-        manifest                      : <GRADLE>/caches/transforms-3/xxxxxxxxxxxxxxxxxxxxxxxxxxxxxxxx/transformed/vectordrawable-1.0.1/AndroidManifest.xml
-        proguardRules                 : <GRADLE>/caches/transforms-3/xxxxxxxxxxxxxxxxxxxxxxxxxxxxxxxx/transformed/vectordrawable-1.0.1/proguard.txt [-]
-        publicResources               : <GRADLE>/caches/transforms-3/xxxxxxxxxxxxxxxxxxxxxxxxxxxxxxxx/transformed/vectordrawable-1.0.1/public.txt [-]
-        renderscriptFolder            : <GRADLE>/caches/transforms-3/xxxxxxxxxxxxxxxxxxxxxxxxxxxxxxxx/transformed/vectordrawable-1.0.1/rs [-]
-        resFolder                     : <GRADLE>/caches/transforms-3/xxxxxxxxxxxxxxxxxxxxxxxxxxxxxxxx/transformed/vectordrawable-1.0.1/res [-]
-        resStaticLibrary              : <GRADLE>/caches/transforms-3/xxxxxxxxxxxxxxxxxxxxxxxxxxxxxxxx/transformed/vectordrawable-1.0.1/res.apk [-]
-        - runtimeJarFiles             : <GRADLE>/caches/transforms-3/xxxxxxxxxxxxxxxxxxxxxxxxxxxxxxxx/transformed/vectordrawable-1.0.1/jars/classes.jar
-        symbolFile                    : <GRADLE>/caches/transforms-3/xxxxxxxxxxxxxxxxxxxxxxxxxxxxxxxx/transformed/vectordrawable-1.0.1/R.txt
-=======
     - library                     : androidx.test.espresso:espresso-core:3.2.0@aar (IdeAndroidLibraryImpl)
         aidlFolder                    : <GRADLE>/caches/transforms-3/xxxxxxxxxxxxxxxxxxxxxxxxxxxxxxxx/transformed/espresso-core-3.2.0/aidl [-]
         artifact                      : <M2>/androidx/test/espresso/espresso-core/3.2.0/espresso-core-3.2.0.aar
@@ -1061,7 +563,6 @@
         resStaticLibrary              : <GRADLE>/caches/transforms-3/xxxxxxxxxxxxxxxxxxxxxxxxxxxxxxxx/transformed/runner-1.2.0/res.apk [-]
         - runtimeJarFiles             : <GRADLE>/caches/transforms-3/xxxxxxxxxxxxxxxxxxxxxxxxxxxxxxxx/transformed/runner-1.2.0/jars/classes.jar
         symbolFile                    : <GRADLE>/caches/transforms-3/xxxxxxxxxxxxxxxxxxxxxxxxxxxxxxxx/transformed/runner-1.2.0/R.txt
->>>>>>> 574fcae1
     - library                     : androidx.vectordrawable:vectordrawable-animated:1.0.0@aar (IdeAndroidLibraryImpl)
         aidlFolder                    : <GRADLE>/caches/transforms-3/xxxxxxxxxxxxxxxxxxxxxxxxxxxxxxxx/transformed/vectordrawable-animated-1.0.0/aidl [-]
         artifact                      : <M2>/androidx/vectordrawable/vectordrawable-animated/1.0.0/vectordrawable-animated-1.0.0.aar
@@ -2211,7 +1712,6 @@
         UseAndroidX                   : true
         UsesCompose                   : false
         MlModelBindingEnabled         : false
-        EnableVcsInfo                 : false
     - basicVariant:               : localDebug
         applicationId                 : com.example.mainactivity
         testApplicationId             : com.example.mainactivity.test
@@ -2975,10 +2475,6 @@
                     - pluginClasspaths            : <M2>/org/jetbrains/kotlin/kotlin-reflect/<KOTLIN_VERSION>/kotlin-reflect-<KOTLIN_VERSION>.jar
                     - pluginClasspaths            : <M2>/org/jetbrains/kotlin/kotlin-daemon-embeddable/<KOTLIN_VERSION>/kotlin-daemon-embeddable-<KOTLIN_VERSION>.jar
                     - pluginClasspaths            : <M2>/org/jetbrains/intellij/deps/trove4j/1.0.20200330/trove4j-1.0.20200330.jar
-<<<<<<< HEAD
-                    - pluginClasspaths            : <M2>/org/jetbrains/kotlin/kotlin-stdlib-common/<KOTLIN_VERSION>/kotlin-stdlib-common-<KOTLIN_VERSION>.jar
-=======
->>>>>>> 574fcae1
                     - pluginClasspaths            : <M2>/org/jetbrains/annotations/13.0/annotations-13.0.jar
                     useFirLT                      : true
             localDebugAndroidTest
@@ -3006,10 +2502,6 @@
                     - pluginClasspaths            : <M2>/org/jetbrains/kotlin/kotlin-reflect/<KOTLIN_VERSION>/kotlin-reflect-<KOTLIN_VERSION>.jar
                     - pluginClasspaths            : <M2>/org/jetbrains/kotlin/kotlin-daemon-embeddable/<KOTLIN_VERSION>/kotlin-daemon-embeddable-<KOTLIN_VERSION>.jar
                     - pluginClasspaths            : <M2>/org/jetbrains/intellij/deps/trove4j/1.0.20200330/trove4j-1.0.20200330.jar
-<<<<<<< HEAD
-                    - pluginClasspaths            : <M2>/org/jetbrains/kotlin/kotlin-stdlib-common/<KOTLIN_VERSION>/kotlin-stdlib-common-<KOTLIN_VERSION>.jar
-=======
->>>>>>> 574fcae1
                     - pluginClasspaths            : <M2>/org/jetbrains/annotations/13.0/annotations-13.0.jar
                     useFirLT                      : true
             localDebugUnitTest
@@ -3037,10 +2529,6 @@
                     - pluginClasspaths            : <M2>/org/jetbrains/kotlin/kotlin-reflect/<KOTLIN_VERSION>/kotlin-reflect-<KOTLIN_VERSION>.jar
                     - pluginClasspaths            : <M2>/org/jetbrains/kotlin/kotlin-daemon-embeddable/<KOTLIN_VERSION>/kotlin-daemon-embeddable-<KOTLIN_VERSION>.jar
                     - pluginClasspaths            : <M2>/org/jetbrains/intellij/deps/trove4j/1.0.20200330/trove4j-1.0.20200330.jar
-<<<<<<< HEAD
-                    - pluginClasspaths            : <M2>/org/jetbrains/kotlin/kotlin-stdlib-common/<KOTLIN_VERSION>/kotlin-stdlib-common-<KOTLIN_VERSION>.jar
-=======
->>>>>>> 574fcae1
                     - pluginClasspaths            : <M2>/org/jetbrains/annotations/13.0/annotations-13.0.jar
                     useFirLT                      : true
         gradleUserHome                : <GRADLE>
@@ -3253,7 +2741,6 @@
         UseAndroidX                   : true
         UsesCompose                   : false
         MlModelBindingEnabled         : false
-        EnableVcsInfo                 : false
     - basicVariant:               : debug
         testApplicationId             : com.example.lib.test
     - basicVariant:               : release
@@ -4269,10 +3756,6 @@
                     - pluginClasspaths            : <M2>/org/jetbrains/kotlin/kotlin-reflect/<KOTLIN_VERSION>/kotlin-reflect-<KOTLIN_VERSION>.jar
                     - pluginClasspaths            : <M2>/org/jetbrains/kotlin/kotlin-daemon-embeddable/<KOTLIN_VERSION>/kotlin-daemon-embeddable-<KOTLIN_VERSION>.jar
                     - pluginClasspaths            : <M2>/org/jetbrains/intellij/deps/trove4j/1.0.20200330/trove4j-1.0.20200330.jar
-<<<<<<< HEAD
-                    - pluginClasspaths            : <M2>/org/jetbrains/kotlin/kotlin-stdlib-common/<KOTLIN_VERSION>/kotlin-stdlib-common-<KOTLIN_VERSION>.jar
-=======
->>>>>>> 574fcae1
                     - pluginClasspaths            : <M2>/org/jetbrains/annotations/13.0/annotations-13.0.jar
                     useFirLT                      : true
             debugAndroidTest
@@ -4299,10 +3782,6 @@
                     - pluginClasspaths            : <M2>/org/jetbrains/kotlin/kotlin-reflect/<KOTLIN_VERSION>/kotlin-reflect-<KOTLIN_VERSION>.jar
                     - pluginClasspaths            : <M2>/org/jetbrains/kotlin/kotlin-daemon-embeddable/<KOTLIN_VERSION>/kotlin-daemon-embeddable-<KOTLIN_VERSION>.jar
                     - pluginClasspaths            : <M2>/org/jetbrains/intellij/deps/trove4j/1.0.20200330/trove4j-1.0.20200330.jar
-<<<<<<< HEAD
-                    - pluginClasspaths            : <M2>/org/jetbrains/kotlin/kotlin-stdlib-common/<KOTLIN_VERSION>/kotlin-stdlib-common-<KOTLIN_VERSION>.jar
-=======
->>>>>>> 574fcae1
                     - pluginClasspaths            : <M2>/org/jetbrains/annotations/13.0/annotations-13.0.jar
                     useFirLT                      : true
             debugUnitTest
@@ -4329,10 +3808,6 @@
                     - pluginClasspaths            : <M2>/org/jetbrains/kotlin/kotlin-reflect/<KOTLIN_VERSION>/kotlin-reflect-<KOTLIN_VERSION>.jar
                     - pluginClasspaths            : <M2>/org/jetbrains/kotlin/kotlin-daemon-embeddable/<KOTLIN_VERSION>/kotlin-daemon-embeddable-<KOTLIN_VERSION>.jar
                     - pluginClasspaths            : <M2>/org/jetbrains/intellij/deps/trove4j/1.0.20200330/trove4j-1.0.20200330.jar
-<<<<<<< HEAD
-                    - pluginClasspaths            : <M2>/org/jetbrains/kotlin/kotlin-stdlib-common/<KOTLIN_VERSION>/kotlin-stdlib-common-<KOTLIN_VERSION>.jar
-=======
->>>>>>> 574fcae1
                     - pluginClasspaths            : <M2>/org/jetbrains/annotations/13.0/annotations-13.0.jar
                     useFirLT                      : true
         gradleUserHome                : <GRADLE>
