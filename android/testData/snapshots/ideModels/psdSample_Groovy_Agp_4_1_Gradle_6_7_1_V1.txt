MODULE                        : project
    ExternalModuleGroup           :
    ExternalModuleVersion         : unspecified
    LinkedProjectId               : project
    LinkedProjectPath             : <ROOT>
    RootProjectPath               : <ROOT>
    COMPILER_MODULE_EXTENSION
        compilerSourceOutputPath      : file://<ROOT>/build/classes/production/project [-]
        compilerTestOutputPath        : file://<ROOT>/build/classes/test/project [-]
        isCompilerPathInherited       : true
        isExcludeOutput               : true
    ModuleFile                    : <ROOT>/.idea/modules/project.iml [-]
    ModuleTypeName                : JAVA_MODULE
    CONENT_ENTRY                  : file://<ROOT>
        EXCLUDE_FOLDER                : file://<ROOT>/.gradle
        EXCLUDE_FOLDER                : file://<ROOT>/build [-]
    JDK                           : <NAME_CUT> JavaSDK
    *isInherited                  : true
    ORDER_ENTRY                   : <Module source>
    BUILD_TASKS
LIBRARY_TABLE
    - library                     : ./app/libs/lib1-1.0.aar (IdeAndroidLibraryImpl)
        aidlFolder                    : <GRADLE>/caches/<TRANSFORMS>/files-2.1/xxxxxxxxxxxxxxxxxxxxxxxxxxxxxxxx/lib1-1.0/aidl [-]
        artifact                      : <ROOT>/app/libs/lib1-1.0.aar
        artifactAddress               : __local_aars__:<ROOT>/app/libs/lib1-1.0.aar:unspecified@jar
        assetsFolder                  : <GRADLE>/caches/<TRANSFORMS>/files-2.1/xxxxxxxxxxxxxxxxxxxxxxxxxxxxxxxx/lib1-1.0/assets [-]
        - compileJarFiles             : <GRADLE>/caches/<TRANSFORMS>/files-2.1/xxxxxxxxxxxxxxxxxxxxxxxxxxxxxxxx/lib1-1.0/jars/classes.jar
        externalAnnotations           : <GRADLE>/caches/<TRANSFORMS>/files-2.1/xxxxxxxxxxxxxxxxxxxxxxxxxxxxxxxx/lib1-1.0/annotations.zip [-]
        folder                        : <GRADLE>/caches/<TRANSFORMS>/files-2.1/xxxxxxxxxxxxxxxxxxxxxxxxxxxxxxxx/lib1-1.0
        jniFolder                     : <GRADLE>/caches/<TRANSFORMS>/files-2.1/xxxxxxxxxxxxxxxxxxxxxxxxxxxxxxxx/lib1-1.0/jni [-]
        lintJar                       : <GRADLE>/caches/<TRANSFORMS>/files-2.1/xxxxxxxxxxxxxxxxxxxxxxxxxxxxxxxx/lib1-1.0/jars/lint.jar [-]
        manifest                      : <GRADLE>/caches/<TRANSFORMS>/files-2.1/xxxxxxxxxxxxxxxxxxxxxxxxxxxxxxxx/lib1-1.0/AndroidManifest.xml
        proguardRules                 : <GRADLE>/caches/<TRANSFORMS>/files-2.1/xxxxxxxxxxxxxxxxxxxxxxxxxxxxxxxx/lib1-1.0/proguard.txt [-]
        publicResources               : <GRADLE>/caches/<TRANSFORMS>/files-2.1/xxxxxxxxxxxxxxxxxxxxxxxxxxxxxxxx/lib1-1.0/public.txt [-]
        renderscriptFolder            : <GRADLE>/caches/<TRANSFORMS>/files-2.1/xxxxxxxxxxxxxxxxxxxxxxxxxxxxxxxx/lib1-1.0/rs [-]
        resFolder                     : <GRADLE>/caches/<TRANSFORMS>/files-2.1/xxxxxxxxxxxxxxxxxxxxxxxxxxxxxxxx/lib1-1.0/res
        resStaticLibrary              : <GRADLE>/caches/<TRANSFORMS>/files-2.1/xxxxxxxxxxxxxxxxxxxxxxxxxxxxxxxx/lib1-1.0/res.apk [-]
        - runtimeJarFiles             : <GRADLE>/caches/<TRANSFORMS>/files-2.1/xxxxxxxxxxxxxxxxxxxxxxxxxxxxxxxx/lib1-1.0/jars/classes.jar
        symbolFile                    : <GRADLE>/caches/<TRANSFORMS>/files-2.1/xxxxxxxxxxxxxxxxxxxxxxxxxxxxxxxx/lib1-1.0/R.txt
    - library                     : android.arch.core:runtime:1.1.1@aar (IdeAndroidLibraryImpl)
        aidlFolder                    : <GRADLE>/caches/<TRANSFORMS>/files-2.1/xxxxxxxxxxxxxxxxxxxxxxxxxxxxxxxx/runtime-1.1.1/aidl [-]
        artifact                      : <M2>/android/arch/core/runtime/1.1.1/runtime-1.1.1.aar
        artifactAddress               : android.arch.core:runtime:1.1.1@aar
        assetsFolder                  : <GRADLE>/caches/<TRANSFORMS>/files-2.1/xxxxxxxxxxxxxxxxxxxxxxxxxxxxxxxx/runtime-1.1.1/assets [-]
        - compileJarFiles             : <GRADLE>/caches/<TRANSFORMS>/files-2.1/xxxxxxxxxxxxxxxxxxxxxxxxxxxxxxxx/runtime-1.1.1/jars/classes.jar
        component                     : android.arch.core:runtime:1.1.1
        externalAnnotations           : <GRADLE>/caches/<TRANSFORMS>/files-2.1/xxxxxxxxxxxxxxxxxxxxxxxxxxxxxxxx/runtime-1.1.1/annotations.zip [-]
        folder                        : <GRADLE>/caches/<TRANSFORMS>/files-2.1/xxxxxxxxxxxxxxxxxxxxxxxxxxxxxxxx/runtime-1.1.1
        jniFolder                     : <GRADLE>/caches/<TRANSFORMS>/files-2.1/xxxxxxxxxxxxxxxxxxxxxxxxxxxxxxxx/runtime-1.1.1/jni [-]
        lintJar                       : <GRADLE>/caches/<TRANSFORMS>/files-2.1/xxxxxxxxxxxxxxxxxxxxxxxxxxxxxxxx/runtime-1.1.1/jars/lint.jar [-]
        manifest                      : <GRADLE>/caches/<TRANSFORMS>/files-2.1/xxxxxxxxxxxxxxxxxxxxxxxxxxxxxxxx/runtime-1.1.1/AndroidManifest.xml
        proguardRules                 : <GRADLE>/caches/<TRANSFORMS>/files-2.1/xxxxxxxxxxxxxxxxxxxxxxxxxxxxxxxx/runtime-1.1.1/proguard.txt [-]
        publicResources               : <GRADLE>/caches/<TRANSFORMS>/files-2.1/xxxxxxxxxxxxxxxxxxxxxxxxxxxxxxxx/runtime-1.1.1/public.txt [-]
        renderscriptFolder            : <GRADLE>/caches/<TRANSFORMS>/files-2.1/xxxxxxxxxxxxxxxxxxxxxxxxxxxxxxxx/runtime-1.1.1/rs [-]
        resFolder                     : <GRADLE>/caches/<TRANSFORMS>/files-2.1/xxxxxxxxxxxxxxxxxxxxxxxxxxxxxxxx/runtime-1.1.1/res [-]
        resStaticLibrary              : <GRADLE>/caches/<TRANSFORMS>/files-2.1/xxxxxxxxxxxxxxxxxxxxxxxxxxxxxxxx/runtime-1.1.1/res.apk [-]
        - runtimeJarFiles             : <GRADLE>/caches/<TRANSFORMS>/files-2.1/xxxxxxxxxxxxxxxxxxxxxxxxxxxxxxxx/runtime-1.1.1/jars/classes.jar
        symbolFile                    : <GRADLE>/caches/<TRANSFORMS>/files-2.1/xxxxxxxxxxxxxxxxxxxxxxxxxxxxxxxx/runtime-1.1.1/R.txt
    - library                     : android.arch.lifecycle:livedata-core:1.1.1@aar (IdeAndroidLibraryImpl)
        aidlFolder                    : <GRADLE>/caches/<TRANSFORMS>/files-2.1/xxxxxxxxxxxxxxxxxxxxxxxxxxxxxxxx/livedata-core-1.1.1/aidl [-]
        artifact                      : <M2>/android/arch/lifecycle/livedata-core/1.1.1/livedata-core-1.1.1.aar
        artifactAddress               : android.arch.lifecycle:livedata-core:1.1.1@aar
        assetsFolder                  : <GRADLE>/caches/<TRANSFORMS>/files-2.1/xxxxxxxxxxxxxxxxxxxxxxxxxxxxxxxx/livedata-core-1.1.1/assets [-]
        - compileJarFiles             : <GRADLE>/caches/<TRANSFORMS>/files-2.1/xxxxxxxxxxxxxxxxxxxxxxxxxxxxxxxx/livedata-core-1.1.1/jars/classes.jar
        component                     : android.arch.lifecycle:livedata-core:1.1.1
        externalAnnotations           : <GRADLE>/caches/<TRANSFORMS>/files-2.1/xxxxxxxxxxxxxxxxxxxxxxxxxxxxxxxx/livedata-core-1.1.1/annotations.zip [-]
        folder                        : <GRADLE>/caches/<TRANSFORMS>/files-2.1/xxxxxxxxxxxxxxxxxxxxxxxxxxxxxxxx/livedata-core-1.1.1
        jniFolder                     : <GRADLE>/caches/<TRANSFORMS>/files-2.1/xxxxxxxxxxxxxxxxxxxxxxxxxxxxxxxx/livedata-core-1.1.1/jni [-]
        lintJar                       : <GRADLE>/caches/<TRANSFORMS>/files-2.1/xxxxxxxxxxxxxxxxxxxxxxxxxxxxxxxx/livedata-core-1.1.1/jars/lint.jar [-]
        manifest                      : <GRADLE>/caches/<TRANSFORMS>/files-2.1/xxxxxxxxxxxxxxxxxxxxxxxxxxxxxxxx/livedata-core-1.1.1/AndroidManifest.xml
        proguardRules                 : <GRADLE>/caches/<TRANSFORMS>/files-2.1/xxxxxxxxxxxxxxxxxxxxxxxxxxxxxxxx/livedata-core-1.1.1/proguard.txt [-]
        publicResources               : <GRADLE>/caches/<TRANSFORMS>/files-2.1/xxxxxxxxxxxxxxxxxxxxxxxxxxxxxxxx/livedata-core-1.1.1/public.txt [-]
        renderscriptFolder            : <GRADLE>/caches/<TRANSFORMS>/files-2.1/xxxxxxxxxxxxxxxxxxxxxxxxxxxxxxxx/livedata-core-1.1.1/rs [-]
        resFolder                     : <GRADLE>/caches/<TRANSFORMS>/files-2.1/xxxxxxxxxxxxxxxxxxxxxxxxxxxxxxxx/livedata-core-1.1.1/res [-]
        resStaticLibrary              : <GRADLE>/caches/<TRANSFORMS>/files-2.1/xxxxxxxxxxxxxxxxxxxxxxxxxxxxxxxx/livedata-core-1.1.1/res.apk [-]
        - runtimeJarFiles             : <GRADLE>/caches/<TRANSFORMS>/files-2.1/xxxxxxxxxxxxxxxxxxxxxxxxxxxxxxxx/livedata-core-1.1.1/jars/classes.jar
        symbolFile                    : <GRADLE>/caches/<TRANSFORMS>/files-2.1/xxxxxxxxxxxxxxxxxxxxxxxxxxxxxxxx/livedata-core-1.1.1/R.txt
    - library                     : android.arch.lifecycle:livedata:1.1.1@aar (IdeAndroidLibraryImpl)
        aidlFolder                    : <GRADLE>/caches/<TRANSFORMS>/files-2.1/xxxxxxxxxxxxxxxxxxxxxxxxxxxxxxxx/livedata-1.1.1/aidl [-]
        artifact                      : <M2>/android/arch/lifecycle/livedata/1.1.1/livedata-1.1.1.aar
        artifactAddress               : android.arch.lifecycle:livedata:1.1.1@aar
        assetsFolder                  : <GRADLE>/caches/<TRANSFORMS>/files-2.1/xxxxxxxxxxxxxxxxxxxxxxxxxxxxxxxx/livedata-1.1.1/assets [-]
        - compileJarFiles             : <GRADLE>/caches/<TRANSFORMS>/files-2.1/xxxxxxxxxxxxxxxxxxxxxxxxxxxxxxxx/livedata-1.1.1/jars/classes.jar
        component                     : android.arch.lifecycle:livedata:1.1.1
        externalAnnotations           : <GRADLE>/caches/<TRANSFORMS>/files-2.1/xxxxxxxxxxxxxxxxxxxxxxxxxxxxxxxx/livedata-1.1.1/annotations.zip [-]
        folder                        : <GRADLE>/caches/<TRANSFORMS>/files-2.1/xxxxxxxxxxxxxxxxxxxxxxxxxxxxxxxx/livedata-1.1.1
        jniFolder                     : <GRADLE>/caches/<TRANSFORMS>/files-2.1/xxxxxxxxxxxxxxxxxxxxxxxxxxxxxxxx/livedata-1.1.1/jni [-]
        lintJar                       : <GRADLE>/caches/<TRANSFORMS>/files-2.1/xxxxxxxxxxxxxxxxxxxxxxxxxxxxxxxx/livedata-1.1.1/jars/lint.jar [-]
        manifest                      : <GRADLE>/caches/<TRANSFORMS>/files-2.1/xxxxxxxxxxxxxxxxxxxxxxxxxxxxxxxx/livedata-1.1.1/AndroidManifest.xml
        proguardRules                 : <GRADLE>/caches/<TRANSFORMS>/files-2.1/xxxxxxxxxxxxxxxxxxxxxxxxxxxxxxxx/livedata-1.1.1/proguard.txt [-]
        publicResources               : <GRADLE>/caches/<TRANSFORMS>/files-2.1/xxxxxxxxxxxxxxxxxxxxxxxxxxxxxxxx/livedata-1.1.1/public.txt [-]
        renderscriptFolder            : <GRADLE>/caches/<TRANSFORMS>/files-2.1/xxxxxxxxxxxxxxxxxxxxxxxxxxxxxxxx/livedata-1.1.1/rs [-]
        resFolder                     : <GRADLE>/caches/<TRANSFORMS>/files-2.1/xxxxxxxxxxxxxxxxxxxxxxxxxxxxxxxx/livedata-1.1.1/res [-]
        resStaticLibrary              : <GRADLE>/caches/<TRANSFORMS>/files-2.1/xxxxxxxxxxxxxxxxxxxxxxxxxxxxxxxx/livedata-1.1.1/res.apk [-]
        - runtimeJarFiles             : <GRADLE>/caches/<TRANSFORMS>/files-2.1/xxxxxxxxxxxxxxxxxxxxxxxxxxxxxxxx/livedata-1.1.1/jars/classes.jar
        symbolFile                    : <GRADLE>/caches/<TRANSFORMS>/files-2.1/xxxxxxxxxxxxxxxxxxxxxxxxxxxxxxxx/livedata-1.1.1/R.txt
    - library                     : android.arch.lifecycle:runtime:1.1.1@aar (IdeAndroidLibraryImpl)
        aidlFolder                    : <GRADLE>/caches/<TRANSFORMS>/files-2.1/xxxxxxxxxxxxxxxxxxxxxxxxxxxxxxxx/runtime-1.1.1/aidl [-]
        artifact                      : <M2>/android/arch/lifecycle/runtime/1.1.1/runtime-1.1.1.aar
        artifactAddress               : android.arch.lifecycle:runtime:1.1.1@aar
        assetsFolder                  : <GRADLE>/caches/<TRANSFORMS>/files-2.1/xxxxxxxxxxxxxxxxxxxxxxxxxxxxxxxx/runtime-1.1.1/assets [-]
        - compileJarFiles             : <GRADLE>/caches/<TRANSFORMS>/files-2.1/xxxxxxxxxxxxxxxxxxxxxxxxxxxxxxxx/runtime-1.1.1/jars/classes.jar
        component                     : android.arch.lifecycle:runtime:1.1.1
        externalAnnotations           : <GRADLE>/caches/<TRANSFORMS>/files-2.1/xxxxxxxxxxxxxxxxxxxxxxxxxxxxxxxx/runtime-1.1.1/annotations.zip [-]
        folder                        : <GRADLE>/caches/<TRANSFORMS>/files-2.1/xxxxxxxxxxxxxxxxxxxxxxxxxxxxxxxx/runtime-1.1.1
        jniFolder                     : <GRADLE>/caches/<TRANSFORMS>/files-2.1/xxxxxxxxxxxxxxxxxxxxxxxxxxxxxxxx/runtime-1.1.1/jni [-]
        lintJar                       : <GRADLE>/caches/<TRANSFORMS>/files-2.1/xxxxxxxxxxxxxxxxxxxxxxxxxxxxxxxx/runtime-1.1.1/jars/lint.jar [-]
        manifest                      : <GRADLE>/caches/<TRANSFORMS>/files-2.1/xxxxxxxxxxxxxxxxxxxxxxxxxxxxxxxx/runtime-1.1.1/AndroidManifest.xml
        proguardRules                 : <GRADLE>/caches/<TRANSFORMS>/files-2.1/xxxxxxxxxxxxxxxxxxxxxxxxxxxxxxxx/runtime-1.1.1/proguard.txt
        publicResources               : <GRADLE>/caches/<TRANSFORMS>/files-2.1/xxxxxxxxxxxxxxxxxxxxxxxxxxxxxxxx/runtime-1.1.1/public.txt [-]
        renderscriptFolder            : <GRADLE>/caches/<TRANSFORMS>/files-2.1/xxxxxxxxxxxxxxxxxxxxxxxxxxxxxxxx/runtime-1.1.1/rs [-]
        resFolder                     : <GRADLE>/caches/<TRANSFORMS>/files-2.1/xxxxxxxxxxxxxxxxxxxxxxxxxxxxxxxx/runtime-1.1.1/res [-]
        resStaticLibrary              : <GRADLE>/caches/<TRANSFORMS>/files-2.1/xxxxxxxxxxxxxxxxxxxxxxxxxxxxxxxx/runtime-1.1.1/res.apk [-]
        - runtimeJarFiles             : <GRADLE>/caches/<TRANSFORMS>/files-2.1/xxxxxxxxxxxxxxxxxxxxxxxxxxxxxxxx/runtime-1.1.1/jars/classes.jar
        symbolFile                    : <GRADLE>/caches/<TRANSFORMS>/files-2.1/xxxxxxxxxxxxxxxxxxxxxxxxxxxxxxxx/runtime-1.1.1/R.txt
    - library                     : android.arch.lifecycle:viewmodel:1.1.1@aar (IdeAndroidLibraryImpl)
        aidlFolder                    : <GRADLE>/caches/<TRANSFORMS>/files-2.1/xxxxxxxxxxxxxxxxxxxxxxxxxxxxxxxx/viewmodel-1.1.1/aidl [-]
        artifact                      : <M2>/android/arch/lifecycle/viewmodel/1.1.1/viewmodel-1.1.1.aar
        artifactAddress               : android.arch.lifecycle:viewmodel:1.1.1@aar
        assetsFolder                  : <GRADLE>/caches/<TRANSFORMS>/files-2.1/xxxxxxxxxxxxxxxxxxxxxxxxxxxxxxxx/viewmodel-1.1.1/assets [-]
        - compileJarFiles             : <GRADLE>/caches/<TRANSFORMS>/files-2.1/xxxxxxxxxxxxxxxxxxxxxxxxxxxxxxxx/viewmodel-1.1.1/jars/classes.jar
        component                     : android.arch.lifecycle:viewmodel:1.1.1
        externalAnnotations           : <GRADLE>/caches/<TRANSFORMS>/files-2.1/xxxxxxxxxxxxxxxxxxxxxxxxxxxxxxxx/viewmodel-1.1.1/annotations.zip [-]
        folder                        : <GRADLE>/caches/<TRANSFORMS>/files-2.1/xxxxxxxxxxxxxxxxxxxxxxxxxxxxxxxx/viewmodel-1.1.1
        jniFolder                     : <GRADLE>/caches/<TRANSFORMS>/files-2.1/xxxxxxxxxxxxxxxxxxxxxxxxxxxxxxxx/viewmodel-1.1.1/jni [-]
        lintJar                       : <GRADLE>/caches/<TRANSFORMS>/files-2.1/xxxxxxxxxxxxxxxxxxxxxxxxxxxxxxxx/viewmodel-1.1.1/jars/lint.jar [-]
        manifest                      : <GRADLE>/caches/<TRANSFORMS>/files-2.1/xxxxxxxxxxxxxxxxxxxxxxxxxxxxxxxx/viewmodel-1.1.1/AndroidManifest.xml
        proguardRules                 : <GRADLE>/caches/<TRANSFORMS>/files-2.1/xxxxxxxxxxxxxxxxxxxxxxxxxxxxxxxx/viewmodel-1.1.1/proguard.txt
        publicResources               : <GRADLE>/caches/<TRANSFORMS>/files-2.1/xxxxxxxxxxxxxxxxxxxxxxxxxxxxxxxx/viewmodel-1.1.1/public.txt [-]
        renderscriptFolder            : <GRADLE>/caches/<TRANSFORMS>/files-2.1/xxxxxxxxxxxxxxxxxxxxxxxxxxxxxxxx/viewmodel-1.1.1/rs [-]
        resFolder                     : <GRADLE>/caches/<TRANSFORMS>/files-2.1/xxxxxxxxxxxxxxxxxxxxxxxxxxxxxxxx/viewmodel-1.1.1/res [-]
        resStaticLibrary              : <GRADLE>/caches/<TRANSFORMS>/files-2.1/xxxxxxxxxxxxxxxxxxxxxxxxxxxxxxxx/viewmodel-1.1.1/res.apk [-]
        - runtimeJarFiles             : <GRADLE>/caches/<TRANSFORMS>/files-2.1/xxxxxxxxxxxxxxxxxxxxxxxxxxxxxxxx/viewmodel-1.1.1/jars/classes.jar
        symbolFile                    : <GRADLE>/caches/<TRANSFORMS>/files-2.1/xxxxxxxxxxxxxxxxxxxxxxxxxxxxxxxx/viewmodel-1.1.1/R.txt
    - library                     : com.android.support.constraint:constraint-layout:1.1.0@aar (IdeAndroidLibraryImpl)
        aidlFolder                    : <GRADLE>/caches/<TRANSFORMS>/files-2.1/xxxxxxxxxxxxxxxxxxxxxxxxxxxxxxxx/constraint-layout-1.1.0/aidl [-]
        artifact                      : <M2>/com/android/support/constraint/constraint-layout/1.1.0/constraint-layout-1.1.0.aar
        artifactAddress               : com.android.support.constraint:constraint-layout:1.1.0@aar
        assetsFolder                  : <GRADLE>/caches/<TRANSFORMS>/files-2.1/xxxxxxxxxxxxxxxxxxxxxxxxxxxxxxxx/constraint-layout-1.1.0/assets [-]
        - compileJarFiles             : <GRADLE>/caches/<TRANSFORMS>/files-2.1/xxxxxxxxxxxxxxxxxxxxxxxxxxxxxxxx/constraint-layout-1.1.0/jars/classes.jar
        component                     : com.android.support.constraint:constraint-layout:1.1.0
        externalAnnotations           : <GRADLE>/caches/<TRANSFORMS>/files-2.1/xxxxxxxxxxxxxxxxxxxxxxxxxxxxxxxx/constraint-layout-1.1.0/annotations.zip [-]
        folder                        : <GRADLE>/caches/<TRANSFORMS>/files-2.1/xxxxxxxxxxxxxxxxxxxxxxxxxxxxxxxx/constraint-layout-1.1.0
        jniFolder                     : <GRADLE>/caches/<TRANSFORMS>/files-2.1/xxxxxxxxxxxxxxxxxxxxxxxxxxxxxxxx/constraint-layout-1.1.0/jni [-]
        lintJar                       : <GRADLE>/caches/<TRANSFORMS>/files-2.1/xxxxxxxxxxxxxxxxxxxxxxxxxxxxxxxx/constraint-layout-1.1.0/jars/lint.jar [-]
        manifest                      : <GRADLE>/caches/<TRANSFORMS>/files-2.1/xxxxxxxxxxxxxxxxxxxxxxxxxxxxxxxx/constraint-layout-1.1.0/AndroidManifest.xml
        proguardRules                 : <GRADLE>/caches/<TRANSFORMS>/files-2.1/xxxxxxxxxxxxxxxxxxxxxxxxxxxxxxxx/constraint-layout-1.1.0/proguard.txt [-]
        publicResources               : <GRADLE>/caches/<TRANSFORMS>/files-2.1/xxxxxxxxxxxxxxxxxxxxxxxxxxxxxxxx/constraint-layout-1.1.0/public.txt [-]
        renderscriptFolder            : <GRADLE>/caches/<TRANSFORMS>/files-2.1/xxxxxxxxxxxxxxxxxxxxxxxxxxxxxxxx/constraint-layout-1.1.0/rs [-]
        resFolder                     : <GRADLE>/caches/<TRANSFORMS>/files-2.1/xxxxxxxxxxxxxxxxxxxxxxxxxxxxxxxx/constraint-layout-1.1.0/res
        resStaticLibrary              : <GRADLE>/caches/<TRANSFORMS>/files-2.1/xxxxxxxxxxxxxxxxxxxxxxxxxxxxxxxx/constraint-layout-1.1.0/res.apk [-]
        - runtimeJarFiles             : <GRADLE>/caches/<TRANSFORMS>/files-2.1/xxxxxxxxxxxxxxxxxxxxxxxxxxxxxxxx/constraint-layout-1.1.0/jars/classes.jar
        symbolFile                    : <GRADLE>/caches/<TRANSFORMS>/files-2.1/xxxxxxxxxxxxxxxxxxxxxxxxxxxxxxxx/constraint-layout-1.1.0/R.txt
    - library                     : com.android.support.test.espresso:espresso-core:3.0.2@aar (IdeAndroidLibraryImpl)
        aidlFolder                    : <GRADLE>/caches/<TRANSFORMS>/files-2.1/xxxxxxxxxxxxxxxxxxxxxxxxxxxxxxxx/espresso-core-3.0.2/aidl [-]
        artifact                      : <M2>/com/android/support/test/espresso/espresso-core/3.0.2/espresso-core-3.0.2.aar
        artifactAddress               : com.android.support.test.espresso:espresso-core:3.0.2@aar
        assetsFolder                  : <GRADLE>/caches/<TRANSFORMS>/files-2.1/xxxxxxxxxxxxxxxxxxxxxxxxxxxxxxxx/espresso-core-3.0.2/assets [-]
        - compileJarFiles             : <GRADLE>/caches/<TRANSFORMS>/files-2.1/xxxxxxxxxxxxxxxxxxxxxxxxxxxxxxxx/espresso-core-3.0.2/jars/classes.jar
        component                     : com.android.support.test.espresso:espresso-core:3.0.2
        externalAnnotations           : <GRADLE>/caches/<TRANSFORMS>/files-2.1/xxxxxxxxxxxxxxxxxxxxxxxxxxxxxxxx/espresso-core-3.0.2/annotations.zip [-]
        folder                        : <GRADLE>/caches/<TRANSFORMS>/files-2.1/xxxxxxxxxxxxxxxxxxxxxxxxxxxxxxxx/espresso-core-3.0.2
        jniFolder                     : <GRADLE>/caches/<TRANSFORMS>/files-2.1/xxxxxxxxxxxxxxxxxxxxxxxxxxxxxxxx/espresso-core-3.0.2/jni [-]
        lintJar                       : <GRADLE>/caches/<TRANSFORMS>/files-2.1/xxxxxxxxxxxxxxxxxxxxxxxxxxxxxxxx/espresso-core-3.0.2/jars/lint.jar [-]
        manifest                      : <GRADLE>/caches/<TRANSFORMS>/files-2.1/xxxxxxxxxxxxxxxxxxxxxxxxxxxxxxxx/espresso-core-3.0.2/AndroidManifest.xml
        proguardRules                 : <GRADLE>/caches/<TRANSFORMS>/files-2.1/xxxxxxxxxxxxxxxxxxxxxxxxxxxxxxxx/espresso-core-3.0.2/proguard.txt
        publicResources               : <GRADLE>/caches/<TRANSFORMS>/files-2.1/xxxxxxxxxxxxxxxxxxxxxxxxxxxxxxxx/espresso-core-3.0.2/public.txt [-]
        renderscriptFolder            : <GRADLE>/caches/<TRANSFORMS>/files-2.1/xxxxxxxxxxxxxxxxxxxxxxxxxxxxxxxx/espresso-core-3.0.2/rs [-]
        resFolder                     : <GRADLE>/caches/<TRANSFORMS>/files-2.1/xxxxxxxxxxxxxxxxxxxxxxxxxxxxxxxx/espresso-core-3.0.2/res [-]
        resStaticLibrary              : <GRADLE>/caches/<TRANSFORMS>/files-2.1/xxxxxxxxxxxxxxxxxxxxxxxxxxxxxxxx/espresso-core-3.0.2/res.apk [-]
        - runtimeJarFiles             : <GRADLE>/caches/<TRANSFORMS>/files-2.1/xxxxxxxxxxxxxxxxxxxxxxxxxxxxxxxx/espresso-core-3.0.2/jars/classes.jar
        symbolFile                    : <GRADLE>/caches/<TRANSFORMS>/files-2.1/xxxxxxxxxxxxxxxxxxxxxxxxxxxxxxxx/espresso-core-3.0.2/R.txt
    - library                     : com.android.support.test.espresso:espresso-idling-resource:3.0.2@aar (IdeAndroidLibraryImpl)
        aidlFolder                    : <GRADLE>/caches/<TRANSFORMS>/files-2.1/xxxxxxxxxxxxxxxxxxxxxxxxxxxxxxxx/espresso-idling-resource-3.0.2/aidl [-]
        artifact                      : <M2>/com/android/support/test/espresso/espresso-idling-resource/3.0.2/espresso-idling-resource-3.0.2.aar
        artifactAddress               : com.android.support.test.espresso:espresso-idling-resource:3.0.2@aar
        assetsFolder                  : <GRADLE>/caches/<TRANSFORMS>/files-2.1/xxxxxxxxxxxxxxxxxxxxxxxxxxxxxxxx/espresso-idling-resource-3.0.2/assets [-]
        - compileJarFiles             : <GRADLE>/caches/<TRANSFORMS>/files-2.1/xxxxxxxxxxxxxxxxxxxxxxxxxxxxxxxx/espresso-idling-resource-3.0.2/jars/classes.jar
        component                     : com.android.support.test.espresso:espresso-idling-resource:3.0.2
        externalAnnotations           : <GRADLE>/caches/<TRANSFORMS>/files-2.1/xxxxxxxxxxxxxxxxxxxxxxxxxxxxxxxx/espresso-idling-resource-3.0.2/annotations.zip [-]
        folder                        : <GRADLE>/caches/<TRANSFORMS>/files-2.1/xxxxxxxxxxxxxxxxxxxxxxxxxxxxxxxx/espresso-idling-resource-3.0.2
        jniFolder                     : <GRADLE>/caches/<TRANSFORMS>/files-2.1/xxxxxxxxxxxxxxxxxxxxxxxxxxxxxxxx/espresso-idling-resource-3.0.2/jni [-]
        lintJar                       : <GRADLE>/caches/<TRANSFORMS>/files-2.1/xxxxxxxxxxxxxxxxxxxxxxxxxxxxxxxx/espresso-idling-resource-3.0.2/jars/lint.jar [-]
        manifest                      : <GRADLE>/caches/<TRANSFORMS>/files-2.1/xxxxxxxxxxxxxxxxxxxxxxxxxxxxxxxx/espresso-idling-resource-3.0.2/AndroidManifest.xml
        proguardRules                 : <GRADLE>/caches/<TRANSFORMS>/files-2.1/xxxxxxxxxxxxxxxxxxxxxxxxxxxxxxxx/espresso-idling-resource-3.0.2/proguard.txt [-]
        publicResources               : <GRADLE>/caches/<TRANSFORMS>/files-2.1/xxxxxxxxxxxxxxxxxxxxxxxxxxxxxxxx/espresso-idling-resource-3.0.2/public.txt [-]
        renderscriptFolder            : <GRADLE>/caches/<TRANSFORMS>/files-2.1/xxxxxxxxxxxxxxxxxxxxxxxxxxxxxxxx/espresso-idling-resource-3.0.2/rs [-]
        resFolder                     : <GRADLE>/caches/<TRANSFORMS>/files-2.1/xxxxxxxxxxxxxxxxxxxxxxxxxxxxxxxx/espresso-idling-resource-3.0.2/res [-]
        resStaticLibrary              : <GRADLE>/caches/<TRANSFORMS>/files-2.1/xxxxxxxxxxxxxxxxxxxxxxxxxxxxxxxx/espresso-idling-resource-3.0.2/res.apk [-]
        - runtimeJarFiles             : <GRADLE>/caches/<TRANSFORMS>/files-2.1/xxxxxxxxxxxxxxxxxxxxxxxxxxxxxxxx/espresso-idling-resource-3.0.2/jars/classes.jar
        symbolFile                    : <GRADLE>/caches/<TRANSFORMS>/files-2.1/xxxxxxxxxxxxxxxxxxxxxxxxxxxxxxxx/espresso-idling-resource-3.0.2/R.txt
    - library                     : com.android.support.test:monitor:1.0.2@aar (IdeAndroidLibraryImpl)
        aidlFolder                    : <GRADLE>/caches/<TRANSFORMS>/files-2.1/xxxxxxxxxxxxxxxxxxxxxxxxxxxxxxxx/monitor-1.0.2/aidl [-]
        artifact                      : <M2>/com/android/support/test/monitor/1.0.2/monitor-1.0.2.aar
        artifactAddress               : com.android.support.test:monitor:1.0.2@aar
        assetsFolder                  : <GRADLE>/caches/<TRANSFORMS>/files-2.1/xxxxxxxxxxxxxxxxxxxxxxxxxxxxxxxx/monitor-1.0.2/assets [-]
        - compileJarFiles             : <GRADLE>/caches/<TRANSFORMS>/files-2.1/xxxxxxxxxxxxxxxxxxxxxxxxxxxxxxxx/monitor-1.0.2/jars/classes.jar
        component                     : com.android.support.test:monitor:1.0.2
        externalAnnotations           : <GRADLE>/caches/<TRANSFORMS>/files-2.1/xxxxxxxxxxxxxxxxxxxxxxxxxxxxxxxx/monitor-1.0.2/annotations.zip [-]
        folder                        : <GRADLE>/caches/<TRANSFORMS>/files-2.1/xxxxxxxxxxxxxxxxxxxxxxxxxxxxxxxx/monitor-1.0.2
        jniFolder                     : <GRADLE>/caches/<TRANSFORMS>/files-2.1/xxxxxxxxxxxxxxxxxxxxxxxxxxxxxxxx/monitor-1.0.2/jni [-]
        lintJar                       : <GRADLE>/caches/<TRANSFORMS>/files-2.1/xxxxxxxxxxxxxxxxxxxxxxxxxxxxxxxx/monitor-1.0.2/jars/lint.jar [-]
        manifest                      : <GRADLE>/caches/<TRANSFORMS>/files-2.1/xxxxxxxxxxxxxxxxxxxxxxxxxxxxxxxx/monitor-1.0.2/AndroidManifest.xml
        proguardRules                 : <GRADLE>/caches/<TRANSFORMS>/files-2.1/xxxxxxxxxxxxxxxxxxxxxxxxxxxxxxxx/monitor-1.0.2/proguard.txt
        publicResources               : <GRADLE>/caches/<TRANSFORMS>/files-2.1/xxxxxxxxxxxxxxxxxxxxxxxxxxxxxxxx/monitor-1.0.2/public.txt [-]
        renderscriptFolder            : <GRADLE>/caches/<TRANSFORMS>/files-2.1/xxxxxxxxxxxxxxxxxxxxxxxxxxxxxxxx/monitor-1.0.2/rs [-]
        resFolder                     : <GRADLE>/caches/<TRANSFORMS>/files-2.1/xxxxxxxxxxxxxxxxxxxxxxxxxxxxxxxx/monitor-1.0.2/res [-]
        resStaticLibrary              : <GRADLE>/caches/<TRANSFORMS>/files-2.1/xxxxxxxxxxxxxxxxxxxxxxxxxxxxxxxx/monitor-1.0.2/res.apk [-]
        - runtimeJarFiles             : <GRADLE>/caches/<TRANSFORMS>/files-2.1/xxxxxxxxxxxxxxxxxxxxxxxxxxxxxxxx/monitor-1.0.2/jars/classes.jar
        symbolFile                    : <GRADLE>/caches/<TRANSFORMS>/files-2.1/xxxxxxxxxxxxxxxxxxxxxxxxxxxxxxxx/monitor-1.0.2/R.txt
    - library                     : com.android.support.test:runner:1.0.2@aar (IdeAndroidLibraryImpl)
        aidlFolder                    : <GRADLE>/caches/<TRANSFORMS>/files-2.1/xxxxxxxxxxxxxxxxxxxxxxxxxxxxxxxx/runner-1.0.2/aidl [-]
        artifact                      : <M2>/com/android/support/test/runner/1.0.2/runner-1.0.2.aar
        artifactAddress               : com.android.support.test:runner:1.0.2@aar
        assetsFolder                  : <GRADLE>/caches/<TRANSFORMS>/files-2.1/xxxxxxxxxxxxxxxxxxxxxxxxxxxxxxxx/runner-1.0.2/assets [-]
        - compileJarFiles             : <GRADLE>/caches/<TRANSFORMS>/files-2.1/xxxxxxxxxxxxxxxxxxxxxxxxxxxxxxxx/runner-1.0.2/jars/classes.jar
        component                     : com.android.support.test:runner:1.0.2
        externalAnnotations           : <GRADLE>/caches/<TRANSFORMS>/files-2.1/xxxxxxxxxxxxxxxxxxxxxxxxxxxxxxxx/runner-1.0.2/annotations.zip [-]
        folder                        : <GRADLE>/caches/<TRANSFORMS>/files-2.1/xxxxxxxxxxxxxxxxxxxxxxxxxxxxxxxx/runner-1.0.2
        jniFolder                     : <GRADLE>/caches/<TRANSFORMS>/files-2.1/xxxxxxxxxxxxxxxxxxxxxxxxxxxxxxxx/runner-1.0.2/jni [-]
        lintJar                       : <GRADLE>/caches/<TRANSFORMS>/files-2.1/xxxxxxxxxxxxxxxxxxxxxxxxxxxxxxxx/runner-1.0.2/jars/lint.jar [-]
        manifest                      : <GRADLE>/caches/<TRANSFORMS>/files-2.1/xxxxxxxxxxxxxxxxxxxxxxxxxxxxxxxx/runner-1.0.2/AndroidManifest.xml
        proguardRules                 : <GRADLE>/caches/<TRANSFORMS>/files-2.1/xxxxxxxxxxxxxxxxxxxxxxxxxxxxxxxx/runner-1.0.2/proguard.txt
        publicResources               : <GRADLE>/caches/<TRANSFORMS>/files-2.1/xxxxxxxxxxxxxxxxxxxxxxxxxxxxxxxx/runner-1.0.2/public.txt [-]
        renderscriptFolder            : <GRADLE>/caches/<TRANSFORMS>/files-2.1/xxxxxxxxxxxxxxxxxxxxxxxxxxxxxxxx/runner-1.0.2/rs [-]
        resFolder                     : <GRADLE>/caches/<TRANSFORMS>/files-2.1/xxxxxxxxxxxxxxxxxxxxxxxxxxxxxxxx/runner-1.0.2/res [-]
        resStaticLibrary              : <GRADLE>/caches/<TRANSFORMS>/files-2.1/xxxxxxxxxxxxxxxxxxxxxxxxxxxxxxxx/runner-1.0.2/res.apk [-]
        - runtimeJarFiles             : <GRADLE>/caches/<TRANSFORMS>/files-2.1/xxxxxxxxxxxxxxxxxxxxxxxxxxxxxxxx/runner-1.0.2/jars/classes.jar
        symbolFile                    : <GRADLE>/caches/<TRANSFORMS>/files-2.1/xxxxxxxxxxxxxxxxxxxxxxxxxxxxxxxx/runner-1.0.2/R.txt
    - library                     : com.android.support:animated-vector-drawable:28.0.0@aar (IdeAndroidLibraryImpl)
        aidlFolder                    : <GRADLE>/caches/<TRANSFORMS>/files-2.1/xxxxxxxxxxxxxxxxxxxxxxxxxxxxxxxx/animated-vector-drawable-28.0.0/aidl [-]
        artifact                      : <M2>/com/android/support/animated-vector-drawable/28.0.0/animated-vector-drawable-28.0.0.aar
        artifactAddress               : com.android.support:animated-vector-drawable:28.0.0@aar
        assetsFolder                  : <GRADLE>/caches/<TRANSFORMS>/files-2.1/xxxxxxxxxxxxxxxxxxxxxxxxxxxxxxxx/animated-vector-drawable-28.0.0/assets [-]
        - compileJarFiles             : <GRADLE>/caches/<TRANSFORMS>/files-2.1/xxxxxxxxxxxxxxxxxxxxxxxxxxxxxxxx/animated-vector-drawable-28.0.0/jars/classes.jar
        component                     : com.android.support:animated-vector-drawable:28.0.0
        externalAnnotations           : <GRADLE>/caches/<TRANSFORMS>/files-2.1/xxxxxxxxxxxxxxxxxxxxxxxxxxxxxxxx/animated-vector-drawable-28.0.0/annotations.zip [-]
        folder                        : <GRADLE>/caches/<TRANSFORMS>/files-2.1/xxxxxxxxxxxxxxxxxxxxxxxxxxxxxxxx/animated-vector-drawable-28.0.0
        jniFolder                     : <GRADLE>/caches/<TRANSFORMS>/files-2.1/xxxxxxxxxxxxxxxxxxxxxxxxxxxxxxxx/animated-vector-drawable-28.0.0/jni [-]
        lintJar                       : <GRADLE>/caches/<TRANSFORMS>/files-2.1/xxxxxxxxxxxxxxxxxxxxxxxxxxxxxxxx/animated-vector-drawable-28.0.0/jars/lint.jar [-]
        manifest                      : <GRADLE>/caches/<TRANSFORMS>/files-2.1/xxxxxxxxxxxxxxxxxxxxxxxxxxxxxxxx/animated-vector-drawable-28.0.0/AndroidManifest.xml
        proguardRules                 : <GRADLE>/caches/<TRANSFORMS>/files-2.1/xxxxxxxxxxxxxxxxxxxxxxxxxxxxxxxx/animated-vector-drawable-28.0.0/proguard.txt
        publicResources               : <GRADLE>/caches/<TRANSFORMS>/files-2.1/xxxxxxxxxxxxxxxxxxxxxxxxxxxxxxxx/animated-vector-drawable-28.0.0/public.txt [-]
        renderscriptFolder            : <GRADLE>/caches/<TRANSFORMS>/files-2.1/xxxxxxxxxxxxxxxxxxxxxxxxxxxxxxxx/animated-vector-drawable-28.0.0/rs [-]
        resFolder                     : <GRADLE>/caches/<TRANSFORMS>/files-2.1/xxxxxxxxxxxxxxxxxxxxxxxxxxxxxxxx/animated-vector-drawable-28.0.0/res [-]
        resStaticLibrary              : <GRADLE>/caches/<TRANSFORMS>/files-2.1/xxxxxxxxxxxxxxxxxxxxxxxxxxxxxxxx/animated-vector-drawable-28.0.0/res.apk [-]
        - runtimeJarFiles             : <GRADLE>/caches/<TRANSFORMS>/files-2.1/xxxxxxxxxxxxxxxxxxxxxxxxxxxxxxxx/animated-vector-drawable-28.0.0/jars/classes.jar
        symbolFile                    : <GRADLE>/caches/<TRANSFORMS>/files-2.1/xxxxxxxxxxxxxxxxxxxxxxxxxxxxxxxx/animated-vector-drawable-28.0.0/R.txt
    - library                     : com.android.support:appcompat-v7:28.0.0@aar (IdeAndroidLibraryImpl)
        aidlFolder                    : <GRADLE>/caches/<TRANSFORMS>/files-2.1/xxxxxxxxxxxxxxxxxxxxxxxxxxxxxxxx/appcompat-v7-28.0.0/aidl [-]
        artifact                      : <M2>/com/android/support/appcompat-v7/28.0.0/appcompat-v7-28.0.0.aar
        artifactAddress               : com.android.support:appcompat-v7:28.0.0@aar
        assetsFolder                  : <GRADLE>/caches/<TRANSFORMS>/files-2.1/xxxxxxxxxxxxxxxxxxxxxxxxxxxxxxxx/appcompat-v7-28.0.0/assets [-]
        - compileJarFiles             : <GRADLE>/caches/<TRANSFORMS>/files-2.1/xxxxxxxxxxxxxxxxxxxxxxxxxxxxxxxx/appcompat-v7-28.0.0/jars/classes.jar
        component                     : com.android.support:appcompat-v7:28.0.0
        externalAnnotations           : <GRADLE>/caches/<TRANSFORMS>/files-2.1/xxxxxxxxxxxxxxxxxxxxxxxxxxxxxxxx/appcompat-v7-28.0.0/annotations.zip
        folder                        : <GRADLE>/caches/<TRANSFORMS>/files-2.1/xxxxxxxxxxxxxxxxxxxxxxxxxxxxxxxx/appcompat-v7-28.0.0
        jniFolder                     : <GRADLE>/caches/<TRANSFORMS>/files-2.1/xxxxxxxxxxxxxxxxxxxxxxxxxxxxxxxx/appcompat-v7-28.0.0/jni [-]
        lintJar                       : <GRADLE>/caches/<TRANSFORMS>/files-2.1/xxxxxxxxxxxxxxxxxxxxxxxxxxxxxxxx/appcompat-v7-28.0.0/jars/lint.jar [-]
        manifest                      : <GRADLE>/caches/<TRANSFORMS>/files-2.1/xxxxxxxxxxxxxxxxxxxxxxxxxxxxxxxx/appcompat-v7-28.0.0/AndroidManifest.xml
        proguardRules                 : <GRADLE>/caches/<TRANSFORMS>/files-2.1/xxxxxxxxxxxxxxxxxxxxxxxxxxxxxxxx/appcompat-v7-28.0.0/proguard.txt
        publicResources               : <GRADLE>/caches/<TRANSFORMS>/files-2.1/xxxxxxxxxxxxxxxxxxxxxxxxxxxxxxxx/appcompat-v7-28.0.0/public.txt
        renderscriptFolder            : <GRADLE>/caches/<TRANSFORMS>/files-2.1/xxxxxxxxxxxxxxxxxxxxxxxxxxxxxxxx/appcompat-v7-28.0.0/rs [-]
        resFolder                     : <GRADLE>/caches/<TRANSFORMS>/files-2.1/xxxxxxxxxxxxxxxxxxxxxxxxxxxxxxxx/appcompat-v7-28.0.0/res
        resStaticLibrary              : <GRADLE>/caches/<TRANSFORMS>/files-2.1/xxxxxxxxxxxxxxxxxxxxxxxxxxxxxxxx/appcompat-v7-28.0.0/res.apk [-]
        - runtimeJarFiles             : <GRADLE>/caches/<TRANSFORMS>/files-2.1/xxxxxxxxxxxxxxxxxxxxxxxxxxxxxxxx/appcompat-v7-28.0.0/jars/classes.jar
        symbolFile                    : <GRADLE>/caches/<TRANSFORMS>/files-2.1/xxxxxxxxxxxxxxxxxxxxxxxxxxxxxxxx/appcompat-v7-28.0.0/R.txt
    - library                     : com.android.support:asynclayoutinflater:28.0.0@aar (IdeAndroidLibraryImpl)
        aidlFolder                    : <GRADLE>/caches/<TRANSFORMS>/files-2.1/xxxxxxxxxxxxxxxxxxxxxxxxxxxxxxxx/asynclayoutinflater-28.0.0/aidl [-]
        artifact                      : <M2>/com/android/support/asynclayoutinflater/28.0.0/asynclayoutinflater-28.0.0.aar
        artifactAddress               : com.android.support:asynclayoutinflater:28.0.0@aar
        assetsFolder                  : <GRADLE>/caches/<TRANSFORMS>/files-2.1/xxxxxxxxxxxxxxxxxxxxxxxxxxxxxxxx/asynclayoutinflater-28.0.0/assets [-]
        - compileJarFiles             : <GRADLE>/caches/<TRANSFORMS>/files-2.1/xxxxxxxxxxxxxxxxxxxxxxxxxxxxxxxx/asynclayoutinflater-28.0.0/jars/classes.jar
        component                     : com.android.support:asynclayoutinflater:28.0.0
        externalAnnotations           : <GRADLE>/caches/<TRANSFORMS>/files-2.1/xxxxxxxxxxxxxxxxxxxxxxxxxxxxxxxx/asynclayoutinflater-28.0.0/annotations.zip [-]
        folder                        : <GRADLE>/caches/<TRANSFORMS>/files-2.1/xxxxxxxxxxxxxxxxxxxxxxxxxxxxxxxx/asynclayoutinflater-28.0.0
        jniFolder                     : <GRADLE>/caches/<TRANSFORMS>/files-2.1/xxxxxxxxxxxxxxxxxxxxxxxxxxxxxxxx/asynclayoutinflater-28.0.0/jni [-]
        lintJar                       : <GRADLE>/caches/<TRANSFORMS>/files-2.1/xxxxxxxxxxxxxxxxxxxxxxxxxxxxxxxx/asynclayoutinflater-28.0.0/jars/lint.jar [-]
        manifest                      : <GRADLE>/caches/<TRANSFORMS>/files-2.1/xxxxxxxxxxxxxxxxxxxxxxxxxxxxxxxx/asynclayoutinflater-28.0.0/AndroidManifest.xml
        proguardRules                 : <GRADLE>/caches/<TRANSFORMS>/files-2.1/xxxxxxxxxxxxxxxxxxxxxxxxxxxxxxxx/asynclayoutinflater-28.0.0/proguard.txt [-]
        publicResources               : <GRADLE>/caches/<TRANSFORMS>/files-2.1/xxxxxxxxxxxxxxxxxxxxxxxxxxxxxxxx/asynclayoutinflater-28.0.0/public.txt [-]
        renderscriptFolder            : <GRADLE>/caches/<TRANSFORMS>/files-2.1/xxxxxxxxxxxxxxxxxxxxxxxxxxxxxxxx/asynclayoutinflater-28.0.0/rs [-]
        resFolder                     : <GRADLE>/caches/<TRANSFORMS>/files-2.1/xxxxxxxxxxxxxxxxxxxxxxxxxxxxxxxx/asynclayoutinflater-28.0.0/res [-]
        resStaticLibrary              : <GRADLE>/caches/<TRANSFORMS>/files-2.1/xxxxxxxxxxxxxxxxxxxxxxxxxxxxxxxx/asynclayoutinflater-28.0.0/res.apk [-]
        - runtimeJarFiles             : <GRADLE>/caches/<TRANSFORMS>/files-2.1/xxxxxxxxxxxxxxxxxxxxxxxxxxxxxxxx/asynclayoutinflater-28.0.0/jars/classes.jar
        symbolFile                    : <GRADLE>/caches/<TRANSFORMS>/files-2.1/xxxxxxxxxxxxxxxxxxxxxxxxxxxxxxxx/asynclayoutinflater-28.0.0/R.txt
    - library                     : com.android.support:coordinatorlayout:28.0.0@aar (IdeAndroidLibraryImpl)
        aidlFolder                    : <GRADLE>/caches/<TRANSFORMS>/files-2.1/xxxxxxxxxxxxxxxxxxxxxxxxxxxxxxxx/coordinatorlayout-28.0.0/aidl [-]
        artifact                      : <M2>/com/android/support/coordinatorlayout/28.0.0/coordinatorlayout-28.0.0.aar
        artifactAddress               : com.android.support:coordinatorlayout:28.0.0@aar
        assetsFolder                  : <GRADLE>/caches/<TRANSFORMS>/files-2.1/xxxxxxxxxxxxxxxxxxxxxxxxxxxxxxxx/coordinatorlayout-28.0.0/assets [-]
        - compileJarFiles             : <GRADLE>/caches/<TRANSFORMS>/files-2.1/xxxxxxxxxxxxxxxxxxxxxxxxxxxxxxxx/coordinatorlayout-28.0.0/jars/classes.jar
        component                     : com.android.support:coordinatorlayout:28.0.0
        externalAnnotations           : <GRADLE>/caches/<TRANSFORMS>/files-2.1/xxxxxxxxxxxxxxxxxxxxxxxxxxxxxxxx/coordinatorlayout-28.0.0/annotations.zip
        folder                        : <GRADLE>/caches/<TRANSFORMS>/files-2.1/xxxxxxxxxxxxxxxxxxxxxxxxxxxxxxxx/coordinatorlayout-28.0.0
        jniFolder                     : <GRADLE>/caches/<TRANSFORMS>/files-2.1/xxxxxxxxxxxxxxxxxxxxxxxxxxxxxxxx/coordinatorlayout-28.0.0/jni [-]
        lintJar                       : <GRADLE>/caches/<TRANSFORMS>/files-2.1/xxxxxxxxxxxxxxxxxxxxxxxxxxxxxxxx/coordinatorlayout-28.0.0/jars/lint.jar [-]
        manifest                      : <GRADLE>/caches/<TRANSFORMS>/files-2.1/xxxxxxxxxxxxxxxxxxxxxxxxxxxxxxxx/coordinatorlayout-28.0.0/AndroidManifest.xml
        proguardRules                 : <GRADLE>/caches/<TRANSFORMS>/files-2.1/xxxxxxxxxxxxxxxxxxxxxxxxxxxxxxxx/coordinatorlayout-28.0.0/proguard.txt
        publicResources               : <GRADLE>/caches/<TRANSFORMS>/files-2.1/xxxxxxxxxxxxxxxxxxxxxxxxxxxxxxxx/coordinatorlayout-28.0.0/public.txt
        renderscriptFolder            : <GRADLE>/caches/<TRANSFORMS>/files-2.1/xxxxxxxxxxxxxxxxxxxxxxxxxxxxxxxx/coordinatorlayout-28.0.0/rs [-]
        resFolder                     : <GRADLE>/caches/<TRANSFORMS>/files-2.1/xxxxxxxxxxxxxxxxxxxxxxxxxxxxxxxx/coordinatorlayout-28.0.0/res
        resStaticLibrary              : <GRADLE>/caches/<TRANSFORMS>/files-2.1/xxxxxxxxxxxxxxxxxxxxxxxxxxxxxxxx/coordinatorlayout-28.0.0/res.apk [-]
        - runtimeJarFiles             : <GRADLE>/caches/<TRANSFORMS>/files-2.1/xxxxxxxxxxxxxxxxxxxxxxxxxxxxxxxx/coordinatorlayout-28.0.0/jars/classes.jar
        symbolFile                    : <GRADLE>/caches/<TRANSFORMS>/files-2.1/xxxxxxxxxxxxxxxxxxxxxxxxxxxxxxxx/coordinatorlayout-28.0.0/R.txt
    - library                     : com.android.support:cursoradapter:28.0.0@aar (IdeAndroidLibraryImpl)
        aidlFolder                    : <GRADLE>/caches/<TRANSFORMS>/files-2.1/xxxxxxxxxxxxxxxxxxxxxxxxxxxxxxxx/cursoradapter-28.0.0/aidl [-]
        artifact                      : <M2>/com/android/support/cursoradapter/28.0.0/cursoradapter-28.0.0.aar
        artifactAddress               : com.android.support:cursoradapter:28.0.0@aar
        assetsFolder                  : <GRADLE>/caches/<TRANSFORMS>/files-2.1/xxxxxxxxxxxxxxxxxxxxxxxxxxxxxxxx/cursoradapter-28.0.0/assets [-]
        - compileJarFiles             : <GRADLE>/caches/<TRANSFORMS>/files-2.1/xxxxxxxxxxxxxxxxxxxxxxxxxxxxxxxx/cursoradapter-28.0.0/jars/classes.jar
        component                     : com.android.support:cursoradapter:28.0.0
        externalAnnotations           : <GRADLE>/caches/<TRANSFORMS>/files-2.1/xxxxxxxxxxxxxxxxxxxxxxxxxxxxxxxx/cursoradapter-28.0.0/annotations.zip [-]
        folder                        : <GRADLE>/caches/<TRANSFORMS>/files-2.1/xxxxxxxxxxxxxxxxxxxxxxxxxxxxxxxx/cursoradapter-28.0.0
        jniFolder                     : <GRADLE>/caches/<TRANSFORMS>/files-2.1/xxxxxxxxxxxxxxxxxxxxxxxxxxxxxxxx/cursoradapter-28.0.0/jni [-]
        lintJar                       : <GRADLE>/caches/<TRANSFORMS>/files-2.1/xxxxxxxxxxxxxxxxxxxxxxxxxxxxxxxx/cursoradapter-28.0.0/jars/lint.jar [-]
        manifest                      : <GRADLE>/caches/<TRANSFORMS>/files-2.1/xxxxxxxxxxxxxxxxxxxxxxxxxxxxxxxx/cursoradapter-28.0.0/AndroidManifest.xml
        proguardRules                 : <GRADLE>/caches/<TRANSFORMS>/files-2.1/xxxxxxxxxxxxxxxxxxxxxxxxxxxxxxxx/cursoradapter-28.0.0/proguard.txt [-]
        publicResources               : <GRADLE>/caches/<TRANSFORMS>/files-2.1/xxxxxxxxxxxxxxxxxxxxxxxxxxxxxxxx/cursoradapter-28.0.0/public.txt [-]
        renderscriptFolder            : <GRADLE>/caches/<TRANSFORMS>/files-2.1/xxxxxxxxxxxxxxxxxxxxxxxxxxxxxxxx/cursoradapter-28.0.0/rs [-]
        resFolder                     : <GRADLE>/caches/<TRANSFORMS>/files-2.1/xxxxxxxxxxxxxxxxxxxxxxxxxxxxxxxx/cursoradapter-28.0.0/res [-]
        resStaticLibrary              : <GRADLE>/caches/<TRANSFORMS>/files-2.1/xxxxxxxxxxxxxxxxxxxxxxxxxxxxxxxx/cursoradapter-28.0.0/res.apk [-]
        - runtimeJarFiles             : <GRADLE>/caches/<TRANSFORMS>/files-2.1/xxxxxxxxxxxxxxxxxxxxxxxxxxxxxxxx/cursoradapter-28.0.0/jars/classes.jar
        symbolFile                    : <GRADLE>/caches/<TRANSFORMS>/files-2.1/xxxxxxxxxxxxxxxxxxxxxxxxxxxxxxxx/cursoradapter-28.0.0/R.txt
    - library                     : com.android.support:customview:28.0.0@aar (IdeAndroidLibraryImpl)
        aidlFolder                    : <GRADLE>/caches/<TRANSFORMS>/files-2.1/xxxxxxxxxxxxxxxxxxxxxxxxxxxxxxxx/customview-28.0.0/aidl [-]
        artifact                      : <M2>/com/android/support/customview/28.0.0/customview-28.0.0.aar
        artifactAddress               : com.android.support:customview:28.0.0@aar
        assetsFolder                  : <GRADLE>/caches/<TRANSFORMS>/files-2.1/xxxxxxxxxxxxxxxxxxxxxxxxxxxxxxxx/customview-28.0.0/assets [-]
        - compileJarFiles             : <GRADLE>/caches/<TRANSFORMS>/files-2.1/xxxxxxxxxxxxxxxxxxxxxxxxxxxxxxxx/customview-28.0.0/jars/classes.jar
        component                     : com.android.support:customview:28.0.0
        externalAnnotations           : <GRADLE>/caches/<TRANSFORMS>/files-2.1/xxxxxxxxxxxxxxxxxxxxxxxxxxxxxxxx/customview-28.0.0/annotations.zip [-]
        folder                        : <GRADLE>/caches/<TRANSFORMS>/files-2.1/xxxxxxxxxxxxxxxxxxxxxxxxxxxxxxxx/customview-28.0.0
        jniFolder                     : <GRADLE>/caches/<TRANSFORMS>/files-2.1/xxxxxxxxxxxxxxxxxxxxxxxxxxxxxxxx/customview-28.0.0/jni [-]
        lintJar                       : <GRADLE>/caches/<TRANSFORMS>/files-2.1/xxxxxxxxxxxxxxxxxxxxxxxxxxxxxxxx/customview-28.0.0/jars/lint.jar [-]
        manifest                      : <GRADLE>/caches/<TRANSFORMS>/files-2.1/xxxxxxxxxxxxxxxxxxxxxxxxxxxxxxxx/customview-28.0.0/AndroidManifest.xml
        proguardRules                 : <GRADLE>/caches/<TRANSFORMS>/files-2.1/xxxxxxxxxxxxxxxxxxxxxxxxxxxxxxxx/customview-28.0.0/proguard.txt [-]
        publicResources               : <GRADLE>/caches/<TRANSFORMS>/files-2.1/xxxxxxxxxxxxxxxxxxxxxxxxxxxxxxxx/customview-28.0.0/public.txt [-]
        renderscriptFolder            : <GRADLE>/caches/<TRANSFORMS>/files-2.1/xxxxxxxxxxxxxxxxxxxxxxxxxxxxxxxx/customview-28.0.0/rs [-]
        resFolder                     : <GRADLE>/caches/<TRANSFORMS>/files-2.1/xxxxxxxxxxxxxxxxxxxxxxxxxxxxxxxx/customview-28.0.0/res [-]
        resStaticLibrary              : <GRADLE>/caches/<TRANSFORMS>/files-2.1/xxxxxxxxxxxxxxxxxxxxxxxxxxxxxxxx/customview-28.0.0/res.apk [-]
        - runtimeJarFiles             : <GRADLE>/caches/<TRANSFORMS>/files-2.1/xxxxxxxxxxxxxxxxxxxxxxxxxxxxxxxx/customview-28.0.0/jars/classes.jar
        symbolFile                    : <GRADLE>/caches/<TRANSFORMS>/files-2.1/xxxxxxxxxxxxxxxxxxxxxxxxxxxxxxxx/customview-28.0.0/R.txt
    - library                     : com.android.support:documentfile:28.0.0@aar (IdeAndroidLibraryImpl)
        aidlFolder                    : <GRADLE>/caches/<TRANSFORMS>/files-2.1/xxxxxxxxxxxxxxxxxxxxxxxxxxxxxxxx/documentfile-28.0.0/aidl [-]
        artifact                      : <M2>/com/android/support/documentfile/28.0.0/documentfile-28.0.0.aar
        artifactAddress               : com.android.support:documentfile:28.0.0@aar
        assetsFolder                  : <GRADLE>/caches/<TRANSFORMS>/files-2.1/xxxxxxxxxxxxxxxxxxxxxxxxxxxxxxxx/documentfile-28.0.0/assets [-]
        - compileJarFiles             : <GRADLE>/caches/<TRANSFORMS>/files-2.1/xxxxxxxxxxxxxxxxxxxxxxxxxxxxxxxx/documentfile-28.0.0/jars/classes.jar
        component                     : com.android.support:documentfile:28.0.0
        externalAnnotations           : <GRADLE>/caches/<TRANSFORMS>/files-2.1/xxxxxxxxxxxxxxxxxxxxxxxxxxxxxxxx/documentfile-28.0.0/annotations.zip [-]
        folder                        : <GRADLE>/caches/<TRANSFORMS>/files-2.1/xxxxxxxxxxxxxxxxxxxxxxxxxxxxxxxx/documentfile-28.0.0
        jniFolder                     : <GRADLE>/caches/<TRANSFORMS>/files-2.1/xxxxxxxxxxxxxxxxxxxxxxxxxxxxxxxx/documentfile-28.0.0/jni [-]
        lintJar                       : <GRADLE>/caches/<TRANSFORMS>/files-2.1/xxxxxxxxxxxxxxxxxxxxxxxxxxxxxxxx/documentfile-28.0.0/jars/lint.jar [-]
        manifest                      : <GRADLE>/caches/<TRANSFORMS>/files-2.1/xxxxxxxxxxxxxxxxxxxxxxxxxxxxxxxx/documentfile-28.0.0/AndroidManifest.xml
        proguardRules                 : <GRADLE>/caches/<TRANSFORMS>/files-2.1/xxxxxxxxxxxxxxxxxxxxxxxxxxxxxxxx/documentfile-28.0.0/proguard.txt [-]
        publicResources               : <GRADLE>/caches/<TRANSFORMS>/files-2.1/xxxxxxxxxxxxxxxxxxxxxxxxxxxxxxxx/documentfile-28.0.0/public.txt [-]
        renderscriptFolder            : <GRADLE>/caches/<TRANSFORMS>/files-2.1/xxxxxxxxxxxxxxxxxxxxxxxxxxxxxxxx/documentfile-28.0.0/rs [-]
        resFolder                     : <GRADLE>/caches/<TRANSFORMS>/files-2.1/xxxxxxxxxxxxxxxxxxxxxxxxxxxxxxxx/documentfile-28.0.0/res [-]
        resStaticLibrary              : <GRADLE>/caches/<TRANSFORMS>/files-2.1/xxxxxxxxxxxxxxxxxxxxxxxxxxxxxxxx/documentfile-28.0.0/res.apk [-]
        - runtimeJarFiles             : <GRADLE>/caches/<TRANSFORMS>/files-2.1/xxxxxxxxxxxxxxxxxxxxxxxxxxxxxxxx/documentfile-28.0.0/jars/classes.jar
        symbolFile                    : <GRADLE>/caches/<TRANSFORMS>/files-2.1/xxxxxxxxxxxxxxxxxxxxxxxxxxxxxxxx/documentfile-28.0.0/R.txt
    - library                     : com.android.support:drawerlayout:28.0.0@aar (IdeAndroidLibraryImpl)
        aidlFolder                    : <GRADLE>/caches/<TRANSFORMS>/files-2.1/xxxxxxxxxxxxxxxxxxxxxxxxxxxxxxxx/drawerlayout-28.0.0/aidl [-]
        artifact                      : <M2>/com/android/support/drawerlayout/28.0.0/drawerlayout-28.0.0.aar
        artifactAddress               : com.android.support:drawerlayout:28.0.0@aar
        assetsFolder                  : <GRADLE>/caches/<TRANSFORMS>/files-2.1/xxxxxxxxxxxxxxxxxxxxxxxxxxxxxxxx/drawerlayout-28.0.0/assets [-]
        - compileJarFiles             : <GRADLE>/caches/<TRANSFORMS>/files-2.1/xxxxxxxxxxxxxxxxxxxxxxxxxxxxxxxx/drawerlayout-28.0.0/jars/classes.jar
        component                     : com.android.support:drawerlayout:28.0.0
        externalAnnotations           : <GRADLE>/caches/<TRANSFORMS>/files-2.1/xxxxxxxxxxxxxxxxxxxxxxxxxxxxxxxx/drawerlayout-28.0.0/annotations.zip
        folder                        : <GRADLE>/caches/<TRANSFORMS>/files-2.1/xxxxxxxxxxxxxxxxxxxxxxxxxxxxxxxx/drawerlayout-28.0.0
        jniFolder                     : <GRADLE>/caches/<TRANSFORMS>/files-2.1/xxxxxxxxxxxxxxxxxxxxxxxxxxxxxxxx/drawerlayout-28.0.0/jni [-]
        lintJar                       : <GRADLE>/caches/<TRANSFORMS>/files-2.1/xxxxxxxxxxxxxxxxxxxxxxxxxxxxxxxx/drawerlayout-28.0.0/jars/lint.jar [-]
        manifest                      : <GRADLE>/caches/<TRANSFORMS>/files-2.1/xxxxxxxxxxxxxxxxxxxxxxxxxxxxxxxx/drawerlayout-28.0.0/AndroidManifest.xml
        proguardRules                 : <GRADLE>/caches/<TRANSFORMS>/files-2.1/xxxxxxxxxxxxxxxxxxxxxxxxxxxxxxxx/drawerlayout-28.0.0/proguard.txt [-]
        publicResources               : <GRADLE>/caches/<TRANSFORMS>/files-2.1/xxxxxxxxxxxxxxxxxxxxxxxxxxxxxxxx/drawerlayout-28.0.0/public.txt [-]
        renderscriptFolder            : <GRADLE>/caches/<TRANSFORMS>/files-2.1/xxxxxxxxxxxxxxxxxxxxxxxxxxxxxxxx/drawerlayout-28.0.0/rs [-]
        resFolder                     : <GRADLE>/caches/<TRANSFORMS>/files-2.1/xxxxxxxxxxxxxxxxxxxxxxxxxxxxxxxx/drawerlayout-28.0.0/res [-]
        resStaticLibrary              : <GRADLE>/caches/<TRANSFORMS>/files-2.1/xxxxxxxxxxxxxxxxxxxxxxxxxxxxxxxx/drawerlayout-28.0.0/res.apk [-]
        - runtimeJarFiles             : <GRADLE>/caches/<TRANSFORMS>/files-2.1/xxxxxxxxxxxxxxxxxxxxxxxxxxxxxxxx/drawerlayout-28.0.0/jars/classes.jar
        symbolFile                    : <GRADLE>/caches/<TRANSFORMS>/files-2.1/xxxxxxxxxxxxxxxxxxxxxxxxxxxxxxxx/drawerlayout-28.0.0/R.txt
    - library                     : com.android.support:interpolator:28.0.0@aar (IdeAndroidLibraryImpl)
        aidlFolder                    : <GRADLE>/caches/<TRANSFORMS>/files-2.1/xxxxxxxxxxxxxxxxxxxxxxxxxxxxxxxx/interpolator-28.0.0/aidl [-]
        artifact                      : <M2>/com/android/support/interpolator/28.0.0/interpolator-28.0.0.aar
        artifactAddress               : com.android.support:interpolator:28.0.0@aar
        assetsFolder                  : <GRADLE>/caches/<TRANSFORMS>/files-2.1/xxxxxxxxxxxxxxxxxxxxxxxxxxxxxxxx/interpolator-28.0.0/assets [-]
        - compileJarFiles             : <GRADLE>/caches/<TRANSFORMS>/files-2.1/xxxxxxxxxxxxxxxxxxxxxxxxxxxxxxxx/interpolator-28.0.0/jars/classes.jar
        component                     : com.android.support:interpolator:28.0.0
        externalAnnotations           : <GRADLE>/caches/<TRANSFORMS>/files-2.1/xxxxxxxxxxxxxxxxxxxxxxxxxxxxxxxx/interpolator-28.0.0/annotations.zip [-]
        folder                        : <GRADLE>/caches/<TRANSFORMS>/files-2.1/xxxxxxxxxxxxxxxxxxxxxxxxxxxxxxxx/interpolator-28.0.0
        jniFolder                     : <GRADLE>/caches/<TRANSFORMS>/files-2.1/xxxxxxxxxxxxxxxxxxxxxxxxxxxxxxxx/interpolator-28.0.0/jni [-]
        lintJar                       : <GRADLE>/caches/<TRANSFORMS>/files-2.1/xxxxxxxxxxxxxxxxxxxxxxxxxxxxxxxx/interpolator-28.0.0/jars/lint.jar [-]
        manifest                      : <GRADLE>/caches/<TRANSFORMS>/files-2.1/xxxxxxxxxxxxxxxxxxxxxxxxxxxxxxxx/interpolator-28.0.0/AndroidManifest.xml
        proguardRules                 : <GRADLE>/caches/<TRANSFORMS>/files-2.1/xxxxxxxxxxxxxxxxxxxxxxxxxxxxxxxx/interpolator-28.0.0/proguard.txt [-]
        publicResources               : <GRADLE>/caches/<TRANSFORMS>/files-2.1/xxxxxxxxxxxxxxxxxxxxxxxxxxxxxxxx/interpolator-28.0.0/public.txt [-]
        renderscriptFolder            : <GRADLE>/caches/<TRANSFORMS>/files-2.1/xxxxxxxxxxxxxxxxxxxxxxxxxxxxxxxx/interpolator-28.0.0/rs [-]
        resFolder                     : <GRADLE>/caches/<TRANSFORMS>/files-2.1/xxxxxxxxxxxxxxxxxxxxxxxxxxxxxxxx/interpolator-28.0.0/res [-]
        resStaticLibrary              : <GRADLE>/caches/<TRANSFORMS>/files-2.1/xxxxxxxxxxxxxxxxxxxxxxxxxxxxxxxx/interpolator-28.0.0/res.apk [-]
        - runtimeJarFiles             : <GRADLE>/caches/<TRANSFORMS>/files-2.1/xxxxxxxxxxxxxxxxxxxxxxxxxxxxxxxx/interpolator-28.0.0/jars/classes.jar
        symbolFile                    : <GRADLE>/caches/<TRANSFORMS>/files-2.1/xxxxxxxxxxxxxxxxxxxxxxxxxxxxxxxx/interpolator-28.0.0/R.txt
    - library                     : com.android.support:loader:28.0.0@aar (IdeAndroidLibraryImpl)
        aidlFolder                    : <GRADLE>/caches/<TRANSFORMS>/files-2.1/xxxxxxxxxxxxxxxxxxxxxxxxxxxxxxxx/loader-28.0.0/aidl [-]
        artifact                      : <M2>/com/android/support/loader/28.0.0/loader-28.0.0.aar
        artifactAddress               : com.android.support:loader:28.0.0@aar
        assetsFolder                  : <GRADLE>/caches/<TRANSFORMS>/files-2.1/xxxxxxxxxxxxxxxxxxxxxxxxxxxxxxxx/loader-28.0.0/assets [-]
        - compileJarFiles             : <GRADLE>/caches/<TRANSFORMS>/files-2.1/xxxxxxxxxxxxxxxxxxxxxxxxxxxxxxxx/loader-28.0.0/jars/classes.jar
        component                     : com.android.support:loader:28.0.0
        externalAnnotations           : <GRADLE>/caches/<TRANSFORMS>/files-2.1/xxxxxxxxxxxxxxxxxxxxxxxxxxxxxxxx/loader-28.0.0/annotations.zip [-]
        folder                        : <GRADLE>/caches/<TRANSFORMS>/files-2.1/xxxxxxxxxxxxxxxxxxxxxxxxxxxxxxxx/loader-28.0.0
        jniFolder                     : <GRADLE>/caches/<TRANSFORMS>/files-2.1/xxxxxxxxxxxxxxxxxxxxxxxxxxxxxxxx/loader-28.0.0/jni [-]
        lintJar                       : <GRADLE>/caches/<TRANSFORMS>/files-2.1/xxxxxxxxxxxxxxxxxxxxxxxxxxxxxxxx/loader-28.0.0/jars/lint.jar [-]
        manifest                      : <GRADLE>/caches/<TRANSFORMS>/files-2.1/xxxxxxxxxxxxxxxxxxxxxxxxxxxxxxxx/loader-28.0.0/AndroidManifest.xml
        proguardRules                 : <GRADLE>/caches/<TRANSFORMS>/files-2.1/xxxxxxxxxxxxxxxxxxxxxxxxxxxxxxxx/loader-28.0.0/proguard.txt [-]
        publicResources               : <GRADLE>/caches/<TRANSFORMS>/files-2.1/xxxxxxxxxxxxxxxxxxxxxxxxxxxxxxxx/loader-28.0.0/public.txt [-]
        renderscriptFolder            : <GRADLE>/caches/<TRANSFORMS>/files-2.1/xxxxxxxxxxxxxxxxxxxxxxxxxxxxxxxx/loader-28.0.0/rs [-]
        resFolder                     : <GRADLE>/caches/<TRANSFORMS>/files-2.1/xxxxxxxxxxxxxxxxxxxxxxxxxxxxxxxx/loader-28.0.0/res [-]
        resStaticLibrary              : <GRADLE>/caches/<TRANSFORMS>/files-2.1/xxxxxxxxxxxxxxxxxxxxxxxxxxxxxxxx/loader-28.0.0/res.apk [-]
        - runtimeJarFiles             : <GRADLE>/caches/<TRANSFORMS>/files-2.1/xxxxxxxxxxxxxxxxxxxxxxxxxxxxxxxx/loader-28.0.0/jars/classes.jar
        symbolFile                    : <GRADLE>/caches/<TRANSFORMS>/files-2.1/xxxxxxxxxxxxxxxxxxxxxxxxxxxxxxxx/loader-28.0.0/R.txt
    - library                     : com.android.support:localbroadcastmanager:28.0.0@aar (IdeAndroidLibraryImpl)
        aidlFolder                    : <GRADLE>/caches/<TRANSFORMS>/files-2.1/xxxxxxxxxxxxxxxxxxxxxxxxxxxxxxxx/localbroadcastmanager-28.0.0/aidl [-]
        artifact                      : <M2>/com/android/support/localbroadcastmanager/28.0.0/localbroadcastmanager-28.0.0.aar
        artifactAddress               : com.android.support:localbroadcastmanager:28.0.0@aar
        assetsFolder                  : <GRADLE>/caches/<TRANSFORMS>/files-2.1/xxxxxxxxxxxxxxxxxxxxxxxxxxxxxxxx/localbroadcastmanager-28.0.0/assets [-]
        - compileJarFiles             : <GRADLE>/caches/<TRANSFORMS>/files-2.1/xxxxxxxxxxxxxxxxxxxxxxxxxxxxxxxx/localbroadcastmanager-28.0.0/jars/classes.jar
        component                     : com.android.support:localbroadcastmanager:28.0.0
        externalAnnotations           : <GRADLE>/caches/<TRANSFORMS>/files-2.1/xxxxxxxxxxxxxxxxxxxxxxxxxxxxxxxx/localbroadcastmanager-28.0.0/annotations.zip [-]
        folder                        : <GRADLE>/caches/<TRANSFORMS>/files-2.1/xxxxxxxxxxxxxxxxxxxxxxxxxxxxxxxx/localbroadcastmanager-28.0.0
        jniFolder                     : <GRADLE>/caches/<TRANSFORMS>/files-2.1/xxxxxxxxxxxxxxxxxxxxxxxxxxxxxxxx/localbroadcastmanager-28.0.0/jni [-]
        lintJar                       : <GRADLE>/caches/<TRANSFORMS>/files-2.1/xxxxxxxxxxxxxxxxxxxxxxxxxxxxxxxx/localbroadcastmanager-28.0.0/jars/lint.jar [-]
        manifest                      : <GRADLE>/caches/<TRANSFORMS>/files-2.1/xxxxxxxxxxxxxxxxxxxxxxxxxxxxxxxx/localbroadcastmanager-28.0.0/AndroidManifest.xml
        proguardRules                 : <GRADLE>/caches/<TRANSFORMS>/files-2.1/xxxxxxxxxxxxxxxxxxxxxxxxxxxxxxxx/localbroadcastmanager-28.0.0/proguard.txt [-]
        publicResources               : <GRADLE>/caches/<TRANSFORMS>/files-2.1/xxxxxxxxxxxxxxxxxxxxxxxxxxxxxxxx/localbroadcastmanager-28.0.0/public.txt [-]
        renderscriptFolder            : <GRADLE>/caches/<TRANSFORMS>/files-2.1/xxxxxxxxxxxxxxxxxxxxxxxxxxxxxxxx/localbroadcastmanager-28.0.0/rs [-]
        resFolder                     : <GRADLE>/caches/<TRANSFORMS>/files-2.1/xxxxxxxxxxxxxxxxxxxxxxxxxxxxxxxx/localbroadcastmanager-28.0.0/res [-]
        resStaticLibrary              : <GRADLE>/caches/<TRANSFORMS>/files-2.1/xxxxxxxxxxxxxxxxxxxxxxxxxxxxxxxx/localbroadcastmanager-28.0.0/res.apk [-]
        - runtimeJarFiles             : <GRADLE>/caches/<TRANSFORMS>/files-2.1/xxxxxxxxxxxxxxxxxxxxxxxxxxxxxxxx/localbroadcastmanager-28.0.0/jars/classes.jar
        symbolFile                    : <GRADLE>/caches/<TRANSFORMS>/files-2.1/xxxxxxxxxxxxxxxxxxxxxxxxxxxxxxxx/localbroadcastmanager-28.0.0/R.txt
    - library                     : com.android.support:print:28.0.0@aar (IdeAndroidLibraryImpl)
        aidlFolder                    : <GRADLE>/caches/<TRANSFORMS>/files-2.1/xxxxxxxxxxxxxxxxxxxxxxxxxxxxxxxx/print-28.0.0/aidl [-]
        artifact                      : <M2>/com/android/support/print/28.0.0/print-28.0.0.aar
        artifactAddress               : com.android.support:print:28.0.0@aar
        assetsFolder                  : <GRADLE>/caches/<TRANSFORMS>/files-2.1/xxxxxxxxxxxxxxxxxxxxxxxxxxxxxxxx/print-28.0.0/assets [-]
        - compileJarFiles             : <GRADLE>/caches/<TRANSFORMS>/files-2.1/xxxxxxxxxxxxxxxxxxxxxxxxxxxxxxxx/print-28.0.0/jars/classes.jar
        component                     : com.android.support:print:28.0.0
        externalAnnotations           : <GRADLE>/caches/<TRANSFORMS>/files-2.1/xxxxxxxxxxxxxxxxxxxxxxxxxxxxxxxx/print-28.0.0/annotations.zip
        folder                        : <GRADLE>/caches/<TRANSFORMS>/files-2.1/xxxxxxxxxxxxxxxxxxxxxxxxxxxxxxxx/print-28.0.0
        jniFolder                     : <GRADLE>/caches/<TRANSFORMS>/files-2.1/xxxxxxxxxxxxxxxxxxxxxxxxxxxxxxxx/print-28.0.0/jni [-]
        lintJar                       : <GRADLE>/caches/<TRANSFORMS>/files-2.1/xxxxxxxxxxxxxxxxxxxxxxxxxxxxxxxx/print-28.0.0/jars/lint.jar [-]
        manifest                      : <GRADLE>/caches/<TRANSFORMS>/files-2.1/xxxxxxxxxxxxxxxxxxxxxxxxxxxxxxxx/print-28.0.0/AndroidManifest.xml
        proguardRules                 : <GRADLE>/caches/<TRANSFORMS>/files-2.1/xxxxxxxxxxxxxxxxxxxxxxxxxxxxxxxx/print-28.0.0/proguard.txt [-]
        publicResources               : <GRADLE>/caches/<TRANSFORMS>/files-2.1/xxxxxxxxxxxxxxxxxxxxxxxxxxxxxxxx/print-28.0.0/public.txt [-]
        renderscriptFolder            : <GRADLE>/caches/<TRANSFORMS>/files-2.1/xxxxxxxxxxxxxxxxxxxxxxxxxxxxxxxx/print-28.0.0/rs [-]
        resFolder                     : <GRADLE>/caches/<TRANSFORMS>/files-2.1/xxxxxxxxxxxxxxxxxxxxxxxxxxxxxxxx/print-28.0.0/res [-]
        resStaticLibrary              : <GRADLE>/caches/<TRANSFORMS>/files-2.1/xxxxxxxxxxxxxxxxxxxxxxxxxxxxxxxx/print-28.0.0/res.apk [-]
        - runtimeJarFiles             : <GRADLE>/caches/<TRANSFORMS>/files-2.1/xxxxxxxxxxxxxxxxxxxxxxxxxxxxxxxx/print-28.0.0/jars/classes.jar
        symbolFile                    : <GRADLE>/caches/<TRANSFORMS>/files-2.1/xxxxxxxxxxxxxxxxxxxxxxxxxxxxxxxx/print-28.0.0/R.txt
    - library                     : com.android.support:slidingpanelayout:28.0.0@aar (IdeAndroidLibraryImpl)
        aidlFolder                    : <GRADLE>/caches/<TRANSFORMS>/files-2.1/xxxxxxxxxxxxxxxxxxxxxxxxxxxxxxxx/slidingpanelayout-28.0.0/aidl [-]
        artifact                      : <M2>/com/android/support/slidingpanelayout/28.0.0/slidingpanelayout-28.0.0.aar
        artifactAddress               : com.android.support:slidingpanelayout:28.0.0@aar
        assetsFolder                  : <GRADLE>/caches/<TRANSFORMS>/files-2.1/xxxxxxxxxxxxxxxxxxxxxxxxxxxxxxxx/slidingpanelayout-28.0.0/assets [-]
        - compileJarFiles             : <GRADLE>/caches/<TRANSFORMS>/files-2.1/xxxxxxxxxxxxxxxxxxxxxxxxxxxxxxxx/slidingpanelayout-28.0.0/jars/classes.jar
        component                     : com.android.support:slidingpanelayout:28.0.0
        externalAnnotations           : <GRADLE>/caches/<TRANSFORMS>/files-2.1/xxxxxxxxxxxxxxxxxxxxxxxxxxxxxxxx/slidingpanelayout-28.0.0/annotations.zip [-]
        folder                        : <GRADLE>/caches/<TRANSFORMS>/files-2.1/xxxxxxxxxxxxxxxxxxxxxxxxxxxxxxxx/slidingpanelayout-28.0.0
        jniFolder                     : <GRADLE>/caches/<TRANSFORMS>/files-2.1/xxxxxxxxxxxxxxxxxxxxxxxxxxxxxxxx/slidingpanelayout-28.0.0/jni [-]
        lintJar                       : <GRADLE>/caches/<TRANSFORMS>/files-2.1/xxxxxxxxxxxxxxxxxxxxxxxxxxxxxxxx/slidingpanelayout-28.0.0/jars/lint.jar [-]
        manifest                      : <GRADLE>/caches/<TRANSFORMS>/files-2.1/xxxxxxxxxxxxxxxxxxxxxxxxxxxxxxxx/slidingpanelayout-28.0.0/AndroidManifest.xml
        proguardRules                 : <GRADLE>/caches/<TRANSFORMS>/files-2.1/xxxxxxxxxxxxxxxxxxxxxxxxxxxxxxxx/slidingpanelayout-28.0.0/proguard.txt [-]
        publicResources               : <GRADLE>/caches/<TRANSFORMS>/files-2.1/xxxxxxxxxxxxxxxxxxxxxxxxxxxxxxxx/slidingpanelayout-28.0.0/public.txt [-]
        renderscriptFolder            : <GRADLE>/caches/<TRANSFORMS>/files-2.1/xxxxxxxxxxxxxxxxxxxxxxxxxxxxxxxx/slidingpanelayout-28.0.0/rs [-]
        resFolder                     : <GRADLE>/caches/<TRANSFORMS>/files-2.1/xxxxxxxxxxxxxxxxxxxxxxxxxxxxxxxx/slidingpanelayout-28.0.0/res [-]
        resStaticLibrary              : <GRADLE>/caches/<TRANSFORMS>/files-2.1/xxxxxxxxxxxxxxxxxxxxxxxxxxxxxxxx/slidingpanelayout-28.0.0/res.apk [-]
        - runtimeJarFiles             : <GRADLE>/caches/<TRANSFORMS>/files-2.1/xxxxxxxxxxxxxxxxxxxxxxxxxxxxxxxx/slidingpanelayout-28.0.0/jars/classes.jar
        symbolFile                    : <GRADLE>/caches/<TRANSFORMS>/files-2.1/xxxxxxxxxxxxxxxxxxxxxxxxxxxxxxxx/slidingpanelayout-28.0.0/R.txt
    - library                     : com.android.support:support-compat:28.0.0@aar (IdeAndroidLibraryImpl)
        aidlFolder                    : <GRADLE>/caches/<TRANSFORMS>/files-2.1/xxxxxxxxxxxxxxxxxxxxxxxxxxxxxxxx/support-compat-28.0.0/aidl
        artifact                      : <M2>/com/android/support/support-compat/28.0.0/support-compat-28.0.0.aar
        artifactAddress               : com.android.support:support-compat:28.0.0@aar
        assetsFolder                  : <GRADLE>/caches/<TRANSFORMS>/files-2.1/xxxxxxxxxxxxxxxxxxxxxxxxxxxxxxxx/support-compat-28.0.0/assets [-]
        - compileJarFiles             : <GRADLE>/caches/<TRANSFORMS>/files-2.1/xxxxxxxxxxxxxxxxxxxxxxxxxxxxxxxx/support-compat-28.0.0/jars/classes.jar
        component                     : com.android.support:support-compat:28.0.0
        externalAnnotations           : <GRADLE>/caches/<TRANSFORMS>/files-2.1/xxxxxxxxxxxxxxxxxxxxxxxxxxxxxxxx/support-compat-28.0.0/annotations.zip
        folder                        : <GRADLE>/caches/<TRANSFORMS>/files-2.1/xxxxxxxxxxxxxxxxxxxxxxxxxxxxxxxx/support-compat-28.0.0
        jniFolder                     : <GRADLE>/caches/<TRANSFORMS>/files-2.1/xxxxxxxxxxxxxxxxxxxxxxxxxxxxxxxx/support-compat-28.0.0/jni [-]
        lintJar                       : <GRADLE>/caches/<TRANSFORMS>/files-2.1/xxxxxxxxxxxxxxxxxxxxxxxxxxxxxxxx/support-compat-28.0.0/jars/lint.jar [-]
        manifest                      : <GRADLE>/caches/<TRANSFORMS>/files-2.1/xxxxxxxxxxxxxxxxxxxxxxxxxxxxxxxx/support-compat-28.0.0/AndroidManifest.xml
        proguardRules                 : <GRADLE>/caches/<TRANSFORMS>/files-2.1/xxxxxxxxxxxxxxxxxxxxxxxxxxxxxxxx/support-compat-28.0.0/proguard.txt
        publicResources               : <GRADLE>/caches/<TRANSFORMS>/files-2.1/xxxxxxxxxxxxxxxxxxxxxxxxxxxxxxxx/support-compat-28.0.0/public.txt
        renderscriptFolder            : <GRADLE>/caches/<TRANSFORMS>/files-2.1/xxxxxxxxxxxxxxxxxxxxxxxxxxxxxxxx/support-compat-28.0.0/rs [-]
        resFolder                     : <GRADLE>/caches/<TRANSFORMS>/files-2.1/xxxxxxxxxxxxxxxxxxxxxxxxxxxxxxxx/support-compat-28.0.0/res
        resStaticLibrary              : <GRADLE>/caches/<TRANSFORMS>/files-2.1/xxxxxxxxxxxxxxxxxxxxxxxxxxxxxxxx/support-compat-28.0.0/res.apk [-]
        - runtimeJarFiles             : <GRADLE>/caches/<TRANSFORMS>/files-2.1/xxxxxxxxxxxxxxxxxxxxxxxxxxxxxxxx/support-compat-28.0.0/jars/classes.jar
        symbolFile                    : <GRADLE>/caches/<TRANSFORMS>/files-2.1/xxxxxxxxxxxxxxxxxxxxxxxxxxxxxxxx/support-compat-28.0.0/R.txt
    - library                     : com.android.support:support-core-ui:28.0.0@aar (IdeAndroidLibraryImpl)
        aidlFolder                    : <GRADLE>/caches/<TRANSFORMS>/files-2.1/xxxxxxxxxxxxxxxxxxxxxxxxxxxxxxxx/support-core-ui-28.0.0/aidl [-]
        artifact                      : <M2>/com/android/support/support-core-ui/28.0.0/support-core-ui-28.0.0.aar
        artifactAddress               : com.android.support:support-core-ui:28.0.0@aar
        assetsFolder                  : <GRADLE>/caches/<TRANSFORMS>/files-2.1/xxxxxxxxxxxxxxxxxxxxxxxxxxxxxxxx/support-core-ui-28.0.0/assets [-]
        - compileJarFiles             : <GRADLE>/caches/<TRANSFORMS>/files-2.1/xxxxxxxxxxxxxxxxxxxxxxxxxxxxxxxx/support-core-ui-28.0.0/jars/classes.jar
        component                     : com.android.support:support-core-ui:28.0.0
        externalAnnotations           : <GRADLE>/caches/<TRANSFORMS>/files-2.1/xxxxxxxxxxxxxxxxxxxxxxxxxxxxxxxx/support-core-ui-28.0.0/annotations.zip [-]
        folder                        : <GRADLE>/caches/<TRANSFORMS>/files-2.1/xxxxxxxxxxxxxxxxxxxxxxxxxxxxxxxx/support-core-ui-28.0.0
        jniFolder                     : <GRADLE>/caches/<TRANSFORMS>/files-2.1/xxxxxxxxxxxxxxxxxxxxxxxxxxxxxxxx/support-core-ui-28.0.0/jni [-]
        lintJar                       : <GRADLE>/caches/<TRANSFORMS>/files-2.1/xxxxxxxxxxxxxxxxxxxxxxxxxxxxxxxx/support-core-ui-28.0.0/jars/lint.jar [-]
        manifest                      : <GRADLE>/caches/<TRANSFORMS>/files-2.1/xxxxxxxxxxxxxxxxxxxxxxxxxxxxxxxx/support-core-ui-28.0.0/AndroidManifest.xml
        proguardRules                 : <GRADLE>/caches/<TRANSFORMS>/files-2.1/xxxxxxxxxxxxxxxxxxxxxxxxxxxxxxxx/support-core-ui-28.0.0/proguard.txt [-]
        publicResources               : <GRADLE>/caches/<TRANSFORMS>/files-2.1/xxxxxxxxxxxxxxxxxxxxxxxxxxxxxxxx/support-core-ui-28.0.0/public.txt [-]
        renderscriptFolder            : <GRADLE>/caches/<TRANSFORMS>/files-2.1/xxxxxxxxxxxxxxxxxxxxxxxxxxxxxxxx/support-core-ui-28.0.0/rs [-]
        resFolder                     : <GRADLE>/caches/<TRANSFORMS>/files-2.1/xxxxxxxxxxxxxxxxxxxxxxxxxxxxxxxx/support-core-ui-28.0.0/res [-]
        resStaticLibrary              : <GRADLE>/caches/<TRANSFORMS>/files-2.1/xxxxxxxxxxxxxxxxxxxxxxxxxxxxxxxx/support-core-ui-28.0.0/res.apk [-]
        - runtimeJarFiles             : <GRADLE>/caches/<TRANSFORMS>/files-2.1/xxxxxxxxxxxxxxxxxxxxxxxxxxxxxxxx/support-core-ui-28.0.0/jars/classes.jar
        symbolFile                    : <GRADLE>/caches/<TRANSFORMS>/files-2.1/xxxxxxxxxxxxxxxxxxxxxxxxxxxxxxxx/support-core-ui-28.0.0/R.txt
    - library                     : com.android.support:support-core-utils:28.0.0@aar (IdeAndroidLibraryImpl)
        aidlFolder                    : <GRADLE>/caches/<TRANSFORMS>/files-2.1/xxxxxxxxxxxxxxxxxxxxxxxxxxxxxxxx/support-core-utils-28.0.0/aidl [-]
        artifact                      : <M2>/com/android/support/support-core-utils/28.0.0/support-core-utils-28.0.0.aar
        artifactAddress               : com.android.support:support-core-utils:28.0.0@aar
        assetsFolder                  : <GRADLE>/caches/<TRANSFORMS>/files-2.1/xxxxxxxxxxxxxxxxxxxxxxxxxxxxxxxx/support-core-utils-28.0.0/assets [-]
        - compileJarFiles             : <GRADLE>/caches/<TRANSFORMS>/files-2.1/xxxxxxxxxxxxxxxxxxxxxxxxxxxxxxxx/support-core-utils-28.0.0/jars/classes.jar
        component                     : com.android.support:support-core-utils:28.0.0
        externalAnnotations           : <GRADLE>/caches/<TRANSFORMS>/files-2.1/xxxxxxxxxxxxxxxxxxxxxxxxxxxxxxxx/support-core-utils-28.0.0/annotations.zip [-]
        folder                        : <GRADLE>/caches/<TRANSFORMS>/files-2.1/xxxxxxxxxxxxxxxxxxxxxxxxxxxxxxxx/support-core-utils-28.0.0
        jniFolder                     : <GRADLE>/caches/<TRANSFORMS>/files-2.1/xxxxxxxxxxxxxxxxxxxxxxxxxxxxxxxx/support-core-utils-28.0.0/jni [-]
        lintJar                       : <GRADLE>/caches/<TRANSFORMS>/files-2.1/xxxxxxxxxxxxxxxxxxxxxxxxxxxxxxxx/support-core-utils-28.0.0/jars/lint.jar [-]
        manifest                      : <GRADLE>/caches/<TRANSFORMS>/files-2.1/xxxxxxxxxxxxxxxxxxxxxxxxxxxxxxxx/support-core-utils-28.0.0/AndroidManifest.xml
        proguardRules                 : <GRADLE>/caches/<TRANSFORMS>/files-2.1/xxxxxxxxxxxxxxxxxxxxxxxxxxxxxxxx/support-core-utils-28.0.0/proguard.txt [-]
        publicResources               : <GRADLE>/caches/<TRANSFORMS>/files-2.1/xxxxxxxxxxxxxxxxxxxxxxxxxxxxxxxx/support-core-utils-28.0.0/public.txt [-]
        renderscriptFolder            : <GRADLE>/caches/<TRANSFORMS>/files-2.1/xxxxxxxxxxxxxxxxxxxxxxxxxxxxxxxx/support-core-utils-28.0.0/rs [-]
        resFolder                     : <GRADLE>/caches/<TRANSFORMS>/files-2.1/xxxxxxxxxxxxxxxxxxxxxxxxxxxxxxxx/support-core-utils-28.0.0/res [-]
        resStaticLibrary              : <GRADLE>/caches/<TRANSFORMS>/files-2.1/xxxxxxxxxxxxxxxxxxxxxxxxxxxxxxxx/support-core-utils-28.0.0/res.apk [-]
        - runtimeJarFiles             : <GRADLE>/caches/<TRANSFORMS>/files-2.1/xxxxxxxxxxxxxxxxxxxxxxxxxxxxxxxx/support-core-utils-28.0.0/jars/classes.jar
        symbolFile                    : <GRADLE>/caches/<TRANSFORMS>/files-2.1/xxxxxxxxxxxxxxxxxxxxxxxxxxxxxxxx/support-core-utils-28.0.0/R.txt
    - library                     : com.android.support:support-fragment:28.0.0@aar (IdeAndroidLibraryImpl)
        aidlFolder                    : <GRADLE>/caches/<TRANSFORMS>/files-2.1/xxxxxxxxxxxxxxxxxxxxxxxxxxxxxxxx/support-fragment-28.0.0/aidl [-]
        artifact                      : <M2>/com/android/support/support-fragment/28.0.0/support-fragment-28.0.0.aar
        artifactAddress               : com.android.support:support-fragment:28.0.0@aar
        assetsFolder                  : <GRADLE>/caches/<TRANSFORMS>/files-2.1/xxxxxxxxxxxxxxxxxxxxxxxxxxxxxxxx/support-fragment-28.0.0/assets [-]
        - compileJarFiles             : <GRADLE>/caches/<TRANSFORMS>/files-2.1/xxxxxxxxxxxxxxxxxxxxxxxxxxxxxxxx/support-fragment-28.0.0/jars/classes.jar
        component                     : com.android.support:support-fragment:28.0.0
        externalAnnotations           : <GRADLE>/caches/<TRANSFORMS>/files-2.1/xxxxxxxxxxxxxxxxxxxxxxxxxxxxxxxx/support-fragment-28.0.0/annotations.zip
        folder                        : <GRADLE>/caches/<TRANSFORMS>/files-2.1/xxxxxxxxxxxxxxxxxxxxxxxxxxxxxxxx/support-fragment-28.0.0
        jniFolder                     : <GRADLE>/caches/<TRANSFORMS>/files-2.1/xxxxxxxxxxxxxxxxxxxxxxxxxxxxxxxx/support-fragment-28.0.0/jni [-]
        lintJar                       : <GRADLE>/caches/<TRANSFORMS>/files-2.1/xxxxxxxxxxxxxxxxxxxxxxxxxxxxxxxx/support-fragment-28.0.0/jars/lint.jar [-]
        manifest                      : <GRADLE>/caches/<TRANSFORMS>/files-2.1/xxxxxxxxxxxxxxxxxxxxxxxxxxxxxxxx/support-fragment-28.0.0/AndroidManifest.xml
        proguardRules                 : <GRADLE>/caches/<TRANSFORMS>/files-2.1/xxxxxxxxxxxxxxxxxxxxxxxxxxxxxxxx/support-fragment-28.0.0/proguard.txt [-]
        publicResources               : <GRADLE>/caches/<TRANSFORMS>/files-2.1/xxxxxxxxxxxxxxxxxxxxxxxxxxxxxxxx/support-fragment-28.0.0/public.txt [-]
        renderscriptFolder            : <GRADLE>/caches/<TRANSFORMS>/files-2.1/xxxxxxxxxxxxxxxxxxxxxxxxxxxxxxxx/support-fragment-28.0.0/rs [-]
        resFolder                     : <GRADLE>/caches/<TRANSFORMS>/files-2.1/xxxxxxxxxxxxxxxxxxxxxxxxxxxxxxxx/support-fragment-28.0.0/res [-]
        resStaticLibrary              : <GRADLE>/caches/<TRANSFORMS>/files-2.1/xxxxxxxxxxxxxxxxxxxxxxxxxxxxxxxx/support-fragment-28.0.0/res.apk [-]
        - runtimeJarFiles             : <GRADLE>/caches/<TRANSFORMS>/files-2.1/xxxxxxxxxxxxxxxxxxxxxxxxxxxxxxxx/support-fragment-28.0.0/jars/classes.jar
        symbolFile                    : <GRADLE>/caches/<TRANSFORMS>/files-2.1/xxxxxxxxxxxxxxxxxxxxxxxxxxxxxxxx/support-fragment-28.0.0/R.txt
    - library                     : com.android.support:support-vector-drawable:28.0.0@aar (IdeAndroidLibraryImpl)
        aidlFolder                    : <GRADLE>/caches/<TRANSFORMS>/files-2.1/xxxxxxxxxxxxxxxxxxxxxxxxxxxxxxxx/support-vector-drawable-28.0.0/aidl [-]
        artifact                      : <M2>/com/android/support/support-vector-drawable/28.0.0/support-vector-drawable-28.0.0.aar
        artifactAddress               : com.android.support:support-vector-drawable:28.0.0@aar
        assetsFolder                  : <GRADLE>/caches/<TRANSFORMS>/files-2.1/xxxxxxxxxxxxxxxxxxxxxxxxxxxxxxxx/support-vector-drawable-28.0.0/assets [-]
        - compileJarFiles             : <GRADLE>/caches/<TRANSFORMS>/files-2.1/xxxxxxxxxxxxxxxxxxxxxxxxxxxxxxxx/support-vector-drawable-28.0.0/jars/classes.jar
        component                     : com.android.support:support-vector-drawable:28.0.0
        externalAnnotations           : <GRADLE>/caches/<TRANSFORMS>/files-2.1/xxxxxxxxxxxxxxxxxxxxxxxxxxxxxxxx/support-vector-drawable-28.0.0/annotations.zip [-]
        folder                        : <GRADLE>/caches/<TRANSFORMS>/files-2.1/xxxxxxxxxxxxxxxxxxxxxxxxxxxxxxxx/support-vector-drawable-28.0.0
        jniFolder                     : <GRADLE>/caches/<TRANSFORMS>/files-2.1/xxxxxxxxxxxxxxxxxxxxxxxxxxxxxxxx/support-vector-drawable-28.0.0/jni [-]
        lintJar                       : <GRADLE>/caches/<TRANSFORMS>/files-2.1/xxxxxxxxxxxxxxxxxxxxxxxxxxxxxxxx/support-vector-drawable-28.0.0/jars/lint.jar [-]
        manifest                      : <GRADLE>/caches/<TRANSFORMS>/files-2.1/xxxxxxxxxxxxxxxxxxxxxxxxxxxxxxxx/support-vector-drawable-28.0.0/AndroidManifest.xml
        proguardRules                 : <GRADLE>/caches/<TRANSFORMS>/files-2.1/xxxxxxxxxxxxxxxxxxxxxxxxxxxxxxxx/support-vector-drawable-28.0.0/proguard.txt [-]
        publicResources               : <GRADLE>/caches/<TRANSFORMS>/files-2.1/xxxxxxxxxxxxxxxxxxxxxxxxxxxxxxxx/support-vector-drawable-28.0.0/public.txt [-]
        renderscriptFolder            : <GRADLE>/caches/<TRANSFORMS>/files-2.1/xxxxxxxxxxxxxxxxxxxxxxxxxxxxxxxx/support-vector-drawable-28.0.0/rs [-]
        resFolder                     : <GRADLE>/caches/<TRANSFORMS>/files-2.1/xxxxxxxxxxxxxxxxxxxxxxxxxxxxxxxx/support-vector-drawable-28.0.0/res [-]
        resStaticLibrary              : <GRADLE>/caches/<TRANSFORMS>/files-2.1/xxxxxxxxxxxxxxxxxxxxxxxxxxxxxxxx/support-vector-drawable-28.0.0/res.apk [-]
        - runtimeJarFiles             : <GRADLE>/caches/<TRANSFORMS>/files-2.1/xxxxxxxxxxxxxxxxxxxxxxxxxxxxxxxx/support-vector-drawable-28.0.0/jars/classes.jar
        symbolFile                    : <GRADLE>/caches/<TRANSFORMS>/files-2.1/xxxxxxxxxxxxxxxxxxxxxxxxxxxxxxxx/support-vector-drawable-28.0.0/R.txt
    - library                     : com.android.support:swiperefreshlayout:28.0.0@aar (IdeAndroidLibraryImpl)
        aidlFolder                    : <GRADLE>/caches/<TRANSFORMS>/files-2.1/xxxxxxxxxxxxxxxxxxxxxxxxxxxxxxxx/swiperefreshlayout-28.0.0/aidl [-]
        artifact                      : <M2>/com/android/support/swiperefreshlayout/28.0.0/swiperefreshlayout-28.0.0.aar
        artifactAddress               : com.android.support:swiperefreshlayout:28.0.0@aar
        assetsFolder                  : <GRADLE>/caches/<TRANSFORMS>/files-2.1/xxxxxxxxxxxxxxxxxxxxxxxxxxxxxxxx/swiperefreshlayout-28.0.0/assets [-]
        - compileJarFiles             : <GRADLE>/caches/<TRANSFORMS>/files-2.1/xxxxxxxxxxxxxxxxxxxxxxxxxxxxxxxx/swiperefreshlayout-28.0.0/jars/classes.jar
        component                     : com.android.support:swiperefreshlayout:28.0.0
        externalAnnotations           : <GRADLE>/caches/<TRANSFORMS>/files-2.1/xxxxxxxxxxxxxxxxxxxxxxxxxxxxxxxx/swiperefreshlayout-28.0.0/annotations.zip
        folder                        : <GRADLE>/caches/<TRANSFORMS>/files-2.1/xxxxxxxxxxxxxxxxxxxxxxxxxxxxxxxx/swiperefreshlayout-28.0.0
        jniFolder                     : <GRADLE>/caches/<TRANSFORMS>/files-2.1/xxxxxxxxxxxxxxxxxxxxxxxxxxxxxxxx/swiperefreshlayout-28.0.0/jni [-]
        lintJar                       : <GRADLE>/caches/<TRANSFORMS>/files-2.1/xxxxxxxxxxxxxxxxxxxxxxxxxxxxxxxx/swiperefreshlayout-28.0.0/jars/lint.jar [-]
        manifest                      : <GRADLE>/caches/<TRANSFORMS>/files-2.1/xxxxxxxxxxxxxxxxxxxxxxxxxxxxxxxx/swiperefreshlayout-28.0.0/AndroidManifest.xml
        proguardRules                 : <GRADLE>/caches/<TRANSFORMS>/files-2.1/xxxxxxxxxxxxxxxxxxxxxxxxxxxxxxxx/swiperefreshlayout-28.0.0/proguard.txt [-]
        publicResources               : <GRADLE>/caches/<TRANSFORMS>/files-2.1/xxxxxxxxxxxxxxxxxxxxxxxxxxxxxxxx/swiperefreshlayout-28.0.0/public.txt [-]
        renderscriptFolder            : <GRADLE>/caches/<TRANSFORMS>/files-2.1/xxxxxxxxxxxxxxxxxxxxxxxxxxxxxxxx/swiperefreshlayout-28.0.0/rs [-]
        resFolder                     : <GRADLE>/caches/<TRANSFORMS>/files-2.1/xxxxxxxxxxxxxxxxxxxxxxxxxxxxxxxx/swiperefreshlayout-28.0.0/res [-]
        resStaticLibrary              : <GRADLE>/caches/<TRANSFORMS>/files-2.1/xxxxxxxxxxxxxxxxxxxxxxxxxxxxxxxx/swiperefreshlayout-28.0.0/res.apk [-]
        - runtimeJarFiles             : <GRADLE>/caches/<TRANSFORMS>/files-2.1/xxxxxxxxxxxxxxxxxxxxxxxxxxxxxxxx/swiperefreshlayout-28.0.0/jars/classes.jar
        symbolFile                    : <GRADLE>/caches/<TRANSFORMS>/files-2.1/xxxxxxxxxxxxxxxxxxxxxxxxxxxxxxxx/swiperefreshlayout-28.0.0/R.txt
    - library                     : com.android.support:versionedparcelable:28.0.0@aar (IdeAndroidLibraryImpl)
        aidlFolder                    : <GRADLE>/caches/<TRANSFORMS>/files-2.1/xxxxxxxxxxxxxxxxxxxxxxxxxxxxxxxx/versionedparcelable-28.0.0/aidl
        artifact                      : <M2>/com/android/support/versionedparcelable/28.0.0/versionedparcelable-28.0.0.aar
        artifactAddress               : com.android.support:versionedparcelable:28.0.0@aar
        assetsFolder                  : <GRADLE>/caches/<TRANSFORMS>/files-2.1/xxxxxxxxxxxxxxxxxxxxxxxxxxxxxxxx/versionedparcelable-28.0.0/assets [-]
        - compileJarFiles             : <GRADLE>/caches/<TRANSFORMS>/files-2.1/xxxxxxxxxxxxxxxxxxxxxxxxxxxxxxxx/versionedparcelable-28.0.0/jars/classes.jar
        component                     : com.android.support:versionedparcelable:28.0.0
        externalAnnotations           : <GRADLE>/caches/<TRANSFORMS>/files-2.1/xxxxxxxxxxxxxxxxxxxxxxxxxxxxxxxx/versionedparcelable-28.0.0/annotations.zip [-]
        folder                        : <GRADLE>/caches/<TRANSFORMS>/files-2.1/xxxxxxxxxxxxxxxxxxxxxxxxxxxxxxxx/versionedparcelable-28.0.0
        jniFolder                     : <GRADLE>/caches/<TRANSFORMS>/files-2.1/xxxxxxxxxxxxxxxxxxxxxxxxxxxxxxxx/versionedparcelable-28.0.0/jni [-]
        lintJar                       : <GRADLE>/caches/<TRANSFORMS>/files-2.1/xxxxxxxxxxxxxxxxxxxxxxxxxxxxxxxx/versionedparcelable-28.0.0/jars/lint.jar [-]
        manifest                      : <GRADLE>/caches/<TRANSFORMS>/files-2.1/xxxxxxxxxxxxxxxxxxxxxxxxxxxxxxxx/versionedparcelable-28.0.0/AndroidManifest.xml
        proguardRules                 : <GRADLE>/caches/<TRANSFORMS>/files-2.1/xxxxxxxxxxxxxxxxxxxxxxxxxxxxxxxx/versionedparcelable-28.0.0/proguard.txt
        publicResources               : <GRADLE>/caches/<TRANSFORMS>/files-2.1/xxxxxxxxxxxxxxxxxxxxxxxxxxxxxxxx/versionedparcelable-28.0.0/public.txt [-]
        renderscriptFolder            : <GRADLE>/caches/<TRANSFORMS>/files-2.1/xxxxxxxxxxxxxxxxxxxxxxxxxxxxxxxx/versionedparcelable-28.0.0/rs [-]
        resFolder                     : <GRADLE>/caches/<TRANSFORMS>/files-2.1/xxxxxxxxxxxxxxxxxxxxxxxxxxxxxxxx/versionedparcelable-28.0.0/res [-]
        resStaticLibrary              : <GRADLE>/caches/<TRANSFORMS>/files-2.1/xxxxxxxxxxxxxxxxxxxxxxxxxxxxxxxx/versionedparcelable-28.0.0/res.apk [-]
        - runtimeJarFiles             : <GRADLE>/caches/<TRANSFORMS>/files-2.1/xxxxxxxxxxxxxxxxxxxxxxxxxxxxxxxx/versionedparcelable-28.0.0/jars/classes.jar
        symbolFile                    : <GRADLE>/caches/<TRANSFORMS>/files-2.1/xxxxxxxxxxxxxxxxxxxxxxxxxxxxxxxx/versionedparcelable-28.0.0/R.txt
    - library                     : com.android.support:viewpager:28.0.0@aar (IdeAndroidLibraryImpl)
        aidlFolder                    : <GRADLE>/caches/<TRANSFORMS>/files-2.1/xxxxxxxxxxxxxxxxxxxxxxxxxxxxxxxx/viewpager-28.0.0/aidl [-]
        artifact                      : <M2>/com/android/support/viewpager/28.0.0/viewpager-28.0.0.aar
        artifactAddress               : com.android.support:viewpager:28.0.0@aar
        assetsFolder                  : <GRADLE>/caches/<TRANSFORMS>/files-2.1/xxxxxxxxxxxxxxxxxxxxxxxxxxxxxxxx/viewpager-28.0.0/assets [-]
        - compileJarFiles             : <GRADLE>/caches/<TRANSFORMS>/files-2.1/xxxxxxxxxxxxxxxxxxxxxxxxxxxxxxxx/viewpager-28.0.0/jars/classes.jar
        component                     : com.android.support:viewpager:28.0.0
        externalAnnotations           : <GRADLE>/caches/<TRANSFORMS>/files-2.1/xxxxxxxxxxxxxxxxxxxxxxxxxxxxxxxx/viewpager-28.0.0/annotations.zip [-]
        folder                        : <GRADLE>/caches/<TRANSFORMS>/files-2.1/xxxxxxxxxxxxxxxxxxxxxxxxxxxxxxxx/viewpager-28.0.0
        jniFolder                     : <GRADLE>/caches/<TRANSFORMS>/files-2.1/xxxxxxxxxxxxxxxxxxxxxxxxxxxxxxxx/viewpager-28.0.0/jni [-]
        lintJar                       : <GRADLE>/caches/<TRANSFORMS>/files-2.1/xxxxxxxxxxxxxxxxxxxxxxxxxxxxxxxx/viewpager-28.0.0/jars/lint.jar [-]
        manifest                      : <GRADLE>/caches/<TRANSFORMS>/files-2.1/xxxxxxxxxxxxxxxxxxxxxxxxxxxxxxxx/viewpager-28.0.0/AndroidManifest.xml
        proguardRules                 : <GRADLE>/caches/<TRANSFORMS>/files-2.1/xxxxxxxxxxxxxxxxxxxxxxxxxxxxxxxx/viewpager-28.0.0/proguard.txt [-]
        publicResources               : <GRADLE>/caches/<TRANSFORMS>/files-2.1/xxxxxxxxxxxxxxxxxxxxxxxxxxxxxxxx/viewpager-28.0.0/public.txt [-]
        renderscriptFolder            : <GRADLE>/caches/<TRANSFORMS>/files-2.1/xxxxxxxxxxxxxxxxxxxxxxxxxxxxxxxx/viewpager-28.0.0/rs [-]
        resFolder                     : <GRADLE>/caches/<TRANSFORMS>/files-2.1/xxxxxxxxxxxxxxxxxxxxxxxxxxxxxxxx/viewpager-28.0.0/res [-]
        resStaticLibrary              : <GRADLE>/caches/<TRANSFORMS>/files-2.1/xxxxxxxxxxxxxxxxxxxxxxxxxxxxxxxx/viewpager-28.0.0/res.apk [-]
        - runtimeJarFiles             : <GRADLE>/caches/<TRANSFORMS>/files-2.1/xxxxxxxxxxxxxxxxxxxxxxxxxxxxxxxx/viewpager-28.0.0/jars/classes.jar
        symbolFile                    : <GRADLE>/caches/<TRANSFORMS>/files-2.1/xxxxxxxxxxxxxxxxxxxxxxxxxxxxxxxx/viewpager-28.0.0/R.txt
    - library                     : com.example.libs:lib2:1.0@aar (IdeAndroidLibraryImpl)
        aidlFolder                    : <GRADLE>/caches/<TRANSFORMS>/files-2.1/xxxxxxxxxxxxxxxxxxxxxxxxxxxxxxxx/lib2-1.0/aidl [-]
        artifact                      : <DEV>/tools/adt/idea/android/testData/projects/psdSampleRepo/com/example/libs/lib2/1.0/lib2-1.0.aar
        artifactAddress               : com.example.libs:lib2:1.0@aar
        assetsFolder                  : <GRADLE>/caches/<TRANSFORMS>/files-2.1/xxxxxxxxxxxxxxxxxxxxxxxxxxxxxxxx/lib2-1.0/assets [-]
        - compileJarFiles             : <GRADLE>/caches/<TRANSFORMS>/files-2.1/xxxxxxxxxxxxxxxxxxxxxxxxxxxxxxxx/lib2-1.0/jars/classes.jar
        component                     : com.example.libs:lib2:1.0
        externalAnnotations           : <GRADLE>/caches/<TRANSFORMS>/files-2.1/xxxxxxxxxxxxxxxxxxxxxxxxxxxxxxxx/lib2-1.0/annotations.zip [-]
        folder                        : <GRADLE>/caches/<TRANSFORMS>/files-2.1/xxxxxxxxxxxxxxxxxxxxxxxxxxxxxxxx/lib2-1.0
        jniFolder                     : <GRADLE>/caches/<TRANSFORMS>/files-2.1/xxxxxxxxxxxxxxxxxxxxxxxxxxxxxxxx/lib2-1.0/jni [-]
        lintJar                       : <GRADLE>/caches/<TRANSFORMS>/files-2.1/xxxxxxxxxxxxxxxxxxxxxxxxxxxxxxxx/lib2-1.0/jars/lint.jar [-]
        manifest                      : <GRADLE>/caches/<TRANSFORMS>/files-2.1/xxxxxxxxxxxxxxxxxxxxxxxxxxxxxxxx/lib2-1.0/AndroidManifest.xml
        proguardRules                 : <GRADLE>/caches/<TRANSFORMS>/files-2.1/xxxxxxxxxxxxxxxxxxxxxxxxxxxxxxxx/lib2-1.0/proguard.txt [-]
        publicResources               : <GRADLE>/caches/<TRANSFORMS>/files-2.1/xxxxxxxxxxxxxxxxxxxxxxxxxxxxxxxx/lib2-1.0/public.txt [-]
        renderscriptFolder            : <GRADLE>/caches/<TRANSFORMS>/files-2.1/xxxxxxxxxxxxxxxxxxxxxxxxxxxxxxxx/lib2-1.0/rs [-]
        resFolder                     : <GRADLE>/caches/<TRANSFORMS>/files-2.1/xxxxxxxxxxxxxxxxxxxxxxxxxxxxxxxx/lib2-1.0/res
        resStaticLibrary              : <GRADLE>/caches/<TRANSFORMS>/files-2.1/xxxxxxxxxxxxxxxxxxxxxxxxxxxxxxxx/lib2-1.0/res.apk [-]
        - runtimeJarFiles             : <GRADLE>/caches/<TRANSFORMS>/files-2.1/xxxxxxxxxxxxxxxxxxxxxxxxxxxxxxxx/lib2-1.0/jars/classes.jar
        symbolFile                    : <GRADLE>/caches/<TRANSFORMS>/files-2.1/xxxxxxxxxxxxxxxxxxxxxxxxxxxxxxxx/lib2-1.0/R.txt
    - library                     : ./jav/build/libs/jav.jar (IdeJavaLibraryImpl)
        artifact                      : <ROOT>/jav/build/libs/jav.jar [-]
        artifactAddress               : __local_jars__:<ROOT>/jav/build/libs/jav.jar:unspecified
    - library                     : android.arch.core:common:1.1.1 (IdeJavaLibraryImpl)
        artifact                      : <M2>/android/arch/core/common/1.1.1/common-1.1.1.jar
        artifactAddress               : android.arch.core:common:1.1.1@jar
        component                     : android.arch.core:common:1.1.1
    - library                     : android.arch.lifecycle:common:1.1.1 (IdeJavaLibraryImpl)
        artifact                      : <M2>/android/arch/lifecycle/common/1.1.1/common-1.1.1.jar
        artifactAddress               : android.arch.lifecycle:common:1.1.1@jar
        component                     : android.arch.lifecycle:common:1.1.1
    - library                     : com.android.support.constraint:constraint-layout-solver:1.1.0 (IdeJavaLibraryImpl)
        artifact                      : <M2>/com/android/support/constraint/constraint-layout-solver/<VERSION>/constraint-layout-solver-<VERSION>.jar
        artifactAddress               : com.android.support.constraint:constraint-layout-solver:1.1.0@jar
        component                     : com.android.support.constraint:constraint-layout-solver:1.1.0
    - library                     : com.android.support:collections:28.0.0 (IdeJavaLibraryImpl)
        artifact                      : <M2>/com/android/support/collections/<VERSION>/collections-<VERSION>.jar
        artifactAddress               : com.android.support:collections:28.0.0@jar
        component                     : com.android.support:collections:28.0.0
    - library                     : com.android.support:support-annotations:28.0.0 (IdeJavaLibraryImpl)
        artifact                      : <M2>/com/android/support/support-annotations/<VERSION>/support-annotations-<VERSION>.jar
        artifactAddress               : com.android.support:support-annotations:28.0.0@jar
        component                     : com.android.support:support-annotations:28.0.0
    - library                     : com.example.jlib:lib3:1.0 (IdeJavaLibraryImpl)
        artifact                      : <DEV>/tools/adt/idea/android/testData/projects/psdSampleRepo/com/example/jlib/lib3/1.0/lib3-1.0.jar
        artifactAddress               : com.example.jlib:lib3:1.0@jar
        component                     : com.example.jlib:lib3:1.0
    - library                     : com.example.jlib:lib4:1.0 (IdeJavaLibraryImpl)
        artifact                      : <DEV>/tools/adt/idea/android/testData/projects/psdSampleRepo/com/example/jlib/lib4/1.0/lib4-1.0.jar
        artifactAddress               : com.example.jlib:lib4:1.0@jar
        component                     : com.example.jlib:lib4:1.0
    - library                     : com.google.code.findbugs:jsr305:2.0.1 (IdeJavaLibraryImpl)
        artifact                      : <M2>/com/google/code/findbugs/jsr305/2.0.1/jsr305-2.0.1.jar
        artifactAddress               : com.google.code.findbugs:jsr305:2.0.1@jar
        component                     : com.google.code.findbugs:jsr305:2.0.1
    - library                     : com.squareup:javawriter:2.1.1 (IdeJavaLibraryImpl)
        artifact                      : <M2>/com/squareup/javawriter/2.1.1/javawriter-2.1.1.jar
        artifactAddress               : com.squareup:javawriter:2.1.1@jar
        component                     : com.squareup:javawriter:2.1.1
    - library                     : javax.inject:javax.inject:1 (IdeJavaLibraryImpl)
        artifact                      : <M2>/javax/inject/javax.inject/1/javax.inject-1.jar
        artifactAddress               : javax.inject:javax.inject:1@jar
        component                     : javax.inject:javax.inject:1
    - library                     : junit:junit:4.12 (IdeJavaLibraryImpl)
        artifact                      : <M2>/junit/junit/4.12/junit-4.12.jar
        artifactAddress               : junit:junit:4.12@jar
        component                     : junit:junit:4.12
    - library                     : net.sf.kxml:kxml2:2.3.0 (IdeJavaLibraryImpl)
        artifact                      : <M2>/net/sf/kxml/kxml2/2.3.0/kxml2-2.3.0.jar
        artifactAddress               : net.sf.kxml:kxml2:2.3.0@jar
        component                     : net.sf.kxml:kxml2:2.3.0
    - library                     : org.hamcrest:hamcrest-core:1.3 (IdeJavaLibraryImpl)
        artifact                      : <M2>/org/hamcrest/hamcrest-core/1.3/hamcrest-core-1.3.jar
        artifactAddress               : org.hamcrest:hamcrest-core:1.3@jar
        component                     : org.hamcrest:hamcrest-core:1.3
    - library                     : org.hamcrest:hamcrest-integration:1.3 (IdeJavaLibraryImpl)
        artifact                      : <M2>/org/hamcrest/hamcrest-integration/1.3/hamcrest-integration-1.3.jar
        artifactAddress               : org.hamcrest:hamcrest-integration:1.3@jar
        component                     : org.hamcrest:hamcrest-integration:1.3
    - library                     : org.hamcrest:hamcrest-library:1.3 (IdeJavaLibraryImpl)
        artifact                      : <M2>/org/hamcrest/hamcrest-library/1.3/hamcrest-library-1.3.jar
        artifactAddress               : org.hamcrest:hamcrest-library:1.3@jar
        component                     : org.hamcrest:hamcrest-library:1.3
    - library                     : <ROOT>::app@basicBarDebug (IdeModuleLibraryImpl)
        buildId                       : <ROOT>
        projectPath                   : :app
        sourceSet                     : MAIN
        variant                       : basicBarDebug
    - library                     : <ROOT>::dyn_feature@debug (IdeModuleLibraryImpl)
        buildId                       : <ROOT>
        projectPath                   : :dyn_feature
        sourceSet                     : MAIN
        variant                       : debug
    - library                     : <ROOT>::jav (IdeModuleLibraryImpl)
        buildId                       : <ROOT>
        projectPath                   : :jav
        sourceSet                     : MAIN
    - library                     : <ROOT>::lib@debug (IdeModuleLibraryImpl)
        buildId                       : <ROOT>
        lintJar                       : <ROOT>/lib/build/intermediates/lint_publish_jar/global/lint.jar [-]
        projectPath                   : :lib
        sourceSet                     : MAIN
        variant                       : debug
    - library                     : <ROOT>::lib@debug (IdeModuleLibraryImpl)
        buildId                       : <ROOT>
        lintJar                       : <ROOT>/lib/build/intermediates/library_manifest/debug/AndroidManifest.xml/jars/lint.jar [-]
        projectPath                   : :lib
        sourceSet                     : MAIN
        variant                       : debug
    - library                     : <ROOT>::nested1@debug (IdeModuleLibraryImpl)
        buildId                       : <ROOT>
        lintJar                       : <ROOT>/nested1/build/intermediates/lint_publish_jar/global/lint.jar [-]
        projectPath                   : :nested1
        sourceSet                     : MAIN
        variant                       : debug
    - library                     : <ROOT>::nested1:deep@debug (IdeModuleLibraryImpl)
        buildId                       : <ROOT>
        lintJar                       : <ROOT>/nested1/deep/build/intermediates/lint_publish_jar/global/lint.jar [-]
        projectPath                   : :nested1:deep
        sourceSet                     : MAIN
        variant                       : debug
    - library                     : <ROOT>::nested2@basicDebug (IdeModuleLibraryImpl)
        buildId                       : <ROOT>
        lintJar                       : <ROOT>/nested2/build/intermediates/lint_publish_jar/global/lint.jar [-]
        projectPath                   : :nested2
        sourceSet                     : MAIN
        variant                       : basicDebug
    - library                     : <ROOT>::nested2:deep@debug (IdeModuleLibraryImpl)
        buildId                       : <ROOT>
        lintJar                       : <ROOT>/nested2/deep/build/intermediates/lint_publish_jar/global/lint.jar [-]
        projectPath                   : :nested2:deep
        sourceSet                     : MAIN
        variant                       : debug
    - library                     : <ROOT>::nested2:trans:deep2@debug (IdeModuleLibraryImpl)
        buildId                       : <ROOT>
        lintJar                       : <ROOT>/nested2/trans/deep2/build/intermediates/lint_publish_jar/global/lint.jar [-]
        projectPath                   : :nested2:trans:deep2
        sourceSet                     : MAIN
        variant                       : debug
MODULE                        : project
    externalProject               : project (DefaultExternalProject)
        path                          : : [-]
        identityPath                  : : [-]
        name                          : project
        qName                         : project
        version                       : unspecified
        projectDir                    : <ROOT>
        buildDir                      : <ROOT>/build [-]
        buildFile                     : <ROOT>/build.gradle
        externalSystemId              : GRADLE
        childProjects
            app                           : :app (DefaultExternalProject)
                path                          : :app [-]
                identityPath                  : :app [-]
                name                          : app
                qName                         : :app
                group                         : project
                version                       : unspecified
                projectDir                    : <ROOT>/app
                buildDir                      : <ROOT>/app/build [-]
                buildFile                     : <ROOT>/app/build.gradle
                externalSystemId              : GRADLE
                sourceSetModel                : DefaultGradleSourceSetModel
                    sourceCompatibility           : <PROJECT_JDK_FEATURE_LEVEL>
                    targetCompatibility           : <PROJECT_JDK_FEATURE_LEVEL>
                    configurationArtifacts
                        _internal_aapt2_binary        : <empty>
                        androidApis                   : <empty>
                        androidTestAnnotationProcessor          : <empty>
                        androidTestApi                : <empty>
                        androidTestApk                : <empty>
                        androidTestBarAnnotationProcessor       : <empty>
                        androidTestBarApi             : <empty>
                        androidTestBarApk             : <empty>
                        androidTestBarCompile         : <empty>
                        androidTestBarCompileOnly     : <empty>
                        androidTestBarImplementation  : <empty>
                        androidTestBarProvided        : <empty>
                        androidTestBarRuntimeOnly     : <empty>
                        androidTestBarWearApp         : <empty>
                        androidTestBasicAnnotationProcessor     : <empty>
                        androidTestBasicApi           : <empty>
                        androidTestBasicApk           : <empty>
                        androidTestBasicBarAnnotationProcessor  : <empty>
                        androidTestBasicBarApi        : <empty>
                        androidTestBasicBarApk        : <empty>
                        androidTestBasicBarCompile    : <empty>
                        androidTestBasicBarCompileOnly          : <empty>
                        androidTestBasicBarDebugAnnotationProcessor       : <empty>
                        androidTestBasicBarDebugApi   : <empty>
                        androidTestBasicBarDebugApk   : <empty>
                        androidTestBasicBarDebugCompile         : <empty>
                        androidTestBasicBarDebugCompileOnly     : <empty>
                        androidTestBasicBarDebugImplementation  : <empty>
                        androidTestBasicBarDebugProvided        : <empty>
                        androidTestBasicBarDebugRuntimeOnly     : <empty>
                        androidTestBasicBarDebugWearApp         : <empty>
                        androidTestBasicBarImplementation       : <empty>
                        androidTestBasicBarProvided   : <empty>
                        androidTestBasicBarRuntimeOnly          : <empty>
                        androidTestBasicBarWearApp    : <empty>
                        androidTestBasicCompile       : <empty>
                        androidTestBasicCompileOnly   : <empty>
                        androidTestBasicImplementation          : <empty>
                        androidTestBasicOtherBarAnnotationProcessor       : <empty>
                        androidTestBasicOtherBarApi   : <empty>
                        androidTestBasicOtherBarApk   : <empty>
                        androidTestBasicOtherBarCompile         : <empty>
                        androidTestBasicOtherBarCompileOnly     : <empty>
                        androidTestBasicOtherBarDebugAnnotationProcessor  : <empty>
                        androidTestBasicOtherBarDebugApi        : <empty>
                        androidTestBasicOtherBarDebugApk        : <empty>
                        androidTestBasicOtherBarDebugCompile    : <empty>
                        androidTestBasicOtherBarDebugCompileOnly          : <empty>
                        androidTestBasicOtherBarDebugImplementation       : <empty>
                        androidTestBasicOtherBarDebugProvided   : <empty>
                        androidTestBasicOtherBarDebugRuntimeOnly          : <empty>
                        androidTestBasicOtherBarDebugWearApp    : <empty>
                        androidTestBasicOtherBarImplementation  : <empty>
                        androidTestBasicOtherBarProvided        : <empty>
                        androidTestBasicOtherBarRuntimeOnly     : <empty>
                        androidTestBasicOtherBarWearApp         : <empty>
                        androidTestBasicProvided      : <empty>
                        androidTestBasicRuntimeOnly   : <empty>
                        androidTestBasicWearApp       : <empty>
                        androidTestCompile            : <empty>
                        androidTestCompileOnly        : <empty>
                        androidTestDebugAnnotationProcessor     : <empty>
                        androidTestDebugApi           : <empty>
                        androidTestDebugApk           : <empty>
                        androidTestDebugCompile       : <empty>
                        androidTestDebugCompileOnly   : <empty>
                        androidTestDebugImplementation          : <empty>
                        androidTestDebugProvided      : <empty>
                        androidTestDebugRuntimeOnly   : <empty>
                        androidTestDebugWearApp       : <empty>
                        androidTestImplementation     : <empty>
                        androidTestOtherBarAnnotationProcessor  : <empty>
                        androidTestOtherBarApi        : <empty>
                        androidTestOtherBarApk        : <empty>
                        androidTestOtherBarCompile    : <empty>
                        androidTestOtherBarCompileOnly          : <empty>
                        androidTestOtherBarImplementation       : <empty>
                        androidTestOtherBarProvided   : <empty>
                        androidTestOtherBarRuntimeOnly          : <empty>
                        androidTestOtherBarWearApp    : <empty>
                        androidTestPaidAnnotationProcessor      : <empty>
                        androidTestPaidApi            : <empty>
                        androidTestPaidApk            : <empty>
                        androidTestPaidBarAnnotationProcessor   : <empty>
                        androidTestPaidBarApi         : <empty>
                        androidTestPaidBarApk         : <empty>
                        androidTestPaidBarCompile     : <empty>
                        androidTestPaidBarCompileOnly : <empty>
                        androidTestPaidBarDebugAnnotationProcessor        : <empty>
                        androidTestPaidBarDebugApi    : <empty>
                        androidTestPaidBarDebugApk    : <empty>
                        androidTestPaidBarDebugCompile          : <empty>
                        androidTestPaidBarDebugCompileOnly      : <empty>
                        androidTestPaidBarDebugImplementation   : <empty>
                        androidTestPaidBarDebugProvided         : <empty>
                        androidTestPaidBarDebugRuntimeOnly      : <empty>
                        androidTestPaidBarDebugWearApp          : <empty>
                        androidTestPaidBarImplementation        : <empty>
                        androidTestPaidBarProvided    : <empty>
                        androidTestPaidBarRuntimeOnly : <empty>
                        androidTestPaidBarWearApp     : <empty>
                        androidTestPaidCompile        : <empty>
                        androidTestPaidCompileOnly    : <empty>
                        androidTestPaidImplementation : <empty>
                        androidTestPaidOtherBarAnnotationProcessor        : <empty>
                        androidTestPaidOtherBarApi    : <empty>
                        androidTestPaidOtherBarApk    : <empty>
                        androidTestPaidOtherBarCompile          : <empty>
                        androidTestPaidOtherBarCompileOnly      : <empty>
                        androidTestPaidOtherBarDebugAnnotationProcessor   : <empty>
                        androidTestPaidOtherBarDebugApi         : <empty>
                        androidTestPaidOtherBarDebugApk         : <empty>
                        androidTestPaidOtherBarDebugCompile     : <empty>
                        androidTestPaidOtherBarDebugCompileOnly : <empty>
                        androidTestPaidOtherBarDebugImplementation        : <empty>
                        androidTestPaidOtherBarDebugProvided    : <empty>
                        androidTestPaidOtherBarDebugRuntimeOnly : <empty>
                        androidTestPaidOtherBarDebugWearApp     : <empty>
                        androidTestPaidOtherBarImplementation   : <empty>
                        androidTestPaidOtherBarProvided         : <empty>
                        androidTestPaidOtherBarRuntimeOnly      : <empty>
                        androidTestPaidOtherBarWearApp          : <empty>
                        androidTestPaidProvided       : <empty>
                        androidTestPaidRuntimeOnly    : <empty>
                        androidTestPaidWearApp        : <empty>
                        androidTestProvided           : <empty>
                        androidTestReleaseAnnotationProcessor   : <empty>
                        androidTestReleaseApi         : <empty>
                        androidTestReleaseApk         : <empty>
                        androidTestReleaseCompile     : <empty>
                        androidTestReleaseCompileOnly : <empty>
                        androidTestReleaseImplementation        : <empty>
                        androidTestReleaseProvided    : <empty>
                        androidTestReleaseRuntimeOnly : <empty>
                        androidTestReleaseWearApp     : <empty>
                        androidTestRuntimeOnly        : <empty>
                        androidTestSpecialReleaseAnnotationProcessor      : <empty>
                        androidTestSpecialReleaseApi  : <empty>
                        androidTestSpecialReleaseApk  : <empty>
                        androidTestSpecialReleaseCompile        : <empty>
                        androidTestSpecialReleaseCompileOnly    : <empty>
                        androidTestSpecialReleaseImplementation : <empty>
                        androidTestSpecialReleaseProvided       : <empty>
                        androidTestSpecialReleaseRuntimeOnly    : <empty>
                        androidTestSpecialReleaseWearApp        : <empty>
                        androidTestUtil               : <empty>
                        androidTestWearApp            : <empty>
                        annotationProcessor           : <empty>
                        api                           : <empty>
                        apk                           : <empty>
                        archives                      : <empty>
                        barAnnotationProcessor        : <empty>
                        barApi                        : <empty>
                        barApk                        : <empty>
                        barCompile                    : <empty>
                        barCompileOnly                : <empty>
                        barImplementation             : <empty>
                        barProvided                   : <empty>
                        barRuntimeOnly                : <empty>
                        barWearApp                    : <empty>
                        basicAnnotationProcessor      : <empty>
                        basicApi                      : <empty>
                        basicApk                      : <empty>
                        basicBarAnnotationProcessor   : <empty>
                        basicBarApi                   : <empty>
                        basicBarApk                   : <empty>
                        basicBarCompile               : <empty>
                        basicBarCompileOnly           : <empty>
                        - basicBarDebugAabPublication : <ROOT>/app/build/outputs/bundle/basicBarDebug/app-basic-bar-debug.aab [-]
                        basicBarDebugAndroidTestAnnotationProcessorClasspath        : <empty>
                        basicBarDebugAndroidTestCompileClasspath          : <empty>
                        basicBarDebugAndroidTestRuntimeClasspath          : <empty>
                        basicBarDebugAnnotationProcessor        : <empty>
                        basicBarDebugAnnotationProcessorClasspath         : <empty>
                        basicBarDebugApi              : <empty>
                        basicBarDebugApiElements      : <empty>
                        basicBarDebugApk              : <empty>
                        - basicBarDebugApkPublication : <ROOT>/app/build/outputs/apk-zips/basicBarDebug/apks.zip [-]
                        basicBarDebugCompile          : <empty>
                        basicBarDebugCompileClasspath : <empty>
                        basicBarDebugCompileOnly      : <empty>
                        basicBarDebugImplementation   : <empty>
                        basicBarDebugProvided         : <empty>
                        basicBarDebugReverseMetadataValues      : <empty>
                        basicBarDebugRuntimeClasspath : <empty>
                        basicBarDebugRuntimeElements  : <empty>
                        basicBarDebugRuntimeOnly      : <empty>
                        basicBarDebugUnitTestAnnotationProcessorClasspath : <empty>
                        basicBarDebugUnitTestCompileClasspath   : <empty>
                        basicBarDebugUnitTestRuntimeClasspath   : <empty>
                        basicBarDebugWearApp          : <empty>
                        basicBarDebugWearBundling     : <empty>
                        basicBarImplementation        : <empty>
                        basicBarProvided              : <empty>
                        - basicBarReleaseAabPublication         : <ROOT>/app/build/outputs/bundle/basicBarRelease/app-basic-bar-release.aab [-]
                        basicBarReleaseAnnotationProcessor      : <empty>
                        basicBarReleaseAnnotationProcessorClasspath       : <empty>
                        basicBarReleaseApi            : <empty>
                        basicBarReleaseApiElements    : <empty>
                        basicBarReleaseApk            : <empty>
                        - basicBarReleaseApkPublication         : <ROOT>/app/build/outputs/apk-zips/basicBarRelease/apks.zip [-]
                        basicBarReleaseCompile        : <empty>
                        basicBarReleaseCompileClasspath         : <empty>
                        basicBarReleaseCompileOnly    : <empty>
                        basicBarReleaseImplementation : <empty>
                        basicBarReleaseProvided       : <empty>
                        basicBarReleaseReverseMetadataValues    : <empty>
                        basicBarReleaseRuntimeClasspath         : <empty>
                        basicBarReleaseRuntimeElements          : <empty>
                        basicBarReleaseRuntimeOnly    : <empty>
                        basicBarReleaseUnitTestAnnotationProcessorClasspath         : <empty>
                        basicBarReleaseUnitTestCompileClasspath : <empty>
                        basicBarReleaseUnitTestRuntimeClasspath : <empty>
                        basicBarReleaseWearApp        : <empty>
                        basicBarReleaseWearBundling   : <empty>
                        basicBarRuntimeOnly           : <empty>
                        - basicBarSpecialReleaseAabPublication  : <ROOT>/app/build/outputs/bundle/basicBarSpecialRelease/app-basic-bar-specialRelease.aab [-]
                        basicBarSpecialReleaseAnnotationProcessor         : <empty>
                        basicBarSpecialReleaseAnnotationProcessorClasspath          : <empty>
                        basicBarSpecialReleaseApi     : <empty>
                        basicBarSpecialReleaseApiElements       : <empty>
                        basicBarSpecialReleaseApk     : <empty>
                        - basicBarSpecialReleaseApkPublication  : <ROOT>/app/build/outputs/apk-zips/basicBarSpecialRelease/apks.zip [-]
                        basicBarSpecialReleaseCompile : <empty>
                        basicBarSpecialReleaseCompileClasspath  : <empty>
                        basicBarSpecialReleaseCompileOnly       : <empty>
                        basicBarSpecialReleaseImplementation    : <empty>
                        basicBarSpecialReleaseProvided          : <empty>
                        basicBarSpecialReleaseReverseMetadataValues       : <empty>
                        basicBarSpecialReleaseRuntimeClasspath  : <empty>
                        basicBarSpecialReleaseRuntimeElements   : <empty>
                        basicBarSpecialReleaseRuntimeOnly       : <empty>
                        basicBarSpecialReleaseUnitTestAnnotationProcessorClasspath  : <empty>
                        basicBarSpecialReleaseUnitTestCompileClasspath    : <empty>
                        basicBarSpecialReleaseUnitTestRuntimeClasspath    : <empty>
                        basicBarSpecialReleaseWearApp : <empty>
                        basicBarSpecialReleaseWearBundling      : <empty>
                        basicBarWearApp               : <empty>
                        basicCompile                  : <empty>
                        basicCompileOnly              : <empty>
                        basicImplementation           : <empty>
                        basicOtherBarAnnotationProcessor        : <empty>
                        basicOtherBarApi              : <empty>
                        basicOtherBarApk              : <empty>
                        basicOtherBarCompile          : <empty>
                        basicOtherBarCompileOnly      : <empty>
                        - basicOtherBarDebugAabPublication      : <ROOT>/app/build/outputs/bundle/basicOtherBarDebug/app-basic-otherBar-debug.aab [-]
                        basicOtherBarDebugAndroidTestAnnotationProcessorClasspath   : <empty>
                        basicOtherBarDebugAndroidTestCompileClasspath     : <empty>
                        basicOtherBarDebugAndroidTestRuntimeClasspath     : <empty>
                        basicOtherBarDebugAnnotationProcessor   : <empty>
                        basicOtherBarDebugAnnotationProcessorClasspath    : <empty>
                        basicOtherBarDebugApi         : <empty>
                        basicOtherBarDebugApiElements : <empty>
                        basicOtherBarDebugApk         : <empty>
                        - basicOtherBarDebugApkPublication      : <ROOT>/app/build/outputs/apk-zips/basicOtherBarDebug/apks.zip [-]
                        basicOtherBarDebugCompile     : <empty>
                        basicOtherBarDebugCompileClasspath      : <empty>
                        basicOtherBarDebugCompileOnly : <empty>
                        basicOtherBarDebugImplementation        : <empty>
                        basicOtherBarDebugProvided    : <empty>
                        basicOtherBarDebugReverseMetadataValues : <empty>
                        basicOtherBarDebugRuntimeClasspath      : <empty>
                        basicOtherBarDebugRuntimeElements       : <empty>
                        basicOtherBarDebugRuntimeOnly : <empty>
                        basicOtherBarDebugUnitTestAnnotationProcessorClasspath      : <empty>
                        basicOtherBarDebugUnitTestCompileClasspath        : <empty>
                        basicOtherBarDebugUnitTestRuntimeClasspath        : <empty>
                        basicOtherBarDebugWearApp     : <empty>
                        basicOtherBarDebugWearBundling          : <empty>
                        basicOtherBarImplementation   : <empty>
                        basicOtherBarProvided         : <empty>
                        - basicOtherBarReleaseAabPublication    : <ROOT>/app/build/outputs/bundle/basicOtherBarRelease/app-basic-otherBar-release.aab [-]
                        basicOtherBarReleaseAnnotationProcessor : <empty>
                        basicOtherBarReleaseAnnotationProcessorClasspath  : <empty>
                        basicOtherBarReleaseApi       : <empty>
                        basicOtherBarReleaseApiElements         : <empty>
                        basicOtherBarReleaseApk       : <empty>
                        - basicOtherBarReleaseApkPublication    : <ROOT>/app/build/outputs/apk-zips/basicOtherBarRelease/apks.zip [-]
                        basicOtherBarReleaseCompile   : <empty>
                        basicOtherBarReleaseCompileClasspath    : <empty>
                        basicOtherBarReleaseCompileOnly         : <empty>
                        basicOtherBarReleaseImplementation      : <empty>
                        basicOtherBarReleaseProvided  : <empty>
                        basicOtherBarReleaseReverseMetadataValues         : <empty>
                        basicOtherBarReleaseRuntimeClasspath    : <empty>
                        basicOtherBarReleaseRuntimeElements     : <empty>
                        basicOtherBarReleaseRuntimeOnly         : <empty>
                        basicOtherBarReleaseUnitTestAnnotationProcessorClasspath    : <empty>
                        basicOtherBarReleaseUnitTestCompileClasspath      : <empty>
                        basicOtherBarReleaseUnitTestRuntimeClasspath      : <empty>
                        basicOtherBarReleaseWearApp   : <empty>
                        basicOtherBarReleaseWearBundling        : <empty>
                        basicOtherBarRuntimeOnly      : <empty>
                        - basicOtherBarSpecialReleaseAabPublication       : <ROOT>/app/build/outputs/bundle/basicOtherBarSpecialRelease/app-basic-otherBar-specialRelease.aab [-]
                        basicOtherBarSpecialReleaseAnnotationProcessor    : <empty>
                        basicOtherBarSpecialReleaseAnnotationProcessorClasspath     : <empty>
                        basicOtherBarSpecialReleaseApi          : <empty>
                        basicOtherBarSpecialReleaseApiElements  : <empty>
                        basicOtherBarSpecialReleaseApk          : <empty>
                        - basicOtherBarSpecialReleaseApkPublication       : <ROOT>/app/build/outputs/apk-zips/basicOtherBarSpecialRelease/apks.zip [-]
                        basicOtherBarSpecialReleaseCompile      : <empty>
                        basicOtherBarSpecialReleaseCompileClasspath       : <empty>
                        basicOtherBarSpecialReleaseCompileOnly  : <empty>
                        basicOtherBarSpecialReleaseImplementation         : <empty>
                        basicOtherBarSpecialReleaseProvided     : <empty>
                        basicOtherBarSpecialReleaseReverseMetadataValues  : <empty>
                        basicOtherBarSpecialReleaseRuntimeClasspath       : <empty>
                        basicOtherBarSpecialReleaseRuntimeElements        : <empty>
                        basicOtherBarSpecialReleaseRuntimeOnly  : <empty>
                        basicOtherBarSpecialReleaseUnitTestAnnotationProcessorClasspath       : <empty>
                        basicOtherBarSpecialReleaseUnitTestCompileClasspath         : <empty>
                        basicOtherBarSpecialReleaseUnitTestRuntimeClasspath         : <empty>
                        basicOtherBarSpecialReleaseWearApp      : <empty>
                        basicOtherBarSpecialReleaseWearBundling : <empty>
                        basicOtherBarWearApp          : <empty>
                        basicProvided                 : <empty>
                        basicRuntimeOnly              : <empty>
                        basicWearApp                  : <empty>
                        compile                       : <empty>
                        compileOnly                   : <empty>
                        coreLibraryDesugaring         : <empty>
                        debugAnnotationProcessor      : <empty>
                        debugApi                      : <empty>
                        debugApk                      : <empty>
                        debugCompile                  : <empty>
                        debugCompileOnly              : <empty>
                        debugImplementation           : <empty>
                        debugProvided                 : <empty>
                        debugRuntimeOnly              : <empty>
                        debugWearApp                  : <empty>
                        default                       : <empty>
                        implementation                : <empty>
                        lintChecks                    : <empty>
                        lintClassPath                 : <empty>
                        lintPublish                   : <empty>
                        otherBarAnnotationProcessor   : <empty>
                        otherBarApi                   : <empty>
                        otherBarApk                   : <empty>
                        otherBarCompile               : <empty>
                        otherBarCompileOnly           : <empty>
                        otherBarImplementation        : <empty>
                        otherBarProvided              : <empty>
                        otherBarRuntimeOnly           : <empty>
                        otherBarWearApp               : <empty>
                        paidAnnotationProcessor       : <empty>
                        paidApi                       : <empty>
                        paidApk                       : <empty>
                        paidBarAnnotationProcessor    : <empty>
                        paidBarApi                    : <empty>
                        paidBarApk                    : <empty>
                        paidBarCompile                : <empty>
                        paidBarCompileOnly            : <empty>
                        - paidBarDebugAabPublication  : <ROOT>/app/build/outputs/bundle/paidBarDebug/app-paid-bar-debug.aab [-]
                        paidBarDebugAndroidTestAnnotationProcessorClasspath         : <empty>
                        paidBarDebugAndroidTestCompileClasspath : <empty>
                        paidBarDebugAndroidTestRuntimeClasspath : <empty>
                        paidBarDebugAnnotationProcessor         : <empty>
                        paidBarDebugAnnotationProcessorClasspath          : <empty>
                        paidBarDebugApi               : <empty>
                        paidBarDebugApiElements       : <empty>
                        paidBarDebugApk               : <empty>
                        - paidBarDebugApkPublication  : <ROOT>/app/build/outputs/apk-zips/paidBarDebug/apks.zip [-]
                        paidBarDebugCompile           : <empty>
                        paidBarDebugCompileClasspath  : <empty>
                        paidBarDebugCompileOnly       : <empty>
                        paidBarDebugImplementation    : <empty>
                        paidBarDebugProvided          : <empty>
                        paidBarDebugReverseMetadataValues       : <empty>
                        paidBarDebugRuntimeClasspath  : <empty>
                        paidBarDebugRuntimeElements   : <empty>
                        paidBarDebugRuntimeOnly       : <empty>
                        paidBarDebugUnitTestAnnotationProcessorClasspath  : <empty>
                        paidBarDebugUnitTestCompileClasspath    : <empty>
                        paidBarDebugUnitTestRuntimeClasspath    : <empty>
                        paidBarDebugWearApp           : <empty>
                        paidBarDebugWearBundling      : <empty>
                        paidBarImplementation         : <empty>
                        paidBarProvided               : <empty>
                        - paidBarReleaseAabPublication          : <ROOT>/app/build/outputs/bundle/paidBarRelease/app-paid-bar-release.aab [-]
                        paidBarReleaseAnnotationProcessor       : <empty>
                        paidBarReleaseAnnotationProcessorClasspath        : <empty>
                        paidBarReleaseApi             : <empty>
                        paidBarReleaseApiElements     : <empty>
                        paidBarReleaseApk             : <empty>
                        - paidBarReleaseApkPublication          : <ROOT>/app/build/outputs/apk-zips/paidBarRelease/apks.zip [-]
                        paidBarReleaseCompile         : <empty>
                        paidBarReleaseCompileClasspath          : <empty>
                        paidBarReleaseCompileOnly     : <empty>
                        paidBarReleaseImplementation  : <empty>
                        paidBarReleaseProvided        : <empty>
                        paidBarReleaseReverseMetadataValues     : <empty>
                        paidBarReleaseRuntimeClasspath          : <empty>
                        paidBarReleaseRuntimeElements : <empty>
                        paidBarReleaseRuntimeOnly     : <empty>
                        paidBarReleaseUnitTestAnnotationProcessorClasspath          : <empty>
                        paidBarReleaseUnitTestCompileClasspath  : <empty>
                        paidBarReleaseUnitTestRuntimeClasspath  : <empty>
                        paidBarReleaseWearApp         : <empty>
                        paidBarReleaseWearBundling    : <empty>
                        paidBarRuntimeOnly            : <empty>
                        - paidBarSpecialReleaseAabPublication   : <ROOT>/app/build/outputs/bundle/paidBarSpecialRelease/app-paid-bar-specialRelease.aab [-]
                        paidBarSpecialReleaseAnnotationProcessor          : <empty>
                        paidBarSpecialReleaseAnnotationProcessorClasspath : <empty>
                        paidBarSpecialReleaseApi      : <empty>
                        paidBarSpecialReleaseApiElements        : <empty>
                        paidBarSpecialReleaseApk      : <empty>
                        - paidBarSpecialReleaseApkPublication   : <ROOT>/app/build/outputs/apk-zips/paidBarSpecialRelease/apks.zip [-]
                        paidBarSpecialReleaseCompile  : <empty>
                        paidBarSpecialReleaseCompileClasspath   : <empty>
                        paidBarSpecialReleaseCompileOnly        : <empty>
                        paidBarSpecialReleaseImplementation     : <empty>
                        paidBarSpecialReleaseProvided : <empty>
                        paidBarSpecialReleaseReverseMetadataValues        : <empty>
                        paidBarSpecialReleaseRuntimeClasspath   : <empty>
                        paidBarSpecialReleaseRuntimeElements    : <empty>
                        paidBarSpecialReleaseRuntimeOnly        : <empty>
                        paidBarSpecialReleaseUnitTestAnnotationProcessorClasspath   : <empty>
                        paidBarSpecialReleaseUnitTestCompileClasspath     : <empty>
                        paidBarSpecialReleaseUnitTestRuntimeClasspath     : <empty>
                        paidBarSpecialReleaseWearApp  : <empty>
                        paidBarSpecialReleaseWearBundling       : <empty>
                        paidBarWearApp                : <empty>
                        paidCompile                   : <empty>
                        paidCompileOnly               : <empty>
                        paidImplementation            : <empty>
                        paidOtherBarAnnotationProcessor         : <empty>
                        paidOtherBarApi               : <empty>
                        paidOtherBarApk               : <empty>
                        paidOtherBarCompile           : <empty>
                        paidOtherBarCompileOnly       : <empty>
                        - paidOtherBarDebugAabPublication       : <ROOT>/app/build/outputs/bundle/paidOtherBarDebug/app-paid-otherBar-debug.aab [-]
                        paidOtherBarDebugAndroidTestAnnotationProcessorClasspath    : <empty>
                        paidOtherBarDebugAndroidTestCompileClasspath      : <empty>
                        paidOtherBarDebugAndroidTestRuntimeClasspath      : <empty>
                        paidOtherBarDebugAnnotationProcessor    : <empty>
                        paidOtherBarDebugAnnotationProcessorClasspath     : <empty>
                        paidOtherBarDebugApi          : <empty>
                        paidOtherBarDebugApiElements  : <empty>
                        paidOtherBarDebugApk          : <empty>
                        - paidOtherBarDebugApkPublication       : <ROOT>/app/build/outputs/apk-zips/paidOtherBarDebug/apks.zip [-]
                        paidOtherBarDebugCompile      : <empty>
                        paidOtherBarDebugCompileClasspath       : <empty>
                        paidOtherBarDebugCompileOnly  : <empty>
                        paidOtherBarDebugImplementation         : <empty>
                        paidOtherBarDebugProvided     : <empty>
                        paidOtherBarDebugReverseMetadataValues  : <empty>
                        paidOtherBarDebugRuntimeClasspath       : <empty>
                        paidOtherBarDebugRuntimeElements        : <empty>
                        paidOtherBarDebugRuntimeOnly  : <empty>
                        paidOtherBarDebugUnitTestAnnotationProcessorClasspath       : <empty>
                        paidOtherBarDebugUnitTestCompileClasspath         : <empty>
                        paidOtherBarDebugUnitTestRuntimeClasspath         : <empty>
                        paidOtherBarDebugWearApp      : <empty>
                        paidOtherBarDebugWearBundling : <empty>
                        paidOtherBarImplementation    : <empty>
                        paidOtherBarProvided          : <empty>
                        - paidOtherBarReleaseAabPublication     : <ROOT>/app/build/outputs/bundle/paidOtherBarRelease/app-paid-otherBar-release.aab [-]
                        paidOtherBarReleaseAnnotationProcessor  : <empty>
                        paidOtherBarReleaseAnnotationProcessorClasspath   : <empty>
                        paidOtherBarReleaseApi        : <empty>
                        paidOtherBarReleaseApiElements          : <empty>
                        paidOtherBarReleaseApk        : <empty>
                        - paidOtherBarReleaseApkPublication     : <ROOT>/app/build/outputs/apk-zips/paidOtherBarRelease/apks.zip [-]
                        paidOtherBarReleaseCompile    : <empty>
                        paidOtherBarReleaseCompileClasspath     : <empty>
                        paidOtherBarReleaseCompileOnly          : <empty>
                        paidOtherBarReleaseImplementation       : <empty>
                        paidOtherBarReleaseProvided   : <empty>
                        paidOtherBarReleaseReverseMetadataValues          : <empty>
                        paidOtherBarReleaseRuntimeClasspath     : <empty>
                        paidOtherBarReleaseRuntimeElements      : <empty>
                        paidOtherBarReleaseRuntimeOnly          : <empty>
                        paidOtherBarReleaseUnitTestAnnotationProcessorClasspath     : <empty>
                        paidOtherBarReleaseUnitTestCompileClasspath       : <empty>
                        paidOtherBarReleaseUnitTestRuntimeClasspath       : <empty>
                        paidOtherBarReleaseWearApp    : <empty>
                        paidOtherBarReleaseWearBundling         : <empty>
                        paidOtherBarRuntimeOnly       : <empty>
                        - paidOtherBarSpecialReleaseAabPublication        : <ROOT>/app/build/outputs/bundle/paidOtherBarSpecialRelease/app-paid-otherBar-specialRelease.aab [-]
                        paidOtherBarSpecialReleaseAnnotationProcessor     : <empty>
                        paidOtherBarSpecialReleaseAnnotationProcessorClasspath      : <empty>
                        paidOtherBarSpecialReleaseApi : <empty>
                        paidOtherBarSpecialReleaseApiElements   : <empty>
                        paidOtherBarSpecialReleaseApk : <empty>
                        - paidOtherBarSpecialReleaseApkPublication        : <ROOT>/app/build/outputs/apk-zips/paidOtherBarSpecialRelease/apks.zip [-]
                        paidOtherBarSpecialReleaseCompile       : <empty>
                        paidOtherBarSpecialReleaseCompileClasspath        : <empty>
                        paidOtherBarSpecialReleaseCompileOnly   : <empty>
                        paidOtherBarSpecialReleaseImplementation          : <empty>
                        paidOtherBarSpecialReleaseProvided      : <empty>
                        paidOtherBarSpecialReleaseReverseMetadataValues   : <empty>
                        paidOtherBarSpecialReleaseRuntimeClasspath        : <empty>
                        paidOtherBarSpecialReleaseRuntimeElements         : <empty>
                        paidOtherBarSpecialReleaseRuntimeOnly   : <empty>
                        paidOtherBarSpecialReleaseUnitTestAnnotationProcessorClasspath        : <empty>
                        paidOtherBarSpecialReleaseUnitTestCompileClasspath          : <empty>
                        paidOtherBarSpecialReleaseUnitTestRuntimeClasspath          : <empty>
                        paidOtherBarSpecialReleaseWearApp       : <empty>
                        paidOtherBarSpecialReleaseWearBundling  : <empty>
                        paidOtherBarWearApp           : <empty>
                        paidProvided                  : <empty>
                        paidRuntimeOnly               : <empty>
                        paidWearApp                   : <empty>
                        provided                      : <empty>
                        releaseAnnotationProcessor    : <empty>
                        releaseApi                    : <empty>
                        releaseApk                    : <empty>
                        releaseCompile                : <empty>
                        releaseCompileOnly            : <empty>
                        releaseImplementation         : <empty>
                        releaseProvided               : <empty>
                        releaseRuntimeOnly            : <empty>
                        releaseWearApp                : <empty>
                        runtimeOnly                   : <empty>
                        specialReleaseAnnotationProcessor       : <empty>
                        specialReleaseApi             : <empty>
                        specialReleaseApk             : <empty>
                        specialReleaseCompile         : <empty>
                        specialReleaseCompileOnly     : <empty>
                        specialReleaseImplementation  : <empty>
                        specialReleaseProvided        : <empty>
                        specialReleaseRuntimeOnly     : <empty>
                        specialReleaseWearApp         : <empty>
                        testAnnotationProcessor       : <empty>
                        testApi                       : <empty>
                        testApk                       : <empty>
                        testBarAnnotationProcessor    : <empty>
                        testBarApi                    : <empty>
                        testBarApk                    : <empty>
                        testBarCompile                : <empty>
                        testBarCompileOnly            : <empty>
                        testBarImplementation         : <empty>
                        testBarProvided               : <empty>
                        testBarRuntimeOnly            : <empty>
                        testBarWearApp                : <empty>
                        testBasicAnnotationProcessor  : <empty>
                        testBasicApi                  : <empty>
                        testBasicApk                  : <empty>
                        testBasicBarAnnotationProcessor         : <empty>
                        testBasicBarApi               : <empty>
                        testBasicBarApk               : <empty>
                        testBasicBarCompile           : <empty>
                        testBasicBarCompileOnly       : <empty>
                        testBasicBarDebugAnnotationProcessor    : <empty>
                        testBasicBarDebugApi          : <empty>
                        testBasicBarDebugApk          : <empty>
                        testBasicBarDebugCompile      : <empty>
                        testBasicBarDebugCompileOnly  : <empty>
                        testBasicBarDebugImplementation         : <empty>
                        testBasicBarDebugProvided     : <empty>
                        testBasicBarDebugRuntimeOnly  : <empty>
                        testBasicBarDebugWearApp      : <empty>
                        testBasicBarImplementation    : <empty>
                        testBasicBarProvided          : <empty>
                        testBasicBarReleaseAnnotationProcessor  : <empty>
                        testBasicBarReleaseApi        : <empty>
                        testBasicBarReleaseApk        : <empty>
                        testBasicBarReleaseCompile    : <empty>
                        testBasicBarReleaseCompileOnly          : <empty>
                        testBasicBarReleaseImplementation       : <empty>
                        testBasicBarReleaseProvided   : <empty>
                        testBasicBarReleaseRuntimeOnly          : <empty>
                        testBasicBarReleaseWearApp    : <empty>
                        testBasicBarRuntimeOnly       : <empty>
                        testBasicBarSpecialReleaseAnnotationProcessor     : <empty>
                        testBasicBarSpecialReleaseApi : <empty>
                        testBasicBarSpecialReleaseApk : <empty>
                        testBasicBarSpecialReleaseCompile       : <empty>
                        testBasicBarSpecialReleaseCompileOnly   : <empty>
                        testBasicBarSpecialReleaseImplementation          : <empty>
                        testBasicBarSpecialReleaseProvided      : <empty>
                        testBasicBarSpecialReleaseRuntimeOnly   : <empty>
                        testBasicBarSpecialReleaseWearApp       : <empty>
                        testBasicBarWearApp           : <empty>
                        testBasicCompile              : <empty>
                        testBasicCompileOnly          : <empty>
                        testBasicImplementation       : <empty>
                        testBasicOtherBarAnnotationProcessor    : <empty>
                        testBasicOtherBarApi          : <empty>
                        testBasicOtherBarApk          : <empty>
                        testBasicOtherBarCompile      : <empty>
                        testBasicOtherBarCompileOnly  : <empty>
                        testBasicOtherBarDebugAnnotationProcessor         : <empty>
                        testBasicOtherBarDebugApi     : <empty>
                        testBasicOtherBarDebugApk     : <empty>
                        testBasicOtherBarDebugCompile : <empty>
                        testBasicOtherBarDebugCompileOnly       : <empty>
                        testBasicOtherBarDebugImplementation    : <empty>
                        testBasicOtherBarDebugProvided          : <empty>
                        testBasicOtherBarDebugRuntimeOnly       : <empty>
                        testBasicOtherBarDebugWearApp : <empty>
                        testBasicOtherBarImplementation         : <empty>
                        testBasicOtherBarProvided     : <empty>
                        testBasicOtherBarReleaseAnnotationProcessor       : <empty>
                        testBasicOtherBarReleaseApi   : <empty>
                        testBasicOtherBarReleaseApk   : <empty>
                        testBasicOtherBarReleaseCompile         : <empty>
                        testBasicOtherBarReleaseCompileOnly     : <empty>
                        testBasicOtherBarReleaseImplementation  : <empty>
                        testBasicOtherBarReleaseProvided        : <empty>
                        testBasicOtherBarReleaseRuntimeOnly     : <empty>
                        testBasicOtherBarReleaseWearApp         : <empty>
                        testBasicOtherBarRuntimeOnly  : <empty>
                        testBasicOtherBarSpecialReleaseAnnotationProcessor          : <empty>
                        testBasicOtherBarSpecialReleaseApi      : <empty>
                        testBasicOtherBarSpecialReleaseApk      : <empty>
                        testBasicOtherBarSpecialReleaseCompile  : <empty>
                        testBasicOtherBarSpecialReleaseCompileOnly        : <empty>
                        testBasicOtherBarSpecialReleaseImplementation     : <empty>
                        testBasicOtherBarSpecialReleaseProvided : <empty>
                        testBasicOtherBarSpecialReleaseRuntimeOnly        : <empty>
                        testBasicOtherBarSpecialReleaseWearApp  : <empty>
                        testBasicOtherBarWearApp      : <empty>
                        testBasicProvided             : <empty>
                        testBasicRuntimeOnly          : <empty>
                        testBasicWearApp              : <empty>
                        testCompile                   : <empty>
                        testCompileOnly               : <empty>
                        testDebugAnnotationProcessor  : <empty>
                        testDebugApi                  : <empty>
                        testDebugApk                  : <empty>
                        testDebugCompile              : <empty>
                        testDebugCompileOnly          : <empty>
                        testDebugImplementation       : <empty>
                        testDebugProvided             : <empty>
                        testDebugRuntimeOnly          : <empty>
                        testDebugWearApp              : <empty>
                        testImplementation            : <empty>
                        testOtherBarAnnotationProcessor         : <empty>
                        testOtherBarApi               : <empty>
                        testOtherBarApk               : <empty>
                        testOtherBarCompile           : <empty>
                        testOtherBarCompileOnly       : <empty>
                        testOtherBarImplementation    : <empty>
                        testOtherBarProvided          : <empty>
                        testOtherBarRuntimeOnly       : <empty>
                        testOtherBarWearApp           : <empty>
                        testPaidAnnotationProcessor   : <empty>
                        testPaidApi                   : <empty>
                        testPaidApk                   : <empty>
                        testPaidBarAnnotationProcessor          : <empty>
                        testPaidBarApi                : <empty>
                        testPaidBarApk                : <empty>
                        testPaidBarCompile            : <empty>
                        testPaidBarCompileOnly        : <empty>
                        testPaidBarDebugAnnotationProcessor     : <empty>
                        testPaidBarDebugApi           : <empty>
                        testPaidBarDebugApk           : <empty>
                        testPaidBarDebugCompile       : <empty>
                        testPaidBarDebugCompileOnly   : <empty>
                        testPaidBarDebugImplementation          : <empty>
                        testPaidBarDebugProvided      : <empty>
                        testPaidBarDebugRuntimeOnly   : <empty>
                        testPaidBarDebugWearApp       : <empty>
                        testPaidBarImplementation     : <empty>
                        testPaidBarProvided           : <empty>
                        testPaidBarReleaseAnnotationProcessor   : <empty>
                        testPaidBarReleaseApi         : <empty>
                        testPaidBarReleaseApk         : <empty>
                        testPaidBarReleaseCompile     : <empty>
                        testPaidBarReleaseCompileOnly : <empty>
                        testPaidBarReleaseImplementation        : <empty>
                        testPaidBarReleaseProvided    : <empty>
                        testPaidBarReleaseRuntimeOnly : <empty>
                        testPaidBarReleaseWearApp     : <empty>
                        testPaidBarRuntimeOnly        : <empty>
                        testPaidBarSpecialReleaseAnnotationProcessor      : <empty>
                        testPaidBarSpecialReleaseApi  : <empty>
                        testPaidBarSpecialReleaseApk  : <empty>
                        testPaidBarSpecialReleaseCompile        : <empty>
                        testPaidBarSpecialReleaseCompileOnly    : <empty>
                        testPaidBarSpecialReleaseImplementation : <empty>
                        testPaidBarSpecialReleaseProvided       : <empty>
                        testPaidBarSpecialReleaseRuntimeOnly    : <empty>
                        testPaidBarSpecialReleaseWearApp        : <empty>
                        testPaidBarWearApp            : <empty>
                        testPaidCompile               : <empty>
                        testPaidCompileOnly           : <empty>
                        testPaidImplementation        : <empty>
                        testPaidOtherBarAnnotationProcessor     : <empty>
                        testPaidOtherBarApi           : <empty>
                        testPaidOtherBarApk           : <empty>
                        testPaidOtherBarCompile       : <empty>
                        testPaidOtherBarCompileOnly   : <empty>
                        testPaidOtherBarDebugAnnotationProcessor          : <empty>
                        testPaidOtherBarDebugApi      : <empty>
                        testPaidOtherBarDebugApk      : <empty>
                        testPaidOtherBarDebugCompile  : <empty>
                        testPaidOtherBarDebugCompileOnly        : <empty>
                        testPaidOtherBarDebugImplementation     : <empty>
                        testPaidOtherBarDebugProvided : <empty>
                        testPaidOtherBarDebugRuntimeOnly        : <empty>
                        testPaidOtherBarDebugWearApp  : <empty>
                        testPaidOtherBarImplementation          : <empty>
                        testPaidOtherBarProvided      : <empty>
                        testPaidOtherBarReleaseAnnotationProcessor        : <empty>
                        testPaidOtherBarReleaseApi    : <empty>
                        testPaidOtherBarReleaseApk    : <empty>
                        testPaidOtherBarReleaseCompile          : <empty>
                        testPaidOtherBarReleaseCompileOnly      : <empty>
                        testPaidOtherBarReleaseImplementation   : <empty>
                        testPaidOtherBarReleaseProvided         : <empty>
                        testPaidOtherBarReleaseRuntimeOnly      : <empty>
                        testPaidOtherBarReleaseWearApp          : <empty>
                        testPaidOtherBarRuntimeOnly   : <empty>
                        testPaidOtherBarSpecialReleaseAnnotationProcessor : <empty>
                        testPaidOtherBarSpecialReleaseApi       : <empty>
                        testPaidOtherBarSpecialReleaseApk       : <empty>
                        testPaidOtherBarSpecialReleaseCompile   : <empty>
                        testPaidOtherBarSpecialReleaseCompileOnly         : <empty>
                        testPaidOtherBarSpecialReleaseImplementation      : <empty>
                        testPaidOtherBarSpecialReleaseProvided  : <empty>
                        testPaidOtherBarSpecialReleaseRuntimeOnly         : <empty>
                        testPaidOtherBarSpecialReleaseWearApp   : <empty>
                        testPaidOtherBarWearApp       : <empty>
                        testPaidProvided              : <empty>
                        testPaidRuntimeOnly           : <empty>
                        testPaidWearApp               : <empty>
                        testProvided                  : <empty>
                        testReleaseAnnotationProcessor          : <empty>
                        testReleaseApi                : <empty>
                        testReleaseApk                : <empty>
                        testReleaseCompile            : <empty>
                        testReleaseCompileOnly        : <empty>
                        testReleaseImplementation     : <empty>
                        testReleaseProvided           : <empty>
                        testReleaseRuntimeOnly        : <empty>
                        testReleaseWearApp            : <empty>
                        testRuntimeOnly               : <empty>
                        testSpecialReleaseAnnotationProcessor   : <empty>
                        testSpecialReleaseApi         : <empty>
                        testSpecialReleaseApk         : <empty>
                        testSpecialReleaseCompile     : <empty>
                        testSpecialReleaseCompileOnly : <empty>
                        testSpecialReleaseImplementation        : <empty>
                        testSpecialReleaseProvided    : <empty>
                        testSpecialReleaseRuntimeOnly : <empty>
                        testSpecialReleaseWearApp     : <empty>
                        testWearApp                   : <empty>
                        wearApp                       : <empty>
                taskModel                     : DefaultGradleTaskModel
                    tasks
                        testBasicBarDebugUnitTest     : testBasicBarDebugUnitTest (DefaultExternalTask)
                            qName                         : :app:testBasicBarDebugUnitTest
                        testBasicBarReleaseUnitTest   : testBasicBarReleaseUnitTest (DefaultExternalTask)
                            qName                         : :app:testBasicBarReleaseUnitTest
                        testBasicBarSpecialReleaseUnitTest      : testBasicBarSpecialReleaseUnitTest (DefaultExternalTask)
                            qName                         : :app:testBasicBarSpecialReleaseUnitTest
                        testBasicOtherBarDebugUnitTest          : testBasicOtherBarDebugUnitTest (DefaultExternalTask)
                            qName                         : :app:testBasicOtherBarDebugUnitTest
                        testBasicOtherBarReleaseUnitTest        : testBasicOtherBarReleaseUnitTest (DefaultExternalTask)
                            qName                         : :app:testBasicOtherBarReleaseUnitTest
                        testBasicOtherBarSpecialReleaseUnitTest : testBasicOtherBarSpecialReleaseUnitTest (DefaultExternalTask)
                            qName                         : :app:testBasicOtherBarSpecialReleaseUnitTest
                        testPaidBarDebugUnitTest      : testPaidBarDebugUnitTest (DefaultExternalTask)
                            qName                         : :app:testPaidBarDebugUnitTest
                        testPaidBarReleaseUnitTest    : testPaidBarReleaseUnitTest (DefaultExternalTask)
                            qName                         : :app:testPaidBarReleaseUnitTest
                        testPaidBarSpecialReleaseUnitTest       : testPaidBarSpecialReleaseUnitTest (DefaultExternalTask)
                            qName                         : :app:testPaidBarSpecialReleaseUnitTest
                        testPaidOtherBarDebugUnitTest : testPaidOtherBarDebugUnitTest (DefaultExternalTask)
                            qName                         : :app:testPaidOtherBarDebugUnitTest
                        testPaidOtherBarReleaseUnitTest         : testPaidOtherBarReleaseUnitTest (DefaultExternalTask)
                            qName                         : :app:testPaidOtherBarReleaseUnitTest
                        testPaidOtherBarSpecialReleaseUnitTest  : testPaidOtherBarSpecialReleaseUnitTest (DefaultExternalTask)
                            qName                         : :app:testPaidOtherBarSpecialReleaseUnitTest
            dyn_feature                   : :dyn_feature (DefaultExternalProject)
                path                          : :dyn_feature [-]
                identityPath                  : :dyn_feature [-]
                name                          : dyn_feature
                qName                         : :dyn_feature
                group                         : project
                version                       : unspecified
                projectDir                    : <ROOT>/dyn_feature
                buildDir                      : <ROOT>/dyn_feature/build [-]
                buildFile                     : <ROOT>/dyn_feature/build.gradle
                externalSystemId              : GRADLE
                sourceSetModel                : DefaultGradleSourceSetModel
                    sourceCompatibility           : <PROJECT_JDK_FEATURE_LEVEL>
                    targetCompatibility           : <PROJECT_JDK_FEATURE_LEVEL>
                    configurationArtifacts
                        _internal_aapt2_binary        : <empty>
                        androidApis                   : <empty>
                        androidTestAnnotationProcessor          : <empty>
                        androidTestApi                : <empty>
                        androidTestApk                : <empty>
                        androidTestCompile            : <empty>
                        androidTestCompileOnly        : <empty>
                        androidTestDebugAnnotationProcessor     : <empty>
                        androidTestDebugApi           : <empty>
                        androidTestDebugApk           : <empty>
                        androidTestDebugCompile       : <empty>
                        androidTestDebugCompileOnly   : <empty>
                        androidTestDebugImplementation          : <empty>
                        androidTestDebugProvided      : <empty>
                        androidTestDebugRuntimeOnly   : <empty>
                        androidTestDebugWearApp       : <empty>
                        androidTestImplementation     : <empty>
                        androidTestProvided           : <empty>
                        androidTestReleaseAnnotationProcessor   : <empty>
                        androidTestReleaseApi         : <empty>
                        androidTestReleaseApk         : <empty>
                        androidTestReleaseCompile     : <empty>
                        androidTestReleaseCompileOnly : <empty>
                        androidTestReleaseImplementation        : <empty>
                        androidTestReleaseProvided    : <empty>
                        androidTestReleaseRuntimeOnly : <empty>
                        androidTestReleaseWearApp     : <empty>
                        androidTestRuntimeOnly        : <empty>
                        androidTestUtil               : <empty>
                        androidTestWearApp            : <empty>
                        annotationProcessor           : <empty>
                        api                           : <empty>
                        apk                           : <empty>
                        archives                      : <empty>
                        compile                       : <empty>
                        compileOnly                   : <empty>
                        coreLibraryDesugaring         : <empty>
                        debugAndroidTestAnnotationProcessorClasspath      : <empty>
                        debugAndroidTestCompileClasspath        : <empty>
                        debugAndroidTestRuntimeClasspath        : <empty>
                        debugAnnotationProcessor      : <empty>
                        debugAnnotationProcessorClasspath       : <empty>
                        debugApi                      : <empty>
                        debugApiElements              : <empty>
                        debugApk                      : <empty>
                        debugCompile                  : <empty>
                        debugCompileClasspath         : <empty>
                        debugCompileOnly              : <empty>
                        debugImplementation           : <empty>
                        debugProvided                 : <empty>
                        debugReverseMetadataElements  : <empty>
                        debugRuntimeClasspath         : <empty>
                        debugRuntimeElements          : <empty>
                        debugRuntimeOnly              : <empty>
                        debugUnitTestAnnotationProcessorClasspath         : <empty>
                        debugUnitTestCompileClasspath : <empty>
                        debugUnitTestRuntimeClasspath : <empty>
                        debugWearApp                  : <empty>
                        default                       : <empty>
                        implementation                : <empty>
                        lintChecks                    : <empty>
                        lintClassPath                 : <empty>
                        lintPublish                   : <empty>
                        provided                      : <empty>
                        releaseAnnotationProcessor    : <empty>
                        releaseAnnotationProcessorClasspath     : <empty>
                        releaseApi                    : <empty>
                        releaseApiElements            : <empty>
                        releaseApk                    : <empty>
                        releaseCompile                : <empty>
                        releaseCompileClasspath       : <empty>
                        releaseCompileOnly            : <empty>
                        releaseImplementation         : <empty>
                        releaseProvided               : <empty>
                        releaseReverseMetadataElements          : <empty>
                        releaseRuntimeClasspath       : <empty>
                        releaseRuntimeElements        : <empty>
                        releaseRuntimeOnly            : <empty>
                        releaseUnitTestAnnotationProcessorClasspath       : <empty>
                        releaseUnitTestCompileClasspath         : <empty>
                        releaseUnitTestRuntimeClasspath         : <empty>
                        releaseWearApp                : <empty>
                        runtimeOnly                   : <empty>
                        testAnnotationProcessor       : <empty>
                        testApi                       : <empty>
                        testApk                       : <empty>
                        testCompile                   : <empty>
                        testCompileOnly               : <empty>
                        testDebugAnnotationProcessor  : <empty>
                        testDebugApi                  : <empty>
                        testDebugApk                  : <empty>
                        testDebugCompile              : <empty>
                        testDebugCompileOnly          : <empty>
                        testDebugImplementation       : <empty>
                        testDebugProvided             : <empty>
                        testDebugRuntimeOnly          : <empty>
                        testDebugWearApp              : <empty>
                        testImplementation            : <empty>
                        testProvided                  : <empty>
                        testReleaseAnnotationProcessor          : <empty>
                        testReleaseApi                : <empty>
                        testReleaseApk                : <empty>
                        testReleaseCompile            : <empty>
                        testReleaseCompileOnly        : <empty>
                        testReleaseImplementation     : <empty>
                        testReleaseProvided           : <empty>
                        testReleaseRuntimeOnly        : <empty>
                        testReleaseWearApp            : <empty>
                        testRuntimeOnly               : <empty>
                        testWearApp                   : <empty>
                        wearApp                       : <empty>
                taskModel                     : DefaultGradleTaskModel
                    tasks
                        testDebugUnitTest             : testDebugUnitTest (DefaultExternalTask)
                            qName                         : :dyn_feature:testDebugUnitTest
                        testReleaseUnitTest           : testReleaseUnitTest (DefaultExternalTask)
                            qName                         : :dyn_feature:testReleaseUnitTest
            jav                           : :jav (DefaultExternalProject)
                path                          : :jav [-]
                identityPath                  : :jav [-]
                name                          : jav
                qName                         : :jav
                group                         : project
                version                       : unspecified
                projectDir                    : <ROOT>/jav
                buildDir                      : <ROOT>/jav/build [-]
                buildFile                     : <ROOT>/jav/build.gradle
                externalSystemId              : GRADLE
                sourceSetModel                : DefaultGradleSourceSetModel
                    sourceCompatibility           : 1.6
                    targetCompatibility           : 1.6
                    - taskArtifacts               : <ROOT>/jav/build/libs/jav.jar [-]
                    configurationArtifacts
                        annotationProcessor           : <empty>
                        api                           : <empty>
                        - apiElements                 : <ROOT>/jav/build/libs/jav.jar [-]
                        - archives                    : <ROOT>/jav/build/libs/jav.jar [-]
                        compile                       : <empty>
                        compileClasspath              : <empty>
                        compileOnly                   : <empty>
                        compileOnlyApi                : <empty>
                        default                       : <empty>
                        implementation                : <empty>
                        - runtime                     : <ROOT>/jav/build/libs/jav.jar [-]
                        runtimeClasspath              : <empty>
                        - runtimeElements             : <ROOT>/jav/build/libs/jav.jar [-]
                        runtimeOnly                   : <empty>
                        testAnnotationProcessor       : <empty>
                        testCompile                   : <empty>
                        testCompileClasspath          : <empty>
                        testCompileOnly               : <empty>
                        testImplementation            : <empty>
                        testRuntime                   : <empty>
                        testRuntimeClasspath          : <empty>
                        testRuntimeOnly               : <empty>
                    sourceSets
                        main
                            sourceCompatibility           : 1.6
                            targetCompatibility           : 1.6
                            - artifacts                   : <ROOT>/jav/build/libs/jav.jar [-]
                            - dependencies                : DefaultFileCollectionDependency
                                - files                       : <ROOT>/jav/build/classes/java/main [-]
                                - files                       : <ROOT>/jav/build/resources/main [-]
                            sources
                                SOURCE                        : alljava (DefaultExternalSourceDirectorySet)
                                    - srcDirs                     : <ROOT>/jav/src/main/java [-]
                                    outputDir                     : <ROOT>/jav/out/production/classes [-]
                                    - gradleOutputDirs            : <ROOT>/jav/build/classes/java/main [-]
                                    patterns                      : FilePatternSetImpl
                                RESOURCE                      : resources (DefaultExternalSourceDirectorySet)
                                    - srcDirs                     : <ROOT>/jav/src/main/resources [-]
                                    outputDir                     : <ROOT>/jav/out/production/resources [-]
                                    - gradleOutputDirs            : <ROOT>/jav/build/resources/main [-]
                                    patterns                      : FilePatternSetImpl
                        test
                            sourceCompatibility           : 1.6
                            targetCompatibility           : 1.6
                            - dependencies                : DefaultFileCollectionDependency
                                - files                       : <ROOT>/jav/build/classes/java/main [-]
                                - files                       : <ROOT>/jav/build/resources/main [-]
                            - dependencies                : DefaultFileCollectionDependency
                                - files                       : <ROOT>/jav/build/classes/java/test [-]
                                - files                       : <ROOT>/jav/build/resources/test [-]
                            sources
                                TEST                          : alljava (DefaultExternalSourceDirectorySet)
                                    - srcDirs                     : <ROOT>/jav/src/test/java [-]
                                    outputDir                     : <ROOT>/jav/out/test/classes [-]
                                    - gradleOutputDirs            : <ROOT>/jav/build/classes/java/test [-]
                                    patterns                      : FilePatternSetImpl
                                TEST_RESOURCE                 : resources (DefaultExternalSourceDirectorySet)
                                    - srcDirs                     : <ROOT>/jav/src/test/resources [-]
                                    outputDir                     : <ROOT>/jav/out/test/resources [-]
                                    - gradleOutputDirs            : <ROOT>/jav/build/resources/test [-]
                                    patterns                      : FilePatternSetImpl
                taskModel                     : DefaultGradleTaskModel
                    tasks
                        test                          : test (DefaultExternalTask)
                            qName                         : :jav:test
            lib                           : :lib (DefaultExternalProject)
                path                          : :lib [-]
                identityPath                  : :lib [-]
                name                          : lib
                qName                         : :lib
                group                         : project
                version                       : unspecified
                projectDir                    : <ROOT>/lib
                buildDir                      : <ROOT>/lib/build [-]
                buildFile                     : <ROOT>/lib/build.gradle
                externalSystemId              : GRADLE
                sourceSetModel                : DefaultGradleSourceSetModel
                    sourceCompatibility           : <PROJECT_JDK_FEATURE_LEVEL>
                    targetCompatibility           : <PROJECT_JDK_FEATURE_LEVEL>
                    configurationArtifacts
                        _internal_aapt2_binary        : <empty>
                        androidApis                   : <empty>
                        androidTestAnnotationProcessor          : <empty>
                        androidTestApi                : <empty>
                        androidTestCompile            : <empty>
                        androidTestCompileOnly        : <empty>
                        androidTestDebugAnnotationProcessor     : <empty>
                        androidTestDebugApi           : <empty>
                        androidTestDebugCompile       : <empty>
                        androidTestDebugCompileOnly   : <empty>
                        androidTestDebugImplementation          : <empty>
                        androidTestDebugProvided      : <empty>
                        androidTestDebugPublish       : <empty>
                        androidTestDebugRuntimeOnly   : <empty>
                        androidTestDebugWearApp       : <empty>
                        androidTestImplementation     : <empty>
                        androidTestProvided           : <empty>
                        androidTestPublish            : <empty>
                        androidTestReleaseAnnotationProcessor   : <empty>
                        androidTestReleaseApi         : <empty>
                        androidTestReleaseCompile     : <empty>
                        androidTestReleaseCompileOnly : <empty>
                        androidTestReleaseImplementation        : <empty>
                        androidTestReleaseProvided    : <empty>
                        androidTestReleasePublish     : <empty>
                        androidTestReleaseRuntimeOnly : <empty>
                        androidTestReleaseWearApp     : <empty>
                        androidTestRuntimeOnly        : <empty>
                        androidTestUtil               : <empty>
                        androidTestWearApp            : <empty>
                        annotationProcessor           : <empty>
                        api                           : <empty>
                        - archives                    : <ROOT>/lib/build/outputs/aar/lib-release.aar [-]
                        compile                       : <empty>
                        compileOnly                   : <empty>
                        coreLibraryDesugaring         : <empty>
                        - debugAllApiPublication      : <ROOT>/lib/build/outputs/aar/lib-debug.aar [-]
                        - debugAllRuntimePublication  : <ROOT>/lib/build/outputs/aar/lib-debug.aar [-]
                        debugAndroidTestAnnotationProcessorClasspath      : <empty>
                        debugAndroidTestCompileClasspath        : <empty>
                        debugAndroidTestRuntimeClasspath        : <empty>
                        debugAnnotationProcessor      : <empty>
                        debugAnnotationProcessorClasspath       : <empty>
                        debugApi                      : <empty>
                        debugApiElements              : <empty>
                        - debugApiPublication         : <ROOT>/lib/build/outputs/aar/lib-debug.aar [-]
                        debugCompile                  : <empty>
                        debugCompileClasspath         : <empty>
                        debugCompileOnly              : <empty>
                        debugImplementation           : <empty>
                        debugProvided                 : <empty>
                        debugPublish                  : <empty>
                        debugRuntimeClasspath         : <empty>
                        debugRuntimeElements          : <empty>
                        debugRuntimeOnly              : <empty>
                        - debugRuntimePublication     : <ROOT>/lib/build/outputs/aar/lib-debug.aar [-]
                        debugUnitTestAnnotationProcessorClasspath         : <empty>
                        debugUnitTestCompileClasspath : <empty>
                        debugUnitTestRuntimeClasspath : <empty>
                        debugWearApp                  : <empty>
                        - default                     : <ROOT>/lib/build/outputs/aar/lib-release.aar [-]
                        implementation                : <empty>
                        lintChecks                    : <empty>
                        lintClassPath                 : <empty>
                        lintPublish                   : <empty>
                        provided                      : <empty>
                        publish                       : <empty>
                        - releaseAllApiPublication    : <ROOT>/lib/build/outputs/aar/lib-release.aar [-]
                        - releaseAllRuntimePublication          : <ROOT>/lib/build/outputs/aar/lib-release.aar [-]
                        releaseAnnotationProcessor    : <empty>
                        releaseAnnotationProcessorClasspath     : <empty>
                        releaseApi                    : <empty>
                        releaseApiElements            : <empty>
                        - releaseApiPublication       : <ROOT>/lib/build/outputs/aar/lib-release.aar [-]
                        releaseCompile                : <empty>
                        releaseCompileClasspath       : <empty>
                        releaseCompileOnly            : <empty>
                        releaseImplementation         : <empty>
                        releaseProvided               : <empty>
                        releasePublish                : <empty>
                        releaseRuntimeClasspath       : <empty>
                        releaseRuntimeElements        : <empty>
                        releaseRuntimeOnly            : <empty>
                        - releaseRuntimePublication   : <ROOT>/lib/build/outputs/aar/lib-release.aar [-]
                        releaseUnitTestAnnotationProcessorClasspath       : <empty>
                        releaseUnitTestCompileClasspath         : <empty>
                        releaseUnitTestRuntimeClasspath         : <empty>
                        releaseWearApp                : <empty>
                        runtimeOnly                   : <empty>
                        testAnnotationProcessor       : <empty>
                        testApi                       : <empty>
                        testCompile                   : <empty>
                        testCompileOnly               : <empty>
                        testDebugAnnotationProcessor  : <empty>
                        testDebugApi                  : <empty>
                        testDebugCompile              : <empty>
                        testDebugCompileOnly          : <empty>
                        testDebugImplementation       : <empty>
                        testDebugProvided             : <empty>
                        testDebugPublish              : <empty>
                        testDebugRuntimeOnly          : <empty>
                        testDebugWearApp              : <empty>
                        testImplementation            : <empty>
                        testProvided                  : <empty>
                        testPublish                   : <empty>
                        testReleaseAnnotationProcessor          : <empty>
                        testReleaseApi                : <empty>
                        testReleaseCompile            : <empty>
                        testReleaseCompileOnly        : <empty>
                        testReleaseImplementation     : <empty>
                        testReleaseProvided           : <empty>
                        testReleasePublish            : <empty>
                        testReleaseRuntimeOnly        : <empty>
                        testReleaseWearApp            : <empty>
                        testRuntimeOnly               : <empty>
                        testWearApp                   : <empty>
                        wearApp                       : <empty>
                taskModel                     : DefaultGradleTaskModel
                    tasks
                        testDebugUnitTest             : testDebugUnitTest (DefaultExternalTask)
                            qName                         : :lib:testDebugUnitTest
                        testReleaseUnitTest           : testReleaseUnitTest (DefaultExternalTask)
                            qName                         : :lib:testReleaseUnitTest
            nested1                       : :nested1 (DefaultExternalProject)
                path                          : :nested1 [-]
                identityPath                  : :nested1 [-]
                name                          : nested1
                qName                         : :nested1
                group                         : project
                version                       : unspecified
                projectDir                    : <ROOT>/nested1
                buildDir                      : <ROOT>/nested1/build [-]
                buildFile                     : <ROOT>/nested1/build.gradle
                externalSystemId              : GRADLE
                childProjects
                    deep                          : :nested1:deep (DefaultExternalProject)
                        path                          : :nested1:deep [-]
                        identityPath                  : :nested1:deep [-]
                        name                          : deep
                        qName                         : :nested1:deep
                        group                         : project.nested1
                        version                       : unspecified
                        projectDir                    : <ROOT>/nested1/deep
                        buildDir                      : <ROOT>/nested1/deep/build [-]
                        buildFile                     : <ROOT>/nested1/deep/build.gradle
                        externalSystemId              : GRADLE
                        sourceSetModel                : DefaultGradleSourceSetModel
                            sourceCompatibility           : <PROJECT_JDK_FEATURE_LEVEL>
                            targetCompatibility           : <PROJECT_JDK_FEATURE_LEVEL>
                            configurationArtifacts
                                _internal_aapt2_binary        : <empty>
                                androidApis                   : <empty>
                                androidTestAnnotationProcessor          : <empty>
                                androidTestApi                : <empty>
                                androidTestCompile            : <empty>
                                androidTestCompileOnly        : <empty>
                                androidTestDebugAnnotationProcessor     : <empty>
                                androidTestDebugApi           : <empty>
                                androidTestDebugCompile       : <empty>
                                androidTestDebugCompileOnly   : <empty>
                                androidTestDebugImplementation          : <empty>
                                androidTestDebugProvided      : <empty>
                                androidTestDebugPublish       : <empty>
                                androidTestDebugRuntimeOnly   : <empty>
                                androidTestDebugWearApp       : <empty>
                                androidTestImplementation     : <empty>
                                androidTestProvided           : <empty>
                                androidTestPublish            : <empty>
                                androidTestReleaseAnnotationProcessor   : <empty>
                                androidTestReleaseApi         : <empty>
                                androidTestReleaseCompile     : <empty>
                                androidTestReleaseCompileOnly : <empty>
                                androidTestReleaseImplementation        : <empty>
                                androidTestReleaseProvided    : <empty>
                                androidTestReleasePublish     : <empty>
                                androidTestReleaseRuntimeOnly : <empty>
                                androidTestReleaseWearApp     : <empty>
                                androidTestRuntimeOnly        : <empty>
                                androidTestUtil               : <empty>
                                androidTestWearApp            : <empty>
                                annotationProcessor           : <empty>
                                api                           : <empty>
                                - archives                    : <ROOT>/nested1/deep/build/outputs/aar/deep-release.aar [-]
                                compile                       : <empty>
                                compileOnly                   : <empty>
                                coreLibraryDesugaring         : <empty>
                                - debugAllApiPublication      : <ROOT>/nested1/deep/build/outputs/aar/deep-debug.aar [-]
                                - debugAllRuntimePublication  : <ROOT>/nested1/deep/build/outputs/aar/deep-debug.aar [-]
                                debugAndroidTestAnnotationProcessorClasspath      : <empty>
                                debugAndroidTestCompileClasspath        : <empty>
                                debugAndroidTestRuntimeClasspath        : <empty>
                                debugAnnotationProcessor      : <empty>
                                debugAnnotationProcessorClasspath       : <empty>
                                debugApi                      : <empty>
                                debugApiElements              : <empty>
                                - debugApiPublication         : <ROOT>/nested1/deep/build/outputs/aar/deep-debug.aar [-]
                                debugCompile                  : <empty>
                                debugCompileClasspath         : <empty>
                                debugCompileOnly              : <empty>
                                debugImplementation           : <empty>
                                debugProvided                 : <empty>
                                debugPublish                  : <empty>
                                debugRuntimeClasspath         : <empty>
                                debugRuntimeElements          : <empty>
                                debugRuntimeOnly              : <empty>
                                - debugRuntimePublication     : <ROOT>/nested1/deep/build/outputs/aar/deep-debug.aar [-]
                                debugUnitTestAnnotationProcessorClasspath         : <empty>
                                debugUnitTestCompileClasspath : <empty>
                                debugUnitTestRuntimeClasspath : <empty>
                                debugWearApp                  : <empty>
                                - default                     : <ROOT>/nested1/deep/build/outputs/aar/deep-release.aar [-]
                                implementation                : <empty>
                                lintChecks                    : <empty>
                                lintClassPath                 : <empty>
                                lintPublish                   : <empty>
                                provided                      : <empty>
                                publish                       : <empty>
                                - releaseAllApiPublication    : <ROOT>/nested1/deep/build/outputs/aar/deep-release.aar [-]
                                - releaseAllRuntimePublication          : <ROOT>/nested1/deep/build/outputs/aar/deep-release.aar [-]
                                releaseAnnotationProcessor    : <empty>
                                releaseAnnotationProcessorClasspath     : <empty>
                                releaseApi                    : <empty>
                                releaseApiElements            : <empty>
                                - releaseApiPublication       : <ROOT>/nested1/deep/build/outputs/aar/deep-release.aar [-]
                                releaseCompile                : <empty>
                                releaseCompileClasspath       : <empty>
                                releaseCompileOnly            : <empty>
                                releaseImplementation         : <empty>
                                releaseProvided               : <empty>
                                releasePublish                : <empty>
                                releaseRuntimeClasspath       : <empty>
                                releaseRuntimeElements        : <empty>
                                releaseRuntimeOnly            : <empty>
                                - releaseRuntimePublication   : <ROOT>/nested1/deep/build/outputs/aar/deep-release.aar [-]
                                releaseUnitTestAnnotationProcessorClasspath       : <empty>
                                releaseUnitTestCompileClasspath         : <empty>
                                releaseUnitTestRuntimeClasspath         : <empty>
                                releaseWearApp                : <empty>
                                runtimeOnly                   : <empty>
                                testAnnotationProcessor       : <empty>
                                testApi                       : <empty>
                                testCompile                   : <empty>
                                testCompileOnly               : <empty>
                                testDebugAnnotationProcessor  : <empty>
                                testDebugApi                  : <empty>
                                testDebugCompile              : <empty>
                                testDebugCompileOnly          : <empty>
                                testDebugImplementation       : <empty>
                                testDebugProvided             : <empty>
                                testDebugPublish              : <empty>
                                testDebugRuntimeOnly          : <empty>
                                testDebugWearApp              : <empty>
                                testImplementation            : <empty>
                                testProvided                  : <empty>
                                testPublish                   : <empty>
                                testReleaseAnnotationProcessor          : <empty>
                                testReleaseApi                : <empty>
                                testReleaseCompile            : <empty>
                                testReleaseCompileOnly        : <empty>
                                testReleaseImplementation     : <empty>
                                testReleaseProvided           : <empty>
                                testReleasePublish            : <empty>
                                testReleaseRuntimeOnly        : <empty>
                                testReleaseWearApp            : <empty>
                                testRuntimeOnly               : <empty>
                                testWearApp                   : <empty>
                                wearApp                       : <empty>
                        taskModel                     : DefaultGradleTaskModel
                            tasks
                                testDebugUnitTest             : testDebugUnitTest (DefaultExternalTask)
                                    qName                         : :nested1:deep:testDebugUnitTest
                                testReleaseUnitTest           : testReleaseUnitTest (DefaultExternalTask)
                                    qName                         : :nested1:deep:testReleaseUnitTest
                sourceSetModel                : DefaultGradleSourceSetModel
                    sourceCompatibility           : <PROJECT_JDK_FEATURE_LEVEL>
                    targetCompatibility           : <PROJECT_JDK_FEATURE_LEVEL>
                    configurationArtifacts
                        _internal_aapt2_binary        : <empty>
                        androidApis                   : <empty>
                        androidTestAnnotationProcessor          : <empty>
                        androidTestApi                : <empty>
                        androidTestCompile            : <empty>
                        androidTestCompileOnly        : <empty>
                        androidTestDebugAnnotationProcessor     : <empty>
                        androidTestDebugApi           : <empty>
                        androidTestDebugCompile       : <empty>
                        androidTestDebugCompileOnly   : <empty>
                        androidTestDebugImplementation          : <empty>
                        androidTestDebugProvided      : <empty>
                        androidTestDebugPublish       : <empty>
                        androidTestDebugRuntimeOnly   : <empty>
                        androidTestDebugWearApp       : <empty>
                        androidTestImplementation     : <empty>
                        androidTestProvided           : <empty>
                        androidTestPublish            : <empty>
                        androidTestReleaseAnnotationProcessor   : <empty>
                        androidTestReleaseApi         : <empty>
                        androidTestReleaseCompile     : <empty>
                        androidTestReleaseCompileOnly : <empty>
                        androidTestReleaseImplementation        : <empty>
                        androidTestReleaseProvided    : <empty>
                        androidTestReleasePublish     : <empty>
                        androidTestReleaseRuntimeOnly : <empty>
                        androidTestReleaseWearApp     : <empty>
                        androidTestRuntimeOnly        : <empty>
                        androidTestUtil               : <empty>
                        androidTestWearApp            : <empty>
                        annotationProcessor           : <empty>
                        api                           : <empty>
                        - archives                    : <ROOT>/nested1/build/outputs/aar/nested1-release.aar [-]
                        compile                       : <empty>
                        compileOnly                   : <empty>
                        coreLibraryDesugaring         : <empty>
                        - debugAllApiPublication      : <ROOT>/nested1/build/outputs/aar/nested1-debug.aar [-]
                        - debugAllRuntimePublication  : <ROOT>/nested1/build/outputs/aar/nested1-debug.aar [-]
                        debugAndroidTestAnnotationProcessorClasspath      : <empty>
                        debugAndroidTestCompileClasspath        : <empty>
                        debugAndroidTestRuntimeClasspath        : <empty>
                        debugAnnotationProcessor      : <empty>
                        debugAnnotationProcessorClasspath       : <empty>
                        debugApi                      : <empty>
                        debugApiElements              : <empty>
                        - debugApiPublication         : <ROOT>/nested1/build/outputs/aar/nested1-debug.aar [-]
                        debugCompile                  : <empty>
                        debugCompileClasspath         : <empty>
                        debugCompileOnly              : <empty>
                        debugImplementation           : <empty>
                        debugProvided                 : <empty>
                        debugPublish                  : <empty>
                        debugRuntimeClasspath         : <empty>
                        debugRuntimeElements          : <empty>
                        debugRuntimeOnly              : <empty>
                        - debugRuntimePublication     : <ROOT>/nested1/build/outputs/aar/nested1-debug.aar [-]
                        debugUnitTestAnnotationProcessorClasspath         : <empty>
                        debugUnitTestCompileClasspath : <empty>
                        debugUnitTestRuntimeClasspath : <empty>
                        debugWearApp                  : <empty>
                        - default                     : <ROOT>/nested1/build/outputs/aar/nested1-release.aar [-]
                        implementation                : <empty>
                        lintChecks                    : <empty>
                        lintClassPath                 : <empty>
                        lintPublish                   : <empty>
                        provided                      : <empty>
                        publish                       : <empty>
                        - releaseAllApiPublication    : <ROOT>/nested1/build/outputs/aar/nested1-release.aar [-]
                        - releaseAllRuntimePublication          : <ROOT>/nested1/build/outputs/aar/nested1-release.aar [-]
                        releaseAnnotationProcessor    : <empty>
                        releaseAnnotationProcessorClasspath     : <empty>
                        releaseApi                    : <empty>
                        releaseApiElements            : <empty>
                        - releaseApiPublication       : <ROOT>/nested1/build/outputs/aar/nested1-release.aar [-]
                        releaseCompile                : <empty>
                        releaseCompileClasspath       : <empty>
                        releaseCompileOnly            : <empty>
                        releaseImplementation         : <empty>
                        releaseProvided               : <empty>
                        releasePublish                : <empty>
                        releaseRuntimeClasspath       : <empty>
                        releaseRuntimeElements        : <empty>
                        releaseRuntimeOnly            : <empty>
                        - releaseRuntimePublication   : <ROOT>/nested1/build/outputs/aar/nested1-release.aar [-]
                        releaseUnitTestAnnotationProcessorClasspath       : <empty>
                        releaseUnitTestCompileClasspath         : <empty>
                        releaseUnitTestRuntimeClasspath         : <empty>
                        releaseWearApp                : <empty>
                        runtimeOnly                   : <empty>
                        testAnnotationProcessor       : <empty>
                        testApi                       : <empty>
                        testCompile                   : <empty>
                        testCompileOnly               : <empty>
                        testDebugAnnotationProcessor  : <empty>
                        testDebugApi                  : <empty>
                        testDebugCompile              : <empty>
                        testDebugCompileOnly          : <empty>
                        testDebugImplementation       : <empty>
                        testDebugProvided             : <empty>
                        testDebugPublish              : <empty>
                        testDebugRuntimeOnly          : <empty>
                        testDebugWearApp              : <empty>
                        testImplementation            : <empty>
                        testProvided                  : <empty>
                        testPublish                   : <empty>
                        testReleaseAnnotationProcessor          : <empty>
                        testReleaseApi                : <empty>
                        testReleaseCompile            : <empty>
                        testReleaseCompileOnly        : <empty>
                        testReleaseImplementation     : <empty>
                        testReleaseProvided           : <empty>
                        testReleasePublish            : <empty>
                        testReleaseRuntimeOnly        : <empty>
                        testReleaseWearApp            : <empty>
                        testRuntimeOnly               : <empty>
                        testWearApp                   : <empty>
                        wearApp                       : <empty>
                taskModel                     : DefaultGradleTaskModel
                    tasks
                        testDebugUnitTest             : testDebugUnitTest (DefaultExternalTask)
                            qName                         : :nested1:testDebugUnitTest
                        testReleaseUnitTest           : testReleaseUnitTest (DefaultExternalTask)
                            qName                         : :nested1:testReleaseUnitTest
            nested2                       : :nested2 (DefaultExternalProject)
                path                          : :nested2 [-]
                identityPath                  : :nested2 [-]
                name                          : nested2
                qName                         : :nested2
                group                         : project
                version                       : unspecified
                projectDir                    : <ROOT>/nested2
                buildDir                      : <ROOT>/nested2/build [-]
                buildFile                     : <ROOT>/nested2/build.gradle
                externalSystemId              : GRADLE
                childProjects
                    deep                          : :nested2:deep (DefaultExternalProject)
                        path                          : :nested2:deep [-]
                        identityPath                  : :nested2:deep [-]
                        name                          : deep
                        qName                         : :nested2:deep
                        group                         : project.nested2
                        version                       : unspecified
                        projectDir                    : <ROOT>/nested2/deep
                        buildDir                      : <ROOT>/nested2/deep/build [-]
                        buildFile                     : <ROOT>/nested2/deep/build.gradle
                        externalSystemId              : GRADLE
                        sourceSetModel                : DefaultGradleSourceSetModel
                            sourceCompatibility           : <PROJECT_JDK_FEATURE_LEVEL>
                            targetCompatibility           : <PROJECT_JDK_FEATURE_LEVEL>
                            configurationArtifacts
                                _internal_aapt2_binary        : <empty>
                                androidApis                   : <empty>
                                androidTestAnnotationProcessor          : <empty>
                                androidTestApi                : <empty>
                                androidTestCompile            : <empty>
                                androidTestCompileOnly        : <empty>
                                androidTestDebugAnnotationProcessor     : <empty>
                                androidTestDebugApi           : <empty>
                                androidTestDebugCompile       : <empty>
                                androidTestDebugCompileOnly   : <empty>
                                androidTestDebugImplementation          : <empty>
                                androidTestDebugProvided      : <empty>
                                androidTestDebugPublish       : <empty>
                                androidTestDebugRuntimeOnly   : <empty>
                                androidTestDebugWearApp       : <empty>
                                androidTestImplementation     : <empty>
                                androidTestProvided           : <empty>
                                androidTestPublish            : <empty>
                                androidTestReleaseAnnotationProcessor   : <empty>
                                androidTestReleaseApi         : <empty>
                                androidTestReleaseCompile     : <empty>
                                androidTestReleaseCompileOnly : <empty>
                                androidTestReleaseImplementation        : <empty>
                                androidTestReleaseProvided    : <empty>
                                androidTestReleasePublish     : <empty>
                                androidTestReleaseRuntimeOnly : <empty>
                                androidTestReleaseWearApp     : <empty>
                                androidTestRuntimeOnly        : <empty>
                                androidTestUtil               : <empty>
                                androidTestWearApp            : <empty>
                                annotationProcessor           : <empty>
                                api                           : <empty>
                                - archives                    : <ROOT>/nested2/deep/build/outputs/aar/deep-release.aar [-]
                                compile                       : <empty>
                                compileOnly                   : <empty>
                                coreLibraryDesugaring         : <empty>
                                - debugAllApiPublication      : <ROOT>/nested2/deep/build/outputs/aar/deep-debug.aar [-]
                                - debugAllRuntimePublication  : <ROOT>/nested2/deep/build/outputs/aar/deep-debug.aar [-]
                                debugAndroidTestAnnotationProcessorClasspath      : <empty>
                                debugAndroidTestCompileClasspath        : <empty>
                                debugAndroidTestRuntimeClasspath        : <empty>
                                debugAnnotationProcessor      : <empty>
                                debugAnnotationProcessorClasspath       : <empty>
                                debugApi                      : <empty>
                                debugApiElements              : <empty>
                                - debugApiPublication         : <ROOT>/nested2/deep/build/outputs/aar/deep-debug.aar [-]
                                debugCompile                  : <empty>
                                debugCompileClasspath         : <empty>
                                debugCompileOnly              : <empty>
                                debugImplementation           : <empty>
                                debugProvided                 : <empty>
                                debugPublish                  : <empty>
                                debugRuntimeClasspath         : <empty>
                                debugRuntimeElements          : <empty>
                                debugRuntimeOnly              : <empty>
                                - debugRuntimePublication     : <ROOT>/nested2/deep/build/outputs/aar/deep-debug.aar [-]
                                debugUnitTestAnnotationProcessorClasspath         : <empty>
                                debugUnitTestCompileClasspath : <empty>
                                debugUnitTestRuntimeClasspath : <empty>
                                debugWearApp                  : <empty>
                                - default                     : <ROOT>/nested2/deep/build/outputs/aar/deep-release.aar [-]
                                implementation                : <empty>
                                lintChecks                    : <empty>
                                lintClassPath                 : <empty>
                                lintPublish                   : <empty>
                                provided                      : <empty>
                                publish                       : <empty>
                                - releaseAllApiPublication    : <ROOT>/nested2/deep/build/outputs/aar/deep-release.aar [-]
                                - releaseAllRuntimePublication          : <ROOT>/nested2/deep/build/outputs/aar/deep-release.aar [-]
                                releaseAnnotationProcessor    : <empty>
                                releaseAnnotationProcessorClasspath     : <empty>
                                releaseApi                    : <empty>
                                releaseApiElements            : <empty>
                                - releaseApiPublication       : <ROOT>/nested2/deep/build/outputs/aar/deep-release.aar [-]
                                releaseCompile                : <empty>
                                releaseCompileClasspath       : <empty>
                                releaseCompileOnly            : <empty>
                                releaseImplementation         : <empty>
                                releaseProvided               : <empty>
                                releasePublish                : <empty>
                                releaseRuntimeClasspath       : <empty>
                                releaseRuntimeElements        : <empty>
                                releaseRuntimeOnly            : <empty>
                                - releaseRuntimePublication   : <ROOT>/nested2/deep/build/outputs/aar/deep-release.aar [-]
                                releaseUnitTestAnnotationProcessorClasspath       : <empty>
                                releaseUnitTestCompileClasspath         : <empty>
                                releaseUnitTestRuntimeClasspath         : <empty>
                                releaseWearApp                : <empty>
                                runtimeOnly                   : <empty>
                                testAnnotationProcessor       : <empty>
                                testApi                       : <empty>
                                testCompile                   : <empty>
                                testCompileOnly               : <empty>
                                testDebugAnnotationProcessor  : <empty>
                                testDebugApi                  : <empty>
                                testDebugCompile              : <empty>
                                testDebugCompileOnly          : <empty>
                                testDebugImplementation       : <empty>
                                testDebugProvided             : <empty>
                                testDebugPublish              : <empty>
                                testDebugRuntimeOnly          : <empty>
                                testDebugWearApp              : <empty>
                                testImplementation            : <empty>
                                testProvided                  : <empty>
                                testPublish                   : <empty>
                                testReleaseAnnotationProcessor          : <empty>
                                testReleaseApi                : <empty>
                                testReleaseCompile            : <empty>
                                testReleaseCompileOnly        : <empty>
                                testReleaseImplementation     : <empty>
                                testReleaseProvided           : <empty>
                                testReleasePublish            : <empty>
                                testReleaseRuntimeOnly        : <empty>
                                testReleaseWearApp            : <empty>
                                testRuntimeOnly               : <empty>
                                testWearApp                   : <empty>
                                wearApp                       : <empty>
                        taskModel                     : DefaultGradleTaskModel
                            tasks
                                testDebugUnitTest             : testDebugUnitTest (DefaultExternalTask)
                                    qName                         : :nested2:deep:testDebugUnitTest
                                testReleaseUnitTest           : testReleaseUnitTest (DefaultExternalTask)
                                    qName                         : :nested2:deep:testReleaseUnitTest
                    trans                         : :nested2:trans (DefaultExternalProject)
                        path                          : :nested2:trans [-]
                        identityPath                  : :nested2:trans [-]
                        name                          : trans
                        qName                         : :nested2:trans
                        group                         : project.nested2
                        version                       : unspecified
                        projectDir                    : <ROOT>/nested2/trans
                        buildDir                      : <ROOT>/nested2/trans/build [-]
                        buildFile                     : <ROOT>/nested2/trans/build.gradle [-]
                        externalSystemId              : GRADLE
                        childProjects
                            deep2                         : :nested2:trans:deep2 (DefaultExternalProject)
                                path                          : :nested2:trans:deep2 [-]
                                identityPath                  : :nested2:trans:deep2 [-]
                                name                          : deep2
                                qName                         : :nested2:trans:deep2
                                group                         : project.nested2.trans
                                version                       : unspecified
                                projectDir                    : <ROOT>/nested2/trans/deep2
                                buildDir                      : <ROOT>/nested2/trans/deep2/build [-]
                                buildFile                     : <ROOT>/nested2/trans/deep2/build.gradle
                                externalSystemId              : GRADLE
                                sourceSetModel                : DefaultGradleSourceSetModel
                                    sourceCompatibility           : <PROJECT_JDK_FEATURE_LEVEL>
                                    targetCompatibility           : <PROJECT_JDK_FEATURE_LEVEL>
                                    configurationArtifacts
                                        _internal_aapt2_binary        : <empty>
                                        androidApis                   : <empty>
                                        androidTestAnnotationProcessor          : <empty>
                                        androidTestApi                : <empty>
                                        androidTestCompile            : <empty>
                                        androidTestCompileOnly        : <empty>
                                        androidTestDebugAnnotationProcessor     : <empty>
                                        androidTestDebugApi           : <empty>
                                        androidTestDebugCompile       : <empty>
                                        androidTestDebugCompileOnly   : <empty>
                                        androidTestDebugImplementation          : <empty>
                                        androidTestDebugProvided      : <empty>
                                        androidTestDebugPublish       : <empty>
                                        androidTestDebugRuntimeOnly   : <empty>
                                        androidTestDebugWearApp       : <empty>
                                        androidTestImplementation     : <empty>
                                        androidTestProvided           : <empty>
                                        androidTestPublish            : <empty>
                                        androidTestReleaseAnnotationProcessor   : <empty>
                                        androidTestReleaseApi         : <empty>
                                        androidTestReleaseCompile     : <empty>
                                        androidTestReleaseCompileOnly : <empty>
                                        androidTestReleaseImplementation        : <empty>
                                        androidTestReleaseProvided    : <empty>
                                        androidTestReleasePublish     : <empty>
                                        androidTestReleaseRuntimeOnly : <empty>
                                        androidTestReleaseWearApp     : <empty>
                                        androidTestRuntimeOnly        : <empty>
                                        androidTestUtil               : <empty>
                                        androidTestWearApp            : <empty>
                                        annotationProcessor           : <empty>
                                        api                           : <empty>
                                        - archives                    : <ROOT>/nested2/trans/deep2/build/outputs/aar/deep2-release.aar [-]
                                        compile                       : <empty>
                                        compileOnly                   : <empty>
                                        coreLibraryDesugaring         : <empty>
                                        - debugAllApiPublication      : <ROOT>/nested2/trans/deep2/build/outputs/aar/deep2-debug.aar [-]
                                        - debugAllRuntimePublication  : <ROOT>/nested2/trans/deep2/build/outputs/aar/deep2-debug.aar [-]
                                        debugAndroidTestAnnotationProcessorClasspath      : <empty>
                                        debugAndroidTestCompileClasspath        : <empty>
                                        debugAndroidTestRuntimeClasspath        : <empty>
                                        debugAnnotationProcessor      : <empty>
                                        debugAnnotationProcessorClasspath       : <empty>
                                        debugApi                      : <empty>
                                        debugApiElements              : <empty>
                                        - debugApiPublication         : <ROOT>/nested2/trans/deep2/build/outputs/aar/deep2-debug.aar [-]
                                        debugCompile                  : <empty>
                                        debugCompileClasspath         : <empty>
                                        debugCompileOnly              : <empty>
                                        debugImplementation           : <empty>
                                        debugProvided                 : <empty>
                                        debugPublish                  : <empty>
                                        debugRuntimeClasspath         : <empty>
                                        debugRuntimeElements          : <empty>
                                        debugRuntimeOnly              : <empty>
                                        - debugRuntimePublication     : <ROOT>/nested2/trans/deep2/build/outputs/aar/deep2-debug.aar [-]
                                        debugUnitTestAnnotationProcessorClasspath         : <empty>
                                        debugUnitTestCompileClasspath : <empty>
                                        debugUnitTestRuntimeClasspath : <empty>
                                        debugWearApp                  : <empty>
                                        - default                     : <ROOT>/nested2/trans/deep2/build/outputs/aar/deep2-release.aar [-]
                                        implementation                : <empty>
                                        lintChecks                    : <empty>
                                        lintClassPath                 : <empty>
                                        lintPublish                   : <empty>
                                        provided                      : <empty>
                                        publish                       : <empty>
                                        - releaseAllApiPublication    : <ROOT>/nested2/trans/deep2/build/outputs/aar/deep2-release.aar [-]
                                        - releaseAllRuntimePublication          : <ROOT>/nested2/trans/deep2/build/outputs/aar/deep2-release.aar [-]
                                        releaseAnnotationProcessor    : <empty>
                                        releaseAnnotationProcessorClasspath     : <empty>
                                        releaseApi                    : <empty>
                                        releaseApiElements            : <empty>
                                        - releaseApiPublication       : <ROOT>/nested2/trans/deep2/build/outputs/aar/deep2-release.aar [-]
                                        releaseCompile                : <empty>
                                        releaseCompileClasspath       : <empty>
                                        releaseCompileOnly            : <empty>
                                        releaseImplementation         : <empty>
                                        releaseProvided               : <empty>
                                        releasePublish                : <empty>
                                        releaseRuntimeClasspath       : <empty>
                                        releaseRuntimeElements        : <empty>
                                        releaseRuntimeOnly            : <empty>
                                        - releaseRuntimePublication   : <ROOT>/nested2/trans/deep2/build/outputs/aar/deep2-release.aar [-]
                                        releaseUnitTestAnnotationProcessorClasspath       : <empty>
                                        releaseUnitTestCompileClasspath         : <empty>
                                        releaseUnitTestRuntimeClasspath         : <empty>
                                        releaseWearApp                : <empty>
                                        runtimeOnly                   : <empty>
                                        testAnnotationProcessor       : <empty>
                                        testApi                       : <empty>
                                        testCompile                   : <empty>
                                        testCompileOnly               : <empty>
                                        testDebugAnnotationProcessor  : <empty>
                                        testDebugApi                  : <empty>
                                        testDebugCompile              : <empty>
                                        testDebugCompileOnly          : <empty>
                                        testDebugImplementation       : <empty>
                                        testDebugProvided             : <empty>
                                        testDebugPublish              : <empty>
                                        testDebugRuntimeOnly          : <empty>
                                        testDebugWearApp              : <empty>
                                        testImplementation            : <empty>
                                        testProvided                  : <empty>
                                        testPublish                   : <empty>
                                        testReleaseAnnotationProcessor          : <empty>
                                        testReleaseApi                : <empty>
                                        testReleaseCompile            : <empty>
                                        testReleaseCompileOnly        : <empty>
                                        testReleaseImplementation     : <empty>
                                        testReleaseProvided           : <empty>
                                        testReleasePublish            : <empty>
                                        testReleaseRuntimeOnly        : <empty>
                                        testReleaseWearApp            : <empty>
                                        testRuntimeOnly               : <empty>
                                        testWearApp                   : <empty>
                                        wearApp                       : <empty>
                                taskModel                     : DefaultGradleTaskModel
                                    tasks
                                        testDebugUnitTest             : testDebugUnitTest (DefaultExternalTask)
                                            qName                         : :nested2:trans:deep2:testDebugUnitTest
                                        testReleaseUnitTest           : testReleaseUnitTest (DefaultExternalTask)
                                            qName                         : :nested2:trans:deep2:testReleaseUnitTest
                        sourceSetModel                : DefaultGradleSourceSetModel
                        taskModel                     : DefaultGradleTaskModel
<<<<<<< HEAD
=======
                            tasks
                                testDebugUnitTest             : testDebugUnitTest (DefaultExternalTask)
                                    qName                         : :nested2:trans:deep2:testDebugUnitTest
                                testReleaseUnitTest           : testReleaseUnitTest (DefaultExternalTask)
                                    qName                         : :nested2:trans:deep2:testReleaseUnitTest
>>>>>>> 8b7d83e8
                sourceSetModel                : DefaultGradleSourceSetModel
                    sourceCompatibility           : <PROJECT_JDK_FEATURE_LEVEL>
                    targetCompatibility           : <PROJECT_JDK_FEATURE_LEVEL>
                    configurationArtifacts
                        _internal_aapt2_binary        : <empty>
                        androidApis                   : <empty>
                        androidTestAnnotationProcessor          : <empty>
                        androidTestApi                : <empty>
                        androidTestBasicAnnotationProcessor     : <empty>
                        androidTestBasicApi           : <empty>
                        androidTestBasicCompile       : <empty>
                        androidTestBasicCompileOnly   : <empty>
                        androidTestBasicDebugAnnotationProcessor          : <empty>
                        androidTestBasicDebugApi      : <empty>
                        androidTestBasicDebugCompile  : <empty>
                        androidTestBasicDebugCompileOnly        : <empty>
                        androidTestBasicDebugImplementation     : <empty>
                        androidTestBasicDebugProvided : <empty>
                        androidTestBasicDebugPublish  : <empty>
                        androidTestBasicDebugRuntimeOnly        : <empty>
                        androidTestBasicDebugWearApp  : <empty>
                        androidTestBasicImplementation          : <empty>
                        androidTestBasicProvided      : <empty>
                        androidTestBasicPublish       : <empty>
                        androidTestBasicRuntimeOnly   : <empty>
                        androidTestBasicWearApp       : <empty>
                        androidTestCompile            : <empty>
                        androidTestCompileOnly        : <empty>
                        androidTestDebugAnnotationProcessor     : <empty>
                        androidTestDebugApi           : <empty>
                        androidTestDebugCompile       : <empty>
                        androidTestDebugCompileOnly   : <empty>
                        androidTestDebugImplementation          : <empty>
                        androidTestDebugProvided      : <empty>
                        androidTestDebugPublish       : <empty>
                        androidTestDebugRuntimeOnly   : <empty>
                        androidTestDebugWearApp       : <empty>
                        androidTestImplementation     : <empty>
                        androidTestPaidAnnotationProcessor      : <empty>
                        androidTestPaidApi            : <empty>
                        androidTestPaidCompile        : <empty>
                        androidTestPaidCompileOnly    : <empty>
                        androidTestPaidDebugAnnotationProcessor : <empty>
                        androidTestPaidDebugApi       : <empty>
                        androidTestPaidDebugCompile   : <empty>
                        androidTestPaidDebugCompileOnly         : <empty>
                        androidTestPaidDebugImplementation      : <empty>
                        androidTestPaidDebugProvided  : <empty>
                        androidTestPaidDebugPublish   : <empty>
                        androidTestPaidDebugRuntimeOnly         : <empty>
                        androidTestPaidDebugWearApp   : <empty>
                        androidTestPaidImplementation : <empty>
                        androidTestPaidProvided       : <empty>
                        androidTestPaidPublish        : <empty>
                        androidTestPaidRuntimeOnly    : <empty>
                        androidTestPaidWearApp        : <empty>
                        androidTestProvided           : <empty>
                        androidTestPublish            : <empty>
                        androidTestReleaseAnnotationProcessor   : <empty>
                        androidTestReleaseApi         : <empty>
                        androidTestReleaseCompile     : <empty>
                        androidTestReleaseCompileOnly : <empty>
                        androidTestReleaseImplementation        : <empty>
                        androidTestReleaseProvided    : <empty>
                        androidTestReleasePublish     : <empty>
                        androidTestReleaseRuntimeOnly : <empty>
                        androidTestReleaseWearApp     : <empty>
                        androidTestRuntimeOnly        : <empty>
                        androidTestUtil               : <empty>
                        androidTestWearApp            : <empty>
                        annotationProcessor           : <empty>
                        api                           : <empty>
                        archives                      : <empty>
                        basicAnnotationProcessor      : <empty>
                        basicApi                      : <empty>
                        basicCompile                  : <empty>
                        basicCompileOnly              : <empty>
                        - basicDebugAllApiPublication : <ROOT>/nested2/build/outputs/aar/nested2-basic-debug.aar [-]
                        - basicDebugAllRuntimePublication       : <ROOT>/nested2/build/outputs/aar/nested2-basic-debug.aar [-]
                        basicDebugAndroidTestAnnotationProcessorClasspath : <empty>
                        basicDebugAndroidTestCompileClasspath   : <empty>
                        basicDebugAndroidTestRuntimeClasspath   : <empty>
                        basicDebugAnnotationProcessor : <empty>
                        basicDebugAnnotationProcessorClasspath  : <empty>
                        basicDebugApi                 : <empty>
                        basicDebugApiElements         : <empty>
                        - basicDebugApiPublication    : <ROOT>/nested2/build/outputs/aar/nested2-basic-debug.aar [-]
                        basicDebugCompile             : <empty>
                        basicDebugCompileClasspath    : <empty>
                        basicDebugCompileOnly         : <empty>
                        basicDebugImplementation      : <empty>
                        basicDebugProvided            : <empty>
                        basicDebugPublish             : <empty>
                        basicDebugRuntimeClasspath    : <empty>
                        basicDebugRuntimeElements     : <empty>
                        basicDebugRuntimeOnly         : <empty>
                        - basicDebugRuntimePublication          : <ROOT>/nested2/build/outputs/aar/nested2-basic-debug.aar [-]
                        basicDebugUnitTestAnnotationProcessorClasspath    : <empty>
                        basicDebugUnitTestCompileClasspath      : <empty>
                        basicDebugUnitTestRuntimeClasspath      : <empty>
                        basicDebugWearApp             : <empty>
                        basicImplementation           : <empty>
                        basicProvided                 : <empty>
                        basicPublish                  : <empty>
                        - basicReleaseAllApiPublication         : <ROOT>/nested2/build/outputs/aar/nested2-basic-release.aar [-]
                        - basicReleaseAllRuntimePublication     : <ROOT>/nested2/build/outputs/aar/nested2-basic-release.aar [-]
                        basicReleaseAnnotationProcessor         : <empty>
                        basicReleaseAnnotationProcessorClasspath          : <empty>
                        basicReleaseApi               : <empty>
                        basicReleaseApiElements       : <empty>
                        - basicReleaseApiPublication  : <ROOT>/nested2/build/outputs/aar/nested2-basic-release.aar [-]
                        basicReleaseCompile           : <empty>
                        basicReleaseCompileClasspath  : <empty>
                        basicReleaseCompileOnly       : <empty>
                        basicReleaseImplementation    : <empty>
                        basicReleaseProvided          : <empty>
                        basicReleasePublish           : <empty>
                        basicReleaseRuntimeClasspath  : <empty>
                        basicReleaseRuntimeElements   : <empty>
                        basicReleaseRuntimeOnly       : <empty>
                        - basicReleaseRuntimePublication        : <ROOT>/nested2/build/outputs/aar/nested2-basic-release.aar [-]
                        basicReleaseUnitTestAnnotationProcessorClasspath  : <empty>
                        basicReleaseUnitTestCompileClasspath    : <empty>
                        basicReleaseUnitTestRuntimeClasspath    : <empty>
                        basicReleaseWearApp           : <empty>
                        basicRuntimeOnly              : <empty>
                        basicWearApp                  : <empty>
                        compile                       : <empty>
                        compileOnly                   : <empty>
                        coreLibraryDesugaring         : <empty>
                        debugAnnotationProcessor      : <empty>
                        debugApi                      : <empty>
                        debugCompile                  : <empty>
                        debugCompileOnly              : <empty>
                        debugImplementation           : <empty>
                        debugProvided                 : <empty>
                        debugPublish                  : <empty>
                        debugRuntimeOnly              : <empty>
                        debugWearApp                  : <empty>
                        default                       : <empty>
                        implementation                : <empty>
                        lintChecks                    : <empty>
                        lintClassPath                 : <empty>
                        lintPublish                   : <empty>
                        paidAnnotationProcessor       : <empty>
                        paidApi                       : <empty>
                        paidCompile                   : <empty>
                        paidCompileOnly               : <empty>
                        - paidDebugAllApiPublication  : <ROOT>/nested2/build/outputs/aar/nested2-paid-debug.aar [-]
                        - paidDebugAllRuntimePublication        : <ROOT>/nested2/build/outputs/aar/nested2-paid-debug.aar [-]
                        paidDebugAndroidTestAnnotationProcessorClasspath  : <empty>
                        paidDebugAndroidTestCompileClasspath    : <empty>
                        paidDebugAndroidTestRuntimeClasspath    : <empty>
                        paidDebugAnnotationProcessor  : <empty>
                        paidDebugAnnotationProcessorClasspath   : <empty>
                        paidDebugApi                  : <empty>
                        paidDebugApiElements          : <empty>
                        - paidDebugApiPublication     : <ROOT>/nested2/build/outputs/aar/nested2-paid-debug.aar [-]
                        paidDebugCompile              : <empty>
                        paidDebugCompileClasspath     : <empty>
                        paidDebugCompileOnly          : <empty>
                        paidDebugImplementation       : <empty>
                        paidDebugProvided             : <empty>
                        paidDebugPublish              : <empty>
                        paidDebugRuntimeClasspath     : <empty>
                        paidDebugRuntimeElements      : <empty>
                        paidDebugRuntimeOnly          : <empty>
                        - paidDebugRuntimePublication : <ROOT>/nested2/build/outputs/aar/nested2-paid-debug.aar [-]
                        paidDebugUnitTestAnnotationProcessorClasspath     : <empty>
                        paidDebugUnitTestCompileClasspath       : <empty>
                        paidDebugUnitTestRuntimeClasspath       : <empty>
                        paidDebugWearApp              : <empty>
                        paidImplementation            : <empty>
                        paidProvided                  : <empty>
                        paidPublish                   : <empty>
                        - paidReleaseAllApiPublication          : <ROOT>/nested2/build/outputs/aar/nested2-paid-release.aar [-]
                        - paidReleaseAllRuntimePublication      : <ROOT>/nested2/build/outputs/aar/nested2-paid-release.aar [-]
                        paidReleaseAnnotationProcessor          : <empty>
                        paidReleaseAnnotationProcessorClasspath : <empty>
                        paidReleaseApi                : <empty>
                        paidReleaseApiElements        : <empty>
                        - paidReleaseApiPublication   : <ROOT>/nested2/build/outputs/aar/nested2-paid-release.aar [-]
                        paidReleaseCompile            : <empty>
                        paidReleaseCompileClasspath   : <empty>
                        paidReleaseCompileOnly        : <empty>
                        paidReleaseImplementation     : <empty>
                        paidReleaseProvided           : <empty>
                        paidReleasePublish            : <empty>
                        paidReleaseRuntimeClasspath   : <empty>
                        paidReleaseRuntimeElements    : <empty>
                        paidReleaseRuntimeOnly        : <empty>
                        - paidReleaseRuntimePublication         : <ROOT>/nested2/build/outputs/aar/nested2-paid-release.aar [-]
                        paidReleaseUnitTestAnnotationProcessorClasspath   : <empty>
                        paidReleaseUnitTestCompileClasspath     : <empty>
                        paidReleaseUnitTestRuntimeClasspath     : <empty>
                        paidReleaseWearApp            : <empty>
                        paidRuntimeOnly               : <empty>
                        paidWearApp                   : <empty>
                        provided                      : <empty>
                        publish                       : <empty>
                        releaseAnnotationProcessor    : <empty>
                        releaseApi                    : <empty>
                        releaseCompile                : <empty>
                        releaseCompileOnly            : <empty>
                        releaseImplementation         : <empty>
                        releaseProvided               : <empty>
                        releasePublish                : <empty>
                        releaseRuntimeOnly            : <empty>
                        releaseWearApp                : <empty>
                        runtimeOnly                   : <empty>
                        testAnnotationProcessor       : <empty>
                        testApi                       : <empty>
                        testBasicAnnotationProcessor  : <empty>
                        testBasicApi                  : <empty>
                        testBasicCompile              : <empty>
                        testBasicCompileOnly          : <empty>
                        testBasicDebugAnnotationProcessor       : <empty>
                        testBasicDebugApi             : <empty>
                        testBasicDebugCompile         : <empty>
                        testBasicDebugCompileOnly     : <empty>
                        testBasicDebugImplementation  : <empty>
                        testBasicDebugProvided        : <empty>
                        testBasicDebugPublish         : <empty>
                        testBasicDebugRuntimeOnly     : <empty>
                        testBasicDebugWearApp         : <empty>
                        testBasicImplementation       : <empty>
                        testBasicProvided             : <empty>
                        testBasicPublish              : <empty>
                        testBasicReleaseAnnotationProcessor     : <empty>
                        testBasicReleaseApi           : <empty>
                        testBasicReleaseCompile       : <empty>
                        testBasicReleaseCompileOnly   : <empty>
                        testBasicReleaseImplementation          : <empty>
                        testBasicReleaseProvided      : <empty>
                        testBasicReleasePublish       : <empty>
                        testBasicReleaseRuntimeOnly   : <empty>
                        testBasicReleaseWearApp       : <empty>
                        testBasicRuntimeOnly          : <empty>
                        testBasicWearApp              : <empty>
                        testCompile                   : <empty>
                        testCompileOnly               : <empty>
                        testDebugAnnotationProcessor  : <empty>
                        testDebugApi                  : <empty>
                        testDebugCompile              : <empty>
                        testDebugCompileOnly          : <empty>
                        testDebugImplementation       : <empty>
                        testDebugProvided             : <empty>
                        testDebugPublish              : <empty>
                        testDebugRuntimeOnly          : <empty>
                        testDebugWearApp              : <empty>
                        testImplementation            : <empty>
                        testPaidAnnotationProcessor   : <empty>
                        testPaidApi                   : <empty>
                        testPaidCompile               : <empty>
                        testPaidCompileOnly           : <empty>
                        testPaidDebugAnnotationProcessor        : <empty>
                        testPaidDebugApi              : <empty>
                        testPaidDebugCompile          : <empty>
                        testPaidDebugCompileOnly      : <empty>
                        testPaidDebugImplementation   : <empty>
                        testPaidDebugProvided         : <empty>
                        testPaidDebugPublish          : <empty>
                        testPaidDebugRuntimeOnly      : <empty>
                        testPaidDebugWearApp          : <empty>
                        testPaidImplementation        : <empty>
                        testPaidProvided              : <empty>
                        testPaidPublish               : <empty>
                        testPaidReleaseAnnotationProcessor      : <empty>
                        testPaidReleaseApi            : <empty>
                        testPaidReleaseCompile        : <empty>
                        testPaidReleaseCompileOnly    : <empty>
                        testPaidReleaseImplementation : <empty>
                        testPaidReleaseProvided       : <empty>
                        testPaidReleasePublish        : <empty>
                        testPaidReleaseRuntimeOnly    : <empty>
                        testPaidReleaseWearApp        : <empty>
                        testPaidRuntimeOnly           : <empty>
                        testPaidWearApp               : <empty>
                        testProvided                  : <empty>
                        testPublish                   : <empty>
                        testReleaseAnnotationProcessor          : <empty>
                        testReleaseApi                : <empty>
                        testReleaseCompile            : <empty>
                        testReleaseCompileOnly        : <empty>
                        testReleaseImplementation     : <empty>
                        testReleaseProvided           : <empty>
                        testReleasePublish            : <empty>
                        testReleaseRuntimeOnly        : <empty>
                        testReleaseWearApp            : <empty>
                        testRuntimeOnly               : <empty>
                        testWearApp                   : <empty>
                        wearApp                       : <empty>
                taskModel                     : DefaultGradleTaskModel
                    tasks
                        testBasicDebugUnitTest        : testBasicDebugUnitTest (DefaultExternalTask)
                            qName                         : :nested2:testBasicDebugUnitTest
                        testBasicReleaseUnitTest      : testBasicReleaseUnitTest (DefaultExternalTask)
                            qName                         : :nested2:testBasicReleaseUnitTest
<<<<<<< HEAD
=======
                        testDebugUnitTest             : testDebugUnitTest (DefaultExternalTask)
                            qName                         : :nested2:deep:testDebugUnitTest
>>>>>>> 8b7d83e8
                        testPaidDebugUnitTest         : testPaidDebugUnitTest (DefaultExternalTask)
                            qName                         : :nested2:testPaidDebugUnitTest
                        testPaidReleaseUnitTest       : testPaidReleaseUnitTest (DefaultExternalTask)
                            qName                         : :nested2:testPaidReleaseUnitTest
<<<<<<< HEAD
        sourceSetModel                : DefaultGradleSourceSetModel
        taskModel                     : DefaultGradleTaskModel
=======
                        testReleaseUnitTest           : testReleaseUnitTest (DefaultExternalTask)
                            qName                         : :nested2:deep:testReleaseUnitTest
        sourceSetModel                : DefaultGradleSourceSetModel
        taskModel                     : DefaultGradleTaskModel
            tasks
                test                          : test (DefaultExternalTask)
                    qName                         : :jav:test
                testBasicBarDebugUnitTest     : testBasicBarDebugUnitTest (DefaultExternalTask)
                    qName                         : :app:testBasicBarDebugUnitTest
                testBasicBarReleaseUnitTest   : testBasicBarReleaseUnitTest (DefaultExternalTask)
                    qName                         : :app:testBasicBarReleaseUnitTest
                testBasicBarSpecialReleaseUnitTest      : testBasicBarSpecialReleaseUnitTest (DefaultExternalTask)
                    qName                         : :app:testBasicBarSpecialReleaseUnitTest
                testBasicDebugUnitTest        : testBasicDebugUnitTest (DefaultExternalTask)
                    qName                         : :nested2:testBasicDebugUnitTest
                testBasicOtherBarDebugUnitTest          : testBasicOtherBarDebugUnitTest (DefaultExternalTask)
                    qName                         : :app:testBasicOtherBarDebugUnitTest
                testBasicOtherBarReleaseUnitTest        : testBasicOtherBarReleaseUnitTest (DefaultExternalTask)
                    qName                         : :app:testBasicOtherBarReleaseUnitTest
                testBasicOtherBarSpecialReleaseUnitTest : testBasicOtherBarSpecialReleaseUnitTest (DefaultExternalTask)
                    qName                         : :app:testBasicOtherBarSpecialReleaseUnitTest
                testBasicReleaseUnitTest      : testBasicReleaseUnitTest (DefaultExternalTask)
                    qName                         : :nested2:testBasicReleaseUnitTest
                testDebugUnitTest             : testDebugUnitTest (DefaultExternalTask)
                    qName                         : :dyn_feature:testDebugUnitTest
                testPaidBarDebugUnitTest      : testPaidBarDebugUnitTest (DefaultExternalTask)
                    qName                         : :app:testPaidBarDebugUnitTest
                testPaidBarReleaseUnitTest    : testPaidBarReleaseUnitTest (DefaultExternalTask)
                    qName                         : :app:testPaidBarReleaseUnitTest
                testPaidBarSpecialReleaseUnitTest       : testPaidBarSpecialReleaseUnitTest (DefaultExternalTask)
                    qName                         : :app:testPaidBarSpecialReleaseUnitTest
                testPaidDebugUnitTest         : testPaidDebugUnitTest (DefaultExternalTask)
                    qName                         : :nested2:testPaidDebugUnitTest
                testPaidOtherBarDebugUnitTest : testPaidOtherBarDebugUnitTest (DefaultExternalTask)
                    qName                         : :app:testPaidOtherBarDebugUnitTest
                testPaidOtherBarReleaseUnitTest         : testPaidOtherBarReleaseUnitTest (DefaultExternalTask)
                    qName                         : :app:testPaidOtherBarReleaseUnitTest
                testPaidOtherBarSpecialReleaseUnitTest  : testPaidOtherBarSpecialReleaseUnitTest (DefaultExternalTask)
                    qName                         : :app:testPaidOtherBarSpecialReleaseUnitTest
                testPaidReleaseUnitTest       : testPaidReleaseUnitTest (DefaultExternalTask)
                    qName                         : :nested2:testPaidReleaseUnitTest
                testReleaseUnitTest           : testReleaseUnitTest (DefaultExternalTask)
                    qName                         : :dyn_feature:testReleaseUnitTest
>>>>>>> 8b7d83e8
MODULE                        : project.app
    GradleModuleModel
        agpVersion                    : 4.1.0
        gradlePath                    : :app
        gradleVersion                 : 6.7.1
        buildFile                     : <ROOT>/app/build.gradle
        buildFilePath                 : <ROOT>/app/build.gradle
        rootFolderPath                : <ROOT>
        hasSafeArgsJava               : false
        hasSafeArgsKotlin             : false
    CurrentVariantReportedVersions
        minSdk
            ApiLevel                      : 16
            ApiString                     : 16
        runtimeMinSdk
            ApiLevel                      : 16
            ApiString                     : 16
        targetSdk
            ApiLevel                      : 32
            ApiString                     : 32
    RootBuildId                   : <ROOT>
    BuildId                       : <ROOT>
    ProjectPath                   : :app
    ModelVersion                  : 4.1.0
    ProjectType                   : PROJECT_TYPE_APP
    CompileTarget                 : android-32
    BuildFolder                   : <ROOT>/app/build [-]
    buildToolsVersion             : 29.0.2
    IsBaseSplit                   : true
    GroupId                       : project
    Namespace                     : com.example.projectwithappandlib.app
    TestNamespace                 : com.example.projectwithappandlib.app.test
    AaptOptions
        NameSpacing                   : DISABLED
    LintOptions
        IsCheckTestSources            : false
        IsCheckDependencies           : false
        IsAbortOnError                : true
        IsAbsolutePaths               : true
        IsNoLines                     : false
        IsQuiet                       : false
        IsCheckAllWarnings            : false
        IsIgnoreWarnings              : false
        IsWarningsAsErrors            : false
        IsIgnoreTestSources           : false
        IsIgnoreTestFixturesSources   : false
        IsCheckGeneratedSources       : false
        IsCheckReleaseBuilds          : true
        IsExplainIssues               : true
        IsShowAll                     : false
        TextReport                    : false
        HtmlReport                    : true
        XmlReport                     : true
        SarifReport                   : false
    JavaCompileOptions
        Encoding                      : UTF-8
        SourceCompatibility           : 1.7
        TargetCompatibility           : 1.7
        IsCoreLibraryDesugaringEnabled          : false
    AgpFlags
        ApplicationRClassConstantIds  : true
        AestRClassConstantIds         : true
        TransitiveRClasses            : true
        UseAndroidX                   : false
        UsesCompose                   : false
        MlModelBindingEnabled         : false
        AndroidResourcesEnabled       : true
        DataBindingEnabled            : false
<<<<<<< HEAD
=======
        GenerateManifestClass         : false
>>>>>>> 8b7d83e8
    - basicVariant:               : basicBarDebug
        applicationId                 : com.example.psd.sample.app.defaultSuffix.barSuffix
        testApplicationId             : com.example.psd.sample.app.default.test
        buildType                     : debug
    - basicVariant:               : basicOtherBarDebug
        applicationId                 : com.example.psd.sample.app.defaultSuffix
        testApplicationId             : com.example.psd.sample.app.default.test
        buildType                     : debug
    - basicVariant:               : paidBarDebug
        applicationId                 : com.example.psd.sample.app.paid.defaultSuffix.barSuffix
        testApplicationId             : com.example.psd.sample.app.paid.test
        buildType                     : debug
    - basicVariant:               : paidOtherBarDebug
        applicationId                 : com.example.psd.sample.app.paid.defaultSuffix
        testApplicationId             : com.example.psd.sample.app.paid.test
        buildType                     : debug
    - basicVariant:               : basicBarRelease
        applicationId                 : com.example.psd.sample.app.defaultSuffix.barSuffix.suffix
        buildType                     : release
    - basicVariant:               : basicOtherBarRelease
        applicationId                 : com.example.psd.sample.app.defaultSuffix.suffix
        buildType                     : release
    - basicVariant:               : paidBarRelease
        applicationId                 : com.example.psd.sample.app.paid.defaultSuffix.barSuffix.suffix
        buildType                     : release
    - basicVariant:               : paidOtherBarRelease
        applicationId                 : com.example.psd.sample.app.paid.defaultSuffix.suffix
        buildType                     : release
    - basicVariant:               : basicBarSpecialRelease
        applicationId                 : com.example.psd.sample.app.defaultSuffix.barSuffix
        buildType                     : specialRelease
    - basicVariant:               : basicOtherBarSpecialRelease
        applicationId                 : com.example.psd.sample.app.defaultSuffix
        buildType                     : specialRelease
    - basicVariant:               : paidBarSpecialRelease
        applicationId                 : com.example.psd.sample.app.paid.defaultSuffix.barSuffix
        buildType                     : specialRelease
    - basicVariant:               : paidOtherBarSpecialRelease
        applicationId                 : com.example.psd.sample.app.paid.defaultSuffix
        buildType                     : specialRelease
    FlavorDimensions              : foo
    FlavorDimensions              : bar
    BootClassPath                 : <ANDROID_SDK>/platforms/android-32/android.jar
    DynamicFeatures               : :dyn_feature
    ViewBindingOptions
        Enabled                       : false
    DependenciesInfo
        IncludeInApk                  : true
        IncludeInBundle               : true
    DefaultConfig
        ProductFlavor
            Name                          : main
            ApplicationIdSuffix           : defaultSuffix
            VersionNameSuffix             : vns
            ManifestPlaceholders
                aa                            : aaa
                bb                            : bbb
                cc                            : true
            ApplicationId                 : com.example.psd.sample.app.default
            VersionCode                   : 1
            VersionName                   : 1.0
            MaxSdkVersion                 : 26
            TestApplicationId             : com.example.psd.sample.app.default.test
            TestFunctionalTest            : false
            MinSdkVersion
                ApiLevel                      : 16
                ApiString                     : 16
            TargetSdkVersion
                ApiLevel                      : 32
                ApiString                     : 32
            VectorDrawables
                UseSupportLibrary             : false
        SourceProvider
            Name                          : main
            Manifest                      : <ROOT>/app/src/main/AndroidManifest.xml
            JavaDirectories               : <ROOT>/app/src/main/java
            ResourcesDirectories          : <ROOT>/app/src/main/resources [-]
            AidlDirectories               : <ROOT>/app/src/main/aidl [-]
            RenderscriptDirectories       : <ROOT>/app/src/main/rs [-]
            ResDirectories                : <ROOT>/app/src/main/res
            AssetsDirectories             : <ROOT>/app/src/main/assets [-]
            JniLibsDirectories            : <ROOT>/app/src/main/jniLibs [-]
            ShadersDirectories            : <ROOT>/app/src/main/shaders [-]
        ExtraSourceProviders
            ExtraSourceProvider
                ArtifactName                  : _android_test_
                SourceProvider
                    Name                          : androidTest
                    Manifest                      : <ROOT>/app/src/androidTest/AndroidManifest.xml [-]
                    JavaDirectories               : <ROOT>/app/src/androidTest/java [-]
                    ResourcesDirectories          : <ROOT>/app/src/androidTest/resources [-]
                    AidlDirectories               : <ROOT>/app/src/androidTest/aidl [-]
                    RenderscriptDirectories       : <ROOT>/app/src/androidTest/rs [-]
                    ResDirectories                : <ROOT>/app/src/androidTest/res [-]
                    AssetsDirectories             : <ROOT>/app/src/androidTest/assets [-]
                    JniLibsDirectories            : <ROOT>/app/src/androidTest/jniLibs [-]
                    ShadersDirectories            : <ROOT>/app/src/androidTest/shaders [-]
            ExtraSourceProvider
                ArtifactName                  : _unit_test_
                SourceProvider
                    Name                          : test
                    Manifest                      : <ROOT>/app/src/test/AndroidManifest.xml [-]
                    JavaDirectories               : <ROOT>/app/src/test/java [-]
                    ResourcesDirectories          : <ROOT>/app/src/test/resources [-]
                    AidlDirectories               : <ROOT>/app/src/test/aidl [-]
                    RenderscriptDirectories       : <ROOT>/app/src/test/rs [-]
                    ResDirectories                : <ROOT>/app/src/test/res [-]
                    AssetsDirectories             : <ROOT>/app/src/test/assets [-]
                    JniLibsDirectories            : <ROOT>/app/src/test/jniLibs [-]
                    ShadersDirectories            : <ROOT>/app/src/test/shaders [-]
    BuildTypes
        BuildType
            Name                          : debug
            IsDebuggable                  : true
            IsJniDebuggable               : false
            IsPseudoLocalesEnabled        : true
            IsRenderscriptDebuggable      : false
            RenderscriptOptimLevel        : 3
            IsMinifyEnabled               : false
            IsZipAlignEnabled             : true
        SourceProvider
            Name                          : debug
            Manifest                      : <ROOT>/app/src/debug/AndroidManifest.xml [-]
            JavaDirectories               : <ROOT>/app/src/debug/java [-]
            ResourcesDirectories          : <ROOT>/app/src/debug/resources [-]
            AidlDirectories               : <ROOT>/app/src/debug/aidl [-]
            RenderscriptDirectories       : <ROOT>/app/src/debug/rs [-]
            ResDirectories                : <ROOT>/app/src/debug/res [-]
            AssetsDirectories             : <ROOT>/app/src/debug/assets [-]
            JniLibsDirectories            : <ROOT>/app/src/debug/jniLibs [-]
            ShadersDirectories            : <ROOT>/app/src/debug/shaders [-]
        ExtraSourceProviders
            ExtraSourceProvider
                ArtifactName                  : _android_test_
                SourceProvider
                    Name                          : androidTestDebug
                    Manifest                      : <ROOT>/app/src/androidTestDebug/AndroidManifest.xml [-]
                    JavaDirectories               : <ROOT>/app/src/androidTestDebug/java [-]
                    ResourcesDirectories          : <ROOT>/app/src/androidTestDebug/resources [-]
                    AidlDirectories               : <ROOT>/app/src/androidTestDebug/aidl [-]
                    RenderscriptDirectories       : <ROOT>/app/src/androidTestDebug/rs [-]
                    ResDirectories                : <ROOT>/app/src/androidTestDebug/res [-]
                    AssetsDirectories             : <ROOT>/app/src/androidTestDebug/assets [-]
                    JniLibsDirectories            : <ROOT>/app/src/androidTestDebug/jniLibs [-]
                    ShadersDirectories            : <ROOT>/app/src/androidTestDebug/shaders [-]
        ExtraSourceProviders
            ExtraSourceProvider
                ArtifactName                  : _unit_test_
                SourceProvider
                    Name                          : testDebug
                    Manifest                      : <ROOT>/app/src/testDebug/AndroidManifest.xml [-]
                    JavaDirectories               : <ROOT>/app/src/testDebug/java [-]
                    ResourcesDirectories          : <ROOT>/app/src/testDebug/resources [-]
                    AidlDirectories               : <ROOT>/app/src/testDebug/aidl [-]
                    RenderscriptDirectories       : <ROOT>/app/src/testDebug/rs [-]
                    ResDirectories                : <ROOT>/app/src/testDebug/res [-]
                    AssetsDirectories             : <ROOT>/app/src/testDebug/assets [-]
                    JniLibsDirectories            : <ROOT>/app/src/testDebug/jniLibs [-]
                    ShadersDirectories            : <ROOT>/app/src/testDebug/shaders [-]
        BuildType
            Name                          : release
            ApplicationIdSuffix           : suffix
            VersionNameSuffix             : vsuffix
            IsDebuggable                  : false
            IsJniDebuggable               : false
            IsPseudoLocalesEnabled        : false
            IsRenderscriptDebuggable      : false
            RenderscriptOptimLevel        : 2
            IsMinifyEnabled               : false
            IsZipAlignEnabled             : true
        SourceProvider
            Name                          : release
            Manifest                      : <ROOT>/app/src/release/AndroidManifest.xml [-]
            JavaDirectories               : <ROOT>/app/src/release/java [-]
            ResourcesDirectories          : <ROOT>/app/src/release/resources [-]
            AidlDirectories               : <ROOT>/app/src/release/aidl [-]
            RenderscriptDirectories       : <ROOT>/app/src/release/rs [-]
            ResDirectories                : <ROOT>/app/src/release/res [-]
            AssetsDirectories             : <ROOT>/app/src/release/assets [-]
            JniLibsDirectories            : <ROOT>/app/src/release/jniLibs [-]
            ShadersDirectories            : <ROOT>/app/src/release/shaders [-]
        ExtraSourceProviders
            ExtraSourceProvider
                ArtifactName                  : _android_test_
                SourceProvider
                    Name                          : androidTestRelease
                    Manifest                      : <ROOT>/app/src/androidTestRelease/AndroidManifest.xml [-]
                    JavaDirectories               : <ROOT>/app/src/androidTestRelease/java [-]
                    ResourcesDirectories          : <ROOT>/app/src/androidTestRelease/resources [-]
                    AidlDirectories               : <ROOT>/app/src/androidTestRelease/aidl [-]
                    RenderscriptDirectories       : <ROOT>/app/src/androidTestRelease/rs [-]
                    ResDirectories                : <ROOT>/app/src/androidTestRelease/res [-]
                    AssetsDirectories             : <ROOT>/app/src/androidTestRelease/assets [-]
                    JniLibsDirectories            : <ROOT>/app/src/androidTestRelease/jniLibs [-]
                    ShadersDirectories            : <ROOT>/app/src/androidTestRelease/shaders [-]
        ExtraSourceProviders
            ExtraSourceProvider
                ArtifactName                  : _unit_test_
                SourceProvider
                    Name                          : testRelease
                    Manifest                      : <ROOT>/app/src/testRelease/AndroidManifest.xml [-]
                    JavaDirectories               : <ROOT>/app/src/testRelease/java [-]
                    ResourcesDirectories          : <ROOT>/app/src/testRelease/resources [-]
                    AidlDirectories               : <ROOT>/app/src/testRelease/aidl [-]
                    RenderscriptDirectories       : <ROOT>/app/src/testRelease/rs [-]
                    ResDirectories                : <ROOT>/app/src/testRelease/res [-]
                    AssetsDirectories             : <ROOT>/app/src/testRelease/assets [-]
                    JniLibsDirectories            : <ROOT>/app/src/testRelease/jniLibs [-]
                    ShadersDirectories            : <ROOT>/app/src/testRelease/shaders [-]
        BuildType
            Name                          : specialRelease
            VersionNameSuffix             : vnsSpecial
            IsDebuggable                  : false
            IsJniDebuggable               : false
            IsPseudoLocalesEnabled        : false
            IsRenderscriptDebuggable      : false
            RenderscriptOptimLevel        : 3
            IsMinifyEnabled               : false
            IsZipAlignEnabled             : true
        SourceProvider
            Name                          : specialRelease
            Manifest                      : <ROOT>/app/src/specialRelease/AndroidManifest.xml [-]
            JavaDirectories               : <ROOT>/app/src/specialRelease/java [-]
            ResourcesDirectories          : <ROOT>/app/src/specialRelease/resources [-]
            AidlDirectories               : <ROOT>/app/src/specialRelease/aidl [-]
            RenderscriptDirectories       : <ROOT>/app/src/specialRelease/rs [-]
            ResDirectories                : <ROOT>/app/src/specialRelease/res [-]
            AssetsDirectories             : <ROOT>/app/src/specialRelease/assets [-]
            JniLibsDirectories            : <ROOT>/app/src/specialRelease/jniLibs [-]
            ShadersDirectories            : <ROOT>/app/src/specialRelease/shaders [-]
        ExtraSourceProviders
            ExtraSourceProvider
                ArtifactName                  : _android_test_
                SourceProvider
                    Name                          : androidTestSpecialRelease
                    Manifest                      : <ROOT>/app/src/androidTestSpecialRelease/AndroidManifest.xml [-]
                    JavaDirectories               : <ROOT>/app/src/androidTestSpecialRelease/java [-]
                    ResourcesDirectories          : <ROOT>/app/src/androidTestSpecialRelease/resources [-]
                    AidlDirectories               : <ROOT>/app/src/androidTestSpecialRelease/aidl [-]
                    RenderscriptDirectories       : <ROOT>/app/src/androidTestSpecialRelease/rs [-]
                    ResDirectories                : <ROOT>/app/src/androidTestSpecialRelease/res [-]
                    AssetsDirectories             : <ROOT>/app/src/androidTestSpecialRelease/assets [-]
                    JniLibsDirectories            : <ROOT>/app/src/androidTestSpecialRelease/jniLibs [-]
                    ShadersDirectories            : <ROOT>/app/src/androidTestSpecialRelease/shaders [-]
        ExtraSourceProviders
            ExtraSourceProvider
                ArtifactName                  : _unit_test_
                SourceProvider
                    Name                          : testSpecialRelease
                    Manifest                      : <ROOT>/app/src/testSpecialRelease/AndroidManifest.xml [-]
                    JavaDirectories               : <ROOT>/app/src/testSpecialRelease/java [-]
                    ResourcesDirectories          : <ROOT>/app/src/testSpecialRelease/resources [-]
                    AidlDirectories               : <ROOT>/app/src/testSpecialRelease/aidl [-]
                    RenderscriptDirectories       : <ROOT>/app/src/testSpecialRelease/rs [-]
                    ResDirectories                : <ROOT>/app/src/testSpecialRelease/res [-]
                    AssetsDirectories             : <ROOT>/app/src/testSpecialRelease/assets [-]
                    JniLibsDirectories            : <ROOT>/app/src/testSpecialRelease/jniLibs [-]
                    ShadersDirectories            : <ROOT>/app/src/testSpecialRelease/shaders [-]
    ProductFlavors
        ProductFlavor
            Name                          : basic
            Dimension                     : foo
            ApplicationId                 : com.example.psd.sample.app
            VectorDrawables
        SourceProvider
            Name                          : basic
            Manifest                      : <ROOT>/app/src/basic/AndroidManifest.xml [-]
            JavaDirectories               : <ROOT>/app/src/basic/java [-]
            ResourcesDirectories          : <ROOT>/app/src/basic/resources [-]
            AidlDirectories               : <ROOT>/app/src/basic/aidl [-]
            RenderscriptDirectories       : <ROOT>/app/src/basic/rs [-]
            ResDirectories                : <ROOT>/app/src/basic/res [-]
            AssetsDirectories             : <ROOT>/app/src/basic/assets [-]
            JniLibsDirectories            : <ROOT>/app/src/basic/jniLibs [-]
            ShadersDirectories            : <ROOT>/app/src/basic/shaders [-]
        ExtraSourceProviders
            ExtraSourceProvider
                ArtifactName                  : _android_test_
                SourceProvider
                    Name                          : androidTestBasic
                    Manifest                      : <ROOT>/app/src/androidTestBasic/AndroidManifest.xml [-]
                    JavaDirectories               : <ROOT>/app/src/androidTestBasic/java [-]
                    ResourcesDirectories          : <ROOT>/app/src/androidTestBasic/resources [-]
                    AidlDirectories               : <ROOT>/app/src/androidTestBasic/aidl [-]
                    RenderscriptDirectories       : <ROOT>/app/src/androidTestBasic/rs [-]
                    ResDirectories                : <ROOT>/app/src/androidTestBasic/res [-]
                    AssetsDirectories             : <ROOT>/app/src/androidTestBasic/assets [-]
                    JniLibsDirectories            : <ROOT>/app/src/androidTestBasic/jniLibs [-]
                    ShadersDirectories            : <ROOT>/app/src/androidTestBasic/shaders [-]
            ExtraSourceProvider
                ArtifactName                  : _unit_test_
                SourceProvider
                    Name                          : testBasic
                    Manifest                      : <ROOT>/app/src/testBasic/AndroidManifest.xml [-]
                    JavaDirectories               : <ROOT>/app/src/testBasic/java [-]
                    ResourcesDirectories          : <ROOT>/app/src/testBasic/resources [-]
                    AidlDirectories               : <ROOT>/app/src/testBasic/aidl [-]
                    RenderscriptDirectories       : <ROOT>/app/src/testBasic/rs [-]
                    ResDirectories                : <ROOT>/app/src/testBasic/res [-]
                    AssetsDirectories             : <ROOT>/app/src/testBasic/assets [-]
                    JniLibsDirectories            : <ROOT>/app/src/testBasic/jniLibs [-]
                    ShadersDirectories            : <ROOT>/app/src/testBasic/shaders [-]
        ProductFlavor
            Name                          : paid
            VersionNameSuffix             : vnsFoo
            Dimension                     : foo
            ApplicationId                 : com.example.psd.sample.app.paid
            VersionCode                   : 2
            VersionName                   : 2.0
            MaxSdkVersion                 : 25
            TestApplicationId             : com.example.psd.sample.app.paid.test
            TestHandleProfiling           : true
            TestFunctionalTest            : true
            MinSdkVersion
                ApiLevel                      : 10
                ApiString                     : 10
            TargetSdkVersion
                ApiLevel                      : 32
                ApiString                     : 32
            TestInstrumentationRunnerArguments
                a                             : AAA
                b                             : BBB
                c                             : CCC
            VectorDrawables
        SourceProvider
            Name                          : paid
            Manifest                      : <ROOT>/app/src/paid/AndroidManifest.xml
            JavaDirectories               : <ROOT>/app/src/paid/java
            ResourcesDirectories          : <ROOT>/app/src/paid/resources [-]
            AidlDirectories               : <ROOT>/app/src/paid/aidl [-]
            RenderscriptDirectories       : <ROOT>/app/src/paid/rs [-]
            ResDirectories                : <ROOT>/app/src/paid/res
            AssetsDirectories             : <ROOT>/app/src/paid/assets [-]
            JniLibsDirectories            : <ROOT>/app/src/paid/jniLibs [-]
            ShadersDirectories            : <ROOT>/app/src/paid/shaders [-]
        ExtraSourceProviders
            ExtraSourceProvider
                ArtifactName                  : _android_test_
                SourceProvider
                    Name                          : androidTestPaid
                    Manifest                      : <ROOT>/app/src/androidTestPaid/AndroidManifest.xml [-]
                    JavaDirectories               : <ROOT>/app/src/androidTestPaid/java [-]
                    ResourcesDirectories          : <ROOT>/app/src/androidTestPaid/resources [-]
                    AidlDirectories               : <ROOT>/app/src/androidTestPaid/aidl [-]
                    RenderscriptDirectories       : <ROOT>/app/src/androidTestPaid/rs [-]
                    ResDirectories                : <ROOT>/app/src/androidTestPaid/res [-]
                    AssetsDirectories             : <ROOT>/app/src/androidTestPaid/assets [-]
                    JniLibsDirectories            : <ROOT>/app/src/androidTestPaid/jniLibs [-]
                    ShadersDirectories            : <ROOT>/app/src/androidTestPaid/shaders [-]
            ExtraSourceProvider
                ArtifactName                  : _unit_test_
                SourceProvider
                    Name                          : testPaid
                    Manifest                      : <ROOT>/app/src/testPaid/AndroidManifest.xml [-]
                    JavaDirectories               : <ROOT>/app/src/testPaid/java [-]
                    ResourcesDirectories          : <ROOT>/app/src/testPaid/resources [-]
                    AidlDirectories               : <ROOT>/app/src/testPaid/aidl [-]
                    RenderscriptDirectories       : <ROOT>/app/src/testPaid/rs [-]
                    ResDirectories                : <ROOT>/app/src/testPaid/res [-]
                    AssetsDirectories             : <ROOT>/app/src/testPaid/assets [-]
                    JniLibsDirectories            : <ROOT>/app/src/testPaid/jniLibs [-]
                    ShadersDirectories            : <ROOT>/app/src/testPaid/shaders [-]
        ProductFlavor
            Name                          : bar
            ApplicationIdSuffix           : barSuffix
            Dimension                     : bar
            VectorDrawables
        SourceProvider
            Name                          : bar
            Manifest                      : <ROOT>/app/src/bar/AndroidManifest.xml [-]
            JavaDirectories               : <ROOT>/app/src/bar/java [-]
            ResourcesDirectories          : <ROOT>/app/src/bar/resources [-]
            AidlDirectories               : <ROOT>/app/src/bar/aidl [-]
            RenderscriptDirectories       : <ROOT>/app/src/bar/rs [-]
            ResDirectories                : <ROOT>/app/src/bar/res [-]
            AssetsDirectories             : <ROOT>/app/src/bar/assets [-]
            JniLibsDirectories            : <ROOT>/app/src/bar/jniLibs [-]
            ShadersDirectories            : <ROOT>/app/src/bar/shaders [-]
        ExtraSourceProviders
            ExtraSourceProvider
                ArtifactName                  : _android_test_
                SourceProvider
                    Name                          : androidTestBar
                    Manifest                      : <ROOT>/app/src/androidTestBar/AndroidManifest.xml [-]
                    JavaDirectories               : <ROOT>/app/src/androidTestBar/java [-]
                    ResourcesDirectories          : <ROOT>/app/src/androidTestBar/resources [-]
                    AidlDirectories               : <ROOT>/app/src/androidTestBar/aidl [-]
                    RenderscriptDirectories       : <ROOT>/app/src/androidTestBar/rs [-]
                    ResDirectories                : <ROOT>/app/src/androidTestBar/res [-]
                    AssetsDirectories             : <ROOT>/app/src/androidTestBar/assets [-]
                    JniLibsDirectories            : <ROOT>/app/src/androidTestBar/jniLibs [-]
                    ShadersDirectories            : <ROOT>/app/src/androidTestBar/shaders [-]
            ExtraSourceProvider
                ArtifactName                  : _unit_test_
                SourceProvider
                    Name                          : testBar
                    Manifest                      : <ROOT>/app/src/testBar/AndroidManifest.xml [-]
                    JavaDirectories               : <ROOT>/app/src/testBar/java [-]
                    ResourcesDirectories          : <ROOT>/app/src/testBar/resources [-]
                    AidlDirectories               : <ROOT>/app/src/testBar/aidl [-]
                    RenderscriptDirectories       : <ROOT>/app/src/testBar/rs [-]
                    ResDirectories                : <ROOT>/app/src/testBar/res [-]
                    AssetsDirectories             : <ROOT>/app/src/testBar/assets [-]
                    JniLibsDirectories            : <ROOT>/app/src/testBar/jniLibs [-]
                    ShadersDirectories            : <ROOT>/app/src/testBar/shaders [-]
        ProductFlavor
            Name                          : otherBar
            Dimension                     : bar
            resourceConfigurations        : hdpi
            resourceConfigurations        : xhdpi
            resourceConfigurations        : en
            VectorDrawables
        SourceProvider
            Name                          : otherBar
            Manifest                      : <ROOT>/app/src/otherBar/AndroidManifest.xml [-]
            JavaDirectories               : <ROOT>/app/src/otherBar/java [-]
            ResourcesDirectories          : <ROOT>/app/src/otherBar/resources [-]
            AidlDirectories               : <ROOT>/app/src/otherBar/aidl [-]
            RenderscriptDirectories       : <ROOT>/app/src/otherBar/rs [-]
            ResDirectories                : <ROOT>/app/src/otherBar/res [-]
            AssetsDirectories             : <ROOT>/app/src/otherBar/assets [-]
            JniLibsDirectories            : <ROOT>/app/src/otherBar/jniLibs [-]
            ShadersDirectories            : <ROOT>/app/src/otherBar/shaders [-]
        ExtraSourceProviders
            ExtraSourceProvider
                ArtifactName                  : _android_test_
                SourceProvider
                    Name                          : androidTestOtherBar
                    Manifest                      : <ROOT>/app/src/androidTestOtherBar/AndroidManifest.xml [-]
                    JavaDirectories               : <ROOT>/app/src/androidTestOtherBar/java [-]
                    ResourcesDirectories          : <ROOT>/app/src/androidTestOtherBar/resources [-]
                    AidlDirectories               : <ROOT>/app/src/androidTestOtherBar/aidl [-]
                    RenderscriptDirectories       : <ROOT>/app/src/androidTestOtherBar/rs [-]
                    ResDirectories                : <ROOT>/app/src/androidTestOtherBar/res [-]
                    AssetsDirectories             : <ROOT>/app/src/androidTestOtherBar/assets [-]
                    JniLibsDirectories            : <ROOT>/app/src/androidTestOtherBar/jniLibs [-]
                    ShadersDirectories            : <ROOT>/app/src/androidTestOtherBar/shaders [-]
            ExtraSourceProvider
                ArtifactName                  : _unit_test_
                SourceProvider
                    Name                          : testOtherBar
                    Manifest                      : <ROOT>/app/src/testOtherBar/AndroidManifest.xml [-]
                    JavaDirectories               : <ROOT>/app/src/testOtherBar/java [-]
                    ResourcesDirectories          : <ROOT>/app/src/testOtherBar/resources [-]
                    AidlDirectories               : <ROOT>/app/src/testOtherBar/aidl [-]
                    RenderscriptDirectories       : <ROOT>/app/src/testOtherBar/rs [-]
                    ResDirectories                : <ROOT>/app/src/testOtherBar/res [-]
                    AssetsDirectories             : <ROOT>/app/src/testOtherBar/assets [-]
                    JniLibsDirectories            : <ROOT>/app/src/testOtherBar/jniLibs [-]
                    ShadersDirectories            : <ROOT>/app/src/testOtherBar/shaders [-]
    SigningConfigs
        SigningConfig
            Name                          : debug
            StoreFile                     : debug.keystore
            StorePassword                 : android
            KeyAlias                      : AndroidDebugKey
        SigningConfig
            Name                          : myConfig
            StoreFile                     : debug.keystore
            StorePassword                 : android
            KeyAlias                      : androiddebugkey
    VariantBuildInformation
        VariantBuildInformation
            VariantName                   : basicBarDebug
            BuildTasksAndOutputInformation
                AssembleTaskName              : assembleBasicBarDebug
                AssembleTaskOutputListingFile : <ROOT>/app/build/outputs/apk/basicBar/debug/output-metadata.json [-]
                BundleTaskName                : bundleBasicBarDebug
                BundleTaskOutputListingFile   : <ROOT>/app/build/intermediates/bundle_ide_model/basicBarDebug/output-metadata.json [-]
                ApkFromBundleTaskName         : extractApksForBasicBarDebug
                ApkFromBundleTaskOutputListingFile      : <ROOT>/app/build/intermediates/apk_from_bundle_ide_model/basicBarDebug/output-metadata.json [-]
        VariantBuildInformation
            VariantName                   : basicOtherBarDebug
            BuildTasksAndOutputInformation
                AssembleTaskName              : assembleBasicOtherBarDebug
                AssembleTaskOutputListingFile : <ROOT>/app/build/outputs/apk/basicOtherBar/debug/output-metadata.json [-]
                BundleTaskName                : bundleBasicOtherBarDebug
                BundleTaskOutputListingFile   : <ROOT>/app/build/intermediates/bundle_ide_model/basicOtherBarDebug/output-metadata.json [-]
                ApkFromBundleTaskName         : extractApksForBasicOtherBarDebug
                ApkFromBundleTaskOutputListingFile      : <ROOT>/app/build/intermediates/apk_from_bundle_ide_model/basicOtherBarDebug/output-metadata.json [-]
        VariantBuildInformation
            VariantName                   : paidBarDebug
            BuildTasksAndOutputInformation
                AssembleTaskName              : assemblePaidBarDebug
                AssembleTaskOutputListingFile : <ROOT>/app/build/outputs/apk/paidBar/debug/output-metadata.json [-]
                BundleTaskName                : bundlePaidBarDebug
                BundleTaskOutputListingFile   : <ROOT>/app/build/intermediates/bundle_ide_model/paidBarDebug/output-metadata.json [-]
                ApkFromBundleTaskName         : extractApksForPaidBarDebug
                ApkFromBundleTaskOutputListingFile      : <ROOT>/app/build/intermediates/apk_from_bundle_ide_model/paidBarDebug/output-metadata.json [-]
        VariantBuildInformation
            VariantName                   : paidOtherBarDebug
            BuildTasksAndOutputInformation
                AssembleTaskName              : assemblePaidOtherBarDebug
                AssembleTaskOutputListingFile : <ROOT>/app/build/outputs/apk/paidOtherBar/debug/output-metadata.json [-]
                BundleTaskName                : bundlePaidOtherBarDebug
                BundleTaskOutputListingFile   : <ROOT>/app/build/intermediates/bundle_ide_model/paidOtherBarDebug/output-metadata.json [-]
                ApkFromBundleTaskName         : extractApksForPaidOtherBarDebug
                ApkFromBundleTaskOutputListingFile      : <ROOT>/app/build/intermediates/apk_from_bundle_ide_model/paidOtherBarDebug/output-metadata.json [-]
        VariantBuildInformation
            VariantName                   : basicBarRelease
            BuildTasksAndOutputInformation
                AssembleTaskName              : assembleBasicBarRelease
                AssembleTaskOutputListingFile : <ROOT>/app/build/outputs/apk/basicBar/release/output-metadata.json [-]
                BundleTaskName                : bundleBasicBarRelease
                BundleTaskOutputListingFile   : <ROOT>/app/build/intermediates/bundle_ide_model/basicBarRelease/output-metadata.json [-]
                ApkFromBundleTaskName         : extractApksForBasicBarRelease
                ApkFromBundleTaskOutputListingFile      : <ROOT>/app/build/intermediates/apk_from_bundle_ide_model/basicBarRelease/output-metadata.json [-]
        VariantBuildInformation
            VariantName                   : basicOtherBarRelease
            BuildTasksAndOutputInformation
                AssembleTaskName              : assembleBasicOtherBarRelease
                AssembleTaskOutputListingFile : <ROOT>/app/build/outputs/apk/basicOtherBar/release/output-metadata.json [-]
                BundleTaskName                : bundleBasicOtherBarRelease
                BundleTaskOutputListingFile   : <ROOT>/app/build/intermediates/bundle_ide_model/basicOtherBarRelease/output-metadata.json [-]
                ApkFromBundleTaskName         : extractApksForBasicOtherBarRelease
                ApkFromBundleTaskOutputListingFile      : <ROOT>/app/build/intermediates/apk_from_bundle_ide_model/basicOtherBarRelease/output-metadata.json [-]
        VariantBuildInformation
            VariantName                   : paidBarRelease
            BuildTasksAndOutputInformation
                AssembleTaskName              : assemblePaidBarRelease
                AssembleTaskOutputListingFile : <ROOT>/app/build/outputs/apk/paidBar/release/output-metadata.json [-]
                BundleTaskName                : bundlePaidBarRelease
                BundleTaskOutputListingFile   : <ROOT>/app/build/intermediates/bundle_ide_model/paidBarRelease/output-metadata.json [-]
                ApkFromBundleTaskName         : extractApksForPaidBarRelease
                ApkFromBundleTaskOutputListingFile      : <ROOT>/app/build/intermediates/apk_from_bundle_ide_model/paidBarRelease/output-metadata.json [-]
        VariantBuildInformation
            VariantName                   : paidOtherBarRelease
            BuildTasksAndOutputInformation
                AssembleTaskName              : assemblePaidOtherBarRelease
                AssembleTaskOutputListingFile : <ROOT>/app/build/outputs/apk/paidOtherBar/release/output-metadata.json [-]
                BundleTaskName                : bundlePaidOtherBarRelease
                BundleTaskOutputListingFile   : <ROOT>/app/build/intermediates/bundle_ide_model/paidOtherBarRelease/output-metadata.json [-]
                ApkFromBundleTaskName         : extractApksForPaidOtherBarRelease
                ApkFromBundleTaskOutputListingFile      : <ROOT>/app/build/intermediates/apk_from_bundle_ide_model/paidOtherBarRelease/output-metadata.json [-]
        VariantBuildInformation
            VariantName                   : basicBarSpecialRelease
            BuildTasksAndOutputInformation
                AssembleTaskName              : assembleBasicBarSpecialRelease
                AssembleTaskOutputListingFile : <ROOT>/app/build/outputs/apk/basicBar/specialRelease/output-metadata.json [-]
                BundleTaskName                : bundleBasicBarSpecialRelease
                BundleTaskOutputListingFile   : <ROOT>/app/build/intermediates/bundle_ide_model/basicBarSpecialRelease/output-metadata.json [-]
                ApkFromBundleTaskName         : extractApksForBasicBarSpecialRelease
                ApkFromBundleTaskOutputListingFile      : <ROOT>/app/build/intermediates/apk_from_bundle_ide_model/basicBarSpecialRelease/output-metadata.json [-]
        VariantBuildInformation
            VariantName                   : basicOtherBarSpecialRelease
            BuildTasksAndOutputInformation
                AssembleTaskName              : assembleBasicOtherBarSpecialRelease
                AssembleTaskOutputListingFile : <ROOT>/app/build/outputs/apk/basicOtherBar/specialRelease/output-metadata.json [-]
                BundleTaskName                : bundleBasicOtherBarSpecialRelease
                BundleTaskOutputListingFile   : <ROOT>/app/build/intermediates/bundle_ide_model/basicOtherBarSpecialRelease/output-metadata.json [-]
                ApkFromBundleTaskName         : extractApksForBasicOtherBarSpecialRelease
                ApkFromBundleTaskOutputListingFile      : <ROOT>/app/build/intermediates/apk_from_bundle_ide_model/basicOtherBarSpecialRelease/output-metadata.json [-]
        VariantBuildInformation
            VariantName                   : paidBarSpecialRelease
            BuildTasksAndOutputInformation
                AssembleTaskName              : assemblePaidBarSpecialRelease
                AssembleTaskOutputListingFile : <ROOT>/app/build/outputs/apk/paidBar/specialRelease/output-metadata.json [-]
                BundleTaskName                : bundlePaidBarSpecialRelease
                BundleTaskOutputListingFile   : <ROOT>/app/build/intermediates/bundle_ide_model/paidBarSpecialRelease/output-metadata.json [-]
                ApkFromBundleTaskName         : extractApksForPaidBarSpecialRelease
                ApkFromBundleTaskOutputListingFile      : <ROOT>/app/build/intermediates/apk_from_bundle_ide_model/paidBarSpecialRelease/output-metadata.json [-]
        VariantBuildInformation
            VariantName                   : paidOtherBarSpecialRelease
            BuildTasksAndOutputInformation
                AssembleTaskName              : assemblePaidOtherBarSpecialRelease
                AssembleTaskOutputListingFile : <ROOT>/app/build/outputs/apk/paidOtherBar/specialRelease/output-metadata.json [-]
                BundleTaskName                : bundlePaidOtherBarSpecialRelease
                BundleTaskOutputListingFile   : <ROOT>/app/build/intermediates/bundle_ide_model/paidOtherBarSpecialRelease/output-metadata.json [-]
                ApkFromBundleTaskName         : extractApksForPaidOtherBarSpecialRelease
                ApkFromBundleTaskOutputListingFile      : <ROOT>/app/build/intermediates/apk_from_bundle_ide_model/paidOtherBarSpecialRelease/output-metadata.json [-]
    IdeVariants
        IdeVariant
            Name                          : basicBarDebug
            BuildType                     : debug
            DisplayName                   : basic-bar-debug
            InstantAppCompatible          : false
            MinSdkVersion
                ApiLevel                      : 16
                ApiString                     : 16
            TargetSdkVersion
                ApiLevel                      : 32
                ApiString                     : 32
            MaxSdkVersion                 : 26
            VersionCode                   : 1
            VersionNameSuffix             : vns
            VersionNameWithSuffix         : 1.0vns
            DeprecatedPreMergedTestApplicationId    : com.example.psd.sample.app.default.test
            DeprecatedPreMergedApplicationId        : com.example.psd.sample.app.defaultSuffix.barSuffix
            ProductFlavors                : basic
            ProductFlavors                : bar
            ManifestPlaceholders
                aa                            : aaa
                bb                            : bbb
                cc                            : true
            MainArtifact
                Name                          : MAIN
                CompileTaskName               : compileBasicBarDebugSources
                AssembleTaskName              : assembleBasicBarDebug
                IsTestArtifact                : false
                IdeSetupTaskNames             : generateBasicBarDebugSources
                GeneratedSourceFolders        : <ROOT>/app/build/generated/aidl_source_output_dir/basicBarDebug/out [-]
                GeneratedSourceFolders        : <ROOT>/app/build/generated/ap_generated_sources/basicBarDebug/out [-]
                GeneratedSourceFolders        : <ROOT>/app/build/generated/renderscript_source_output_dir/basicBarDebug/out [-]
                GeneratedSourceFolders        : <ROOT>/app/build/generated/source/buildConfig/basicBar/debug [-]
                ClassesFolder                 : <ROOT>/app/build/intermediates/compile_and_runtime_not_namespaced_r_class_jar/basicBarDebug/R.jar [-]
                ClassesFolder                 : <ROOT>/app/build/intermediates/javac/basicBarDebug/classes [-]
                VariantSourceProvider
                    Name                          : basicBarDebug
                    Manifest                      : <ROOT>/app/src/basicBarDebug/AndroidManifest.xml [-]
                    JavaDirectories               : <ROOT>/app/src/basicBarDebug/java [-]
                    ResourcesDirectories          : <ROOT>/app/src/basicBarDebug/resources [-]
                    AidlDirectories               : <ROOT>/app/src/basicBarDebug/aidl [-]
                    RenderscriptDirectories       : <ROOT>/app/src/basicBarDebug/rs [-]
                    ResDirectories                : <ROOT>/app/src/basicBarDebug/res [-]
                    AssetsDirectories             : <ROOT>/app/src/basicBarDebug/assets [-]
                    JniLibsDirectories            : <ROOT>/app/src/basicBarDebug/jniLibs [-]
                    ShadersDirectories            : <ROOT>/app/src/basicBarDebug/shaders [-]
                MultiFlavorSourceProvider
                    Name                          : basicBar
                    Manifest                      : <ROOT>/app/src/basicBar/AndroidManifest.xml [-]
                    JavaDirectories               : <ROOT>/app/src/basicBar/java [-]
                    ResourcesDirectories          : <ROOT>/app/src/basicBar/resources [-]
                    AidlDirectories               : <ROOT>/app/src/basicBar/aidl [-]
                    RenderscriptDirectories       : <ROOT>/app/src/basicBar/rs [-]
                    ResDirectories                : <ROOT>/app/src/basicBar/res [-]
                    AssetsDirectories             : <ROOT>/app/src/basicBar/assets [-]
                    JniLibsDirectories            : <ROOT>/app/src/basicBar/jniLibs [-]
                    ShadersDirectories            : <ROOT>/app/src/basicBar/shaders [-]
                Dependencies
                    compileClasspath
                        androidLibrary                : __local_aars__:<ROOT>/app/libs/lib1-1.0.aar:unspecified@jar
                        androidLibrary                : com.example.libs:lib2:1.0@aar
                        module                        : <ROOT>-:lib-MAIN
                        androidLibrary                : com.android.support:appcompat-v7:28.0.0@aar
                        androidLibrary                : com.android.support:support-fragment:28.0.0@aar
                        androidLibrary                : com.android.support:animated-vector-drawable:28.0.0@aar
                        androidLibrary                : com.android.support:support-core-ui:28.0.0@aar
                        androidLibrary                : com.android.support:support-core-utils:28.0.0@aar
                        androidLibrary                : com.android.support:support-vector-drawable:28.0.0@aar
                        androidLibrary                : com.android.support:loader:28.0.0@aar
                        androidLibrary                : com.android.support:viewpager:28.0.0@aar
                        androidLibrary                : com.android.support:coordinatorlayout:28.0.0@aar
                        androidLibrary                : com.android.support:drawerlayout:28.0.0@aar
                        androidLibrary                : com.android.support:slidingpanelayout:28.0.0@aar
                        androidLibrary                : com.android.support:customview:28.0.0@aar
                        androidLibrary                : com.android.support:swiperefreshlayout:28.0.0@aar
                        androidLibrary                : com.android.support:asynclayoutinflater:28.0.0@aar
                        androidLibrary                : com.android.support:support-compat:28.0.0@aar
                        androidLibrary                : com.android.support:versionedparcelable:28.0.0@aar
                        androidLibrary                : com.android.support:cursoradapter:28.0.0@aar
                        androidLibrary                : android.arch.lifecycle:runtime:1.1.1@aar
                        androidLibrary                : com.android.support:documentfile:28.0.0@aar
                        androidLibrary                : com.android.support:localbroadcastmanager:28.0.0@aar
                        androidLibrary                : com.android.support:print:28.0.0@aar
                        androidLibrary                : android.arch.lifecycle:viewmodel:1.1.1@aar
                        androidLibrary                : android.arch.lifecycle:livedata:1.1.1@aar
                        androidLibrary                : android.arch.lifecycle:livedata-core:1.1.1@aar
                        androidLibrary                : android.arch.core:runtime:1.1.1@aar
                        androidLibrary                : com.android.support:interpolator:28.0.0@aar
                        androidLibrary                : com.android.support.constraint:constraint-layout:1.1.0@aar
                        javaLibrary                   : com.android.support:collections:28.0.0@jar
                        javaLibrary                   : android.arch.lifecycle:common:1.1.1@jar
                        javaLibrary                   : android.arch.core:common:1.1.1@jar
                        javaLibrary                   : com.android.support:support-annotations:28.0.0@jar
                        javaLibrary                   : com.android.support.constraint:constraint-layout-solver:1.1.0@jar
                        javaLibrary                   : com.example.jlib:lib3:1.0@jar
                        javaLibrary                   : com.example.jlib:lib4:1.0@jar
                    runtimeClasspath
                        androidLibrary                : __local_aars__:<ROOT>/app/libs/lib1-1.0.aar:unspecified@jar
                        module                        : <ROOT>-:lib-MAIN
                        androidLibrary                : com.android.support:appcompat-v7:28.0.0@aar
                        androidLibrary                : com.android.support:support-fragment:28.0.0@aar
                        androidLibrary                : com.android.support:animated-vector-drawable:28.0.0@aar
                        androidLibrary                : com.android.support:support-core-ui:28.0.0@aar
                        androidLibrary                : com.android.support:support-core-utils:28.0.0@aar
                        androidLibrary                : com.android.support:support-vector-drawable:28.0.0@aar
                        androidLibrary                : com.android.support:loader:28.0.0@aar
                        androidLibrary                : com.android.support:viewpager:28.0.0@aar
                        androidLibrary                : com.android.support:coordinatorlayout:28.0.0@aar
                        androidLibrary                : com.android.support:drawerlayout:28.0.0@aar
                        androidLibrary                : com.android.support:slidingpanelayout:28.0.0@aar
                        androidLibrary                : com.android.support:customview:28.0.0@aar
                        androidLibrary                : com.android.support:swiperefreshlayout:28.0.0@aar
                        androidLibrary                : com.android.support:asynclayoutinflater:28.0.0@aar
                        androidLibrary                : com.android.support:support-compat:28.0.0@aar
                        androidLibrary                : com.android.support:versionedparcelable:28.0.0@aar
                        androidLibrary                : com.android.support:cursoradapter:28.0.0@aar
                        androidLibrary                : android.arch.lifecycle:runtime:1.1.1@aar
                        androidLibrary                : com.android.support:documentfile:28.0.0@aar
                        androidLibrary                : com.android.support:localbroadcastmanager:28.0.0@aar
                        androidLibrary                : com.android.support:print:28.0.0@aar
                        androidLibrary                : android.arch.lifecycle:viewmodel:1.1.1@aar
                        androidLibrary                : android.arch.lifecycle:livedata:1.1.1@aar
                        androidLibrary                : android.arch.lifecycle:livedata-core:1.1.1@aar
                        androidLibrary                : android.arch.core:runtime:1.1.1@aar
                        androidLibrary                : com.android.support:interpolator:28.0.0@aar
                        androidLibrary                : com.android.support.constraint:constraint-layout:1.1.0@aar
                        javaLibrary                   : com.android.support:collections:28.0.0@jar
                        javaLibrary                   : android.arch.lifecycle:common:1.1.1@jar
                        javaLibrary                   : android.arch.core:common:1.1.1@jar
                        javaLibrary                   : com.android.support:support-annotations:28.0.0@jar
                        javaLibrary                   : com.android.support.constraint:constraint-layout-solver:1.1.0@jar
                        javaLibrary                   : __local_jars__:<ROOT>/jav/build/libs/jav.jar:unspecified
                ProvidedDependencies
                    - provided                    : com.example.jlib:lib3:1.0
                    - provided                    : com.example.jlib:lib4:1.0
                    - provided                    : com.example.libs:lib2:1.0@aar
                RuntimeOnlyClasses
                    - class                       : <ROOT>/jav/build/libs/jav.jar [-]
                ApplicationId                 : com.example.psd.sample.app.defaultSuffix.barSuffix
                SigningConfigName             : debug
                IsSigned                      : true
                CodeShrinker                  : null
                BuildTasksAndOutputInformation
                    AssembleTaskName              : assembleBasicBarDebug
                    AssembleTaskOutputListingFile : <ROOT>/app/build/outputs/apk/basicBar/debug/output-metadata.json [-]
                    BundleTaskName                : bundleBasicBarDebug
                    BundleTaskOutputListingFile   : <ROOT>/app/build/intermediates/bundle_ide_model/basicBarDebug/output-metadata.json [-]
                    ApkFromBundleTaskName         : extractApksForBasicBarDebug
                    ApkFromBundleTaskOutputListingFile      : <ROOT>/app/build/intermediates/apk_from_bundle_ide_model/basicBarDebug/output-metadata.json [-]
                GeneratedResourceFolders      : <ROOT>/app/build/generated/res/rs/basicBar/debug [-]
                GeneratedResourceFolders      : <ROOT>/app/build/generated/res/resValues/basicBar/debug [-]
            AndroidTestArtifact
                Name                          : ANDROID_TEST
                CompileTaskName               : compileBasicBarDebugAndroidTestSources
                AssembleTaskName              : assembleBasicBarDebugAndroidTest
                IsTestArtifact                : true
                IdeSetupTaskNames             : generateBasicBarDebugAndroidTestSources
                GeneratedSourceFolders        : <ROOT>/app/build/generated/aidl_source_output_dir/basicBarDebugAndroidTest/out [-]
                GeneratedSourceFolders        : <ROOT>/app/build/generated/ap_generated_sources/basicBarDebugAndroidTest/out [-]
                GeneratedSourceFolders        : <ROOT>/app/build/generated/renderscript_source_output_dir/basicBarDebugAndroidTest/out [-]
                GeneratedSourceFolders        : <ROOT>/app/build/generated/source/buildConfig/androidTest/basicBar/debug [-]
                ClassesFolder                 : <ROOT>/app/build/intermediates/compile_and_runtime_not_namespaced_r_class_jar/basicBarDebugAndroidTest/R.jar [-]
                ClassesFolder                 : <ROOT>/app/build/intermediates/javac/basicBarDebugAndroidTest/classes [-]
                VariantSourceProvider
                    Name                          : androidTestBasicBarDebug
                    Manifest                      : <ROOT>/app/src/androidTestBasicBarDebug/AndroidManifest.xml [-]
                    JavaDirectories               : <ROOT>/app/src/androidTestBasicBarDebug/java [-]
                    ResourcesDirectories          : <ROOT>/app/src/androidTestBasicBarDebug/resources [-]
                    AidlDirectories               : <ROOT>/app/src/androidTestBasicBarDebug/aidl [-]
                    RenderscriptDirectories       : <ROOT>/app/src/androidTestBasicBarDebug/rs [-]
                    ResDirectories                : <ROOT>/app/src/androidTestBasicBarDebug/res [-]
                    AssetsDirectories             : <ROOT>/app/src/androidTestBasicBarDebug/assets [-]
                    JniLibsDirectories            : <ROOT>/app/src/androidTestBasicBarDebug/jniLibs [-]
                    ShadersDirectories            : <ROOT>/app/src/androidTestBasicBarDebug/shaders [-]
                MultiFlavorSourceProvider
                    Name                          : androidTestBasicBar
                    Manifest                      : <ROOT>/app/src/androidTestBasicBar/AndroidManifest.xml [-]
                    JavaDirectories               : <ROOT>/app/src/androidTestBasicBar/java [-]
                    ResourcesDirectories          : <ROOT>/app/src/androidTestBasicBar/resources [-]
                    AidlDirectories               : <ROOT>/app/src/androidTestBasicBar/aidl [-]
                    RenderscriptDirectories       : <ROOT>/app/src/androidTestBasicBar/rs [-]
                    ResDirectories                : <ROOT>/app/src/androidTestBasicBar/res [-]
                    AssetsDirectories             : <ROOT>/app/src/androidTestBasicBar/assets [-]
                    JniLibsDirectories            : <ROOT>/app/src/androidTestBasicBar/jniLibs [-]
                    ShadersDirectories            : <ROOT>/app/src/androidTestBasicBar/shaders [-]
                Dependencies
                    compileClasspath
                        androidLibrary                : __local_aars__:<ROOT>/app/libs/lib1-1.0.aar:unspecified@jar
                        androidLibrary                : com.android.support.test.espresso:espresso-core:3.0.2@aar
                        module                        : <ROOT>-:lib-MAIN
                        androidLibrary                : com.android.support:appcompat-v7:28.0.0@aar
                        androidLibrary                : com.android.support.test:runner:1.0.2@aar
                        androidLibrary                : com.android.support:support-fragment:28.0.0@aar
                        androidLibrary                : com.android.support:animated-vector-drawable:28.0.0@aar
                        androidLibrary                : com.android.support:support-core-ui:28.0.0@aar
                        androidLibrary                : com.android.support:support-core-utils:28.0.0@aar
                        androidLibrary                : com.android.support:support-vector-drawable:28.0.0@aar
                        androidLibrary                : com.android.support:loader:28.0.0@aar
                        androidLibrary                : com.android.support:viewpager:28.0.0@aar
                        androidLibrary                : com.android.support:coordinatorlayout:28.0.0@aar
                        androidLibrary                : com.android.support:drawerlayout:28.0.0@aar
                        androidLibrary                : com.android.support:slidingpanelayout:28.0.0@aar
                        androidLibrary                : com.android.support:customview:28.0.0@aar
                        androidLibrary                : com.android.support:swiperefreshlayout:28.0.0@aar
                        androidLibrary                : com.android.support:asynclayoutinflater:28.0.0@aar
                        androidLibrary                : com.android.support:support-compat:28.0.0@aar
                        androidLibrary                : com.android.support:versionedparcelable:28.0.0@aar
                        androidLibrary                : com.android.support:cursoradapter:28.0.0@aar
                        androidLibrary                : com.android.support.test:monitor:1.0.2@aar
                        androidLibrary                : android.arch.lifecycle:runtime:1.1.1@aar
                        androidLibrary                : com.android.support:documentfile:28.0.0@aar
                        androidLibrary                : com.android.support:localbroadcastmanager:28.0.0@aar
                        androidLibrary                : com.android.support:print:28.0.0@aar
                        androidLibrary                : android.arch.lifecycle:viewmodel:1.1.1@aar
                        androidLibrary                : android.arch.lifecycle:livedata:1.1.1@aar
                        androidLibrary                : android.arch.lifecycle:livedata-core:1.1.1@aar
                        androidLibrary                : android.arch.core:runtime:1.1.1@aar
                        androidLibrary                : com.android.support:interpolator:28.0.0@aar
                        androidLibrary                : com.android.support.test.espresso:espresso-idling-resource:3.0.2@aar
                        androidLibrary                : com.android.support.constraint:constraint-layout:1.1.0@aar
                        javaLibrary                   : com.android.support:collections:28.0.0@jar
                        javaLibrary                   : android.arch.lifecycle:common:1.1.1@jar
                        javaLibrary                   : android.arch.core:common:1.1.1@jar
                        javaLibrary                   : com.android.support:support-annotations:28.0.0@jar
                        javaLibrary                   : junit:junit:4.12@jar
                        javaLibrary                   : org.hamcrest:hamcrest-integration:1.3@jar
                        javaLibrary                   : org.hamcrest:hamcrest-library:1.3@jar
                        javaLibrary                   : org.hamcrest:hamcrest-core:1.3@jar
                        javaLibrary                   : net.sf.kxml:kxml2:2.3.0@jar
                        javaLibrary                   : com.squareup:javawriter:2.1.1@jar
                        javaLibrary                   : javax.inject:javax.inject:1@jar
                        javaLibrary                   : com.google.code.findbugs:jsr305:2.0.1@jar
                        javaLibrary                   : com.android.support.constraint:constraint-layout-solver:1.1.0@jar
                        module                        : <ROOT>-:app-MAIN
                    runtimeClasspath
                        androidLibrary                : com.android.support.test.espresso:espresso-core:3.0.2@aar
                        module                        : <ROOT>-:lib-MAIN
                        androidLibrary                : com.android.support.test:runner:1.0.2@aar
                        androidLibrary                : com.android.support.test:monitor:1.0.2@aar
                        androidLibrary                : com.android.support.test.espresso:espresso-idling-resource:3.0.2@aar
                        javaLibrary                   : com.android.support:support-annotations:28.0.0@jar
                        javaLibrary                   : junit:junit:4.12@jar
                        javaLibrary                   : org.hamcrest:hamcrest-integration:1.3@jar
                        javaLibrary                   : org.hamcrest:hamcrest-library:1.3@jar
                        javaLibrary                   : org.hamcrest:hamcrest-core:1.3@jar
                        javaLibrary                   : net.sf.kxml:kxml2:2.3.0@jar
                        javaLibrary                   : com.squareup:javawriter:2.1.1@jar
                        javaLibrary                   : javax.inject:javax.inject:1@jar
                        javaLibrary                   : com.google.code.findbugs:jsr305:2.0.1@jar
                        module                        : <ROOT>-:app-MAIN
                ProvidedDependencies
                    - provided                    : ./app/libs/lib1-1.0.aar
                    - provided                    : android.arch.core:common:1.1.1
                    - provided                    : android.arch.core:runtime:1.1.1@aar
                    - provided                    : android.arch.lifecycle:common:1.1.1
                    - provided                    : android.arch.lifecycle:livedata-core:1.1.1@aar
                    - provided                    : android.arch.lifecycle:livedata:1.1.1@aar
                    - provided                    : android.arch.lifecycle:runtime:1.1.1@aar
                    - provided                    : android.arch.lifecycle:viewmodel:1.1.1@aar
                    - provided                    : com.android.support.constraint:constraint-layout-solver:1.1.0
                    - provided                    : com.android.support.constraint:constraint-layout:1.1.0@aar
                    - provided                    : com.android.support:animated-vector-drawable:28.0.0@aar
                    - provided                    : com.android.support:appcompat-v7:28.0.0@aar
                    - provided                    : com.android.support:asynclayoutinflater:28.0.0@aar
                    - provided                    : com.android.support:collections:28.0.0
                    - provided                    : com.android.support:coordinatorlayout:28.0.0@aar
                    - provided                    : com.android.support:cursoradapter:28.0.0@aar
                    - provided                    : com.android.support:customview:28.0.0@aar
                    - provided                    : com.android.support:documentfile:28.0.0@aar
                    - provided                    : com.android.support:drawerlayout:28.0.0@aar
                    - provided                    : com.android.support:interpolator:28.0.0@aar
                    - provided                    : com.android.support:loader:28.0.0@aar
                    - provided                    : com.android.support:localbroadcastmanager:28.0.0@aar
                    - provided                    : com.android.support:print:28.0.0@aar
                    - provided                    : com.android.support:slidingpanelayout:28.0.0@aar
                    - provided                    : com.android.support:support-compat:28.0.0@aar
                    - provided                    : com.android.support:support-core-ui:28.0.0@aar
                    - provided                    : com.android.support:support-core-utils:28.0.0@aar
                    - provided                    : com.android.support:support-fragment:28.0.0@aar
                    - provided                    : com.android.support:support-vector-drawable:28.0.0@aar
                    - provided                    : com.android.support:swiperefreshlayout:28.0.0@aar
                    - provided                    : com.android.support:versionedparcelable:28.0.0@aar
                    - provided                    : com.android.support:viewpager:28.0.0@aar
                ApplicationId                 : com.example.psd.sample.app.default.test
                SigningConfigName             : debug
                IsSigned                      : true
                CodeShrinker                  : null
                BuildTasksAndOutputInformation
                    AssembleTaskName              : assembleBasicBarDebugAndroidTest
                    AssembleTaskOutputListingFile : <ROOT>/app/build/outputs/apk/androidTest/basicBar/debug/output-metadata.json [-]
                GeneratedResourceFolders      : <ROOT>/app/build/generated/res/rs/androidTest/basicBar/debug [-]
                GeneratedResourceFolders      : <ROOT>/app/build/generated/res/resValues/androidTest/basicBar/debug [-]
                TestOptions
                    AnimationsDisabled            : false
                    Execution                     : HOST
            UnitTestArtifact
                Name                          : UNIT_TEST
                CompileTaskName               : compileBasicBarDebugUnitTestSources
                AssembleTaskName              : assembleBasicBarDebugUnitTest
                IsTestArtifact                : true
                IdeSetupTaskNames             : createMockableJar
                GeneratedSourceFolders        : <ROOT>/app/build/generated/ap_generated_sources/basicBarDebugUnitTest/out [-]
                ClassesFolder                 : <ROOT>/app/build/intermediates/compile_and_runtime_not_namespaced_r_class_jar/basicBarDebug/R.jar [-]
                ClassesFolder                 : <ROOT>/app/build/intermediates/javac/basicBarDebugUnitTest/classes [-]
                VariantSourceProvider
                    Name                          : testBasicBarDebug
                    Manifest                      : <ROOT>/app/src/testBasicBarDebug/AndroidManifest.xml [-]
                    JavaDirectories               : <ROOT>/app/src/testBasicBarDebug/java [-]
                    ResourcesDirectories          : <ROOT>/app/src/testBasicBarDebug/resources [-]
                    AidlDirectories               : <ROOT>/app/src/testBasicBarDebug/aidl [-]
                    RenderscriptDirectories       : <ROOT>/app/src/testBasicBarDebug/rs [-]
                    ResDirectories                : <ROOT>/app/src/testBasicBarDebug/res [-]
                    AssetsDirectories             : <ROOT>/app/src/testBasicBarDebug/assets [-]
                    JniLibsDirectories            : <ROOT>/app/src/testBasicBarDebug/jniLibs [-]
                    ShadersDirectories            : <ROOT>/app/src/testBasicBarDebug/shaders [-]
                MultiFlavorSourceProvider
                    Name                          : testBasicBar
                    Manifest                      : <ROOT>/app/src/testBasicBar/AndroidManifest.xml [-]
                    JavaDirectories               : <ROOT>/app/src/testBasicBar/java [-]
                    ResourcesDirectories          : <ROOT>/app/src/testBasicBar/resources [-]
                    AidlDirectories               : <ROOT>/app/src/testBasicBar/aidl [-]
                    RenderscriptDirectories       : <ROOT>/app/src/testBasicBar/rs [-]
                    ResDirectories                : <ROOT>/app/src/testBasicBar/res [-]
                    AssetsDirectories             : <ROOT>/app/src/testBasicBar/assets [-]
                    JniLibsDirectories            : <ROOT>/app/src/testBasicBar/jniLibs [-]
                    ShadersDirectories            : <ROOT>/app/src/testBasicBar/shaders [-]
                Dependencies
                    compileClasspath
                        androidLibrary                : __local_aars__:<ROOT>/app/libs/lib1-1.0.aar:unspecified@jar
                        module                        : <ROOT>-:lib-MAIN
                        androidLibrary                : com.android.support:appcompat-v7:28.0.0@aar
                        androidLibrary                : com.android.support:support-fragment:28.0.0@aar
                        androidLibrary                : com.android.support:animated-vector-drawable:28.0.0@aar
                        androidLibrary                : com.android.support:support-core-ui:28.0.0@aar
                        androidLibrary                : com.android.support:support-core-utils:28.0.0@aar
                        androidLibrary                : com.android.support:support-vector-drawable:28.0.0@aar
                        androidLibrary                : com.android.support:loader:28.0.0@aar
                        androidLibrary                : com.android.support:viewpager:28.0.0@aar
                        androidLibrary                : com.android.support:coordinatorlayout:28.0.0@aar
                        androidLibrary                : com.android.support:drawerlayout:28.0.0@aar
                        androidLibrary                : com.android.support:slidingpanelayout:28.0.0@aar
                        androidLibrary                : com.android.support:customview:28.0.0@aar
                        androidLibrary                : com.android.support:swiperefreshlayout:28.0.0@aar
                        androidLibrary                : com.android.support:asynclayoutinflater:28.0.0@aar
                        androidLibrary                : com.android.support:support-compat:28.0.0@aar
                        androidLibrary                : com.android.support:versionedparcelable:28.0.0@aar
                        androidLibrary                : com.android.support:cursoradapter:28.0.0@aar
                        androidLibrary                : android.arch.lifecycle:runtime:1.1.1@aar
                        androidLibrary                : com.android.support:documentfile:28.0.0@aar
                        androidLibrary                : com.android.support:localbroadcastmanager:28.0.0@aar
                        androidLibrary                : com.android.support:print:28.0.0@aar
                        androidLibrary                : android.arch.lifecycle:viewmodel:1.1.1@aar
                        androidLibrary                : android.arch.lifecycle:livedata:1.1.1@aar
                        androidLibrary                : android.arch.lifecycle:livedata-core:1.1.1@aar
                        androidLibrary                : android.arch.core:runtime:1.1.1@aar
                        androidLibrary                : com.android.support:interpolator:28.0.0@aar
                        androidLibrary                : com.android.support.constraint:constraint-layout:1.1.0@aar
                        javaLibrary                   : com.android.support:collections:28.0.0@jar
                        javaLibrary                   : android.arch.lifecycle:common:1.1.1@jar
                        javaLibrary                   : android.arch.core:common:1.1.1@jar
                        javaLibrary                   : com.android.support:support-annotations:28.0.0@jar
                        javaLibrary                   : com.android.support.constraint:constraint-layout-solver:1.1.0@jar
                        module                        : <ROOT>-:app-MAIN
                    runtimeClasspath
                        androidLibrary                : __local_aars__:<ROOT>/app/libs/lib1-1.0.aar:unspecified@jar
                        module                        : <ROOT>-:lib-MAIN
                        androidLibrary                : com.android.support:appcompat-v7:28.0.0@aar
                        androidLibrary                : com.android.support:support-fragment:28.0.0@aar
                        androidLibrary                : com.android.support:animated-vector-drawable:28.0.0@aar
                        androidLibrary                : com.android.support:support-core-ui:28.0.0@aar
                        androidLibrary                : com.android.support:support-core-utils:28.0.0@aar
                        androidLibrary                : com.android.support:support-vector-drawable:28.0.0@aar
                        androidLibrary                : com.android.support:loader:28.0.0@aar
                        androidLibrary                : com.android.support:viewpager:28.0.0@aar
                        androidLibrary                : com.android.support:coordinatorlayout:28.0.0@aar
                        androidLibrary                : com.android.support:drawerlayout:28.0.0@aar
                        androidLibrary                : com.android.support:slidingpanelayout:28.0.0@aar
                        androidLibrary                : com.android.support:customview:28.0.0@aar
                        androidLibrary                : com.android.support:swiperefreshlayout:28.0.0@aar
                        androidLibrary                : com.android.support:asynclayoutinflater:28.0.0@aar
                        androidLibrary                : com.android.support:support-compat:28.0.0@aar
                        androidLibrary                : com.android.support:versionedparcelable:28.0.0@aar
                        androidLibrary                : com.android.support:cursoradapter:28.0.0@aar
                        androidLibrary                : android.arch.lifecycle:runtime:1.1.1@aar
                        androidLibrary                : com.android.support:documentfile:28.0.0@aar
                        androidLibrary                : com.android.support:localbroadcastmanager:28.0.0@aar
                        androidLibrary                : com.android.support:print:28.0.0@aar
                        androidLibrary                : android.arch.lifecycle:viewmodel:1.1.1@aar
                        androidLibrary                : android.arch.lifecycle:livedata:1.1.1@aar
                        androidLibrary                : android.arch.lifecycle:livedata-core:1.1.1@aar
                        androidLibrary                : android.arch.core:runtime:1.1.1@aar
                        androidLibrary                : com.android.support:interpolator:28.0.0@aar
                        androidLibrary                : com.android.support.constraint:constraint-layout:1.1.0@aar
                        javaLibrary                   : com.android.support:collections:28.0.0@jar
                        javaLibrary                   : android.arch.lifecycle:common:1.1.1@jar
                        javaLibrary                   : android.arch.core:common:1.1.1@jar
                        javaLibrary                   : com.android.support:support-annotations:28.0.0@jar
                        javaLibrary                   : com.android.support.constraint:constraint-layout-solver:1.1.0@jar
                        module                        : <ROOT>-:app-MAIN
                        javaLibrary                   : __local_jars__:<ROOT>/jav/build/libs/jav.jar:unspecified
                RuntimeOnlyClasses
                    - class                       : <ROOT>/jav/build/libs/jav.jar [-]
                MockablePlatformJar           : <GRADLE>/caches/<TRANSFORMS>/files-2.1/xxxxxxxxxxxxxxxxxxxxxxxxxxxxxxxx/android.jar
    externalProject               : :app (DefaultExternalProject) (*seen*)
MODULE                        : project.app.androidTest
MODULE                        : project.app.main
MODULE                        : project.app.unitTest
MODULE                        : project.dyn_feature
    GradleModuleModel
        agpVersion                    : 4.1.0
        gradlePath                    : :dyn_feature
        gradleVersion                 : 6.7.1
        buildFile                     : <ROOT>/dyn_feature/build.gradle
        buildFilePath                 : <ROOT>/dyn_feature/build.gradle
        rootFolderPath                : <ROOT>
        hasSafeArgsJava               : false
        hasSafeArgsKotlin             : false
    CurrentVariantReportedVersions
        minSdk
            ApiLevel                      : 1
            ApiString                     : 1
        runtimeMinSdk
            ApiLevel                      : 1
            ApiString                     : 1
        targetSdk
            ApiLevel                      : 1
            ApiString                     : 1
    RootBuildId                   : <ROOT>
    BuildId                       : <ROOT>
    ProjectPath                   : :dyn_feature
    ModelVersion                  : 4.1.0
    ProjectType                   : PROJECT_TYPE_DYNAMIC_FEATURE
    CompileTarget                 : android-32
    BuildFolder                   : <ROOT>/dyn_feature/build [-]
    buildToolsVersion             : 29.0.2
    IsBaseSplit                   : false
    GroupId                       : project
    Namespace                     : com.example.dyn_feature
    TestNamespace                 : com.example.dyn_feature.test
    AaptOptions
        NameSpacing                   : DISABLED
    LintOptions
        IsCheckTestSources            : false
        IsCheckDependencies           : false
        IsAbortOnError                : true
        IsAbsolutePaths               : true
        IsNoLines                     : false
        IsQuiet                       : false
        IsCheckAllWarnings            : false
        IsIgnoreWarnings              : false
        IsWarningsAsErrors            : false
        IsIgnoreTestSources           : false
        IsIgnoreTestFixturesSources   : false
        IsCheckGeneratedSources       : false
        IsCheckReleaseBuilds          : true
        IsExplainIssues               : true
        IsShowAll                     : false
        TextReport                    : false
        HtmlReport                    : true
        XmlReport                     : true
        SarifReport                   : false
    JavaCompileOptions
        Encoding                      : UTF-8
        SourceCompatibility           : 1.7
        TargetCompatibility           : 1.7
        IsCoreLibraryDesugaringEnabled          : false
    AgpFlags
        ApplicationRClassConstantIds  : true
        AestRClassConstantIds         : true
        TransitiveRClasses            : true
        UseAndroidX                   : false
        UsesCompose                   : false
        MlModelBindingEnabled         : false
        AndroidResourcesEnabled       : true
        DataBindingEnabled            : false
<<<<<<< HEAD
=======
        GenerateManifestClass         : false
>>>>>>> 8b7d83e8
    - basicVariant:               : debug
        testApplicationId             : com.example.dyn_feature.test
        buildType                     : debug
    - basicVariant:               : release
        buildType                     : release
    BootClassPath                 : <ANDROID_SDK>/platforms/android-32/android.jar
    BaseFeature                   : :app
    ViewBindingOptions
        Enabled                       : false
    DefaultConfig
        ProductFlavor
            Name                          : main
            VectorDrawables
                UseSupportLibrary             : false
        SourceProvider
            Name                          : main
            Manifest                      : <ROOT>/dyn_feature/src/main/AndroidManifest.xml
            JavaDirectories               : <ROOT>/dyn_feature/src/main/java [-]
            ResourcesDirectories          : <ROOT>/dyn_feature/src/main/resources [-]
            AidlDirectories               : <ROOT>/dyn_feature/src/main/aidl [-]
            RenderscriptDirectories       : <ROOT>/dyn_feature/src/main/rs [-]
            ResDirectories                : <ROOT>/dyn_feature/src/main/res [-]
            AssetsDirectories             : <ROOT>/dyn_feature/src/main/assets [-]
            JniLibsDirectories            : <ROOT>/dyn_feature/src/main/jniLibs [-]
            ShadersDirectories            : <ROOT>/dyn_feature/src/main/shaders [-]
        ExtraSourceProviders
            ExtraSourceProvider
                ArtifactName                  : _android_test_
                SourceProvider
                    Name                          : androidTest
                    Manifest                      : <ROOT>/dyn_feature/src/androidTest/AndroidManifest.xml [-]
                    JavaDirectories               : <ROOT>/dyn_feature/src/androidTest/java [-]
                    ResourcesDirectories          : <ROOT>/dyn_feature/src/androidTest/resources [-]
                    AidlDirectories               : <ROOT>/dyn_feature/src/androidTest/aidl [-]
                    RenderscriptDirectories       : <ROOT>/dyn_feature/src/androidTest/rs [-]
                    ResDirectories                : <ROOT>/dyn_feature/src/androidTest/res [-]
                    AssetsDirectories             : <ROOT>/dyn_feature/src/androidTest/assets [-]
                    JniLibsDirectories            : <ROOT>/dyn_feature/src/androidTest/jniLibs [-]
                    ShadersDirectories            : <ROOT>/dyn_feature/src/androidTest/shaders [-]
            ExtraSourceProvider
                ArtifactName                  : _unit_test_
                SourceProvider
                    Name                          : test
                    Manifest                      : <ROOT>/dyn_feature/src/test/AndroidManifest.xml [-]
                    JavaDirectories               : <ROOT>/dyn_feature/src/test/java [-]
                    ResourcesDirectories          : <ROOT>/dyn_feature/src/test/resources [-]
                    AidlDirectories               : <ROOT>/dyn_feature/src/test/aidl [-]
                    RenderscriptDirectories       : <ROOT>/dyn_feature/src/test/rs [-]
                    ResDirectories                : <ROOT>/dyn_feature/src/test/res [-]
                    AssetsDirectories             : <ROOT>/dyn_feature/src/test/assets [-]
                    JniLibsDirectories            : <ROOT>/dyn_feature/src/test/jniLibs [-]
                    ShadersDirectories            : <ROOT>/dyn_feature/src/test/shaders [-]
    BuildTypes
        BuildType
            Name                          : debug
            IsDebuggable                  : true
            IsJniDebuggable               : false
            IsPseudoLocalesEnabled        : false
            IsRenderscriptDebuggable      : false
            RenderscriptOptimLevel        : 3
            IsMinifyEnabled               : false
            IsZipAlignEnabled             : true
        SourceProvider
            Name                          : debug
            Manifest                      : <ROOT>/dyn_feature/src/debug/AndroidManifest.xml [-]
            JavaDirectories               : <ROOT>/dyn_feature/src/debug/java [-]
            ResourcesDirectories          : <ROOT>/dyn_feature/src/debug/resources [-]
            AidlDirectories               : <ROOT>/dyn_feature/src/debug/aidl [-]
            RenderscriptDirectories       : <ROOT>/dyn_feature/src/debug/rs [-]
            ResDirectories                : <ROOT>/dyn_feature/src/debug/res [-]
            AssetsDirectories             : <ROOT>/dyn_feature/src/debug/assets [-]
            JniLibsDirectories            : <ROOT>/dyn_feature/src/debug/jniLibs [-]
            ShadersDirectories            : <ROOT>/dyn_feature/src/debug/shaders [-]
        ExtraSourceProviders
            ExtraSourceProvider
                ArtifactName                  : _android_test_
                SourceProvider
                    Name                          : androidTestDebug
                    Manifest                      : <ROOT>/dyn_feature/src/androidTestDebug/AndroidManifest.xml [-]
                    JavaDirectories               : <ROOT>/dyn_feature/src/androidTestDebug/java [-]
                    ResourcesDirectories          : <ROOT>/dyn_feature/src/androidTestDebug/resources [-]
                    AidlDirectories               : <ROOT>/dyn_feature/src/androidTestDebug/aidl [-]
                    RenderscriptDirectories       : <ROOT>/dyn_feature/src/androidTestDebug/rs [-]
                    ResDirectories                : <ROOT>/dyn_feature/src/androidTestDebug/res [-]
                    AssetsDirectories             : <ROOT>/dyn_feature/src/androidTestDebug/assets [-]
                    JniLibsDirectories            : <ROOT>/dyn_feature/src/androidTestDebug/jniLibs [-]
                    ShadersDirectories            : <ROOT>/dyn_feature/src/androidTestDebug/shaders [-]
        ExtraSourceProviders
            ExtraSourceProvider
                ArtifactName                  : _unit_test_
                SourceProvider
                    Name                          : testDebug
                    Manifest                      : <ROOT>/dyn_feature/src/testDebug/AndroidManifest.xml [-]
                    JavaDirectories               : <ROOT>/dyn_feature/src/testDebug/java [-]
                    ResourcesDirectories          : <ROOT>/dyn_feature/src/testDebug/resources [-]
                    AidlDirectories               : <ROOT>/dyn_feature/src/testDebug/aidl [-]
                    RenderscriptDirectories       : <ROOT>/dyn_feature/src/testDebug/rs [-]
                    ResDirectories                : <ROOT>/dyn_feature/src/testDebug/res [-]
                    AssetsDirectories             : <ROOT>/dyn_feature/src/testDebug/assets [-]
                    JniLibsDirectories            : <ROOT>/dyn_feature/src/testDebug/jniLibs [-]
                    ShadersDirectories            : <ROOT>/dyn_feature/src/testDebug/shaders [-]
        BuildType
            Name                          : release
            IsDebuggable                  : false
            IsJniDebuggable               : false
            IsPseudoLocalesEnabled        : false
            IsRenderscriptDebuggable      : false
            RenderscriptOptimLevel        : 3
            IsMinifyEnabled               : false
            IsZipAlignEnabled             : true
        SourceProvider
            Name                          : release
            Manifest                      : <ROOT>/dyn_feature/src/release/AndroidManifest.xml [-]
            JavaDirectories               : <ROOT>/dyn_feature/src/release/java [-]
            ResourcesDirectories          : <ROOT>/dyn_feature/src/release/resources [-]
            AidlDirectories               : <ROOT>/dyn_feature/src/release/aidl [-]
            RenderscriptDirectories       : <ROOT>/dyn_feature/src/release/rs [-]
            ResDirectories                : <ROOT>/dyn_feature/src/release/res [-]
            AssetsDirectories             : <ROOT>/dyn_feature/src/release/assets [-]
            JniLibsDirectories            : <ROOT>/dyn_feature/src/release/jniLibs [-]
            ShadersDirectories            : <ROOT>/dyn_feature/src/release/shaders [-]
        ExtraSourceProviders
            ExtraSourceProvider
                ArtifactName                  : _android_test_
                SourceProvider
                    Name                          : androidTestRelease
                    Manifest                      : <ROOT>/dyn_feature/src/androidTestRelease/AndroidManifest.xml [-]
                    JavaDirectories               : <ROOT>/dyn_feature/src/androidTestRelease/java [-]
                    ResourcesDirectories          : <ROOT>/dyn_feature/src/androidTestRelease/resources [-]
                    AidlDirectories               : <ROOT>/dyn_feature/src/androidTestRelease/aidl [-]
                    RenderscriptDirectories       : <ROOT>/dyn_feature/src/androidTestRelease/rs [-]
                    ResDirectories                : <ROOT>/dyn_feature/src/androidTestRelease/res [-]
                    AssetsDirectories             : <ROOT>/dyn_feature/src/androidTestRelease/assets [-]
                    JniLibsDirectories            : <ROOT>/dyn_feature/src/androidTestRelease/jniLibs [-]
                    ShadersDirectories            : <ROOT>/dyn_feature/src/androidTestRelease/shaders [-]
        ExtraSourceProviders
            ExtraSourceProvider
                ArtifactName                  : _unit_test_
                SourceProvider
                    Name                          : testRelease
                    Manifest                      : <ROOT>/dyn_feature/src/testRelease/AndroidManifest.xml [-]
                    JavaDirectories               : <ROOT>/dyn_feature/src/testRelease/java [-]
                    ResourcesDirectories          : <ROOT>/dyn_feature/src/testRelease/resources [-]
                    AidlDirectories               : <ROOT>/dyn_feature/src/testRelease/aidl [-]
                    RenderscriptDirectories       : <ROOT>/dyn_feature/src/testRelease/rs [-]
                    ResDirectories                : <ROOT>/dyn_feature/src/testRelease/res [-]
                    AssetsDirectories             : <ROOT>/dyn_feature/src/testRelease/assets [-]
                    JniLibsDirectories            : <ROOT>/dyn_feature/src/testRelease/jniLibs [-]
                    ShadersDirectories            : <ROOT>/dyn_feature/src/testRelease/shaders [-]
    SigningConfigs
        SigningConfig
            Name                          : debug
            StoreFile                     : debug.keystore
            StorePassword                 : android
            KeyAlias                      : AndroidDebugKey
    VariantBuildInformation
        VariantBuildInformation
            VariantName                   : debug
            BuildTasksAndOutputInformation
                AssembleTaskName              : assembleDebug
                AssembleTaskOutputListingFile : <ROOT>/dyn_feature/build/outputs/apk/debug/output-metadata.json [-]
        VariantBuildInformation
            VariantName                   : release
            BuildTasksAndOutputInformation
                AssembleTaskName              : assembleRelease
                AssembleTaskOutputListingFile : <ROOT>/dyn_feature/build/outputs/apk/release/output-metadata.json [-]
    IdeVariants
        IdeVariant
            Name                          : debug
            BuildType                     : debug
            DisplayName                   : debug
            InstantAppCompatible          : false
            MinSdkVersion
                ApiLevel                      : 1
                ApiString                     : 1
            DeprecatedPreMergedApplicationId        : com.example.dyn_feature
            MainArtifact
                Name                          : MAIN
                CompileTaskName               : compileDebugSources
                AssembleTaskName              : assembleDebug
                IsTestArtifact                : false
                IdeSetupTaskNames             : generateDebugSources
                GeneratedSourceFolders        : <ROOT>/dyn_feature/build/generated/aidl_source_output_dir/debug/out [-]
                GeneratedSourceFolders        : <ROOT>/dyn_feature/build/generated/ap_generated_sources/debug/out [-]
                GeneratedSourceFolders        : <ROOT>/dyn_feature/build/generated/renderscript_source_output_dir/debug/out [-]
                GeneratedSourceFolders        : <ROOT>/dyn_feature/build/generated/source/buildConfig/debug [-]
                ClassesFolder                 : <ROOT>/dyn_feature/build/intermediates/compile_and_runtime_not_namespaced_r_class_jar/debug/R.jar [-]
                ClassesFolder                 : <ROOT>/dyn_feature/build/intermediates/javac/debug/classes [-]
                Dependencies
                    compileClasspath
                    runtimeClasspath
                IsSigned                      : false
                CodeShrinker                  : null
                BuildTasksAndOutputInformation
                    AssembleTaskName              : assembleDebug
                    AssembleTaskOutputListingFile : <ROOT>/dyn_feature/build/outputs/apk/debug/output-metadata.json [-]
                GeneratedResourceFolders      : <ROOT>/dyn_feature/build/generated/res/rs/debug [-]
                GeneratedResourceFolders      : <ROOT>/dyn_feature/build/generated/res/resValues/debug [-]
            AndroidTestArtifact
                Name                          : ANDROID_TEST
                CompileTaskName               : compileDebugAndroidTestSources
                AssembleTaskName              : assembleDebugAndroidTest
                IsTestArtifact                : true
                IdeSetupTaskNames             : generateDebugAndroidTestSources
                GeneratedSourceFolders        : <ROOT>/dyn_feature/build/generated/aidl_source_output_dir/debugAndroidTest/out [-]
                GeneratedSourceFolders        : <ROOT>/dyn_feature/build/generated/ap_generated_sources/debugAndroidTest/out [-]
                GeneratedSourceFolders        : <ROOT>/dyn_feature/build/generated/renderscript_source_output_dir/debugAndroidTest/out [-]
                GeneratedSourceFolders        : <ROOT>/dyn_feature/build/generated/source/buildConfig/androidTest/debug [-]
                ClassesFolder                 : <ROOT>/dyn_feature/build/intermediates/compile_and_runtime_not_namespaced_r_class_jar/debugAndroidTest/R.jar [-]
                ClassesFolder                 : <ROOT>/dyn_feature/build/intermediates/javac/debugAndroidTest/classes [-]
                Dependencies
                    compileClasspath
                        module                        : <ROOT>-:dyn_feature-MAIN
                    runtimeClasspath
                        module                        : <ROOT>-:dyn_feature-MAIN
                ApplicationId                 : com.example.dyn_feature.test
                IsSigned                      : false
                CodeShrinker                  : null
                BuildTasksAndOutputInformation
                    AssembleTaskName              : assembleDebugAndroidTest
                    AssembleTaskOutputListingFile : <ROOT>/dyn_feature/build/outputs/apk/androidTest/debug/output-metadata.json [-]
                GeneratedResourceFolders      : <ROOT>/dyn_feature/build/generated/res/rs/androidTest/debug [-]
                GeneratedResourceFolders      : <ROOT>/dyn_feature/build/generated/res/resValues/androidTest/debug [-]
                TestOptions
                    AnimationsDisabled            : false
                    Execution                     : HOST
            UnitTestArtifact
                Name                          : UNIT_TEST
                CompileTaskName               : compileDebugUnitTestSources
                AssembleTaskName              : assembleDebugUnitTest
                IsTestArtifact                : true
                IdeSetupTaskNames             : createMockableJar
                GeneratedSourceFolders        : <ROOT>/dyn_feature/build/generated/ap_generated_sources/debugUnitTest/out [-]
                ClassesFolder                 : <ROOT>/dyn_feature/build/intermediates/compile_and_runtime_not_namespaced_r_class_jar/debug/R.jar [-]
                ClassesFolder                 : <ROOT>/dyn_feature/build/intermediates/javac/debugUnitTest/classes [-]
                Dependencies
                    compileClasspath
                        module                        : <ROOT>-:dyn_feature-MAIN
                    runtimeClasspath
                        module                        : <ROOT>-:dyn_feature-MAIN
                MockablePlatformJar           : <GRADLE>/caches/<TRANSFORMS>/files-2.1/xxxxxxxxxxxxxxxxxxxxxxxxxxxxxxxx/android.jar
    externalProject               : :dyn_feature (DefaultExternalProject) (*seen*)
MODULE                        : project.dyn_feature.androidTest
MODULE                        : project.dyn_feature.main
MODULE                        : project.dyn_feature.unitTest
MODULE                        : project.jav
    GradleModuleModel
        gradlePath                    : :jav
        gradleVersion                 : 6.7.1
        buildFile                     : <ROOT>/jav/build.gradle
        buildFilePath                 : <ROOT>/jav/build.gradle
        rootFolderPath                : <ROOT>
        hasSafeArgsJava               : false
        hasSafeArgsKotlin             : false
    externalProject               : :jav (DefaultExternalProject) (*seen*)
MODULE                        : project.jav.main
MODULE                        : project.jav.test
MODULE                        : project.lib
    GradleModuleModel
        agpVersion                    : 4.1.0
        gradlePath                    : :lib
        gradleVersion                 : 6.7.1
        buildFile                     : <ROOT>/lib/build.gradle
        buildFilePath                 : <ROOT>/lib/build.gradle
        rootFolderPath                : <ROOT>
        hasSafeArgsJava               : false
        hasSafeArgsKotlin             : false
    CurrentVariantReportedVersions
        minSdk
            ApiLevel                      : 16
            ApiString                     : 16
        runtimeMinSdk
            ApiLevel                      : 16
            ApiString                     : 16
        targetSdk
            ApiLevel                      : 32
            ApiString                     : 32
    RootBuildId                   : <ROOT>
    BuildId                       : <ROOT>
    ProjectPath                   : :lib
    ModelVersion                  : 4.1.0
    ProjectType                   : PROJECT_TYPE_LIBRARY
    CompileTarget                 : android-32
    BuildFolder                   : <ROOT>/lib/build [-]
    buildToolsVersion             : 29.0.2
    IsBaseSplit                   : false
    GroupId                       : project
    Namespace                     : com.example.projectwithappandlib.lib
    TestNamespace                 : com.example.projectwithappandlib.lib.test
    AaptOptions
        NameSpacing                   : DISABLED
    LintOptions
        IsCheckTestSources            : false
        IsCheckDependencies           : false
        IsAbortOnError                : true
        IsAbsolutePaths               : true
        IsNoLines                     : false
        IsQuiet                       : false
        IsCheckAllWarnings            : false
        IsIgnoreWarnings              : false
        IsWarningsAsErrors            : false
        IsIgnoreTestSources           : false
        IsIgnoreTestFixturesSources   : false
        IsCheckGeneratedSources       : false
        IsCheckReleaseBuilds          : true
        IsExplainIssues               : true
        IsShowAll                     : false
        TextReport                    : false
        HtmlReport                    : true
        XmlReport                     : true
        SarifReport                   : false
    JavaCompileOptions
        Encoding                      : UTF-8
        SourceCompatibility           : 1.7
        TargetCompatibility           : 1.7
        IsCoreLibraryDesugaringEnabled          : false
    AgpFlags
        ApplicationRClassConstantIds  : true
        AestRClassConstantIds         : true
        TransitiveRClasses            : true
        UseAndroidX                   : false
        UsesCompose                   : false
        MlModelBindingEnabled         : false
        AndroidResourcesEnabled       : true
        DataBindingEnabled            : false
<<<<<<< HEAD
=======
        GenerateManifestClass         : false
>>>>>>> 8b7d83e8
    - basicVariant:               : debug
        testApplicationId             : com.example.projectwithappandlib.lib.test
        buildType                     : debug
    - basicVariant:               : release
        buildType                     : release
    BootClassPath                 : <ANDROID_SDK>/platforms/android-32/android.jar
    ViewBindingOptions
        Enabled                       : false
    DefaultConfig
        ProductFlavor
            Name                          : main
            VersionCode                   : 1
            VersionName                   : 1.0
            MinSdkVersion
                ApiLevel                      : 16
                ApiString                     : 16
            TargetSdkVersion
                ApiLevel                      : 32
                ApiString                     : 32
            VectorDrawables
                UseSupportLibrary             : false
        SourceProvider
            Name                          : main
            Manifest                      : <ROOT>/lib/src/main/AndroidManifest.xml
            JavaDirectories               : <ROOT>/lib/src/main/java
            ResourcesDirectories          : <ROOT>/lib/src/main/resources [-]
            AidlDirectories               : <ROOT>/lib/src/main/aidl [-]
            RenderscriptDirectories       : <ROOT>/lib/src/main/rs [-]
            ResDirectories                : <ROOT>/lib/src/main/res
            AssetsDirectories             : <ROOT>/lib/src/main/assets [-]
            JniLibsDirectories            : <ROOT>/lib/src/main/jniLibs [-]
            ShadersDirectories            : <ROOT>/lib/src/main/shaders [-]
        ExtraSourceProviders
            ExtraSourceProvider
                ArtifactName                  : _android_test_
                SourceProvider
                    Name                          : androidTest
                    Manifest                      : <ROOT>/lib/src/androidTest/AndroidManifest.xml [-]
                    JavaDirectories               : <ROOT>/lib/src/androidTest/java [-]
                    ResourcesDirectories          : <ROOT>/lib/src/androidTest/resources [-]
                    AidlDirectories               : <ROOT>/lib/src/androidTest/aidl [-]
                    RenderscriptDirectories       : <ROOT>/lib/src/androidTest/rs [-]
                    ResDirectories                : <ROOT>/lib/src/androidTest/res [-]
                    AssetsDirectories             : <ROOT>/lib/src/androidTest/assets [-]
                    JniLibsDirectories            : <ROOT>/lib/src/androidTest/jniLibs [-]
                    ShadersDirectories            : <ROOT>/lib/src/androidTest/shaders [-]
            ExtraSourceProvider
                ArtifactName                  : _unit_test_
                SourceProvider
                    Name                          : test
                    Manifest                      : <ROOT>/lib/src/test/AndroidManifest.xml [-]
                    JavaDirectories               : <ROOT>/lib/src/test/java [-]
                    ResourcesDirectories          : <ROOT>/lib/src/test/resources [-]
                    AidlDirectories               : <ROOT>/lib/src/test/aidl [-]
                    RenderscriptDirectories       : <ROOT>/lib/src/test/rs [-]
                    ResDirectories                : <ROOT>/lib/src/test/res [-]
                    AssetsDirectories             : <ROOT>/lib/src/test/assets [-]
                    JniLibsDirectories            : <ROOT>/lib/src/test/jniLibs [-]
                    ShadersDirectories            : <ROOT>/lib/src/test/shaders [-]
    BuildTypes
        BuildType
            Name                          : debug
            IsDebuggable                  : true
            IsJniDebuggable               : false
            IsPseudoLocalesEnabled        : false
            IsRenderscriptDebuggable      : false
            RenderscriptOptimLevel        : 3
            IsMinifyEnabled               : false
            IsZipAlignEnabled             : true
        SourceProvider
            Name                          : debug
            Manifest                      : <ROOT>/lib/src/debug/AndroidManifest.xml [-]
            JavaDirectories               : <ROOT>/lib/src/debug/java [-]
            ResourcesDirectories          : <ROOT>/lib/src/debug/resources [-]
            AidlDirectories               : <ROOT>/lib/src/debug/aidl [-]
            RenderscriptDirectories       : <ROOT>/lib/src/debug/rs [-]
            ResDirectories                : <ROOT>/lib/src/debug/res [-]
            AssetsDirectories             : <ROOT>/lib/src/debug/assets [-]
            JniLibsDirectories            : <ROOT>/lib/src/debug/jniLibs [-]
            ShadersDirectories            : <ROOT>/lib/src/debug/shaders [-]
        ExtraSourceProviders
            ExtraSourceProvider
                ArtifactName                  : _android_test_
                SourceProvider
                    Name                          : androidTestDebug
                    Manifest                      : <ROOT>/lib/src/androidTestDebug/AndroidManifest.xml [-]
                    JavaDirectories               : <ROOT>/lib/src/androidTestDebug/java [-]
                    ResourcesDirectories          : <ROOT>/lib/src/androidTestDebug/resources [-]
                    AidlDirectories               : <ROOT>/lib/src/androidTestDebug/aidl [-]
                    RenderscriptDirectories       : <ROOT>/lib/src/androidTestDebug/rs [-]
                    ResDirectories                : <ROOT>/lib/src/androidTestDebug/res [-]
                    AssetsDirectories             : <ROOT>/lib/src/androidTestDebug/assets [-]
                    JniLibsDirectories            : <ROOT>/lib/src/androidTestDebug/jniLibs [-]
                    ShadersDirectories            : <ROOT>/lib/src/androidTestDebug/shaders [-]
        ExtraSourceProviders
            ExtraSourceProvider
                ArtifactName                  : _unit_test_
                SourceProvider
                    Name                          : testDebug
                    Manifest                      : <ROOT>/lib/src/testDebug/AndroidManifest.xml [-]
                    JavaDirectories               : <ROOT>/lib/src/testDebug/java [-]
                    ResourcesDirectories          : <ROOT>/lib/src/testDebug/resources [-]
                    AidlDirectories               : <ROOT>/lib/src/testDebug/aidl [-]
                    RenderscriptDirectories       : <ROOT>/lib/src/testDebug/rs [-]
                    ResDirectories                : <ROOT>/lib/src/testDebug/res [-]
                    AssetsDirectories             : <ROOT>/lib/src/testDebug/assets [-]
                    JniLibsDirectories            : <ROOT>/lib/src/testDebug/jniLibs [-]
                    ShadersDirectories            : <ROOT>/lib/src/testDebug/shaders [-]
        BuildType
            Name                          : release
            IsDebuggable                  : false
            IsJniDebuggable               : false
            IsPseudoLocalesEnabled        : false
            IsRenderscriptDebuggable      : false
            RenderscriptOptimLevel        : 3
            IsMinifyEnabled               : false
            IsZipAlignEnabled             : true
        SourceProvider
            Name                          : release
            Manifest                      : <ROOT>/lib/src/release/AndroidManifest.xml [-]
            JavaDirectories               : <ROOT>/lib/src/release/java [-]
            ResourcesDirectories          : <ROOT>/lib/src/release/resources [-]
            AidlDirectories               : <ROOT>/lib/src/release/aidl [-]
            RenderscriptDirectories       : <ROOT>/lib/src/release/rs [-]
            ResDirectories                : <ROOT>/lib/src/release/res [-]
            AssetsDirectories             : <ROOT>/lib/src/release/assets [-]
            JniLibsDirectories            : <ROOT>/lib/src/release/jniLibs [-]
            ShadersDirectories            : <ROOT>/lib/src/release/shaders [-]
        ExtraSourceProviders
            ExtraSourceProvider
                ArtifactName                  : _android_test_
                SourceProvider
                    Name                          : androidTestRelease
                    Manifest                      : <ROOT>/lib/src/androidTestRelease/AndroidManifest.xml [-]
                    JavaDirectories               : <ROOT>/lib/src/androidTestRelease/java [-]
                    ResourcesDirectories          : <ROOT>/lib/src/androidTestRelease/resources [-]
                    AidlDirectories               : <ROOT>/lib/src/androidTestRelease/aidl [-]
                    RenderscriptDirectories       : <ROOT>/lib/src/androidTestRelease/rs [-]
                    ResDirectories                : <ROOT>/lib/src/androidTestRelease/res [-]
                    AssetsDirectories             : <ROOT>/lib/src/androidTestRelease/assets [-]
                    JniLibsDirectories            : <ROOT>/lib/src/androidTestRelease/jniLibs [-]
                    ShadersDirectories            : <ROOT>/lib/src/androidTestRelease/shaders [-]
        ExtraSourceProviders
            ExtraSourceProvider
                ArtifactName                  : _unit_test_
                SourceProvider
                    Name                          : testRelease
                    Manifest                      : <ROOT>/lib/src/testRelease/AndroidManifest.xml [-]
                    JavaDirectories               : <ROOT>/lib/src/testRelease/java [-]
                    ResourcesDirectories          : <ROOT>/lib/src/testRelease/resources [-]
                    AidlDirectories               : <ROOT>/lib/src/testRelease/aidl [-]
                    RenderscriptDirectories       : <ROOT>/lib/src/testRelease/rs [-]
                    ResDirectories                : <ROOT>/lib/src/testRelease/res [-]
                    AssetsDirectories             : <ROOT>/lib/src/testRelease/assets [-]
                    JniLibsDirectories            : <ROOT>/lib/src/testRelease/jniLibs [-]
                    ShadersDirectories            : <ROOT>/lib/src/testRelease/shaders [-]
    SigningConfigs
        SigningConfig
            Name                          : debug
            StoreFile                     : debug.keystore
            StorePassword                 : android
            KeyAlias                      : AndroidDebugKey
    VariantBuildInformation
        VariantBuildInformation
            VariantName                   : debug
            BuildTasksAndOutputInformation
                AssembleTaskName              : assembleDebug
        VariantBuildInformation
            VariantName                   : release
            BuildTasksAndOutputInformation
                AssembleTaskName              : assembleRelease
    IdeVariants
        IdeVariant
            Name                          : debug
            BuildType                     : debug
            DisplayName                   : debug
            InstantAppCompatible          : false
            MinSdkVersion
                ApiLevel                      : 16
                ApiString                     : 16
            TargetSdkVersion
                ApiLevel                      : 32
                ApiString                     : 32
            VersionCode                   : 1
            VersionNameWithSuffix         : 1.0
            DeprecatedPreMergedApplicationId        : com.example.projectwithappandlib.lib
            MainArtifact
                Name                          : MAIN
                CompileTaskName               : compileDebugSources
                AssembleTaskName              : assembleDebug
                IsTestArtifact                : false
                IdeSetupTaskNames             : generateDebugSources
                GeneratedSourceFolders        : <ROOT>/lib/build/generated/aidl_source_output_dir/debug/out [-]
                GeneratedSourceFolders        : <ROOT>/lib/build/generated/ap_generated_sources/debug/out [-]
                GeneratedSourceFolders        : <ROOT>/lib/build/generated/renderscript_source_output_dir/debug/out [-]
                GeneratedSourceFolders        : <ROOT>/lib/build/generated/source/buildConfig/debug [-]
                ClassesFolder                 : <ROOT>/lib/build/intermediates/compile_r_class_jar/debug/R.jar [-]
                ClassesFolder                 : <ROOT>/lib/build/intermediates/javac/debug/classes [-]
                Dependencies
                    compileClasspath
                        androidLibrary                : com.android.support:appcompat-v7:28.0.0@aar
                        androidLibrary                : com.android.support:support-fragment:28.0.0@aar
                        androidLibrary                : com.android.support:animated-vector-drawable:28.0.0@aar
                        androidLibrary                : com.android.support:support-core-ui:28.0.0@aar
                        androidLibrary                : com.android.support:support-core-utils:28.0.0@aar
                        androidLibrary                : com.android.support:support-vector-drawable:28.0.0@aar
                        androidLibrary                : com.android.support:loader:28.0.0@aar
                        androidLibrary                : com.android.support:viewpager:28.0.0@aar
                        androidLibrary                : com.android.support:coordinatorlayout:28.0.0@aar
                        androidLibrary                : com.android.support:drawerlayout:28.0.0@aar
                        androidLibrary                : com.android.support:slidingpanelayout:28.0.0@aar
                        androidLibrary                : com.android.support:customview:28.0.0@aar
                        androidLibrary                : com.android.support:swiperefreshlayout:28.0.0@aar
                        androidLibrary                : com.android.support:asynclayoutinflater:28.0.0@aar
                        androidLibrary                : com.android.support:support-compat:28.0.0@aar
                        androidLibrary                : com.android.support:versionedparcelable:28.0.0@aar
                        androidLibrary                : com.android.support:cursoradapter:28.0.0@aar
                        androidLibrary                : android.arch.lifecycle:runtime:1.1.1@aar
                        androidLibrary                : com.android.support:documentfile:28.0.0@aar
                        androidLibrary                : com.android.support:localbroadcastmanager:28.0.0@aar
                        androidLibrary                : com.android.support:print:28.0.0@aar
                        androidLibrary                : android.arch.lifecycle:viewmodel:1.1.1@aar
                        androidLibrary                : android.arch.lifecycle:livedata:1.1.1@aar
                        androidLibrary                : android.arch.lifecycle:livedata-core:1.1.1@aar
                        androidLibrary                : android.arch.core:runtime:1.1.1@aar
                        androidLibrary                : com.android.support:interpolator:28.0.0@aar
                        javaLibrary                   : com.android.support:collections:28.0.0@jar
                        javaLibrary                   : android.arch.lifecycle:common:1.1.1@jar
                        javaLibrary                   : android.arch.core:common:1.1.1@jar
                        javaLibrary                   : com.android.support:support-annotations:28.0.0@jar
                        module                        : <ROOT>-:jav-MAIN
                    runtimeClasspath
                        androidLibrary                : com.android.support:appcompat-v7:28.0.0@aar
                        androidLibrary                : com.android.support:support-fragment:28.0.0@aar
                        androidLibrary                : com.android.support:animated-vector-drawable:28.0.0@aar
                        androidLibrary                : com.android.support:support-core-ui:28.0.0@aar
                        androidLibrary                : com.android.support:support-core-utils:28.0.0@aar
                        androidLibrary                : com.android.support:support-vector-drawable:28.0.0@aar
                        androidLibrary                : com.android.support:loader:28.0.0@aar
                        androidLibrary                : com.android.support:viewpager:28.0.0@aar
                        androidLibrary                : com.android.support:coordinatorlayout:28.0.0@aar
                        androidLibrary                : com.android.support:drawerlayout:28.0.0@aar
                        androidLibrary                : com.android.support:slidingpanelayout:28.0.0@aar
                        androidLibrary                : com.android.support:customview:28.0.0@aar
                        androidLibrary                : com.android.support:swiperefreshlayout:28.0.0@aar
                        androidLibrary                : com.android.support:asynclayoutinflater:28.0.0@aar
                        androidLibrary                : com.android.support:support-compat:28.0.0@aar
                        androidLibrary                : com.android.support:versionedparcelable:28.0.0@aar
                        androidLibrary                : com.android.support:cursoradapter:28.0.0@aar
                        androidLibrary                : android.arch.lifecycle:runtime:1.1.1@aar
                        androidLibrary                : com.android.support:documentfile:28.0.0@aar
                        androidLibrary                : com.android.support:localbroadcastmanager:28.0.0@aar
                        androidLibrary                : com.android.support:print:28.0.0@aar
                        androidLibrary                : android.arch.lifecycle:viewmodel:1.1.1@aar
                        androidLibrary                : android.arch.lifecycle:livedata:1.1.1@aar
                        androidLibrary                : android.arch.lifecycle:livedata-core:1.1.1@aar
                        androidLibrary                : android.arch.core:runtime:1.1.1@aar
                        androidLibrary                : com.android.support:interpolator:28.0.0@aar
                        javaLibrary                   : com.android.support:collections:28.0.0@jar
                        javaLibrary                   : android.arch.lifecycle:common:1.1.1@jar
                        javaLibrary                   : android.arch.core:common:1.1.1@jar
                        javaLibrary                   : com.android.support:support-annotations:28.0.0@jar
                        module                        : <ROOT>-:jav-MAIN
                SigningConfigName             : debug
                IsSigned                      : true
                CodeShrinker                  : null
                BuildTasksAndOutputInformation
                    AssembleTaskName              : assembleDebug
                GeneratedResourceFolders      : <ROOT>/lib/build/generated/res/rs/debug [-]
                GeneratedResourceFolders      : <ROOT>/lib/build/generated/res/resValues/debug [-]
            AndroidTestArtifact
                Name                          : ANDROID_TEST
                CompileTaskName               : compileDebugAndroidTestSources
                AssembleTaskName              : assembleDebugAndroidTest
                IsTestArtifact                : true
                IdeSetupTaskNames             : generateDebugAndroidTestSources
                GeneratedSourceFolders        : <ROOT>/lib/build/generated/aidl_source_output_dir/debugAndroidTest/out [-]
                GeneratedSourceFolders        : <ROOT>/lib/build/generated/ap_generated_sources/debugAndroidTest/out [-]
                GeneratedSourceFolders        : <ROOT>/lib/build/generated/renderscript_source_output_dir/debugAndroidTest/out [-]
                GeneratedSourceFolders        : <ROOT>/lib/build/generated/source/buildConfig/androidTest/debug [-]
                ClassesFolder                 : <ROOT>/lib/build/intermediates/compile_and_runtime_not_namespaced_r_class_jar/debugAndroidTest/R.jar [-]
                ClassesFolder                 : <ROOT>/lib/build/intermediates/javac/debugAndroidTest/classes [-]
                Dependencies
                    compileClasspath
                        module                        : <ROOT>-:lib-MAIN
                        androidLibrary                : com.android.support:appcompat-v7:28.0.0@aar
                        androidLibrary                : com.android.support:support-fragment:28.0.0@aar
                        androidLibrary                : com.android.support:animated-vector-drawable:28.0.0@aar
                        androidLibrary                : com.android.support:support-core-ui:28.0.0@aar
                        androidLibrary                : com.android.support:support-core-utils:28.0.0@aar
                        androidLibrary                : com.android.support:support-vector-drawable:28.0.0@aar
                        androidLibrary                : com.android.support:loader:28.0.0@aar
                        androidLibrary                : com.android.support:viewpager:28.0.0@aar
                        androidLibrary                : com.android.support:coordinatorlayout:28.0.0@aar
                        androidLibrary                : com.android.support:drawerlayout:28.0.0@aar
                        androidLibrary                : com.android.support:slidingpanelayout:28.0.0@aar
                        androidLibrary                : com.android.support:customview:28.0.0@aar
                        androidLibrary                : com.android.support:swiperefreshlayout:28.0.0@aar
                        androidLibrary                : com.android.support:asynclayoutinflater:28.0.0@aar
                        androidLibrary                : com.android.support:support-compat:28.0.0@aar
                        androidLibrary                : com.android.support:versionedparcelable:28.0.0@aar
                        androidLibrary                : com.android.support:cursoradapter:28.0.0@aar
                        androidLibrary                : android.arch.lifecycle:runtime:1.1.1@aar
                        androidLibrary                : com.android.support:documentfile:28.0.0@aar
                        androidLibrary                : com.android.support:localbroadcastmanager:28.0.0@aar
                        androidLibrary                : com.android.support:print:28.0.0@aar
                        androidLibrary                : android.arch.lifecycle:viewmodel:1.1.1@aar
                        androidLibrary                : android.arch.lifecycle:livedata:1.1.1@aar
                        androidLibrary                : android.arch.lifecycle:livedata-core:1.1.1@aar
                        androidLibrary                : android.arch.core:runtime:1.1.1@aar
                        androidLibrary                : com.android.support:interpolator:28.0.0@aar
                        javaLibrary                   : com.android.support:collections:28.0.0@jar
                        javaLibrary                   : android.arch.lifecycle:common:1.1.1@jar
                        javaLibrary                   : android.arch.core:common:1.1.1@jar
                        javaLibrary                   : com.android.support:support-annotations:28.0.0@jar
                        module                        : <ROOT>-:jav-MAIN
                    runtimeClasspath
                        module                        : <ROOT>-:lib-MAIN
                        androidLibrary                : com.android.support:appcompat-v7:28.0.0@aar
                        androidLibrary                : com.android.support:support-fragment:28.0.0@aar
                        androidLibrary                : com.android.support:animated-vector-drawable:28.0.0@aar
                        androidLibrary                : com.android.support:support-core-ui:28.0.0@aar
                        androidLibrary                : com.android.support:support-core-utils:28.0.0@aar
                        androidLibrary                : com.android.support:support-vector-drawable:28.0.0@aar
                        androidLibrary                : com.android.support:loader:28.0.0@aar
                        androidLibrary                : com.android.support:viewpager:28.0.0@aar
                        androidLibrary                : com.android.support:coordinatorlayout:28.0.0@aar
                        androidLibrary                : com.android.support:drawerlayout:28.0.0@aar
                        androidLibrary                : com.android.support:slidingpanelayout:28.0.0@aar
                        androidLibrary                : com.android.support:customview:28.0.0@aar
                        androidLibrary                : com.android.support:swiperefreshlayout:28.0.0@aar
                        androidLibrary                : com.android.support:asynclayoutinflater:28.0.0@aar
                        androidLibrary                : com.android.support:support-compat:28.0.0@aar
                        androidLibrary                : com.android.support:versionedparcelable:28.0.0@aar
                        androidLibrary                : com.android.support:cursoradapter:28.0.0@aar
                        androidLibrary                : android.arch.lifecycle:runtime:1.1.1@aar
                        androidLibrary                : com.android.support:documentfile:28.0.0@aar
                        androidLibrary                : com.android.support:localbroadcastmanager:28.0.0@aar
                        androidLibrary                : com.android.support:print:28.0.0@aar
                        androidLibrary                : android.arch.lifecycle:viewmodel:1.1.1@aar
                        androidLibrary                : android.arch.lifecycle:livedata:1.1.1@aar
                        androidLibrary                : android.arch.lifecycle:livedata-core:1.1.1@aar
                        androidLibrary                : android.arch.core:runtime:1.1.1@aar
                        androidLibrary                : com.android.support:interpolator:28.0.0@aar
                        javaLibrary                   : com.android.support:collections:28.0.0@jar
                        javaLibrary                   : android.arch.lifecycle:common:1.1.1@jar
                        javaLibrary                   : android.arch.core:common:1.1.1@jar
                        javaLibrary                   : com.android.support:support-annotations:28.0.0@jar
                        module                        : <ROOT>-:jav-MAIN
                ApplicationId                 : com.example.projectwithappandlib.lib.test
                SigningConfigName             : debug
                IsSigned                      : true
                CodeShrinker                  : null
                BuildTasksAndOutputInformation
                    AssembleTaskName              : assembleDebugAndroidTest
                    AssembleTaskOutputListingFile : <ROOT>/lib/build/outputs/apk/androidTest/debug/output-metadata.json [-]
                GeneratedResourceFolders      : <ROOT>/lib/build/generated/res/rs/androidTest/debug [-]
                GeneratedResourceFolders      : <ROOT>/lib/build/generated/res/resValues/androidTest/debug [-]
                TestOptions
                    AnimationsDisabled            : false
                    Execution                     : HOST
            UnitTestArtifact
                Name                          : UNIT_TEST
                CompileTaskName               : compileDebugUnitTestSources
                AssembleTaskName              : assembleDebugUnitTest
                IsTestArtifact                : true
                IdeSetupTaskNames             : createMockableJar
                GeneratedSourceFolders        : <ROOT>/lib/build/generated/ap_generated_sources/debugUnitTest/out [-]
                ClassesFolder                 : <ROOT>/lib/build/intermediates/compile_and_runtime_not_namespaced_r_class_jar/debugUnitTest/R.jar [-]
                ClassesFolder                 : <ROOT>/lib/build/intermediates/javac/debugUnitTest/classes [-]
                Dependencies
                    compileClasspath
                        module                        : <ROOT>-:lib-MAIN
                        androidLibrary                : com.android.support:appcompat-v7:28.0.0@aar
                        androidLibrary                : com.android.support:support-fragment:28.0.0@aar
                        androidLibrary                : com.android.support:animated-vector-drawable:28.0.0@aar
                        androidLibrary                : com.android.support:support-core-ui:28.0.0@aar
                        androidLibrary                : com.android.support:support-core-utils:28.0.0@aar
                        androidLibrary                : com.android.support:support-vector-drawable:28.0.0@aar
                        androidLibrary                : com.android.support:loader:28.0.0@aar
                        androidLibrary                : com.android.support:viewpager:28.0.0@aar
                        androidLibrary                : com.android.support:coordinatorlayout:28.0.0@aar
                        androidLibrary                : com.android.support:drawerlayout:28.0.0@aar
                        androidLibrary                : com.android.support:slidingpanelayout:28.0.0@aar
                        androidLibrary                : com.android.support:customview:28.0.0@aar
                        androidLibrary                : com.android.support:swiperefreshlayout:28.0.0@aar
                        androidLibrary                : com.android.support:asynclayoutinflater:28.0.0@aar
                        androidLibrary                : com.android.support:support-compat:28.0.0@aar
                        androidLibrary                : com.android.support:versionedparcelable:28.0.0@aar
                        androidLibrary                : com.android.support:cursoradapter:28.0.0@aar
                        androidLibrary                : android.arch.lifecycle:runtime:1.1.1@aar
                        androidLibrary                : com.android.support:documentfile:28.0.0@aar
                        androidLibrary                : com.android.support:localbroadcastmanager:28.0.0@aar
                        androidLibrary                : com.android.support:print:28.0.0@aar
                        androidLibrary                : android.arch.lifecycle:viewmodel:1.1.1@aar
                        androidLibrary                : android.arch.lifecycle:livedata:1.1.1@aar
                        androidLibrary                : android.arch.lifecycle:livedata-core:1.1.1@aar
                        androidLibrary                : android.arch.core:runtime:1.1.1@aar
                        androidLibrary                : com.android.support:interpolator:28.0.0@aar
                        javaLibrary                   : com.android.support:collections:28.0.0@jar
                        javaLibrary                   : android.arch.lifecycle:common:1.1.1@jar
                        javaLibrary                   : android.arch.core:common:1.1.1@jar
                        javaLibrary                   : com.android.support:support-annotations:28.0.0@jar
                        module                        : <ROOT>-:jav-MAIN
                    runtimeClasspath
                        module                        : <ROOT>-:lib-MAIN
                        androidLibrary                : com.android.support:appcompat-v7:28.0.0@aar
                        androidLibrary                : com.android.support:support-fragment:28.0.0@aar
                        androidLibrary                : com.android.support:animated-vector-drawable:28.0.0@aar
                        androidLibrary                : com.android.support:support-core-ui:28.0.0@aar
                        androidLibrary                : com.android.support:support-core-utils:28.0.0@aar
                        androidLibrary                : com.android.support:support-vector-drawable:28.0.0@aar
                        androidLibrary                : com.android.support:loader:28.0.0@aar
                        androidLibrary                : com.android.support:viewpager:28.0.0@aar
                        androidLibrary                : com.android.support:coordinatorlayout:28.0.0@aar
                        androidLibrary                : com.android.support:drawerlayout:28.0.0@aar
                        androidLibrary                : com.android.support:slidingpanelayout:28.0.0@aar
                        androidLibrary                : com.android.support:customview:28.0.0@aar
                        androidLibrary                : com.android.support:swiperefreshlayout:28.0.0@aar
                        androidLibrary                : com.android.support:asynclayoutinflater:28.0.0@aar
                        androidLibrary                : com.android.support:support-compat:28.0.0@aar
                        androidLibrary                : com.android.support:versionedparcelable:28.0.0@aar
                        androidLibrary                : com.android.support:cursoradapter:28.0.0@aar
                        androidLibrary                : android.arch.lifecycle:runtime:1.1.1@aar
                        androidLibrary                : com.android.support:documentfile:28.0.0@aar
                        androidLibrary                : com.android.support:localbroadcastmanager:28.0.0@aar
                        androidLibrary                : com.android.support:print:28.0.0@aar
                        androidLibrary                : android.arch.lifecycle:viewmodel:1.1.1@aar
                        androidLibrary                : android.arch.lifecycle:livedata:1.1.1@aar
                        androidLibrary                : android.arch.lifecycle:livedata-core:1.1.1@aar
                        androidLibrary                : android.arch.core:runtime:1.1.1@aar
                        androidLibrary                : com.android.support:interpolator:28.0.0@aar
                        javaLibrary                   : com.android.support:collections:28.0.0@jar
                        javaLibrary                   : android.arch.lifecycle:common:1.1.1@jar
                        javaLibrary                   : android.arch.core:common:1.1.1@jar
                        javaLibrary                   : com.android.support:support-annotations:28.0.0@jar
                        module                        : <ROOT>-:jav-MAIN
                MockablePlatformJar           : <GRADLE>/caches/<TRANSFORMS>/files-2.1/xxxxxxxxxxxxxxxxxxxxxxxxxxxxxxxx/android.jar
    externalProject               : :lib (DefaultExternalProject) (*seen*)
MODULE                        : project.lib.androidTest
MODULE                        : project.lib.main
MODULE                        : project.lib.unitTest
MODULE                        : project.nested1
    GradleModuleModel
        agpVersion                    : 4.1.0
        gradlePath                    : :nested1
        gradleVersion                 : 6.7.1
        buildFile                     : <ROOT>/nested1/build.gradle
        buildFilePath                 : <ROOT>/nested1/build.gradle
        rootFolderPath                : <ROOT>
        hasSafeArgsJava               : false
        hasSafeArgsKotlin             : false
    CurrentVariantReportedVersions
        minSdk
            ApiLevel                      : 1
            ApiString                     : 1
        runtimeMinSdk
            ApiLevel                      : 1
            ApiString                     : 1
        targetSdk
            ApiLevel                      : 1
            ApiString                     : 1
    RootBuildId                   : <ROOT>
    BuildId                       : <ROOT>
    ProjectPath                   : :nested1
    ModelVersion                  : 4.1.0
    ProjectType                   : PROJECT_TYPE_LIBRARY
    CompileTarget                 : android-32
    BuildFolder                   : <ROOT>/nested1/build [-]
    buildToolsVersion             : 29.0.2
    IsBaseSplit                   : false
    GroupId                       : project
    Namespace                     : com.example.nested1
    TestNamespace                 : com.example.nested1.test
    AaptOptions
        NameSpacing                   : DISABLED
    LintOptions
        IsCheckTestSources            : false
        IsCheckDependencies           : false
        IsAbortOnError                : true
        IsAbsolutePaths               : true
        IsNoLines                     : false
        IsQuiet                       : false
        IsCheckAllWarnings            : false
        IsIgnoreWarnings              : false
        IsWarningsAsErrors            : false
        IsIgnoreTestSources           : false
        IsIgnoreTestFixturesSources   : false
        IsCheckGeneratedSources       : false
        IsCheckReleaseBuilds          : true
        IsExplainIssues               : true
        IsShowAll                     : false
        TextReport                    : false
        HtmlReport                    : true
        XmlReport                     : true
        SarifReport                   : false
    JavaCompileOptions
        Encoding                      : UTF-8
        SourceCompatibility           : 1.7
        TargetCompatibility           : 1.7
        IsCoreLibraryDesugaringEnabled          : false
    AgpFlags
        ApplicationRClassConstantIds  : true
        AestRClassConstantIds         : true
        TransitiveRClasses            : true
        UseAndroidX                   : false
        UsesCompose                   : false
        MlModelBindingEnabled         : false
        AndroidResourcesEnabled       : true
        DataBindingEnabled            : false
<<<<<<< HEAD
=======
        GenerateManifestClass         : false
>>>>>>> 8b7d83e8
    - basicVariant:               : debug
        testApplicationId             : com.example.nested1.test
        buildType                     : debug
    - basicVariant:               : release
        buildType                     : release
    BootClassPath                 : <ANDROID_SDK>/platforms/android-32/android.jar
    ViewBindingOptions
        Enabled                       : false
    DefaultConfig
        ProductFlavor
            Name                          : main
            VectorDrawables
                UseSupportLibrary             : false
        SourceProvider
            Name                          : main
            Manifest                      : <ROOT>/nested1/src/main/AndroidManifest.xml
            JavaDirectories               : <ROOT>/nested1/src/main/java [-]
            ResourcesDirectories          : <ROOT>/nested1/src/main/resources [-]
            AidlDirectories               : <ROOT>/nested1/src/main/aidl [-]
            RenderscriptDirectories       : <ROOT>/nested1/src/main/rs [-]
            ResDirectories                : <ROOT>/nested1/src/main/res [-]
            AssetsDirectories             : <ROOT>/nested1/src/main/assets [-]
            JniLibsDirectories            : <ROOT>/nested1/src/main/jniLibs [-]
            ShadersDirectories            : <ROOT>/nested1/src/main/shaders [-]
        ExtraSourceProviders
            ExtraSourceProvider
                ArtifactName                  : _android_test_
                SourceProvider
                    Name                          : androidTest
                    Manifest                      : <ROOT>/nested1/src/androidTest/AndroidManifest.xml [-]
                    JavaDirectories               : <ROOT>/nested1/src/androidTest/java [-]
                    ResourcesDirectories          : <ROOT>/nested1/src/androidTest/resources [-]
                    AidlDirectories               : <ROOT>/nested1/src/androidTest/aidl [-]
                    RenderscriptDirectories       : <ROOT>/nested1/src/androidTest/rs [-]
                    ResDirectories                : <ROOT>/nested1/src/androidTest/res [-]
                    AssetsDirectories             : <ROOT>/nested1/src/androidTest/assets [-]
                    JniLibsDirectories            : <ROOT>/nested1/src/androidTest/jniLibs [-]
                    ShadersDirectories            : <ROOT>/nested1/src/androidTest/shaders [-]
            ExtraSourceProvider
                ArtifactName                  : _unit_test_
                SourceProvider
                    Name                          : test
                    Manifest                      : <ROOT>/nested1/src/test/AndroidManifest.xml [-]
                    JavaDirectories               : <ROOT>/nested1/src/test/java [-]
                    ResourcesDirectories          : <ROOT>/nested1/src/test/resources [-]
                    AidlDirectories               : <ROOT>/nested1/src/test/aidl [-]
                    RenderscriptDirectories       : <ROOT>/nested1/src/test/rs [-]
                    ResDirectories                : <ROOT>/nested1/src/test/res [-]
                    AssetsDirectories             : <ROOT>/nested1/src/test/assets [-]
                    JniLibsDirectories            : <ROOT>/nested1/src/test/jniLibs [-]
                    ShadersDirectories            : <ROOT>/nested1/src/test/shaders [-]
    BuildTypes
        BuildType
            Name                          : debug
            IsDebuggable                  : true
            IsJniDebuggable               : false
            IsPseudoLocalesEnabled        : false
            IsRenderscriptDebuggable      : false
            RenderscriptOptimLevel        : 3
            IsMinifyEnabled               : false
            IsZipAlignEnabled             : true
        SourceProvider
            Name                          : debug
            Manifest                      : <ROOT>/nested1/src/debug/AndroidManifest.xml [-]
            JavaDirectories               : <ROOT>/nested1/src/debug/java [-]
            ResourcesDirectories          : <ROOT>/nested1/src/debug/resources [-]
            AidlDirectories               : <ROOT>/nested1/src/debug/aidl [-]
            RenderscriptDirectories       : <ROOT>/nested1/src/debug/rs [-]
            ResDirectories                : <ROOT>/nested1/src/debug/res [-]
            AssetsDirectories             : <ROOT>/nested1/src/debug/assets [-]
            JniLibsDirectories            : <ROOT>/nested1/src/debug/jniLibs [-]
            ShadersDirectories            : <ROOT>/nested1/src/debug/shaders [-]
        ExtraSourceProviders
            ExtraSourceProvider
                ArtifactName                  : _android_test_
                SourceProvider
                    Name                          : androidTestDebug
                    Manifest                      : <ROOT>/nested1/src/androidTestDebug/AndroidManifest.xml [-]
                    JavaDirectories               : <ROOT>/nested1/src/androidTestDebug/java [-]
                    ResourcesDirectories          : <ROOT>/nested1/src/androidTestDebug/resources [-]
                    AidlDirectories               : <ROOT>/nested1/src/androidTestDebug/aidl [-]
                    RenderscriptDirectories       : <ROOT>/nested1/src/androidTestDebug/rs [-]
                    ResDirectories                : <ROOT>/nested1/src/androidTestDebug/res [-]
                    AssetsDirectories             : <ROOT>/nested1/src/androidTestDebug/assets [-]
                    JniLibsDirectories            : <ROOT>/nested1/src/androidTestDebug/jniLibs [-]
                    ShadersDirectories            : <ROOT>/nested1/src/androidTestDebug/shaders [-]
        ExtraSourceProviders
            ExtraSourceProvider
                ArtifactName                  : _unit_test_
                SourceProvider
                    Name                          : testDebug
                    Manifest                      : <ROOT>/nested1/src/testDebug/AndroidManifest.xml [-]
                    JavaDirectories               : <ROOT>/nested1/src/testDebug/java [-]
                    ResourcesDirectories          : <ROOT>/nested1/src/testDebug/resources [-]
                    AidlDirectories               : <ROOT>/nested1/src/testDebug/aidl [-]
                    RenderscriptDirectories       : <ROOT>/nested1/src/testDebug/rs [-]
                    ResDirectories                : <ROOT>/nested1/src/testDebug/res [-]
                    AssetsDirectories             : <ROOT>/nested1/src/testDebug/assets [-]
                    JniLibsDirectories            : <ROOT>/nested1/src/testDebug/jniLibs [-]
                    ShadersDirectories            : <ROOT>/nested1/src/testDebug/shaders [-]
        BuildType
            Name                          : release
            IsDebuggable                  : false
            IsJniDebuggable               : false
            IsPseudoLocalesEnabled        : false
            IsRenderscriptDebuggable      : false
            RenderscriptOptimLevel        : 3
            IsMinifyEnabled               : false
            IsZipAlignEnabled             : true
        SourceProvider
            Name                          : release
            Manifest                      : <ROOT>/nested1/src/release/AndroidManifest.xml [-]
            JavaDirectories               : <ROOT>/nested1/src/release/java [-]
            ResourcesDirectories          : <ROOT>/nested1/src/release/resources [-]
            AidlDirectories               : <ROOT>/nested1/src/release/aidl [-]
            RenderscriptDirectories       : <ROOT>/nested1/src/release/rs [-]
            ResDirectories                : <ROOT>/nested1/src/release/res [-]
            AssetsDirectories             : <ROOT>/nested1/src/release/assets [-]
            JniLibsDirectories            : <ROOT>/nested1/src/release/jniLibs [-]
            ShadersDirectories            : <ROOT>/nested1/src/release/shaders [-]
        ExtraSourceProviders
            ExtraSourceProvider
                ArtifactName                  : _android_test_
                SourceProvider
                    Name                          : androidTestRelease
                    Manifest                      : <ROOT>/nested1/src/androidTestRelease/AndroidManifest.xml [-]
                    JavaDirectories               : <ROOT>/nested1/src/androidTestRelease/java [-]
                    ResourcesDirectories          : <ROOT>/nested1/src/androidTestRelease/resources [-]
                    AidlDirectories               : <ROOT>/nested1/src/androidTestRelease/aidl [-]
                    RenderscriptDirectories       : <ROOT>/nested1/src/androidTestRelease/rs [-]
                    ResDirectories                : <ROOT>/nested1/src/androidTestRelease/res [-]
                    AssetsDirectories             : <ROOT>/nested1/src/androidTestRelease/assets [-]
                    JniLibsDirectories            : <ROOT>/nested1/src/androidTestRelease/jniLibs [-]
                    ShadersDirectories            : <ROOT>/nested1/src/androidTestRelease/shaders [-]
        ExtraSourceProviders
            ExtraSourceProvider
                ArtifactName                  : _unit_test_
                SourceProvider
                    Name                          : testRelease
                    Manifest                      : <ROOT>/nested1/src/testRelease/AndroidManifest.xml [-]
                    JavaDirectories               : <ROOT>/nested1/src/testRelease/java [-]
                    ResourcesDirectories          : <ROOT>/nested1/src/testRelease/resources [-]
                    AidlDirectories               : <ROOT>/nested1/src/testRelease/aidl [-]
                    RenderscriptDirectories       : <ROOT>/nested1/src/testRelease/rs [-]
                    ResDirectories                : <ROOT>/nested1/src/testRelease/res [-]
                    AssetsDirectories             : <ROOT>/nested1/src/testRelease/assets [-]
                    JniLibsDirectories            : <ROOT>/nested1/src/testRelease/jniLibs [-]
                    ShadersDirectories            : <ROOT>/nested1/src/testRelease/shaders [-]
    SigningConfigs
        SigningConfig
            Name                          : debug
            StoreFile                     : debug.keystore
            StorePassword                 : android
            KeyAlias                      : AndroidDebugKey
    VariantBuildInformation
        VariantBuildInformation
            VariantName                   : debug
            BuildTasksAndOutputInformation
                AssembleTaskName              : assembleDebug
        VariantBuildInformation
            VariantName                   : release
            BuildTasksAndOutputInformation
                AssembleTaskName              : assembleRelease
    IdeVariants
        IdeVariant
            Name                          : debug
            BuildType                     : debug
            DisplayName                   : debug
            InstantAppCompatible          : false
            MinSdkVersion
                ApiLevel                      : 1
                ApiString                     : 1
            DeprecatedPreMergedApplicationId        : com.example.nested1
            MainArtifact
                Name                          : MAIN
                CompileTaskName               : compileDebugSources
                AssembleTaskName              : assembleDebug
                IsTestArtifact                : false
                IdeSetupTaskNames             : generateDebugSources
                GeneratedSourceFolders        : <ROOT>/nested1/build/generated/aidl_source_output_dir/debug/out [-]
                GeneratedSourceFolders        : <ROOT>/nested1/build/generated/ap_generated_sources/debug/out [-]
                GeneratedSourceFolders        : <ROOT>/nested1/build/generated/renderscript_source_output_dir/debug/out [-]
                GeneratedSourceFolders        : <ROOT>/nested1/build/generated/source/buildConfig/debug [-]
                ClassesFolder                 : <ROOT>/nested1/build/intermediates/compile_r_class_jar/debug/R.jar [-]
                ClassesFolder                 : <ROOT>/nested1/build/intermediates/javac/debug/classes [-]
                Dependencies
                    compileClasspath
                    runtimeClasspath
                SigningConfigName             : debug
                IsSigned                      : true
                CodeShrinker                  : null
                BuildTasksAndOutputInformation
                    AssembleTaskName              : assembleDebug
                GeneratedResourceFolders      : <ROOT>/nested1/build/generated/res/rs/debug [-]
                GeneratedResourceFolders      : <ROOT>/nested1/build/generated/res/resValues/debug [-]
            AndroidTestArtifact
                Name                          : ANDROID_TEST
                CompileTaskName               : compileDebugAndroidTestSources
                AssembleTaskName              : assembleDebugAndroidTest
                IsTestArtifact                : true
                IdeSetupTaskNames             : generateDebugAndroidTestSources
                GeneratedSourceFolders        : <ROOT>/nested1/build/generated/aidl_source_output_dir/debugAndroidTest/out [-]
                GeneratedSourceFolders        : <ROOT>/nested1/build/generated/ap_generated_sources/debugAndroidTest/out [-]
                GeneratedSourceFolders        : <ROOT>/nested1/build/generated/renderscript_source_output_dir/debugAndroidTest/out [-]
                GeneratedSourceFolders        : <ROOT>/nested1/build/generated/source/buildConfig/androidTest/debug [-]
                ClassesFolder                 : <ROOT>/nested1/build/intermediates/compile_and_runtime_not_namespaced_r_class_jar/debugAndroidTest/R.jar [-]
                ClassesFolder                 : <ROOT>/nested1/build/intermediates/javac/debugAndroidTest/classes [-]
                Dependencies
                    compileClasspath
                        module                        : <ROOT>-:nested1-MAIN
                    runtimeClasspath
                        module                        : <ROOT>-:nested1-MAIN
                ApplicationId                 : com.example.nested1.test
                SigningConfigName             : debug
                IsSigned                      : true
                CodeShrinker                  : null
                BuildTasksAndOutputInformation
                    AssembleTaskName              : assembleDebugAndroidTest
                    AssembleTaskOutputListingFile : <ROOT>/nested1/build/outputs/apk/androidTest/debug/output-metadata.json [-]
                GeneratedResourceFolders      : <ROOT>/nested1/build/generated/res/rs/androidTest/debug [-]
                GeneratedResourceFolders      : <ROOT>/nested1/build/generated/res/resValues/androidTest/debug [-]
                TestOptions
                    AnimationsDisabled            : false
                    Execution                     : HOST
            UnitTestArtifact
                Name                          : UNIT_TEST
                CompileTaskName               : compileDebugUnitTestSources
                AssembleTaskName              : assembleDebugUnitTest
                IsTestArtifact                : true
                IdeSetupTaskNames             : createMockableJar
                GeneratedSourceFolders        : <ROOT>/nested1/build/generated/ap_generated_sources/debugUnitTest/out [-]
                ClassesFolder                 : <ROOT>/nested1/build/intermediates/compile_and_runtime_not_namespaced_r_class_jar/debugUnitTest/R.jar [-]
                ClassesFolder                 : <ROOT>/nested1/build/intermediates/javac/debugUnitTest/classes [-]
                Dependencies
                    compileClasspath
                        module                        : <ROOT>-:nested1-MAIN
                    runtimeClasspath
                        module                        : <ROOT>-:nested1-MAIN
                MockablePlatformJar           : <GRADLE>/caches/<TRANSFORMS>/files-2.1/xxxxxxxxxxxxxxxxxxxxxxxxxxxxxxxx/android.jar
    externalProject               : :nested1 (DefaultExternalProject) (*seen*)
MODULE                        : project.nested1.androidTest
MODULE                        : project.nested1.deep
    GradleModuleModel
        agpVersion                    : 4.1.0
        gradlePath                    : :nested1:deep
        gradleVersion                 : 6.7.1
        buildFile                     : <ROOT>/nested1/deep/build.gradle
        buildFilePath                 : <ROOT>/nested1/deep/build.gradle
        rootFolderPath                : <ROOT>
        hasSafeArgsJava               : false
        hasSafeArgsKotlin             : false
    CurrentVariantReportedVersions
        minSdk
            ApiLevel                      : 1
            ApiString                     : 1
        runtimeMinSdk
            ApiLevel                      : 1
            ApiString                     : 1
        targetSdk
            ApiLevel                      : 1
            ApiString                     : 1
    RootBuildId                   : <ROOT>
    BuildId                       : <ROOT>
    ProjectPath                   : :nested1:deep
    ModelVersion                  : 4.1.0
    ProjectType                   : PROJECT_TYPE_LIBRARY
    CompileTarget                 : android-32
    BuildFolder                   : <ROOT>/nested1/deep/build [-]
    buildToolsVersion             : 29.0.2
    IsBaseSplit                   : false
    GroupId                       : project.nested1
    Namespace                     : com.example.nested1.deep
    TestNamespace                 : com.example.nested1.deep.test
    AaptOptions
        NameSpacing                   : DISABLED
    LintOptions
        IsCheckTestSources            : false
        IsCheckDependencies           : false
        IsAbortOnError                : true
        IsAbsolutePaths               : true
        IsNoLines                     : false
        IsQuiet                       : false
        IsCheckAllWarnings            : false
        IsIgnoreWarnings              : false
        IsWarningsAsErrors            : false
        IsIgnoreTestSources           : false
        IsIgnoreTestFixturesSources   : false
        IsCheckGeneratedSources       : false
        IsCheckReleaseBuilds          : true
        IsExplainIssues               : true
        IsShowAll                     : false
        TextReport                    : false
        HtmlReport                    : true
        XmlReport                     : true
        SarifReport                   : false
    JavaCompileOptions
        Encoding                      : UTF-8
        SourceCompatibility           : 1.7
        TargetCompatibility           : 1.7
        IsCoreLibraryDesugaringEnabled          : false
    AgpFlags
        ApplicationRClassConstantIds  : true
        AestRClassConstantIds         : true
        TransitiveRClasses            : true
        UseAndroidX                   : false
        UsesCompose                   : false
        MlModelBindingEnabled         : false
        AndroidResourcesEnabled       : true
        DataBindingEnabled            : false
<<<<<<< HEAD
=======
        GenerateManifestClass         : false
>>>>>>> 8b7d83e8
    - basicVariant:               : debug
        testApplicationId             : com.example.nested1.deep.test
        buildType                     : debug
    - basicVariant:               : release
        buildType                     : release
    BootClassPath                 : <ANDROID_SDK>/platforms/android-32/android.jar
    ViewBindingOptions
        Enabled                       : false
    DefaultConfig
        ProductFlavor
            Name                          : main
            VersionCode                   : 1
            resourceConfigurations        : en
            resourceConfigurations        : fr
            VectorDrawables
                UseSupportLibrary             : false
        SourceProvider
            Name                          : main
            Manifest                      : <ROOT>/nested1/deep/src/main/AndroidManifest.xml
            JavaDirectories               : <ROOT>/nested1/deep/src/main/java [-]
            ResourcesDirectories          : <ROOT>/nested1/deep/src/main/resources [-]
            AidlDirectories               : <ROOT>/nested1/deep/src/main/aidl [-]
            RenderscriptDirectories       : <ROOT>/nested1/deep/src/main/rs [-]
            ResDirectories                : <ROOT>/nested1/deep/src/main/res [-]
            AssetsDirectories             : <ROOT>/nested1/deep/src/main/assets [-]
            JniLibsDirectories            : <ROOT>/nested1/deep/src/main/jniLibs [-]
            ShadersDirectories            : <ROOT>/nested1/deep/src/main/shaders [-]
        ExtraSourceProviders
            ExtraSourceProvider
                ArtifactName                  : _android_test_
                SourceProvider
                    Name                          : androidTest
                    Manifest                      : <ROOT>/nested1/deep/src/androidTest/AndroidManifest.xml [-]
                    JavaDirectories               : <ROOT>/nested1/deep/src/androidTest/java [-]
                    ResourcesDirectories          : <ROOT>/nested1/deep/src/androidTest/resources [-]
                    AidlDirectories               : <ROOT>/nested1/deep/src/androidTest/aidl [-]
                    RenderscriptDirectories       : <ROOT>/nested1/deep/src/androidTest/rs [-]
                    ResDirectories                : <ROOT>/nested1/deep/src/androidTest/res [-]
                    AssetsDirectories             : <ROOT>/nested1/deep/src/androidTest/assets [-]
                    JniLibsDirectories            : <ROOT>/nested1/deep/src/androidTest/jniLibs [-]
                    ShadersDirectories            : <ROOT>/nested1/deep/src/androidTest/shaders [-]
            ExtraSourceProvider
                ArtifactName                  : _unit_test_
                SourceProvider
                    Name                          : test
                    Manifest                      : <ROOT>/nested1/deep/src/test/AndroidManifest.xml [-]
                    JavaDirectories               : <ROOT>/nested1/deep/src/test/java [-]
                    ResourcesDirectories          : <ROOT>/nested1/deep/src/test/resources [-]
                    AidlDirectories               : <ROOT>/nested1/deep/src/test/aidl [-]
                    RenderscriptDirectories       : <ROOT>/nested1/deep/src/test/rs [-]
                    ResDirectories                : <ROOT>/nested1/deep/src/test/res [-]
                    AssetsDirectories             : <ROOT>/nested1/deep/src/test/assets [-]
                    JniLibsDirectories            : <ROOT>/nested1/deep/src/test/jniLibs [-]
                    ShadersDirectories            : <ROOT>/nested1/deep/src/test/shaders [-]
    BuildTypes
        BuildType
            Name                          : debug
            IsDebuggable                  : true
            IsJniDebuggable               : false
            IsPseudoLocalesEnabled        : false
            IsRenderscriptDebuggable      : false
            RenderscriptOptimLevel        : 3
            IsMinifyEnabled               : false
            IsZipAlignEnabled             : true
        SourceProvider
            Name                          : debug
            Manifest                      : <ROOT>/nested1/deep/src/debug/AndroidManifest.xml [-]
            JavaDirectories               : <ROOT>/nested1/deep/src/debug/java [-]
            ResourcesDirectories          : <ROOT>/nested1/deep/src/debug/resources [-]
            AidlDirectories               : <ROOT>/nested1/deep/src/debug/aidl [-]
            RenderscriptDirectories       : <ROOT>/nested1/deep/src/debug/rs [-]
            ResDirectories                : <ROOT>/nested1/deep/src/debug/res [-]
            AssetsDirectories             : <ROOT>/nested1/deep/src/debug/assets [-]
            JniLibsDirectories            : <ROOT>/nested1/deep/src/debug/jniLibs [-]
            ShadersDirectories            : <ROOT>/nested1/deep/src/debug/shaders [-]
        ExtraSourceProviders
            ExtraSourceProvider
                ArtifactName                  : _android_test_
                SourceProvider
                    Name                          : androidTestDebug
                    Manifest                      : <ROOT>/nested1/deep/src/androidTestDebug/AndroidManifest.xml [-]
                    JavaDirectories               : <ROOT>/nested1/deep/src/androidTestDebug/java [-]
                    ResourcesDirectories          : <ROOT>/nested1/deep/src/androidTestDebug/resources [-]
                    AidlDirectories               : <ROOT>/nested1/deep/src/androidTestDebug/aidl [-]
                    RenderscriptDirectories       : <ROOT>/nested1/deep/src/androidTestDebug/rs [-]
                    ResDirectories                : <ROOT>/nested1/deep/src/androidTestDebug/res [-]
                    AssetsDirectories             : <ROOT>/nested1/deep/src/androidTestDebug/assets [-]
                    JniLibsDirectories            : <ROOT>/nested1/deep/src/androidTestDebug/jniLibs [-]
                    ShadersDirectories            : <ROOT>/nested1/deep/src/androidTestDebug/shaders [-]
        ExtraSourceProviders
            ExtraSourceProvider
                ArtifactName                  : _unit_test_
                SourceProvider
                    Name                          : testDebug
                    Manifest                      : <ROOT>/nested1/deep/src/testDebug/AndroidManifest.xml [-]
                    JavaDirectories               : <ROOT>/nested1/deep/src/testDebug/java [-]
                    ResourcesDirectories          : <ROOT>/nested1/deep/src/testDebug/resources [-]
                    AidlDirectories               : <ROOT>/nested1/deep/src/testDebug/aidl [-]
                    RenderscriptDirectories       : <ROOT>/nested1/deep/src/testDebug/rs [-]
                    ResDirectories                : <ROOT>/nested1/deep/src/testDebug/res [-]
                    AssetsDirectories             : <ROOT>/nested1/deep/src/testDebug/assets [-]
                    JniLibsDirectories            : <ROOT>/nested1/deep/src/testDebug/jniLibs [-]
                    ShadersDirectories            : <ROOT>/nested1/deep/src/testDebug/shaders [-]
        BuildType
            Name                          : release
            IsDebuggable                  : false
            IsJniDebuggable               : false
            IsPseudoLocalesEnabled        : false
            IsRenderscriptDebuggable      : false
            RenderscriptOptimLevel        : 3
            IsMinifyEnabled               : false
            IsZipAlignEnabled             : true
        SourceProvider
            Name                          : release
            Manifest                      : <ROOT>/nested1/deep/src/release/AndroidManifest.xml [-]
            JavaDirectories               : <ROOT>/nested1/deep/src/release/java [-]
            ResourcesDirectories          : <ROOT>/nested1/deep/src/release/resources [-]
            AidlDirectories               : <ROOT>/nested1/deep/src/release/aidl [-]
            RenderscriptDirectories       : <ROOT>/nested1/deep/src/release/rs [-]
            ResDirectories                : <ROOT>/nested1/deep/src/release/res [-]
            AssetsDirectories             : <ROOT>/nested1/deep/src/release/assets [-]
            JniLibsDirectories            : <ROOT>/nested1/deep/src/release/jniLibs [-]
            ShadersDirectories            : <ROOT>/nested1/deep/src/release/shaders [-]
        ExtraSourceProviders
            ExtraSourceProvider
                ArtifactName                  : _android_test_
                SourceProvider
                    Name                          : androidTestRelease
                    Manifest                      : <ROOT>/nested1/deep/src/androidTestRelease/AndroidManifest.xml [-]
                    JavaDirectories               : <ROOT>/nested1/deep/src/androidTestRelease/java [-]
                    ResourcesDirectories          : <ROOT>/nested1/deep/src/androidTestRelease/resources [-]
                    AidlDirectories               : <ROOT>/nested1/deep/src/androidTestRelease/aidl [-]
                    RenderscriptDirectories       : <ROOT>/nested1/deep/src/androidTestRelease/rs [-]
                    ResDirectories                : <ROOT>/nested1/deep/src/androidTestRelease/res [-]
                    AssetsDirectories             : <ROOT>/nested1/deep/src/androidTestRelease/assets [-]
                    JniLibsDirectories            : <ROOT>/nested1/deep/src/androidTestRelease/jniLibs [-]
                    ShadersDirectories            : <ROOT>/nested1/deep/src/androidTestRelease/shaders [-]
        ExtraSourceProviders
            ExtraSourceProvider
                ArtifactName                  : _unit_test_
                SourceProvider
                    Name                          : testRelease
                    Manifest                      : <ROOT>/nested1/deep/src/testRelease/AndroidManifest.xml [-]
                    JavaDirectories               : <ROOT>/nested1/deep/src/testRelease/java [-]
                    ResourcesDirectories          : <ROOT>/nested1/deep/src/testRelease/resources [-]
                    AidlDirectories               : <ROOT>/nested1/deep/src/testRelease/aidl [-]
                    RenderscriptDirectories       : <ROOT>/nested1/deep/src/testRelease/rs [-]
                    ResDirectories                : <ROOT>/nested1/deep/src/testRelease/res [-]
                    AssetsDirectories             : <ROOT>/nested1/deep/src/testRelease/assets [-]
                    JniLibsDirectories            : <ROOT>/nested1/deep/src/testRelease/jniLibs [-]
                    ShadersDirectories            : <ROOT>/nested1/deep/src/testRelease/shaders [-]
    SigningConfigs
        SigningConfig
            Name                          : debug
            StoreFile                     : debug.keystore
            StorePassword                 : android
            KeyAlias                      : AndroidDebugKey
    VariantBuildInformation
        VariantBuildInformation
            VariantName                   : debug
            BuildTasksAndOutputInformation
                AssembleTaskName              : assembleDebug
        VariantBuildInformation
            VariantName                   : release
            BuildTasksAndOutputInformation
                AssembleTaskName              : assembleRelease
    IdeVariants
        IdeVariant
            Name                          : debug
            BuildType                     : debug
            DisplayName                   : debug
            InstantAppCompatible          : false
            MinSdkVersion
                ApiLevel                      : 1
                ApiString                     : 1
            VersionCode                   : 1
            DeprecatedPreMergedApplicationId        : com.example.nested1.deep
            ResourceConfigurations        : en
            ResourceConfigurations        : fr
            MainArtifact
                Name                          : MAIN
                CompileTaskName               : compileDebugSources
                AssembleTaskName              : assembleDebug
                IsTestArtifact                : false
                IdeSetupTaskNames             : generateDebugSources
                GeneratedSourceFolders        : <ROOT>/nested1/deep/build/generated/aidl_source_output_dir/debug/out [-]
                GeneratedSourceFolders        : <ROOT>/nested1/deep/build/generated/ap_generated_sources/debug/out [-]
                GeneratedSourceFolders        : <ROOT>/nested1/deep/build/generated/renderscript_source_output_dir/debug/out [-]
                GeneratedSourceFolders        : <ROOT>/nested1/deep/build/generated/source/buildConfig/debug [-]
                ClassesFolder                 : <ROOT>/nested1/deep/build/intermediates/compile_r_class_jar/debug/R.jar [-]
                ClassesFolder                 : <ROOT>/nested1/deep/build/intermediates/javac/debug/classes [-]
                Dependencies
                    compileClasspath
                    runtimeClasspath
                SigningConfigName             : debug
                IsSigned                      : true
                CodeShrinker                  : null
                BuildTasksAndOutputInformation
                    AssembleTaskName              : assembleDebug
                GeneratedResourceFolders      : <ROOT>/nested1/deep/build/generated/res/rs/debug [-]
                GeneratedResourceFolders      : <ROOT>/nested1/deep/build/generated/res/resValues/debug [-]
            AndroidTestArtifact
                Name                          : ANDROID_TEST
                CompileTaskName               : compileDebugAndroidTestSources
                AssembleTaskName              : assembleDebugAndroidTest
                IsTestArtifact                : true
                IdeSetupTaskNames             : generateDebugAndroidTestSources
                GeneratedSourceFolders        : <ROOT>/nested1/deep/build/generated/aidl_source_output_dir/debugAndroidTest/out [-]
                GeneratedSourceFolders        : <ROOT>/nested1/deep/build/generated/ap_generated_sources/debugAndroidTest/out [-]
                GeneratedSourceFolders        : <ROOT>/nested1/deep/build/generated/renderscript_source_output_dir/debugAndroidTest/out [-]
                GeneratedSourceFolders        : <ROOT>/nested1/deep/build/generated/source/buildConfig/androidTest/debug [-]
                ClassesFolder                 : <ROOT>/nested1/deep/build/intermediates/compile_and_runtime_not_namespaced_r_class_jar/debugAndroidTest/R.jar [-]
                ClassesFolder                 : <ROOT>/nested1/deep/build/intermediates/javac/debugAndroidTest/classes [-]
                Dependencies
                    compileClasspath
                        module                        : <ROOT>-:nested1:deep-MAIN
                    runtimeClasspath
                        module                        : <ROOT>-:nested1:deep-MAIN
                ApplicationId                 : com.example.nested1.deep.test
                SigningConfigName             : debug
                IsSigned                      : true
                CodeShrinker                  : null
                BuildTasksAndOutputInformation
                    AssembleTaskName              : assembleDebugAndroidTest
                    AssembleTaskOutputListingFile : <ROOT>/nested1/deep/build/outputs/apk/androidTest/debug/output-metadata.json [-]
                GeneratedResourceFolders      : <ROOT>/nested1/deep/build/generated/res/rs/androidTest/debug [-]
                GeneratedResourceFolders      : <ROOT>/nested1/deep/build/generated/res/resValues/androidTest/debug [-]
                TestOptions
                    AnimationsDisabled            : false
                    Execution                     : HOST
            UnitTestArtifact
                Name                          : UNIT_TEST
                CompileTaskName               : compileDebugUnitTestSources
                AssembleTaskName              : assembleDebugUnitTest
                IsTestArtifact                : true
                IdeSetupTaskNames             : createMockableJar
                GeneratedSourceFolders        : <ROOT>/nested1/deep/build/generated/ap_generated_sources/debugUnitTest/out [-]
                ClassesFolder                 : <ROOT>/nested1/deep/build/intermediates/compile_and_runtime_not_namespaced_r_class_jar/debugUnitTest/R.jar [-]
                ClassesFolder                 : <ROOT>/nested1/deep/build/intermediates/javac/debugUnitTest/classes [-]
                Dependencies
                    compileClasspath
                        module                        : <ROOT>-:nested1:deep-MAIN
                    runtimeClasspath
                        module                        : <ROOT>-:nested1:deep-MAIN
                MockablePlatformJar           : <GRADLE>/caches/<TRANSFORMS>/files-2.1/xxxxxxxxxxxxxxxxxxxxxxxxxxxxxxxx/android.jar
    externalProject               : :nested1:deep (DefaultExternalProject) (*seen*)
MODULE                        : project.nested1.deep.androidTest
MODULE                        : project.nested1.deep.main
MODULE                        : project.nested1.deep.unitTest
MODULE                        : project.nested1.main
MODULE                        : project.nested1.unitTest
MODULE                        : project.nested2
    GradleModuleModel
        agpVersion                    : 4.1.0
        gradlePath                    : :nested2
        gradleVersion                 : 6.7.1
        buildFile                     : <ROOT>/nested2/build.gradle
        buildFilePath                 : <ROOT>/nested2/build.gradle
        rootFolderPath                : <ROOT>
        hasSafeArgsJava               : false
        hasSafeArgsKotlin             : false
    CurrentVariantReportedVersions
        minSdk
            ApiLevel                      : 1
            ApiString                     : 1
        runtimeMinSdk
            ApiLevel                      : 1
            ApiString                     : 1
        targetSdk
            ApiLevel                      : 1
            ApiString                     : 1
    RootBuildId                   : <ROOT>
    BuildId                       : <ROOT>
    ProjectPath                   : :nested2
    ModelVersion                  : 4.1.0
    ProjectType                   : PROJECT_TYPE_LIBRARY
    CompileTarget                 : android-32
    BuildFolder                   : <ROOT>/nested2/build [-]
    buildToolsVersion             : 29.0.2
    IsBaseSplit                   : false
    GroupId                       : project
    Namespace                     : com.example.nested2
    TestNamespace                 : com.example.nested2.test
    AaptOptions
        NameSpacing                   : DISABLED
    LintOptions
        IsCheckTestSources            : false
        IsCheckDependencies           : false
        IsAbortOnError                : true
        IsAbsolutePaths               : true
        IsNoLines                     : false
        IsQuiet                       : false
        IsCheckAllWarnings            : false
        IsIgnoreWarnings              : false
        IsWarningsAsErrors            : false
        IsIgnoreTestSources           : false
        IsIgnoreTestFixturesSources   : false
        IsCheckGeneratedSources       : false
        IsCheckReleaseBuilds          : true
        IsExplainIssues               : true
        IsShowAll                     : false
        TextReport                    : false
        HtmlReport                    : true
        XmlReport                     : true
        SarifReport                   : false
    JavaCompileOptions
        Encoding                      : UTF-8
        SourceCompatibility           : 1.7
        TargetCompatibility           : 1.7
        IsCoreLibraryDesugaringEnabled          : false
    AgpFlags
        ApplicationRClassConstantIds  : true
        AestRClassConstantIds         : true
        TransitiveRClasses            : true
        UseAndroidX                   : false
        UsesCompose                   : false
        MlModelBindingEnabled         : false
        AndroidResourcesEnabled       : true
        DataBindingEnabled            : false
<<<<<<< HEAD
=======
        GenerateManifestClass         : false
>>>>>>> 8b7d83e8
    - basicVariant:               : basicDebug
        testApplicationId             : com.example.nested2.test
        buildType                     : debug
    - basicVariant:               : paidDebug
        testApplicationId             : com.example.nested2.test
        buildType                     : debug
    - basicVariant:               : basicRelease
        buildType                     : release
    - basicVariant:               : paidRelease
        buildType                     : release
    FlavorDimensions              : foo
    BootClassPath                 : <ANDROID_SDK>/platforms/android-32/android.jar
    ViewBindingOptions
        Enabled                       : false
    DefaultConfig
        ProductFlavor
            Name                          : main
            VectorDrawables
                UseSupportLibrary             : false
        SourceProvider
            Name                          : main
            Manifest                      : <ROOT>/nested2/src/main/AndroidManifest.xml
            JavaDirectories               : <ROOT>/nested2/src/main/java [-]
            ResourcesDirectories          : <ROOT>/nested2/src/main/resources [-]
            AidlDirectories               : <ROOT>/nested2/src/main/aidl [-]
            RenderscriptDirectories       : <ROOT>/nested2/src/main/rs [-]
            ResDirectories                : <ROOT>/nested2/src/main/res [-]
            AssetsDirectories             : <ROOT>/nested2/src/main/assets [-]
            JniLibsDirectories            : <ROOT>/nested2/src/main/jniLibs [-]
            ShadersDirectories            : <ROOT>/nested2/src/main/shaders [-]
        ExtraSourceProviders
            ExtraSourceProvider
                ArtifactName                  : _android_test_
                SourceProvider
                    Name                          : androidTest
                    Manifest                      : <ROOT>/nested2/src/androidTest/AndroidManifest.xml [-]
                    JavaDirectories               : <ROOT>/nested2/src/androidTest/java [-]
                    ResourcesDirectories          : <ROOT>/nested2/src/androidTest/resources [-]
                    AidlDirectories               : <ROOT>/nested2/src/androidTest/aidl [-]
                    RenderscriptDirectories       : <ROOT>/nested2/src/androidTest/rs [-]
                    ResDirectories                : <ROOT>/nested2/src/androidTest/res [-]
                    AssetsDirectories             : <ROOT>/nested2/src/androidTest/assets [-]
                    JniLibsDirectories            : <ROOT>/nested2/src/androidTest/jniLibs [-]
                    ShadersDirectories            : <ROOT>/nested2/src/androidTest/shaders [-]
            ExtraSourceProvider
                ArtifactName                  : _unit_test_
                SourceProvider
                    Name                          : test
                    Manifest                      : <ROOT>/nested2/src/test/AndroidManifest.xml [-]
                    JavaDirectories               : <ROOT>/nested2/src/test/java [-]
                    ResourcesDirectories          : <ROOT>/nested2/src/test/resources [-]
                    AidlDirectories               : <ROOT>/nested2/src/test/aidl [-]
                    RenderscriptDirectories       : <ROOT>/nested2/src/test/rs [-]
                    ResDirectories                : <ROOT>/nested2/src/test/res [-]
                    AssetsDirectories             : <ROOT>/nested2/src/test/assets [-]
                    JniLibsDirectories            : <ROOT>/nested2/src/test/jniLibs [-]
                    ShadersDirectories            : <ROOT>/nested2/src/test/shaders [-]
    BuildTypes
        BuildType
            Name                          : debug
            IsDebuggable                  : true
            IsJniDebuggable               : false
            IsPseudoLocalesEnabled        : false
            IsRenderscriptDebuggable      : false
            RenderscriptOptimLevel        : 3
            IsMinifyEnabled               : false
            IsZipAlignEnabled             : true
        SourceProvider
            Name                          : debug
            Manifest                      : <ROOT>/nested2/src/debug/AndroidManifest.xml [-]
            JavaDirectories               : <ROOT>/nested2/src/debug/java [-]
            ResourcesDirectories          : <ROOT>/nested2/src/debug/resources [-]
            AidlDirectories               : <ROOT>/nested2/src/debug/aidl [-]
            RenderscriptDirectories       : <ROOT>/nested2/src/debug/rs [-]
            ResDirectories                : <ROOT>/nested2/src/debug/res [-]
            AssetsDirectories             : <ROOT>/nested2/src/debug/assets [-]
            JniLibsDirectories            : <ROOT>/nested2/src/debug/jniLibs [-]
            ShadersDirectories            : <ROOT>/nested2/src/debug/shaders [-]
        ExtraSourceProviders
            ExtraSourceProvider
                ArtifactName                  : _android_test_
                SourceProvider
                    Name                          : androidTestDebug
                    Manifest                      : <ROOT>/nested2/src/androidTestDebug/AndroidManifest.xml [-]
                    JavaDirectories               : <ROOT>/nested2/src/androidTestDebug/java [-]
                    ResourcesDirectories          : <ROOT>/nested2/src/androidTestDebug/resources [-]
                    AidlDirectories               : <ROOT>/nested2/src/androidTestDebug/aidl [-]
                    RenderscriptDirectories       : <ROOT>/nested2/src/androidTestDebug/rs [-]
                    ResDirectories                : <ROOT>/nested2/src/androidTestDebug/res [-]
                    AssetsDirectories             : <ROOT>/nested2/src/androidTestDebug/assets [-]
                    JniLibsDirectories            : <ROOT>/nested2/src/androidTestDebug/jniLibs [-]
                    ShadersDirectories            : <ROOT>/nested2/src/androidTestDebug/shaders [-]
        ExtraSourceProviders
            ExtraSourceProvider
                ArtifactName                  : _unit_test_
                SourceProvider
                    Name                          : testDebug
                    Manifest                      : <ROOT>/nested2/src/testDebug/AndroidManifest.xml [-]
                    JavaDirectories               : <ROOT>/nested2/src/testDebug/java [-]
                    ResourcesDirectories          : <ROOT>/nested2/src/testDebug/resources [-]
                    AidlDirectories               : <ROOT>/nested2/src/testDebug/aidl [-]
                    RenderscriptDirectories       : <ROOT>/nested2/src/testDebug/rs [-]
                    ResDirectories                : <ROOT>/nested2/src/testDebug/res [-]
                    AssetsDirectories             : <ROOT>/nested2/src/testDebug/assets [-]
                    JniLibsDirectories            : <ROOT>/nested2/src/testDebug/jniLibs [-]
                    ShadersDirectories            : <ROOT>/nested2/src/testDebug/shaders [-]
        BuildType
            Name                          : release
            IsDebuggable                  : false
            IsJniDebuggable               : false
            IsPseudoLocalesEnabled        : false
            IsRenderscriptDebuggable      : false
            RenderscriptOptimLevel        : 3
            IsMinifyEnabled               : false
            IsZipAlignEnabled             : true
        SourceProvider
            Name                          : release
            Manifest                      : <ROOT>/nested2/src/release/AndroidManifest.xml [-]
            JavaDirectories               : <ROOT>/nested2/src/release/java [-]
            ResourcesDirectories          : <ROOT>/nested2/src/release/resources [-]
            AidlDirectories               : <ROOT>/nested2/src/release/aidl [-]
            RenderscriptDirectories       : <ROOT>/nested2/src/release/rs [-]
            ResDirectories                : <ROOT>/nested2/src/release/res [-]
            AssetsDirectories             : <ROOT>/nested2/src/release/assets [-]
            JniLibsDirectories            : <ROOT>/nested2/src/release/jniLibs [-]
            ShadersDirectories            : <ROOT>/nested2/src/release/shaders [-]
        ExtraSourceProviders
            ExtraSourceProvider
                ArtifactName                  : _android_test_
                SourceProvider
                    Name                          : androidTestRelease
                    Manifest                      : <ROOT>/nested2/src/androidTestRelease/AndroidManifest.xml [-]
                    JavaDirectories               : <ROOT>/nested2/src/androidTestRelease/java [-]
                    ResourcesDirectories          : <ROOT>/nested2/src/androidTestRelease/resources [-]
                    AidlDirectories               : <ROOT>/nested2/src/androidTestRelease/aidl [-]
                    RenderscriptDirectories       : <ROOT>/nested2/src/androidTestRelease/rs [-]
                    ResDirectories                : <ROOT>/nested2/src/androidTestRelease/res [-]
                    AssetsDirectories             : <ROOT>/nested2/src/androidTestRelease/assets [-]
                    JniLibsDirectories            : <ROOT>/nested2/src/androidTestRelease/jniLibs [-]
                    ShadersDirectories            : <ROOT>/nested2/src/androidTestRelease/shaders [-]
        ExtraSourceProviders
            ExtraSourceProvider
                ArtifactName                  : _unit_test_
                SourceProvider
                    Name                          : testRelease
                    Manifest                      : <ROOT>/nested2/src/testRelease/AndroidManifest.xml [-]
                    JavaDirectories               : <ROOT>/nested2/src/testRelease/java [-]
                    ResourcesDirectories          : <ROOT>/nested2/src/testRelease/resources [-]
                    AidlDirectories               : <ROOT>/nested2/src/testRelease/aidl [-]
                    RenderscriptDirectories       : <ROOT>/nested2/src/testRelease/rs [-]
                    ResDirectories                : <ROOT>/nested2/src/testRelease/res [-]
                    AssetsDirectories             : <ROOT>/nested2/src/testRelease/assets [-]
                    JniLibsDirectories            : <ROOT>/nested2/src/testRelease/jniLibs [-]
                    ShadersDirectories            : <ROOT>/nested2/src/testRelease/shaders [-]
    ProductFlavors
        ProductFlavor
            Name                          : basic
            Dimension                     : foo
            VectorDrawables
        SourceProvider
            Name                          : basic
            Manifest                      : <ROOT>/nested2/src/basic/AndroidManifest.xml [-]
            JavaDirectories               : <ROOT>/nested2/src/basic/java [-]
            ResourcesDirectories          : <ROOT>/nested2/src/basic/resources [-]
            AidlDirectories               : <ROOT>/nested2/src/basic/aidl [-]
            RenderscriptDirectories       : <ROOT>/nested2/src/basic/rs [-]
            ResDirectories                : <ROOT>/nested2/src/basic/res [-]
            AssetsDirectories             : <ROOT>/nested2/src/basic/assets [-]
            JniLibsDirectories            : <ROOT>/nested2/src/basic/jniLibs [-]
            ShadersDirectories            : <ROOT>/nested2/src/basic/shaders [-]
        ExtraSourceProviders
            ExtraSourceProvider
                ArtifactName                  : _android_test_
                SourceProvider
                    Name                          : androidTestBasic
                    Manifest                      : <ROOT>/nested2/src/androidTestBasic/AndroidManifest.xml [-]
                    JavaDirectories               : <ROOT>/nested2/src/androidTestBasic/java [-]
                    ResourcesDirectories          : <ROOT>/nested2/src/androidTestBasic/resources [-]
                    AidlDirectories               : <ROOT>/nested2/src/androidTestBasic/aidl [-]
                    RenderscriptDirectories       : <ROOT>/nested2/src/androidTestBasic/rs [-]
                    ResDirectories                : <ROOT>/nested2/src/androidTestBasic/res [-]
                    AssetsDirectories             : <ROOT>/nested2/src/androidTestBasic/assets [-]
                    JniLibsDirectories            : <ROOT>/nested2/src/androidTestBasic/jniLibs [-]
                    ShadersDirectories            : <ROOT>/nested2/src/androidTestBasic/shaders [-]
            ExtraSourceProvider
                ArtifactName                  : _unit_test_
                SourceProvider
                    Name                          : testBasic
                    Manifest                      : <ROOT>/nested2/src/testBasic/AndroidManifest.xml [-]
                    JavaDirectories               : <ROOT>/nested2/src/testBasic/java [-]
                    ResourcesDirectories          : <ROOT>/nested2/src/testBasic/resources [-]
                    AidlDirectories               : <ROOT>/nested2/src/testBasic/aidl [-]
                    RenderscriptDirectories       : <ROOT>/nested2/src/testBasic/rs [-]
                    ResDirectories                : <ROOT>/nested2/src/testBasic/res [-]
                    AssetsDirectories             : <ROOT>/nested2/src/testBasic/assets [-]
                    JniLibsDirectories            : <ROOT>/nested2/src/testBasic/jniLibs [-]
                    ShadersDirectories            : <ROOT>/nested2/src/testBasic/shaders [-]
        ProductFlavor
            Name                          : paid
            Dimension                     : foo
            VectorDrawables
        SourceProvider
            Name                          : paid
            Manifest                      : <ROOT>/nested2/src/paid/AndroidManifest.xml [-]
            JavaDirectories               : <ROOT>/nested2/src/paid/java [-]
            ResourcesDirectories          : <ROOT>/nested2/src/paid/resources [-]
            AidlDirectories               : <ROOT>/nested2/src/paid/aidl [-]
            RenderscriptDirectories       : <ROOT>/nested2/src/paid/rs [-]
            ResDirectories                : <ROOT>/nested2/src/paid/res [-]
            AssetsDirectories             : <ROOT>/nested2/src/paid/assets [-]
            JniLibsDirectories            : <ROOT>/nested2/src/paid/jniLibs [-]
            ShadersDirectories            : <ROOT>/nested2/src/paid/shaders [-]
        ExtraSourceProviders
            ExtraSourceProvider
                ArtifactName                  : _android_test_
                SourceProvider
                    Name                          : androidTestPaid
                    Manifest                      : <ROOT>/nested2/src/androidTestPaid/AndroidManifest.xml [-]
                    JavaDirectories               : <ROOT>/nested2/src/androidTestPaid/java [-]
                    ResourcesDirectories          : <ROOT>/nested2/src/androidTestPaid/resources [-]
                    AidlDirectories               : <ROOT>/nested2/src/androidTestPaid/aidl [-]
                    RenderscriptDirectories       : <ROOT>/nested2/src/androidTestPaid/rs [-]
                    ResDirectories                : <ROOT>/nested2/src/androidTestPaid/res [-]
                    AssetsDirectories             : <ROOT>/nested2/src/androidTestPaid/assets [-]
                    JniLibsDirectories            : <ROOT>/nested2/src/androidTestPaid/jniLibs [-]
                    ShadersDirectories            : <ROOT>/nested2/src/androidTestPaid/shaders [-]
            ExtraSourceProvider
                ArtifactName                  : _unit_test_
                SourceProvider
                    Name                          : testPaid
                    Manifest                      : <ROOT>/nested2/src/testPaid/AndroidManifest.xml [-]
                    JavaDirectories               : <ROOT>/nested2/src/testPaid/java [-]
                    ResourcesDirectories          : <ROOT>/nested2/src/testPaid/resources [-]
                    AidlDirectories               : <ROOT>/nested2/src/testPaid/aidl [-]
                    RenderscriptDirectories       : <ROOT>/nested2/src/testPaid/rs [-]
                    ResDirectories                : <ROOT>/nested2/src/testPaid/res [-]
                    AssetsDirectories             : <ROOT>/nested2/src/testPaid/assets [-]
                    JniLibsDirectories            : <ROOT>/nested2/src/testPaid/jniLibs [-]
                    ShadersDirectories            : <ROOT>/nested2/src/testPaid/shaders [-]
    SigningConfigs
        SigningConfig
            Name                          : debug
            StoreFile                     : debug.keystore
            StorePassword                 : android
            KeyAlias                      : AndroidDebugKey
    VariantBuildInformation
        VariantBuildInformation
            VariantName                   : basicDebug
            BuildTasksAndOutputInformation
                AssembleTaskName              : assembleBasicDebug
        VariantBuildInformation
            VariantName                   : paidDebug
            BuildTasksAndOutputInformation
                AssembleTaskName              : assemblePaidDebug
        VariantBuildInformation
            VariantName                   : basicRelease
            BuildTasksAndOutputInformation
                AssembleTaskName              : assembleBasicRelease
        VariantBuildInformation
            VariantName                   : paidRelease
            BuildTasksAndOutputInformation
                AssembleTaskName              : assemblePaidRelease
    IdeVariants
        IdeVariant
            Name                          : basicDebug
            BuildType                     : debug
            DisplayName                   : basic-debug
            InstantAppCompatible          : false
            MinSdkVersion
                ApiLevel                      : 1
                ApiString                     : 1
            VersionNameSuffix             :
            DeprecatedPreMergedApplicationId        : com.example.nested2
            ProductFlavors                : basic
            MainArtifact
                Name                          : MAIN
                CompileTaskName               : compileBasicDebugSources
                AssembleTaskName              : assembleBasicDebug
                IsTestArtifact                : false
                IdeSetupTaskNames             : generateBasicDebugSources
                GeneratedSourceFolders        : <ROOT>/nested2/build/generated/aidl_source_output_dir/basicDebug/out [-]
                GeneratedSourceFolders        : <ROOT>/nested2/build/generated/ap_generated_sources/basicDebug/out [-]
                GeneratedSourceFolders        : <ROOT>/nested2/build/generated/renderscript_source_output_dir/basicDebug/out [-]
                GeneratedSourceFolders        : <ROOT>/nested2/build/generated/source/buildConfig/basic/debug [-]
                ClassesFolder                 : <ROOT>/nested2/build/intermediates/compile_r_class_jar/basicDebug/R.jar [-]
                ClassesFolder                 : <ROOT>/nested2/build/intermediates/javac/basicDebug/classes [-]
                VariantSourceProvider
                    Name                          : basicDebug
                    Manifest                      : <ROOT>/nested2/src/basicDebug/AndroidManifest.xml [-]
                    JavaDirectories               : <ROOT>/nested2/src/basicDebug/java [-]
                    ResourcesDirectories          : <ROOT>/nested2/src/basicDebug/resources [-]
                    AidlDirectories               : <ROOT>/nested2/src/basicDebug/aidl [-]
                    RenderscriptDirectories       : <ROOT>/nested2/src/basicDebug/rs [-]
                    ResDirectories                : <ROOT>/nested2/src/basicDebug/res [-]
                    AssetsDirectories             : <ROOT>/nested2/src/basicDebug/assets [-]
                    JniLibsDirectories            : <ROOT>/nested2/src/basicDebug/jniLibs [-]
                    ShadersDirectories            : <ROOT>/nested2/src/basicDebug/shaders [-]
                Dependencies
                    compileClasspath
                    runtimeClasspath
                SigningConfigName             : debug
                IsSigned                      : true
                CodeShrinker                  : null
                BuildTasksAndOutputInformation
                    AssembleTaskName              : assembleBasicDebug
                GeneratedResourceFolders      : <ROOT>/nested2/build/generated/res/rs/basic/debug [-]
                GeneratedResourceFolders      : <ROOT>/nested2/build/generated/res/resValues/basic/debug [-]
            AndroidTestArtifact
                Name                          : ANDROID_TEST
                CompileTaskName               : compileBasicDebugAndroidTestSources
                AssembleTaskName              : assembleBasicDebugAndroidTest
                IsTestArtifact                : true
                IdeSetupTaskNames             : generateBasicDebugAndroidTestSources
                GeneratedSourceFolders        : <ROOT>/nested2/build/generated/aidl_source_output_dir/basicDebugAndroidTest/out [-]
                GeneratedSourceFolders        : <ROOT>/nested2/build/generated/ap_generated_sources/basicDebugAndroidTest/out [-]
                GeneratedSourceFolders        : <ROOT>/nested2/build/generated/renderscript_source_output_dir/basicDebugAndroidTest/out [-]
                GeneratedSourceFolders        : <ROOT>/nested2/build/generated/source/buildConfig/androidTest/basic/debug [-]
                ClassesFolder                 : <ROOT>/nested2/build/intermediates/compile_and_runtime_not_namespaced_r_class_jar/basicDebugAndroidTest/R.jar [-]
                ClassesFolder                 : <ROOT>/nested2/build/intermediates/javac/basicDebugAndroidTest/classes [-]
                VariantSourceProvider
                    Name                          : androidTestBasicDebug
                    Manifest                      : <ROOT>/nested2/src/androidTestBasicDebug/AndroidManifest.xml [-]
                    JavaDirectories               : <ROOT>/nested2/src/androidTestBasicDebug/java [-]
                    ResourcesDirectories          : <ROOT>/nested2/src/androidTestBasicDebug/resources [-]
                    AidlDirectories               : <ROOT>/nested2/src/androidTestBasicDebug/aidl [-]
                    RenderscriptDirectories       : <ROOT>/nested2/src/androidTestBasicDebug/rs [-]
                    ResDirectories                : <ROOT>/nested2/src/androidTestBasicDebug/res [-]
                    AssetsDirectories             : <ROOT>/nested2/src/androidTestBasicDebug/assets [-]
                    JniLibsDirectories            : <ROOT>/nested2/src/androidTestBasicDebug/jniLibs [-]
                    ShadersDirectories            : <ROOT>/nested2/src/androidTestBasicDebug/shaders [-]
                Dependencies
                    compileClasspath
                        module                        : <ROOT>-:nested2-MAIN
                    runtimeClasspath
                        module                        : <ROOT>-:nested2-MAIN
                ApplicationId                 : com.example.nested2.test
                SigningConfigName             : debug
                IsSigned                      : true
                CodeShrinker                  : null
                BuildTasksAndOutputInformation
                    AssembleTaskName              : assembleBasicDebugAndroidTest
                    AssembleTaskOutputListingFile : <ROOT>/nested2/build/outputs/apk/androidTest/basic/debug/output-metadata.json [-]
                GeneratedResourceFolders      : <ROOT>/nested2/build/generated/res/rs/androidTest/basic/debug [-]
                GeneratedResourceFolders      : <ROOT>/nested2/build/generated/res/resValues/androidTest/basic/debug [-]
                TestOptions
                    AnimationsDisabled            : false
                    Execution                     : HOST
            UnitTestArtifact
                Name                          : UNIT_TEST
                CompileTaskName               : compileBasicDebugUnitTestSources
                AssembleTaskName              : assembleBasicDebugUnitTest
                IsTestArtifact                : true
                IdeSetupTaskNames             : createMockableJar
                GeneratedSourceFolders        : <ROOT>/nested2/build/generated/ap_generated_sources/basicDebugUnitTest/out [-]
                ClassesFolder                 : <ROOT>/nested2/build/intermediates/compile_and_runtime_not_namespaced_r_class_jar/basicDebugUnitTest/R.jar [-]
                ClassesFolder                 : <ROOT>/nested2/build/intermediates/javac/basicDebugUnitTest/classes [-]
                VariantSourceProvider
                    Name                          : testBasicDebug
                    Manifest                      : <ROOT>/nested2/src/testBasicDebug/AndroidManifest.xml [-]
                    JavaDirectories               : <ROOT>/nested2/src/testBasicDebug/java [-]
                    ResourcesDirectories          : <ROOT>/nested2/src/testBasicDebug/resources [-]
                    AidlDirectories               : <ROOT>/nested2/src/testBasicDebug/aidl [-]
                    RenderscriptDirectories       : <ROOT>/nested2/src/testBasicDebug/rs [-]
                    ResDirectories                : <ROOT>/nested2/src/testBasicDebug/res [-]
                    AssetsDirectories             : <ROOT>/nested2/src/testBasicDebug/assets [-]
                    JniLibsDirectories            : <ROOT>/nested2/src/testBasicDebug/jniLibs [-]
                    ShadersDirectories            : <ROOT>/nested2/src/testBasicDebug/shaders [-]
                Dependencies
                    compileClasspath
                        module                        : <ROOT>-:nested2-MAIN
                    runtimeClasspath
                        module                        : <ROOT>-:nested2-MAIN
                MockablePlatformJar           : <GRADLE>/caches/<TRANSFORMS>/files-2.1/xxxxxxxxxxxxxxxxxxxxxxxxxxxxxxxx/android.jar
    externalProject               : :nested2 (DefaultExternalProject) (*seen*)
MODULE                        : project.nested2.androidTest
MODULE                        : project.nested2.deep
    GradleModuleModel
        agpVersion                    : 4.1.0
        gradlePath                    : :nested2:deep
        gradleVersion                 : 6.7.1
        buildFile                     : <ROOT>/nested2/deep/build.gradle
        buildFilePath                 : <ROOT>/nested2/deep/build.gradle
        rootFolderPath                : <ROOT>
        hasSafeArgsJava               : false
        hasSafeArgsKotlin             : false
    CurrentVariantReportedVersions
        minSdk
            ApiLevel                      : 1
            ApiString                     : 1
        runtimeMinSdk
            ApiLevel                      : 1
            ApiString                     : 1
        targetSdk
            ApiLevel                      : 1
            ApiString                     : 1
    RootBuildId                   : <ROOT>
    BuildId                       : <ROOT>
    ProjectPath                   : :nested2:deep
    ModelVersion                  : 4.1.0
    ProjectType                   : PROJECT_TYPE_LIBRARY
    CompileTarget                 : android-32
    BuildFolder                   : <ROOT>/nested2/deep/build [-]
    buildToolsVersion             : 29.0.2
    IsBaseSplit                   : false
    GroupId                       : project.nested2
    Namespace                     : com.example.nested2.deep
    TestNamespace                 : com.example.nested2.deep.test
    AaptOptions
        NameSpacing                   : DISABLED
    LintOptions
        IsCheckTestSources            : false
        IsCheckDependencies           : false
        IsAbortOnError                : true
        IsAbsolutePaths               : true
        IsNoLines                     : false
        IsQuiet                       : false
        IsCheckAllWarnings            : false
        IsIgnoreWarnings              : false
        IsWarningsAsErrors            : false
        IsIgnoreTestSources           : false
        IsIgnoreTestFixturesSources   : false
        IsCheckGeneratedSources       : false
        IsCheckReleaseBuilds          : true
        IsExplainIssues               : true
        IsShowAll                     : false
        TextReport                    : false
        HtmlReport                    : true
        XmlReport                     : true
        SarifReport                   : false
    JavaCompileOptions
        Encoding                      : UTF-8
        SourceCompatibility           : 1.7
        TargetCompatibility           : 1.7
        IsCoreLibraryDesugaringEnabled          : false
    AgpFlags
        ApplicationRClassConstantIds  : true
        AestRClassConstantIds         : true
        TransitiveRClasses            : true
        UseAndroidX                   : false
        UsesCompose                   : false
        MlModelBindingEnabled         : false
        AndroidResourcesEnabled       : true
        DataBindingEnabled            : false
<<<<<<< HEAD
=======
        GenerateManifestClass         : false
>>>>>>> 8b7d83e8
    - basicVariant:               : debug
        testApplicationId             : com.example.nested2.deep.test
        buildType                     : debug
    - basicVariant:               : release
        buildType                     : release
    BootClassPath                 : <ANDROID_SDK>/platforms/android-32/android.jar
    ViewBindingOptions
        Enabled                       : false
    DefaultConfig
        ProductFlavor
            Name                          : main
            VectorDrawables
                UseSupportLibrary             : false
        SourceProvider
            Name                          : main
            Manifest                      : <ROOT>/nested2/deep/src/main/AndroidManifest.xml
            JavaDirectories               : <ROOT>/nested2/deep/src/main/java [-]
            ResourcesDirectories          : <ROOT>/nested2/deep/src/main/resources [-]
            AidlDirectories               : <ROOT>/nested2/deep/src/main/aidl [-]
            RenderscriptDirectories       : <ROOT>/nested2/deep/src/main/rs [-]
            ResDirectories                : <ROOT>/nested2/deep/src/main/res [-]
            AssetsDirectories             : <ROOT>/nested2/deep/src/main/assets [-]
            JniLibsDirectories            : <ROOT>/nested2/deep/src/main/jniLibs [-]
            ShadersDirectories            : <ROOT>/nested2/deep/src/main/shaders [-]
        ExtraSourceProviders
            ExtraSourceProvider
                ArtifactName                  : _android_test_
                SourceProvider
                    Name                          : androidTest
                    Manifest                      : <ROOT>/nested2/deep/src/androidTest/AndroidManifest.xml [-]
                    JavaDirectories               : <ROOT>/nested2/deep/src/androidTest/java [-]
                    ResourcesDirectories          : <ROOT>/nested2/deep/src/androidTest/resources [-]
                    AidlDirectories               : <ROOT>/nested2/deep/src/androidTest/aidl [-]
                    RenderscriptDirectories       : <ROOT>/nested2/deep/src/androidTest/rs [-]
                    ResDirectories                : <ROOT>/nested2/deep/src/androidTest/res [-]
                    AssetsDirectories             : <ROOT>/nested2/deep/src/androidTest/assets [-]
                    JniLibsDirectories            : <ROOT>/nested2/deep/src/androidTest/jniLibs [-]
                    ShadersDirectories            : <ROOT>/nested2/deep/src/androidTest/shaders [-]
            ExtraSourceProvider
                ArtifactName                  : _unit_test_
                SourceProvider
                    Name                          : test
                    Manifest                      : <ROOT>/nested2/deep/src/test/AndroidManifest.xml [-]
                    JavaDirectories               : <ROOT>/nested2/deep/src/test/java [-]
                    ResourcesDirectories          : <ROOT>/nested2/deep/src/test/resources [-]
                    AidlDirectories               : <ROOT>/nested2/deep/src/test/aidl [-]
                    RenderscriptDirectories       : <ROOT>/nested2/deep/src/test/rs [-]
                    ResDirectories                : <ROOT>/nested2/deep/src/test/res [-]
                    AssetsDirectories             : <ROOT>/nested2/deep/src/test/assets [-]
                    JniLibsDirectories            : <ROOT>/nested2/deep/src/test/jniLibs [-]
                    ShadersDirectories            : <ROOT>/nested2/deep/src/test/shaders [-]
    BuildTypes
        BuildType
            Name                          : debug
            IsDebuggable                  : true
            IsJniDebuggable               : false
            IsPseudoLocalesEnabled        : false
            IsRenderscriptDebuggable      : false
            RenderscriptOptimLevel        : 3
            IsMinifyEnabled               : false
            IsZipAlignEnabled             : true
        SourceProvider
            Name                          : debug
            Manifest                      : <ROOT>/nested2/deep/src/debug/AndroidManifest.xml [-]
            JavaDirectories               : <ROOT>/nested2/deep/src/debug/java [-]
            ResourcesDirectories          : <ROOT>/nested2/deep/src/debug/resources [-]
            AidlDirectories               : <ROOT>/nested2/deep/src/debug/aidl [-]
            RenderscriptDirectories       : <ROOT>/nested2/deep/src/debug/rs [-]
            ResDirectories                : <ROOT>/nested2/deep/src/debug/res [-]
            AssetsDirectories             : <ROOT>/nested2/deep/src/debug/assets [-]
            JniLibsDirectories            : <ROOT>/nested2/deep/src/debug/jniLibs [-]
            ShadersDirectories            : <ROOT>/nested2/deep/src/debug/shaders [-]
        ExtraSourceProviders
            ExtraSourceProvider
                ArtifactName                  : _android_test_
                SourceProvider
                    Name                          : androidTestDebug
                    Manifest                      : <ROOT>/nested2/deep/src/androidTestDebug/AndroidManifest.xml [-]
                    JavaDirectories               : <ROOT>/nested2/deep/src/androidTestDebug/java [-]
                    ResourcesDirectories          : <ROOT>/nested2/deep/src/androidTestDebug/resources [-]
                    AidlDirectories               : <ROOT>/nested2/deep/src/androidTestDebug/aidl [-]
                    RenderscriptDirectories       : <ROOT>/nested2/deep/src/androidTestDebug/rs [-]
                    ResDirectories                : <ROOT>/nested2/deep/src/androidTestDebug/res [-]
                    AssetsDirectories             : <ROOT>/nested2/deep/src/androidTestDebug/assets [-]
                    JniLibsDirectories            : <ROOT>/nested2/deep/src/androidTestDebug/jniLibs [-]
                    ShadersDirectories            : <ROOT>/nested2/deep/src/androidTestDebug/shaders [-]
        ExtraSourceProviders
            ExtraSourceProvider
                ArtifactName                  : _unit_test_
                SourceProvider
                    Name                          : testDebug
                    Manifest                      : <ROOT>/nested2/deep/src/testDebug/AndroidManifest.xml [-]
                    JavaDirectories               : <ROOT>/nested2/deep/src/testDebug/java [-]
                    ResourcesDirectories          : <ROOT>/nested2/deep/src/testDebug/resources [-]
                    AidlDirectories               : <ROOT>/nested2/deep/src/testDebug/aidl [-]
                    RenderscriptDirectories       : <ROOT>/nested2/deep/src/testDebug/rs [-]
                    ResDirectories                : <ROOT>/nested2/deep/src/testDebug/res [-]
                    AssetsDirectories             : <ROOT>/nested2/deep/src/testDebug/assets [-]
                    JniLibsDirectories            : <ROOT>/nested2/deep/src/testDebug/jniLibs [-]
                    ShadersDirectories            : <ROOT>/nested2/deep/src/testDebug/shaders [-]
        BuildType
            Name                          : release
            IsDebuggable                  : false
            IsJniDebuggable               : false
            IsPseudoLocalesEnabled        : false
            IsRenderscriptDebuggable      : false
            RenderscriptOptimLevel        : 3
            IsMinifyEnabled               : false
            IsZipAlignEnabled             : true
        SourceProvider
            Name                          : release
            Manifest                      : <ROOT>/nested2/deep/src/release/AndroidManifest.xml [-]
            JavaDirectories               : <ROOT>/nested2/deep/src/release/java [-]
            ResourcesDirectories          : <ROOT>/nested2/deep/src/release/resources [-]
            AidlDirectories               : <ROOT>/nested2/deep/src/release/aidl [-]
            RenderscriptDirectories       : <ROOT>/nested2/deep/src/release/rs [-]
            ResDirectories                : <ROOT>/nested2/deep/src/release/res [-]
            AssetsDirectories             : <ROOT>/nested2/deep/src/release/assets [-]
            JniLibsDirectories            : <ROOT>/nested2/deep/src/release/jniLibs [-]
            ShadersDirectories            : <ROOT>/nested2/deep/src/release/shaders [-]
        ExtraSourceProviders
            ExtraSourceProvider
                ArtifactName                  : _android_test_
                SourceProvider
                    Name                          : androidTestRelease
                    Manifest                      : <ROOT>/nested2/deep/src/androidTestRelease/AndroidManifest.xml [-]
                    JavaDirectories               : <ROOT>/nested2/deep/src/androidTestRelease/java [-]
                    ResourcesDirectories          : <ROOT>/nested2/deep/src/androidTestRelease/resources [-]
                    AidlDirectories               : <ROOT>/nested2/deep/src/androidTestRelease/aidl [-]
                    RenderscriptDirectories       : <ROOT>/nested2/deep/src/androidTestRelease/rs [-]
                    ResDirectories                : <ROOT>/nested2/deep/src/androidTestRelease/res [-]
                    AssetsDirectories             : <ROOT>/nested2/deep/src/androidTestRelease/assets [-]
                    JniLibsDirectories            : <ROOT>/nested2/deep/src/androidTestRelease/jniLibs [-]
                    ShadersDirectories            : <ROOT>/nested2/deep/src/androidTestRelease/shaders [-]
        ExtraSourceProviders
            ExtraSourceProvider
                ArtifactName                  : _unit_test_
                SourceProvider
                    Name                          : testRelease
                    Manifest                      : <ROOT>/nested2/deep/src/testRelease/AndroidManifest.xml [-]
                    JavaDirectories               : <ROOT>/nested2/deep/src/testRelease/java [-]
                    ResourcesDirectories          : <ROOT>/nested2/deep/src/testRelease/resources [-]
                    AidlDirectories               : <ROOT>/nested2/deep/src/testRelease/aidl [-]
                    RenderscriptDirectories       : <ROOT>/nested2/deep/src/testRelease/rs [-]
                    ResDirectories                : <ROOT>/nested2/deep/src/testRelease/res [-]
                    AssetsDirectories             : <ROOT>/nested2/deep/src/testRelease/assets [-]
                    JniLibsDirectories            : <ROOT>/nested2/deep/src/testRelease/jniLibs [-]
                    ShadersDirectories            : <ROOT>/nested2/deep/src/testRelease/shaders [-]
    SigningConfigs
        SigningConfig
            Name                          : debug
            StoreFile                     : debug.keystore
            StorePassword                 : android
            KeyAlias                      : AndroidDebugKey
    VariantBuildInformation
        VariantBuildInformation
            VariantName                   : debug
            BuildTasksAndOutputInformation
                AssembleTaskName              : assembleDebug
        VariantBuildInformation
            VariantName                   : release
            BuildTasksAndOutputInformation
                AssembleTaskName              : assembleRelease
    IdeVariants
        IdeVariant
            Name                          : debug
            BuildType                     : debug
            DisplayName                   : debug
            InstantAppCompatible          : false
            MinSdkVersion
                ApiLevel                      : 1
                ApiString                     : 1
            DeprecatedPreMergedApplicationId        : com.example.nested2.deep
            MainArtifact
                Name                          : MAIN
                CompileTaskName               : compileDebugSources
                AssembleTaskName              : assembleDebug
                IsTestArtifact                : false
                IdeSetupTaskNames             : generateDebugSources
                GeneratedSourceFolders        : <ROOT>/nested2/deep/build/generated/aidl_source_output_dir/debug/out [-]
                GeneratedSourceFolders        : <ROOT>/nested2/deep/build/generated/ap_generated_sources/debug/out [-]
                GeneratedSourceFolders        : <ROOT>/nested2/deep/build/generated/renderscript_source_output_dir/debug/out [-]
                GeneratedSourceFolders        : <ROOT>/nested2/deep/build/generated/source/buildConfig/debug [-]
                ClassesFolder                 : <ROOT>/nested2/deep/build/intermediates/compile_r_class_jar/debug/R.jar [-]
                ClassesFolder                 : <ROOT>/nested2/deep/build/intermediates/javac/debug/classes [-]
                Dependencies
                    compileClasspath
                    runtimeClasspath
                SigningConfigName             : debug
                IsSigned                      : true
                CodeShrinker                  : null
                BuildTasksAndOutputInformation
                    AssembleTaskName              : assembleDebug
                GeneratedResourceFolders      : <ROOT>/nested2/deep/build/generated/res/rs/debug [-]
                GeneratedResourceFolders      : <ROOT>/nested2/deep/build/generated/res/resValues/debug [-]
            AndroidTestArtifact
                Name                          : ANDROID_TEST
                CompileTaskName               : compileDebugAndroidTestSources
                AssembleTaskName              : assembleDebugAndroidTest
                IsTestArtifact                : true
                IdeSetupTaskNames             : generateDebugAndroidTestSources
                GeneratedSourceFolders        : <ROOT>/nested2/deep/build/generated/aidl_source_output_dir/debugAndroidTest/out [-]
                GeneratedSourceFolders        : <ROOT>/nested2/deep/build/generated/ap_generated_sources/debugAndroidTest/out [-]
                GeneratedSourceFolders        : <ROOT>/nested2/deep/build/generated/renderscript_source_output_dir/debugAndroidTest/out [-]
                GeneratedSourceFolders        : <ROOT>/nested2/deep/build/generated/source/buildConfig/androidTest/debug [-]
                ClassesFolder                 : <ROOT>/nested2/deep/build/intermediates/compile_and_runtime_not_namespaced_r_class_jar/debugAndroidTest/R.jar [-]
                ClassesFolder                 : <ROOT>/nested2/deep/build/intermediates/javac/debugAndroidTest/classes [-]
                Dependencies
                    compileClasspath
                        module                        : <ROOT>-:nested2:deep-MAIN
                    runtimeClasspath
                        module                        : <ROOT>-:nested2:deep-MAIN
                ApplicationId                 : com.example.nested2.deep.test
                SigningConfigName             : debug
                IsSigned                      : true
                CodeShrinker                  : null
                BuildTasksAndOutputInformation
                    AssembleTaskName              : assembleDebugAndroidTest
                    AssembleTaskOutputListingFile : <ROOT>/nested2/deep/build/outputs/apk/androidTest/debug/output-metadata.json [-]
                GeneratedResourceFolders      : <ROOT>/nested2/deep/build/generated/res/rs/androidTest/debug [-]
                GeneratedResourceFolders      : <ROOT>/nested2/deep/build/generated/res/resValues/androidTest/debug [-]
                TestOptions
                    AnimationsDisabled            : false
                    Execution                     : HOST
            UnitTestArtifact
                Name                          : UNIT_TEST
                CompileTaskName               : compileDebugUnitTestSources
                AssembleTaskName              : assembleDebugUnitTest
                IsTestArtifact                : true
                IdeSetupTaskNames             : createMockableJar
                GeneratedSourceFolders        : <ROOT>/nested2/deep/build/generated/ap_generated_sources/debugUnitTest/out [-]
                ClassesFolder                 : <ROOT>/nested2/deep/build/intermediates/compile_and_runtime_not_namespaced_r_class_jar/debugUnitTest/R.jar [-]
                ClassesFolder                 : <ROOT>/nested2/deep/build/intermediates/javac/debugUnitTest/classes [-]
                Dependencies
                    compileClasspath
                        module                        : <ROOT>-:nested2:deep-MAIN
                    runtimeClasspath
                        module                        : <ROOT>-:nested2:deep-MAIN
                MockablePlatformJar           : <GRADLE>/caches/<TRANSFORMS>/files-2.1/xxxxxxxxxxxxxxxxxxxxxxxxxxxxxxxx/android.jar
    externalProject               : :nested2:deep (DefaultExternalProject) (*seen*)
MODULE                        : project.nested2.deep.androidTest
MODULE                        : project.nested2.deep.main
MODULE                        : project.nested2.deep.unitTest
MODULE                        : project.nested2.main
MODULE                        : project.nested2.trans
    GradleModuleModel
        gradlePath                    : :nested2:trans
        gradleVersion                 : 6.7.1
        buildFilePath                 : <ROOT>/nested2/trans/build.gradle [-]
        rootFolderPath                : <ROOT>
        hasSafeArgsJava               : false
        hasSafeArgsKotlin             : false
    externalProject               : :nested2:trans (DefaultExternalProject) (*seen*)
MODULE                        : project.nested2.trans.deep2
    GradleModuleModel
        agpVersion                    : 4.1.0
        gradlePath                    : :nested2:trans:deep2
        gradleVersion                 : 6.7.1
        buildFile                     : <ROOT>/nested2/trans/deep2/build.gradle
        buildFilePath                 : <ROOT>/nested2/trans/deep2/build.gradle
        rootFolderPath                : <ROOT>
        hasSafeArgsJava               : false
        hasSafeArgsKotlin             : false
    CurrentVariantReportedVersions
        minSdk
            ApiLevel                      : 1
            ApiString                     : 1
        runtimeMinSdk
            ApiLevel                      : 1
            ApiString                     : 1
        targetSdk
            ApiLevel                      : 1
            ApiString                     : 1
    RootBuildId                   : <ROOT>
    BuildId                       : <ROOT>
    ProjectPath                   : :nested2:trans:deep2
    ModelVersion                  : 4.1.0
    ProjectType                   : PROJECT_TYPE_LIBRARY
    CompileTarget                 : android-32
    BuildFolder                   : <ROOT>/nested2/trans/deep2/build [-]
    buildToolsVersion             : 29.0.2
    IsBaseSplit                   : false
    GroupId                       : project.nested2.trans
    Namespace                     : com.example.nested2.trans.deep2
    TestNamespace                 : com.example.nested2.trans.deep2.test
    AaptOptions
        NameSpacing                   : DISABLED
    LintOptions
        IsCheckTestSources            : false
        IsCheckDependencies           : false
        IsAbortOnError                : true
        IsAbsolutePaths               : true
        IsNoLines                     : false
        IsQuiet                       : false
        IsCheckAllWarnings            : false
        IsIgnoreWarnings              : false
        IsWarningsAsErrors            : false
        IsIgnoreTestSources           : false
        IsIgnoreTestFixturesSources   : false
        IsCheckGeneratedSources       : false
        IsCheckReleaseBuilds          : true
        IsExplainIssues               : true
        IsShowAll                     : false
        TextReport                    : false
        HtmlReport                    : true
        XmlReport                     : true
        SarifReport                   : false
    JavaCompileOptions
        Encoding                      : UTF-8
        SourceCompatibility           : 1.7
        TargetCompatibility           : 1.7
        IsCoreLibraryDesugaringEnabled          : false
    AgpFlags
        ApplicationRClassConstantIds  : true
        AestRClassConstantIds         : true
        TransitiveRClasses            : true
        UseAndroidX                   : false
        UsesCompose                   : false
        MlModelBindingEnabled         : false
        AndroidResourcesEnabled       : true
        DataBindingEnabled            : false
<<<<<<< HEAD
=======
        GenerateManifestClass         : false
>>>>>>> 8b7d83e8
    - basicVariant:               : debug
        testApplicationId             : com.example.nested2.trans.deep2.test
        buildType                     : debug
    - basicVariant:               : release
        buildType                     : release
    BootClassPath                 : <ANDROID_SDK>/platforms/android-32/android.jar
    ViewBindingOptions
        Enabled                       : false
    DefaultConfig
        ProductFlavor
            Name                          : main
            VectorDrawables
                UseSupportLibrary             : false
        SourceProvider
            Name                          : main
            Manifest                      : <ROOT>/nested2/trans/deep2/src/main/AndroidManifest.xml
            JavaDirectories               : <ROOT>/nested2/trans/deep2/src/main/java [-]
            ResourcesDirectories          : <ROOT>/nested2/trans/deep2/src/main/resources [-]
            AidlDirectories               : <ROOT>/nested2/trans/deep2/src/main/aidl [-]
            RenderscriptDirectories       : <ROOT>/nested2/trans/deep2/src/main/rs [-]
            ResDirectories                : <ROOT>/nested2/trans/deep2/src/main/res [-]
            AssetsDirectories             : <ROOT>/nested2/trans/deep2/src/main/assets [-]
            JniLibsDirectories            : <ROOT>/nested2/trans/deep2/src/main/jniLibs [-]
            ShadersDirectories            : <ROOT>/nested2/trans/deep2/src/main/shaders [-]
        ExtraSourceProviders
            ExtraSourceProvider
                ArtifactName                  : _android_test_
                SourceProvider
                    Name                          : androidTest
                    Manifest                      : <ROOT>/nested2/trans/deep2/src/androidTest/AndroidManifest.xml [-]
                    JavaDirectories               : <ROOT>/nested2/trans/deep2/src/androidTest/java [-]
                    ResourcesDirectories          : <ROOT>/nested2/trans/deep2/src/androidTest/resources [-]
                    AidlDirectories               : <ROOT>/nested2/trans/deep2/src/androidTest/aidl [-]
                    RenderscriptDirectories       : <ROOT>/nested2/trans/deep2/src/androidTest/rs [-]
                    ResDirectories                : <ROOT>/nested2/trans/deep2/src/androidTest/res [-]
                    AssetsDirectories             : <ROOT>/nested2/trans/deep2/src/androidTest/assets [-]
                    JniLibsDirectories            : <ROOT>/nested2/trans/deep2/src/androidTest/jniLibs [-]
                    ShadersDirectories            : <ROOT>/nested2/trans/deep2/src/androidTest/shaders [-]
            ExtraSourceProvider
                ArtifactName                  : _unit_test_
                SourceProvider
                    Name                          : test
                    Manifest                      : <ROOT>/nested2/trans/deep2/src/test/AndroidManifest.xml [-]
                    JavaDirectories               : <ROOT>/nested2/trans/deep2/src/test/java [-]
                    ResourcesDirectories          : <ROOT>/nested2/trans/deep2/src/test/resources [-]
                    AidlDirectories               : <ROOT>/nested2/trans/deep2/src/test/aidl [-]
                    RenderscriptDirectories       : <ROOT>/nested2/trans/deep2/src/test/rs [-]
                    ResDirectories                : <ROOT>/nested2/trans/deep2/src/test/res [-]
                    AssetsDirectories             : <ROOT>/nested2/trans/deep2/src/test/assets [-]
                    JniLibsDirectories            : <ROOT>/nested2/trans/deep2/src/test/jniLibs [-]
                    ShadersDirectories            : <ROOT>/nested2/trans/deep2/src/test/shaders [-]
    BuildTypes
        BuildType
            Name                          : debug
            IsDebuggable                  : true
            IsJniDebuggable               : true
            IsPseudoLocalesEnabled        : false
            IsRenderscriptDebuggable      : false
            RenderscriptOptimLevel        : 3
            IsMinifyEnabled               : false
            IsZipAlignEnabled             : true
        SourceProvider
            Name                          : debug
            Manifest                      : <ROOT>/nested2/trans/deep2/src/debug/AndroidManifest.xml [-]
            JavaDirectories               : <ROOT>/nested2/trans/deep2/src/debug/java [-]
            ResourcesDirectories          : <ROOT>/nested2/trans/deep2/src/debug/resources [-]
            AidlDirectories               : <ROOT>/nested2/trans/deep2/src/debug/aidl [-]
            RenderscriptDirectories       : <ROOT>/nested2/trans/deep2/src/debug/rs [-]
            ResDirectories                : <ROOT>/nested2/trans/deep2/src/debug/res [-]
            AssetsDirectories             : <ROOT>/nested2/trans/deep2/src/debug/assets [-]
            JniLibsDirectories            : <ROOT>/nested2/trans/deep2/src/debug/jniLibs [-]
            ShadersDirectories            : <ROOT>/nested2/trans/deep2/src/debug/shaders [-]
        ExtraSourceProviders
            ExtraSourceProvider
                ArtifactName                  : _android_test_
                SourceProvider
                    Name                          : androidTestDebug
                    Manifest                      : <ROOT>/nested2/trans/deep2/src/androidTestDebug/AndroidManifest.xml [-]
                    JavaDirectories               : <ROOT>/nested2/trans/deep2/src/androidTestDebug/java [-]
                    ResourcesDirectories          : <ROOT>/nested2/trans/deep2/src/androidTestDebug/resources [-]
                    AidlDirectories               : <ROOT>/nested2/trans/deep2/src/androidTestDebug/aidl [-]
                    RenderscriptDirectories       : <ROOT>/nested2/trans/deep2/src/androidTestDebug/rs [-]
                    ResDirectories                : <ROOT>/nested2/trans/deep2/src/androidTestDebug/res [-]
                    AssetsDirectories             : <ROOT>/nested2/trans/deep2/src/androidTestDebug/assets [-]
                    JniLibsDirectories            : <ROOT>/nested2/trans/deep2/src/androidTestDebug/jniLibs [-]
                    ShadersDirectories            : <ROOT>/nested2/trans/deep2/src/androidTestDebug/shaders [-]
        ExtraSourceProviders
            ExtraSourceProvider
                ArtifactName                  : _unit_test_
                SourceProvider
                    Name                          : testDebug
                    Manifest                      : <ROOT>/nested2/trans/deep2/src/testDebug/AndroidManifest.xml [-]
                    JavaDirectories               : <ROOT>/nested2/trans/deep2/src/testDebug/java [-]
                    ResourcesDirectories          : <ROOT>/nested2/trans/deep2/src/testDebug/resources [-]
                    AidlDirectories               : <ROOT>/nested2/trans/deep2/src/testDebug/aidl [-]
                    RenderscriptDirectories       : <ROOT>/nested2/trans/deep2/src/testDebug/rs [-]
                    ResDirectories                : <ROOT>/nested2/trans/deep2/src/testDebug/res [-]
                    AssetsDirectories             : <ROOT>/nested2/trans/deep2/src/testDebug/assets [-]
                    JniLibsDirectories            : <ROOT>/nested2/trans/deep2/src/testDebug/jniLibs [-]
                    ShadersDirectories            : <ROOT>/nested2/trans/deep2/src/testDebug/shaders [-]
        BuildType
            Name                          : release
            IsDebuggable                  : false
            IsJniDebuggable               : false
            IsPseudoLocalesEnabled        : false
            IsRenderscriptDebuggable      : false
            RenderscriptOptimLevel        : 3
            IsMinifyEnabled               : false
            IsZipAlignEnabled             : true
        SourceProvider
            Name                          : release
            Manifest                      : <ROOT>/nested2/trans/deep2/src/release/AndroidManifest.xml [-]
            JavaDirectories               : <ROOT>/nested2/trans/deep2/src/release/java [-]
            ResourcesDirectories          : <ROOT>/nested2/trans/deep2/src/release/resources [-]
            AidlDirectories               : <ROOT>/nested2/trans/deep2/src/release/aidl [-]
            RenderscriptDirectories       : <ROOT>/nested2/trans/deep2/src/release/rs [-]
            ResDirectories                : <ROOT>/nested2/trans/deep2/src/release/res [-]
            AssetsDirectories             : <ROOT>/nested2/trans/deep2/src/release/assets [-]
            JniLibsDirectories            : <ROOT>/nested2/trans/deep2/src/release/jniLibs [-]
            ShadersDirectories            : <ROOT>/nested2/trans/deep2/src/release/shaders [-]
        ExtraSourceProviders
            ExtraSourceProvider
                ArtifactName                  : _android_test_
                SourceProvider
                    Name                          : androidTestRelease
                    Manifest                      : <ROOT>/nested2/trans/deep2/src/androidTestRelease/AndroidManifest.xml [-]
                    JavaDirectories               : <ROOT>/nested2/trans/deep2/src/androidTestRelease/java [-]
                    ResourcesDirectories          : <ROOT>/nested2/trans/deep2/src/androidTestRelease/resources [-]
                    AidlDirectories               : <ROOT>/nested2/trans/deep2/src/androidTestRelease/aidl [-]
                    RenderscriptDirectories       : <ROOT>/nested2/trans/deep2/src/androidTestRelease/rs [-]
                    ResDirectories                : <ROOT>/nested2/trans/deep2/src/androidTestRelease/res [-]
                    AssetsDirectories             : <ROOT>/nested2/trans/deep2/src/androidTestRelease/assets [-]
                    JniLibsDirectories            : <ROOT>/nested2/trans/deep2/src/androidTestRelease/jniLibs [-]
                    ShadersDirectories            : <ROOT>/nested2/trans/deep2/src/androidTestRelease/shaders [-]
        ExtraSourceProviders
            ExtraSourceProvider
                ArtifactName                  : _unit_test_
                SourceProvider
                    Name                          : testRelease
                    Manifest                      : <ROOT>/nested2/trans/deep2/src/testRelease/AndroidManifest.xml [-]
                    JavaDirectories               : <ROOT>/nested2/trans/deep2/src/testRelease/java [-]
                    ResourcesDirectories          : <ROOT>/nested2/trans/deep2/src/testRelease/resources [-]
                    AidlDirectories               : <ROOT>/nested2/trans/deep2/src/testRelease/aidl [-]
                    RenderscriptDirectories       : <ROOT>/nested2/trans/deep2/src/testRelease/rs [-]
                    ResDirectories                : <ROOT>/nested2/trans/deep2/src/testRelease/res [-]
                    AssetsDirectories             : <ROOT>/nested2/trans/deep2/src/testRelease/assets [-]
                    JniLibsDirectories            : <ROOT>/nested2/trans/deep2/src/testRelease/jniLibs [-]
                    ShadersDirectories            : <ROOT>/nested2/trans/deep2/src/testRelease/shaders [-]
    SigningConfigs
        SigningConfig
            Name                          : debug
            StoreFile                     : debug.keystore
            StorePassword                 : android
            KeyAlias                      : AndroidDebugKey
    VariantBuildInformation
        VariantBuildInformation
            VariantName                   : debug
            BuildTasksAndOutputInformation
                AssembleTaskName              : assembleDebug
        VariantBuildInformation
            VariantName                   : release
            BuildTasksAndOutputInformation
                AssembleTaskName              : assembleRelease
    IdeVariants
        IdeVariant
            Name                          : debug
            BuildType                     : debug
            DisplayName                   : debug
            InstantAppCompatible          : false
            MinSdkVersion
                ApiLevel                      : 1
                ApiString                     : 1
            DeprecatedPreMergedApplicationId        : com.example.nested2.trans.deep2
            MainArtifact
                Name                          : MAIN
                CompileTaskName               : compileDebugSources
                AssembleTaskName              : assembleDebug
                IsTestArtifact                : false
                IdeSetupTaskNames             : generateDebugSources
                GeneratedSourceFolders        : <ROOT>/nested2/trans/deep2/build/generated/aidl_source_output_dir/debug/out [-]
                GeneratedSourceFolders        : <ROOT>/nested2/trans/deep2/build/generated/ap_generated_sources/debug/out [-]
                GeneratedSourceFolders        : <ROOT>/nested2/trans/deep2/build/generated/renderscript_source_output_dir/debug/out [-]
                GeneratedSourceFolders        : <ROOT>/nested2/trans/deep2/build/generated/source/buildConfig/debug [-]
                ClassesFolder                 : <ROOT>/nested2/trans/deep2/build/intermediates/compile_r_class_jar/debug/R.jar [-]
                ClassesFolder                 : <ROOT>/nested2/trans/deep2/build/intermediates/javac/debug/classes [-]
                Dependencies
                    compileClasspath
                    runtimeClasspath
                SigningConfigName             : debug
                IsSigned                      : true
                CodeShrinker                  : null
                BuildTasksAndOutputInformation
                    AssembleTaskName              : assembleDebug
                GeneratedResourceFolders      : <ROOT>/nested2/trans/deep2/build/generated/res/rs/debug [-]
                GeneratedResourceFolders      : <ROOT>/nested2/trans/deep2/build/generated/res/resValues/debug [-]
            AndroidTestArtifact
                Name                          : ANDROID_TEST
                CompileTaskName               : compileDebugAndroidTestSources
                AssembleTaskName              : assembleDebugAndroidTest
                IsTestArtifact                : true
                IdeSetupTaskNames             : generateDebugAndroidTestSources
                GeneratedSourceFolders        : <ROOT>/nested2/trans/deep2/build/generated/aidl_source_output_dir/debugAndroidTest/out [-]
                GeneratedSourceFolders        : <ROOT>/nested2/trans/deep2/build/generated/ap_generated_sources/debugAndroidTest/out [-]
                GeneratedSourceFolders        : <ROOT>/nested2/trans/deep2/build/generated/renderscript_source_output_dir/debugAndroidTest/out [-]
                GeneratedSourceFolders        : <ROOT>/nested2/trans/deep2/build/generated/source/buildConfig/androidTest/debug [-]
                ClassesFolder                 : <ROOT>/nested2/trans/deep2/build/intermediates/compile_and_runtime_not_namespaced_r_class_jar/debugAndroidTest/R.jar [-]
                ClassesFolder                 : <ROOT>/nested2/trans/deep2/build/intermediates/javac/debugAndroidTest/classes [-]
                Dependencies
                    compileClasspath
                        module                        : <ROOT>-:nested2:trans:deep2-MAIN
                    runtimeClasspath
                        module                        : <ROOT>-:nested2:trans:deep2-MAIN
                ApplicationId                 : com.example.nested2.trans.deep2.test
                SigningConfigName             : debug
                IsSigned                      : true
                CodeShrinker                  : null
                BuildTasksAndOutputInformation
                    AssembleTaskName              : assembleDebugAndroidTest
                    AssembleTaskOutputListingFile : <ROOT>/nested2/trans/deep2/build/outputs/apk/androidTest/debug/output-metadata.json [-]
                GeneratedResourceFolders      : <ROOT>/nested2/trans/deep2/build/generated/res/rs/androidTest/debug [-]
                GeneratedResourceFolders      : <ROOT>/nested2/trans/deep2/build/generated/res/resValues/androidTest/debug [-]
                TestOptions
                    AnimationsDisabled            : false
                    Execution                     : HOST
            UnitTestArtifact
                Name                          : UNIT_TEST
                CompileTaskName               : compileDebugUnitTestSources
                AssembleTaskName              : assembleDebugUnitTest
                IsTestArtifact                : true
                IdeSetupTaskNames             : createMockableJar
                GeneratedSourceFolders        : <ROOT>/nested2/trans/deep2/build/generated/ap_generated_sources/debugUnitTest/out [-]
                ClassesFolder                 : <ROOT>/nested2/trans/deep2/build/intermediates/compile_and_runtime_not_namespaced_r_class_jar/debugUnitTest/R.jar [-]
                ClassesFolder                 : <ROOT>/nested2/trans/deep2/build/intermediates/javac/debugUnitTest/classes [-]
                Dependencies
                    compileClasspath
                        module                        : <ROOT>-:nested2:trans:deep2-MAIN
                    runtimeClasspath
                        module                        : <ROOT>-:nested2:trans:deep2-MAIN
                MockablePlatformJar           : <GRADLE>/caches/<TRANSFORMS>/files-2.1/xxxxxxxxxxxxxxxxxxxxxxxxxxxxxxxx/android.jar
    externalProject               : :nested2:trans:deep2 (DefaultExternalProject) (*seen*)
MODULE                        : project.nested2.trans.deep2.androidTest
MODULE                        : project.nested2.trans.deep2.main
MODULE                        : project.nested2.trans.deep2.unitTest
MODULE                        : project.nested2.unitTest<|MERGE_RESOLUTION|>--- conflicted
+++ resolved
@@ -2488,14 +2488,11 @@
                                             qName                         : :nested2:trans:deep2:testReleaseUnitTest
                         sourceSetModel                : DefaultGradleSourceSetModel
                         taskModel                     : DefaultGradleTaskModel
-<<<<<<< HEAD
-=======
                             tasks
                                 testDebugUnitTest             : testDebugUnitTest (DefaultExternalTask)
                                     qName                         : :nested2:trans:deep2:testDebugUnitTest
                                 testReleaseUnitTest           : testReleaseUnitTest (DefaultExternalTask)
                                     qName                         : :nested2:trans:deep2:testReleaseUnitTest
->>>>>>> 8b7d83e8
                 sourceSetModel                : DefaultGradleSourceSetModel
                     sourceCompatibility           : <PROJECT_JDK_FEATURE_LEVEL>
                     targetCompatibility           : <PROJECT_JDK_FEATURE_LEVEL>
@@ -2794,19 +2791,12 @@
                             qName                         : :nested2:testBasicDebugUnitTest
                         testBasicReleaseUnitTest      : testBasicReleaseUnitTest (DefaultExternalTask)
                             qName                         : :nested2:testBasicReleaseUnitTest
-<<<<<<< HEAD
-=======
                         testDebugUnitTest             : testDebugUnitTest (DefaultExternalTask)
                             qName                         : :nested2:deep:testDebugUnitTest
->>>>>>> 8b7d83e8
                         testPaidDebugUnitTest         : testPaidDebugUnitTest (DefaultExternalTask)
                             qName                         : :nested2:testPaidDebugUnitTest
                         testPaidReleaseUnitTest       : testPaidReleaseUnitTest (DefaultExternalTask)
                             qName                         : :nested2:testPaidReleaseUnitTest
-<<<<<<< HEAD
-        sourceSetModel                : DefaultGradleSourceSetModel
-        taskModel                     : DefaultGradleTaskModel
-=======
                         testReleaseUnitTest           : testReleaseUnitTest (DefaultExternalTask)
                             qName                         : :nested2:deep:testReleaseUnitTest
         sourceSetModel                : DefaultGradleSourceSetModel
@@ -2850,7 +2840,6 @@
                     qName                         : :nested2:testPaidReleaseUnitTest
                 testReleaseUnitTest           : testReleaseUnitTest (DefaultExternalTask)
                     qName                         : :dyn_feature:testReleaseUnitTest
->>>>>>> 8b7d83e8
 MODULE                        : project.app
     GradleModuleModel
         agpVersion                    : 4.1.0
@@ -2919,10 +2908,7 @@
         MlModelBindingEnabled         : false
         AndroidResourcesEnabled       : true
         DataBindingEnabled            : false
-<<<<<<< HEAD
-=======
         GenerateManifestClass         : false
->>>>>>> 8b7d83e8
     - basicVariant:               : basicBarDebug
         applicationId                 : com.example.psd.sample.app.defaultSuffix.barSuffix
         testApplicationId             : com.example.psd.sample.app.default.test
@@ -3969,10 +3955,7 @@
         MlModelBindingEnabled         : false
         AndroidResourcesEnabled       : true
         DataBindingEnabled            : false
-<<<<<<< HEAD
-=======
         GenerateManifestClass         : false
->>>>>>> 8b7d83e8
     - basicVariant:               : debug
         testApplicationId             : com.example.dyn_feature.test
         buildType                     : debug
@@ -4298,10 +4281,7 @@
         MlModelBindingEnabled         : false
         AndroidResourcesEnabled       : true
         DataBindingEnabled            : false
-<<<<<<< HEAD
-=======
         GenerateManifestClass         : false
->>>>>>> 8b7d83e8
     - basicVariant:               : debug
         testApplicationId             : com.example.projectwithappandlib.lib.test
         buildType                     : debug
@@ -4812,10 +4792,7 @@
         MlModelBindingEnabled         : false
         AndroidResourcesEnabled       : true
         DataBindingEnabled            : false
-<<<<<<< HEAD
-=======
         GenerateManifestClass         : false
->>>>>>> 8b7d83e8
     - basicVariant:               : debug
         testApplicationId             : com.example.nested1.test
         buildType                     : debug
@@ -5125,10 +5102,7 @@
         MlModelBindingEnabled         : false
         AndroidResourcesEnabled       : true
         DataBindingEnabled            : false
-<<<<<<< HEAD
-=======
         GenerateManifestClass         : false
->>>>>>> 8b7d83e8
     - basicVariant:               : debug
         testApplicationId             : com.example.nested1.deep.test
         buildType                     : debug
@@ -5448,10 +5422,7 @@
         MlModelBindingEnabled         : false
         AndroidResourcesEnabled       : true
         DataBindingEnabled            : false
-<<<<<<< HEAD
-=======
         GenerateManifestClass         : false
->>>>>>> 8b7d83e8
     - basicVariant:               : basicDebug
         testApplicationId             : com.example.nested2.test
         buildType                     : debug
@@ -5895,10 +5866,7 @@
         MlModelBindingEnabled         : false
         AndroidResourcesEnabled       : true
         DataBindingEnabled            : false
-<<<<<<< HEAD
-=======
         GenerateManifestClass         : false
->>>>>>> 8b7d83e8
     - basicVariant:               : debug
         testApplicationId             : com.example.nested2.deep.test
         buildType                     : debug
@@ -6220,10 +6188,7 @@
         MlModelBindingEnabled         : false
         AndroidResourcesEnabled       : true
         DataBindingEnabled            : false
-<<<<<<< HEAD
-=======
         GenerateManifestClass         : false
->>>>>>> 8b7d83e8
     - basicVariant:               : debug
         testApplicationId             : com.example.nested2.trans.deep2.test
         buildType                     : debug
