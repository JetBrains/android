--- conflicted
+++ resolved
@@ -300,14 +300,11 @@
                             qName                         : :app:testFirstAbcSecondAbcReleaseUnitTest
         sourceSetModel                : DefaultGradleSourceSetModel
         taskModel                     : DefaultGradleTaskModel
-<<<<<<< HEAD
-=======
             tasks
                 testFirstAbcSecondAbcDebugUnitTest      : testFirstAbcSecondAbcDebugUnitTest (DefaultExternalTask)
                     qName                         : :app:testFirstAbcSecondAbcDebugUnitTest
                 testFirstAbcSecondAbcReleaseUnitTest    : testFirstAbcSecondAbcReleaseUnitTest (DefaultExternalTask)
                     qName                         : :app:testFirstAbcSecondAbcReleaseUnitTest
->>>>>>> 8b7d83e8
 MODULE                        : MultiFlavor.app
     GradleModuleModel
         agpVersion                    : 7.2.0
@@ -376,10 +373,7 @@
         MlModelBindingEnabled         : false
         AndroidResourcesEnabled       : true
         DataBindingEnabled            : false
-<<<<<<< HEAD
-=======
         GenerateManifestClass         : false
->>>>>>> 8b7d83e8
     - basicVariant:               : firstAbcSecondAbcDebug
         applicationId                 : com.example.multiflavor.firstAbc.secondAbc.debug
         testApplicationId             : com.example.multiflavor.firstAbc.secondAbc.debug.test
