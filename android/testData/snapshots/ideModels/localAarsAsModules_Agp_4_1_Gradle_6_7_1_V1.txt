--- conflicted
+++ resolved
@@ -353,14 +353,11 @@
                 taskModel                     : DefaultGradleTaskModel
         sourceSetModel                : DefaultGradleSourceSetModel
         taskModel                     : DefaultGradleTaskModel
-<<<<<<< HEAD
-=======
             tasks
                 testDebugUnitTest             : testDebugUnitTest (DefaultExternalTask)
                     qName                         : :app:testDebugUnitTest
                 testReleaseUnitTest           : testReleaseUnitTest (DefaultExternalTask)
                     qName                         : :app:testReleaseUnitTest
->>>>>>> 8b7d83e8
 MODULE                        : project.app
     GradleModuleModel
         agpVersion                    : 4.1.0
@@ -429,10 +426,7 @@
         MlModelBindingEnabled         : false
         AndroidResourcesEnabled       : true
         DataBindingEnabled            : false
-<<<<<<< HEAD
-=======
         GenerateManifestClass         : false
->>>>>>> 8b7d83e8
     - basicVariant:               : debug
         applicationId                 : com.android.test.localaarsasmodules
         testApplicationId             : com.android.test.localaarsasmodules.test
@@ -786,10 +780,7 @@
         MlModelBindingEnabled         : false
         AndroidResourcesEnabled       : true
         DataBindingEnabled            : false
-<<<<<<< HEAD
-=======
         GenerateManifestClass         : false
->>>>>>> 8b7d83e8
     - basicVariant:               : debug
         testApplicationId             : com.android.test.library.test
         buildType                     : debug
