MODULE                        : My_First_App
    ExternalModuleGroup           :
    ExternalModuleVersion         : unspecified
    LinkedProjectId               : My First App
    LinkedProjectPath             : <ROOT>/firstapp
    RootProjectPath               : <ROOT>/firstapp
    COMPILER_MODULE_EXTENSION
        compilerSourceOutputPath      : file://<ROOT>/firstapp/build/classes/production/My_First_App [-]
        compilerTestOutputPath        : file://<ROOT>/firstapp/build/classes/test/My_First_App [-]
        isCompilerPathInherited       : true
        isExcludeOutput               : true
    ModuleFile                    : <ROOT>/firstapp/.idea/modules/My_First_App.iml [-]
    ModuleTypeName                : JAVA_MODULE
    CONENT_ENTRY                  : file://<ROOT>/firstapp
        EXCLUDE_FOLDER                : file://<ROOT>/firstapp/.gradle
        EXCLUDE_FOLDER                : file://<ROOT>/firstapp/build [-]
    JDK                           : <NAME_CUT> JavaSDK
    *isInherited                  : true
    ORDER_ENTRY                   : <Module source>
    BUILD_TASKS
LIBRARY_TABLE
    - library                     : androidx.appcompat:appcompat:1.0.2@aar (IdeAndroidLibraryImpl)
        aidlFolder                    : <GRADLE>/caches/<TRANSFORMS>/files-2.1/xxxxxxxxxxxxxxxxxxxxxxxxxxxxxxxx/appcompat-1.0.2/aidl [-]
        artifact                      : <M2>/androidx/appcompat/appcompat/1.0.2/appcompat-1.0.2.aar
        artifactAddress               : androidx.appcompat:appcompat:1.0.2@aar
        assetsFolder                  : <GRADLE>/caches/<TRANSFORMS>/files-2.1/xxxxxxxxxxxxxxxxxxxxxxxxxxxxxxxx/appcompat-1.0.2/assets [-]
        - compileJarFiles             : <GRADLE>/caches/<TRANSFORMS>/files-2.1/xxxxxxxxxxxxxxxxxxxxxxxxxxxxxxxx/appcompat-1.0.2/jars/classes.jar
        component                     : androidx.appcompat:appcompat:1.0.2
        externalAnnotations           : <GRADLE>/caches/<TRANSFORMS>/files-2.1/xxxxxxxxxxxxxxxxxxxxxxxxxxxxxxxx/appcompat-1.0.2/annotations.zip
        folder                        : <GRADLE>/caches/<TRANSFORMS>/files-2.1/xxxxxxxxxxxxxxxxxxxxxxxxxxxxxxxx/appcompat-1.0.2
        jniFolder                     : <GRADLE>/caches/<TRANSFORMS>/files-2.1/xxxxxxxxxxxxxxxxxxxxxxxxxxxxxxxx/appcompat-1.0.2/jni [-]
        lintJar                       : <GRADLE>/caches/<TRANSFORMS>/files-2.1/xxxxxxxxxxxxxxxxxxxxxxxxxxxxxxxx/appcompat-1.0.2/jars/lint.jar [-]
        manifest                      : <GRADLE>/caches/<TRANSFORMS>/files-2.1/xxxxxxxxxxxxxxxxxxxxxxxxxxxxxxxx/appcompat-1.0.2/AndroidManifest.xml
        proguardRules                 : <GRADLE>/caches/<TRANSFORMS>/files-2.1/xxxxxxxxxxxxxxxxxxxxxxxxxxxxxxxx/appcompat-1.0.2/proguard.txt
        publicResources               : <GRADLE>/caches/<TRANSFORMS>/files-2.1/xxxxxxxxxxxxxxxxxxxxxxxxxxxxxxxx/appcompat-1.0.2/public.txt
        renderscriptFolder            : <GRADLE>/caches/<TRANSFORMS>/files-2.1/xxxxxxxxxxxxxxxxxxxxxxxxxxxxxxxx/appcompat-1.0.2/rs [-]
        resFolder                     : <GRADLE>/caches/<TRANSFORMS>/files-2.1/xxxxxxxxxxxxxxxxxxxxxxxxxxxxxxxx/appcompat-1.0.2/res
        resStaticLibrary              : <GRADLE>/caches/<TRANSFORMS>/files-2.1/xxxxxxxxxxxxxxxxxxxxxxxxxxxxxxxx/appcompat-1.0.2/res.apk [-]
        - runtimeJarFiles             : <GRADLE>/caches/<TRANSFORMS>/files-2.1/xxxxxxxxxxxxxxxxxxxxxxxxxxxxxxxx/appcompat-1.0.2/jars/classes.jar
        symbolFile                    : <GRADLE>/caches/<TRANSFORMS>/files-2.1/xxxxxxxxxxxxxxxxxxxxxxxxxxxxxxxx/appcompat-1.0.2/R.txt
    - library                     : androidx.arch.core:core-runtime:2.0.0@aar (IdeAndroidLibraryImpl)
        aidlFolder                    : <GRADLE>/caches/<TRANSFORMS>/files-2.1/xxxxxxxxxxxxxxxxxxxxxxxxxxxxxxxx/core-runtime-2.0.0/aidl [-]
        artifact                      : <M2>/androidx/arch/core/core-runtime/2.0.0/core-runtime-2.0.0.aar
        artifactAddress               : androidx.arch.core:core-runtime:2.0.0@aar
        assetsFolder                  : <GRADLE>/caches/<TRANSFORMS>/files-2.1/xxxxxxxxxxxxxxxxxxxxxxxxxxxxxxxx/core-runtime-2.0.0/assets [-]
        - compileJarFiles             : <GRADLE>/caches/<TRANSFORMS>/files-2.1/xxxxxxxxxxxxxxxxxxxxxxxxxxxxxxxx/core-runtime-2.0.0/jars/classes.jar
        component                     : androidx.arch.core:core-runtime:2.0.0
        externalAnnotations           : <GRADLE>/caches/<TRANSFORMS>/files-2.1/xxxxxxxxxxxxxxxxxxxxxxxxxxxxxxxx/core-runtime-2.0.0/annotations.zip [-]
        folder                        : <GRADLE>/caches/<TRANSFORMS>/files-2.1/xxxxxxxxxxxxxxxxxxxxxxxxxxxxxxxx/core-runtime-2.0.0
        jniFolder                     : <GRADLE>/caches/<TRANSFORMS>/files-2.1/xxxxxxxxxxxxxxxxxxxxxxxxxxxxxxxx/core-runtime-2.0.0/jni [-]
        lintJar                       : <GRADLE>/caches/<TRANSFORMS>/files-2.1/xxxxxxxxxxxxxxxxxxxxxxxxxxxxxxxx/core-runtime-2.0.0/jars/lint.jar [-]
        manifest                      : <GRADLE>/caches/<TRANSFORMS>/files-2.1/xxxxxxxxxxxxxxxxxxxxxxxxxxxxxxxx/core-runtime-2.0.0/AndroidManifest.xml
        proguardRules                 : <GRADLE>/caches/<TRANSFORMS>/files-2.1/xxxxxxxxxxxxxxxxxxxxxxxxxxxxxxxx/core-runtime-2.0.0/proguard.txt [-]
        publicResources               : <GRADLE>/caches/<TRANSFORMS>/files-2.1/xxxxxxxxxxxxxxxxxxxxxxxxxxxxxxxx/core-runtime-2.0.0/public.txt [-]
        renderscriptFolder            : <GRADLE>/caches/<TRANSFORMS>/files-2.1/xxxxxxxxxxxxxxxxxxxxxxxxxxxxxxxx/core-runtime-2.0.0/rs [-]
        resFolder                     : <GRADLE>/caches/<TRANSFORMS>/files-2.1/xxxxxxxxxxxxxxxxxxxxxxxxxxxxxxxx/core-runtime-2.0.0/res [-]
        resStaticLibrary              : <GRADLE>/caches/<TRANSFORMS>/files-2.1/xxxxxxxxxxxxxxxxxxxxxxxxxxxxxxxx/core-runtime-2.0.0/res.apk [-]
        - runtimeJarFiles             : <GRADLE>/caches/<TRANSFORMS>/files-2.1/xxxxxxxxxxxxxxxxxxxxxxxxxxxxxxxx/core-runtime-2.0.0/jars/classes.jar
        symbolFile                    : <GRADLE>/caches/<TRANSFORMS>/files-2.1/xxxxxxxxxxxxxxxxxxxxxxxxxxxxxxxx/core-runtime-2.0.0/R.txt
    - library                     : androidx.asynclayoutinflater:asynclayoutinflater:1.0.0@aar (IdeAndroidLibraryImpl)
        aidlFolder                    : <GRADLE>/caches/<TRANSFORMS>/files-2.1/xxxxxxxxxxxxxxxxxxxxxxxxxxxxxxxx/asynclayoutinflater-1.0.0/aidl [-]
        artifact                      : <M2>/androidx/asynclayoutinflater/asynclayoutinflater/1.0.0/asynclayoutinflater-1.0.0.aar
        artifactAddress               : androidx.asynclayoutinflater:asynclayoutinflater:1.0.0@aar
        assetsFolder                  : <GRADLE>/caches/<TRANSFORMS>/files-2.1/xxxxxxxxxxxxxxxxxxxxxxxxxxxxxxxx/asynclayoutinflater-1.0.0/assets [-]
        - compileJarFiles             : <GRADLE>/caches/<TRANSFORMS>/files-2.1/xxxxxxxxxxxxxxxxxxxxxxxxxxxxxxxx/asynclayoutinflater-1.0.0/jars/classes.jar
        component                     : androidx.asynclayoutinflater:asynclayoutinflater:1.0.0
        externalAnnotations           : <GRADLE>/caches/<TRANSFORMS>/files-2.1/xxxxxxxxxxxxxxxxxxxxxxxxxxxxxxxx/asynclayoutinflater-1.0.0/annotations.zip [-]
        folder                        : <GRADLE>/caches/<TRANSFORMS>/files-2.1/xxxxxxxxxxxxxxxxxxxxxxxxxxxxxxxx/asynclayoutinflater-1.0.0
        jniFolder                     : <GRADLE>/caches/<TRANSFORMS>/files-2.1/xxxxxxxxxxxxxxxxxxxxxxxxxxxxxxxx/asynclayoutinflater-1.0.0/jni [-]
        lintJar                       : <GRADLE>/caches/<TRANSFORMS>/files-2.1/xxxxxxxxxxxxxxxxxxxxxxxxxxxxxxxx/asynclayoutinflater-1.0.0/jars/lint.jar [-]
        manifest                      : <GRADLE>/caches/<TRANSFORMS>/files-2.1/xxxxxxxxxxxxxxxxxxxxxxxxxxxxxxxx/asynclayoutinflater-1.0.0/AndroidManifest.xml
        proguardRules                 : <GRADLE>/caches/<TRANSFORMS>/files-2.1/xxxxxxxxxxxxxxxxxxxxxxxxxxxxxxxx/asynclayoutinflater-1.0.0/proguard.txt [-]
        publicResources               : <GRADLE>/caches/<TRANSFORMS>/files-2.1/xxxxxxxxxxxxxxxxxxxxxxxxxxxxxxxx/asynclayoutinflater-1.0.0/public.txt [-]
        renderscriptFolder            : <GRADLE>/caches/<TRANSFORMS>/files-2.1/xxxxxxxxxxxxxxxxxxxxxxxxxxxxxxxx/asynclayoutinflater-1.0.0/rs [-]
        resFolder                     : <GRADLE>/caches/<TRANSFORMS>/files-2.1/xxxxxxxxxxxxxxxxxxxxxxxxxxxxxxxx/asynclayoutinflater-1.0.0/res [-]
        resStaticLibrary              : <GRADLE>/caches/<TRANSFORMS>/files-2.1/xxxxxxxxxxxxxxxxxxxxxxxxxxxxxxxx/asynclayoutinflater-1.0.0/res.apk [-]
        - runtimeJarFiles             : <GRADLE>/caches/<TRANSFORMS>/files-2.1/xxxxxxxxxxxxxxxxxxxxxxxxxxxxxxxx/asynclayoutinflater-1.0.0/jars/classes.jar
        symbolFile                    : <GRADLE>/caches/<TRANSFORMS>/files-2.1/xxxxxxxxxxxxxxxxxxxxxxxxxxxxxxxx/asynclayoutinflater-1.0.0/R.txt
    - library                     : androidx.constraintlayout:constraintlayout:1.1.3@aar (IdeAndroidLibraryImpl)
        aidlFolder                    : <GRADLE>/caches/<TRANSFORMS>/files-2.1/xxxxxxxxxxxxxxxxxxxxxxxxxxxxxxxx/constraintlayout-1.1.3/aidl [-]
        artifact                      : <M2>/androidx/constraintlayout/constraintlayout/1.1.3/constraintlayout-1.1.3.aar
        artifactAddress               : androidx.constraintlayout:constraintlayout:1.1.3@aar
        assetsFolder                  : <GRADLE>/caches/<TRANSFORMS>/files-2.1/xxxxxxxxxxxxxxxxxxxxxxxxxxxxxxxx/constraintlayout-1.1.3/assets [-]
        - compileJarFiles             : <GRADLE>/caches/<TRANSFORMS>/files-2.1/xxxxxxxxxxxxxxxxxxxxxxxxxxxxxxxx/constraintlayout-1.1.3/jars/classes.jar
        component                     : androidx.constraintlayout:constraintlayout:1.1.3
        externalAnnotations           : <GRADLE>/caches/<TRANSFORMS>/files-2.1/xxxxxxxxxxxxxxxxxxxxxxxxxxxxxxxx/constraintlayout-1.1.3/annotations.zip [-]
        folder                        : <GRADLE>/caches/<TRANSFORMS>/files-2.1/xxxxxxxxxxxxxxxxxxxxxxxxxxxxxxxx/constraintlayout-1.1.3
        jniFolder                     : <GRADLE>/caches/<TRANSFORMS>/files-2.1/xxxxxxxxxxxxxxxxxxxxxxxxxxxxxxxx/constraintlayout-1.1.3/jni [-]
        lintJar                       : <GRADLE>/caches/<TRANSFORMS>/files-2.1/xxxxxxxxxxxxxxxxxxxxxxxxxxxxxxxx/constraintlayout-1.1.3/jars/lint.jar [-]
        manifest                      : <GRADLE>/caches/<TRANSFORMS>/files-2.1/xxxxxxxxxxxxxxxxxxxxxxxxxxxxxxxx/constraintlayout-1.1.3/AndroidManifest.xml
        proguardRules                 : <GRADLE>/caches/<TRANSFORMS>/files-2.1/xxxxxxxxxxxxxxxxxxxxxxxxxxxxxxxx/constraintlayout-1.1.3/proguard.txt [-]
        publicResources               : <GRADLE>/caches/<TRANSFORMS>/files-2.1/xxxxxxxxxxxxxxxxxxxxxxxxxxxxxxxx/constraintlayout-1.1.3/public.txt [-]
        renderscriptFolder            : <GRADLE>/caches/<TRANSFORMS>/files-2.1/xxxxxxxxxxxxxxxxxxxxxxxxxxxxxxxx/constraintlayout-1.1.3/rs [-]
        resFolder                     : <GRADLE>/caches/<TRANSFORMS>/files-2.1/xxxxxxxxxxxxxxxxxxxxxxxxxxxxxxxx/constraintlayout-1.1.3/res
        resStaticLibrary              : <GRADLE>/caches/<TRANSFORMS>/files-2.1/xxxxxxxxxxxxxxxxxxxxxxxxxxxxxxxx/constraintlayout-1.1.3/res.apk [-]
        - runtimeJarFiles             : <GRADLE>/caches/<TRANSFORMS>/files-2.1/xxxxxxxxxxxxxxxxxxxxxxxxxxxxxxxx/constraintlayout-1.1.3/jars/classes.jar
        symbolFile                    : <GRADLE>/caches/<TRANSFORMS>/files-2.1/xxxxxxxxxxxxxxxxxxxxxxxxxxxxxxxx/constraintlayout-1.1.3/R.txt
    - library                     : androidx.coordinatorlayout:coordinatorlayout:1.0.0@aar (IdeAndroidLibraryImpl)
        aidlFolder                    : <GRADLE>/caches/<TRANSFORMS>/files-2.1/xxxxxxxxxxxxxxxxxxxxxxxxxxxxxxxx/coordinatorlayout-1.0.0/aidl [-]
        artifact                      : <M2>/androidx/coordinatorlayout/coordinatorlayout/1.0.0/coordinatorlayout-1.0.0.aar
        artifactAddress               : androidx.coordinatorlayout:coordinatorlayout:1.0.0@aar
        assetsFolder                  : <GRADLE>/caches/<TRANSFORMS>/files-2.1/xxxxxxxxxxxxxxxxxxxxxxxxxxxxxxxx/coordinatorlayout-1.0.0/assets [-]
        - compileJarFiles             : <GRADLE>/caches/<TRANSFORMS>/files-2.1/xxxxxxxxxxxxxxxxxxxxxxxxxxxxxxxx/coordinatorlayout-1.0.0/jars/classes.jar
        component                     : androidx.coordinatorlayout:coordinatorlayout:1.0.0
        externalAnnotations           : <GRADLE>/caches/<TRANSFORMS>/files-2.1/xxxxxxxxxxxxxxxxxxxxxxxxxxxxxxxx/coordinatorlayout-1.0.0/annotations.zip
        folder                        : <GRADLE>/caches/<TRANSFORMS>/files-2.1/xxxxxxxxxxxxxxxxxxxxxxxxxxxxxxxx/coordinatorlayout-1.0.0
        jniFolder                     : <GRADLE>/caches/<TRANSFORMS>/files-2.1/xxxxxxxxxxxxxxxxxxxxxxxxxxxxxxxx/coordinatorlayout-1.0.0/jni [-]
        lintJar                       : <GRADLE>/caches/<TRANSFORMS>/files-2.1/xxxxxxxxxxxxxxxxxxxxxxxxxxxxxxxx/coordinatorlayout-1.0.0/jars/lint.jar [-]
        manifest                      : <GRADLE>/caches/<TRANSFORMS>/files-2.1/xxxxxxxxxxxxxxxxxxxxxxxxxxxxxxxx/coordinatorlayout-1.0.0/AndroidManifest.xml
        proguardRules                 : <GRADLE>/caches/<TRANSFORMS>/files-2.1/xxxxxxxxxxxxxxxxxxxxxxxxxxxxxxxx/coordinatorlayout-1.0.0/proguard.txt
        publicResources               : <GRADLE>/caches/<TRANSFORMS>/files-2.1/xxxxxxxxxxxxxxxxxxxxxxxxxxxxxxxx/coordinatorlayout-1.0.0/public.txt
        renderscriptFolder            : <GRADLE>/caches/<TRANSFORMS>/files-2.1/xxxxxxxxxxxxxxxxxxxxxxxxxxxxxxxx/coordinatorlayout-1.0.0/rs [-]
        resFolder                     : <GRADLE>/caches/<TRANSFORMS>/files-2.1/xxxxxxxxxxxxxxxxxxxxxxxxxxxxxxxx/coordinatorlayout-1.0.0/res
        resStaticLibrary              : <GRADLE>/caches/<TRANSFORMS>/files-2.1/xxxxxxxxxxxxxxxxxxxxxxxxxxxxxxxx/coordinatorlayout-1.0.0/res.apk [-]
        - runtimeJarFiles             : <GRADLE>/caches/<TRANSFORMS>/files-2.1/xxxxxxxxxxxxxxxxxxxxxxxxxxxxxxxx/coordinatorlayout-1.0.0/jars/classes.jar
        symbolFile                    : <GRADLE>/caches/<TRANSFORMS>/files-2.1/xxxxxxxxxxxxxxxxxxxxxxxxxxxxxxxx/coordinatorlayout-1.0.0/R.txt
    - library                     : androidx.core:core:1.0.1@aar (IdeAndroidLibraryImpl)
        aidlFolder                    : <GRADLE>/caches/<TRANSFORMS>/files-2.1/xxxxxxxxxxxxxxxxxxxxxxxxxxxxxxxx/core-1.0.1/aidl
        artifact                      : <M2>/androidx/core/core/1.0.1/core-1.0.1.aar
        artifactAddress               : androidx.core:core:1.0.1@aar
        assetsFolder                  : <GRADLE>/caches/<TRANSFORMS>/files-2.1/xxxxxxxxxxxxxxxxxxxxxxxxxxxxxxxx/core-1.0.1/assets [-]
        - compileJarFiles             : <GRADLE>/caches/<TRANSFORMS>/files-2.1/xxxxxxxxxxxxxxxxxxxxxxxxxxxxxxxx/core-1.0.1/jars/classes.jar
        component                     : androidx.core:core:1.0.1
        externalAnnotations           : <GRADLE>/caches/<TRANSFORMS>/files-2.1/xxxxxxxxxxxxxxxxxxxxxxxxxxxxxxxx/core-1.0.1/annotations.zip
        folder                        : <GRADLE>/caches/<TRANSFORMS>/files-2.1/xxxxxxxxxxxxxxxxxxxxxxxxxxxxxxxx/core-1.0.1
        jniFolder                     : <GRADLE>/caches/<TRANSFORMS>/files-2.1/xxxxxxxxxxxxxxxxxxxxxxxxxxxxxxxx/core-1.0.1/jni [-]
        lintJar                       : <GRADLE>/caches/<TRANSFORMS>/files-2.1/xxxxxxxxxxxxxxxxxxxxxxxxxxxxxxxx/core-1.0.1/jars/lint.jar [-]
        manifest                      : <GRADLE>/caches/<TRANSFORMS>/files-2.1/xxxxxxxxxxxxxxxxxxxxxxxxxxxxxxxx/core-1.0.1/AndroidManifest.xml
        proguardRules                 : <GRADLE>/caches/<TRANSFORMS>/files-2.1/xxxxxxxxxxxxxxxxxxxxxxxxxxxxxxxx/core-1.0.1/proguard.txt
        publicResources               : <GRADLE>/caches/<TRANSFORMS>/files-2.1/xxxxxxxxxxxxxxxxxxxxxxxxxxxxxxxx/core-1.0.1/public.txt
        renderscriptFolder            : <GRADLE>/caches/<TRANSFORMS>/files-2.1/xxxxxxxxxxxxxxxxxxxxxxxxxxxxxxxx/core-1.0.1/rs [-]
        resFolder                     : <GRADLE>/caches/<TRANSFORMS>/files-2.1/xxxxxxxxxxxxxxxxxxxxxxxxxxxxxxxx/core-1.0.1/res
        resStaticLibrary              : <GRADLE>/caches/<TRANSFORMS>/files-2.1/xxxxxxxxxxxxxxxxxxxxxxxxxxxxxxxx/core-1.0.1/res.apk [-]
        - runtimeJarFiles             : <GRADLE>/caches/<TRANSFORMS>/files-2.1/xxxxxxxxxxxxxxxxxxxxxxxxxxxxxxxx/core-1.0.1/jars/classes.jar
        symbolFile                    : <GRADLE>/caches/<TRANSFORMS>/files-2.1/xxxxxxxxxxxxxxxxxxxxxxxxxxxxxxxx/core-1.0.1/R.txt
    - library                     : androidx.cursoradapter:cursoradapter:1.0.0@aar (IdeAndroidLibraryImpl)
        aidlFolder                    : <GRADLE>/caches/<TRANSFORMS>/files-2.1/xxxxxxxxxxxxxxxxxxxxxxxxxxxxxxxx/cursoradapter-1.0.0/aidl [-]
        artifact                      : <M2>/androidx/cursoradapter/cursoradapter/1.0.0/cursoradapter-1.0.0.aar
        artifactAddress               : androidx.cursoradapter:cursoradapter:1.0.0@aar
        assetsFolder                  : <GRADLE>/caches/<TRANSFORMS>/files-2.1/xxxxxxxxxxxxxxxxxxxxxxxxxxxxxxxx/cursoradapter-1.0.0/assets [-]
        - compileJarFiles             : <GRADLE>/caches/<TRANSFORMS>/files-2.1/xxxxxxxxxxxxxxxxxxxxxxxxxxxxxxxx/cursoradapter-1.0.0/jars/classes.jar
        component                     : androidx.cursoradapter:cursoradapter:1.0.0
        externalAnnotations           : <GRADLE>/caches/<TRANSFORMS>/files-2.1/xxxxxxxxxxxxxxxxxxxxxxxxxxxxxxxx/cursoradapter-1.0.0/annotations.zip [-]
        folder                        : <GRADLE>/caches/<TRANSFORMS>/files-2.1/xxxxxxxxxxxxxxxxxxxxxxxxxxxxxxxx/cursoradapter-1.0.0
        jniFolder                     : <GRADLE>/caches/<TRANSFORMS>/files-2.1/xxxxxxxxxxxxxxxxxxxxxxxxxxxxxxxx/cursoradapter-1.0.0/jni [-]
        lintJar                       : <GRADLE>/caches/<TRANSFORMS>/files-2.1/xxxxxxxxxxxxxxxxxxxxxxxxxxxxxxxx/cursoradapter-1.0.0/jars/lint.jar [-]
        manifest                      : <GRADLE>/caches/<TRANSFORMS>/files-2.1/xxxxxxxxxxxxxxxxxxxxxxxxxxxxxxxx/cursoradapter-1.0.0/AndroidManifest.xml
        proguardRules                 : <GRADLE>/caches/<TRANSFORMS>/files-2.1/xxxxxxxxxxxxxxxxxxxxxxxxxxxxxxxx/cursoradapter-1.0.0/proguard.txt [-]
        publicResources               : <GRADLE>/caches/<TRANSFORMS>/files-2.1/xxxxxxxxxxxxxxxxxxxxxxxxxxxxxxxx/cursoradapter-1.0.0/public.txt [-]
        renderscriptFolder            : <GRADLE>/caches/<TRANSFORMS>/files-2.1/xxxxxxxxxxxxxxxxxxxxxxxxxxxxxxxx/cursoradapter-1.0.0/rs [-]
        resFolder                     : <GRADLE>/caches/<TRANSFORMS>/files-2.1/xxxxxxxxxxxxxxxxxxxxxxxxxxxxxxxx/cursoradapter-1.0.0/res [-]
        resStaticLibrary              : <GRADLE>/caches/<TRANSFORMS>/files-2.1/xxxxxxxxxxxxxxxxxxxxxxxxxxxxxxxx/cursoradapter-1.0.0/res.apk [-]
        - runtimeJarFiles             : <GRADLE>/caches/<TRANSFORMS>/files-2.1/xxxxxxxxxxxxxxxxxxxxxxxxxxxxxxxx/cursoradapter-1.0.0/jars/classes.jar
        symbolFile                    : <GRADLE>/caches/<TRANSFORMS>/files-2.1/xxxxxxxxxxxxxxxxxxxxxxxxxxxxxxxx/cursoradapter-1.0.0/R.txt
    - library                     : androidx.customview:customview:1.0.0@aar (IdeAndroidLibraryImpl)
        aidlFolder                    : <GRADLE>/caches/<TRANSFORMS>/files-2.1/xxxxxxxxxxxxxxxxxxxxxxxxxxxxxxxx/customview-1.0.0/aidl [-]
        artifact                      : <M2>/androidx/customview/customview/1.0.0/customview-1.0.0.aar
        artifactAddress               : androidx.customview:customview:1.0.0@aar
        assetsFolder                  : <GRADLE>/caches/<TRANSFORMS>/files-2.1/xxxxxxxxxxxxxxxxxxxxxxxxxxxxxxxx/customview-1.0.0/assets [-]
        - compileJarFiles             : <GRADLE>/caches/<TRANSFORMS>/files-2.1/xxxxxxxxxxxxxxxxxxxxxxxxxxxxxxxx/customview-1.0.0/jars/classes.jar
        component                     : androidx.customview:customview:1.0.0
        externalAnnotations           : <GRADLE>/caches/<TRANSFORMS>/files-2.1/xxxxxxxxxxxxxxxxxxxxxxxxxxxxxxxx/customview-1.0.0/annotations.zip [-]
        folder                        : <GRADLE>/caches/<TRANSFORMS>/files-2.1/xxxxxxxxxxxxxxxxxxxxxxxxxxxxxxxx/customview-1.0.0
        jniFolder                     : <GRADLE>/caches/<TRANSFORMS>/files-2.1/xxxxxxxxxxxxxxxxxxxxxxxxxxxxxxxx/customview-1.0.0/jni [-]
        lintJar                       : <GRADLE>/caches/<TRANSFORMS>/files-2.1/xxxxxxxxxxxxxxxxxxxxxxxxxxxxxxxx/customview-1.0.0/jars/lint.jar [-]
        manifest                      : <GRADLE>/caches/<TRANSFORMS>/files-2.1/xxxxxxxxxxxxxxxxxxxxxxxxxxxxxxxx/customview-1.0.0/AndroidManifest.xml
        proguardRules                 : <GRADLE>/caches/<TRANSFORMS>/files-2.1/xxxxxxxxxxxxxxxxxxxxxxxxxxxxxxxx/customview-1.0.0/proguard.txt [-]
        publicResources               : <GRADLE>/caches/<TRANSFORMS>/files-2.1/xxxxxxxxxxxxxxxxxxxxxxxxxxxxxxxx/customview-1.0.0/public.txt [-]
        renderscriptFolder            : <GRADLE>/caches/<TRANSFORMS>/files-2.1/xxxxxxxxxxxxxxxxxxxxxxxxxxxxxxxx/customview-1.0.0/rs [-]
        resFolder                     : <GRADLE>/caches/<TRANSFORMS>/files-2.1/xxxxxxxxxxxxxxxxxxxxxxxxxxxxxxxx/customview-1.0.0/res [-]
        resStaticLibrary              : <GRADLE>/caches/<TRANSFORMS>/files-2.1/xxxxxxxxxxxxxxxxxxxxxxxxxxxxxxxx/customview-1.0.0/res.apk [-]
        - runtimeJarFiles             : <GRADLE>/caches/<TRANSFORMS>/files-2.1/xxxxxxxxxxxxxxxxxxxxxxxxxxxxxxxx/customview-1.0.0/jars/classes.jar
        symbolFile                    : <GRADLE>/caches/<TRANSFORMS>/files-2.1/xxxxxxxxxxxxxxxxxxxxxxxxxxxxxxxx/customview-1.0.0/R.txt
    - library                     : androidx.documentfile:documentfile:1.0.0@aar (IdeAndroidLibraryImpl)
        aidlFolder                    : <GRADLE>/caches/<TRANSFORMS>/files-2.1/xxxxxxxxxxxxxxxxxxxxxxxxxxxxxxxx/documentfile-1.0.0/aidl [-]
        artifact                      : <M2>/androidx/documentfile/documentfile/1.0.0/documentfile-1.0.0.aar
        artifactAddress               : androidx.documentfile:documentfile:1.0.0@aar
        assetsFolder                  : <GRADLE>/caches/<TRANSFORMS>/files-2.1/xxxxxxxxxxxxxxxxxxxxxxxxxxxxxxxx/documentfile-1.0.0/assets [-]
        - compileJarFiles             : <GRADLE>/caches/<TRANSFORMS>/files-2.1/xxxxxxxxxxxxxxxxxxxxxxxxxxxxxxxx/documentfile-1.0.0/jars/classes.jar
        component                     : androidx.documentfile:documentfile:1.0.0
        externalAnnotations           : <GRADLE>/caches/<TRANSFORMS>/files-2.1/xxxxxxxxxxxxxxxxxxxxxxxxxxxxxxxx/documentfile-1.0.0/annotations.zip [-]
        folder                        : <GRADLE>/caches/<TRANSFORMS>/files-2.1/xxxxxxxxxxxxxxxxxxxxxxxxxxxxxxxx/documentfile-1.0.0
        jniFolder                     : <GRADLE>/caches/<TRANSFORMS>/files-2.1/xxxxxxxxxxxxxxxxxxxxxxxxxxxxxxxx/documentfile-1.0.0/jni [-]
        lintJar                       : <GRADLE>/caches/<TRANSFORMS>/files-2.1/xxxxxxxxxxxxxxxxxxxxxxxxxxxxxxxx/documentfile-1.0.0/jars/lint.jar [-]
        manifest                      : <GRADLE>/caches/<TRANSFORMS>/files-2.1/xxxxxxxxxxxxxxxxxxxxxxxxxxxxxxxx/documentfile-1.0.0/AndroidManifest.xml
        proguardRules                 : <GRADLE>/caches/<TRANSFORMS>/files-2.1/xxxxxxxxxxxxxxxxxxxxxxxxxxxxxxxx/documentfile-1.0.0/proguard.txt [-]
        publicResources               : <GRADLE>/caches/<TRANSFORMS>/files-2.1/xxxxxxxxxxxxxxxxxxxxxxxxxxxxxxxx/documentfile-1.0.0/public.txt [-]
        renderscriptFolder            : <GRADLE>/caches/<TRANSFORMS>/files-2.1/xxxxxxxxxxxxxxxxxxxxxxxxxxxxxxxx/documentfile-1.0.0/rs [-]
        resFolder                     : <GRADLE>/caches/<TRANSFORMS>/files-2.1/xxxxxxxxxxxxxxxxxxxxxxxxxxxxxxxx/documentfile-1.0.0/res [-]
        resStaticLibrary              : <GRADLE>/caches/<TRANSFORMS>/files-2.1/xxxxxxxxxxxxxxxxxxxxxxxxxxxxxxxx/documentfile-1.0.0/res.apk [-]
        - runtimeJarFiles             : <GRADLE>/caches/<TRANSFORMS>/files-2.1/xxxxxxxxxxxxxxxxxxxxxxxxxxxxxxxx/documentfile-1.0.0/jars/classes.jar
        symbolFile                    : <GRADLE>/caches/<TRANSFORMS>/files-2.1/xxxxxxxxxxxxxxxxxxxxxxxxxxxxxxxx/documentfile-1.0.0/R.txt
    - library                     : androidx.drawerlayout:drawerlayout:1.0.0@aar (IdeAndroidLibraryImpl)
        aidlFolder                    : <GRADLE>/caches/<TRANSFORMS>/files-2.1/xxxxxxxxxxxxxxxxxxxxxxxxxxxxxxxx/drawerlayout-1.0.0/aidl [-]
        artifact                      : <M2>/androidx/drawerlayout/drawerlayout/1.0.0/drawerlayout-1.0.0.aar
        artifactAddress               : androidx.drawerlayout:drawerlayout:1.0.0@aar
        assetsFolder                  : <GRADLE>/caches/<TRANSFORMS>/files-2.1/xxxxxxxxxxxxxxxxxxxxxxxxxxxxxxxx/drawerlayout-1.0.0/assets [-]
        - compileJarFiles             : <GRADLE>/caches/<TRANSFORMS>/files-2.1/xxxxxxxxxxxxxxxxxxxxxxxxxxxxxxxx/drawerlayout-1.0.0/jars/classes.jar
        component                     : androidx.drawerlayout:drawerlayout:1.0.0
        externalAnnotations           : <GRADLE>/caches/<TRANSFORMS>/files-2.1/xxxxxxxxxxxxxxxxxxxxxxxxxxxxxxxx/drawerlayout-1.0.0/annotations.zip
        folder                        : <GRADLE>/caches/<TRANSFORMS>/files-2.1/xxxxxxxxxxxxxxxxxxxxxxxxxxxxxxxx/drawerlayout-1.0.0
        jniFolder                     : <GRADLE>/caches/<TRANSFORMS>/files-2.1/xxxxxxxxxxxxxxxxxxxxxxxxxxxxxxxx/drawerlayout-1.0.0/jni [-]
        lintJar                       : <GRADLE>/caches/<TRANSFORMS>/files-2.1/xxxxxxxxxxxxxxxxxxxxxxxxxxxxxxxx/drawerlayout-1.0.0/jars/lint.jar [-]
        manifest                      : <GRADLE>/caches/<TRANSFORMS>/files-2.1/xxxxxxxxxxxxxxxxxxxxxxxxxxxxxxxx/drawerlayout-1.0.0/AndroidManifest.xml
        proguardRules                 : <GRADLE>/caches/<TRANSFORMS>/files-2.1/xxxxxxxxxxxxxxxxxxxxxxxxxxxxxxxx/drawerlayout-1.0.0/proguard.txt [-]
        publicResources               : <GRADLE>/caches/<TRANSFORMS>/files-2.1/xxxxxxxxxxxxxxxxxxxxxxxxxxxxxxxx/drawerlayout-1.0.0/public.txt [-]
        renderscriptFolder            : <GRADLE>/caches/<TRANSFORMS>/files-2.1/xxxxxxxxxxxxxxxxxxxxxxxxxxxxxxxx/drawerlayout-1.0.0/rs [-]
        resFolder                     : <GRADLE>/caches/<TRANSFORMS>/files-2.1/xxxxxxxxxxxxxxxxxxxxxxxxxxxxxxxx/drawerlayout-1.0.0/res [-]
        resStaticLibrary              : <GRADLE>/caches/<TRANSFORMS>/files-2.1/xxxxxxxxxxxxxxxxxxxxxxxxxxxxxxxx/drawerlayout-1.0.0/res.apk [-]
        - runtimeJarFiles             : <GRADLE>/caches/<TRANSFORMS>/files-2.1/xxxxxxxxxxxxxxxxxxxxxxxxxxxxxxxx/drawerlayout-1.0.0/jars/classes.jar
        symbolFile                    : <GRADLE>/caches/<TRANSFORMS>/files-2.1/xxxxxxxxxxxxxxxxxxxxxxxxxxxxxxxx/drawerlayout-1.0.0/R.txt
    - library                     : androidx.fragment:fragment:1.0.0@aar (IdeAndroidLibraryImpl)
        aidlFolder                    : <GRADLE>/caches/<TRANSFORMS>/files-2.1/xxxxxxxxxxxxxxxxxxxxxxxxxxxxxxxx/fragment-1.0.0/aidl [-]
        artifact                      : <M2>/androidx/fragment/fragment/1.0.0/fragment-1.0.0.aar
        artifactAddress               : androidx.fragment:fragment:1.0.0@aar
        assetsFolder                  : <GRADLE>/caches/<TRANSFORMS>/files-2.1/xxxxxxxxxxxxxxxxxxxxxxxxxxxxxxxx/fragment-1.0.0/assets [-]
        - compileJarFiles             : <GRADLE>/caches/<TRANSFORMS>/files-2.1/xxxxxxxxxxxxxxxxxxxxxxxxxxxxxxxx/fragment-1.0.0/jars/classes.jar
        component                     : androidx.fragment:fragment:1.0.0
        externalAnnotations           : <GRADLE>/caches/<TRANSFORMS>/files-2.1/xxxxxxxxxxxxxxxxxxxxxxxxxxxxxxxx/fragment-1.0.0/annotations.zip
        folder                        : <GRADLE>/caches/<TRANSFORMS>/files-2.1/xxxxxxxxxxxxxxxxxxxxxxxxxxxxxxxx/fragment-1.0.0
        jniFolder                     : <GRADLE>/caches/<TRANSFORMS>/files-2.1/xxxxxxxxxxxxxxxxxxxxxxxxxxxxxxxx/fragment-1.0.0/jni [-]
        lintJar                       : <GRADLE>/caches/<TRANSFORMS>/files-2.1/xxxxxxxxxxxxxxxxxxxxxxxxxxxxxxxx/fragment-1.0.0/jars/lint.jar [-]
        manifest                      : <GRADLE>/caches/<TRANSFORMS>/files-2.1/xxxxxxxxxxxxxxxxxxxxxxxxxxxxxxxx/fragment-1.0.0/AndroidManifest.xml
        proguardRules                 : <GRADLE>/caches/<TRANSFORMS>/files-2.1/xxxxxxxxxxxxxxxxxxxxxxxxxxxxxxxx/fragment-1.0.0/proguard.txt [-]
        publicResources               : <GRADLE>/caches/<TRANSFORMS>/files-2.1/xxxxxxxxxxxxxxxxxxxxxxxxxxxxxxxx/fragment-1.0.0/public.txt [-]
        renderscriptFolder            : <GRADLE>/caches/<TRANSFORMS>/files-2.1/xxxxxxxxxxxxxxxxxxxxxxxxxxxxxxxx/fragment-1.0.0/rs [-]
        resFolder                     : <GRADLE>/caches/<TRANSFORMS>/files-2.1/xxxxxxxxxxxxxxxxxxxxxxxxxxxxxxxx/fragment-1.0.0/res [-]
        resStaticLibrary              : <GRADLE>/caches/<TRANSFORMS>/files-2.1/xxxxxxxxxxxxxxxxxxxxxxxxxxxxxxxx/fragment-1.0.0/res.apk [-]
        - runtimeJarFiles             : <GRADLE>/caches/<TRANSFORMS>/files-2.1/xxxxxxxxxxxxxxxxxxxxxxxxxxxxxxxx/fragment-1.0.0/jars/classes.jar
        symbolFile                    : <GRADLE>/caches/<TRANSFORMS>/files-2.1/xxxxxxxxxxxxxxxxxxxxxxxxxxxxxxxx/fragment-1.0.0/R.txt
    - library                     : androidx.interpolator:interpolator:1.0.0@aar (IdeAndroidLibraryImpl)
        aidlFolder                    : <GRADLE>/caches/<TRANSFORMS>/files-2.1/xxxxxxxxxxxxxxxxxxxxxxxxxxxxxxxx/interpolator-1.0.0/aidl [-]
        artifact                      : <M2>/androidx/interpolator/interpolator/1.0.0/interpolator-1.0.0.aar
        artifactAddress               : androidx.interpolator:interpolator:1.0.0@aar
        assetsFolder                  : <GRADLE>/caches/<TRANSFORMS>/files-2.1/xxxxxxxxxxxxxxxxxxxxxxxxxxxxxxxx/interpolator-1.0.0/assets [-]
        - compileJarFiles             : <GRADLE>/caches/<TRANSFORMS>/files-2.1/xxxxxxxxxxxxxxxxxxxxxxxxxxxxxxxx/interpolator-1.0.0/jars/classes.jar
        component                     : androidx.interpolator:interpolator:1.0.0
        externalAnnotations           : <GRADLE>/caches/<TRANSFORMS>/files-2.1/xxxxxxxxxxxxxxxxxxxxxxxxxxxxxxxx/interpolator-1.0.0/annotations.zip [-]
        folder                        : <GRADLE>/caches/<TRANSFORMS>/files-2.1/xxxxxxxxxxxxxxxxxxxxxxxxxxxxxxxx/interpolator-1.0.0
        jniFolder                     : <GRADLE>/caches/<TRANSFORMS>/files-2.1/xxxxxxxxxxxxxxxxxxxxxxxxxxxxxxxx/interpolator-1.0.0/jni [-]
        lintJar                       : <GRADLE>/caches/<TRANSFORMS>/files-2.1/xxxxxxxxxxxxxxxxxxxxxxxxxxxxxxxx/interpolator-1.0.0/jars/lint.jar [-]
        manifest                      : <GRADLE>/caches/<TRANSFORMS>/files-2.1/xxxxxxxxxxxxxxxxxxxxxxxxxxxxxxxx/interpolator-1.0.0/AndroidManifest.xml
        proguardRules                 : <GRADLE>/caches/<TRANSFORMS>/files-2.1/xxxxxxxxxxxxxxxxxxxxxxxxxxxxxxxx/interpolator-1.0.0/proguard.txt [-]
        publicResources               : <GRADLE>/caches/<TRANSFORMS>/files-2.1/xxxxxxxxxxxxxxxxxxxxxxxxxxxxxxxx/interpolator-1.0.0/public.txt [-]
        renderscriptFolder            : <GRADLE>/caches/<TRANSFORMS>/files-2.1/xxxxxxxxxxxxxxxxxxxxxxxxxxxxxxxx/interpolator-1.0.0/rs [-]
        resFolder                     : <GRADLE>/caches/<TRANSFORMS>/files-2.1/xxxxxxxxxxxxxxxxxxxxxxxxxxxxxxxx/interpolator-1.0.0/res [-]
        resStaticLibrary              : <GRADLE>/caches/<TRANSFORMS>/files-2.1/xxxxxxxxxxxxxxxxxxxxxxxxxxxxxxxx/interpolator-1.0.0/res.apk [-]
        - runtimeJarFiles             : <GRADLE>/caches/<TRANSFORMS>/files-2.1/xxxxxxxxxxxxxxxxxxxxxxxxxxxxxxxx/interpolator-1.0.0/jars/classes.jar
        symbolFile                    : <GRADLE>/caches/<TRANSFORMS>/files-2.1/xxxxxxxxxxxxxxxxxxxxxxxxxxxxxxxx/interpolator-1.0.0/R.txt
    - library                     : androidx.legacy:legacy-support-core-ui:1.0.0@aar (IdeAndroidLibraryImpl)
        aidlFolder                    : <GRADLE>/caches/<TRANSFORMS>/files-2.1/xxxxxxxxxxxxxxxxxxxxxxxxxxxxxxxx/legacy-support-core-ui-1.0.0/aidl [-]
        artifact                      : <M2>/androidx/legacy/legacy-support-core-ui/1.0.0/legacy-support-core-ui-1.0.0.aar
        artifactAddress               : androidx.legacy:legacy-support-core-ui:1.0.0@aar
        assetsFolder                  : <GRADLE>/caches/<TRANSFORMS>/files-2.1/xxxxxxxxxxxxxxxxxxxxxxxxxxxxxxxx/legacy-support-core-ui-1.0.0/assets [-]
        - compileJarFiles             : <GRADLE>/caches/<TRANSFORMS>/files-2.1/xxxxxxxxxxxxxxxxxxxxxxxxxxxxxxxx/legacy-support-core-ui-1.0.0/jars/classes.jar
        component                     : androidx.legacy:legacy-support-core-ui:1.0.0
        externalAnnotations           : <GRADLE>/caches/<TRANSFORMS>/files-2.1/xxxxxxxxxxxxxxxxxxxxxxxxxxxxxxxx/legacy-support-core-ui-1.0.0/annotations.zip [-]
        folder                        : <GRADLE>/caches/<TRANSFORMS>/files-2.1/xxxxxxxxxxxxxxxxxxxxxxxxxxxxxxxx/legacy-support-core-ui-1.0.0
        jniFolder                     : <GRADLE>/caches/<TRANSFORMS>/files-2.1/xxxxxxxxxxxxxxxxxxxxxxxxxxxxxxxx/legacy-support-core-ui-1.0.0/jni [-]
        lintJar                       : <GRADLE>/caches/<TRANSFORMS>/files-2.1/xxxxxxxxxxxxxxxxxxxxxxxxxxxxxxxx/legacy-support-core-ui-1.0.0/jars/lint.jar [-]
        manifest                      : <GRADLE>/caches/<TRANSFORMS>/files-2.1/xxxxxxxxxxxxxxxxxxxxxxxxxxxxxxxx/legacy-support-core-ui-1.0.0/AndroidManifest.xml
        proguardRules                 : <GRADLE>/caches/<TRANSFORMS>/files-2.1/xxxxxxxxxxxxxxxxxxxxxxxxxxxxxxxx/legacy-support-core-ui-1.0.0/proguard.txt [-]
        publicResources               : <GRADLE>/caches/<TRANSFORMS>/files-2.1/xxxxxxxxxxxxxxxxxxxxxxxxxxxxxxxx/legacy-support-core-ui-1.0.0/public.txt [-]
        renderscriptFolder            : <GRADLE>/caches/<TRANSFORMS>/files-2.1/xxxxxxxxxxxxxxxxxxxxxxxxxxxxxxxx/legacy-support-core-ui-1.0.0/rs [-]
        resFolder                     : <GRADLE>/caches/<TRANSFORMS>/files-2.1/xxxxxxxxxxxxxxxxxxxxxxxxxxxxxxxx/legacy-support-core-ui-1.0.0/res [-]
        resStaticLibrary              : <GRADLE>/caches/<TRANSFORMS>/files-2.1/xxxxxxxxxxxxxxxxxxxxxxxxxxxxxxxx/legacy-support-core-ui-1.0.0/res.apk [-]
        - runtimeJarFiles             : <GRADLE>/caches/<TRANSFORMS>/files-2.1/xxxxxxxxxxxxxxxxxxxxxxxxxxxxxxxx/legacy-support-core-ui-1.0.0/jars/classes.jar
        symbolFile                    : <GRADLE>/caches/<TRANSFORMS>/files-2.1/xxxxxxxxxxxxxxxxxxxxxxxxxxxxxxxx/legacy-support-core-ui-1.0.0/R.txt
    - library                     : androidx.legacy:legacy-support-core-utils:1.0.0@aar (IdeAndroidLibraryImpl)
        aidlFolder                    : <GRADLE>/caches/<TRANSFORMS>/files-2.1/xxxxxxxxxxxxxxxxxxxxxxxxxxxxxxxx/legacy-support-core-utils-1.0.0/aidl [-]
        artifact                      : <M2>/androidx/legacy/legacy-support-core-utils/1.0.0/legacy-support-core-utils-1.0.0.aar
        artifactAddress               : androidx.legacy:legacy-support-core-utils:1.0.0@aar
        assetsFolder                  : <GRADLE>/caches/<TRANSFORMS>/files-2.1/xxxxxxxxxxxxxxxxxxxxxxxxxxxxxxxx/legacy-support-core-utils-1.0.0/assets [-]
        - compileJarFiles             : <GRADLE>/caches/<TRANSFORMS>/files-2.1/xxxxxxxxxxxxxxxxxxxxxxxxxxxxxxxx/legacy-support-core-utils-1.0.0/jars/classes.jar
        component                     : androidx.legacy:legacy-support-core-utils:1.0.0
        externalAnnotations           : <GRADLE>/caches/<TRANSFORMS>/files-2.1/xxxxxxxxxxxxxxxxxxxxxxxxxxxxxxxx/legacy-support-core-utils-1.0.0/annotations.zip [-]
        folder                        : <GRADLE>/caches/<TRANSFORMS>/files-2.1/xxxxxxxxxxxxxxxxxxxxxxxxxxxxxxxx/legacy-support-core-utils-1.0.0
        jniFolder                     : <GRADLE>/caches/<TRANSFORMS>/files-2.1/xxxxxxxxxxxxxxxxxxxxxxxxxxxxxxxx/legacy-support-core-utils-1.0.0/jni [-]
        lintJar                       : <GRADLE>/caches/<TRANSFORMS>/files-2.1/xxxxxxxxxxxxxxxxxxxxxxxxxxxxxxxx/legacy-support-core-utils-1.0.0/jars/lint.jar [-]
        manifest                      : <GRADLE>/caches/<TRANSFORMS>/files-2.1/xxxxxxxxxxxxxxxxxxxxxxxxxxxxxxxx/legacy-support-core-utils-1.0.0/AndroidManifest.xml
        proguardRules                 : <GRADLE>/caches/<TRANSFORMS>/files-2.1/xxxxxxxxxxxxxxxxxxxxxxxxxxxxxxxx/legacy-support-core-utils-1.0.0/proguard.txt [-]
        publicResources               : <GRADLE>/caches/<TRANSFORMS>/files-2.1/xxxxxxxxxxxxxxxxxxxxxxxxxxxxxxxx/legacy-support-core-utils-1.0.0/public.txt [-]
        renderscriptFolder            : <GRADLE>/caches/<TRANSFORMS>/files-2.1/xxxxxxxxxxxxxxxxxxxxxxxxxxxxxxxx/legacy-support-core-utils-1.0.0/rs [-]
        resFolder                     : <GRADLE>/caches/<TRANSFORMS>/files-2.1/xxxxxxxxxxxxxxxxxxxxxxxxxxxxxxxx/legacy-support-core-utils-1.0.0/res [-]
        resStaticLibrary              : <GRADLE>/caches/<TRANSFORMS>/files-2.1/xxxxxxxxxxxxxxxxxxxxxxxxxxxxxxxx/legacy-support-core-utils-1.0.0/res.apk [-]
        - runtimeJarFiles             : <GRADLE>/caches/<TRANSFORMS>/files-2.1/xxxxxxxxxxxxxxxxxxxxxxxxxxxxxxxx/legacy-support-core-utils-1.0.0/jars/classes.jar
        symbolFile                    : <GRADLE>/caches/<TRANSFORMS>/files-2.1/xxxxxxxxxxxxxxxxxxxxxxxxxxxxxxxx/legacy-support-core-utils-1.0.0/R.txt
    - library                     : androidx.lifecycle:lifecycle-livedata-core:2.0.0@aar (IdeAndroidLibraryImpl)
        aidlFolder                    : <GRADLE>/caches/<TRANSFORMS>/files-2.1/xxxxxxxxxxxxxxxxxxxxxxxxxxxxxxxx/lifecycle-livedata-core-2.0.0/aidl [-]
        artifact                      : <M2>/androidx/lifecycle/lifecycle-livedata-core/2.0.0/lifecycle-livedata-core-2.0.0.aar
        artifactAddress               : androidx.lifecycle:lifecycle-livedata-core:2.0.0@aar
        assetsFolder                  : <GRADLE>/caches/<TRANSFORMS>/files-2.1/xxxxxxxxxxxxxxxxxxxxxxxxxxxxxxxx/lifecycle-livedata-core-2.0.0/assets [-]
        - compileJarFiles             : <GRADLE>/caches/<TRANSFORMS>/files-2.1/xxxxxxxxxxxxxxxxxxxxxxxxxxxxxxxx/lifecycle-livedata-core-2.0.0/jars/classes.jar
        component                     : androidx.lifecycle:lifecycle-livedata-core:2.0.0
        externalAnnotations           : <GRADLE>/caches/<TRANSFORMS>/files-2.1/xxxxxxxxxxxxxxxxxxxxxxxxxxxxxxxx/lifecycle-livedata-core-2.0.0/annotations.zip [-]
        folder                        : <GRADLE>/caches/<TRANSFORMS>/files-2.1/xxxxxxxxxxxxxxxxxxxxxxxxxxxxxxxx/lifecycle-livedata-core-2.0.0
        jniFolder                     : <GRADLE>/caches/<TRANSFORMS>/files-2.1/xxxxxxxxxxxxxxxxxxxxxxxxxxxxxxxx/lifecycle-livedata-core-2.0.0/jni [-]
        lintJar                       : <GRADLE>/caches/<TRANSFORMS>/files-2.1/xxxxxxxxxxxxxxxxxxxxxxxxxxxxxxxx/lifecycle-livedata-core-2.0.0/jars/lint.jar [-]
        manifest                      : <GRADLE>/caches/<TRANSFORMS>/files-2.1/xxxxxxxxxxxxxxxxxxxxxxxxxxxxxxxx/lifecycle-livedata-core-2.0.0/AndroidManifest.xml
        proguardRules                 : <GRADLE>/caches/<TRANSFORMS>/files-2.1/xxxxxxxxxxxxxxxxxxxxxxxxxxxxxxxx/lifecycle-livedata-core-2.0.0/proguard.txt [-]
        publicResources               : <GRADLE>/caches/<TRANSFORMS>/files-2.1/xxxxxxxxxxxxxxxxxxxxxxxxxxxxxxxx/lifecycle-livedata-core-2.0.0/public.txt [-]
        renderscriptFolder            : <GRADLE>/caches/<TRANSFORMS>/files-2.1/xxxxxxxxxxxxxxxxxxxxxxxxxxxxxxxx/lifecycle-livedata-core-2.0.0/rs [-]
        resFolder                     : <GRADLE>/caches/<TRANSFORMS>/files-2.1/xxxxxxxxxxxxxxxxxxxxxxxxxxxxxxxx/lifecycle-livedata-core-2.0.0/res [-]
        resStaticLibrary              : <GRADLE>/caches/<TRANSFORMS>/files-2.1/xxxxxxxxxxxxxxxxxxxxxxxxxxxxxxxx/lifecycle-livedata-core-2.0.0/res.apk [-]
        - runtimeJarFiles             : <GRADLE>/caches/<TRANSFORMS>/files-2.1/xxxxxxxxxxxxxxxxxxxxxxxxxxxxxxxx/lifecycle-livedata-core-2.0.0/jars/classes.jar
        symbolFile                    : <GRADLE>/caches/<TRANSFORMS>/files-2.1/xxxxxxxxxxxxxxxxxxxxxxxxxxxxxxxx/lifecycle-livedata-core-2.0.0/R.txt
    - library                     : androidx.lifecycle:lifecycle-livedata:2.0.0@aar (IdeAndroidLibraryImpl)
        aidlFolder                    : <GRADLE>/caches/<TRANSFORMS>/files-2.1/xxxxxxxxxxxxxxxxxxxxxxxxxxxxxxxx/lifecycle-livedata-2.0.0/aidl [-]
        artifact                      : <M2>/androidx/lifecycle/lifecycle-livedata/2.0.0/lifecycle-livedata-2.0.0.aar
        artifactAddress               : androidx.lifecycle:lifecycle-livedata:2.0.0@aar
        assetsFolder                  : <GRADLE>/caches/<TRANSFORMS>/files-2.1/xxxxxxxxxxxxxxxxxxxxxxxxxxxxxxxx/lifecycle-livedata-2.0.0/assets [-]
        - compileJarFiles             : <GRADLE>/caches/<TRANSFORMS>/files-2.1/xxxxxxxxxxxxxxxxxxxxxxxxxxxxxxxx/lifecycle-livedata-2.0.0/jars/classes.jar
        component                     : androidx.lifecycle:lifecycle-livedata:2.0.0
        externalAnnotations           : <GRADLE>/caches/<TRANSFORMS>/files-2.1/xxxxxxxxxxxxxxxxxxxxxxxxxxxxxxxx/lifecycle-livedata-2.0.0/annotations.zip [-]
        folder                        : <GRADLE>/caches/<TRANSFORMS>/files-2.1/xxxxxxxxxxxxxxxxxxxxxxxxxxxxxxxx/lifecycle-livedata-2.0.0
        jniFolder                     : <GRADLE>/caches/<TRANSFORMS>/files-2.1/xxxxxxxxxxxxxxxxxxxxxxxxxxxxxxxx/lifecycle-livedata-2.0.0/jni [-]
        lintJar                       : <GRADLE>/caches/<TRANSFORMS>/files-2.1/xxxxxxxxxxxxxxxxxxxxxxxxxxxxxxxx/lifecycle-livedata-2.0.0/jars/lint.jar [-]
        manifest                      : <GRADLE>/caches/<TRANSFORMS>/files-2.1/xxxxxxxxxxxxxxxxxxxxxxxxxxxxxxxx/lifecycle-livedata-2.0.0/AndroidManifest.xml
        proguardRules                 : <GRADLE>/caches/<TRANSFORMS>/files-2.1/xxxxxxxxxxxxxxxxxxxxxxxxxxxxxxxx/lifecycle-livedata-2.0.0/proguard.txt [-]
        publicResources               : <GRADLE>/caches/<TRANSFORMS>/files-2.1/xxxxxxxxxxxxxxxxxxxxxxxxxxxxxxxx/lifecycle-livedata-2.0.0/public.txt [-]
        renderscriptFolder            : <GRADLE>/caches/<TRANSFORMS>/files-2.1/xxxxxxxxxxxxxxxxxxxxxxxxxxxxxxxx/lifecycle-livedata-2.0.0/rs [-]
        resFolder                     : <GRADLE>/caches/<TRANSFORMS>/files-2.1/xxxxxxxxxxxxxxxxxxxxxxxxxxxxxxxx/lifecycle-livedata-2.0.0/res [-]
        resStaticLibrary              : <GRADLE>/caches/<TRANSFORMS>/files-2.1/xxxxxxxxxxxxxxxxxxxxxxxxxxxxxxxx/lifecycle-livedata-2.0.0/res.apk [-]
        - runtimeJarFiles             : <GRADLE>/caches/<TRANSFORMS>/files-2.1/xxxxxxxxxxxxxxxxxxxxxxxxxxxxxxxx/lifecycle-livedata-2.0.0/jars/classes.jar
        symbolFile                    : <GRADLE>/caches/<TRANSFORMS>/files-2.1/xxxxxxxxxxxxxxxxxxxxxxxxxxxxxxxx/lifecycle-livedata-2.0.0/R.txt
    - library                     : androidx.lifecycle:lifecycle-runtime:2.0.0@aar (IdeAndroidLibraryImpl)
        aidlFolder                    : <GRADLE>/caches/<TRANSFORMS>/files-2.1/xxxxxxxxxxxxxxxxxxxxxxxxxxxxxxxx/lifecycle-runtime-2.0.0/aidl [-]
        artifact                      : <M2>/androidx/lifecycle/lifecycle-runtime/2.0.0/lifecycle-runtime-2.0.0.aar
        artifactAddress               : androidx.lifecycle:lifecycle-runtime:2.0.0@aar
        assetsFolder                  : <GRADLE>/caches/<TRANSFORMS>/files-2.1/xxxxxxxxxxxxxxxxxxxxxxxxxxxxxxxx/lifecycle-runtime-2.0.0/assets [-]
        - compileJarFiles             : <GRADLE>/caches/<TRANSFORMS>/files-2.1/xxxxxxxxxxxxxxxxxxxxxxxxxxxxxxxx/lifecycle-runtime-2.0.0/jars/classes.jar
        component                     : androidx.lifecycle:lifecycle-runtime:2.0.0
        externalAnnotations           : <GRADLE>/caches/<TRANSFORMS>/files-2.1/xxxxxxxxxxxxxxxxxxxxxxxxxxxxxxxx/lifecycle-runtime-2.0.0/annotations.zip [-]
        folder                        : <GRADLE>/caches/<TRANSFORMS>/files-2.1/xxxxxxxxxxxxxxxxxxxxxxxxxxxxxxxx/lifecycle-runtime-2.0.0
        jniFolder                     : <GRADLE>/caches/<TRANSFORMS>/files-2.1/xxxxxxxxxxxxxxxxxxxxxxxxxxxxxxxx/lifecycle-runtime-2.0.0/jni [-]
        lintJar                       : <GRADLE>/caches/<TRANSFORMS>/files-2.1/xxxxxxxxxxxxxxxxxxxxxxxxxxxxxxxx/lifecycle-runtime-2.0.0/jars/lint.jar [-]
        manifest                      : <GRADLE>/caches/<TRANSFORMS>/files-2.1/xxxxxxxxxxxxxxxxxxxxxxxxxxxxxxxx/lifecycle-runtime-2.0.0/AndroidManifest.xml
        proguardRules                 : <GRADLE>/caches/<TRANSFORMS>/files-2.1/xxxxxxxxxxxxxxxxxxxxxxxxxxxxxxxx/lifecycle-runtime-2.0.0/proguard.txt
        publicResources               : <GRADLE>/caches/<TRANSFORMS>/files-2.1/xxxxxxxxxxxxxxxxxxxxxxxxxxxxxxxx/lifecycle-runtime-2.0.0/public.txt [-]
        renderscriptFolder            : <GRADLE>/caches/<TRANSFORMS>/files-2.1/xxxxxxxxxxxxxxxxxxxxxxxxxxxxxxxx/lifecycle-runtime-2.0.0/rs [-]
        resFolder                     : <GRADLE>/caches/<TRANSFORMS>/files-2.1/xxxxxxxxxxxxxxxxxxxxxxxxxxxxxxxx/lifecycle-runtime-2.0.0/res [-]
        resStaticLibrary              : <GRADLE>/caches/<TRANSFORMS>/files-2.1/xxxxxxxxxxxxxxxxxxxxxxxxxxxxxxxx/lifecycle-runtime-2.0.0/res.apk [-]
        - runtimeJarFiles             : <GRADLE>/caches/<TRANSFORMS>/files-2.1/xxxxxxxxxxxxxxxxxxxxxxxxxxxxxxxx/lifecycle-runtime-2.0.0/jars/classes.jar
        symbolFile                    : <GRADLE>/caches/<TRANSFORMS>/files-2.1/xxxxxxxxxxxxxxxxxxxxxxxxxxxxxxxx/lifecycle-runtime-2.0.0/R.txt
    - library                     : androidx.lifecycle:lifecycle-viewmodel:2.0.0@aar (IdeAndroidLibraryImpl)
        aidlFolder                    : <GRADLE>/caches/<TRANSFORMS>/files-2.1/xxxxxxxxxxxxxxxxxxxxxxxxxxxxxxxx/lifecycle-viewmodel-2.0.0/aidl [-]
        artifact                      : <M2>/androidx/lifecycle/lifecycle-viewmodel/2.0.0/lifecycle-viewmodel-2.0.0.aar
        artifactAddress               : androidx.lifecycle:lifecycle-viewmodel:2.0.0@aar
        assetsFolder                  : <GRADLE>/caches/<TRANSFORMS>/files-2.1/xxxxxxxxxxxxxxxxxxxxxxxxxxxxxxxx/lifecycle-viewmodel-2.0.0/assets [-]
        - compileJarFiles             : <GRADLE>/caches/<TRANSFORMS>/files-2.1/xxxxxxxxxxxxxxxxxxxxxxxxxxxxxxxx/lifecycle-viewmodel-2.0.0/jars/classes.jar
        component                     : androidx.lifecycle:lifecycle-viewmodel:2.0.0
        externalAnnotations           : <GRADLE>/caches/<TRANSFORMS>/files-2.1/xxxxxxxxxxxxxxxxxxxxxxxxxxxxxxxx/lifecycle-viewmodel-2.0.0/annotations.zip [-]
        folder                        : <GRADLE>/caches/<TRANSFORMS>/files-2.1/xxxxxxxxxxxxxxxxxxxxxxxxxxxxxxxx/lifecycle-viewmodel-2.0.0
        jniFolder                     : <GRADLE>/caches/<TRANSFORMS>/files-2.1/xxxxxxxxxxxxxxxxxxxxxxxxxxxxxxxx/lifecycle-viewmodel-2.0.0/jni [-]
        lintJar                       : <GRADLE>/caches/<TRANSFORMS>/files-2.1/xxxxxxxxxxxxxxxxxxxxxxxxxxxxxxxx/lifecycle-viewmodel-2.0.0/jars/lint.jar [-]
        manifest                      : <GRADLE>/caches/<TRANSFORMS>/files-2.1/xxxxxxxxxxxxxxxxxxxxxxxxxxxxxxxx/lifecycle-viewmodel-2.0.0/AndroidManifest.xml
        proguardRules                 : <GRADLE>/caches/<TRANSFORMS>/files-2.1/xxxxxxxxxxxxxxxxxxxxxxxxxxxxxxxx/lifecycle-viewmodel-2.0.0/proguard.txt
        publicResources               : <GRADLE>/caches/<TRANSFORMS>/files-2.1/xxxxxxxxxxxxxxxxxxxxxxxxxxxxxxxx/lifecycle-viewmodel-2.0.0/public.txt [-]
        renderscriptFolder            : <GRADLE>/caches/<TRANSFORMS>/files-2.1/xxxxxxxxxxxxxxxxxxxxxxxxxxxxxxxx/lifecycle-viewmodel-2.0.0/rs [-]
        resFolder                     : <GRADLE>/caches/<TRANSFORMS>/files-2.1/xxxxxxxxxxxxxxxxxxxxxxxxxxxxxxxx/lifecycle-viewmodel-2.0.0/res [-]
        resStaticLibrary              : <GRADLE>/caches/<TRANSFORMS>/files-2.1/xxxxxxxxxxxxxxxxxxxxxxxxxxxxxxxx/lifecycle-viewmodel-2.0.0/res.apk [-]
        - runtimeJarFiles             : <GRADLE>/caches/<TRANSFORMS>/files-2.1/xxxxxxxxxxxxxxxxxxxxxxxxxxxxxxxx/lifecycle-viewmodel-2.0.0/jars/classes.jar
        symbolFile                    : <GRADLE>/caches/<TRANSFORMS>/files-2.1/xxxxxxxxxxxxxxxxxxxxxxxxxxxxxxxx/lifecycle-viewmodel-2.0.0/R.txt
    - library                     : androidx.loader:loader:1.0.0@aar (IdeAndroidLibraryImpl)
        aidlFolder                    : <GRADLE>/caches/<TRANSFORMS>/files-2.1/xxxxxxxxxxxxxxxxxxxxxxxxxxxxxxxx/loader-1.0.0/aidl [-]
        artifact                      : <M2>/androidx/loader/loader/1.0.0/loader-1.0.0.aar
        artifactAddress               : androidx.loader:loader:1.0.0@aar
        assetsFolder                  : <GRADLE>/caches/<TRANSFORMS>/files-2.1/xxxxxxxxxxxxxxxxxxxxxxxxxxxxxxxx/loader-1.0.0/assets [-]
        - compileJarFiles             : <GRADLE>/caches/<TRANSFORMS>/files-2.1/xxxxxxxxxxxxxxxxxxxxxxxxxxxxxxxx/loader-1.0.0/jars/classes.jar
        component                     : androidx.loader:loader:1.0.0
        externalAnnotations           : <GRADLE>/caches/<TRANSFORMS>/files-2.1/xxxxxxxxxxxxxxxxxxxxxxxxxxxxxxxx/loader-1.0.0/annotations.zip [-]
        folder                        : <GRADLE>/caches/<TRANSFORMS>/files-2.1/xxxxxxxxxxxxxxxxxxxxxxxxxxxxxxxx/loader-1.0.0
        jniFolder                     : <GRADLE>/caches/<TRANSFORMS>/files-2.1/xxxxxxxxxxxxxxxxxxxxxxxxxxxxxxxx/loader-1.0.0/jni [-]
        lintJar                       : <GRADLE>/caches/<TRANSFORMS>/files-2.1/xxxxxxxxxxxxxxxxxxxxxxxxxxxxxxxx/loader-1.0.0/jars/lint.jar [-]
        manifest                      : <GRADLE>/caches/<TRANSFORMS>/files-2.1/xxxxxxxxxxxxxxxxxxxxxxxxxxxxxxxx/loader-1.0.0/AndroidManifest.xml
        proguardRules                 : <GRADLE>/caches/<TRANSFORMS>/files-2.1/xxxxxxxxxxxxxxxxxxxxxxxxxxxxxxxx/loader-1.0.0/proguard.txt [-]
        publicResources               : <GRADLE>/caches/<TRANSFORMS>/files-2.1/xxxxxxxxxxxxxxxxxxxxxxxxxxxxxxxx/loader-1.0.0/public.txt [-]
        renderscriptFolder            : <GRADLE>/caches/<TRANSFORMS>/files-2.1/xxxxxxxxxxxxxxxxxxxxxxxxxxxxxxxx/loader-1.0.0/rs [-]
        resFolder                     : <GRADLE>/caches/<TRANSFORMS>/files-2.1/xxxxxxxxxxxxxxxxxxxxxxxxxxxxxxxx/loader-1.0.0/res [-]
        resStaticLibrary              : <GRADLE>/caches/<TRANSFORMS>/files-2.1/xxxxxxxxxxxxxxxxxxxxxxxxxxxxxxxx/loader-1.0.0/res.apk [-]
        - runtimeJarFiles             : <GRADLE>/caches/<TRANSFORMS>/files-2.1/xxxxxxxxxxxxxxxxxxxxxxxxxxxxxxxx/loader-1.0.0/jars/classes.jar
        symbolFile                    : <GRADLE>/caches/<TRANSFORMS>/files-2.1/xxxxxxxxxxxxxxxxxxxxxxxxxxxxxxxx/loader-1.0.0/R.txt
    - library                     : androidx.localbroadcastmanager:localbroadcastmanager:1.0.0@aar (IdeAndroidLibraryImpl)
        aidlFolder                    : <GRADLE>/caches/<TRANSFORMS>/files-2.1/xxxxxxxxxxxxxxxxxxxxxxxxxxxxxxxx/localbroadcastmanager-1.0.0/aidl [-]
        artifact                      : <M2>/androidx/localbroadcastmanager/localbroadcastmanager/1.0.0/localbroadcastmanager-1.0.0.aar
        artifactAddress               : androidx.localbroadcastmanager:localbroadcastmanager:1.0.0@aar
        assetsFolder                  : <GRADLE>/caches/<TRANSFORMS>/files-2.1/xxxxxxxxxxxxxxxxxxxxxxxxxxxxxxxx/localbroadcastmanager-1.0.0/assets [-]
        - compileJarFiles             : <GRADLE>/caches/<TRANSFORMS>/files-2.1/xxxxxxxxxxxxxxxxxxxxxxxxxxxxxxxx/localbroadcastmanager-1.0.0/jars/classes.jar
        component                     : androidx.localbroadcastmanager:localbroadcastmanager:1.0.0
        externalAnnotations           : <GRADLE>/caches/<TRANSFORMS>/files-2.1/xxxxxxxxxxxxxxxxxxxxxxxxxxxxxxxx/localbroadcastmanager-1.0.0/annotations.zip [-]
        folder                        : <GRADLE>/caches/<TRANSFORMS>/files-2.1/xxxxxxxxxxxxxxxxxxxxxxxxxxxxxxxx/localbroadcastmanager-1.0.0
        jniFolder                     : <GRADLE>/caches/<TRANSFORMS>/files-2.1/xxxxxxxxxxxxxxxxxxxxxxxxxxxxxxxx/localbroadcastmanager-1.0.0/jni [-]
        lintJar                       : <GRADLE>/caches/<TRANSFORMS>/files-2.1/xxxxxxxxxxxxxxxxxxxxxxxxxxxxxxxx/localbroadcastmanager-1.0.0/jars/lint.jar [-]
        manifest                      : <GRADLE>/caches/<TRANSFORMS>/files-2.1/xxxxxxxxxxxxxxxxxxxxxxxxxxxxxxxx/localbroadcastmanager-1.0.0/AndroidManifest.xml
        proguardRules                 : <GRADLE>/caches/<TRANSFORMS>/files-2.1/xxxxxxxxxxxxxxxxxxxxxxxxxxxxxxxx/localbroadcastmanager-1.0.0/proguard.txt [-]
        publicResources               : <GRADLE>/caches/<TRANSFORMS>/files-2.1/xxxxxxxxxxxxxxxxxxxxxxxxxxxxxxxx/localbroadcastmanager-1.0.0/public.txt [-]
        renderscriptFolder            : <GRADLE>/caches/<TRANSFORMS>/files-2.1/xxxxxxxxxxxxxxxxxxxxxxxxxxxxxxxx/localbroadcastmanager-1.0.0/rs [-]
        resFolder                     : <GRADLE>/caches/<TRANSFORMS>/files-2.1/xxxxxxxxxxxxxxxxxxxxxxxxxxxxxxxx/localbroadcastmanager-1.0.0/res [-]
        resStaticLibrary              : <GRADLE>/caches/<TRANSFORMS>/files-2.1/xxxxxxxxxxxxxxxxxxxxxxxxxxxxxxxx/localbroadcastmanager-1.0.0/res.apk [-]
        - runtimeJarFiles             : <GRADLE>/caches/<TRANSFORMS>/files-2.1/xxxxxxxxxxxxxxxxxxxxxxxxxxxxxxxx/localbroadcastmanager-1.0.0/jars/classes.jar
        symbolFile                    : <GRADLE>/caches/<TRANSFORMS>/files-2.1/xxxxxxxxxxxxxxxxxxxxxxxxxxxxxxxx/localbroadcastmanager-1.0.0/R.txt
    - library                     : androidx.print:print:1.0.0@aar (IdeAndroidLibraryImpl)
        aidlFolder                    : <GRADLE>/caches/<TRANSFORMS>/files-2.1/xxxxxxxxxxxxxxxxxxxxxxxxxxxxxxxx/print-1.0.0/aidl [-]
        artifact                      : <M2>/androidx/print/print/1.0.0/print-1.0.0.aar
        artifactAddress               : androidx.print:print:1.0.0@aar
        assetsFolder                  : <GRADLE>/caches/<TRANSFORMS>/files-2.1/xxxxxxxxxxxxxxxxxxxxxxxxxxxxxxxx/print-1.0.0/assets [-]
        - compileJarFiles             : <GRADLE>/caches/<TRANSFORMS>/files-2.1/xxxxxxxxxxxxxxxxxxxxxxxxxxxxxxxx/print-1.0.0/jars/classes.jar
        component                     : androidx.print:print:1.0.0
        externalAnnotations           : <GRADLE>/caches/<TRANSFORMS>/files-2.1/xxxxxxxxxxxxxxxxxxxxxxxxxxxxxxxx/print-1.0.0/annotations.zip
        folder                        : <GRADLE>/caches/<TRANSFORMS>/files-2.1/xxxxxxxxxxxxxxxxxxxxxxxxxxxxxxxx/print-1.0.0
        jniFolder                     : <GRADLE>/caches/<TRANSFORMS>/files-2.1/xxxxxxxxxxxxxxxxxxxxxxxxxxxxxxxx/print-1.0.0/jni [-]
        lintJar                       : <GRADLE>/caches/<TRANSFORMS>/files-2.1/xxxxxxxxxxxxxxxxxxxxxxxxxxxxxxxx/print-1.0.0/jars/lint.jar [-]
        manifest                      : <GRADLE>/caches/<TRANSFORMS>/files-2.1/xxxxxxxxxxxxxxxxxxxxxxxxxxxxxxxx/print-1.0.0/AndroidManifest.xml
        proguardRules                 : <GRADLE>/caches/<TRANSFORMS>/files-2.1/xxxxxxxxxxxxxxxxxxxxxxxxxxxxxxxx/print-1.0.0/proguard.txt [-]
        publicResources               : <GRADLE>/caches/<TRANSFORMS>/files-2.1/xxxxxxxxxxxxxxxxxxxxxxxxxxxxxxxx/print-1.0.0/public.txt [-]
        renderscriptFolder            : <GRADLE>/caches/<TRANSFORMS>/files-2.1/xxxxxxxxxxxxxxxxxxxxxxxxxxxxxxxx/print-1.0.0/rs [-]
        resFolder                     : <GRADLE>/caches/<TRANSFORMS>/files-2.1/xxxxxxxxxxxxxxxxxxxxxxxxxxxxxxxx/print-1.0.0/res [-]
        resStaticLibrary              : <GRADLE>/caches/<TRANSFORMS>/files-2.1/xxxxxxxxxxxxxxxxxxxxxxxxxxxxxxxx/print-1.0.0/res.apk [-]
        - runtimeJarFiles             : <GRADLE>/caches/<TRANSFORMS>/files-2.1/xxxxxxxxxxxxxxxxxxxxxxxxxxxxxxxx/print-1.0.0/jars/classes.jar
        symbolFile                    : <GRADLE>/caches/<TRANSFORMS>/files-2.1/xxxxxxxxxxxxxxxxxxxxxxxxxxxxxxxx/print-1.0.0/R.txt
    - library                     : androidx.slidingpanelayout:slidingpanelayout:1.0.0@aar (IdeAndroidLibraryImpl)
        aidlFolder                    : <GRADLE>/caches/<TRANSFORMS>/files-2.1/xxxxxxxxxxxxxxxxxxxxxxxxxxxxxxxx/slidingpanelayout-1.0.0/aidl [-]
        artifact                      : <M2>/androidx/slidingpanelayout/slidingpanelayout/1.0.0/slidingpanelayout-1.0.0.aar
        artifactAddress               : androidx.slidingpanelayout:slidingpanelayout:1.0.0@aar
        assetsFolder                  : <GRADLE>/caches/<TRANSFORMS>/files-2.1/xxxxxxxxxxxxxxxxxxxxxxxxxxxxxxxx/slidingpanelayout-1.0.0/assets [-]
        - compileJarFiles             : <GRADLE>/caches/<TRANSFORMS>/files-2.1/xxxxxxxxxxxxxxxxxxxxxxxxxxxxxxxx/slidingpanelayout-1.0.0/jars/classes.jar
        component                     : androidx.slidingpanelayout:slidingpanelayout:1.0.0
        externalAnnotations           : <GRADLE>/caches/<TRANSFORMS>/files-2.1/xxxxxxxxxxxxxxxxxxxxxxxxxxxxxxxx/slidingpanelayout-1.0.0/annotations.zip [-]
        folder                        : <GRADLE>/caches/<TRANSFORMS>/files-2.1/xxxxxxxxxxxxxxxxxxxxxxxxxxxxxxxx/slidingpanelayout-1.0.0
        jniFolder                     : <GRADLE>/caches/<TRANSFORMS>/files-2.1/xxxxxxxxxxxxxxxxxxxxxxxxxxxxxxxx/slidingpanelayout-1.0.0/jni [-]
        lintJar                       : <GRADLE>/caches/<TRANSFORMS>/files-2.1/xxxxxxxxxxxxxxxxxxxxxxxxxxxxxxxx/slidingpanelayout-1.0.0/jars/lint.jar [-]
        manifest                      : <GRADLE>/caches/<TRANSFORMS>/files-2.1/xxxxxxxxxxxxxxxxxxxxxxxxxxxxxxxx/slidingpanelayout-1.0.0/AndroidManifest.xml
        proguardRules                 : <GRADLE>/caches/<TRANSFORMS>/files-2.1/xxxxxxxxxxxxxxxxxxxxxxxxxxxxxxxx/slidingpanelayout-1.0.0/proguard.txt [-]
        publicResources               : <GRADLE>/caches/<TRANSFORMS>/files-2.1/xxxxxxxxxxxxxxxxxxxxxxxxxxxxxxxx/slidingpanelayout-1.0.0/public.txt [-]
        renderscriptFolder            : <GRADLE>/caches/<TRANSFORMS>/files-2.1/xxxxxxxxxxxxxxxxxxxxxxxxxxxxxxxx/slidingpanelayout-1.0.0/rs [-]
        resFolder                     : <GRADLE>/caches/<TRANSFORMS>/files-2.1/xxxxxxxxxxxxxxxxxxxxxxxxxxxxxxxx/slidingpanelayout-1.0.0/res [-]
        resStaticLibrary              : <GRADLE>/caches/<TRANSFORMS>/files-2.1/xxxxxxxxxxxxxxxxxxxxxxxxxxxxxxxx/slidingpanelayout-1.0.0/res.apk [-]
        - runtimeJarFiles             : <GRADLE>/caches/<TRANSFORMS>/files-2.1/xxxxxxxxxxxxxxxxxxxxxxxxxxxxxxxx/slidingpanelayout-1.0.0/jars/classes.jar
        symbolFile                    : <GRADLE>/caches/<TRANSFORMS>/files-2.1/xxxxxxxxxxxxxxxxxxxxxxxxxxxxxxxx/slidingpanelayout-1.0.0/R.txt
    - library                     : androidx.swiperefreshlayout:swiperefreshlayout:1.0.0@aar (IdeAndroidLibraryImpl)
        aidlFolder                    : <GRADLE>/caches/<TRANSFORMS>/files-2.1/xxxxxxxxxxxxxxxxxxxxxxxxxxxxxxxx/swiperefreshlayout-1.0.0/aidl [-]
        artifact                      : <M2>/androidx/swiperefreshlayout/swiperefreshlayout/1.0.0/swiperefreshlayout-1.0.0.aar
        artifactAddress               : androidx.swiperefreshlayout:swiperefreshlayout:1.0.0@aar
        assetsFolder                  : <GRADLE>/caches/<TRANSFORMS>/files-2.1/xxxxxxxxxxxxxxxxxxxxxxxxxxxxxxxx/swiperefreshlayout-1.0.0/assets [-]
        - compileJarFiles             : <GRADLE>/caches/<TRANSFORMS>/files-2.1/xxxxxxxxxxxxxxxxxxxxxxxxxxxxxxxx/swiperefreshlayout-1.0.0/jars/classes.jar
        component                     : androidx.swiperefreshlayout:swiperefreshlayout:1.0.0
        externalAnnotations           : <GRADLE>/caches/<TRANSFORMS>/files-2.1/xxxxxxxxxxxxxxxxxxxxxxxxxxxxxxxx/swiperefreshlayout-1.0.0/annotations.zip
        folder                        : <GRADLE>/caches/<TRANSFORMS>/files-2.1/xxxxxxxxxxxxxxxxxxxxxxxxxxxxxxxx/swiperefreshlayout-1.0.0
        jniFolder                     : <GRADLE>/caches/<TRANSFORMS>/files-2.1/xxxxxxxxxxxxxxxxxxxxxxxxxxxxxxxx/swiperefreshlayout-1.0.0/jni [-]
        lintJar                       : <GRADLE>/caches/<TRANSFORMS>/files-2.1/xxxxxxxxxxxxxxxxxxxxxxxxxxxxxxxx/swiperefreshlayout-1.0.0/jars/lint.jar [-]
        manifest                      : <GRADLE>/caches/<TRANSFORMS>/files-2.1/xxxxxxxxxxxxxxxxxxxxxxxxxxxxxxxx/swiperefreshlayout-1.0.0/AndroidManifest.xml
        proguardRules                 : <GRADLE>/caches/<TRANSFORMS>/files-2.1/xxxxxxxxxxxxxxxxxxxxxxxxxxxxxxxx/swiperefreshlayout-1.0.0/proguard.txt [-]
        publicResources               : <GRADLE>/caches/<TRANSFORMS>/files-2.1/xxxxxxxxxxxxxxxxxxxxxxxxxxxxxxxx/swiperefreshlayout-1.0.0/public.txt [-]
        renderscriptFolder            : <GRADLE>/caches/<TRANSFORMS>/files-2.1/xxxxxxxxxxxxxxxxxxxxxxxxxxxxxxxx/swiperefreshlayout-1.0.0/rs [-]
        resFolder                     : <GRADLE>/caches/<TRANSFORMS>/files-2.1/xxxxxxxxxxxxxxxxxxxxxxxxxxxxxxxx/swiperefreshlayout-1.0.0/res [-]
        resStaticLibrary              : <GRADLE>/caches/<TRANSFORMS>/files-2.1/xxxxxxxxxxxxxxxxxxxxxxxxxxxxxxxx/swiperefreshlayout-1.0.0/res.apk [-]
        - runtimeJarFiles             : <GRADLE>/caches/<TRANSFORMS>/files-2.1/xxxxxxxxxxxxxxxxxxxxxxxxxxxxxxxx/swiperefreshlayout-1.0.0/jars/classes.jar
        symbolFile                    : <GRADLE>/caches/<TRANSFORMS>/files-2.1/xxxxxxxxxxxxxxxxxxxxxxxxxxxxxxxx/swiperefreshlayout-1.0.0/R.txt
    - library                     : androidx.vectordrawable:vectordrawable-animated:1.0.0@aar (IdeAndroidLibraryImpl)
        aidlFolder                    : <GRADLE>/caches/<TRANSFORMS>/files-2.1/xxxxxxxxxxxxxxxxxxxxxxxxxxxxxxxx/vectordrawable-animated-1.0.0/aidl [-]
        artifact                      : <M2>/androidx/vectordrawable/vectordrawable-animated/1.0.0/vectordrawable-animated-1.0.0.aar
        artifactAddress               : androidx.vectordrawable:vectordrawable-animated:1.0.0@aar
        assetsFolder                  : <GRADLE>/caches/<TRANSFORMS>/files-2.1/xxxxxxxxxxxxxxxxxxxxxxxxxxxxxxxx/vectordrawable-animated-1.0.0/assets [-]
        - compileJarFiles             : <GRADLE>/caches/<TRANSFORMS>/files-2.1/xxxxxxxxxxxxxxxxxxxxxxxxxxxxxxxx/vectordrawable-animated-1.0.0/jars/classes.jar
        component                     : androidx.vectordrawable:vectordrawable-animated:1.0.0
        externalAnnotations           : <GRADLE>/caches/<TRANSFORMS>/files-2.1/xxxxxxxxxxxxxxxxxxxxxxxxxxxxxxxx/vectordrawable-animated-1.0.0/annotations.zip [-]
        folder                        : <GRADLE>/caches/<TRANSFORMS>/files-2.1/xxxxxxxxxxxxxxxxxxxxxxxxxxxxxxxx/vectordrawable-animated-1.0.0
        jniFolder                     : <GRADLE>/caches/<TRANSFORMS>/files-2.1/xxxxxxxxxxxxxxxxxxxxxxxxxxxxxxxx/vectordrawable-animated-1.0.0/jni [-]
        lintJar                       : <GRADLE>/caches/<TRANSFORMS>/files-2.1/xxxxxxxxxxxxxxxxxxxxxxxxxxxxxxxx/vectordrawable-animated-1.0.0/jars/lint.jar [-]
        manifest                      : <GRADLE>/caches/<TRANSFORMS>/files-2.1/xxxxxxxxxxxxxxxxxxxxxxxxxxxxxxxx/vectordrawable-animated-1.0.0/AndroidManifest.xml
        proguardRules                 : <GRADLE>/caches/<TRANSFORMS>/files-2.1/xxxxxxxxxxxxxxxxxxxxxxxxxxxxxxxx/vectordrawable-animated-1.0.0/proguard.txt
        publicResources               : <GRADLE>/caches/<TRANSFORMS>/files-2.1/xxxxxxxxxxxxxxxxxxxxxxxxxxxxxxxx/vectordrawable-animated-1.0.0/public.txt [-]
        renderscriptFolder            : <GRADLE>/caches/<TRANSFORMS>/files-2.1/xxxxxxxxxxxxxxxxxxxxxxxxxxxxxxxx/vectordrawable-animated-1.0.0/rs [-]
        resFolder                     : <GRADLE>/caches/<TRANSFORMS>/files-2.1/xxxxxxxxxxxxxxxxxxxxxxxxxxxxxxxx/vectordrawable-animated-1.0.0/res [-]
        resStaticLibrary              : <GRADLE>/caches/<TRANSFORMS>/files-2.1/xxxxxxxxxxxxxxxxxxxxxxxxxxxxxxxx/vectordrawable-animated-1.0.0/res.apk [-]
        - runtimeJarFiles             : <GRADLE>/caches/<TRANSFORMS>/files-2.1/xxxxxxxxxxxxxxxxxxxxxxxxxxxxxxxx/vectordrawable-animated-1.0.0/jars/classes.jar
        symbolFile                    : <GRADLE>/caches/<TRANSFORMS>/files-2.1/xxxxxxxxxxxxxxxxxxxxxxxxxxxxxxxx/vectordrawable-animated-1.0.0/R.txt
    - library                     : androidx.vectordrawable:vectordrawable:1.0.1@aar (IdeAndroidLibraryImpl)
        aidlFolder                    : <GRADLE>/caches/<TRANSFORMS>/files-2.1/xxxxxxxxxxxxxxxxxxxxxxxxxxxxxxxx/vectordrawable-1.0.1/aidl [-]
        artifact                      : <M2>/androidx/vectordrawable/vectordrawable/1.0.1/vectordrawable-1.0.1.aar
        artifactAddress               : androidx.vectordrawable:vectordrawable:1.0.1@aar
        assetsFolder                  : <GRADLE>/caches/<TRANSFORMS>/files-2.1/xxxxxxxxxxxxxxxxxxxxxxxxxxxxxxxx/vectordrawable-1.0.1/assets [-]
        - compileJarFiles             : <GRADLE>/caches/<TRANSFORMS>/files-2.1/xxxxxxxxxxxxxxxxxxxxxxxxxxxxxxxx/vectordrawable-1.0.1/jars/classes.jar
        component                     : androidx.vectordrawable:vectordrawable:1.0.1
        externalAnnotations           : <GRADLE>/caches/<TRANSFORMS>/files-2.1/xxxxxxxxxxxxxxxxxxxxxxxxxxxxxxxx/vectordrawable-1.0.1/annotations.zip [-]
        folder                        : <GRADLE>/caches/<TRANSFORMS>/files-2.1/xxxxxxxxxxxxxxxxxxxxxxxxxxxxxxxx/vectordrawable-1.0.1
        jniFolder                     : <GRADLE>/caches/<TRANSFORMS>/files-2.1/xxxxxxxxxxxxxxxxxxxxxxxxxxxxxxxx/vectordrawable-1.0.1/jni [-]
        lintJar                       : <GRADLE>/caches/<TRANSFORMS>/files-2.1/xxxxxxxxxxxxxxxxxxxxxxxxxxxxxxxx/vectordrawable-1.0.1/jars/lint.jar [-]
        manifest                      : <GRADLE>/caches/<TRANSFORMS>/files-2.1/xxxxxxxxxxxxxxxxxxxxxxxxxxxxxxxx/vectordrawable-1.0.1/AndroidManifest.xml
        proguardRules                 : <GRADLE>/caches/<TRANSFORMS>/files-2.1/xxxxxxxxxxxxxxxxxxxxxxxxxxxxxxxx/vectordrawable-1.0.1/proguard.txt [-]
        publicResources               : <GRADLE>/caches/<TRANSFORMS>/files-2.1/xxxxxxxxxxxxxxxxxxxxxxxxxxxxxxxx/vectordrawable-1.0.1/public.txt [-]
        renderscriptFolder            : <GRADLE>/caches/<TRANSFORMS>/files-2.1/xxxxxxxxxxxxxxxxxxxxxxxxxxxxxxxx/vectordrawable-1.0.1/rs [-]
        resFolder                     : <GRADLE>/caches/<TRANSFORMS>/files-2.1/xxxxxxxxxxxxxxxxxxxxxxxxxxxxxxxx/vectordrawable-1.0.1/res [-]
        resStaticLibrary              : <GRADLE>/caches/<TRANSFORMS>/files-2.1/xxxxxxxxxxxxxxxxxxxxxxxxxxxxxxxx/vectordrawable-1.0.1/res.apk [-]
        - runtimeJarFiles             : <GRADLE>/caches/<TRANSFORMS>/files-2.1/xxxxxxxxxxxxxxxxxxxxxxxxxxxxxxxx/vectordrawable-1.0.1/jars/classes.jar
        symbolFile                    : <GRADLE>/caches/<TRANSFORMS>/files-2.1/xxxxxxxxxxxxxxxxxxxxxxxxxxxxxxxx/vectordrawable-1.0.1/R.txt
    - library                     : androidx.versionedparcelable:versionedparcelable:1.0.0@aar (IdeAndroidLibraryImpl)
        aidlFolder                    : <GRADLE>/caches/<TRANSFORMS>/files-2.1/xxxxxxxxxxxxxxxxxxxxxxxxxxxxxxxx/versionedparcelable-1.0.0/aidl
        artifact                      : <M2>/androidx/versionedparcelable/versionedparcelable/1.0.0/versionedparcelable-1.0.0.aar
        artifactAddress               : androidx.versionedparcelable:versionedparcelable:1.0.0@aar
        assetsFolder                  : <GRADLE>/caches/<TRANSFORMS>/files-2.1/xxxxxxxxxxxxxxxxxxxxxxxxxxxxxxxx/versionedparcelable-1.0.0/assets [-]
        - compileJarFiles             : <GRADLE>/caches/<TRANSFORMS>/files-2.1/xxxxxxxxxxxxxxxxxxxxxxxxxxxxxxxx/versionedparcelable-1.0.0/jars/classes.jar
        component                     : androidx.versionedparcelable:versionedparcelable:1.0.0
        externalAnnotations           : <GRADLE>/caches/<TRANSFORMS>/files-2.1/xxxxxxxxxxxxxxxxxxxxxxxxxxxxxxxx/versionedparcelable-1.0.0/annotations.zip [-]
        folder                        : <GRADLE>/caches/<TRANSFORMS>/files-2.1/xxxxxxxxxxxxxxxxxxxxxxxxxxxxxxxx/versionedparcelable-1.0.0
        jniFolder                     : <GRADLE>/caches/<TRANSFORMS>/files-2.1/xxxxxxxxxxxxxxxxxxxxxxxxxxxxxxxx/versionedparcelable-1.0.0/jni [-]
        lintJar                       : <GRADLE>/caches/<TRANSFORMS>/files-2.1/xxxxxxxxxxxxxxxxxxxxxxxxxxxxxxxx/versionedparcelable-1.0.0/jars/lint.jar [-]
        manifest                      : <GRADLE>/caches/<TRANSFORMS>/files-2.1/xxxxxxxxxxxxxxxxxxxxxxxxxxxxxxxx/versionedparcelable-1.0.0/AndroidManifest.xml
        proguardRules                 : <GRADLE>/caches/<TRANSFORMS>/files-2.1/xxxxxxxxxxxxxxxxxxxxxxxxxxxxxxxx/versionedparcelable-1.0.0/proguard.txt
        publicResources               : <GRADLE>/caches/<TRANSFORMS>/files-2.1/xxxxxxxxxxxxxxxxxxxxxxxxxxxxxxxx/versionedparcelable-1.0.0/public.txt [-]
        renderscriptFolder            : <GRADLE>/caches/<TRANSFORMS>/files-2.1/xxxxxxxxxxxxxxxxxxxxxxxxxxxxxxxx/versionedparcelable-1.0.0/rs [-]
        resFolder                     : <GRADLE>/caches/<TRANSFORMS>/files-2.1/xxxxxxxxxxxxxxxxxxxxxxxxxxxxxxxx/versionedparcelable-1.0.0/res [-]
        resStaticLibrary              : <GRADLE>/caches/<TRANSFORMS>/files-2.1/xxxxxxxxxxxxxxxxxxxxxxxxxxxxxxxx/versionedparcelable-1.0.0/res.apk [-]
        - runtimeJarFiles             : <GRADLE>/caches/<TRANSFORMS>/files-2.1/xxxxxxxxxxxxxxxxxxxxxxxxxxxxxxxx/versionedparcelable-1.0.0/jars/classes.jar
        symbolFile                    : <GRADLE>/caches/<TRANSFORMS>/files-2.1/xxxxxxxxxxxxxxxxxxxxxxxxxxxxxxxx/versionedparcelable-1.0.0/R.txt
    - library                     : androidx.viewpager:viewpager:1.0.0@aar (IdeAndroidLibraryImpl)
        aidlFolder                    : <GRADLE>/caches/<TRANSFORMS>/files-2.1/xxxxxxxxxxxxxxxxxxxxxxxxxxxxxxxx/viewpager-1.0.0/aidl [-]
        artifact                      : <M2>/androidx/viewpager/viewpager/1.0.0/viewpager-1.0.0.aar
        artifactAddress               : androidx.viewpager:viewpager:1.0.0@aar
        assetsFolder                  : <GRADLE>/caches/<TRANSFORMS>/files-2.1/xxxxxxxxxxxxxxxxxxxxxxxxxxxxxxxx/viewpager-1.0.0/assets [-]
        - compileJarFiles             : <GRADLE>/caches/<TRANSFORMS>/files-2.1/xxxxxxxxxxxxxxxxxxxxxxxxxxxxxxxx/viewpager-1.0.0/jars/classes.jar
        component                     : androidx.viewpager:viewpager:1.0.0
        externalAnnotations           : <GRADLE>/caches/<TRANSFORMS>/files-2.1/xxxxxxxxxxxxxxxxxxxxxxxxxxxxxxxx/viewpager-1.0.0/annotations.zip [-]
        folder                        : <GRADLE>/caches/<TRANSFORMS>/files-2.1/xxxxxxxxxxxxxxxxxxxxxxxxxxxxxxxx/viewpager-1.0.0
        jniFolder                     : <GRADLE>/caches/<TRANSFORMS>/files-2.1/xxxxxxxxxxxxxxxxxxxxxxxxxxxxxxxx/viewpager-1.0.0/jni [-]
        lintJar                       : <GRADLE>/caches/<TRANSFORMS>/files-2.1/xxxxxxxxxxxxxxxxxxxxxxxxxxxxxxxx/viewpager-1.0.0/jars/lint.jar [-]
        manifest                      : <GRADLE>/caches/<TRANSFORMS>/files-2.1/xxxxxxxxxxxxxxxxxxxxxxxxxxxxxxxx/viewpager-1.0.0/AndroidManifest.xml
        proguardRules                 : <GRADLE>/caches/<TRANSFORMS>/files-2.1/xxxxxxxxxxxxxxxxxxxxxxxxxxxxxxxx/viewpager-1.0.0/proguard.txt [-]
        publicResources               : <GRADLE>/caches/<TRANSFORMS>/files-2.1/xxxxxxxxxxxxxxxxxxxxxxxxxxxxxxxx/viewpager-1.0.0/public.txt [-]
        renderscriptFolder            : <GRADLE>/caches/<TRANSFORMS>/files-2.1/xxxxxxxxxxxxxxxxxxxxxxxxxxxxxxxx/viewpager-1.0.0/rs [-]
        resFolder                     : <GRADLE>/caches/<TRANSFORMS>/files-2.1/xxxxxxxxxxxxxxxxxxxxxxxxxxxxxxxx/viewpager-1.0.0/res [-]
        resStaticLibrary              : <GRADLE>/caches/<TRANSFORMS>/files-2.1/xxxxxxxxxxxxxxxxxxxxxxxxxxxxxxxx/viewpager-1.0.0/res.apk [-]
        - runtimeJarFiles             : <GRADLE>/caches/<TRANSFORMS>/files-2.1/xxxxxxxxxxxxxxxxxxxxxxxxxxxxxxxx/viewpager-1.0.0/jars/classes.jar
        symbolFile                    : <GRADLE>/caches/<TRANSFORMS>/files-2.1/xxxxxxxxxxxxxxxxxxxxxxxxxxxxxxxx/viewpager-1.0.0/R.txt
    - library                     : androidx.annotation:annotation:1.0.0 (IdeJavaLibraryImpl)
        artifact                      : <M2>/androidx/annotation/annotation/1.0.0/annotation-1.0.0.jar
        artifactAddress               : androidx.annotation:annotation:1.0.0@jar
        component                     : androidx.annotation:annotation:1.0.0
    - library                     : androidx.arch.core:core-common:2.0.0 (IdeJavaLibraryImpl)
        artifact                      : <M2>/androidx/arch/core/core-common/2.0.0/core-common-2.0.0.jar
        artifactAddress               : androidx.arch.core:core-common:2.0.0@jar
        component                     : androidx.arch.core:core-common:2.0.0
    - library                     : androidx.collection:collection:1.0.0 (IdeJavaLibraryImpl)
        artifact                      : <M2>/androidx/collection/collection/1.0.0/collection-1.0.0.jar
        artifactAddress               : androidx.collection:collection:1.0.0@jar
        component                     : androidx.collection:collection:1.0.0
    - library                     : androidx.constraintlayout:constraintlayout-solver:1.1.3 (IdeJavaLibraryImpl)
        artifact                      : <M2>/androidx/constraintlayout/constraintlayout-solver/1.1.3/constraintlayout-solver-1.1.3.jar
        artifactAddress               : androidx.constraintlayout:constraintlayout-solver:1.1.3@jar
        component                     : androidx.constraintlayout:constraintlayout-solver:1.1.3
    - library                     : androidx.lifecycle:lifecycle-common:2.0.0 (IdeJavaLibraryImpl)
        artifact                      : <M2>/androidx/lifecycle/lifecycle-common/2.0.0/lifecycle-common-2.0.0.jar
        artifactAddress               : androidx.lifecycle:lifecycle-common:2.0.0@jar
        component                     : androidx.lifecycle:lifecycle-common:2.0.0
    - library                     : junit:junit:4.12 (IdeJavaLibraryImpl)
        artifact                      : <M2>/junit/junit/4.12/junit-4.12.jar
        artifactAddress               : junit:junit:4.12@jar
        component                     : junit:junit:4.12
    - library                     : org.hamcrest:hamcrest-core:1.3 (IdeJavaLibraryImpl)
        artifact                      : <M2>/org/hamcrest/hamcrest-core/1.3/hamcrest-core-1.3.jar
        artifactAddress               : org.hamcrest:hamcrest-core:1.3@jar
        component                     : org.hamcrest:hamcrest-core:1.3
    - library                     : org.jetbrains.kotlin:kotlin-android-extensions-runtime:<KOTLIN_VERSION> (IdeJavaLibraryImpl)
        artifact                      : <M2>/org/jetbrains/kotlin/kotlin-android-extensions-runtime/<KOTLIN_VERSION>/kotlin-android-extensions-runtime-<KOTLIN_VERSION>.jar
        artifactAddress               : org.jetbrains.kotlin:kotlin-android-extensions-runtime:<KOTLIN_VERSION>@jar
        component                     : org.jetbrains.kotlin:kotlin-android-extensions-runtime:<KOTLIN_VERSION>
    - library                     : org.jetbrains.kotlin:kotlin-stdlib-common:<KOTLIN_VERSION> (IdeJavaLibraryImpl)
        artifact                      : <M2>/org/jetbrains/kotlin/kotlin-stdlib-common/<KOTLIN_VERSION>/kotlin-stdlib-common-<KOTLIN_VERSION>.jar
        artifactAddress               : org.jetbrains.kotlin:kotlin-stdlib-common:<KOTLIN_VERSION>@jar
        component                     : org.jetbrains.kotlin:kotlin-stdlib-common:<KOTLIN_VERSION>
    - library                     : org.jetbrains.kotlin:kotlin-stdlib-jdk7:<KOTLIN_VERSION> (IdeJavaLibraryImpl)
        artifact                      : <M2>/org/jetbrains/kotlin/kotlin-stdlib-jdk7/<KOTLIN_VERSION>/kotlin-stdlib-jdk7-<KOTLIN_VERSION>.jar
        artifactAddress               : org.jetbrains.kotlin:kotlin-stdlib-jdk7:<KOTLIN_VERSION>@jar
        component                     : org.jetbrains.kotlin:kotlin-stdlib-jdk7:<KOTLIN_VERSION>
    - library                     : org.jetbrains.kotlin:kotlin-stdlib:<KOTLIN_VERSION> (IdeJavaLibraryImpl)
        artifact                      : <M2>/org/jetbrains/kotlin/kotlin-stdlib/<KOTLIN_VERSION>/kotlin-stdlib-<KOTLIN_VERSION>.jar
        artifactAddress               : org.jetbrains.kotlin:kotlin-stdlib:<KOTLIN_VERSION>@jar
        component                     : org.jetbrains.kotlin:kotlin-stdlib:<KOTLIN_VERSION>
    - library                     : org.jetbrains:annotations:13.0 (IdeJavaLibraryImpl)
        artifact                      : <M2>/org/jetbrains/annotations/13.0/annotations-13.0.jar
        artifactAddress               : org.jetbrains:annotations:13.0@jar
        component                     : org.jetbrains:annotations:13.0
    - library                     : <ROOT>/firstapp::app@debug (IdeModuleLibraryImpl)
        buildId                       : <ROOT>/firstapp
        projectPath                   : :app
        sourceSet                     : MAIN
        variant                       : debug
    - library                     : <ROOT>/firstapp::app:mysharedlibrary@debug (IdeModuleLibraryImpl)
        buildId                       : <ROOT>/firstapp
        lintJar                       : <ROOT>/shared/mysharedlibrary/build/intermediates/lint_publish_jar/global/lint.jar [-]
        projectPath                   : :app:mysharedlibrary
        sourceSet                     : MAIN
        variant                       : debug
    - library                     : <ROOT>/firstapp::app:mysharedlibrary@debug (IdeModuleLibraryImpl)
        buildId                       : <ROOT>/firstapp
        lintJar                       : <ROOT>/shared/mysharedlibrary/build/intermediates/library_manifest/debug/AndroidManifest.xml/jars/lint.jar [-]
        projectPath                   : :app:mysharedlibrary
        sourceSet                     : MAIN
        variant                       : debug
MODULE                        : My_First_App
    externalProject               : My First App (DefaultExternalProject)
        path                          : : [-]
        identityPath                  : : [-]
        name                          : My First App
        qName                         : My First App
        version                       : unspecified
        projectDir                    : <ROOT>/firstapp
        buildDir                      : <ROOT>/firstapp/build [-]
        buildFile                     : <ROOT>/firstapp/build.gradle
        externalSystemId              : GRADLE
        childProjects
            app                           : :app (DefaultExternalProject)
                path                          : :app [-]
                identityPath                  : :app [-]
                name                          : app
                qName                         : :app
                group                         : My First App
                version                       : unspecified
                projectDir                    : <ROOT>/firstapp/app
                buildDir                      : <ROOT>/firstapp/app/build [-]
                buildFile                     : <ROOT>/firstapp/app/build.gradle
                externalSystemId              : GRADLE
                childProjects
                    mysharedlibrary               : :app:mysharedlibrary (DefaultExternalProject)
                        path                          : :app:mysharedlibrary [-]
                        identityPath                  : :app:mysharedlibrary [-]
                        name                          : mysharedlibrary
                        qName                         : :app:mysharedlibrary
                        group                         : My First App.app
                        version                       : unspecified
                        projectDir                    : <ROOT>/shared/mysharedlibrary
                        buildDir                      : <ROOT>/shared/mysharedlibrary/build [-]
                        buildFile                     : <ROOT>/shared/mysharedlibrary/build.gradle
                        externalSystemId              : GRADLE
                        sourceSetModel                : DefaultGradleSourceSetModel
                            sourceCompatibility           : <PROJECT_JDK_FEATURE_LEVEL>
                            targetCompatibility           : <PROJECT_JDK_FEATURE_LEVEL>
                            configurationArtifacts
                                _internal_aapt2_binary        : <empty>
                                androidApis                   : <empty>
                                androidTestAnnotationProcessor          : <empty>
                                androidTestApi                : <empty>
                                androidTestApiDependenciesMetadata      : <empty>
                                androidTestCompile            : <empty>
                                androidTestCompileOnly        : <empty>
                                androidTestCompileOnlyDependenciesMetadata        : <empty>
                                androidTestDebugAnnotationProcessor     : <empty>
                                androidTestDebugApi           : <empty>
                                androidTestDebugApiDependenciesMetadata : <empty>
                                androidTestDebugCompile       : <empty>
                                androidTestDebugCompileOnly   : <empty>
                                androidTestDebugCompileOnlyDependenciesMetadata   : <empty>
                                androidTestDebugImplementation          : <empty>
                                androidTestDebugImplementationDependenciesMetadata          : <empty>
                                androidTestDebugIntransitiveDependenciesMetadata  : <empty>
                                androidTestDebugProvided      : <empty>
                                androidTestDebugPublish       : <empty>
                                androidTestDebugRuntimeOnly   : <empty>
                                androidTestDebugRuntimeOnlyDependenciesMetadata   : <empty>
                                androidTestDebugWearApp       : <empty>
                                androidTestImplementation     : <empty>
                                androidTestImplementationDependenciesMetadata     : <empty>
                                androidTestIntransitiveDependenciesMetadata       : <empty>
                                androidTestProvided           : <empty>
                                androidTestPublish            : <empty>
                                androidTestReleaseAnnotationProcessor   : <empty>
                                androidTestReleaseApi         : <empty>
                                androidTestReleaseApiDependenciesMetadata         : <empty>
                                androidTestReleaseCompile     : <empty>
                                androidTestReleaseCompileOnly : <empty>
                                androidTestReleaseCompileOnlyDependenciesMetadata : <empty>
                                androidTestReleaseImplementation        : <empty>
                                androidTestReleaseImplementationDependenciesMetadata        : <empty>
                                androidTestReleaseIntransitiveDependenciesMetadata          : <empty>
                                androidTestReleaseProvided    : <empty>
                                androidTestReleasePublish     : <empty>
                                androidTestReleaseRuntimeOnly : <empty>
                                androidTestReleaseRuntimeOnlyDependenciesMetadata : <empty>
                                androidTestReleaseWearApp     : <empty>
                                androidTestRuntimeOnly        : <empty>
                                androidTestRuntimeOnlyDependenciesMetadata        : <empty>
                                androidTestUtil               : <empty>
                                androidTestWearApp            : <empty>
                                annotationProcessor           : <empty>
                                api                           : <empty>
                                apiDependenciesMetadata       : <empty>
                                - archives                    : <ROOT>/shared/mysharedlibrary/build/outputs/aar/mysharedlibrary-release.aar [-]
                                - archives                    : <ROOT>/shared/mysharedlibrary/build/outputs/aar/mysharedlibrary-debug.aar [-]
                                compile                       : <empty>
                                compileOnly                   : <empty>
                                compileOnlyDependenciesMetadata         : <empty>
                                coreLibraryDesugaring         : <empty>
                                - debugAllApiPublication      : <ROOT>/shared/mysharedlibrary/build/outputs/aar/mysharedlibrary-debug.aar [-]
                                - debugAllRuntimePublication  : <ROOT>/shared/mysharedlibrary/build/outputs/aar/mysharedlibrary-debug.aar [-]
                                debugAndroidTestAnnotationProcessorClasspath      : <empty>
                                debugAndroidTestApi           : <empty>
                                debugAndroidTestApiDependenciesMetadata : <empty>
                                debugAndroidTestCompileClasspath        : <empty>
                                debugAndroidTestCompileOnly   : <empty>
                                debugAndroidTestCompileOnlyDependenciesMetadata   : <empty>
                                debugAndroidTestImplementation          : <empty>
                                debugAndroidTestImplementationDependenciesMetadata          : <empty>
                                debugAndroidTestIntransitiveDependenciesMetadata  : <empty>
                                debugAndroidTestRuntimeClasspath        : <empty>
                                debugAndroidTestRuntimeOnly   : <empty>
                                debugAndroidTestRuntimeOnlyDependenciesMetadata   : <empty>
                                debugAnnotationProcessor      : <empty>
                                debugAnnotationProcessorClasspath       : <empty>
                                debugApi                      : <empty>
                                debugApiDependenciesMetadata  : <empty>
                                debugApiElements              : <empty>
                                - debugApiElements-published  : <ROOT>/shared/mysharedlibrary/build/outputs/aar/mysharedlibrary-debug.aar [-]
                                - debugApiPublication         : <ROOT>/shared/mysharedlibrary/build/outputs/aar/mysharedlibrary-debug.aar [-]
                                - debugArchives               : <ROOT>/shared/mysharedlibrary/build/outputs/aar/mysharedlibrary-debug.aar [-]
                                debugCompile                  : <empty>
                                debugCompileClasspath         : <empty>
                                debugCompileOnly              : <empty>
                                debugCompileOnlyDependenciesMetadata    : <empty>
                                debugImplementation           : <empty>
                                debugImplementationDependenciesMetadata : <empty>
                                debugIntransitiveDependenciesMetadata   : <empty>
                                debugProvided                 : <empty>
                                debugPublish                  : <empty>
                                debugRuntimeClasspath         : <empty>
                                debugRuntimeElements          : <empty>
                                - debugRuntimeElements-published        : <ROOT>/shared/mysharedlibrary/build/outputs/aar/mysharedlibrary-debug.aar [-]
                                debugRuntimeOnly              : <empty>
                                debugRuntimeOnlyDependenciesMetadata    : <empty>
                                - debugRuntimePublication     : <ROOT>/shared/mysharedlibrary/build/outputs/aar/mysharedlibrary-debug.aar [-]
                                - debugSourceArtifacts        : <ROOT>/shared/mysharedlibrary/build/libs/mysharedlibrary-debug-sources.jar [-]
                                debugUnitTestAnnotationProcessorClasspath         : <empty>
                                debugUnitTestApi              : <empty>
                                debugUnitTestApiDependenciesMetadata    : <empty>
                                debugUnitTestCompileClasspath : <empty>
                                debugUnitTestCompileOnly      : <empty>
                                debugUnitTestCompileOnlyDependenciesMetadata      : <empty>
                                debugUnitTestImplementation   : <empty>
                                debugUnitTestImplementationDependenciesMetadata   : <empty>
                                debugUnitTestIntransitiveDependenciesMetadata     : <empty>
                                debugUnitTestRuntimeClasspath : <empty>
                                debugUnitTestRuntimeOnly      : <empty>
                                debugUnitTestRuntimeOnlyDependenciesMetadata      : <empty>
                                debugWearApp                  : <empty>
                                - default                     : <ROOT>/shared/mysharedlibrary/build/outputs/aar/mysharedlibrary-release.aar [-]
                                implementation                : <empty>
                                implementationDependenciesMetadata      : <empty>
                                intransitiveDependenciesMetadata        : <empty>
                                kotlinCompilerClasspath       : <empty>
                                kotlinCompilerPluginClasspath : <empty>
                                kotlinCompilerPluginClasspathDebug      : <empty>
                                kotlinCompilerPluginClasspathDebugAndroidTest     : <empty>
                                kotlinCompilerPluginClasspathDebugUnitTest        : <empty>
                                kotlinCompilerPluginClasspathRelease    : <empty>
                                kotlinCompilerPluginClasspathReleaseUnitTest      : <empty>
                                kotlinKlibCommonizerClasspath : <empty>
                                kotlinNativeCompilerPluginClasspath     : <empty>
                                lintChecks                    : <empty>
                                lintClassPath                 : <empty>
                                lintPublish                   : <empty>
                                provided                      : <empty>
                                publish                       : <empty>
                                - releaseAllApiPublication    : <ROOT>/shared/mysharedlibrary/build/outputs/aar/mysharedlibrary-release.aar [-]
                                - releaseAllRuntimePublication          : <ROOT>/shared/mysharedlibrary/build/outputs/aar/mysharedlibrary-release.aar [-]
                                releaseAnnotationProcessor    : <empty>
                                releaseAnnotationProcessorClasspath     : <empty>
                                releaseApi                    : <empty>
                                releaseApiDependenciesMetadata          : <empty>
                                releaseApiElements            : <empty>
                                - releaseApiElements-published          : <ROOT>/shared/mysharedlibrary/build/outputs/aar/mysharedlibrary-release.aar [-]
                                - releaseApiPublication       : <ROOT>/shared/mysharedlibrary/build/outputs/aar/mysharedlibrary-release.aar [-]
                                - releaseArchives             : <ROOT>/shared/mysharedlibrary/build/outputs/aar/mysharedlibrary-release.aar [-]
                                releaseCompile                : <empty>
                                releaseCompileClasspath       : <empty>
                                releaseCompileOnly            : <empty>
                                releaseCompileOnlyDependenciesMetadata  : <empty>
                                releaseImplementation         : <empty>
                                releaseImplementationDependenciesMetadata         : <empty>
                                releaseIntransitiveDependenciesMetadata : <empty>
                                releaseProvided               : <empty>
                                releasePublish                : <empty>
                                releaseRuntimeClasspath       : <empty>
                                releaseRuntimeElements        : <empty>
                                - releaseRuntimeElements-published      : <ROOT>/shared/mysharedlibrary/build/outputs/aar/mysharedlibrary-release.aar [-]
                                releaseRuntimeOnly            : <empty>
                                releaseRuntimeOnlyDependenciesMetadata  : <empty>
                                - releaseRuntimePublication   : <ROOT>/shared/mysharedlibrary/build/outputs/aar/mysharedlibrary-release.aar [-]
                                - releaseSourceArtifacts      : <ROOT>/shared/mysharedlibrary/build/libs/mysharedlibrary-sources.jar [-]
                                releaseUnitTestAnnotationProcessorClasspath       : <empty>
                                releaseUnitTestApi            : <empty>
                                releaseUnitTestApiDependenciesMetadata  : <empty>
                                releaseUnitTestCompileClasspath         : <empty>
                                releaseUnitTestCompileOnly    : <empty>
                                releaseUnitTestCompileOnlyDependenciesMetadata    : <empty>
                                releaseUnitTestImplementation : <empty>
                                releaseUnitTestImplementationDependenciesMetadata : <empty>
                                releaseUnitTestIntransitiveDependenciesMetadata   : <empty>
                                releaseUnitTestRuntimeClasspath         : <empty>
                                releaseUnitTestRuntimeOnly    : <empty>
                                releaseUnitTestRuntimeOnlyDependenciesMetadata    : <empty>
                                releaseWearApp                : <empty>
                                runtimeOnly                   : <empty>
                                runtimeOnlyDependenciesMetadata         : <empty>
                                testAnnotationProcessor       : <empty>
                                testApi                       : <empty>
                                testApiDependenciesMetadata   : <empty>
                                testCompile                   : <empty>
                                testCompileOnly               : <empty>
                                testCompileOnlyDependenciesMetadata     : <empty>
                                testDebugAnnotationProcessor  : <empty>
                                testDebugApi                  : <empty>
                                testDebugApiDependenciesMetadata        : <empty>
                                testDebugCompile              : <empty>
                                testDebugCompileOnly          : <empty>
                                testDebugCompileOnlyDependenciesMetadata          : <empty>
                                testDebugImplementation       : <empty>
                                testDebugImplementationDependenciesMetadata       : <empty>
                                testDebugIntransitiveDependenciesMetadata         : <empty>
                                testDebugProvided             : <empty>
                                testDebugPublish              : <empty>
                                testDebugRuntimeOnly          : <empty>
                                testDebugRuntimeOnlyDependenciesMetadata          : <empty>
                                testDebugWearApp              : <empty>
                                testImplementation            : <empty>
                                testImplementationDependenciesMetadata  : <empty>
                                testIntransitiveDependenciesMetadata    : <empty>
                                testProvided                  : <empty>
                                testPublish                   : <empty>
                                testReleaseAnnotationProcessor          : <empty>
                                testReleaseApi                : <empty>
                                testReleaseApiDependenciesMetadata      : <empty>
                                testReleaseCompile            : <empty>
                                testReleaseCompileOnly        : <empty>
                                testReleaseCompileOnlyDependenciesMetadata        : <empty>
                                testReleaseImplementation     : <empty>
                                testReleaseImplementationDependenciesMetadata     : <empty>
                                testReleaseIntransitiveDependenciesMetadata       : <empty>
                                testReleaseProvided           : <empty>
                                testReleasePublish            : <empty>
                                testReleaseRuntimeOnly        : <empty>
                                testReleaseRuntimeOnlyDependenciesMetadata        : <empty>
                                testReleaseWearApp            : <empty>
                                testRuntimeOnly               : <empty>
                                testRuntimeOnlyDependenciesMetadata     : <empty>
                                testWearApp                   : <empty>
                                wearApp                       : <empty>
                        taskModel                     : DefaultGradleTaskModel
                            tasks
                                testDebugUnitTest             : testDebugUnitTest (DefaultExternalTask)
                                    qName                         : :app:mysharedlibrary:testDebugUnitTest
                                testReleaseUnitTest           : testReleaseUnitTest (DefaultExternalTask)
                                    qName                         : :app:mysharedlibrary:testReleaseUnitTest
                sourceSetModel                : DefaultGradleSourceSetModel
                    sourceCompatibility           : <PROJECT_JDK_FEATURE_LEVEL>
                    targetCompatibility           : <PROJECT_JDK_FEATURE_LEVEL>
                    configurationArtifacts
                        _internal_aapt2_binary        : <empty>
                        androidApis                   : <empty>
                        androidTestAnnotationProcessor          : <empty>
                        androidTestApi                : <empty>
                        androidTestApiDependenciesMetadata      : <empty>
                        androidTestApk                : <empty>
                        androidTestCompile            : <empty>
                        androidTestCompileOnly        : <empty>
                        androidTestCompileOnlyDependenciesMetadata        : <empty>
                        androidTestDebugAnnotationProcessor     : <empty>
                        androidTestDebugApi           : <empty>
                        androidTestDebugApiDependenciesMetadata : <empty>
                        androidTestDebugApk           : <empty>
                        androidTestDebugCompile       : <empty>
                        androidTestDebugCompileOnly   : <empty>
                        androidTestDebugCompileOnlyDependenciesMetadata   : <empty>
                        androidTestDebugImplementation          : <empty>
                        androidTestDebugImplementationDependenciesMetadata          : <empty>
                        androidTestDebugIntransitiveDependenciesMetadata  : <empty>
                        androidTestDebugProvided      : <empty>
                        androidTestDebugRuntimeOnly   : <empty>
                        androidTestDebugRuntimeOnlyDependenciesMetadata   : <empty>
                        androidTestDebugWearApp       : <empty>
                        androidTestImplementation     : <empty>
                        androidTestImplementationDependenciesMetadata     : <empty>
                        androidTestIntransitiveDependenciesMetadata       : <empty>
                        androidTestProvided           : <empty>
                        androidTestReleaseAnnotationProcessor   : <empty>
                        androidTestReleaseApi         : <empty>
                        androidTestReleaseApiDependenciesMetadata         : <empty>
                        androidTestReleaseApk         : <empty>
                        androidTestReleaseCompile     : <empty>
                        androidTestReleaseCompileOnly : <empty>
                        androidTestReleaseCompileOnlyDependenciesMetadata : <empty>
                        androidTestReleaseImplementation        : <empty>
                        androidTestReleaseImplementationDependenciesMetadata        : <empty>
                        androidTestReleaseIntransitiveDependenciesMetadata          : <empty>
                        androidTestReleaseProvided    : <empty>
                        androidTestReleaseRuntimeOnly : <empty>
                        androidTestReleaseRuntimeOnlyDependenciesMetadata : <empty>
                        androidTestReleaseWearApp     : <empty>
                        androidTestRuntimeOnly        : <empty>
                        androidTestRuntimeOnlyDependenciesMetadata        : <empty>
                        androidTestUtil               : <empty>
                        androidTestWearApp            : <empty>
                        annotationProcessor           : <empty>
                        api                           : <empty>
                        apiDependenciesMetadata       : <empty>
                        apk                           : <empty>
                        archives                      : <empty>
                        compile                       : <empty>
                        compileOnly                   : <empty>
                        compileOnlyDependenciesMetadata         : <empty>
                        coreLibraryDesugaring         : <empty>
                        - debugAabPublication         : <ROOT>/firstapp/app/build/outputs/bundle/debug/app-debug.aab [-]
                        debugAndroidTestAnnotationProcessorClasspath      : <empty>
                        debugAndroidTestApi           : <empty>
                        debugAndroidTestApiDependenciesMetadata : <empty>
                        debugAndroidTestCompileClasspath        : <empty>
                        debugAndroidTestCompileOnly   : <empty>
                        debugAndroidTestCompileOnlyDependenciesMetadata   : <empty>
                        debugAndroidTestImplementation          : <empty>
                        debugAndroidTestImplementationDependenciesMetadata          : <empty>
                        debugAndroidTestIntransitiveDependenciesMetadata  : <empty>
                        debugAndroidTestRuntimeClasspath        : <empty>
                        debugAndroidTestRuntimeOnly   : <empty>
                        debugAndroidTestRuntimeOnlyDependenciesMetadata   : <empty>
                        debugAnnotationProcessor      : <empty>
                        debugAnnotationProcessorClasspath       : <empty>
                        debugApi                      : <empty>
                        debugApiDependenciesMetadata  : <empty>
                        debugApiElements              : <empty>
                        debugApk                      : <empty>
                        - debugApkPublication         : <ROOT>/firstapp/app/build/outputs/apk-zips/debug/apks.zip [-]
                        debugCompile                  : <empty>
                        debugCompileClasspath         : <empty>
                        debugCompileOnly              : <empty>
                        debugCompileOnlyDependenciesMetadata    : <empty>
                        debugImplementation           : <empty>
                        debugImplementationDependenciesMetadata : <empty>
                        debugIntransitiveDependenciesMetadata   : <empty>
                        debugProvided                 : <empty>
                        debugReverseMetadataValues    : <empty>
                        debugRuntimeClasspath         : <empty>
                        debugRuntimeElements          : <empty>
                        debugRuntimeOnly              : <empty>
                        debugRuntimeOnlyDependenciesMetadata    : <empty>
                        debugUnitTestAnnotationProcessorClasspath         : <empty>
                        debugUnitTestApi              : <empty>
                        debugUnitTestApiDependenciesMetadata    : <empty>
                        debugUnitTestCompileClasspath : <empty>
                        debugUnitTestCompileOnly      : <empty>
                        debugUnitTestCompileOnlyDependenciesMetadata      : <empty>
                        debugUnitTestImplementation   : <empty>
                        debugUnitTestImplementationDependenciesMetadata   : <empty>
                        debugUnitTestIntransitiveDependenciesMetadata     : <empty>
                        debugUnitTestRuntimeClasspath : <empty>
                        debugUnitTestRuntimeOnly      : <empty>
                        debugUnitTestRuntimeOnlyDependenciesMetadata      : <empty>
                        debugWearApp                  : <empty>
                        debugWearBundling             : <empty>
                        default                       : <empty>
                        implementation                : <empty>
                        implementationDependenciesMetadata      : <empty>
                        intransitiveDependenciesMetadata        : <empty>
                        kotlinCompilerClasspath       : <empty>
                        kotlinCompilerPluginClasspath : <empty>
                        kotlinCompilerPluginClasspathDebug      : <empty>
                        kotlinCompilerPluginClasspathDebugAndroidTest     : <empty>
                        kotlinCompilerPluginClasspathDebugUnitTest        : <empty>
                        kotlinCompilerPluginClasspathRelease    : <empty>
                        kotlinCompilerPluginClasspathReleaseUnitTest      : <empty>
                        kotlinKlibCommonizerClasspath : <empty>
                        kotlinNativeCompilerPluginClasspath     : <empty>
                        lintChecks                    : <empty>
                        lintClassPath                 : <empty>
                        lintPublish                   : <empty>
                        provided                      : <empty>
                        - releaseAabPublication       : <ROOT>/firstapp/app/build/outputs/bundle/release/app-release.aab [-]
                        releaseAnnotationProcessor    : <empty>
                        releaseAnnotationProcessorClasspath     : <empty>
                        releaseApi                    : <empty>
                        releaseApiDependenciesMetadata          : <empty>
                        releaseApiElements            : <empty>
                        releaseApk                    : <empty>
                        - releaseApkPublication       : <ROOT>/firstapp/app/build/outputs/apk-zips/release/apks.zip [-]
                        releaseCompile                : <empty>
                        releaseCompileClasspath       : <empty>
                        releaseCompileOnly            : <empty>
                        releaseCompileOnlyDependenciesMetadata  : <empty>
                        releaseImplementation         : <empty>
                        releaseImplementationDependenciesMetadata         : <empty>
                        releaseIntransitiveDependenciesMetadata : <empty>
                        releaseProvided               : <empty>
                        releaseReverseMetadataValues  : <empty>
                        releaseRuntimeClasspath       : <empty>
                        releaseRuntimeElements        : <empty>
                        releaseRuntimeOnly            : <empty>
                        releaseRuntimeOnlyDependenciesMetadata  : <empty>
                        releaseUnitTestAnnotationProcessorClasspath       : <empty>
                        releaseUnitTestApi            : <empty>
                        releaseUnitTestApiDependenciesMetadata  : <empty>
                        releaseUnitTestCompileClasspath         : <empty>
                        releaseUnitTestCompileOnly    : <empty>
                        releaseUnitTestCompileOnlyDependenciesMetadata    : <empty>
                        releaseUnitTestImplementation : <empty>
                        releaseUnitTestImplementationDependenciesMetadata : <empty>
                        releaseUnitTestIntransitiveDependenciesMetadata   : <empty>
                        releaseUnitTestRuntimeClasspath         : <empty>
                        releaseUnitTestRuntimeOnly    : <empty>
                        releaseUnitTestRuntimeOnlyDependenciesMetadata    : <empty>
                        releaseWearApp                : <empty>
                        releaseWearBundling           : <empty>
                        runtimeOnly                   : <empty>
                        runtimeOnlyDependenciesMetadata         : <empty>
                        testAnnotationProcessor       : <empty>
                        testApi                       : <empty>
                        testApiDependenciesMetadata   : <empty>
                        testApk                       : <empty>
                        testCompile                   : <empty>
                        testCompileOnly               : <empty>
                        testCompileOnlyDependenciesMetadata     : <empty>
                        testDebugAnnotationProcessor  : <empty>
                        testDebugApi                  : <empty>
                        testDebugApiDependenciesMetadata        : <empty>
                        testDebugApk                  : <empty>
                        testDebugCompile              : <empty>
                        testDebugCompileOnly          : <empty>
                        testDebugCompileOnlyDependenciesMetadata          : <empty>
                        testDebugImplementation       : <empty>
                        testDebugImplementationDependenciesMetadata       : <empty>
                        testDebugIntransitiveDependenciesMetadata         : <empty>
                        testDebugProvided             : <empty>
                        testDebugRuntimeOnly          : <empty>
                        testDebugRuntimeOnlyDependenciesMetadata          : <empty>
                        testDebugWearApp              : <empty>
                        testImplementation            : <empty>
                        testImplementationDependenciesMetadata  : <empty>
                        testIntransitiveDependenciesMetadata    : <empty>
                        testProvided                  : <empty>
                        testReleaseAnnotationProcessor          : <empty>
                        testReleaseApi                : <empty>
                        testReleaseApiDependenciesMetadata      : <empty>
                        testReleaseApk                : <empty>
                        testReleaseCompile            : <empty>
                        testReleaseCompileOnly        : <empty>
                        testReleaseCompileOnlyDependenciesMetadata        : <empty>
                        testReleaseImplementation     : <empty>
                        testReleaseImplementationDependenciesMetadata     : <empty>
                        testReleaseIntransitiveDependenciesMetadata       : <empty>
                        testReleaseProvided           : <empty>
                        testReleaseRuntimeOnly        : <empty>
                        testReleaseRuntimeOnlyDependenciesMetadata        : <empty>
                        testReleaseWearApp            : <empty>
                        testRuntimeOnly               : <empty>
                        testRuntimeOnlyDependenciesMetadata     : <empty>
                        testWearApp                   : <empty>
                        wearApp                       : <empty>
                taskModel                     : DefaultGradleTaskModel
                    tasks
                        testDebugUnitTest             : testDebugUnitTest (DefaultExternalTask)
                            qName                         : :app:testDebugUnitTest
                        testReleaseUnitTest           : testReleaseUnitTest (DefaultExternalTask)
                            qName                         : :app:testReleaseUnitTest
        sourceSetModel                : DefaultGradleSourceSetModel
        taskModel                     : DefaultGradleTaskModel
<<<<<<< HEAD
=======
            tasks
                testDebugUnitTest             : testDebugUnitTest (DefaultExternalTask)
                    qName                         : :app:testDebugUnitTest
                testReleaseUnitTest           : testReleaseUnitTest (DefaultExternalTask)
                    qName                         : :app:testReleaseUnitTest
>>>>>>> 8b7d83e8
MODULE                        : My_First_App.app
    GradleModuleModel
        agpVersion                    : 4.1.0
        gradlePath                    : :app
        gradleVersion                 : 6.7.1
        buildFile                     : <ROOT>/firstapp/app/build.gradle
        buildFilePath                 : <ROOT>/firstapp/app/build.gradle
        rootFolderPath                : <ROOT>/firstapp
        hasSafeArgsJava               : false
        hasSafeArgsKotlin             : false
    CurrentVariantReportedVersions
        minSdk
            ApiLevel                      : 16
            ApiString                     : 16
        runtimeMinSdk
            ApiLevel                      : 16
            ApiString                     : 16
        targetSdk
            ApiLevel                      : 32
            ApiString                     : 32
    RootBuildId                   : <ROOT>/firstapp
    BuildId                       : <ROOT>/firstapp
    ProjectPath                   : :app
    ModelVersion                  : 4.1.0
    ProjectType                   : PROJECT_TYPE_APP
    CompileTarget                 : android-32
    BuildFolder                   : <ROOT>/firstapp/app/build [-]
    buildToolsVersion             : 29.0.2
    IsBaseSplit                   : true
    GroupId                       : My First App
    Namespace                     : com.example.firstapp
    TestNamespace                 : com.example.firstapp.test
    AaptOptions
        NameSpacing                   : DISABLED
    LintOptions
        IsCheckTestSources            : false
        IsCheckDependencies           : false
        IsAbortOnError                : true
        IsAbsolutePaths               : true
        IsNoLines                     : false
        IsQuiet                       : false
        IsCheckAllWarnings            : false
        IsIgnoreWarnings              : false
        IsWarningsAsErrors            : false
        IsIgnoreTestSources           : false
        IsIgnoreTestFixturesSources   : false
        IsCheckGeneratedSources       : false
        IsCheckReleaseBuilds          : true
        IsExplainIssues               : true
        IsShowAll                     : false
        TextReport                    : false
        HtmlReport                    : true
        XmlReport                     : true
        SarifReport                   : false
    JavaCompileOptions
        Encoding                      : UTF-8
        SourceCompatibility           : 1.7
        TargetCompatibility           : 1.7
        IsCoreLibraryDesugaringEnabled          : false
    AgpFlags
        ApplicationRClassConstantIds  : true
        AestRClassConstantIds         : true
        TransitiveRClasses            : true
        UseAndroidX                   : true
        UsesCompose                   : false
        MlModelBindingEnabled         : false
        AndroidResourcesEnabled       : true
        DataBindingEnabled            : false
<<<<<<< HEAD
=======
        GenerateManifestClass         : false
>>>>>>> 8b7d83e8
    - basicVariant:               : debug
        applicationId                 : com.example.firstapp
        testApplicationId             : com.example.firstapp.test
        buildType                     : debug
    - basicVariant:               : release
        applicationId                 : com.example.firstapp
        buildType                     : release
    BootClassPath                 : <ANDROID_SDK>/platforms/android-32/android.jar
    ViewBindingOptions
        Enabled                       : false
    DependenciesInfo
        IncludeInApk                  : true
        IncludeInBundle               : true
    DefaultConfig
        ProductFlavor
            Name                          : main
            ApplicationId                 : com.example.firstapp
            VersionCode                   : 1
            VersionName                   : 1.0
            TestInstrumentationRunner     : androidx.test.runner.AndroidJUnitRunner
            MinSdkVersion
                ApiLevel                      : 16
                ApiString                     : 16
            TargetSdkVersion
                ApiLevel                      : 32
                ApiString                     : 32
            VectorDrawables
                UseSupportLibrary             : false
        SourceProvider
            Name                          : main
            Manifest                      : <ROOT>/firstapp/app/src/main/AndroidManifest.xml
            JavaDirectories               : <ROOT>/firstapp/app/src/main/java
            ResourcesDirectories          : <ROOT>/firstapp/app/src/main/resources [-]
            AidlDirectories               : <ROOT>/firstapp/app/src/main/aidl [-]
            RenderscriptDirectories       : <ROOT>/firstapp/app/src/main/rs [-]
            ResDirectories                : <ROOT>/firstapp/app/src/main/res
            AssetsDirectories             : <ROOT>/firstapp/app/src/main/assets [-]
            JniLibsDirectories            : <ROOT>/firstapp/app/src/main/jniLibs [-]
            ShadersDirectories            : <ROOT>/firstapp/app/src/main/shaders [-]
        ExtraSourceProviders
            ExtraSourceProvider
                ArtifactName                  : _android_test_
                SourceProvider
                    Name                          : androidTest
                    Manifest                      : <ROOT>/firstapp/app/src/androidTest/AndroidManifest.xml [-]
                    JavaDirectories               : <ROOT>/firstapp/app/src/androidTest/java
                    ResourcesDirectories          : <ROOT>/firstapp/app/src/androidTest/resources [-]
                    AidlDirectories               : <ROOT>/firstapp/app/src/androidTest/aidl [-]
                    RenderscriptDirectories       : <ROOT>/firstapp/app/src/androidTest/rs [-]
                    ResDirectories                : <ROOT>/firstapp/app/src/androidTest/res [-]
                    AssetsDirectories             : <ROOT>/firstapp/app/src/androidTest/assets [-]
                    JniLibsDirectories            : <ROOT>/firstapp/app/src/androidTest/jniLibs [-]
                    ShadersDirectories            : <ROOT>/firstapp/app/src/androidTest/shaders [-]
            ExtraSourceProvider
                ArtifactName                  : _unit_test_
                SourceProvider
                    Name                          : test
                    Manifest                      : <ROOT>/firstapp/app/src/test/AndroidManifest.xml [-]
                    JavaDirectories               : <ROOT>/firstapp/app/src/test/java
                    ResourcesDirectories          : <ROOT>/firstapp/app/src/test/resources [-]
                    AidlDirectories               : <ROOT>/firstapp/app/src/test/aidl [-]
                    RenderscriptDirectories       : <ROOT>/firstapp/app/src/test/rs [-]
                    ResDirectories                : <ROOT>/firstapp/app/src/test/res [-]
                    AssetsDirectories             : <ROOT>/firstapp/app/src/test/assets [-]
                    JniLibsDirectories            : <ROOT>/firstapp/app/src/test/jniLibs [-]
                    ShadersDirectories            : <ROOT>/firstapp/app/src/test/shaders [-]
    BuildTypes
        BuildType
            Name                          : debug
            IsDebuggable                  : true
            IsJniDebuggable               : false
            IsPseudoLocalesEnabled        : false
            IsRenderscriptDebuggable      : false
            RenderscriptOptimLevel        : 3
            IsMinifyEnabled               : false
            IsZipAlignEnabled             : true
        SourceProvider
            Name                          : debug
            Manifest                      : <ROOT>/firstapp/app/src/debug/AndroidManifest.xml [-]
            JavaDirectories               : <ROOT>/firstapp/app/src/debug/java [-]
            ResourcesDirectories          : <ROOT>/firstapp/app/src/debug/resources [-]
            AidlDirectories               : <ROOT>/firstapp/app/src/debug/aidl [-]
            RenderscriptDirectories       : <ROOT>/firstapp/app/src/debug/rs [-]
            ResDirectories                : <ROOT>/firstapp/app/src/debug/res [-]
            AssetsDirectories             : <ROOT>/firstapp/app/src/debug/assets [-]
            JniLibsDirectories            : <ROOT>/firstapp/app/src/debug/jniLibs [-]
            ShadersDirectories            : <ROOT>/firstapp/app/src/debug/shaders [-]
        ExtraSourceProviders
            ExtraSourceProvider
                ArtifactName                  : _android_test_
                SourceProvider
                    Name                          : androidTestDebug
                    Manifest                      : <ROOT>/firstapp/app/src/androidTestDebug/AndroidManifest.xml [-]
                    JavaDirectories               : <ROOT>/firstapp/app/src/androidTestDebug/java [-]
                    ResourcesDirectories          : <ROOT>/firstapp/app/src/androidTestDebug/resources [-]
                    AidlDirectories               : <ROOT>/firstapp/app/src/androidTestDebug/aidl [-]
                    RenderscriptDirectories       : <ROOT>/firstapp/app/src/androidTestDebug/rs [-]
                    ResDirectories                : <ROOT>/firstapp/app/src/androidTestDebug/res [-]
                    AssetsDirectories             : <ROOT>/firstapp/app/src/androidTestDebug/assets [-]
                    JniLibsDirectories            : <ROOT>/firstapp/app/src/androidTestDebug/jniLibs [-]
                    ShadersDirectories            : <ROOT>/firstapp/app/src/androidTestDebug/shaders [-]
        ExtraSourceProviders
            ExtraSourceProvider
                ArtifactName                  : _unit_test_
                SourceProvider
                    Name                          : testDebug
                    Manifest                      : <ROOT>/firstapp/app/src/testDebug/AndroidManifest.xml [-]
                    JavaDirectories               : <ROOT>/firstapp/app/src/testDebug/java [-]
                    ResourcesDirectories          : <ROOT>/firstapp/app/src/testDebug/resources [-]
                    AidlDirectories               : <ROOT>/firstapp/app/src/testDebug/aidl [-]
                    RenderscriptDirectories       : <ROOT>/firstapp/app/src/testDebug/rs [-]
                    ResDirectories                : <ROOT>/firstapp/app/src/testDebug/res [-]
                    AssetsDirectories             : <ROOT>/firstapp/app/src/testDebug/assets [-]
                    JniLibsDirectories            : <ROOT>/firstapp/app/src/testDebug/jniLibs [-]
                    ShadersDirectories            : <ROOT>/firstapp/app/src/testDebug/shaders [-]
        BuildType
            Name                          : release
            IsDebuggable                  : false
            IsJniDebuggable               : false
            IsPseudoLocalesEnabled        : false
            IsRenderscriptDebuggable      : false
            RenderscriptOptimLevel        : 3
            IsMinifyEnabled               : false
            IsZipAlignEnabled             : true
        SourceProvider
            Name                          : release
            Manifest                      : <ROOT>/firstapp/app/src/release/AndroidManifest.xml [-]
            JavaDirectories               : <ROOT>/firstapp/app/src/release/java [-]
            ResourcesDirectories          : <ROOT>/firstapp/app/src/release/resources [-]
            AidlDirectories               : <ROOT>/firstapp/app/src/release/aidl [-]
            RenderscriptDirectories       : <ROOT>/firstapp/app/src/release/rs [-]
            ResDirectories                : <ROOT>/firstapp/app/src/release/res [-]
            AssetsDirectories             : <ROOT>/firstapp/app/src/release/assets [-]
            JniLibsDirectories            : <ROOT>/firstapp/app/src/release/jniLibs [-]
            ShadersDirectories            : <ROOT>/firstapp/app/src/release/shaders [-]
        ExtraSourceProviders
            ExtraSourceProvider
                ArtifactName                  : _android_test_
                SourceProvider
                    Name                          : androidTestRelease
                    Manifest                      : <ROOT>/firstapp/app/src/androidTestRelease/AndroidManifest.xml [-]
                    JavaDirectories               : <ROOT>/firstapp/app/src/androidTestRelease/java [-]
                    ResourcesDirectories          : <ROOT>/firstapp/app/src/androidTestRelease/resources [-]
                    AidlDirectories               : <ROOT>/firstapp/app/src/androidTestRelease/aidl [-]
                    RenderscriptDirectories       : <ROOT>/firstapp/app/src/androidTestRelease/rs [-]
                    ResDirectories                : <ROOT>/firstapp/app/src/androidTestRelease/res [-]
                    AssetsDirectories             : <ROOT>/firstapp/app/src/androidTestRelease/assets [-]
                    JniLibsDirectories            : <ROOT>/firstapp/app/src/androidTestRelease/jniLibs [-]
                    ShadersDirectories            : <ROOT>/firstapp/app/src/androidTestRelease/shaders [-]
        ExtraSourceProviders
            ExtraSourceProvider
                ArtifactName                  : _unit_test_
                SourceProvider
                    Name                          : testRelease
                    Manifest                      : <ROOT>/firstapp/app/src/testRelease/AndroidManifest.xml [-]
                    JavaDirectories               : <ROOT>/firstapp/app/src/testRelease/java [-]
                    ResourcesDirectories          : <ROOT>/firstapp/app/src/testRelease/resources [-]
                    AidlDirectories               : <ROOT>/firstapp/app/src/testRelease/aidl [-]
                    RenderscriptDirectories       : <ROOT>/firstapp/app/src/testRelease/rs [-]
                    ResDirectories                : <ROOT>/firstapp/app/src/testRelease/res [-]
                    AssetsDirectories             : <ROOT>/firstapp/app/src/testRelease/assets [-]
                    JniLibsDirectories            : <ROOT>/firstapp/app/src/testRelease/jniLibs [-]
                    ShadersDirectories            : <ROOT>/firstapp/app/src/testRelease/shaders [-]
    SigningConfigs
        SigningConfig
            Name                          : debug
            StoreFile                     : debug.keystore
            StorePassword                 : android
            KeyAlias                      : AndroidDebugKey
    VariantBuildInformation
        VariantBuildInformation
            VariantName                   : debug
            BuildTasksAndOutputInformation
                AssembleTaskName              : assembleDebug
                AssembleTaskOutputListingFile : <ROOT>/firstapp/app/build/outputs/apk/debug/output-metadata.json [-]
                BundleTaskName                : bundleDebug
                BundleTaskOutputListingFile   : <ROOT>/firstapp/app/build/intermediates/bundle_ide_model/debug/output-metadata.json [-]
                ApkFromBundleTaskName         : extractApksForDebug
                ApkFromBundleTaskOutputListingFile      : <ROOT>/firstapp/app/build/intermediates/apk_from_bundle_ide_model/debug/output-metadata.json [-]
        VariantBuildInformation
            VariantName                   : release
            BuildTasksAndOutputInformation
                AssembleTaskName              : assembleRelease
                AssembleTaskOutputListingFile : <ROOT>/firstapp/app/build/outputs/apk/release/output-metadata.json [-]
                BundleTaskName                : bundleRelease
                BundleTaskOutputListingFile   : <ROOT>/firstapp/app/build/intermediates/bundle_ide_model/release/output-metadata.json [-]
                ApkFromBundleTaskName         : extractApksForRelease
                ApkFromBundleTaskOutputListingFile      : <ROOT>/firstapp/app/build/intermediates/apk_from_bundle_ide_model/release/output-metadata.json [-]
    IdeVariants
        IdeVariant
            Name                          : debug
            BuildType                     : debug
            DisplayName                   : debug
            InstantAppCompatible          : false
            MinSdkVersion
                ApiLevel                      : 16
                ApiString                     : 16
            TargetSdkVersion
                ApiLevel                      : 32
                ApiString                     : 32
            VersionCode                   : 1
            VersionNameWithSuffix         : 1.0
            DeprecatedPreMergedApplicationId        : com.example.firstapp
            TestInstrumentationRunner     : androidx.test.runner.AndroidJUnitRunner
            MainArtifact
                Name                          : MAIN
                CompileTaskName               : compileDebugSources
                AssembleTaskName              : assembleDebug
                IsTestArtifact                : false
                IdeSetupTaskNames             : generateDebugSources
                GeneratedSourceFolders        : <ROOT>/firstapp/app/build/generated/aidl_source_output_dir/debug/out [-]
                GeneratedSourceFolders        : <ROOT>/firstapp/app/build/generated/ap_generated_sources/debug/out [-]
                GeneratedSourceFolders        : <ROOT>/firstapp/app/build/generated/renderscript_source_output_dir/debug/out [-]
                GeneratedSourceFolders        : <ROOT>/firstapp/app/build/generated/source/buildConfig/debug [-]
                ClassesFolder                 : <ROOT>/firstapp/app/build/intermediates/compile_and_runtime_not_namespaced_r_class_jar/debug/R.jar [-]
                ClassesFolder                 : <ROOT>/firstapp/app/build/intermediates/javac/debug/classes [-]
                ClassesFolder                 : <ROOT>/firstapp/app/build/tmp/kotlin-classes/debug [-]
                Dependencies
                    compileClasspath
                        androidLibrary                : androidx.appcompat:appcompat:1.0.2@aar
                        androidLibrary                : androidx.fragment:fragment:1.0.0@aar
                        androidLibrary                : androidx.vectordrawable:vectordrawable-animated:1.0.0@aar
                        androidLibrary                : androidx.legacy:legacy-support-core-ui:1.0.0@aar
                        androidLibrary                : androidx.legacy:legacy-support-core-utils:1.0.0@aar
                        androidLibrary                : androidx.vectordrawable:vectordrawable:1.0.1@aar
                        androidLibrary                : androidx.loader:loader:1.0.0@aar
                        androidLibrary                : androidx.viewpager:viewpager:1.0.0@aar
                        androidLibrary                : androidx.coordinatorlayout:coordinatorlayout:1.0.0@aar
                        androidLibrary                : androidx.drawerlayout:drawerlayout:1.0.0@aar
                        androidLibrary                : androidx.slidingpanelayout:slidingpanelayout:1.0.0@aar
                        androidLibrary                : androidx.customview:customview:1.0.0@aar
                        androidLibrary                : androidx.swiperefreshlayout:swiperefreshlayout:1.0.0@aar
                        androidLibrary                : androidx.asynclayoutinflater:asynclayoutinflater:1.0.0@aar
                        androidLibrary                : androidx.core:core:1.0.1@aar
                        androidLibrary                : androidx.versionedparcelable:versionedparcelable:1.0.0@aar
                        androidLibrary                : androidx.cursoradapter:cursoradapter:1.0.0@aar
                        androidLibrary                : androidx.lifecycle:lifecycle-runtime:2.0.0@aar
                        androidLibrary                : androidx.documentfile:documentfile:1.0.0@aar
                        androidLibrary                : androidx.localbroadcastmanager:localbroadcastmanager:1.0.0@aar
                        androidLibrary                : androidx.print:print:1.0.0@aar
                        androidLibrary                : androidx.lifecycle:lifecycle-viewmodel:2.0.0@aar
                        androidLibrary                : androidx.lifecycle:lifecycle-livedata:2.0.0@aar
                        androidLibrary                : androidx.lifecycle:lifecycle-livedata-core:2.0.0@aar
                        androidLibrary                : androidx.arch.core:core-runtime:2.0.0@aar
                        androidLibrary                : androidx.interpolator:interpolator:1.0.0@aar
                        androidLibrary                : androidx.constraintlayout:constraintlayout:1.1.3@aar
                        module                        : <ROOT>/firstapp-:app:mysharedlibrary-MAIN
                        javaLibrary                   : org.jetbrains.kotlin:kotlin-android-extensions-runtime:<KOTLIN_VERSION>@jar
                        javaLibrary                   : org.jetbrains.kotlin:kotlin-stdlib-jdk7:<KOTLIN_VERSION>@jar
                        javaLibrary                   : org.jetbrains.kotlin:kotlin-stdlib:<KOTLIN_VERSION>@jar
                        javaLibrary                   : org.jetbrains.kotlin:kotlin-stdlib-common:<KOTLIN_VERSION>@jar
                        javaLibrary                   : org.jetbrains:annotations:13.0@jar
                        javaLibrary                   : androidx.collection:collection:1.0.0@jar
                        javaLibrary                   : androidx.lifecycle:lifecycle-common:2.0.0@jar
                        javaLibrary                   : androidx.arch.core:core-common:2.0.0@jar
                        javaLibrary                   : androidx.annotation:annotation:1.0.0@jar
                        javaLibrary                   : androidx.constraintlayout:constraintlayout-solver:1.1.3@jar
                    runtimeClasspath
                        androidLibrary                : androidx.appcompat:appcompat:1.0.2@aar
                        androidLibrary                : androidx.fragment:fragment:1.0.0@aar
                        androidLibrary                : androidx.vectordrawable:vectordrawable-animated:1.0.0@aar
                        androidLibrary                : androidx.legacy:legacy-support-core-ui:1.0.0@aar
                        androidLibrary                : androidx.legacy:legacy-support-core-utils:1.0.0@aar
                        androidLibrary                : androidx.vectordrawable:vectordrawable:1.0.1@aar
                        androidLibrary                : androidx.loader:loader:1.0.0@aar
                        androidLibrary                : androidx.viewpager:viewpager:1.0.0@aar
                        androidLibrary                : androidx.coordinatorlayout:coordinatorlayout:1.0.0@aar
                        androidLibrary                : androidx.drawerlayout:drawerlayout:1.0.0@aar
                        androidLibrary                : androidx.slidingpanelayout:slidingpanelayout:1.0.0@aar
                        androidLibrary                : androidx.customview:customview:1.0.0@aar
                        androidLibrary                : androidx.swiperefreshlayout:swiperefreshlayout:1.0.0@aar
                        androidLibrary                : androidx.asynclayoutinflater:asynclayoutinflater:1.0.0@aar
                        androidLibrary                : androidx.core:core:1.0.1@aar
                        androidLibrary                : androidx.versionedparcelable:versionedparcelable:1.0.0@aar
                        androidLibrary                : androidx.cursoradapter:cursoradapter:1.0.0@aar
                        androidLibrary                : androidx.lifecycle:lifecycle-runtime:2.0.0@aar
                        androidLibrary                : androidx.documentfile:documentfile:1.0.0@aar
                        androidLibrary                : androidx.localbroadcastmanager:localbroadcastmanager:1.0.0@aar
                        androidLibrary                : androidx.print:print:1.0.0@aar
                        androidLibrary                : androidx.lifecycle:lifecycle-viewmodel:2.0.0@aar
                        androidLibrary                : androidx.lifecycle:lifecycle-livedata:2.0.0@aar
                        androidLibrary                : androidx.lifecycle:lifecycle-livedata-core:2.0.0@aar
                        androidLibrary                : androidx.arch.core:core-runtime:2.0.0@aar
                        androidLibrary                : androidx.interpolator:interpolator:1.0.0@aar
                        androidLibrary                : androidx.constraintlayout:constraintlayout:1.1.3@aar
                        module                        : <ROOT>/firstapp-:app:mysharedlibrary-MAIN
                        javaLibrary                   : org.jetbrains.kotlin:kotlin-android-extensions-runtime:<KOTLIN_VERSION>@jar
                        javaLibrary                   : org.jetbrains.kotlin:kotlin-stdlib-jdk7:<KOTLIN_VERSION>@jar
                        javaLibrary                   : org.jetbrains.kotlin:kotlin-stdlib:<KOTLIN_VERSION>@jar
                        javaLibrary                   : org.jetbrains.kotlin:kotlin-stdlib-common:<KOTLIN_VERSION>@jar
                        javaLibrary                   : org.jetbrains:annotations:13.0@jar
                        javaLibrary                   : androidx.collection:collection:1.0.0@jar
                        javaLibrary                   : androidx.lifecycle:lifecycle-common:2.0.0@jar
                        javaLibrary                   : androidx.arch.core:core-common:2.0.0@jar
                        javaLibrary                   : androidx.annotation:annotation:1.0.0@jar
                        javaLibrary                   : androidx.constraintlayout:constraintlayout-solver:1.1.3@jar
                ApplicationId                 : com.example.firstapp
                SigningConfigName             : debug
                IsSigned                      : true
                CodeShrinker                  : null
                BuildTasksAndOutputInformation
                    AssembleTaskName              : assembleDebug
                    AssembleTaskOutputListingFile : <ROOT>/firstapp/app/build/outputs/apk/debug/output-metadata.json [-]
                    BundleTaskName                : bundleDebug
                    BundleTaskOutputListingFile   : <ROOT>/firstapp/app/build/intermediates/bundle_ide_model/debug/output-metadata.json [-]
                    ApkFromBundleTaskName         : extractApksForDebug
                    ApkFromBundleTaskOutputListingFile      : <ROOT>/firstapp/app/build/intermediates/apk_from_bundle_ide_model/debug/output-metadata.json [-]
                GeneratedResourceFolders      : <ROOT>/firstapp/app/build/generated/res/rs/debug [-]
                GeneratedResourceFolders      : <ROOT>/firstapp/app/build/generated/res/resValues/debug [-]
            AndroidTestArtifact
                Name                          : ANDROID_TEST
                CompileTaskName               : compileDebugAndroidTestSources
                AssembleTaskName              : assembleDebugAndroidTest
                IsTestArtifact                : true
                IdeSetupTaskNames             : generateDebugAndroidTestSources
                GeneratedSourceFolders        : <ROOT>/firstapp/app/build/generated/aidl_source_output_dir/debugAndroidTest/out [-]
                GeneratedSourceFolders        : <ROOT>/firstapp/app/build/generated/ap_generated_sources/debugAndroidTest/out [-]
                GeneratedSourceFolders        : <ROOT>/firstapp/app/build/generated/renderscript_source_output_dir/debugAndroidTest/out [-]
                GeneratedSourceFolders        : <ROOT>/firstapp/app/build/generated/source/buildConfig/androidTest/debug [-]
                ClassesFolder                 : <ROOT>/firstapp/app/build/intermediates/compile_and_runtime_not_namespaced_r_class_jar/debugAndroidTest/R.jar [-]
                ClassesFolder                 : <ROOT>/firstapp/app/build/intermediates/javac/debugAndroidTest/classes [-]
                ClassesFolder                 : <ROOT>/firstapp/app/build/tmp/kotlin-classes/debugAndroidTest [-]
                Dependencies
                    compileClasspath
                        androidLibrary                : androidx.appcompat:appcompat:1.0.2@aar
                        androidLibrary                : androidx.constraintlayout:constraintlayout:1.1.3@aar
                        module                        : <ROOT>/firstapp-:app:mysharedlibrary-MAIN
                        androidLibrary                : androidx.fragment:fragment:1.0.0@aar
                        androidLibrary                : androidx.vectordrawable:vectordrawable-animated:1.0.0@aar
                        androidLibrary                : androidx.legacy:legacy-support-core-ui:1.0.0@aar
                        androidLibrary                : androidx.legacy:legacy-support-core-utils:1.0.0@aar
                        androidLibrary                : androidx.vectordrawable:vectordrawable:1.0.1@aar
                        androidLibrary                : androidx.loader:loader:1.0.0@aar
                        androidLibrary                : androidx.viewpager:viewpager:1.0.0@aar
                        androidLibrary                : androidx.coordinatorlayout:coordinatorlayout:1.0.0@aar
                        androidLibrary                : androidx.drawerlayout:drawerlayout:1.0.0@aar
                        androidLibrary                : androidx.slidingpanelayout:slidingpanelayout:1.0.0@aar
                        androidLibrary                : androidx.customview:customview:1.0.0@aar
                        androidLibrary                : androidx.swiperefreshlayout:swiperefreshlayout:1.0.0@aar
                        androidLibrary                : androidx.asynclayoutinflater:asynclayoutinflater:1.0.0@aar
                        androidLibrary                : androidx.core:core:1.0.1@aar
                        androidLibrary                : androidx.versionedparcelable:versionedparcelable:1.0.0@aar
                        androidLibrary                : androidx.cursoradapter:cursoradapter:1.0.0@aar
                        androidLibrary                : androidx.lifecycle:lifecycle-runtime:2.0.0@aar
                        androidLibrary                : androidx.documentfile:documentfile:1.0.0@aar
                        androidLibrary                : androidx.localbroadcastmanager:localbroadcastmanager:1.0.0@aar
                        androidLibrary                : androidx.print:print:1.0.0@aar
                        androidLibrary                : androidx.lifecycle:lifecycle-viewmodel:2.0.0@aar
                        androidLibrary                : androidx.lifecycle:lifecycle-livedata:2.0.0@aar
                        androidLibrary                : androidx.lifecycle:lifecycle-livedata-core:2.0.0@aar
                        androidLibrary                : androidx.arch.core:core-runtime:2.0.0@aar
                        androidLibrary                : androidx.interpolator:interpolator:1.0.0@aar
                        javaLibrary                   : org.jetbrains.kotlin:kotlin-android-extensions-runtime:<KOTLIN_VERSION>@jar
                        javaLibrary                   : org.jetbrains.kotlin:kotlin-stdlib-jdk7:<KOTLIN_VERSION>@jar
                        javaLibrary                   : org.jetbrains.kotlin:kotlin-stdlib:<KOTLIN_VERSION>@jar
                        javaLibrary                   : androidx.collection:collection:1.0.0@jar
                        javaLibrary                   : androidx.lifecycle:lifecycle-common:2.0.0@jar
                        javaLibrary                   : androidx.arch.core:core-common:2.0.0@jar
                        javaLibrary                   : androidx.annotation:annotation:1.0.0@jar
                        javaLibrary                   : androidx.constraintlayout:constraintlayout-solver:1.1.3@jar
                        javaLibrary                   : org.jetbrains.kotlin:kotlin-stdlib-common:<KOTLIN_VERSION>@jar
                        javaLibrary                   : org.jetbrains:annotations:13.0@jar
                        module                        : <ROOT>/firstapp-:app-MAIN
                    runtimeClasspath
                        module                        : <ROOT>/firstapp-:app:mysharedlibrary-MAIN
                        module                        : <ROOT>/firstapp-:app-MAIN
                ProvidedDependencies
                    - provided                    : androidx.annotation:annotation:1.0.0
                    - provided                    : androidx.appcompat:appcompat:1.0.2@aar
                    - provided                    : androidx.arch.core:core-common:2.0.0
                    - provided                    : androidx.arch.core:core-runtime:2.0.0@aar
                    - provided                    : androidx.asynclayoutinflater:asynclayoutinflater:1.0.0@aar
                    - provided                    : androidx.collection:collection:1.0.0
                    - provided                    : androidx.constraintlayout:constraintlayout-solver:1.1.3
                    - provided                    : androidx.constraintlayout:constraintlayout:1.1.3@aar
                    - provided                    : androidx.coordinatorlayout:coordinatorlayout:1.0.0@aar
                    - provided                    : androidx.core:core:1.0.1@aar
                    - provided                    : androidx.cursoradapter:cursoradapter:1.0.0@aar
                    - provided                    : androidx.customview:customview:1.0.0@aar
                    - provided                    : androidx.documentfile:documentfile:1.0.0@aar
                    - provided                    : androidx.drawerlayout:drawerlayout:1.0.0@aar
                    - provided                    : androidx.fragment:fragment:1.0.0@aar
                    - provided                    : androidx.interpolator:interpolator:1.0.0@aar
                    - provided                    : androidx.legacy:legacy-support-core-ui:1.0.0@aar
                    - provided                    : androidx.legacy:legacy-support-core-utils:1.0.0@aar
                    - provided                    : androidx.lifecycle:lifecycle-common:2.0.0
                    - provided                    : androidx.lifecycle:lifecycle-livedata-core:2.0.0@aar
                    - provided                    : androidx.lifecycle:lifecycle-livedata:2.0.0@aar
                    - provided                    : androidx.lifecycle:lifecycle-runtime:2.0.0@aar
                    - provided                    : androidx.lifecycle:lifecycle-viewmodel:2.0.0@aar
                    - provided                    : androidx.loader:loader:1.0.0@aar
                    - provided                    : androidx.localbroadcastmanager:localbroadcastmanager:1.0.0@aar
                    - provided                    : androidx.print:print:1.0.0@aar
                    - provided                    : androidx.slidingpanelayout:slidingpanelayout:1.0.0@aar
                    - provided                    : androidx.swiperefreshlayout:swiperefreshlayout:1.0.0@aar
                    - provided                    : androidx.vectordrawable:vectordrawable-animated:1.0.0@aar
                    - provided                    : androidx.vectordrawable:vectordrawable:1.0.1@aar
                    - provided                    : androidx.versionedparcelable:versionedparcelable:1.0.0@aar
                    - provided                    : androidx.viewpager:viewpager:1.0.0@aar
                    - provided                    : org.jetbrains.kotlin:kotlin-android-extensions-runtime:<KOTLIN_VERSION>
                    - provided                    : org.jetbrains.kotlin:kotlin-stdlib-common:<KOTLIN_VERSION>
                    - provided                    : org.jetbrains.kotlin:kotlin-stdlib-jdk7:<KOTLIN_VERSION>
                    - provided                    : org.jetbrains.kotlin:kotlin-stdlib:<KOTLIN_VERSION>
                    - provided                    : org.jetbrains:annotations:13.0
                ApplicationId                 : com.example.firstapp.test
                SigningConfigName             : debug
                IsSigned                      : true
                CodeShrinker                  : null
                BuildTasksAndOutputInformation
                    AssembleTaskName              : assembleDebugAndroidTest
                    AssembleTaskOutputListingFile : <ROOT>/firstapp/app/build/outputs/apk/androidTest/debug/output-metadata.json [-]
                GeneratedResourceFolders      : <ROOT>/firstapp/app/build/generated/res/rs/androidTest/debug [-]
                GeneratedResourceFolders      : <ROOT>/firstapp/app/build/generated/res/resValues/androidTest/debug [-]
                TestOptions
                    AnimationsDisabled            : false
                    Execution                     : HOST
            UnitTestArtifact
                Name                          : UNIT_TEST
                CompileTaskName               : compileDebugUnitTestSources
                AssembleTaskName              : assembleDebugUnitTest
                IsTestArtifact                : true
                IdeSetupTaskNames             : createMockableJar
                GeneratedSourceFolders        : <ROOT>/firstapp/app/build/generated/ap_generated_sources/debugUnitTest/out [-]
                ClassesFolder                 : <ROOT>/firstapp/app/build/intermediates/compile_and_runtime_not_namespaced_r_class_jar/debug/R.jar [-]
                ClassesFolder                 : <ROOT>/firstapp/app/build/intermediates/javac/debugUnitTest/classes [-]
                ClassesFolder                 : <ROOT>/firstapp/app/build/tmp/kotlin-classes/debugUnitTest [-]
                Dependencies
                    compileClasspath
                        androidLibrary                : androidx.appcompat:appcompat:1.0.2@aar
                        androidLibrary                : androidx.fragment:fragment:1.0.0@aar
                        androidLibrary                : androidx.vectordrawable:vectordrawable-animated:1.0.0@aar
                        androidLibrary                : androidx.legacy:legacy-support-core-ui:1.0.0@aar
                        androidLibrary                : androidx.legacy:legacy-support-core-utils:1.0.0@aar
                        androidLibrary                : androidx.vectordrawable:vectordrawable:1.0.1@aar
                        androidLibrary                : androidx.loader:loader:1.0.0@aar
                        androidLibrary                : androidx.viewpager:viewpager:1.0.0@aar
                        androidLibrary                : androidx.coordinatorlayout:coordinatorlayout:1.0.0@aar
                        androidLibrary                : androidx.drawerlayout:drawerlayout:1.0.0@aar
                        androidLibrary                : androidx.slidingpanelayout:slidingpanelayout:1.0.0@aar
                        androidLibrary                : androidx.customview:customview:1.0.0@aar
                        androidLibrary                : androidx.swiperefreshlayout:swiperefreshlayout:1.0.0@aar
                        androidLibrary                : androidx.asynclayoutinflater:asynclayoutinflater:1.0.0@aar
                        androidLibrary                : androidx.core:core:1.0.1@aar
                        androidLibrary                : androidx.versionedparcelable:versionedparcelable:1.0.0@aar
                        androidLibrary                : androidx.cursoradapter:cursoradapter:1.0.0@aar
                        androidLibrary                : androidx.lifecycle:lifecycle-runtime:2.0.0@aar
                        androidLibrary                : androidx.documentfile:documentfile:1.0.0@aar
                        androidLibrary                : androidx.localbroadcastmanager:localbroadcastmanager:1.0.0@aar
                        androidLibrary                : androidx.print:print:1.0.0@aar
                        androidLibrary                : androidx.lifecycle:lifecycle-viewmodel:2.0.0@aar
                        androidLibrary                : androidx.lifecycle:lifecycle-livedata:2.0.0@aar
                        androidLibrary                : androidx.lifecycle:lifecycle-livedata-core:2.0.0@aar
                        androidLibrary                : androidx.arch.core:core-runtime:2.0.0@aar
                        androidLibrary                : androidx.interpolator:interpolator:1.0.0@aar
                        androidLibrary                : androidx.constraintlayout:constraintlayout:1.1.3@aar
                        module                        : <ROOT>/firstapp-:app:mysharedlibrary-MAIN
                        javaLibrary                   : junit:junit:4.12@jar
                        javaLibrary                   : org.hamcrest:hamcrest-core:1.3@jar
                        javaLibrary                   : org.jetbrains.kotlin:kotlin-android-extensions-runtime:<KOTLIN_VERSION>@jar
                        javaLibrary                   : org.jetbrains.kotlin:kotlin-stdlib-jdk7:<KOTLIN_VERSION>@jar
                        javaLibrary                   : org.jetbrains.kotlin:kotlin-stdlib:<KOTLIN_VERSION>@jar
                        javaLibrary                   : org.jetbrains.kotlin:kotlin-stdlib-common:<KOTLIN_VERSION>@jar
                        javaLibrary                   : org.jetbrains:annotations:13.0@jar
                        javaLibrary                   : androidx.collection:collection:1.0.0@jar
                        javaLibrary                   : androidx.lifecycle:lifecycle-common:2.0.0@jar
                        javaLibrary                   : androidx.arch.core:core-common:2.0.0@jar
                        javaLibrary                   : androidx.annotation:annotation:1.0.0@jar
                        javaLibrary                   : androidx.constraintlayout:constraintlayout-solver:1.1.3@jar
                        module                        : <ROOT>/firstapp-:app-MAIN
                    runtimeClasspath
                        androidLibrary                : androidx.appcompat:appcompat:1.0.2@aar
                        androidLibrary                : androidx.fragment:fragment:1.0.0@aar
                        androidLibrary                : androidx.vectordrawable:vectordrawable-animated:1.0.0@aar
                        androidLibrary                : androidx.legacy:legacy-support-core-ui:1.0.0@aar
                        androidLibrary                : androidx.legacy:legacy-support-core-utils:1.0.0@aar
                        androidLibrary                : androidx.vectordrawable:vectordrawable:1.0.1@aar
                        androidLibrary                : androidx.loader:loader:1.0.0@aar
                        androidLibrary                : androidx.viewpager:viewpager:1.0.0@aar
                        androidLibrary                : androidx.coordinatorlayout:coordinatorlayout:1.0.0@aar
                        androidLibrary                : androidx.drawerlayout:drawerlayout:1.0.0@aar
                        androidLibrary                : androidx.slidingpanelayout:slidingpanelayout:1.0.0@aar
                        androidLibrary                : androidx.customview:customview:1.0.0@aar
                        androidLibrary                : androidx.swiperefreshlayout:swiperefreshlayout:1.0.0@aar
                        androidLibrary                : androidx.asynclayoutinflater:asynclayoutinflater:1.0.0@aar
                        androidLibrary                : androidx.core:core:1.0.1@aar
                        androidLibrary                : androidx.versionedparcelable:versionedparcelable:1.0.0@aar
                        androidLibrary                : androidx.cursoradapter:cursoradapter:1.0.0@aar
                        androidLibrary                : androidx.lifecycle:lifecycle-runtime:2.0.0@aar
                        androidLibrary                : androidx.documentfile:documentfile:1.0.0@aar
                        androidLibrary                : androidx.localbroadcastmanager:localbroadcastmanager:1.0.0@aar
                        androidLibrary                : androidx.print:print:1.0.0@aar
                        androidLibrary                : androidx.lifecycle:lifecycle-viewmodel:2.0.0@aar
                        androidLibrary                : androidx.lifecycle:lifecycle-livedata:2.0.0@aar
                        androidLibrary                : androidx.lifecycle:lifecycle-livedata-core:2.0.0@aar
                        androidLibrary                : androidx.arch.core:core-runtime:2.0.0@aar
                        androidLibrary                : androidx.interpolator:interpolator:1.0.0@aar
                        androidLibrary                : androidx.constraintlayout:constraintlayout:1.1.3@aar
                        module                        : <ROOT>/firstapp-:app:mysharedlibrary-MAIN
                        javaLibrary                   : junit:junit:4.12@jar
                        javaLibrary                   : org.hamcrest:hamcrest-core:1.3@jar
                        javaLibrary                   : org.jetbrains.kotlin:kotlin-android-extensions-runtime:<KOTLIN_VERSION>@jar
                        javaLibrary                   : org.jetbrains.kotlin:kotlin-stdlib-jdk7:<KOTLIN_VERSION>@jar
                        javaLibrary                   : org.jetbrains.kotlin:kotlin-stdlib:<KOTLIN_VERSION>@jar
                        javaLibrary                   : org.jetbrains.kotlin:kotlin-stdlib-common:<KOTLIN_VERSION>@jar
                        javaLibrary                   : org.jetbrains:annotations:13.0@jar
                        javaLibrary                   : androidx.collection:collection:1.0.0@jar
                        javaLibrary                   : androidx.lifecycle:lifecycle-common:2.0.0@jar
                        javaLibrary                   : androidx.arch.core:core-common:2.0.0@jar
                        javaLibrary                   : androidx.annotation:annotation:1.0.0@jar
                        javaLibrary                   : androidx.constraintlayout:constraintlayout-solver:1.1.3@jar
                        module                        : <ROOT>/firstapp-:app-MAIN
                MockablePlatformJar           : <GRADLE>/caches/<TRANSFORMS>/files-2.1/xxxxxxxxxxxxxxxxxxxxxxxxxxxxxxxx/android.jar
    kotlinGradleModel             : KotlinGradleModelImpl
        additionalVisibleSourceSets
            debug                         : <empty>
            - debugAndroidTest            : debug
            - debugAndroidTest            : main
            - debugUnitTest               : debug
            - debugUnitTest               : main
        compilerArgumentsBySourceSet
            debug
                compilerArguments             : K2JVMCompilerArguments
                    allowNoSourceFiles            : true
                    assertionsMode                : legacy
                    backendThreads                : 1
                    destination                   : <ROOT>/firstapp/app/build/tmp/kotlin-classes/debug
                    jvmDefault                    : disable
                    jvmTarget                     : 1.8
                    moduleName                    : app_debug
                    noJdk                         : true
                    noReflect                     : true
                    noStdlib                      : true
                    serializeIr                   : none
                    autoAdvanceApiVersion         : true
                    autoAdvanceLanguageVersion    : true
                    explicitApi                   : disable
                    explicitReturnTypes           : disable
                    - pluginClasspaths            : <M2>/org/jetbrains/kotlin/kotlin-android-extensions/<KOTLIN_VERSION>/kotlin-android-extensions-<KOTLIN_VERSION>.jar
                    - pluginClasspaths            : <M2>/org/jetbrains/kotlin/kotlin-compiler-embeddable/<KOTLIN_VERSION>/kotlin-compiler-embeddable-<KOTLIN_VERSION>.jar
                    - pluginClasspaths            : <M2>/org/jetbrains/kotlin/kotlin-reflect/<KOTLIN_VERSION>/kotlin-reflect-<KOTLIN_VERSION>.jar
                    - pluginClasspaths            : <M2>/org/jetbrains/kotlin/kotlin-stdlib/<KOTLIN_VERSION>/kotlin-stdlib-<KOTLIN_VERSION>.jar
                    - pluginClasspaths            : <M2>/org/jetbrains/kotlin/kotlin-script-runtime/<KOTLIN_VERSION>/kotlin-script-runtime-<KOTLIN_VERSION>.jar
                    - pluginClasspaths            : <M2>/org/jetbrains/kotlin/kotlin-daemon-embeddable/<KOTLIN_VERSION>/kotlin-daemon-embeddable-<KOTLIN_VERSION>.jar
                    - pluginClasspaths            : <M2>/org/jetbrains/intellij/deps/trove4j/1.0.20200330/trove4j-1.0.20200330.jar
                    - pluginClasspaths            : <M2>/net/java/dev/jna/jna/5.6.0/jna-5.6.0.jar
                    - pluginClasspaths            : <M2>/org/jetbrains/kotlin/kotlin-stdlib-common/<KOTLIN_VERSION>/kotlin-stdlib-common-<KOTLIN_VERSION>.jar
                    - pluginClasspaths            : <M2>/org/jetbrains/annotations/13.0/annotations-13.0.jar
                    useFirLT                      : true
            debugAndroidTest
                compilerArguments             : K2JVMCompilerArguments
                    allowNoSourceFiles            : true
                    assertionsMode                : legacy
                    backendThreads                : 1
                    destination                   : <ROOT>/firstapp/app/build/tmp/kotlin-classes/debugAndroidTest
                    - friendPaths                 : <ROOT>/firstapp/app/build/tmp/kotlin-classes/debug [-]
                    - friendPaths                 : <ROOT>/firstapp/app/build/intermediates/javac/debug/classes [-]
                    - friendPaths                 : <ROOT>/firstapp/app/build/intermediates/app_classes/debug/classes.jar [-]
                    jvmDefault                    : disable
                    jvmTarget                     : 1.8
                    moduleName                    : app_debug
                    noJdk                         : true
                    noReflect                     : true
                    noStdlib                      : true
                    serializeIr                   : none
                    autoAdvanceApiVersion         : true
                    autoAdvanceLanguageVersion    : true
                    explicitApi                   : disable
                    explicitReturnTypes           : disable
                    - pluginClasspaths            : <M2>/org/jetbrains/kotlin/kotlin-android-extensions/<KOTLIN_VERSION>/kotlin-android-extensions-<KOTLIN_VERSION>.jar
                    - pluginClasspaths            : <M2>/org/jetbrains/kotlin/kotlin-compiler-embeddable/<KOTLIN_VERSION>/kotlin-compiler-embeddable-<KOTLIN_VERSION>.jar
                    - pluginClasspaths            : <M2>/org/jetbrains/kotlin/kotlin-reflect/<KOTLIN_VERSION>/kotlin-reflect-<KOTLIN_VERSION>.jar
                    - pluginClasspaths            : <M2>/org/jetbrains/kotlin/kotlin-stdlib/<KOTLIN_VERSION>/kotlin-stdlib-<KOTLIN_VERSION>.jar
                    - pluginClasspaths            : <M2>/org/jetbrains/kotlin/kotlin-script-runtime/<KOTLIN_VERSION>/kotlin-script-runtime-<KOTLIN_VERSION>.jar
                    - pluginClasspaths            : <M2>/org/jetbrains/kotlin/kotlin-daemon-embeddable/<KOTLIN_VERSION>/kotlin-daemon-embeddable-<KOTLIN_VERSION>.jar
                    - pluginClasspaths            : <M2>/org/jetbrains/intellij/deps/trove4j/1.0.20200330/trove4j-1.0.20200330.jar
                    - pluginClasspaths            : <M2>/net/java/dev/jna/jna/5.6.0/jna-5.6.0.jar
                    - pluginClasspaths            : <M2>/org/jetbrains/kotlin/kotlin-stdlib-common/<KOTLIN_VERSION>/kotlin-stdlib-common-<KOTLIN_VERSION>.jar
                    - pluginClasspaths            : <M2>/org/jetbrains/annotations/13.0/annotations-13.0.jar
                    useFirLT                      : true
            debugUnitTest
                compilerArguments             : K2JVMCompilerArguments
                    allowNoSourceFiles            : true
                    assertionsMode                : legacy
                    backendThreads                : 1
                    destination                   : <ROOT>/firstapp/app/build/tmp/kotlin-classes/debugUnitTest
                    - friendPaths                 : <ROOT>/firstapp/app/build/tmp/kotlin-classes/debug [-]
                    - friendPaths                 : <ROOT>/firstapp/app/build/intermediates/javac/debug/classes [-]
                    - friendPaths                 : <ROOT>/firstapp/app/build/intermediates/app_classes/debug/classes.jar [-]
                    jvmDefault                    : disable
                    jvmTarget                     : 1.8
                    moduleName                    : app_debug
                    noJdk                         : true
                    noReflect                     : true
                    noStdlib                      : true
                    serializeIr                   : none
                    autoAdvanceApiVersion         : true
                    autoAdvanceLanguageVersion    : true
                    explicitApi                   : disable
                    explicitReturnTypes           : disable
                    - pluginClasspaths            : <M2>/org/jetbrains/kotlin/kotlin-android-extensions/<KOTLIN_VERSION>/kotlin-android-extensions-<KOTLIN_VERSION>.jar
                    - pluginClasspaths            : <M2>/org/jetbrains/kotlin/kotlin-compiler-embeddable/<KOTLIN_VERSION>/kotlin-compiler-embeddable-<KOTLIN_VERSION>.jar
                    - pluginClasspaths            : <M2>/org/jetbrains/kotlin/kotlin-reflect/<KOTLIN_VERSION>/kotlin-reflect-<KOTLIN_VERSION>.jar
                    - pluginClasspaths            : <M2>/org/jetbrains/kotlin/kotlin-stdlib/<KOTLIN_VERSION>/kotlin-stdlib-<KOTLIN_VERSION>.jar
                    - pluginClasspaths            : <M2>/org/jetbrains/kotlin/kotlin-script-runtime/<KOTLIN_VERSION>/kotlin-script-runtime-<KOTLIN_VERSION>.jar
                    - pluginClasspaths            : <M2>/org/jetbrains/kotlin/kotlin-daemon-embeddable/<KOTLIN_VERSION>/kotlin-daemon-embeddable-<KOTLIN_VERSION>.jar
                    - pluginClasspaths            : <M2>/org/jetbrains/intellij/deps/trove4j/1.0.20200330/trove4j-1.0.20200330.jar
                    - pluginClasspaths            : <M2>/net/java/dev/jna/jna/5.6.0/jna-5.6.0.jar
                    - pluginClasspaths            : <M2>/org/jetbrains/kotlin/kotlin-stdlib-common/<KOTLIN_VERSION>/kotlin-stdlib-common-<KOTLIN_VERSION>.jar
                    - pluginClasspaths            : <M2>/org/jetbrains/annotations/13.0/annotations-13.0.jar
                    useFirLT                      : true
        gradleUserHome                : <GRADLE>
        hasKotlinPlugin               : true
        kotlinGradlePluginVersion     : KotlinGradlePluginVersionImpl
            major                         : 1
            minor                         : 7
            patch                         : 20
            versionString                 : 1.7.20
        kotlinTarget                  : kotlin-android
        kotlinTaskProperties
            debug                         : KotlinTaskPropertiesImpl
                incremental                   : true
                pluginVersion                 : <CUT>
                - pureKotlinSourceFolders     : <ROOT>/firstapp/app/src/debug/kotlin [-]
                - pureKotlinSourceFolders     : <ROOT>/firstapp/app/src/debug/java [-]
            debugAndroidTest              : KotlinTaskPropertiesImpl
                incremental                   : true
                pluginVersion                 : <CUT>
                - pureKotlinSourceFolders     : <ROOT>/firstapp/app/src/debugAndroidTest/kotlin [-]
            debugUnitTest                 : KotlinTaskPropertiesImpl
                incremental                   : true
                pluginVersion                 : <CUT>
                - pureKotlinSourceFolders     : <ROOT>/firstapp/app/src/debugUnitTest/kotlin [-]
    externalProject               : :app (DefaultExternalProject) (*seen*)
MODULE                        : My_First_App.app.androidTest
MODULE                        : My_First_App.app.main
MODULE                        : My_First_App.app.mysharedlibrary
    GradleModuleModel
        agpVersion                    : 4.1.0
        gradlePath                    : :app:mysharedlibrary
        gradleVersion                 : 6.7.1
        buildFile                     : <ROOT>/shared/mysharedlibrary/build.gradle
        buildFilePath                 : <ROOT>/shared/mysharedlibrary/build.gradle
        rootFolderPath                : <ROOT>/firstapp
        hasSafeArgsJava               : false
        hasSafeArgsKotlin             : false
    CurrentVariantReportedVersions
        minSdk
            ApiLevel                      : 16
            ApiString                     : 16
        runtimeMinSdk
            ApiLevel                      : 16
            ApiString                     : 16
        targetSdk
            ApiLevel                      : 32
            ApiString                     : 32
    RootBuildId                   : <ROOT>/firstapp
    BuildId                       : <ROOT>/firstapp
    ProjectPath                   : :app:mysharedlibrary
    ModelVersion                  : 4.1.0
    ProjectType                   : PROJECT_TYPE_LIBRARY
    CompileTarget                 : android-32
    BuildFolder                   : <ROOT>/shared/mysharedlibrary/build [-]
    buildToolsVersion             : 29.0.2
    IsBaseSplit                   : false
    GroupId                       : My First App.app
    Namespace                     : com.example.mysharedlibrary
    TestNamespace                 : com.example.mysharedlibrary.test
    AaptOptions
        NameSpacing                   : DISABLED
    LintOptions
        IsCheckTestSources            : false
        IsCheckDependencies           : false
        IsAbortOnError                : true
        IsAbsolutePaths               : true
        IsNoLines                     : false
        IsQuiet                       : false
        IsCheckAllWarnings            : false
        IsIgnoreWarnings              : false
        IsWarningsAsErrors            : false
        IsIgnoreTestSources           : false
        IsIgnoreTestFixturesSources   : false
        IsCheckGeneratedSources       : false
        IsCheckReleaseBuilds          : true
        IsExplainIssues               : true
        IsShowAll                     : false
        TextReport                    : false
        HtmlReport                    : true
        XmlReport                     : true
        SarifReport                   : false
    JavaCompileOptions
        Encoding                      : UTF-8
        SourceCompatibility           : 1.7
        TargetCompatibility           : 1.7
        IsCoreLibraryDesugaringEnabled          : false
    AgpFlags
        ApplicationRClassConstantIds  : true
        AestRClassConstantIds         : true
        TransitiveRClasses            : true
        UseAndroidX                   : true
        UsesCompose                   : false
        MlModelBindingEnabled         : false
        AndroidResourcesEnabled       : true
        DataBindingEnabled            : false
<<<<<<< HEAD
=======
        GenerateManifestClass         : false
>>>>>>> 8b7d83e8
    - basicVariant:               : debug
        testApplicationId             : com.example.mysharedlibrary.test
        buildType                     : debug
    - basicVariant:               : release
        buildType                     : release
    BootClassPath                 : <ANDROID_SDK>/platforms/android-32/android.jar
    ViewBindingOptions
        Enabled                       : false
    DefaultConfig
        ProductFlavor
            Name                          : main
            VersionCode                   : 1
            VersionName                   : 1.0
            TestInstrumentationRunner     : androidx.test.runner.AndroidJUnitRunner
            MinSdkVersion
                ApiLevel                      : 16
                ApiString                     : 16
            TargetSdkVersion
                ApiLevel                      : 32
                ApiString                     : 32
            VectorDrawables
                UseSupportLibrary             : false
        SourceProvider
            Name                          : main
            Manifest                      : <ROOT>/shared/mysharedlibrary/src/main/AndroidManifest.xml
            JavaDirectories               : <ROOT>/shared/mysharedlibrary/src/main/java [-]
            ResourcesDirectories          : <ROOT>/shared/mysharedlibrary/src/main/resources [-]
            AidlDirectories               : <ROOT>/shared/mysharedlibrary/src/main/aidl [-]
            RenderscriptDirectories       : <ROOT>/shared/mysharedlibrary/src/main/rs [-]
            ResDirectories                : <ROOT>/shared/mysharedlibrary/src/main/res
            AssetsDirectories             : <ROOT>/shared/mysharedlibrary/src/main/assets [-]
            JniLibsDirectories            : <ROOT>/shared/mysharedlibrary/src/main/jniLibs [-]
            ShadersDirectories            : <ROOT>/shared/mysharedlibrary/src/main/shaders [-]
        ExtraSourceProviders
            ExtraSourceProvider
                ArtifactName                  : _android_test_
                SourceProvider
                    Name                          : androidTest
                    Manifest                      : <ROOT>/shared/mysharedlibrary/src/androidTest/AndroidManifest.xml [-]
                    JavaDirectories               : <ROOT>/shared/mysharedlibrary/src/androidTest/java
                    ResourcesDirectories          : <ROOT>/shared/mysharedlibrary/src/androidTest/resources [-]
                    AidlDirectories               : <ROOT>/shared/mysharedlibrary/src/androidTest/aidl [-]
                    RenderscriptDirectories       : <ROOT>/shared/mysharedlibrary/src/androidTest/rs [-]
                    ResDirectories                : <ROOT>/shared/mysharedlibrary/src/androidTest/res [-]
                    AssetsDirectories             : <ROOT>/shared/mysharedlibrary/src/androidTest/assets [-]
                    JniLibsDirectories            : <ROOT>/shared/mysharedlibrary/src/androidTest/jniLibs [-]
                    ShadersDirectories            : <ROOT>/shared/mysharedlibrary/src/androidTest/shaders [-]
            ExtraSourceProvider
                ArtifactName                  : _unit_test_
                SourceProvider
                    Name                          : test
                    Manifest                      : <ROOT>/shared/mysharedlibrary/src/test/AndroidManifest.xml [-]
                    JavaDirectories               : <ROOT>/shared/mysharedlibrary/src/test/java
                    ResourcesDirectories          : <ROOT>/shared/mysharedlibrary/src/test/resources [-]
                    AidlDirectories               : <ROOT>/shared/mysharedlibrary/src/test/aidl [-]
                    RenderscriptDirectories       : <ROOT>/shared/mysharedlibrary/src/test/rs [-]
                    ResDirectories                : <ROOT>/shared/mysharedlibrary/src/test/res [-]
                    AssetsDirectories             : <ROOT>/shared/mysharedlibrary/src/test/assets [-]
                    JniLibsDirectories            : <ROOT>/shared/mysharedlibrary/src/test/jniLibs [-]
                    ShadersDirectories            : <ROOT>/shared/mysharedlibrary/src/test/shaders [-]
    BuildTypes
        BuildType
            Name                          : debug
            IsDebuggable                  : true
            IsJniDebuggable               : false
            IsPseudoLocalesEnabled        : false
            IsRenderscriptDebuggable      : false
            RenderscriptOptimLevel        : 3
            IsMinifyEnabled               : false
            IsZipAlignEnabled             : true
        SourceProvider
            Name                          : debug
            Manifest                      : <ROOT>/shared/mysharedlibrary/src/debug/AndroidManifest.xml [-]
            JavaDirectories               : <ROOT>/shared/mysharedlibrary/src/debug/java [-]
            ResourcesDirectories          : <ROOT>/shared/mysharedlibrary/src/debug/resources [-]
            AidlDirectories               : <ROOT>/shared/mysharedlibrary/src/debug/aidl [-]
            RenderscriptDirectories       : <ROOT>/shared/mysharedlibrary/src/debug/rs [-]
            ResDirectories                : <ROOT>/shared/mysharedlibrary/src/debug/res [-]
            AssetsDirectories             : <ROOT>/shared/mysharedlibrary/src/debug/assets [-]
            JniLibsDirectories            : <ROOT>/shared/mysharedlibrary/src/debug/jniLibs [-]
            ShadersDirectories            : <ROOT>/shared/mysharedlibrary/src/debug/shaders [-]
        ExtraSourceProviders
            ExtraSourceProvider
                ArtifactName                  : _android_test_
                SourceProvider
                    Name                          : androidTestDebug
                    Manifest                      : <ROOT>/shared/mysharedlibrary/src/androidTestDebug/AndroidManifest.xml [-]
                    JavaDirectories               : <ROOT>/shared/mysharedlibrary/src/androidTestDebug/java [-]
                    ResourcesDirectories          : <ROOT>/shared/mysharedlibrary/src/androidTestDebug/resources [-]
                    AidlDirectories               : <ROOT>/shared/mysharedlibrary/src/androidTestDebug/aidl [-]
                    RenderscriptDirectories       : <ROOT>/shared/mysharedlibrary/src/androidTestDebug/rs [-]
                    ResDirectories                : <ROOT>/shared/mysharedlibrary/src/androidTestDebug/res [-]
                    AssetsDirectories             : <ROOT>/shared/mysharedlibrary/src/androidTestDebug/assets [-]
                    JniLibsDirectories            : <ROOT>/shared/mysharedlibrary/src/androidTestDebug/jniLibs [-]
                    ShadersDirectories            : <ROOT>/shared/mysharedlibrary/src/androidTestDebug/shaders [-]
        ExtraSourceProviders
            ExtraSourceProvider
                ArtifactName                  : _unit_test_
                SourceProvider
                    Name                          : testDebug
                    Manifest                      : <ROOT>/shared/mysharedlibrary/src/testDebug/AndroidManifest.xml [-]
                    JavaDirectories               : <ROOT>/shared/mysharedlibrary/src/testDebug/java [-]
                    ResourcesDirectories          : <ROOT>/shared/mysharedlibrary/src/testDebug/resources [-]
                    AidlDirectories               : <ROOT>/shared/mysharedlibrary/src/testDebug/aidl [-]
                    RenderscriptDirectories       : <ROOT>/shared/mysharedlibrary/src/testDebug/rs [-]
                    ResDirectories                : <ROOT>/shared/mysharedlibrary/src/testDebug/res [-]
                    AssetsDirectories             : <ROOT>/shared/mysharedlibrary/src/testDebug/assets [-]
                    JniLibsDirectories            : <ROOT>/shared/mysharedlibrary/src/testDebug/jniLibs [-]
                    ShadersDirectories            : <ROOT>/shared/mysharedlibrary/src/testDebug/shaders [-]
        BuildType
            Name                          : release
            IsDebuggable                  : false
            IsJniDebuggable               : false
            IsPseudoLocalesEnabled        : false
            IsRenderscriptDebuggable      : false
            RenderscriptOptimLevel        : 3
            IsMinifyEnabled               : false
            IsZipAlignEnabled             : true
        SourceProvider
            Name                          : release
            Manifest                      : <ROOT>/shared/mysharedlibrary/src/release/AndroidManifest.xml [-]
            JavaDirectories               : <ROOT>/shared/mysharedlibrary/src/release/java [-]
            ResourcesDirectories          : <ROOT>/shared/mysharedlibrary/src/release/resources [-]
            AidlDirectories               : <ROOT>/shared/mysharedlibrary/src/release/aidl [-]
            RenderscriptDirectories       : <ROOT>/shared/mysharedlibrary/src/release/rs [-]
            ResDirectories                : <ROOT>/shared/mysharedlibrary/src/release/res [-]
            AssetsDirectories             : <ROOT>/shared/mysharedlibrary/src/release/assets [-]
            JniLibsDirectories            : <ROOT>/shared/mysharedlibrary/src/release/jniLibs [-]
            ShadersDirectories            : <ROOT>/shared/mysharedlibrary/src/release/shaders [-]
        ExtraSourceProviders
            ExtraSourceProvider
                ArtifactName                  : _android_test_
                SourceProvider
                    Name                          : androidTestRelease
                    Manifest                      : <ROOT>/shared/mysharedlibrary/src/androidTestRelease/AndroidManifest.xml [-]
                    JavaDirectories               : <ROOT>/shared/mysharedlibrary/src/androidTestRelease/java [-]
                    ResourcesDirectories          : <ROOT>/shared/mysharedlibrary/src/androidTestRelease/resources [-]
                    AidlDirectories               : <ROOT>/shared/mysharedlibrary/src/androidTestRelease/aidl [-]
                    RenderscriptDirectories       : <ROOT>/shared/mysharedlibrary/src/androidTestRelease/rs [-]
                    ResDirectories                : <ROOT>/shared/mysharedlibrary/src/androidTestRelease/res [-]
                    AssetsDirectories             : <ROOT>/shared/mysharedlibrary/src/androidTestRelease/assets [-]
                    JniLibsDirectories            : <ROOT>/shared/mysharedlibrary/src/androidTestRelease/jniLibs [-]
                    ShadersDirectories            : <ROOT>/shared/mysharedlibrary/src/androidTestRelease/shaders [-]
        ExtraSourceProviders
            ExtraSourceProvider
                ArtifactName                  : _unit_test_
                SourceProvider
                    Name                          : testRelease
                    Manifest                      : <ROOT>/shared/mysharedlibrary/src/testRelease/AndroidManifest.xml [-]
                    JavaDirectories               : <ROOT>/shared/mysharedlibrary/src/testRelease/java [-]
                    ResourcesDirectories          : <ROOT>/shared/mysharedlibrary/src/testRelease/resources [-]
                    AidlDirectories               : <ROOT>/shared/mysharedlibrary/src/testRelease/aidl [-]
                    RenderscriptDirectories       : <ROOT>/shared/mysharedlibrary/src/testRelease/rs [-]
                    ResDirectories                : <ROOT>/shared/mysharedlibrary/src/testRelease/res [-]
                    AssetsDirectories             : <ROOT>/shared/mysharedlibrary/src/testRelease/assets [-]
                    JniLibsDirectories            : <ROOT>/shared/mysharedlibrary/src/testRelease/jniLibs [-]
                    ShadersDirectories            : <ROOT>/shared/mysharedlibrary/src/testRelease/shaders [-]
    SigningConfigs
        SigningConfig
            Name                          : debug
            StoreFile                     : debug.keystore
            StorePassword                 : android
            KeyAlias                      : AndroidDebugKey
    VariantBuildInformation
        VariantBuildInformation
            VariantName                   : debug
            BuildTasksAndOutputInformation
                AssembleTaskName              : assembleDebug
        VariantBuildInformation
            VariantName                   : release
            BuildTasksAndOutputInformation
                AssembleTaskName              : assembleRelease
    IdeVariants
        IdeVariant
            Name                          : debug
            BuildType                     : debug
            DisplayName                   : debug
            InstantAppCompatible          : false
            MinSdkVersion
                ApiLevel                      : 16
                ApiString                     : 16
            TargetSdkVersion
                ApiLevel                      : 32
                ApiString                     : 32
            VersionCode                   : 1
            VersionNameWithSuffix         : 1.0
            DeprecatedPreMergedApplicationId        : com.example.mysharedlibrary
            TestInstrumentationRunner     : androidx.test.runner.AndroidJUnitRunner
            MainArtifact
                Name                          : MAIN
                CompileTaskName               : compileDebugSources
                AssembleTaskName              : assembleDebug
                IsTestArtifact                : false
                IdeSetupTaskNames             : generateDebugSources
                GeneratedSourceFolders        : <ROOT>/shared/mysharedlibrary/build/generated/aidl_source_output_dir/debug/out [-]
                GeneratedSourceFolders        : <ROOT>/shared/mysharedlibrary/build/generated/ap_generated_sources/debug/out [-]
                GeneratedSourceFolders        : <ROOT>/shared/mysharedlibrary/build/generated/renderscript_source_output_dir/debug/out [-]
                GeneratedSourceFolders        : <ROOT>/shared/mysharedlibrary/build/generated/source/buildConfig/debug [-]
                ClassesFolder                 : <ROOT>/shared/mysharedlibrary/build/intermediates/compile_r_class_jar/debug/R.jar [-]
                ClassesFolder                 : <ROOT>/shared/mysharedlibrary/build/intermediates/javac/debug/classes [-]
                ClassesFolder                 : <ROOT>/shared/mysharedlibrary/build/tmp/kotlin-classes/debug [-]
                Dependencies
                    compileClasspath
                        androidLibrary                : androidx.appcompat:appcompat:1.0.2@aar
                        androidLibrary                : androidx.fragment:fragment:1.0.0@aar
                        androidLibrary                : androidx.vectordrawable:vectordrawable-animated:1.0.0@aar
                        androidLibrary                : androidx.legacy:legacy-support-core-ui:1.0.0@aar
                        androidLibrary                : androidx.legacy:legacy-support-core-utils:1.0.0@aar
                        androidLibrary                : androidx.vectordrawable:vectordrawable:1.0.1@aar
                        androidLibrary                : androidx.loader:loader:1.0.0@aar
                        androidLibrary                : androidx.viewpager:viewpager:1.0.0@aar
                        androidLibrary                : androidx.coordinatorlayout:coordinatorlayout:1.0.0@aar
                        androidLibrary                : androidx.drawerlayout:drawerlayout:1.0.0@aar
                        androidLibrary                : androidx.slidingpanelayout:slidingpanelayout:1.0.0@aar
                        androidLibrary                : androidx.customview:customview:1.0.0@aar
                        androidLibrary                : androidx.swiperefreshlayout:swiperefreshlayout:1.0.0@aar
                        androidLibrary                : androidx.asynclayoutinflater:asynclayoutinflater:1.0.0@aar
                        androidLibrary                : androidx.core:core:1.0.1@aar
                        androidLibrary                : androidx.versionedparcelable:versionedparcelable:1.0.0@aar
                        androidLibrary                : androidx.cursoradapter:cursoradapter:1.0.0@aar
                        androidLibrary                : androidx.lifecycle:lifecycle-runtime:2.0.0@aar
                        androidLibrary                : androidx.documentfile:documentfile:1.0.0@aar
                        androidLibrary                : androidx.localbroadcastmanager:localbroadcastmanager:1.0.0@aar
                        androidLibrary                : androidx.print:print:1.0.0@aar
                        androidLibrary                : androidx.lifecycle:lifecycle-viewmodel:2.0.0@aar
                        androidLibrary                : androidx.lifecycle:lifecycle-livedata:2.0.0@aar
                        androidLibrary                : androidx.lifecycle:lifecycle-livedata-core:2.0.0@aar
                        androidLibrary                : androidx.arch.core:core-runtime:2.0.0@aar
                        androidLibrary                : androidx.interpolator:interpolator:1.0.0@aar
                        javaLibrary                   : org.jetbrains.kotlin:kotlin-android-extensions-runtime:<KOTLIN_VERSION>@jar
                        javaLibrary                   : org.jetbrains.kotlin:kotlin-stdlib-jdk7:<KOTLIN_VERSION>@jar
                        javaLibrary                   : org.jetbrains.kotlin:kotlin-stdlib:<KOTLIN_VERSION>@jar
                        javaLibrary                   : org.jetbrains.kotlin:kotlin-stdlib-common:<KOTLIN_VERSION>@jar
                        javaLibrary                   : org.jetbrains:annotations:13.0@jar
                        javaLibrary                   : androidx.collection:collection:1.0.0@jar
                        javaLibrary                   : androidx.lifecycle:lifecycle-common:2.0.0@jar
                        javaLibrary                   : androidx.arch.core:core-common:2.0.0@jar
                        javaLibrary                   : androidx.annotation:annotation:1.0.0@jar
                    runtimeClasspath
                        androidLibrary                : androidx.appcompat:appcompat:1.0.2@aar
                        androidLibrary                : androidx.fragment:fragment:1.0.0@aar
                        androidLibrary                : androidx.vectordrawable:vectordrawable-animated:1.0.0@aar
                        androidLibrary                : androidx.legacy:legacy-support-core-ui:1.0.0@aar
                        androidLibrary                : androidx.legacy:legacy-support-core-utils:1.0.0@aar
                        androidLibrary                : androidx.vectordrawable:vectordrawable:1.0.1@aar
                        androidLibrary                : androidx.loader:loader:1.0.0@aar
                        androidLibrary                : androidx.viewpager:viewpager:1.0.0@aar
                        androidLibrary                : androidx.coordinatorlayout:coordinatorlayout:1.0.0@aar
                        androidLibrary                : androidx.drawerlayout:drawerlayout:1.0.0@aar
                        androidLibrary                : androidx.slidingpanelayout:slidingpanelayout:1.0.0@aar
                        androidLibrary                : androidx.customview:customview:1.0.0@aar
                        androidLibrary                : androidx.swiperefreshlayout:swiperefreshlayout:1.0.0@aar
                        androidLibrary                : androidx.asynclayoutinflater:asynclayoutinflater:1.0.0@aar
                        androidLibrary                : androidx.core:core:1.0.1@aar
                        androidLibrary                : androidx.versionedparcelable:versionedparcelable:1.0.0@aar
                        androidLibrary                : androidx.cursoradapter:cursoradapter:1.0.0@aar
                        androidLibrary                : androidx.lifecycle:lifecycle-runtime:2.0.0@aar
                        androidLibrary                : androidx.documentfile:documentfile:1.0.0@aar
                        androidLibrary                : androidx.localbroadcastmanager:localbroadcastmanager:1.0.0@aar
                        androidLibrary                : androidx.print:print:1.0.0@aar
                        androidLibrary                : androidx.lifecycle:lifecycle-viewmodel:2.0.0@aar
                        androidLibrary                : androidx.lifecycle:lifecycle-livedata:2.0.0@aar
                        androidLibrary                : androidx.lifecycle:lifecycle-livedata-core:2.0.0@aar
                        androidLibrary                : androidx.arch.core:core-runtime:2.0.0@aar
                        androidLibrary                : androidx.interpolator:interpolator:1.0.0@aar
                        javaLibrary                   : org.jetbrains.kotlin:kotlin-android-extensions-runtime:<KOTLIN_VERSION>@jar
                        javaLibrary                   : org.jetbrains.kotlin:kotlin-stdlib-jdk7:<KOTLIN_VERSION>@jar
                        javaLibrary                   : org.jetbrains.kotlin:kotlin-stdlib:<KOTLIN_VERSION>@jar
                        javaLibrary                   : org.jetbrains.kotlin:kotlin-stdlib-common:<KOTLIN_VERSION>@jar
                        javaLibrary                   : org.jetbrains:annotations:13.0@jar
                        javaLibrary                   : androidx.collection:collection:1.0.0@jar
                        javaLibrary                   : androidx.lifecycle:lifecycle-common:2.0.0@jar
                        javaLibrary                   : androidx.arch.core:core-common:2.0.0@jar
                        javaLibrary                   : androidx.annotation:annotation:1.0.0@jar
                SigningConfigName             : debug
                IsSigned                      : true
                CodeShrinker                  : null
                BuildTasksAndOutputInformation
                    AssembleTaskName              : assembleDebug
                GeneratedResourceFolders      : <ROOT>/shared/mysharedlibrary/build/generated/res/rs/debug [-]
                GeneratedResourceFolders      : <ROOT>/shared/mysharedlibrary/build/generated/res/resValues/debug [-]
            AndroidTestArtifact
                Name                          : ANDROID_TEST
                CompileTaskName               : compileDebugAndroidTestSources
                AssembleTaskName              : assembleDebugAndroidTest
                IsTestArtifact                : true
                IdeSetupTaskNames             : generateDebugAndroidTestSources
                GeneratedSourceFolders        : <ROOT>/shared/mysharedlibrary/build/generated/aidl_source_output_dir/debugAndroidTest/out [-]
                GeneratedSourceFolders        : <ROOT>/shared/mysharedlibrary/build/generated/ap_generated_sources/debugAndroidTest/out [-]
                GeneratedSourceFolders        : <ROOT>/shared/mysharedlibrary/build/generated/renderscript_source_output_dir/debugAndroidTest/out [-]
                GeneratedSourceFolders        : <ROOT>/shared/mysharedlibrary/build/generated/source/buildConfig/androidTest/debug [-]
                ClassesFolder                 : <ROOT>/shared/mysharedlibrary/build/intermediates/compile_and_runtime_not_namespaced_r_class_jar/debugAndroidTest/R.jar [-]
                ClassesFolder                 : <ROOT>/shared/mysharedlibrary/build/intermediates/javac/debugAndroidTest/classes [-]
                ClassesFolder                 : <ROOT>/shared/mysharedlibrary/build/tmp/kotlin-classes/debugAndroidTest [-]
                Dependencies
                    compileClasspath
                        module                        : <ROOT>/firstapp-:app:mysharedlibrary-MAIN
                        androidLibrary                : androidx.appcompat:appcompat:1.0.2@aar
                        androidLibrary                : androidx.fragment:fragment:1.0.0@aar
                        androidLibrary                : androidx.vectordrawable:vectordrawable-animated:1.0.0@aar
                        androidLibrary                : androidx.legacy:legacy-support-core-ui:1.0.0@aar
                        androidLibrary                : androidx.legacy:legacy-support-core-utils:1.0.0@aar
                        androidLibrary                : androidx.vectordrawable:vectordrawable:1.0.1@aar
                        androidLibrary                : androidx.loader:loader:1.0.0@aar
                        androidLibrary                : androidx.viewpager:viewpager:1.0.0@aar
                        androidLibrary                : androidx.coordinatorlayout:coordinatorlayout:1.0.0@aar
                        androidLibrary                : androidx.drawerlayout:drawerlayout:1.0.0@aar
                        androidLibrary                : androidx.slidingpanelayout:slidingpanelayout:1.0.0@aar
                        androidLibrary                : androidx.customview:customview:1.0.0@aar
                        androidLibrary                : androidx.swiperefreshlayout:swiperefreshlayout:1.0.0@aar
                        androidLibrary                : androidx.asynclayoutinflater:asynclayoutinflater:1.0.0@aar
                        androidLibrary                : androidx.core:core:1.0.1@aar
                        androidLibrary                : androidx.versionedparcelable:versionedparcelable:1.0.0@aar
                        androidLibrary                : androidx.cursoradapter:cursoradapter:1.0.0@aar
                        androidLibrary                : androidx.lifecycle:lifecycle-runtime:2.0.0@aar
                        androidLibrary                : androidx.documentfile:documentfile:1.0.0@aar
                        androidLibrary                : androidx.localbroadcastmanager:localbroadcastmanager:1.0.0@aar
                        androidLibrary                : androidx.print:print:1.0.0@aar
                        androidLibrary                : androidx.lifecycle:lifecycle-viewmodel:2.0.0@aar
                        androidLibrary                : androidx.lifecycle:lifecycle-livedata:2.0.0@aar
                        androidLibrary                : androidx.lifecycle:lifecycle-livedata-core:2.0.0@aar
                        androidLibrary                : androidx.arch.core:core-runtime:2.0.0@aar
                        androidLibrary                : androidx.interpolator:interpolator:1.0.0@aar
                        javaLibrary                   : org.jetbrains.kotlin:kotlin-android-extensions-runtime:<KOTLIN_VERSION>@jar
                        javaLibrary                   : org.jetbrains.kotlin:kotlin-stdlib-jdk7:<KOTLIN_VERSION>@jar
                        javaLibrary                   : org.jetbrains.kotlin:kotlin-stdlib:<KOTLIN_VERSION>@jar
                        javaLibrary                   : org.jetbrains.kotlin:kotlin-stdlib-common:<KOTLIN_VERSION>@jar
                        javaLibrary                   : org.jetbrains:annotations:13.0@jar
                        javaLibrary                   : androidx.collection:collection:1.0.0@jar
                        javaLibrary                   : androidx.lifecycle:lifecycle-common:2.0.0@jar
                        javaLibrary                   : androidx.arch.core:core-common:2.0.0@jar
                        javaLibrary                   : androidx.annotation:annotation:1.0.0@jar
                    runtimeClasspath
                        module                        : <ROOT>/firstapp-:app:mysharedlibrary-MAIN
                        androidLibrary                : androidx.appcompat:appcompat:1.0.2@aar
                        androidLibrary                : androidx.fragment:fragment:1.0.0@aar
                        androidLibrary                : androidx.vectordrawable:vectordrawable-animated:1.0.0@aar
                        androidLibrary                : androidx.legacy:legacy-support-core-ui:1.0.0@aar
                        androidLibrary                : androidx.legacy:legacy-support-core-utils:1.0.0@aar
                        androidLibrary                : androidx.vectordrawable:vectordrawable:1.0.1@aar
                        androidLibrary                : androidx.loader:loader:1.0.0@aar
                        androidLibrary                : androidx.viewpager:viewpager:1.0.0@aar
                        androidLibrary                : androidx.coordinatorlayout:coordinatorlayout:1.0.0@aar
                        androidLibrary                : androidx.drawerlayout:drawerlayout:1.0.0@aar
                        androidLibrary                : androidx.slidingpanelayout:slidingpanelayout:1.0.0@aar
                        androidLibrary                : androidx.customview:customview:1.0.0@aar
                        androidLibrary                : androidx.swiperefreshlayout:swiperefreshlayout:1.0.0@aar
                        androidLibrary                : androidx.asynclayoutinflater:asynclayoutinflater:1.0.0@aar
                        androidLibrary                : androidx.core:core:1.0.1@aar
                        androidLibrary                : androidx.versionedparcelable:versionedparcelable:1.0.0@aar
                        androidLibrary                : androidx.cursoradapter:cursoradapter:1.0.0@aar
                        androidLibrary                : androidx.lifecycle:lifecycle-runtime:2.0.0@aar
                        androidLibrary                : androidx.documentfile:documentfile:1.0.0@aar
                        androidLibrary                : androidx.localbroadcastmanager:localbroadcastmanager:1.0.0@aar
                        androidLibrary                : androidx.print:print:1.0.0@aar
                        androidLibrary                : androidx.lifecycle:lifecycle-viewmodel:2.0.0@aar
                        androidLibrary                : androidx.lifecycle:lifecycle-livedata:2.0.0@aar
                        androidLibrary                : androidx.lifecycle:lifecycle-livedata-core:2.0.0@aar
                        androidLibrary                : androidx.arch.core:core-runtime:2.0.0@aar
                        androidLibrary                : androidx.interpolator:interpolator:1.0.0@aar
                        javaLibrary                   : org.jetbrains.kotlin:kotlin-android-extensions-runtime:<KOTLIN_VERSION>@jar
                        javaLibrary                   : org.jetbrains.kotlin:kotlin-stdlib-jdk7:<KOTLIN_VERSION>@jar
                        javaLibrary                   : org.jetbrains.kotlin:kotlin-stdlib:<KOTLIN_VERSION>@jar
                        javaLibrary                   : org.jetbrains.kotlin:kotlin-stdlib-common:<KOTLIN_VERSION>@jar
                        javaLibrary                   : org.jetbrains:annotations:13.0@jar
                        javaLibrary                   : androidx.collection:collection:1.0.0@jar
                        javaLibrary                   : androidx.lifecycle:lifecycle-common:2.0.0@jar
                        javaLibrary                   : androidx.arch.core:core-common:2.0.0@jar
                        javaLibrary                   : androidx.annotation:annotation:1.0.0@jar
                ApplicationId                 : com.example.mysharedlibrary.test
                SigningConfigName             : debug
                IsSigned                      : true
                CodeShrinker                  : null
                BuildTasksAndOutputInformation
                    AssembleTaskName              : assembleDebugAndroidTest
                    AssembleTaskOutputListingFile : <ROOT>/shared/mysharedlibrary/build/outputs/apk/androidTest/debug/output-metadata.json [-]
                GeneratedResourceFolders      : <ROOT>/shared/mysharedlibrary/build/generated/res/rs/androidTest/debug [-]
                GeneratedResourceFolders      : <ROOT>/shared/mysharedlibrary/build/generated/res/resValues/androidTest/debug [-]
                TestOptions
                    AnimationsDisabled            : false
                    Execution                     : HOST
            UnitTestArtifact
                Name                          : UNIT_TEST
                CompileTaskName               : compileDebugUnitTestSources
                AssembleTaskName              : assembleDebugUnitTest
                IsTestArtifact                : true
                IdeSetupTaskNames             : createMockableJar
                GeneratedSourceFolders        : <ROOT>/shared/mysharedlibrary/build/generated/ap_generated_sources/debugUnitTest/out [-]
                ClassesFolder                 : <ROOT>/shared/mysharedlibrary/build/intermediates/compile_and_runtime_not_namespaced_r_class_jar/debugUnitTest/R.jar [-]
                ClassesFolder                 : <ROOT>/shared/mysharedlibrary/build/intermediates/javac/debugUnitTest/classes [-]
                ClassesFolder                 : <ROOT>/shared/mysharedlibrary/build/tmp/kotlin-classes/debugUnitTest [-]
                Dependencies
                    compileClasspath
                        module                        : <ROOT>/firstapp-:app:mysharedlibrary-MAIN
                        androidLibrary                : androidx.appcompat:appcompat:1.0.2@aar
                        androidLibrary                : androidx.fragment:fragment:1.0.0@aar
                        androidLibrary                : androidx.vectordrawable:vectordrawable-animated:1.0.0@aar
                        androidLibrary                : androidx.legacy:legacy-support-core-ui:1.0.0@aar
                        androidLibrary                : androidx.legacy:legacy-support-core-utils:1.0.0@aar
                        androidLibrary                : androidx.vectordrawable:vectordrawable:1.0.1@aar
                        androidLibrary                : androidx.loader:loader:1.0.0@aar
                        androidLibrary                : androidx.viewpager:viewpager:1.0.0@aar
                        androidLibrary                : androidx.coordinatorlayout:coordinatorlayout:1.0.0@aar
                        androidLibrary                : androidx.drawerlayout:drawerlayout:1.0.0@aar
                        androidLibrary                : androidx.slidingpanelayout:slidingpanelayout:1.0.0@aar
                        androidLibrary                : androidx.customview:customview:1.0.0@aar
                        androidLibrary                : androidx.swiperefreshlayout:swiperefreshlayout:1.0.0@aar
                        androidLibrary                : androidx.asynclayoutinflater:asynclayoutinflater:1.0.0@aar
                        androidLibrary                : androidx.core:core:1.0.1@aar
                        androidLibrary                : androidx.versionedparcelable:versionedparcelable:1.0.0@aar
                        androidLibrary                : androidx.cursoradapter:cursoradapter:1.0.0@aar
                        androidLibrary                : androidx.lifecycle:lifecycle-runtime:2.0.0@aar
                        androidLibrary                : androidx.documentfile:documentfile:1.0.0@aar
                        androidLibrary                : androidx.localbroadcastmanager:localbroadcastmanager:1.0.0@aar
                        androidLibrary                : androidx.print:print:1.0.0@aar
                        androidLibrary                : androidx.lifecycle:lifecycle-viewmodel:2.0.0@aar
                        androidLibrary                : androidx.lifecycle:lifecycle-livedata:2.0.0@aar
                        androidLibrary                : androidx.lifecycle:lifecycle-livedata-core:2.0.0@aar
                        androidLibrary                : androidx.arch.core:core-runtime:2.0.0@aar
                        androidLibrary                : androidx.interpolator:interpolator:1.0.0@aar
                        javaLibrary                   : junit:junit:4.12@jar
                        javaLibrary                   : org.hamcrest:hamcrest-core:1.3@jar
                        javaLibrary                   : org.jetbrains.kotlin:kotlin-android-extensions-runtime:<KOTLIN_VERSION>@jar
                        javaLibrary                   : org.jetbrains.kotlin:kotlin-stdlib-jdk7:<KOTLIN_VERSION>@jar
                        javaLibrary                   : org.jetbrains.kotlin:kotlin-stdlib:<KOTLIN_VERSION>@jar
                        javaLibrary                   : org.jetbrains.kotlin:kotlin-stdlib-common:<KOTLIN_VERSION>@jar
                        javaLibrary                   : org.jetbrains:annotations:13.0@jar
                        javaLibrary                   : androidx.collection:collection:1.0.0@jar
                        javaLibrary                   : androidx.lifecycle:lifecycle-common:2.0.0@jar
                        javaLibrary                   : androidx.arch.core:core-common:2.0.0@jar
                        javaLibrary                   : androidx.annotation:annotation:1.0.0@jar
                    runtimeClasspath
                        module                        : <ROOT>/firstapp-:app:mysharedlibrary-MAIN
                        androidLibrary                : androidx.appcompat:appcompat:1.0.2@aar
                        androidLibrary                : androidx.fragment:fragment:1.0.0@aar
                        androidLibrary                : androidx.vectordrawable:vectordrawable-animated:1.0.0@aar
                        androidLibrary                : androidx.legacy:legacy-support-core-ui:1.0.0@aar
                        androidLibrary                : androidx.legacy:legacy-support-core-utils:1.0.0@aar
                        androidLibrary                : androidx.vectordrawable:vectordrawable:1.0.1@aar
                        androidLibrary                : androidx.loader:loader:1.0.0@aar
                        androidLibrary                : androidx.viewpager:viewpager:1.0.0@aar
                        androidLibrary                : androidx.coordinatorlayout:coordinatorlayout:1.0.0@aar
                        androidLibrary                : androidx.drawerlayout:drawerlayout:1.0.0@aar
                        androidLibrary                : androidx.slidingpanelayout:slidingpanelayout:1.0.0@aar
                        androidLibrary                : androidx.customview:customview:1.0.0@aar
                        androidLibrary                : androidx.swiperefreshlayout:swiperefreshlayout:1.0.0@aar
                        androidLibrary                : androidx.asynclayoutinflater:asynclayoutinflater:1.0.0@aar
                        androidLibrary                : androidx.core:core:1.0.1@aar
                        androidLibrary                : androidx.versionedparcelable:versionedparcelable:1.0.0@aar
                        androidLibrary                : androidx.cursoradapter:cursoradapter:1.0.0@aar
                        androidLibrary                : androidx.lifecycle:lifecycle-runtime:2.0.0@aar
                        androidLibrary                : androidx.documentfile:documentfile:1.0.0@aar
                        androidLibrary                : androidx.localbroadcastmanager:localbroadcastmanager:1.0.0@aar
                        androidLibrary                : androidx.print:print:1.0.0@aar
                        androidLibrary                : androidx.lifecycle:lifecycle-viewmodel:2.0.0@aar
                        androidLibrary                : androidx.lifecycle:lifecycle-livedata:2.0.0@aar
                        androidLibrary                : androidx.lifecycle:lifecycle-livedata-core:2.0.0@aar
                        androidLibrary                : androidx.arch.core:core-runtime:2.0.0@aar
                        androidLibrary                : androidx.interpolator:interpolator:1.0.0@aar
                        javaLibrary                   : junit:junit:4.12@jar
                        javaLibrary                   : org.hamcrest:hamcrest-core:1.3@jar
                        javaLibrary                   : org.jetbrains.kotlin:kotlin-android-extensions-runtime:<KOTLIN_VERSION>@jar
                        javaLibrary                   : org.jetbrains.kotlin:kotlin-stdlib-jdk7:<KOTLIN_VERSION>@jar
                        javaLibrary                   : org.jetbrains.kotlin:kotlin-stdlib:<KOTLIN_VERSION>@jar
                        javaLibrary                   : org.jetbrains.kotlin:kotlin-stdlib-common:<KOTLIN_VERSION>@jar
                        javaLibrary                   : org.jetbrains:annotations:13.0@jar
                        javaLibrary                   : androidx.collection:collection:1.0.0@jar
                        javaLibrary                   : androidx.lifecycle:lifecycle-common:2.0.0@jar
                        javaLibrary                   : androidx.arch.core:core-common:2.0.0@jar
                        javaLibrary                   : androidx.annotation:annotation:1.0.0@jar
                MockablePlatformJar           : <GRADLE>/caches/<TRANSFORMS>/files-2.1/xxxxxxxxxxxxxxxxxxxxxxxxxxxxxxxx/android.jar
    kotlinGradleModel             : KotlinGradleModelImpl
        additionalVisibleSourceSets
            debug                         : <empty>
            - debugAndroidTest            : debug
            - debugAndroidTest            : main
            - debugUnitTest               : debug
            - debugUnitTest               : main
        compilerArgumentsBySourceSet
            debug
                compilerArguments             : K2JVMCompilerArguments
                    allowNoSourceFiles            : true
                    assertionsMode                : legacy
                    backendThreads                : 1
                    destination                   : <ROOT>/shared/mysharedlibrary/build/tmp/kotlin-classes/debug
                    jvmDefault                    : disable
                    jvmTarget                     : 1.8
                    moduleName                    : mysharedlibrary_debug
                    noJdk                         : true
                    noReflect                     : true
                    noStdlib                      : true
                    serializeIr                   : none
                    autoAdvanceApiVersion         : true
                    autoAdvanceLanguageVersion    : true
                    explicitApi                   : disable
                    explicitReturnTypes           : disable
                    - pluginClasspaths            : <M2>/org/jetbrains/kotlin/kotlin-android-extensions/<KOTLIN_VERSION>/kotlin-android-extensions-<KOTLIN_VERSION>.jar
                    - pluginClasspaths            : <M2>/org/jetbrains/kotlin/kotlin-compiler-embeddable/<KOTLIN_VERSION>/kotlin-compiler-embeddable-<KOTLIN_VERSION>.jar
                    - pluginClasspaths            : <M2>/org/jetbrains/kotlin/kotlin-reflect/<KOTLIN_VERSION>/kotlin-reflect-<KOTLIN_VERSION>.jar
                    - pluginClasspaths            : <M2>/org/jetbrains/kotlin/kotlin-stdlib/<KOTLIN_VERSION>/kotlin-stdlib-<KOTLIN_VERSION>.jar
                    - pluginClasspaths            : <M2>/org/jetbrains/kotlin/kotlin-script-runtime/<KOTLIN_VERSION>/kotlin-script-runtime-<KOTLIN_VERSION>.jar
                    - pluginClasspaths            : <M2>/org/jetbrains/kotlin/kotlin-daemon-embeddable/<KOTLIN_VERSION>/kotlin-daemon-embeddable-<KOTLIN_VERSION>.jar
                    - pluginClasspaths            : <M2>/org/jetbrains/intellij/deps/trove4j/1.0.20200330/trove4j-1.0.20200330.jar
                    - pluginClasspaths            : <M2>/net/java/dev/jna/jna/5.6.0/jna-5.6.0.jar
                    - pluginClasspaths            : <M2>/org/jetbrains/kotlin/kotlin-stdlib-common/<KOTLIN_VERSION>/kotlin-stdlib-common-<KOTLIN_VERSION>.jar
                    - pluginClasspaths            : <M2>/org/jetbrains/annotations/13.0/annotations-13.0.jar
                    useFirLT                      : true
            debugAndroidTest
                compilerArguments             : K2JVMCompilerArguments
                    allowNoSourceFiles            : true
                    assertionsMode                : legacy
                    backendThreads                : 1
                    destination                   : <ROOT>/shared/mysharedlibrary/build/tmp/kotlin-classes/debugAndroidTest
                    - friendPaths                 : <ROOT>/shared/mysharedlibrary/build/tmp/kotlin-classes/debug [-]
                    - friendPaths                 : <ROOT>/shared/mysharedlibrary/build/intermediates/javac/debug/classes [-]
                    - friendPaths                 : <ROOT>/shared/mysharedlibrary/build/intermediates/compile_library_classes_jar/debug/classes.jar [-]
                    jvmDefault                    : disable
                    jvmTarget                     : 1.8
                    moduleName                    : mysharedlibrary_debug
                    noJdk                         : true
                    noReflect                     : true
                    noStdlib                      : true
                    serializeIr                   : none
                    autoAdvanceApiVersion         : true
                    autoAdvanceLanguageVersion    : true
                    explicitApi                   : disable
                    explicitReturnTypes           : disable
                    - pluginClasspaths            : <M2>/org/jetbrains/kotlin/kotlin-android-extensions/<KOTLIN_VERSION>/kotlin-android-extensions-<KOTLIN_VERSION>.jar
                    - pluginClasspaths            : <M2>/org/jetbrains/kotlin/kotlin-compiler-embeddable/<KOTLIN_VERSION>/kotlin-compiler-embeddable-<KOTLIN_VERSION>.jar
                    - pluginClasspaths            : <M2>/org/jetbrains/kotlin/kotlin-reflect/<KOTLIN_VERSION>/kotlin-reflect-<KOTLIN_VERSION>.jar
                    - pluginClasspaths            : <M2>/org/jetbrains/kotlin/kotlin-stdlib/<KOTLIN_VERSION>/kotlin-stdlib-<KOTLIN_VERSION>.jar
                    - pluginClasspaths            : <M2>/org/jetbrains/kotlin/kotlin-script-runtime/<KOTLIN_VERSION>/kotlin-script-runtime-<KOTLIN_VERSION>.jar
                    - pluginClasspaths            : <M2>/org/jetbrains/kotlin/kotlin-daemon-embeddable/<KOTLIN_VERSION>/kotlin-daemon-embeddable-<KOTLIN_VERSION>.jar
                    - pluginClasspaths            : <M2>/org/jetbrains/intellij/deps/trove4j/1.0.20200330/trove4j-1.0.20200330.jar
                    - pluginClasspaths            : <M2>/net/java/dev/jna/jna/5.6.0/jna-5.6.0.jar
                    - pluginClasspaths            : <M2>/org/jetbrains/kotlin/kotlin-stdlib-common/<KOTLIN_VERSION>/kotlin-stdlib-common-<KOTLIN_VERSION>.jar
                    - pluginClasspaths            : <M2>/org/jetbrains/annotations/13.0/annotations-13.0.jar
                    useFirLT                      : true
            debugUnitTest
                compilerArguments             : K2JVMCompilerArguments
                    allowNoSourceFiles            : true
                    assertionsMode                : legacy
                    backendThreads                : 1
                    destination                   : <ROOT>/shared/mysharedlibrary/build/tmp/kotlin-classes/debugUnitTest
                    - friendPaths                 : <ROOT>/shared/mysharedlibrary/build/tmp/kotlin-classes/debug [-]
                    - friendPaths                 : <ROOT>/shared/mysharedlibrary/build/intermediates/javac/debug/classes [-]
                    - friendPaths                 : <ROOT>/shared/mysharedlibrary/build/intermediates/compile_library_classes_jar/debug/classes.jar [-]
                    jvmDefault                    : disable
                    jvmTarget                     : 1.8
                    moduleName                    : mysharedlibrary_debug
                    noJdk                         : true
                    noReflect                     : true
                    noStdlib                      : true
                    serializeIr                   : none
                    autoAdvanceApiVersion         : true
                    autoAdvanceLanguageVersion    : true
                    explicitApi                   : disable
                    explicitReturnTypes           : disable
                    - pluginClasspaths            : <M2>/org/jetbrains/kotlin/kotlin-android-extensions/<KOTLIN_VERSION>/kotlin-android-extensions-<KOTLIN_VERSION>.jar
                    - pluginClasspaths            : <M2>/org/jetbrains/kotlin/kotlin-compiler-embeddable/<KOTLIN_VERSION>/kotlin-compiler-embeddable-<KOTLIN_VERSION>.jar
                    - pluginClasspaths            : <M2>/org/jetbrains/kotlin/kotlin-reflect/<KOTLIN_VERSION>/kotlin-reflect-<KOTLIN_VERSION>.jar
                    - pluginClasspaths            : <M2>/org/jetbrains/kotlin/kotlin-stdlib/<KOTLIN_VERSION>/kotlin-stdlib-<KOTLIN_VERSION>.jar
                    - pluginClasspaths            : <M2>/org/jetbrains/kotlin/kotlin-script-runtime/<KOTLIN_VERSION>/kotlin-script-runtime-<KOTLIN_VERSION>.jar
                    - pluginClasspaths            : <M2>/org/jetbrains/kotlin/kotlin-daemon-embeddable/<KOTLIN_VERSION>/kotlin-daemon-embeddable-<KOTLIN_VERSION>.jar
                    - pluginClasspaths            : <M2>/org/jetbrains/intellij/deps/trove4j/1.0.20200330/trove4j-1.0.20200330.jar
                    - pluginClasspaths            : <M2>/net/java/dev/jna/jna/5.6.0/jna-5.6.0.jar
                    - pluginClasspaths            : <M2>/org/jetbrains/kotlin/kotlin-stdlib-common/<KOTLIN_VERSION>/kotlin-stdlib-common-<KOTLIN_VERSION>.jar
                    - pluginClasspaths            : <M2>/org/jetbrains/annotations/13.0/annotations-13.0.jar
                    useFirLT                      : true
        gradleUserHome                : <GRADLE>
        hasKotlinPlugin               : true
        kotlinGradlePluginVersion     : KotlinGradlePluginVersionImpl
            major                         : 1
            minor                         : 7
            patch                         : 20
            versionString                 : 1.7.20
        kotlinTarget                  : kotlin-android
        kotlinTaskProperties
            debug                         : KotlinTaskPropertiesImpl
                incremental                   : true
                pluginVersion                 : <CUT>
                - pureKotlinSourceFolders     : <ROOT>/shared/mysharedlibrary/src/debug/kotlin [-]
                - pureKotlinSourceFolders     : <ROOT>/shared/mysharedlibrary/src/debug/java [-]
            debugAndroidTest              : KotlinTaskPropertiesImpl
                incremental                   : true
                pluginVersion                 : <CUT>
                - pureKotlinSourceFolders     : <ROOT>/shared/mysharedlibrary/src/debugAndroidTest/kotlin [-]
            debugUnitTest                 : KotlinTaskPropertiesImpl
                incremental                   : true
                pluginVersion                 : <CUT>
                - pureKotlinSourceFolders     : <ROOT>/shared/mysharedlibrary/src/debugUnitTest/kotlin [-]
    externalProject               : :app:mysharedlibrary (DefaultExternalProject) (*seen*)
MODULE                        : My_First_App.app.mysharedlibrary.androidTest
MODULE                        : My_First_App.app.mysharedlibrary.main
MODULE                        : My_First_App.app.mysharedlibrary.unitTest
MODULE                        : My_First_App.app.unitTest<|MERGE_RESOLUTION|>--- conflicted
+++ resolved
@@ -1059,14 +1059,11 @@
                             qName                         : :app:testReleaseUnitTest
         sourceSetModel                : DefaultGradleSourceSetModel
         taskModel                     : DefaultGradleTaskModel
-<<<<<<< HEAD
-=======
             tasks
                 testDebugUnitTest             : testDebugUnitTest (DefaultExternalTask)
                     qName                         : :app:testDebugUnitTest
                 testReleaseUnitTest           : testReleaseUnitTest (DefaultExternalTask)
                     qName                         : :app:testReleaseUnitTest
->>>>>>> 8b7d83e8
 MODULE                        : My_First_App.app
     GradleModuleModel
         agpVersion                    : 4.1.0
@@ -1135,10 +1132,7 @@
         MlModelBindingEnabled         : false
         AndroidResourcesEnabled       : true
         DataBindingEnabled            : false
-<<<<<<< HEAD
-=======
         GenerateManifestClass         : false
->>>>>>> 8b7d83e8
     - basicVariant:               : debug
         applicationId                 : com.example.firstapp
         testApplicationId             : com.example.firstapp.test
@@ -1842,10 +1836,7 @@
         MlModelBindingEnabled         : false
         AndroidResourcesEnabled       : true
         DataBindingEnabled            : false
-<<<<<<< HEAD
-=======
         GenerateManifestClass         : false
->>>>>>> 8b7d83e8
     - basicVariant:               : debug
         testApplicationId             : com.example.mysharedlibrary.test
         buildType                     : debug
