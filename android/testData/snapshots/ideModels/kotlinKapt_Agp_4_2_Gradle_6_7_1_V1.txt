--- conflicted
+++ resolved
@@ -1690,8 +1690,6 @@
                             qName                         : :lib:testReleaseUnitTest
         sourceSetModel                : DefaultGradleSourceSetModel
         taskModel                     : DefaultGradleTaskModel
-<<<<<<< HEAD
-=======
             tasks
                 test                          : test (DefaultExternalTask)
                     qName                         : :javaLib:test
@@ -1707,7 +1705,6 @@
                     qName                         : :app:testRemoteDebugUnitTest
                 testRemoteReleaseUnitTest     : testRemoteReleaseUnitTest (DefaultExternalTask)
                     qName                         : :app:testRemoteReleaseUnitTest
->>>>>>> 8b7d83e8
 MODULE                        : MainActivity.app
     GradleModuleModel
         agpVersion                    : 4.2.0
@@ -1776,10 +1773,7 @@
         MlModelBindingEnabled         : false
         AndroidResourcesEnabled       : true
         DataBindingEnabled            : false
-<<<<<<< HEAD
-=======
         GenerateManifestClass         : false
->>>>>>> 8b7d83e8
     - basicVariant:               : localDebug
         applicationId                 : com.example.mainactivity
         testApplicationId             : com.example.mainactivity.test
@@ -2683,10 +2677,7 @@
         MlModelBindingEnabled         : false
         AndroidResourcesEnabled       : true
         DataBindingEnabled            : false
-<<<<<<< HEAD
-=======
         GenerateManifestClass         : false
->>>>>>> 8b7d83e8
     - basicVariant:               : debug
         testApplicationId             : com.example.lib.test
         buildType                     : debug
