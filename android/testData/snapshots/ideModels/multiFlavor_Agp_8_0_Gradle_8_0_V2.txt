MODULE                        : MultiFlavor
    ExternalModuleGroup           :
    ExternalModuleVersion         : unspecified
    LinkedProjectId               : MultiFlavor
    LinkedProjectPath             : <ROOT>
    RootProjectPath               : <ROOT>
    COMPILER_MODULE_EXTENSION
        compilerSourceOutputPath      : file://<ROOT>/build/classes/production/MultiFlavor [-]
        compilerTestOutputPath        : file://<ROOT>/build/classes/test/MultiFlavor [-]
        isCompilerPathInherited       : true
        isExcludeOutput               : true
    ModuleFile                    : <ROOT>/.idea/modules/MultiFlavor.iml [-]
    ModuleTypeName                : JAVA_MODULE
    CONENT_ENTRY                  : file://<ROOT>
        EXCLUDE_FOLDER                : file://<ROOT>/.gradle
        EXCLUDE_FOLDER                : file://<ROOT>/build [-]
    JDK                           : <NAME_CUT> JavaSDK
    *isInherited                  : true
    ORDER_ENTRY                   : <Module source>
    BUILD_TASKS
<<<<<<< HEAD
        TEST_COMPILE_MODE             : All
        TEST_COMPILE_MODE             : Android tests
        TEST_COMPILE_MODE             : Unit tests
        TEST_COMPILE_MODE             : None
LIBRARY_TABLE
    - library                     : androidx.activity:activity:1.0.0@aar (IdeAndroidLibraryImpl)
        aidlFolder                    : <GRADLE>/caches/transforms-3/xxxxxxxxxxxxxxxxxxxxxxxxxxxxxxxx/transformed/activity-1.0.0/aidl [-]
        artifact                      : <M2>/androidx/activity/activity/1.0.0/activity-1.0.0.aar
        artifactAddress               : androidx.activity:activity:1.0.0@aar
        assetsFolder                  : <GRADLE>/caches/transforms-3/xxxxxxxxxxxxxxxxxxxxxxxxxxxxxxxx/transformed/activity-1.0.0/assets [-]
        - compileJarFiles             : <GRADLE>/caches/transforms-3/xxxxxxxxxxxxxxxxxxxxxxxxxxxxxxxx/transformed/activity-1.0.0/jars/classes.jar
        component                     : androidx.activity:activity:1.0.0
        externalAnnotations           : <GRADLE>/caches/transforms-3/xxxxxxxxxxxxxxxxxxxxxxxxxxxxxxxx/transformed/activity-1.0.0/annotations.zip [-]
        folder                        : <GRADLE>/caches/transforms-3/xxxxxxxxxxxxxxxxxxxxxxxxxxxxxxxx/transformed/activity-1.0.0
        jniFolder                     : <GRADLE>/caches/transforms-3/xxxxxxxxxxxxxxxxxxxxxxxxxxxxxxxx/transformed/activity-1.0.0/jni [-]
        manifest                      : <GRADLE>/caches/transforms-3/xxxxxxxxxxxxxxxxxxxxxxxxxxxxxxxx/transformed/activity-1.0.0/AndroidManifest.xml
        proguardRules                 : <GRADLE>/caches/transforms-3/xxxxxxxxxxxxxxxxxxxxxxxxxxxxxxxx/transformed/activity-1.0.0/proguard.txt [-]
        publicResources               : <GRADLE>/caches/transforms-3/xxxxxxxxxxxxxxxxxxxxxxxxxxxxxxxx/transformed/activity-1.0.0/public.txt [-]
        renderscriptFolder            : <GRADLE>/caches/transforms-3/xxxxxxxxxxxxxxxxxxxxxxxxxxxxxxxx/transformed/activity-1.0.0/rs [-]
        resFolder                     : <GRADLE>/caches/transforms-3/xxxxxxxxxxxxxxxxxxxxxxxxxxxxxxxx/transformed/activity-1.0.0/res [-]
        resStaticLibrary              : <GRADLE>/caches/transforms-3/xxxxxxxxxxxxxxxxxxxxxxxxxxxxxxxx/transformed/activity-1.0.0/res.apk [-]
        - runtimeJarFiles             : <GRADLE>/caches/transforms-3/xxxxxxxxxxxxxxxxxxxxxxxxxxxxxxxx/transformed/activity-1.0.0/jars/classes.jar
        symbolFile                    : <GRADLE>/caches/transforms-3/xxxxxxxxxxxxxxxxxxxxxxxxxxxxxxxx/transformed/activity-1.0.0/R.txt
    - library                     : androidx.appcompat:appcompat-resources:1.1.0@aar (IdeAndroidLibraryImpl)
        aidlFolder                    : <GRADLE>/caches/transforms-3/xxxxxxxxxxxxxxxxxxxxxxxxxxxxxxxx/transformed/appcompat-resources-1.1.0/aidl [-]
        artifact                      : <M2>/androidx/appcompat/appcompat-resources/1.1.0/appcompat-resources-1.1.0.aar
        artifactAddress               : androidx.appcompat:appcompat-resources:1.1.0@aar
        assetsFolder                  : <GRADLE>/caches/transforms-3/xxxxxxxxxxxxxxxxxxxxxxxxxxxxxxxx/transformed/appcompat-resources-1.1.0/assets [-]
        - compileJarFiles             : <GRADLE>/caches/transforms-3/xxxxxxxxxxxxxxxxxxxxxxxxxxxxxxxx/transformed/appcompat-resources-1.1.0/jars/classes.jar
        component                     : androidx.appcompat:appcompat-resources:1.1.0
        externalAnnotations           : <GRADLE>/caches/transforms-3/xxxxxxxxxxxxxxxxxxxxxxxxxxxxxxxx/transformed/appcompat-resources-1.1.0/annotations.zip [-]
        folder                        : <GRADLE>/caches/transforms-3/xxxxxxxxxxxxxxxxxxxxxxxxxxxxxxxx/transformed/appcompat-resources-1.1.0
        jniFolder                     : <GRADLE>/caches/transforms-3/xxxxxxxxxxxxxxxxxxxxxxxxxxxxxxxx/transformed/appcompat-resources-1.1.0/jni [-]
        manifest                      : <GRADLE>/caches/transforms-3/xxxxxxxxxxxxxxxxxxxxxxxxxxxxxxxx/transformed/appcompat-resources-1.1.0/AndroidManifest.xml
        proguardRules                 : <GRADLE>/caches/transforms-3/xxxxxxxxxxxxxxxxxxxxxxxxxxxxxxxx/transformed/appcompat-resources-1.1.0/proguard.txt [-]
        publicResources               : <GRADLE>/caches/transforms-3/xxxxxxxxxxxxxxxxxxxxxxxxxxxxxxxx/transformed/appcompat-resources-1.1.0/public.txt [-]
        renderscriptFolder            : <GRADLE>/caches/transforms-3/xxxxxxxxxxxxxxxxxxxxxxxxxxxxxxxx/transformed/appcompat-resources-1.1.0/rs [-]
        resFolder                     : <GRADLE>/caches/transforms-3/xxxxxxxxxxxxxxxxxxxxxxxxxxxxxxxx/transformed/appcompat-resources-1.1.0/res
        resStaticLibrary              : <GRADLE>/caches/transforms-3/xxxxxxxxxxxxxxxxxxxxxxxxxxxxxxxx/transformed/appcompat-resources-1.1.0/res.apk [-]
        - runtimeJarFiles             : <GRADLE>/caches/transforms-3/xxxxxxxxxxxxxxxxxxxxxxxxxxxxxxxx/transformed/appcompat-resources-1.1.0/jars/classes.jar
        symbolFile                    : <GRADLE>/caches/transforms-3/xxxxxxxxxxxxxxxxxxxxxxxxxxxxxxxx/transformed/appcompat-resources-1.1.0/R.txt
=======
LIBRARY_TABLE
    - library                     : androidx.activity:activity:1.0.0@aar (IdeAndroidLibraryImpl)
        aidlFolder                    : <GRADLE>/caches/<TRANSFORMS>/xxxxxxxxxxxxxxxxxxxxxxxxxxxxxxxx/transformed/activity-1.0.0/aidl [-]
        artifact                      : <M2>/androidx/activity/activity/1.0.0/activity-1.0.0.aar
        artifactAddress               : androidx.activity:activity:1.0.0@aar
        assetsFolder                  : <GRADLE>/caches/<TRANSFORMS>/xxxxxxxxxxxxxxxxxxxxxxxxxxxxxxxx/transformed/activity-1.0.0/assets [-]
        - compileJarFiles             : <GRADLE>/caches/<TRANSFORMS>/xxxxxxxxxxxxxxxxxxxxxxxxxxxxxxxx/transformed/activity-1.0.0/jars/classes.jar
        component                     : androidx.activity:activity:1.0.0
        externalAnnotations           : <GRADLE>/caches/<TRANSFORMS>/xxxxxxxxxxxxxxxxxxxxxxxxxxxxxxxx/transformed/activity-1.0.0/annotations.zip [-]
        folder                        : <GRADLE>/caches/<TRANSFORMS>/xxxxxxxxxxxxxxxxxxxxxxxxxxxxxxxx/transformed/activity-1.0.0
        jniFolder                     : <GRADLE>/caches/<TRANSFORMS>/xxxxxxxxxxxxxxxxxxxxxxxxxxxxxxxx/transformed/activity-1.0.0/jni [-]
        manifest                      : <GRADLE>/caches/<TRANSFORMS>/xxxxxxxxxxxxxxxxxxxxxxxxxxxxxxxx/transformed/activity-1.0.0/AndroidManifest.xml
        proguardRules                 : <GRADLE>/caches/<TRANSFORMS>/xxxxxxxxxxxxxxxxxxxxxxxxxxxxxxxx/transformed/activity-1.0.0/proguard.txt [-]
        publicResources               : <GRADLE>/caches/<TRANSFORMS>/xxxxxxxxxxxxxxxxxxxxxxxxxxxxxxxx/transformed/activity-1.0.0/public.txt [-]
        renderscriptFolder            : <GRADLE>/caches/<TRANSFORMS>/xxxxxxxxxxxxxxxxxxxxxxxxxxxxxxxx/transformed/activity-1.0.0/rs [-]
        resFolder                     : <GRADLE>/caches/<TRANSFORMS>/xxxxxxxxxxxxxxxxxxxxxxxxxxxxxxxx/transformed/activity-1.0.0/res [-]
        resStaticLibrary              : <GRADLE>/caches/<TRANSFORMS>/xxxxxxxxxxxxxxxxxxxxxxxxxxxxxxxx/transformed/activity-1.0.0/res.apk [-]
        - runtimeJarFiles             : <GRADLE>/caches/<TRANSFORMS>/xxxxxxxxxxxxxxxxxxxxxxxxxxxxxxxx/transformed/activity-1.0.0/jars/classes.jar
        symbolFile                    : <GRADLE>/caches/<TRANSFORMS>/xxxxxxxxxxxxxxxxxxxxxxxxxxxxxxxx/transformed/activity-1.0.0/R.txt
    - library                     : androidx.appcompat:appcompat-resources:1.1.0@aar (IdeAndroidLibraryImpl)
        aidlFolder                    : <GRADLE>/caches/<TRANSFORMS>/xxxxxxxxxxxxxxxxxxxxxxxxxxxxxxxx/transformed/appcompat-resources-1.1.0/aidl [-]
        artifact                      : <M2>/androidx/appcompat/appcompat-resources/1.1.0/appcompat-resources-1.1.0.aar
        artifactAddress               : androidx.appcompat:appcompat-resources:1.1.0@aar
        assetsFolder                  : <GRADLE>/caches/<TRANSFORMS>/xxxxxxxxxxxxxxxxxxxxxxxxxxxxxxxx/transformed/appcompat-resources-1.1.0/assets [-]
        - compileJarFiles             : <GRADLE>/caches/<TRANSFORMS>/xxxxxxxxxxxxxxxxxxxxxxxxxxxxxxxx/transformed/appcompat-resources-1.1.0/jars/classes.jar
        component                     : androidx.appcompat:appcompat-resources:1.1.0
        externalAnnotations           : <GRADLE>/caches/<TRANSFORMS>/xxxxxxxxxxxxxxxxxxxxxxxxxxxxxxxx/transformed/appcompat-resources-1.1.0/annotations.zip [-]
        folder                        : <GRADLE>/caches/<TRANSFORMS>/xxxxxxxxxxxxxxxxxxxxxxxxxxxxxxxx/transformed/appcompat-resources-1.1.0
        jniFolder                     : <GRADLE>/caches/<TRANSFORMS>/xxxxxxxxxxxxxxxxxxxxxxxxxxxxxxxx/transformed/appcompat-resources-1.1.0/jni [-]
        manifest                      : <GRADLE>/caches/<TRANSFORMS>/xxxxxxxxxxxxxxxxxxxxxxxxxxxxxxxx/transformed/appcompat-resources-1.1.0/AndroidManifest.xml
        proguardRules                 : <GRADLE>/caches/<TRANSFORMS>/xxxxxxxxxxxxxxxxxxxxxxxxxxxxxxxx/transformed/appcompat-resources-1.1.0/proguard.txt [-]
        publicResources               : <GRADLE>/caches/<TRANSFORMS>/xxxxxxxxxxxxxxxxxxxxxxxxxxxxxxxx/transformed/appcompat-resources-1.1.0/public.txt [-]
        renderscriptFolder            : <GRADLE>/caches/<TRANSFORMS>/xxxxxxxxxxxxxxxxxxxxxxxxxxxxxxxx/transformed/appcompat-resources-1.1.0/rs [-]
        resFolder                     : <GRADLE>/caches/<TRANSFORMS>/xxxxxxxxxxxxxxxxxxxxxxxxxxxxxxxx/transformed/appcompat-resources-1.1.0/res
        resStaticLibrary              : <GRADLE>/caches/<TRANSFORMS>/xxxxxxxxxxxxxxxxxxxxxxxxxxxxxxxx/transformed/appcompat-resources-1.1.0/res.apk [-]
        - runtimeJarFiles             : <GRADLE>/caches/<TRANSFORMS>/xxxxxxxxxxxxxxxxxxxxxxxxxxxxxxxx/transformed/appcompat-resources-1.1.0/jars/classes.jar
        symbolFile                    : <GRADLE>/caches/<TRANSFORMS>/xxxxxxxxxxxxxxxxxxxxxxxxxxxxxxxx/transformed/appcompat-resources-1.1.0/R.txt
>>>>>>> 0d09370c
    - library                     : androidx.appcompat:appcompat:1.1.0@aar (IdeAndroidLibraryImpl)
        aidlFolder                    : <GRADLE>/caches/<TRANSFORMS>/xxxxxxxxxxxxxxxxxxxxxxxxxxxxxxxx/transformed/appcompat-1.1.0/aidl [-]
        artifact                      : <M2>/androidx/appcompat/appcompat/1.1.0/appcompat-1.1.0.aar
        artifactAddress               : androidx.appcompat:appcompat:1.1.0@aar
<<<<<<< HEAD
        assetsFolder                  : <GRADLE>/caches/transforms-3/xxxxxxxxxxxxxxxxxxxxxxxxxxxxxxxx/transformed/appcompat-1.1.0/assets [-]
        - compileJarFiles             : <GRADLE>/caches/transforms-3/xxxxxxxxxxxxxxxxxxxxxxxxxxxxxxxx/transformed/appcompat-1.1.0/jars/classes.jar
        component                     : androidx.appcompat:appcompat:1.1.0
        externalAnnotations           : <GRADLE>/caches/transforms-3/xxxxxxxxxxxxxxxxxxxxxxxxxxxxxxxx/transformed/appcompat-1.1.0/annotations.zip
        folder                        : <GRADLE>/caches/transforms-3/xxxxxxxxxxxxxxxxxxxxxxxxxxxxxxxx/transformed/appcompat-1.1.0
        jniFolder                     : <GRADLE>/caches/transforms-3/xxxxxxxxxxxxxxxxxxxxxxxxxxxxxxxx/transformed/appcompat-1.1.0/jni [-]
        manifest                      : <GRADLE>/caches/transforms-3/xxxxxxxxxxxxxxxxxxxxxxxxxxxxxxxx/transformed/appcompat-1.1.0/AndroidManifest.xml
        proguardRules                 : <GRADLE>/caches/transforms-3/xxxxxxxxxxxxxxxxxxxxxxxxxxxxxxxx/transformed/appcompat-1.1.0/proguard.txt
        publicResources               : <GRADLE>/caches/transforms-3/xxxxxxxxxxxxxxxxxxxxxxxxxxxxxxxx/transformed/appcompat-1.1.0/public.txt
        renderscriptFolder            : <GRADLE>/caches/transforms-3/xxxxxxxxxxxxxxxxxxxxxxxxxxxxxxxx/transformed/appcompat-1.1.0/rs [-]
        resFolder                     : <GRADLE>/caches/transforms-3/xxxxxxxxxxxxxxxxxxxxxxxxxxxxxxxx/transformed/appcompat-1.1.0/res
        resStaticLibrary              : <GRADLE>/caches/transforms-3/xxxxxxxxxxxxxxxxxxxxxxxxxxxxxxxx/transformed/appcompat-1.1.0/res.apk [-]
        - runtimeJarFiles             : <GRADLE>/caches/transforms-3/xxxxxxxxxxxxxxxxxxxxxxxxxxxxxxxx/transformed/appcompat-1.1.0/jars/classes.jar
        symbolFile                    : <GRADLE>/caches/transforms-3/xxxxxxxxxxxxxxxxxxxxxxxxxxxxxxxx/transformed/appcompat-1.1.0/R.txt
    - library                     : androidx.arch.core:core-runtime:2.0.0@aar (IdeAndroidLibraryImpl)
        aidlFolder                    : <GRADLE>/caches/transforms-3/xxxxxxxxxxxxxxxxxxxxxxxxxxxxxxxx/transformed/core-runtime-2.0.0/aidl [-]
        artifact                      : <M2>/androidx/arch/core/core-runtime/2.0.0/core-runtime-2.0.0.aar
        artifactAddress               : androidx.arch.core:core-runtime:2.0.0@aar
        assetsFolder                  : <GRADLE>/caches/transforms-3/xxxxxxxxxxxxxxxxxxxxxxxxxxxxxxxx/transformed/core-runtime-2.0.0/assets [-]
        - compileJarFiles             : <GRADLE>/caches/transforms-3/xxxxxxxxxxxxxxxxxxxxxxxxxxxxxxxx/transformed/core-runtime-2.0.0/jars/classes.jar
        component                     : androidx.arch.core:core-runtime:2.0.0
        externalAnnotations           : <GRADLE>/caches/transforms-3/xxxxxxxxxxxxxxxxxxxxxxxxxxxxxxxx/transformed/core-runtime-2.0.0/annotations.zip [-]
        folder                        : <GRADLE>/caches/transforms-3/xxxxxxxxxxxxxxxxxxxxxxxxxxxxxxxx/transformed/core-runtime-2.0.0
        jniFolder                     : <GRADLE>/caches/transforms-3/xxxxxxxxxxxxxxxxxxxxxxxxxxxxxxxx/transformed/core-runtime-2.0.0/jni [-]
        manifest                      : <GRADLE>/caches/transforms-3/xxxxxxxxxxxxxxxxxxxxxxxxxxxxxxxx/transformed/core-runtime-2.0.0/AndroidManifest.xml
        proguardRules                 : <GRADLE>/caches/transforms-3/xxxxxxxxxxxxxxxxxxxxxxxxxxxxxxxx/transformed/core-runtime-2.0.0/proguard.txt [-]
        publicResources               : <GRADLE>/caches/transforms-3/xxxxxxxxxxxxxxxxxxxxxxxxxxxxxxxx/transformed/core-runtime-2.0.0/public.txt [-]
        renderscriptFolder            : <GRADLE>/caches/transforms-3/xxxxxxxxxxxxxxxxxxxxxxxxxxxxxxxx/transformed/core-runtime-2.0.0/rs [-]
        resFolder                     : <GRADLE>/caches/transforms-3/xxxxxxxxxxxxxxxxxxxxxxxxxxxxxxxx/transformed/core-runtime-2.0.0/res [-]
        resStaticLibrary              : <GRADLE>/caches/transforms-3/xxxxxxxxxxxxxxxxxxxxxxxxxxxxxxxx/transformed/core-runtime-2.0.0/res.apk [-]
        - runtimeJarFiles             : <GRADLE>/caches/transforms-3/xxxxxxxxxxxxxxxxxxxxxxxxxxxxxxxx/transformed/core-runtime-2.0.0/jars/classes.jar
        symbolFile                    : <GRADLE>/caches/transforms-3/xxxxxxxxxxxxxxxxxxxxxxxxxxxxxxxx/transformed/core-runtime-2.0.0/R.txt
    - library                     : androidx.constraintlayout:constraintlayout:1.1.3@aar (IdeAndroidLibraryImpl)
        aidlFolder                    : <GRADLE>/caches/transforms-3/xxxxxxxxxxxxxxxxxxxxxxxxxxxxxxxx/transformed/constraintlayout-1.1.3/aidl [-]
        artifact                      : <M2>/androidx/constraintlayout/constraintlayout/1.1.3/constraintlayout-1.1.3.aar
        artifactAddress               : androidx.constraintlayout:constraintlayout:1.1.3@aar
        assetsFolder                  : <GRADLE>/caches/transforms-3/xxxxxxxxxxxxxxxxxxxxxxxxxxxxxxxx/transformed/constraintlayout-1.1.3/assets [-]
        - compileJarFiles             : <GRADLE>/caches/transforms-3/xxxxxxxxxxxxxxxxxxxxxxxxxxxxxxxx/transformed/constraintlayout-1.1.3/jars/classes.jar
        component                     : androidx.constraintlayout:constraintlayout:1.1.3
        externalAnnotations           : <GRADLE>/caches/transforms-3/xxxxxxxxxxxxxxxxxxxxxxxxxxxxxxxx/transformed/constraintlayout-1.1.3/annotations.zip [-]
        folder                        : <GRADLE>/caches/transforms-3/xxxxxxxxxxxxxxxxxxxxxxxxxxxxxxxx/transformed/constraintlayout-1.1.3
        jniFolder                     : <GRADLE>/caches/transforms-3/xxxxxxxxxxxxxxxxxxxxxxxxxxxxxxxx/transformed/constraintlayout-1.1.3/jni [-]
        manifest                      : <GRADLE>/caches/transforms-3/xxxxxxxxxxxxxxxxxxxxxxxxxxxxxxxx/transformed/constraintlayout-1.1.3/AndroidManifest.xml
        proguardRules                 : <GRADLE>/caches/transforms-3/xxxxxxxxxxxxxxxxxxxxxxxxxxxxxxxx/transformed/constraintlayout-1.1.3/proguard.txt [-]
        publicResources               : <GRADLE>/caches/transforms-3/xxxxxxxxxxxxxxxxxxxxxxxxxxxxxxxx/transformed/constraintlayout-1.1.3/public.txt [-]
        renderscriptFolder            : <GRADLE>/caches/transforms-3/xxxxxxxxxxxxxxxxxxxxxxxxxxxxxxxx/transformed/constraintlayout-1.1.3/rs [-]
        resFolder                     : <GRADLE>/caches/transforms-3/xxxxxxxxxxxxxxxxxxxxxxxxxxxxxxxx/transformed/constraintlayout-1.1.3/res
        resStaticLibrary              : <GRADLE>/caches/transforms-3/xxxxxxxxxxxxxxxxxxxxxxxxxxxxxxxx/transformed/constraintlayout-1.1.3/res.apk [-]
        - runtimeJarFiles             : <GRADLE>/caches/transforms-3/xxxxxxxxxxxxxxxxxxxxxxxxxxxxxxxx/transformed/constraintlayout-1.1.3/jars/classes.jar
        symbolFile                    : <GRADLE>/caches/transforms-3/xxxxxxxxxxxxxxxxxxxxxxxxxxxxxxxx/transformed/constraintlayout-1.1.3/R.txt
=======
        assetsFolder                  : <GRADLE>/caches/<TRANSFORMS>/xxxxxxxxxxxxxxxxxxxxxxxxxxxxxxxx/transformed/appcompat-1.1.0/assets [-]
        - compileJarFiles             : <GRADLE>/caches/<TRANSFORMS>/xxxxxxxxxxxxxxxxxxxxxxxxxxxxxxxx/transformed/appcompat-1.1.0/jars/classes.jar
        component                     : androidx.appcompat:appcompat:1.1.0
        externalAnnotations           : <GRADLE>/caches/<TRANSFORMS>/xxxxxxxxxxxxxxxxxxxxxxxxxxxxxxxx/transformed/appcompat-1.1.0/annotations.zip
        folder                        : <GRADLE>/caches/<TRANSFORMS>/xxxxxxxxxxxxxxxxxxxxxxxxxxxxxxxx/transformed/appcompat-1.1.0
        jniFolder                     : <GRADLE>/caches/<TRANSFORMS>/xxxxxxxxxxxxxxxxxxxxxxxxxxxxxxxx/transformed/appcompat-1.1.0/jni [-]
        manifest                      : <GRADLE>/caches/<TRANSFORMS>/xxxxxxxxxxxxxxxxxxxxxxxxxxxxxxxx/transformed/appcompat-1.1.0/AndroidManifest.xml
        proguardRules                 : <GRADLE>/caches/<TRANSFORMS>/xxxxxxxxxxxxxxxxxxxxxxxxxxxxxxxx/transformed/appcompat-1.1.0/proguard.txt
        publicResources               : <GRADLE>/caches/<TRANSFORMS>/xxxxxxxxxxxxxxxxxxxxxxxxxxxxxxxx/transformed/appcompat-1.1.0/public.txt
        renderscriptFolder            : <GRADLE>/caches/<TRANSFORMS>/xxxxxxxxxxxxxxxxxxxxxxxxxxxxxxxx/transformed/appcompat-1.1.0/rs [-]
        resFolder                     : <GRADLE>/caches/<TRANSFORMS>/xxxxxxxxxxxxxxxxxxxxxxxxxxxxxxxx/transformed/appcompat-1.1.0/res
        resStaticLibrary              : <GRADLE>/caches/<TRANSFORMS>/xxxxxxxxxxxxxxxxxxxxxxxxxxxxxxxx/transformed/appcompat-1.1.0/res.apk [-]
        - runtimeJarFiles             : <GRADLE>/caches/<TRANSFORMS>/xxxxxxxxxxxxxxxxxxxxxxxxxxxxxxxx/transformed/appcompat-1.1.0/jars/classes.jar
        symbolFile                    : <GRADLE>/caches/<TRANSFORMS>/xxxxxxxxxxxxxxxxxxxxxxxxxxxxxxxx/transformed/appcompat-1.1.0/R.txt
    - library                     : androidx.arch.core:core-runtime:2.0.0@aar (IdeAndroidLibraryImpl)
        aidlFolder                    : <GRADLE>/caches/<TRANSFORMS>/xxxxxxxxxxxxxxxxxxxxxxxxxxxxxxxx/transformed/core-runtime-2.0.0/aidl [-]
        artifact                      : <M2>/androidx/arch/core/core-runtime/2.0.0/core-runtime-2.0.0.aar
        artifactAddress               : androidx.arch.core:core-runtime:2.0.0@aar
        assetsFolder                  : <GRADLE>/caches/<TRANSFORMS>/xxxxxxxxxxxxxxxxxxxxxxxxxxxxxxxx/transformed/core-runtime-2.0.0/assets [-]
        - compileJarFiles             : <GRADLE>/caches/<TRANSFORMS>/xxxxxxxxxxxxxxxxxxxxxxxxxxxxxxxx/transformed/core-runtime-2.0.0/jars/classes.jar
        component                     : androidx.arch.core:core-runtime:2.0.0
        externalAnnotations           : <GRADLE>/caches/<TRANSFORMS>/xxxxxxxxxxxxxxxxxxxxxxxxxxxxxxxx/transformed/core-runtime-2.0.0/annotations.zip [-]
        folder                        : <GRADLE>/caches/<TRANSFORMS>/xxxxxxxxxxxxxxxxxxxxxxxxxxxxxxxx/transformed/core-runtime-2.0.0
        jniFolder                     : <GRADLE>/caches/<TRANSFORMS>/xxxxxxxxxxxxxxxxxxxxxxxxxxxxxxxx/transformed/core-runtime-2.0.0/jni [-]
        manifest                      : <GRADLE>/caches/<TRANSFORMS>/xxxxxxxxxxxxxxxxxxxxxxxxxxxxxxxx/transformed/core-runtime-2.0.0/AndroidManifest.xml
        proguardRules                 : <GRADLE>/caches/<TRANSFORMS>/xxxxxxxxxxxxxxxxxxxxxxxxxxxxxxxx/transformed/core-runtime-2.0.0/proguard.txt [-]
        publicResources               : <GRADLE>/caches/<TRANSFORMS>/xxxxxxxxxxxxxxxxxxxxxxxxxxxxxxxx/transformed/core-runtime-2.0.0/public.txt [-]
        renderscriptFolder            : <GRADLE>/caches/<TRANSFORMS>/xxxxxxxxxxxxxxxxxxxxxxxxxxxxxxxx/transformed/core-runtime-2.0.0/rs [-]
        resFolder                     : <GRADLE>/caches/<TRANSFORMS>/xxxxxxxxxxxxxxxxxxxxxxxxxxxxxxxx/transformed/core-runtime-2.0.0/res [-]
        resStaticLibrary              : <GRADLE>/caches/<TRANSFORMS>/xxxxxxxxxxxxxxxxxxxxxxxxxxxxxxxx/transformed/core-runtime-2.0.0/res.apk [-]
        - runtimeJarFiles             : <GRADLE>/caches/<TRANSFORMS>/xxxxxxxxxxxxxxxxxxxxxxxxxxxxxxxx/transformed/core-runtime-2.0.0/jars/classes.jar
        symbolFile                    : <GRADLE>/caches/<TRANSFORMS>/xxxxxxxxxxxxxxxxxxxxxxxxxxxxxxxx/transformed/core-runtime-2.0.0/R.txt
    - library                     : androidx.constraintlayout:constraintlayout:1.1.3@aar (IdeAndroidLibraryImpl)
        aidlFolder                    : <GRADLE>/caches/<TRANSFORMS>/xxxxxxxxxxxxxxxxxxxxxxxxxxxxxxxx/transformed/constraintlayout-1.1.3/aidl [-]
        artifact                      : <M2>/androidx/constraintlayout/constraintlayout/1.1.3/constraintlayout-1.1.3.aar
        artifactAddress               : androidx.constraintlayout:constraintlayout:1.1.3@aar
        assetsFolder                  : <GRADLE>/caches/<TRANSFORMS>/xxxxxxxxxxxxxxxxxxxxxxxxxxxxxxxx/transformed/constraintlayout-1.1.3/assets [-]
        - compileJarFiles             : <GRADLE>/caches/<TRANSFORMS>/xxxxxxxxxxxxxxxxxxxxxxxxxxxxxxxx/transformed/constraintlayout-1.1.3/jars/classes.jar
        component                     : androidx.constraintlayout:constraintlayout:1.1.3
        externalAnnotations           : <GRADLE>/caches/<TRANSFORMS>/xxxxxxxxxxxxxxxxxxxxxxxxxxxxxxxx/transformed/constraintlayout-1.1.3/annotations.zip [-]
        folder                        : <GRADLE>/caches/<TRANSFORMS>/xxxxxxxxxxxxxxxxxxxxxxxxxxxxxxxx/transformed/constraintlayout-1.1.3
        jniFolder                     : <GRADLE>/caches/<TRANSFORMS>/xxxxxxxxxxxxxxxxxxxxxxxxxxxxxxxx/transformed/constraintlayout-1.1.3/jni [-]
        manifest                      : <GRADLE>/caches/<TRANSFORMS>/xxxxxxxxxxxxxxxxxxxxxxxxxxxxxxxx/transformed/constraintlayout-1.1.3/AndroidManifest.xml
        proguardRules                 : <GRADLE>/caches/<TRANSFORMS>/xxxxxxxxxxxxxxxxxxxxxxxxxxxxxxxx/transformed/constraintlayout-1.1.3/proguard.txt [-]
        publicResources               : <GRADLE>/caches/<TRANSFORMS>/xxxxxxxxxxxxxxxxxxxxxxxxxxxxxxxx/transformed/constraintlayout-1.1.3/public.txt [-]
        renderscriptFolder            : <GRADLE>/caches/<TRANSFORMS>/xxxxxxxxxxxxxxxxxxxxxxxxxxxxxxxx/transformed/constraintlayout-1.1.3/rs [-]
        resFolder                     : <GRADLE>/caches/<TRANSFORMS>/xxxxxxxxxxxxxxxxxxxxxxxxxxxxxxxx/transformed/constraintlayout-1.1.3/res
        resStaticLibrary              : <GRADLE>/caches/<TRANSFORMS>/xxxxxxxxxxxxxxxxxxxxxxxxxxxxxxxx/transformed/constraintlayout-1.1.3/res.apk [-]
        - runtimeJarFiles             : <GRADLE>/caches/<TRANSFORMS>/xxxxxxxxxxxxxxxxxxxxxxxxxxxxxxxx/transformed/constraintlayout-1.1.3/jars/classes.jar
        symbolFile                    : <GRADLE>/caches/<TRANSFORMS>/xxxxxxxxxxxxxxxxxxxxxxxxxxxxxxxx/transformed/constraintlayout-1.1.3/R.txt
>>>>>>> 0d09370c
    - library                     : androidx.core:core:1.1.0@aar (IdeAndroidLibraryImpl)
        aidlFolder                    : <GRADLE>/caches/<TRANSFORMS>/xxxxxxxxxxxxxxxxxxxxxxxxxxxxxxxx/transformed/core-1.1.0/aidl
        artifact                      : <M2>/androidx/core/core/1.1.0/core-1.1.0.aar
        artifactAddress               : androidx.core:core:1.1.0@aar
<<<<<<< HEAD
        assetsFolder                  : <GRADLE>/caches/transforms-3/xxxxxxxxxxxxxxxxxxxxxxxxxxxxxxxx/transformed/core-1.1.0/assets [-]
        - compileJarFiles             : <GRADLE>/caches/transforms-3/xxxxxxxxxxxxxxxxxxxxxxxxxxxxxxxx/transformed/core-1.1.0/jars/classes.jar
        component                     : androidx.core:core:1.1.0
        externalAnnotations           : <GRADLE>/caches/transforms-3/xxxxxxxxxxxxxxxxxxxxxxxxxxxxxxxx/transformed/core-1.1.0/annotations.zip
        folder                        : <GRADLE>/caches/transforms-3/xxxxxxxxxxxxxxxxxxxxxxxxxxxxxxxx/transformed/core-1.1.0
        jniFolder                     : <GRADLE>/caches/transforms-3/xxxxxxxxxxxxxxxxxxxxxxxxxxxxxxxx/transformed/core-1.1.0/jni [-]
        manifest                      : <GRADLE>/caches/transforms-3/xxxxxxxxxxxxxxxxxxxxxxxxxxxxxxxx/transformed/core-1.1.0/AndroidManifest.xml
        proguardRules                 : <GRADLE>/caches/transforms-3/xxxxxxxxxxxxxxxxxxxxxxxxxxxxxxxx/transformed/core-1.1.0/proguard.txt
        publicResources               : <GRADLE>/caches/transforms-3/xxxxxxxxxxxxxxxxxxxxxxxxxxxxxxxx/transformed/core-1.1.0/public.txt
        renderscriptFolder            : <GRADLE>/caches/transforms-3/xxxxxxxxxxxxxxxxxxxxxxxxxxxxxxxx/transformed/core-1.1.0/rs [-]
        resFolder                     : <GRADLE>/caches/transforms-3/xxxxxxxxxxxxxxxxxxxxxxxxxxxxxxxx/transformed/core-1.1.0/res
        resStaticLibrary              : <GRADLE>/caches/transforms-3/xxxxxxxxxxxxxxxxxxxxxxxxxxxxxxxx/transformed/core-1.1.0/res.apk [-]
        - runtimeJarFiles             : <GRADLE>/caches/transforms-3/xxxxxxxxxxxxxxxxxxxxxxxxxxxxxxxx/transformed/core-1.1.0/jars/classes.jar
        symbolFile                    : <GRADLE>/caches/transforms-3/xxxxxxxxxxxxxxxxxxxxxxxxxxxxxxxx/transformed/core-1.1.0/R.txt
=======
        assetsFolder                  : <GRADLE>/caches/<TRANSFORMS>/xxxxxxxxxxxxxxxxxxxxxxxxxxxxxxxx/transformed/core-1.1.0/assets [-]
        - compileJarFiles             : <GRADLE>/caches/<TRANSFORMS>/xxxxxxxxxxxxxxxxxxxxxxxxxxxxxxxx/transformed/core-1.1.0/jars/classes.jar
        component                     : androidx.core:core:1.1.0
        externalAnnotations           : <GRADLE>/caches/<TRANSFORMS>/xxxxxxxxxxxxxxxxxxxxxxxxxxxxxxxx/transformed/core-1.1.0/annotations.zip
        folder                        : <GRADLE>/caches/<TRANSFORMS>/xxxxxxxxxxxxxxxxxxxxxxxxxxxxxxxx/transformed/core-1.1.0
        jniFolder                     : <GRADLE>/caches/<TRANSFORMS>/xxxxxxxxxxxxxxxxxxxxxxxxxxxxxxxx/transformed/core-1.1.0/jni [-]
        manifest                      : <GRADLE>/caches/<TRANSFORMS>/xxxxxxxxxxxxxxxxxxxxxxxxxxxxxxxx/transformed/core-1.1.0/AndroidManifest.xml
        proguardRules                 : <GRADLE>/caches/<TRANSFORMS>/xxxxxxxxxxxxxxxxxxxxxxxxxxxxxxxx/transformed/core-1.1.0/proguard.txt
        publicResources               : <GRADLE>/caches/<TRANSFORMS>/xxxxxxxxxxxxxxxxxxxxxxxxxxxxxxxx/transformed/core-1.1.0/public.txt
        renderscriptFolder            : <GRADLE>/caches/<TRANSFORMS>/xxxxxxxxxxxxxxxxxxxxxxxxxxxxxxxx/transformed/core-1.1.0/rs [-]
        resFolder                     : <GRADLE>/caches/<TRANSFORMS>/xxxxxxxxxxxxxxxxxxxxxxxxxxxxxxxx/transformed/core-1.1.0/res
        resStaticLibrary              : <GRADLE>/caches/<TRANSFORMS>/xxxxxxxxxxxxxxxxxxxxxxxxxxxxxxxx/transformed/core-1.1.0/res.apk [-]
        - runtimeJarFiles             : <GRADLE>/caches/<TRANSFORMS>/xxxxxxxxxxxxxxxxxxxxxxxxxxxxxxxx/transformed/core-1.1.0/jars/classes.jar
        symbolFile                    : <GRADLE>/caches/<TRANSFORMS>/xxxxxxxxxxxxxxxxxxxxxxxxxxxxxxxx/transformed/core-1.1.0/R.txt
>>>>>>> 0d09370c
    - library                     : androidx.cursoradapter:cursoradapter:1.0.0@aar (IdeAndroidLibraryImpl)
        aidlFolder                    : <GRADLE>/caches/<TRANSFORMS>/xxxxxxxxxxxxxxxxxxxxxxxxxxxxxxxx/transformed/cursoradapter-1.0.0/aidl [-]
        artifact                      : <M2>/androidx/cursoradapter/cursoradapter/1.0.0/cursoradapter-1.0.0.aar
        artifactAddress               : androidx.cursoradapter:cursoradapter:1.0.0@aar
<<<<<<< HEAD
        assetsFolder                  : <GRADLE>/caches/transforms-3/xxxxxxxxxxxxxxxxxxxxxxxxxxxxxxxx/transformed/cursoradapter-1.0.0/assets [-]
        - compileJarFiles             : <GRADLE>/caches/transforms-3/xxxxxxxxxxxxxxxxxxxxxxxxxxxxxxxx/transformed/cursoradapter-1.0.0/jars/classes.jar
        component                     : androidx.cursoradapter:cursoradapter:1.0.0
        externalAnnotations           : <GRADLE>/caches/transforms-3/xxxxxxxxxxxxxxxxxxxxxxxxxxxxxxxx/transformed/cursoradapter-1.0.0/annotations.zip [-]
        folder                        : <GRADLE>/caches/transforms-3/xxxxxxxxxxxxxxxxxxxxxxxxxxxxxxxx/transformed/cursoradapter-1.0.0
        jniFolder                     : <GRADLE>/caches/transforms-3/xxxxxxxxxxxxxxxxxxxxxxxxxxxxxxxx/transformed/cursoradapter-1.0.0/jni [-]
        manifest                      : <GRADLE>/caches/transforms-3/xxxxxxxxxxxxxxxxxxxxxxxxxxxxxxxx/transformed/cursoradapter-1.0.0/AndroidManifest.xml
        proguardRules                 : <GRADLE>/caches/transforms-3/xxxxxxxxxxxxxxxxxxxxxxxxxxxxxxxx/transformed/cursoradapter-1.0.0/proguard.txt [-]
        publicResources               : <GRADLE>/caches/transforms-3/xxxxxxxxxxxxxxxxxxxxxxxxxxxxxxxx/transformed/cursoradapter-1.0.0/public.txt [-]
        renderscriptFolder            : <GRADLE>/caches/transforms-3/xxxxxxxxxxxxxxxxxxxxxxxxxxxxxxxx/transformed/cursoradapter-1.0.0/rs [-]
        resFolder                     : <GRADLE>/caches/transforms-3/xxxxxxxxxxxxxxxxxxxxxxxxxxxxxxxx/transformed/cursoradapter-1.0.0/res [-]
        resStaticLibrary              : <GRADLE>/caches/transforms-3/xxxxxxxxxxxxxxxxxxxxxxxxxxxxxxxx/transformed/cursoradapter-1.0.0/res.apk [-]
        - runtimeJarFiles             : <GRADLE>/caches/transforms-3/xxxxxxxxxxxxxxxxxxxxxxxxxxxxxxxx/transformed/cursoradapter-1.0.0/jars/classes.jar
        symbolFile                    : <GRADLE>/caches/transforms-3/xxxxxxxxxxxxxxxxxxxxxxxxxxxxxxxx/transformed/cursoradapter-1.0.0/R.txt
=======
        assetsFolder                  : <GRADLE>/caches/<TRANSFORMS>/xxxxxxxxxxxxxxxxxxxxxxxxxxxxxxxx/transformed/cursoradapter-1.0.0/assets [-]
        - compileJarFiles             : <GRADLE>/caches/<TRANSFORMS>/xxxxxxxxxxxxxxxxxxxxxxxxxxxxxxxx/transformed/cursoradapter-1.0.0/jars/classes.jar
        component                     : androidx.cursoradapter:cursoradapter:1.0.0
        externalAnnotations           : <GRADLE>/caches/<TRANSFORMS>/xxxxxxxxxxxxxxxxxxxxxxxxxxxxxxxx/transformed/cursoradapter-1.0.0/annotations.zip [-]
        folder                        : <GRADLE>/caches/<TRANSFORMS>/xxxxxxxxxxxxxxxxxxxxxxxxxxxxxxxx/transformed/cursoradapter-1.0.0
        jniFolder                     : <GRADLE>/caches/<TRANSFORMS>/xxxxxxxxxxxxxxxxxxxxxxxxxxxxxxxx/transformed/cursoradapter-1.0.0/jni [-]
        manifest                      : <GRADLE>/caches/<TRANSFORMS>/xxxxxxxxxxxxxxxxxxxxxxxxxxxxxxxx/transformed/cursoradapter-1.0.0/AndroidManifest.xml
        proguardRules                 : <GRADLE>/caches/<TRANSFORMS>/xxxxxxxxxxxxxxxxxxxxxxxxxxxxxxxx/transformed/cursoradapter-1.0.0/proguard.txt [-]
        publicResources               : <GRADLE>/caches/<TRANSFORMS>/xxxxxxxxxxxxxxxxxxxxxxxxxxxxxxxx/transformed/cursoradapter-1.0.0/public.txt [-]
        renderscriptFolder            : <GRADLE>/caches/<TRANSFORMS>/xxxxxxxxxxxxxxxxxxxxxxxxxxxxxxxx/transformed/cursoradapter-1.0.0/rs [-]
        resFolder                     : <GRADLE>/caches/<TRANSFORMS>/xxxxxxxxxxxxxxxxxxxxxxxxxxxxxxxx/transformed/cursoradapter-1.0.0/res [-]
        resStaticLibrary              : <GRADLE>/caches/<TRANSFORMS>/xxxxxxxxxxxxxxxxxxxxxxxxxxxxxxxx/transformed/cursoradapter-1.0.0/res.apk [-]
        - runtimeJarFiles             : <GRADLE>/caches/<TRANSFORMS>/xxxxxxxxxxxxxxxxxxxxxxxxxxxxxxxx/transformed/cursoradapter-1.0.0/jars/classes.jar
        symbolFile                    : <GRADLE>/caches/<TRANSFORMS>/xxxxxxxxxxxxxxxxxxxxxxxxxxxxxxxx/transformed/cursoradapter-1.0.0/R.txt
>>>>>>> 0d09370c
    - library                     : androidx.customview:customview:1.0.0@aar (IdeAndroidLibraryImpl)
        aidlFolder                    : <GRADLE>/caches/<TRANSFORMS>/xxxxxxxxxxxxxxxxxxxxxxxxxxxxxxxx/transformed/customview-1.0.0/aidl [-]
        artifact                      : <M2>/androidx/customview/customview/1.0.0/customview-1.0.0.aar
        artifactAddress               : androidx.customview:customview:1.0.0@aar
<<<<<<< HEAD
        assetsFolder                  : <GRADLE>/caches/transforms-3/xxxxxxxxxxxxxxxxxxxxxxxxxxxxxxxx/transformed/customview-1.0.0/assets [-]
        - compileJarFiles             : <GRADLE>/caches/transforms-3/xxxxxxxxxxxxxxxxxxxxxxxxxxxxxxxx/transformed/customview-1.0.0/jars/classes.jar
        component                     : androidx.customview:customview:1.0.0
        externalAnnotations           : <GRADLE>/caches/transforms-3/xxxxxxxxxxxxxxxxxxxxxxxxxxxxxxxx/transformed/customview-1.0.0/annotations.zip [-]
        folder                        : <GRADLE>/caches/transforms-3/xxxxxxxxxxxxxxxxxxxxxxxxxxxxxxxx/transformed/customview-1.0.0
        jniFolder                     : <GRADLE>/caches/transforms-3/xxxxxxxxxxxxxxxxxxxxxxxxxxxxxxxx/transformed/customview-1.0.0/jni [-]
        manifest                      : <GRADLE>/caches/transforms-3/xxxxxxxxxxxxxxxxxxxxxxxxxxxxxxxx/transformed/customview-1.0.0/AndroidManifest.xml
        proguardRules                 : <GRADLE>/caches/transforms-3/xxxxxxxxxxxxxxxxxxxxxxxxxxxxxxxx/transformed/customview-1.0.0/proguard.txt [-]
        publicResources               : <GRADLE>/caches/transforms-3/xxxxxxxxxxxxxxxxxxxxxxxxxxxxxxxx/transformed/customview-1.0.0/public.txt [-]
        renderscriptFolder            : <GRADLE>/caches/transforms-3/xxxxxxxxxxxxxxxxxxxxxxxxxxxxxxxx/transformed/customview-1.0.0/rs [-]
        resFolder                     : <GRADLE>/caches/transforms-3/xxxxxxxxxxxxxxxxxxxxxxxxxxxxxxxx/transformed/customview-1.0.0/res [-]
        resStaticLibrary              : <GRADLE>/caches/transforms-3/xxxxxxxxxxxxxxxxxxxxxxxxxxxxxxxx/transformed/customview-1.0.0/res.apk [-]
        - runtimeJarFiles             : <GRADLE>/caches/transforms-3/xxxxxxxxxxxxxxxxxxxxxxxxxxxxxxxx/transformed/customview-1.0.0/jars/classes.jar
        symbolFile                    : <GRADLE>/caches/transforms-3/xxxxxxxxxxxxxxxxxxxxxxxxxxxxxxxx/transformed/customview-1.0.0/R.txt
    - library                     : androidx.drawerlayout:drawerlayout:1.0.0@aar (IdeAndroidLibraryImpl)
        aidlFolder                    : <GRADLE>/caches/transforms-3/xxxxxxxxxxxxxxxxxxxxxxxxxxxxxxxx/transformed/drawerlayout-1.0.0/aidl [-]
        artifact                      : <M2>/androidx/drawerlayout/drawerlayout/1.0.0/drawerlayout-1.0.0.aar
        artifactAddress               : androidx.drawerlayout:drawerlayout:1.0.0@aar
        assetsFolder                  : <GRADLE>/caches/transforms-3/xxxxxxxxxxxxxxxxxxxxxxxxxxxxxxxx/transformed/drawerlayout-1.0.0/assets [-]
        - compileJarFiles             : <GRADLE>/caches/transforms-3/xxxxxxxxxxxxxxxxxxxxxxxxxxxxxxxx/transformed/drawerlayout-1.0.0/jars/classes.jar
        component                     : androidx.drawerlayout:drawerlayout:1.0.0
        externalAnnotations           : <GRADLE>/caches/transforms-3/xxxxxxxxxxxxxxxxxxxxxxxxxxxxxxxx/transformed/drawerlayout-1.0.0/annotations.zip
        folder                        : <GRADLE>/caches/transforms-3/xxxxxxxxxxxxxxxxxxxxxxxxxxxxxxxx/transformed/drawerlayout-1.0.0
        jniFolder                     : <GRADLE>/caches/transforms-3/xxxxxxxxxxxxxxxxxxxxxxxxxxxxxxxx/transformed/drawerlayout-1.0.0/jni [-]
        manifest                      : <GRADLE>/caches/transforms-3/xxxxxxxxxxxxxxxxxxxxxxxxxxxxxxxx/transformed/drawerlayout-1.0.0/AndroidManifest.xml
        proguardRules                 : <GRADLE>/caches/transforms-3/xxxxxxxxxxxxxxxxxxxxxxxxxxxxxxxx/transformed/drawerlayout-1.0.0/proguard.txt [-]
        publicResources               : <GRADLE>/caches/transforms-3/xxxxxxxxxxxxxxxxxxxxxxxxxxxxxxxx/transformed/drawerlayout-1.0.0/public.txt [-]
        renderscriptFolder            : <GRADLE>/caches/transforms-3/xxxxxxxxxxxxxxxxxxxxxxxxxxxxxxxx/transformed/drawerlayout-1.0.0/rs [-]
        resFolder                     : <GRADLE>/caches/transforms-3/xxxxxxxxxxxxxxxxxxxxxxxxxxxxxxxx/transformed/drawerlayout-1.0.0/res [-]
        resStaticLibrary              : <GRADLE>/caches/transforms-3/xxxxxxxxxxxxxxxxxxxxxxxxxxxxxxxx/transformed/drawerlayout-1.0.0/res.apk [-]
        - runtimeJarFiles             : <GRADLE>/caches/transforms-3/xxxxxxxxxxxxxxxxxxxxxxxxxxxxxxxx/transformed/drawerlayout-1.0.0/jars/classes.jar
        symbolFile                    : <GRADLE>/caches/transforms-3/xxxxxxxxxxxxxxxxxxxxxxxxxxxxxxxx/transformed/drawerlayout-1.0.0/R.txt
    - library                     : androidx.fragment:fragment:1.1.0@aar (IdeAndroidLibraryImpl)
        aidlFolder                    : <GRADLE>/caches/transforms-3/xxxxxxxxxxxxxxxxxxxxxxxxxxxxxxxx/transformed/fragment-1.1.0/aidl [-]
        artifact                      : <M2>/androidx/fragment/fragment/1.1.0/fragment-1.1.0.aar
        artifactAddress               : androidx.fragment:fragment:1.1.0@aar
        assetsFolder                  : <GRADLE>/caches/transforms-3/xxxxxxxxxxxxxxxxxxxxxxxxxxxxxxxx/transformed/fragment-1.1.0/assets [-]
        - compileJarFiles             : <GRADLE>/caches/transforms-3/xxxxxxxxxxxxxxxxxxxxxxxxxxxxxxxx/transformed/fragment-1.1.0/jars/classes.jar
        component                     : androidx.fragment:fragment:1.1.0
        externalAnnotations           : <GRADLE>/caches/transforms-3/xxxxxxxxxxxxxxxxxxxxxxxxxxxxxxxx/transformed/fragment-1.1.0/annotations.zip
        folder                        : <GRADLE>/caches/transforms-3/xxxxxxxxxxxxxxxxxxxxxxxxxxxxxxxx/transformed/fragment-1.1.0
        jniFolder                     : <GRADLE>/caches/transforms-3/xxxxxxxxxxxxxxxxxxxxxxxxxxxxxxxx/transformed/fragment-1.1.0/jni [-]
        manifest                      : <GRADLE>/caches/transforms-3/xxxxxxxxxxxxxxxxxxxxxxxxxxxxxxxx/transformed/fragment-1.1.0/AndroidManifest.xml
        proguardRules                 : <GRADLE>/caches/transforms-3/xxxxxxxxxxxxxxxxxxxxxxxxxxxxxxxx/transformed/fragment-1.1.0/proguard.txt [-]
        publicResources               : <GRADLE>/caches/transforms-3/xxxxxxxxxxxxxxxxxxxxxxxxxxxxxxxx/transformed/fragment-1.1.0/public.txt [-]
        renderscriptFolder            : <GRADLE>/caches/transforms-3/xxxxxxxxxxxxxxxxxxxxxxxxxxxxxxxx/transformed/fragment-1.1.0/rs [-]
        resFolder                     : <GRADLE>/caches/transforms-3/xxxxxxxxxxxxxxxxxxxxxxxxxxxxxxxx/transformed/fragment-1.1.0/res [-]
        resStaticLibrary              : <GRADLE>/caches/transforms-3/xxxxxxxxxxxxxxxxxxxxxxxxxxxxxxxx/transformed/fragment-1.1.0/res.apk [-]
        - runtimeJarFiles             : <GRADLE>/caches/transforms-3/xxxxxxxxxxxxxxxxxxxxxxxxxxxxxxxx/transformed/fragment-1.1.0/jars/classes.jar
        symbolFile                    : <GRADLE>/caches/transforms-3/xxxxxxxxxxxxxxxxxxxxxxxxxxxxxxxx/transformed/fragment-1.1.0/R.txt
    - library                     : androidx.interpolator:interpolator:1.0.0@aar (IdeAndroidLibraryImpl)
        aidlFolder                    : <GRADLE>/caches/transforms-3/xxxxxxxxxxxxxxxxxxxxxxxxxxxxxxxx/transformed/interpolator-1.0.0/aidl [-]
        artifact                      : <M2>/androidx/interpolator/interpolator/1.0.0/interpolator-1.0.0.aar
        artifactAddress               : androidx.interpolator:interpolator:1.0.0@aar
        assetsFolder                  : <GRADLE>/caches/transforms-3/xxxxxxxxxxxxxxxxxxxxxxxxxxxxxxxx/transformed/interpolator-1.0.0/assets [-]
        - compileJarFiles             : <GRADLE>/caches/transforms-3/xxxxxxxxxxxxxxxxxxxxxxxxxxxxxxxx/transformed/interpolator-1.0.0/jars/classes.jar
        component                     : androidx.interpolator:interpolator:1.0.0
        externalAnnotations           : <GRADLE>/caches/transforms-3/xxxxxxxxxxxxxxxxxxxxxxxxxxxxxxxx/transformed/interpolator-1.0.0/annotations.zip [-]
        folder                        : <GRADLE>/caches/transforms-3/xxxxxxxxxxxxxxxxxxxxxxxxxxxxxxxx/transformed/interpolator-1.0.0
        jniFolder                     : <GRADLE>/caches/transforms-3/xxxxxxxxxxxxxxxxxxxxxxxxxxxxxxxx/transformed/interpolator-1.0.0/jni [-]
        manifest                      : <GRADLE>/caches/transforms-3/xxxxxxxxxxxxxxxxxxxxxxxxxxxxxxxx/transformed/interpolator-1.0.0/AndroidManifest.xml
        proguardRules                 : <GRADLE>/caches/transforms-3/xxxxxxxxxxxxxxxxxxxxxxxxxxxxxxxx/transformed/interpolator-1.0.0/proguard.txt [-]
        publicResources               : <GRADLE>/caches/transforms-3/xxxxxxxxxxxxxxxxxxxxxxxxxxxxxxxx/transformed/interpolator-1.0.0/public.txt [-]
        renderscriptFolder            : <GRADLE>/caches/transforms-3/xxxxxxxxxxxxxxxxxxxxxxxxxxxxxxxx/transformed/interpolator-1.0.0/rs [-]
        resFolder                     : <GRADLE>/caches/transforms-3/xxxxxxxxxxxxxxxxxxxxxxxxxxxxxxxx/transformed/interpolator-1.0.0/res [-]
        resStaticLibrary              : <GRADLE>/caches/transforms-3/xxxxxxxxxxxxxxxxxxxxxxxxxxxxxxxx/transformed/interpolator-1.0.0/res.apk [-]
        - runtimeJarFiles             : <GRADLE>/caches/transforms-3/xxxxxxxxxxxxxxxxxxxxxxxxxxxxxxxx/transformed/interpolator-1.0.0/jars/classes.jar
        symbolFile                    : <GRADLE>/caches/transforms-3/xxxxxxxxxxxxxxxxxxxxxxxxxxxxxxxx/transformed/interpolator-1.0.0/R.txt
=======
        assetsFolder                  : <GRADLE>/caches/<TRANSFORMS>/xxxxxxxxxxxxxxxxxxxxxxxxxxxxxxxx/transformed/customview-1.0.0/assets [-]
        - compileJarFiles             : <GRADLE>/caches/<TRANSFORMS>/xxxxxxxxxxxxxxxxxxxxxxxxxxxxxxxx/transformed/customview-1.0.0/jars/classes.jar
        component                     : androidx.customview:customview:1.0.0
        externalAnnotations           : <GRADLE>/caches/<TRANSFORMS>/xxxxxxxxxxxxxxxxxxxxxxxxxxxxxxxx/transformed/customview-1.0.0/annotations.zip [-]
        folder                        : <GRADLE>/caches/<TRANSFORMS>/xxxxxxxxxxxxxxxxxxxxxxxxxxxxxxxx/transformed/customview-1.0.0
        jniFolder                     : <GRADLE>/caches/<TRANSFORMS>/xxxxxxxxxxxxxxxxxxxxxxxxxxxxxxxx/transformed/customview-1.0.0/jni [-]
        manifest                      : <GRADLE>/caches/<TRANSFORMS>/xxxxxxxxxxxxxxxxxxxxxxxxxxxxxxxx/transformed/customview-1.0.0/AndroidManifest.xml
        proguardRules                 : <GRADLE>/caches/<TRANSFORMS>/xxxxxxxxxxxxxxxxxxxxxxxxxxxxxxxx/transformed/customview-1.0.0/proguard.txt [-]
        publicResources               : <GRADLE>/caches/<TRANSFORMS>/xxxxxxxxxxxxxxxxxxxxxxxxxxxxxxxx/transformed/customview-1.0.0/public.txt [-]
        renderscriptFolder            : <GRADLE>/caches/<TRANSFORMS>/xxxxxxxxxxxxxxxxxxxxxxxxxxxxxxxx/transformed/customview-1.0.0/rs [-]
        resFolder                     : <GRADLE>/caches/<TRANSFORMS>/xxxxxxxxxxxxxxxxxxxxxxxxxxxxxxxx/transformed/customview-1.0.0/res [-]
        resStaticLibrary              : <GRADLE>/caches/<TRANSFORMS>/xxxxxxxxxxxxxxxxxxxxxxxxxxxxxxxx/transformed/customview-1.0.0/res.apk [-]
        - runtimeJarFiles             : <GRADLE>/caches/<TRANSFORMS>/xxxxxxxxxxxxxxxxxxxxxxxxxxxxxxxx/transformed/customview-1.0.0/jars/classes.jar
        symbolFile                    : <GRADLE>/caches/<TRANSFORMS>/xxxxxxxxxxxxxxxxxxxxxxxxxxxxxxxx/transformed/customview-1.0.0/R.txt
    - library                     : androidx.drawerlayout:drawerlayout:1.0.0@aar (IdeAndroidLibraryImpl)
        aidlFolder                    : <GRADLE>/caches/<TRANSFORMS>/xxxxxxxxxxxxxxxxxxxxxxxxxxxxxxxx/transformed/drawerlayout-1.0.0/aidl [-]
        artifact                      : <M2>/androidx/drawerlayout/drawerlayout/1.0.0/drawerlayout-1.0.0.aar
        artifactAddress               : androidx.drawerlayout:drawerlayout:1.0.0@aar
        assetsFolder                  : <GRADLE>/caches/<TRANSFORMS>/xxxxxxxxxxxxxxxxxxxxxxxxxxxxxxxx/transformed/drawerlayout-1.0.0/assets [-]
        - compileJarFiles             : <GRADLE>/caches/<TRANSFORMS>/xxxxxxxxxxxxxxxxxxxxxxxxxxxxxxxx/transformed/drawerlayout-1.0.0/jars/classes.jar
        component                     : androidx.drawerlayout:drawerlayout:1.0.0
        externalAnnotations           : <GRADLE>/caches/<TRANSFORMS>/xxxxxxxxxxxxxxxxxxxxxxxxxxxxxxxx/transformed/drawerlayout-1.0.0/annotations.zip
        folder                        : <GRADLE>/caches/<TRANSFORMS>/xxxxxxxxxxxxxxxxxxxxxxxxxxxxxxxx/transformed/drawerlayout-1.0.0
        jniFolder                     : <GRADLE>/caches/<TRANSFORMS>/xxxxxxxxxxxxxxxxxxxxxxxxxxxxxxxx/transformed/drawerlayout-1.0.0/jni [-]
        manifest                      : <GRADLE>/caches/<TRANSFORMS>/xxxxxxxxxxxxxxxxxxxxxxxxxxxxxxxx/transformed/drawerlayout-1.0.0/AndroidManifest.xml
        proguardRules                 : <GRADLE>/caches/<TRANSFORMS>/xxxxxxxxxxxxxxxxxxxxxxxxxxxxxxxx/transformed/drawerlayout-1.0.0/proguard.txt [-]
        publicResources               : <GRADLE>/caches/<TRANSFORMS>/xxxxxxxxxxxxxxxxxxxxxxxxxxxxxxxx/transformed/drawerlayout-1.0.0/public.txt [-]
        renderscriptFolder            : <GRADLE>/caches/<TRANSFORMS>/xxxxxxxxxxxxxxxxxxxxxxxxxxxxxxxx/transformed/drawerlayout-1.0.0/rs [-]
        resFolder                     : <GRADLE>/caches/<TRANSFORMS>/xxxxxxxxxxxxxxxxxxxxxxxxxxxxxxxx/transformed/drawerlayout-1.0.0/res [-]
        resStaticLibrary              : <GRADLE>/caches/<TRANSFORMS>/xxxxxxxxxxxxxxxxxxxxxxxxxxxxxxxx/transformed/drawerlayout-1.0.0/res.apk [-]
        - runtimeJarFiles             : <GRADLE>/caches/<TRANSFORMS>/xxxxxxxxxxxxxxxxxxxxxxxxxxxxxxxx/transformed/drawerlayout-1.0.0/jars/classes.jar
        symbolFile                    : <GRADLE>/caches/<TRANSFORMS>/xxxxxxxxxxxxxxxxxxxxxxxxxxxxxxxx/transformed/drawerlayout-1.0.0/R.txt
    - library                     : androidx.fragment:fragment:1.1.0@aar (IdeAndroidLibraryImpl)
        aidlFolder                    : <GRADLE>/caches/<TRANSFORMS>/xxxxxxxxxxxxxxxxxxxxxxxxxxxxxxxx/transformed/fragment-1.1.0/aidl [-]
        artifact                      : <M2>/androidx/fragment/fragment/1.1.0/fragment-1.1.0.aar
        artifactAddress               : androidx.fragment:fragment:1.1.0@aar
        assetsFolder                  : <GRADLE>/caches/<TRANSFORMS>/xxxxxxxxxxxxxxxxxxxxxxxxxxxxxxxx/transformed/fragment-1.1.0/assets [-]
        - compileJarFiles             : <GRADLE>/caches/<TRANSFORMS>/xxxxxxxxxxxxxxxxxxxxxxxxxxxxxxxx/transformed/fragment-1.1.0/jars/classes.jar
        component                     : androidx.fragment:fragment:1.1.0
        externalAnnotations           : <GRADLE>/caches/<TRANSFORMS>/xxxxxxxxxxxxxxxxxxxxxxxxxxxxxxxx/transformed/fragment-1.1.0/annotations.zip
        folder                        : <GRADLE>/caches/<TRANSFORMS>/xxxxxxxxxxxxxxxxxxxxxxxxxxxxxxxx/transformed/fragment-1.1.0
        jniFolder                     : <GRADLE>/caches/<TRANSFORMS>/xxxxxxxxxxxxxxxxxxxxxxxxxxxxxxxx/transformed/fragment-1.1.0/jni [-]
        manifest                      : <GRADLE>/caches/<TRANSFORMS>/xxxxxxxxxxxxxxxxxxxxxxxxxxxxxxxx/transformed/fragment-1.1.0/AndroidManifest.xml
        proguardRules                 : <GRADLE>/caches/<TRANSFORMS>/xxxxxxxxxxxxxxxxxxxxxxxxxxxxxxxx/transformed/fragment-1.1.0/proguard.txt [-]
        publicResources               : <GRADLE>/caches/<TRANSFORMS>/xxxxxxxxxxxxxxxxxxxxxxxxxxxxxxxx/transformed/fragment-1.1.0/public.txt [-]
        renderscriptFolder            : <GRADLE>/caches/<TRANSFORMS>/xxxxxxxxxxxxxxxxxxxxxxxxxxxxxxxx/transformed/fragment-1.1.0/rs [-]
        resFolder                     : <GRADLE>/caches/<TRANSFORMS>/xxxxxxxxxxxxxxxxxxxxxxxxxxxxxxxx/transformed/fragment-1.1.0/res [-]
        resStaticLibrary              : <GRADLE>/caches/<TRANSFORMS>/xxxxxxxxxxxxxxxxxxxxxxxxxxxxxxxx/transformed/fragment-1.1.0/res.apk [-]
        - runtimeJarFiles             : <GRADLE>/caches/<TRANSFORMS>/xxxxxxxxxxxxxxxxxxxxxxxxxxxxxxxx/transformed/fragment-1.1.0/jars/classes.jar
        symbolFile                    : <GRADLE>/caches/<TRANSFORMS>/xxxxxxxxxxxxxxxxxxxxxxxxxxxxxxxx/transformed/fragment-1.1.0/R.txt
    - library                     : androidx.interpolator:interpolator:1.0.0@aar (IdeAndroidLibraryImpl)
        aidlFolder                    : <GRADLE>/caches/<TRANSFORMS>/xxxxxxxxxxxxxxxxxxxxxxxxxxxxxxxx/transformed/interpolator-1.0.0/aidl [-]
        artifact                      : <M2>/androidx/interpolator/interpolator/1.0.0/interpolator-1.0.0.aar
        artifactAddress               : androidx.interpolator:interpolator:1.0.0@aar
        assetsFolder                  : <GRADLE>/caches/<TRANSFORMS>/xxxxxxxxxxxxxxxxxxxxxxxxxxxxxxxx/transformed/interpolator-1.0.0/assets [-]
        - compileJarFiles             : <GRADLE>/caches/<TRANSFORMS>/xxxxxxxxxxxxxxxxxxxxxxxxxxxxxxxx/transformed/interpolator-1.0.0/jars/classes.jar
        component                     : androidx.interpolator:interpolator:1.0.0
        externalAnnotations           : <GRADLE>/caches/<TRANSFORMS>/xxxxxxxxxxxxxxxxxxxxxxxxxxxxxxxx/transformed/interpolator-1.0.0/annotations.zip [-]
        folder                        : <GRADLE>/caches/<TRANSFORMS>/xxxxxxxxxxxxxxxxxxxxxxxxxxxxxxxx/transformed/interpolator-1.0.0
        jniFolder                     : <GRADLE>/caches/<TRANSFORMS>/xxxxxxxxxxxxxxxxxxxxxxxxxxxxxxxx/transformed/interpolator-1.0.0/jni [-]
        manifest                      : <GRADLE>/caches/<TRANSFORMS>/xxxxxxxxxxxxxxxxxxxxxxxxxxxxxxxx/transformed/interpolator-1.0.0/AndroidManifest.xml
        proguardRules                 : <GRADLE>/caches/<TRANSFORMS>/xxxxxxxxxxxxxxxxxxxxxxxxxxxxxxxx/transformed/interpolator-1.0.0/proguard.txt [-]
        publicResources               : <GRADLE>/caches/<TRANSFORMS>/xxxxxxxxxxxxxxxxxxxxxxxxxxxxxxxx/transformed/interpolator-1.0.0/public.txt [-]
        renderscriptFolder            : <GRADLE>/caches/<TRANSFORMS>/xxxxxxxxxxxxxxxxxxxxxxxxxxxxxxxx/transformed/interpolator-1.0.0/rs [-]
        resFolder                     : <GRADLE>/caches/<TRANSFORMS>/xxxxxxxxxxxxxxxxxxxxxxxxxxxxxxxx/transformed/interpolator-1.0.0/res [-]
        resStaticLibrary              : <GRADLE>/caches/<TRANSFORMS>/xxxxxxxxxxxxxxxxxxxxxxxxxxxxxxxx/transformed/interpolator-1.0.0/res.apk [-]
        - runtimeJarFiles             : <GRADLE>/caches/<TRANSFORMS>/xxxxxxxxxxxxxxxxxxxxxxxxxxxxxxxx/transformed/interpolator-1.0.0/jars/classes.jar
        symbolFile                    : <GRADLE>/caches/<TRANSFORMS>/xxxxxxxxxxxxxxxxxxxxxxxxxxxxxxxx/transformed/interpolator-1.0.0/R.txt
>>>>>>> 0d09370c
    - library                     : androidx.lifecycle:lifecycle-livedata-core:2.0.0@aar (IdeAndroidLibraryImpl)
        aidlFolder                    : <GRADLE>/caches/<TRANSFORMS>/xxxxxxxxxxxxxxxxxxxxxxxxxxxxxxxx/transformed/lifecycle-livedata-core-2.0.0/aidl [-]
        artifact                      : <M2>/androidx/lifecycle/lifecycle-livedata-core/2.0.0/lifecycle-livedata-core-2.0.0.aar
        artifactAddress               : androidx.lifecycle:lifecycle-livedata-core:2.0.0@aar
<<<<<<< HEAD
        assetsFolder                  : <GRADLE>/caches/transforms-3/xxxxxxxxxxxxxxxxxxxxxxxxxxxxxxxx/transformed/lifecycle-livedata-core-2.0.0/assets [-]
        - compileJarFiles             : <GRADLE>/caches/transforms-3/xxxxxxxxxxxxxxxxxxxxxxxxxxxxxxxx/transformed/lifecycle-livedata-core-2.0.0/jars/classes.jar
        component                     : androidx.lifecycle:lifecycle-livedata-core:2.0.0
        externalAnnotations           : <GRADLE>/caches/transforms-3/xxxxxxxxxxxxxxxxxxxxxxxxxxxxxxxx/transformed/lifecycle-livedata-core-2.0.0/annotations.zip [-]
        folder                        : <GRADLE>/caches/transforms-3/xxxxxxxxxxxxxxxxxxxxxxxxxxxxxxxx/transformed/lifecycle-livedata-core-2.0.0
        jniFolder                     : <GRADLE>/caches/transforms-3/xxxxxxxxxxxxxxxxxxxxxxxxxxxxxxxx/transformed/lifecycle-livedata-core-2.0.0/jni [-]
        manifest                      : <GRADLE>/caches/transforms-3/xxxxxxxxxxxxxxxxxxxxxxxxxxxxxxxx/transformed/lifecycle-livedata-core-2.0.0/AndroidManifest.xml
        proguardRules                 : <GRADLE>/caches/transforms-3/xxxxxxxxxxxxxxxxxxxxxxxxxxxxxxxx/transformed/lifecycle-livedata-core-2.0.0/proguard.txt [-]
        publicResources               : <GRADLE>/caches/transforms-3/xxxxxxxxxxxxxxxxxxxxxxxxxxxxxxxx/transformed/lifecycle-livedata-core-2.0.0/public.txt [-]
        renderscriptFolder            : <GRADLE>/caches/transforms-3/xxxxxxxxxxxxxxxxxxxxxxxxxxxxxxxx/transformed/lifecycle-livedata-core-2.0.0/rs [-]
        resFolder                     : <GRADLE>/caches/transforms-3/xxxxxxxxxxxxxxxxxxxxxxxxxxxxxxxx/transformed/lifecycle-livedata-core-2.0.0/res [-]
        resStaticLibrary              : <GRADLE>/caches/transforms-3/xxxxxxxxxxxxxxxxxxxxxxxxxxxxxxxx/transformed/lifecycle-livedata-core-2.0.0/res.apk [-]
        - runtimeJarFiles             : <GRADLE>/caches/transforms-3/xxxxxxxxxxxxxxxxxxxxxxxxxxxxxxxx/transformed/lifecycle-livedata-core-2.0.0/jars/classes.jar
        symbolFile                    : <GRADLE>/caches/transforms-3/xxxxxxxxxxxxxxxxxxxxxxxxxxxxxxxx/transformed/lifecycle-livedata-core-2.0.0/R.txt
    - library                     : androidx.lifecycle:lifecycle-livedata:2.0.0@aar (IdeAndroidLibraryImpl)
        aidlFolder                    : <GRADLE>/caches/transforms-3/xxxxxxxxxxxxxxxxxxxxxxxxxxxxxxxx/transformed/lifecycle-livedata-2.0.0/aidl [-]
        artifact                      : <M2>/androidx/lifecycle/lifecycle-livedata/2.0.0/lifecycle-livedata-2.0.0.aar
        artifactAddress               : androidx.lifecycle:lifecycle-livedata:2.0.0@aar
        assetsFolder                  : <GRADLE>/caches/transforms-3/xxxxxxxxxxxxxxxxxxxxxxxxxxxxxxxx/transformed/lifecycle-livedata-2.0.0/assets [-]
        - compileJarFiles             : <GRADLE>/caches/transforms-3/xxxxxxxxxxxxxxxxxxxxxxxxxxxxxxxx/transformed/lifecycle-livedata-2.0.0/jars/classes.jar
        component                     : androidx.lifecycle:lifecycle-livedata:2.0.0
        externalAnnotations           : <GRADLE>/caches/transforms-3/xxxxxxxxxxxxxxxxxxxxxxxxxxxxxxxx/transformed/lifecycle-livedata-2.0.0/annotations.zip [-]
        folder                        : <GRADLE>/caches/transforms-3/xxxxxxxxxxxxxxxxxxxxxxxxxxxxxxxx/transformed/lifecycle-livedata-2.0.0
        jniFolder                     : <GRADLE>/caches/transforms-3/xxxxxxxxxxxxxxxxxxxxxxxxxxxxxxxx/transformed/lifecycle-livedata-2.0.0/jni [-]
        manifest                      : <GRADLE>/caches/transforms-3/xxxxxxxxxxxxxxxxxxxxxxxxxxxxxxxx/transformed/lifecycle-livedata-2.0.0/AndroidManifest.xml
        proguardRules                 : <GRADLE>/caches/transforms-3/xxxxxxxxxxxxxxxxxxxxxxxxxxxxxxxx/transformed/lifecycle-livedata-2.0.0/proguard.txt [-]
        publicResources               : <GRADLE>/caches/transforms-3/xxxxxxxxxxxxxxxxxxxxxxxxxxxxxxxx/transformed/lifecycle-livedata-2.0.0/public.txt [-]
        renderscriptFolder            : <GRADLE>/caches/transforms-3/xxxxxxxxxxxxxxxxxxxxxxxxxxxxxxxx/transformed/lifecycle-livedata-2.0.0/rs [-]
        resFolder                     : <GRADLE>/caches/transforms-3/xxxxxxxxxxxxxxxxxxxxxxxxxxxxxxxx/transformed/lifecycle-livedata-2.0.0/res [-]
        resStaticLibrary              : <GRADLE>/caches/transforms-3/xxxxxxxxxxxxxxxxxxxxxxxxxxxxxxxx/transformed/lifecycle-livedata-2.0.0/res.apk [-]
        - runtimeJarFiles             : <GRADLE>/caches/transforms-3/xxxxxxxxxxxxxxxxxxxxxxxxxxxxxxxx/transformed/lifecycle-livedata-2.0.0/jars/classes.jar
        symbolFile                    : <GRADLE>/caches/transforms-3/xxxxxxxxxxxxxxxxxxxxxxxxxxxxxxxx/transformed/lifecycle-livedata-2.0.0/R.txt
    - library                     : androidx.lifecycle:lifecycle-runtime:2.1.0@aar (IdeAndroidLibraryImpl)
        aidlFolder                    : <GRADLE>/caches/transforms-3/xxxxxxxxxxxxxxxxxxxxxxxxxxxxxxxx/transformed/lifecycle-runtime-2.1.0/aidl [-]
        artifact                      : <M2>/androidx/lifecycle/lifecycle-runtime/2.1.0/lifecycle-runtime-2.1.0.aar
        artifactAddress               : androidx.lifecycle:lifecycle-runtime:2.1.0@aar
        assetsFolder                  : <GRADLE>/caches/transforms-3/xxxxxxxxxxxxxxxxxxxxxxxxxxxxxxxx/transformed/lifecycle-runtime-2.1.0/assets [-]
        - compileJarFiles             : <GRADLE>/caches/transforms-3/xxxxxxxxxxxxxxxxxxxxxxxxxxxxxxxx/transformed/lifecycle-runtime-2.1.0/jars/classes.jar
        component                     : androidx.lifecycle:lifecycle-runtime:2.1.0
        externalAnnotations           : <GRADLE>/caches/transforms-3/xxxxxxxxxxxxxxxxxxxxxxxxxxxxxxxx/transformed/lifecycle-runtime-2.1.0/annotations.zip [-]
        folder                        : <GRADLE>/caches/transforms-3/xxxxxxxxxxxxxxxxxxxxxxxxxxxxxxxx/transformed/lifecycle-runtime-2.1.0
        jniFolder                     : <GRADLE>/caches/transforms-3/xxxxxxxxxxxxxxxxxxxxxxxxxxxxxxxx/transformed/lifecycle-runtime-2.1.0/jni [-]
        manifest                      : <GRADLE>/caches/transforms-3/xxxxxxxxxxxxxxxxxxxxxxxxxxxxxxxx/transformed/lifecycle-runtime-2.1.0/AndroidManifest.xml
        proguardRules                 : <GRADLE>/caches/transforms-3/xxxxxxxxxxxxxxxxxxxxxxxxxxxxxxxx/transformed/lifecycle-runtime-2.1.0/proguard.txt
        publicResources               : <GRADLE>/caches/transforms-3/xxxxxxxxxxxxxxxxxxxxxxxxxxxxxxxx/transformed/lifecycle-runtime-2.1.0/public.txt [-]
        renderscriptFolder            : <GRADLE>/caches/transforms-3/xxxxxxxxxxxxxxxxxxxxxxxxxxxxxxxx/transformed/lifecycle-runtime-2.1.0/rs [-]
        resFolder                     : <GRADLE>/caches/transforms-3/xxxxxxxxxxxxxxxxxxxxxxxxxxxxxxxx/transformed/lifecycle-runtime-2.1.0/res [-]
        resStaticLibrary              : <GRADLE>/caches/transforms-3/xxxxxxxxxxxxxxxxxxxxxxxxxxxxxxxx/transformed/lifecycle-runtime-2.1.0/res.apk [-]
        - runtimeJarFiles             : <GRADLE>/caches/transforms-3/xxxxxxxxxxxxxxxxxxxxxxxxxxxxxxxx/transformed/lifecycle-runtime-2.1.0/jars/classes.jar
        symbolFile                    : <GRADLE>/caches/transforms-3/xxxxxxxxxxxxxxxxxxxxxxxxxxxxxxxx/transformed/lifecycle-runtime-2.1.0/R.txt
    - library                     : androidx.lifecycle:lifecycle-viewmodel:2.1.0@aar (IdeAndroidLibraryImpl)
        aidlFolder                    : <GRADLE>/caches/transforms-3/xxxxxxxxxxxxxxxxxxxxxxxxxxxxxxxx/transformed/lifecycle-viewmodel-2.1.0/aidl [-]
        artifact                      : <M2>/androidx/lifecycle/lifecycle-viewmodel/2.1.0/lifecycle-viewmodel-2.1.0.aar
        artifactAddress               : androidx.lifecycle:lifecycle-viewmodel:2.1.0@aar
        assetsFolder                  : <GRADLE>/caches/transforms-3/xxxxxxxxxxxxxxxxxxxxxxxxxxxxxxxx/transformed/lifecycle-viewmodel-2.1.0/assets [-]
        - compileJarFiles             : <GRADLE>/caches/transforms-3/xxxxxxxxxxxxxxxxxxxxxxxxxxxxxxxx/transformed/lifecycle-viewmodel-2.1.0/jars/classes.jar
        component                     : androidx.lifecycle:lifecycle-viewmodel:2.1.0
        externalAnnotations           : <GRADLE>/caches/transforms-3/xxxxxxxxxxxxxxxxxxxxxxxxxxxxxxxx/transformed/lifecycle-viewmodel-2.1.0/annotations.zip [-]
        folder                        : <GRADLE>/caches/transforms-3/xxxxxxxxxxxxxxxxxxxxxxxxxxxxxxxx/transformed/lifecycle-viewmodel-2.1.0
        jniFolder                     : <GRADLE>/caches/transforms-3/xxxxxxxxxxxxxxxxxxxxxxxxxxxxxxxx/transformed/lifecycle-viewmodel-2.1.0/jni [-]
        manifest                      : <GRADLE>/caches/transforms-3/xxxxxxxxxxxxxxxxxxxxxxxxxxxxxxxx/transformed/lifecycle-viewmodel-2.1.0/AndroidManifest.xml
        proguardRules                 : <GRADLE>/caches/transforms-3/xxxxxxxxxxxxxxxxxxxxxxxxxxxxxxxx/transformed/lifecycle-viewmodel-2.1.0/proguard.txt
        publicResources               : <GRADLE>/caches/transforms-3/xxxxxxxxxxxxxxxxxxxxxxxxxxxxxxxx/transformed/lifecycle-viewmodel-2.1.0/public.txt [-]
        renderscriptFolder            : <GRADLE>/caches/transforms-3/xxxxxxxxxxxxxxxxxxxxxxxxxxxxxxxx/transformed/lifecycle-viewmodel-2.1.0/rs [-]
        resFolder                     : <GRADLE>/caches/transforms-3/xxxxxxxxxxxxxxxxxxxxxxxxxxxxxxxx/transformed/lifecycle-viewmodel-2.1.0/res [-]
        resStaticLibrary              : <GRADLE>/caches/transforms-3/xxxxxxxxxxxxxxxxxxxxxxxxxxxxxxxx/transformed/lifecycle-viewmodel-2.1.0/res.apk [-]
        - runtimeJarFiles             : <GRADLE>/caches/transforms-3/xxxxxxxxxxxxxxxxxxxxxxxxxxxxxxxx/transformed/lifecycle-viewmodel-2.1.0/jars/classes.jar
        symbolFile                    : <GRADLE>/caches/transforms-3/xxxxxxxxxxxxxxxxxxxxxxxxxxxxxxxx/transformed/lifecycle-viewmodel-2.1.0/R.txt
    - library                     : androidx.loader:loader:1.0.0@aar (IdeAndroidLibraryImpl)
        aidlFolder                    : <GRADLE>/caches/transforms-3/xxxxxxxxxxxxxxxxxxxxxxxxxxxxxxxx/transformed/loader-1.0.0/aidl [-]
        artifact                      : <M2>/androidx/loader/loader/1.0.0/loader-1.0.0.aar
        artifactAddress               : androidx.loader:loader:1.0.0@aar
        assetsFolder                  : <GRADLE>/caches/transforms-3/xxxxxxxxxxxxxxxxxxxxxxxxxxxxxxxx/transformed/loader-1.0.0/assets [-]
        - compileJarFiles             : <GRADLE>/caches/transforms-3/xxxxxxxxxxxxxxxxxxxxxxxxxxxxxxxx/transformed/loader-1.0.0/jars/classes.jar
        component                     : androidx.loader:loader:1.0.0
        externalAnnotations           : <GRADLE>/caches/transforms-3/xxxxxxxxxxxxxxxxxxxxxxxxxxxxxxxx/transformed/loader-1.0.0/annotations.zip [-]
        folder                        : <GRADLE>/caches/transforms-3/xxxxxxxxxxxxxxxxxxxxxxxxxxxxxxxx/transformed/loader-1.0.0
        jniFolder                     : <GRADLE>/caches/transforms-3/xxxxxxxxxxxxxxxxxxxxxxxxxxxxxxxx/transformed/loader-1.0.0/jni [-]
        manifest                      : <GRADLE>/caches/transforms-3/xxxxxxxxxxxxxxxxxxxxxxxxxxxxxxxx/transformed/loader-1.0.0/AndroidManifest.xml
        proguardRules                 : <GRADLE>/caches/transforms-3/xxxxxxxxxxxxxxxxxxxxxxxxxxxxxxxx/transformed/loader-1.0.0/proguard.txt [-]
        publicResources               : <GRADLE>/caches/transforms-3/xxxxxxxxxxxxxxxxxxxxxxxxxxxxxxxx/transformed/loader-1.0.0/public.txt [-]
        renderscriptFolder            : <GRADLE>/caches/transforms-3/xxxxxxxxxxxxxxxxxxxxxxxxxxxxxxxx/transformed/loader-1.0.0/rs [-]
        resFolder                     : <GRADLE>/caches/transforms-3/xxxxxxxxxxxxxxxxxxxxxxxxxxxxxxxx/transformed/loader-1.0.0/res [-]
        resStaticLibrary              : <GRADLE>/caches/transforms-3/xxxxxxxxxxxxxxxxxxxxxxxxxxxxxxxx/transformed/loader-1.0.0/res.apk [-]
        - runtimeJarFiles             : <GRADLE>/caches/transforms-3/xxxxxxxxxxxxxxxxxxxxxxxxxxxxxxxx/transformed/loader-1.0.0/jars/classes.jar
        symbolFile                    : <GRADLE>/caches/transforms-3/xxxxxxxxxxxxxxxxxxxxxxxxxxxxxxxx/transformed/loader-1.0.0/R.txt
=======
        assetsFolder                  : <GRADLE>/caches/<TRANSFORMS>/xxxxxxxxxxxxxxxxxxxxxxxxxxxxxxxx/transformed/lifecycle-livedata-core-2.0.0/assets [-]
        - compileJarFiles             : <GRADLE>/caches/<TRANSFORMS>/xxxxxxxxxxxxxxxxxxxxxxxxxxxxxxxx/transformed/lifecycle-livedata-core-2.0.0/jars/classes.jar
        component                     : androidx.lifecycle:lifecycle-livedata-core:2.0.0
        externalAnnotations           : <GRADLE>/caches/<TRANSFORMS>/xxxxxxxxxxxxxxxxxxxxxxxxxxxxxxxx/transformed/lifecycle-livedata-core-2.0.0/annotations.zip [-]
        folder                        : <GRADLE>/caches/<TRANSFORMS>/xxxxxxxxxxxxxxxxxxxxxxxxxxxxxxxx/transformed/lifecycle-livedata-core-2.0.0
        jniFolder                     : <GRADLE>/caches/<TRANSFORMS>/xxxxxxxxxxxxxxxxxxxxxxxxxxxxxxxx/transformed/lifecycle-livedata-core-2.0.0/jni [-]
        manifest                      : <GRADLE>/caches/<TRANSFORMS>/xxxxxxxxxxxxxxxxxxxxxxxxxxxxxxxx/transformed/lifecycle-livedata-core-2.0.0/AndroidManifest.xml
        proguardRules                 : <GRADLE>/caches/<TRANSFORMS>/xxxxxxxxxxxxxxxxxxxxxxxxxxxxxxxx/transformed/lifecycle-livedata-core-2.0.0/proguard.txt [-]
        publicResources               : <GRADLE>/caches/<TRANSFORMS>/xxxxxxxxxxxxxxxxxxxxxxxxxxxxxxxx/transformed/lifecycle-livedata-core-2.0.0/public.txt [-]
        renderscriptFolder            : <GRADLE>/caches/<TRANSFORMS>/xxxxxxxxxxxxxxxxxxxxxxxxxxxxxxxx/transformed/lifecycle-livedata-core-2.0.0/rs [-]
        resFolder                     : <GRADLE>/caches/<TRANSFORMS>/xxxxxxxxxxxxxxxxxxxxxxxxxxxxxxxx/transformed/lifecycle-livedata-core-2.0.0/res [-]
        resStaticLibrary              : <GRADLE>/caches/<TRANSFORMS>/xxxxxxxxxxxxxxxxxxxxxxxxxxxxxxxx/transformed/lifecycle-livedata-core-2.0.0/res.apk [-]
        - runtimeJarFiles             : <GRADLE>/caches/<TRANSFORMS>/xxxxxxxxxxxxxxxxxxxxxxxxxxxxxxxx/transformed/lifecycle-livedata-core-2.0.0/jars/classes.jar
        symbolFile                    : <GRADLE>/caches/<TRANSFORMS>/xxxxxxxxxxxxxxxxxxxxxxxxxxxxxxxx/transformed/lifecycle-livedata-core-2.0.0/R.txt
    - library                     : androidx.lifecycle:lifecycle-livedata:2.0.0@aar (IdeAndroidLibraryImpl)
        aidlFolder                    : <GRADLE>/caches/<TRANSFORMS>/xxxxxxxxxxxxxxxxxxxxxxxxxxxxxxxx/transformed/lifecycle-livedata-2.0.0/aidl [-]
        artifact                      : <M2>/androidx/lifecycle/lifecycle-livedata/2.0.0/lifecycle-livedata-2.0.0.aar
        artifactAddress               : androidx.lifecycle:lifecycle-livedata:2.0.0@aar
        assetsFolder                  : <GRADLE>/caches/<TRANSFORMS>/xxxxxxxxxxxxxxxxxxxxxxxxxxxxxxxx/transformed/lifecycle-livedata-2.0.0/assets [-]
        - compileJarFiles             : <GRADLE>/caches/<TRANSFORMS>/xxxxxxxxxxxxxxxxxxxxxxxxxxxxxxxx/transformed/lifecycle-livedata-2.0.0/jars/classes.jar
        component                     : androidx.lifecycle:lifecycle-livedata:2.0.0
        externalAnnotations           : <GRADLE>/caches/<TRANSFORMS>/xxxxxxxxxxxxxxxxxxxxxxxxxxxxxxxx/transformed/lifecycle-livedata-2.0.0/annotations.zip [-]
        folder                        : <GRADLE>/caches/<TRANSFORMS>/xxxxxxxxxxxxxxxxxxxxxxxxxxxxxxxx/transformed/lifecycle-livedata-2.0.0
        jniFolder                     : <GRADLE>/caches/<TRANSFORMS>/xxxxxxxxxxxxxxxxxxxxxxxxxxxxxxxx/transformed/lifecycle-livedata-2.0.0/jni [-]
        manifest                      : <GRADLE>/caches/<TRANSFORMS>/xxxxxxxxxxxxxxxxxxxxxxxxxxxxxxxx/transformed/lifecycle-livedata-2.0.0/AndroidManifest.xml
        proguardRules                 : <GRADLE>/caches/<TRANSFORMS>/xxxxxxxxxxxxxxxxxxxxxxxxxxxxxxxx/transformed/lifecycle-livedata-2.0.0/proguard.txt [-]
        publicResources               : <GRADLE>/caches/<TRANSFORMS>/xxxxxxxxxxxxxxxxxxxxxxxxxxxxxxxx/transformed/lifecycle-livedata-2.0.0/public.txt [-]
        renderscriptFolder            : <GRADLE>/caches/<TRANSFORMS>/xxxxxxxxxxxxxxxxxxxxxxxxxxxxxxxx/transformed/lifecycle-livedata-2.0.0/rs [-]
        resFolder                     : <GRADLE>/caches/<TRANSFORMS>/xxxxxxxxxxxxxxxxxxxxxxxxxxxxxxxx/transformed/lifecycle-livedata-2.0.0/res [-]
        resStaticLibrary              : <GRADLE>/caches/<TRANSFORMS>/xxxxxxxxxxxxxxxxxxxxxxxxxxxxxxxx/transformed/lifecycle-livedata-2.0.0/res.apk [-]
        - runtimeJarFiles             : <GRADLE>/caches/<TRANSFORMS>/xxxxxxxxxxxxxxxxxxxxxxxxxxxxxxxx/transformed/lifecycle-livedata-2.0.0/jars/classes.jar
        symbolFile                    : <GRADLE>/caches/<TRANSFORMS>/xxxxxxxxxxxxxxxxxxxxxxxxxxxxxxxx/transformed/lifecycle-livedata-2.0.0/R.txt
    - library                     : androidx.lifecycle:lifecycle-runtime:2.1.0@aar (IdeAndroidLibraryImpl)
        aidlFolder                    : <GRADLE>/caches/<TRANSFORMS>/xxxxxxxxxxxxxxxxxxxxxxxxxxxxxxxx/transformed/lifecycle-runtime-2.1.0/aidl [-]
        artifact                      : <M2>/androidx/lifecycle/lifecycle-runtime/2.1.0/lifecycle-runtime-2.1.0.aar
        artifactAddress               : androidx.lifecycle:lifecycle-runtime:2.1.0@aar
        assetsFolder                  : <GRADLE>/caches/<TRANSFORMS>/xxxxxxxxxxxxxxxxxxxxxxxxxxxxxxxx/transformed/lifecycle-runtime-2.1.0/assets [-]
        - compileJarFiles             : <GRADLE>/caches/<TRANSFORMS>/xxxxxxxxxxxxxxxxxxxxxxxxxxxxxxxx/transformed/lifecycle-runtime-2.1.0/jars/classes.jar
        component                     : androidx.lifecycle:lifecycle-runtime:2.1.0
        externalAnnotations           : <GRADLE>/caches/<TRANSFORMS>/xxxxxxxxxxxxxxxxxxxxxxxxxxxxxxxx/transformed/lifecycle-runtime-2.1.0/annotations.zip [-]
        folder                        : <GRADLE>/caches/<TRANSFORMS>/xxxxxxxxxxxxxxxxxxxxxxxxxxxxxxxx/transformed/lifecycle-runtime-2.1.0
        jniFolder                     : <GRADLE>/caches/<TRANSFORMS>/xxxxxxxxxxxxxxxxxxxxxxxxxxxxxxxx/transformed/lifecycle-runtime-2.1.0/jni [-]
        manifest                      : <GRADLE>/caches/<TRANSFORMS>/xxxxxxxxxxxxxxxxxxxxxxxxxxxxxxxx/transformed/lifecycle-runtime-2.1.0/AndroidManifest.xml
        proguardRules                 : <GRADLE>/caches/<TRANSFORMS>/xxxxxxxxxxxxxxxxxxxxxxxxxxxxxxxx/transformed/lifecycle-runtime-2.1.0/proguard.txt
        publicResources               : <GRADLE>/caches/<TRANSFORMS>/xxxxxxxxxxxxxxxxxxxxxxxxxxxxxxxx/transformed/lifecycle-runtime-2.1.0/public.txt [-]
        renderscriptFolder            : <GRADLE>/caches/<TRANSFORMS>/xxxxxxxxxxxxxxxxxxxxxxxxxxxxxxxx/transformed/lifecycle-runtime-2.1.0/rs [-]
        resFolder                     : <GRADLE>/caches/<TRANSFORMS>/xxxxxxxxxxxxxxxxxxxxxxxxxxxxxxxx/transformed/lifecycle-runtime-2.1.0/res [-]
        resStaticLibrary              : <GRADLE>/caches/<TRANSFORMS>/xxxxxxxxxxxxxxxxxxxxxxxxxxxxxxxx/transformed/lifecycle-runtime-2.1.0/res.apk [-]
        - runtimeJarFiles             : <GRADLE>/caches/<TRANSFORMS>/xxxxxxxxxxxxxxxxxxxxxxxxxxxxxxxx/transformed/lifecycle-runtime-2.1.0/jars/classes.jar
        symbolFile                    : <GRADLE>/caches/<TRANSFORMS>/xxxxxxxxxxxxxxxxxxxxxxxxxxxxxxxx/transformed/lifecycle-runtime-2.1.0/R.txt
    - library                     : androidx.lifecycle:lifecycle-viewmodel:2.1.0@aar (IdeAndroidLibraryImpl)
        aidlFolder                    : <GRADLE>/caches/<TRANSFORMS>/xxxxxxxxxxxxxxxxxxxxxxxxxxxxxxxx/transformed/lifecycle-viewmodel-2.1.0/aidl [-]
        artifact                      : <M2>/androidx/lifecycle/lifecycle-viewmodel/2.1.0/lifecycle-viewmodel-2.1.0.aar
        artifactAddress               : androidx.lifecycle:lifecycle-viewmodel:2.1.0@aar
        assetsFolder                  : <GRADLE>/caches/<TRANSFORMS>/xxxxxxxxxxxxxxxxxxxxxxxxxxxxxxxx/transformed/lifecycle-viewmodel-2.1.0/assets [-]
        - compileJarFiles             : <GRADLE>/caches/<TRANSFORMS>/xxxxxxxxxxxxxxxxxxxxxxxxxxxxxxxx/transformed/lifecycle-viewmodel-2.1.0/jars/classes.jar
        component                     : androidx.lifecycle:lifecycle-viewmodel:2.1.0
        externalAnnotations           : <GRADLE>/caches/<TRANSFORMS>/xxxxxxxxxxxxxxxxxxxxxxxxxxxxxxxx/transformed/lifecycle-viewmodel-2.1.0/annotations.zip [-]
        folder                        : <GRADLE>/caches/<TRANSFORMS>/xxxxxxxxxxxxxxxxxxxxxxxxxxxxxxxx/transformed/lifecycle-viewmodel-2.1.0
        jniFolder                     : <GRADLE>/caches/<TRANSFORMS>/xxxxxxxxxxxxxxxxxxxxxxxxxxxxxxxx/transformed/lifecycle-viewmodel-2.1.0/jni [-]
        manifest                      : <GRADLE>/caches/<TRANSFORMS>/xxxxxxxxxxxxxxxxxxxxxxxxxxxxxxxx/transformed/lifecycle-viewmodel-2.1.0/AndroidManifest.xml
        proguardRules                 : <GRADLE>/caches/<TRANSFORMS>/xxxxxxxxxxxxxxxxxxxxxxxxxxxxxxxx/transformed/lifecycle-viewmodel-2.1.0/proguard.txt
        publicResources               : <GRADLE>/caches/<TRANSFORMS>/xxxxxxxxxxxxxxxxxxxxxxxxxxxxxxxx/transformed/lifecycle-viewmodel-2.1.0/public.txt [-]
        renderscriptFolder            : <GRADLE>/caches/<TRANSFORMS>/xxxxxxxxxxxxxxxxxxxxxxxxxxxxxxxx/transformed/lifecycle-viewmodel-2.1.0/rs [-]
        resFolder                     : <GRADLE>/caches/<TRANSFORMS>/xxxxxxxxxxxxxxxxxxxxxxxxxxxxxxxx/transformed/lifecycle-viewmodel-2.1.0/res [-]
        resStaticLibrary              : <GRADLE>/caches/<TRANSFORMS>/xxxxxxxxxxxxxxxxxxxxxxxxxxxxxxxx/transformed/lifecycle-viewmodel-2.1.0/res.apk [-]
        - runtimeJarFiles             : <GRADLE>/caches/<TRANSFORMS>/xxxxxxxxxxxxxxxxxxxxxxxxxxxxxxxx/transformed/lifecycle-viewmodel-2.1.0/jars/classes.jar
        symbolFile                    : <GRADLE>/caches/<TRANSFORMS>/xxxxxxxxxxxxxxxxxxxxxxxxxxxxxxxx/transformed/lifecycle-viewmodel-2.1.0/R.txt
    - library                     : androidx.loader:loader:1.0.0@aar (IdeAndroidLibraryImpl)
        aidlFolder                    : <GRADLE>/caches/<TRANSFORMS>/xxxxxxxxxxxxxxxxxxxxxxxxxxxxxxxx/transformed/loader-1.0.0/aidl [-]
        artifact                      : <M2>/androidx/loader/loader/1.0.0/loader-1.0.0.aar
        artifactAddress               : androidx.loader:loader:1.0.0@aar
        assetsFolder                  : <GRADLE>/caches/<TRANSFORMS>/xxxxxxxxxxxxxxxxxxxxxxxxxxxxxxxx/transformed/loader-1.0.0/assets [-]
        - compileJarFiles             : <GRADLE>/caches/<TRANSFORMS>/xxxxxxxxxxxxxxxxxxxxxxxxxxxxxxxx/transformed/loader-1.0.0/jars/classes.jar
        component                     : androidx.loader:loader:1.0.0
        externalAnnotations           : <GRADLE>/caches/<TRANSFORMS>/xxxxxxxxxxxxxxxxxxxxxxxxxxxxxxxx/transformed/loader-1.0.0/annotations.zip [-]
        folder                        : <GRADLE>/caches/<TRANSFORMS>/xxxxxxxxxxxxxxxxxxxxxxxxxxxxxxxx/transformed/loader-1.0.0
        jniFolder                     : <GRADLE>/caches/<TRANSFORMS>/xxxxxxxxxxxxxxxxxxxxxxxxxxxxxxxx/transformed/loader-1.0.0/jni [-]
        manifest                      : <GRADLE>/caches/<TRANSFORMS>/xxxxxxxxxxxxxxxxxxxxxxxxxxxxxxxx/transformed/loader-1.0.0/AndroidManifest.xml
        proguardRules                 : <GRADLE>/caches/<TRANSFORMS>/xxxxxxxxxxxxxxxxxxxxxxxxxxxxxxxx/transformed/loader-1.0.0/proguard.txt [-]
        publicResources               : <GRADLE>/caches/<TRANSFORMS>/xxxxxxxxxxxxxxxxxxxxxxxxxxxxxxxx/transformed/loader-1.0.0/public.txt [-]
        renderscriptFolder            : <GRADLE>/caches/<TRANSFORMS>/xxxxxxxxxxxxxxxxxxxxxxxxxxxxxxxx/transformed/loader-1.0.0/rs [-]
        resFolder                     : <GRADLE>/caches/<TRANSFORMS>/xxxxxxxxxxxxxxxxxxxxxxxxxxxxxxxx/transformed/loader-1.0.0/res [-]
        resStaticLibrary              : <GRADLE>/caches/<TRANSFORMS>/xxxxxxxxxxxxxxxxxxxxxxxxxxxxxxxx/transformed/loader-1.0.0/res.apk [-]
        - runtimeJarFiles             : <GRADLE>/caches/<TRANSFORMS>/xxxxxxxxxxxxxxxxxxxxxxxxxxxxxxxx/transformed/loader-1.0.0/jars/classes.jar
        symbolFile                    : <GRADLE>/caches/<TRANSFORMS>/xxxxxxxxxxxxxxxxxxxxxxxxxxxxxxxx/transformed/loader-1.0.0/R.txt
>>>>>>> 0d09370c
    - library                     : androidx.savedstate:savedstate:1.0.0@aar (IdeAndroidLibraryImpl)
        aidlFolder                    : <GRADLE>/caches/<TRANSFORMS>/xxxxxxxxxxxxxxxxxxxxxxxxxxxxxxxx/transformed/savedstate-1.0.0/aidl [-]
        artifact                      : <M2>/androidx/savedstate/savedstate/1.0.0/savedstate-1.0.0.aar
        artifactAddress               : androidx.savedstate:savedstate:1.0.0@aar
<<<<<<< HEAD
        assetsFolder                  : <GRADLE>/caches/transforms-3/xxxxxxxxxxxxxxxxxxxxxxxxxxxxxxxx/transformed/savedstate-1.0.0/assets [-]
        - compileJarFiles             : <GRADLE>/caches/transforms-3/xxxxxxxxxxxxxxxxxxxxxxxxxxxxxxxx/transformed/savedstate-1.0.0/jars/classes.jar
        component                     : androidx.savedstate:savedstate:1.0.0
        externalAnnotations           : <GRADLE>/caches/transforms-3/xxxxxxxxxxxxxxxxxxxxxxxxxxxxxxxx/transformed/savedstate-1.0.0/annotations.zip [-]
        folder                        : <GRADLE>/caches/transforms-3/xxxxxxxxxxxxxxxxxxxxxxxxxxxxxxxx/transformed/savedstate-1.0.0
        jniFolder                     : <GRADLE>/caches/transforms-3/xxxxxxxxxxxxxxxxxxxxxxxxxxxxxxxx/transformed/savedstate-1.0.0/jni [-]
        manifest                      : <GRADLE>/caches/transforms-3/xxxxxxxxxxxxxxxxxxxxxxxxxxxxxxxx/transformed/savedstate-1.0.0/AndroidManifest.xml
        proguardRules                 : <GRADLE>/caches/transforms-3/xxxxxxxxxxxxxxxxxxxxxxxxxxxxxxxx/transformed/savedstate-1.0.0/proguard.txt
        publicResources               : <GRADLE>/caches/transforms-3/xxxxxxxxxxxxxxxxxxxxxxxxxxxxxxxx/transformed/savedstate-1.0.0/public.txt [-]
        renderscriptFolder            : <GRADLE>/caches/transforms-3/xxxxxxxxxxxxxxxxxxxxxxxxxxxxxxxx/transformed/savedstate-1.0.0/rs [-]
        resFolder                     : <GRADLE>/caches/transforms-3/xxxxxxxxxxxxxxxxxxxxxxxxxxxxxxxx/transformed/savedstate-1.0.0/res [-]
        resStaticLibrary              : <GRADLE>/caches/transforms-3/xxxxxxxxxxxxxxxxxxxxxxxxxxxxxxxx/transformed/savedstate-1.0.0/res.apk [-]
        - runtimeJarFiles             : <GRADLE>/caches/transforms-3/xxxxxxxxxxxxxxxxxxxxxxxxxxxxxxxx/transformed/savedstate-1.0.0/jars/classes.jar
        symbolFile                    : <GRADLE>/caches/transforms-3/xxxxxxxxxxxxxxxxxxxxxxxxxxxxxxxx/transformed/savedstate-1.0.0/R.txt
    - library                     : androidx.test.espresso:espresso-core:3.2.0@aar (IdeAndroidLibraryImpl)
        aidlFolder                    : <GRADLE>/caches/transforms-3/xxxxxxxxxxxxxxxxxxxxxxxxxxxxxxxx/transformed/espresso-core-3.2.0/aidl [-]
        artifact                      : <M2>/androidx/test/espresso/espresso-core/3.2.0/espresso-core-3.2.0.aar
        artifactAddress               : androidx.test.espresso:espresso-core:3.2.0@aar
        assetsFolder                  : <GRADLE>/caches/transforms-3/xxxxxxxxxxxxxxxxxxxxxxxxxxxxxxxx/transformed/espresso-core-3.2.0/assets [-]
        - compileJarFiles             : <GRADLE>/caches/transforms-3/xxxxxxxxxxxxxxxxxxxxxxxxxxxxxxxx/transformed/espresso-core-3.2.0/jars/classes.jar
        component                     : androidx.test.espresso:espresso-core:3.2.0
        externalAnnotations           : <GRADLE>/caches/transforms-3/xxxxxxxxxxxxxxxxxxxxxxxxxxxxxxxx/transformed/espresso-core-3.2.0/annotations.zip [-]
        folder                        : <GRADLE>/caches/transforms-3/xxxxxxxxxxxxxxxxxxxxxxxxxxxxxxxx/transformed/espresso-core-3.2.0
        jniFolder                     : <GRADLE>/caches/transforms-3/xxxxxxxxxxxxxxxxxxxxxxxxxxxxxxxx/transformed/espresso-core-3.2.0/jni [-]
        manifest                      : <GRADLE>/caches/transforms-3/xxxxxxxxxxxxxxxxxxxxxxxxxxxxxxxx/transformed/espresso-core-3.2.0/AndroidManifest.xml
        proguardRules                 : <GRADLE>/caches/transforms-3/xxxxxxxxxxxxxxxxxxxxxxxxxxxxxxxx/transformed/espresso-core-3.2.0/proguard.txt
        publicResources               : <GRADLE>/caches/transforms-3/xxxxxxxxxxxxxxxxxxxxxxxxxxxxxxxx/transformed/espresso-core-3.2.0/public.txt [-]
        renderscriptFolder            : <GRADLE>/caches/transforms-3/xxxxxxxxxxxxxxxxxxxxxxxxxxxxxxxx/transformed/espresso-core-3.2.0/rs [-]
        resFolder                     : <GRADLE>/caches/transforms-3/xxxxxxxxxxxxxxxxxxxxxxxxxxxxxxxx/transformed/espresso-core-3.2.0/res [-]
        resStaticLibrary              : <GRADLE>/caches/transforms-3/xxxxxxxxxxxxxxxxxxxxxxxxxxxxxxxx/transformed/espresso-core-3.2.0/res.apk [-]
        - runtimeJarFiles             : <GRADLE>/caches/transforms-3/xxxxxxxxxxxxxxxxxxxxxxxxxxxxxxxx/transformed/espresso-core-3.2.0/jars/classes.jar
        symbolFile                    : <GRADLE>/caches/transforms-3/xxxxxxxxxxxxxxxxxxxxxxxxxxxxxxxx/transformed/espresso-core-3.2.0/R.txt
    - library                     : androidx.test.espresso:espresso-idling-resource:3.2.0@aar (IdeAndroidLibraryImpl)
        aidlFolder                    : <GRADLE>/caches/transforms-3/xxxxxxxxxxxxxxxxxxxxxxxxxxxxxxxx/transformed/espresso-idling-resource-3.2.0/aidl [-]
        artifact                      : <M2>/androidx/test/espresso/espresso-idling-resource/3.2.0/espresso-idling-resource-3.2.0.aar
        artifactAddress               : androidx.test.espresso:espresso-idling-resource:3.2.0@aar
        assetsFolder                  : <GRADLE>/caches/transforms-3/xxxxxxxxxxxxxxxxxxxxxxxxxxxxxxxx/transformed/espresso-idling-resource-3.2.0/assets [-]
        - compileJarFiles             : <GRADLE>/caches/transforms-3/xxxxxxxxxxxxxxxxxxxxxxxxxxxxxxxx/transformed/espresso-idling-resource-3.2.0/jars/classes.jar
        component                     : androidx.test.espresso:espresso-idling-resource:3.2.0
        externalAnnotations           : <GRADLE>/caches/transforms-3/xxxxxxxxxxxxxxxxxxxxxxxxxxxxxxxx/transformed/espresso-idling-resource-3.2.0/annotations.zip [-]
        folder                        : <GRADLE>/caches/transforms-3/xxxxxxxxxxxxxxxxxxxxxxxxxxxxxxxx/transformed/espresso-idling-resource-3.2.0
        jniFolder                     : <GRADLE>/caches/transforms-3/xxxxxxxxxxxxxxxxxxxxxxxxxxxxxxxx/transformed/espresso-idling-resource-3.2.0/jni [-]
        manifest                      : <GRADLE>/caches/transforms-3/xxxxxxxxxxxxxxxxxxxxxxxxxxxxxxxx/transformed/espresso-idling-resource-3.2.0/AndroidManifest.xml
        proguardRules                 : <GRADLE>/caches/transforms-3/xxxxxxxxxxxxxxxxxxxxxxxxxxxxxxxx/transformed/espresso-idling-resource-3.2.0/proguard.txt [-]
        publicResources               : <GRADLE>/caches/transforms-3/xxxxxxxxxxxxxxxxxxxxxxxxxxxxxxxx/transformed/espresso-idling-resource-3.2.0/public.txt [-]
        renderscriptFolder            : <GRADLE>/caches/transforms-3/xxxxxxxxxxxxxxxxxxxxxxxxxxxxxxxx/transformed/espresso-idling-resource-3.2.0/rs [-]
        resFolder                     : <GRADLE>/caches/transforms-3/xxxxxxxxxxxxxxxxxxxxxxxxxxxxxxxx/transformed/espresso-idling-resource-3.2.0/res [-]
        resStaticLibrary              : <GRADLE>/caches/transforms-3/xxxxxxxxxxxxxxxxxxxxxxxxxxxxxxxx/transformed/espresso-idling-resource-3.2.0/res.apk [-]
        - runtimeJarFiles             : <GRADLE>/caches/transforms-3/xxxxxxxxxxxxxxxxxxxxxxxxxxxxxxxx/transformed/espresso-idling-resource-3.2.0/jars/classes.jar
        symbolFile                    : <GRADLE>/caches/transforms-3/xxxxxxxxxxxxxxxxxxxxxxxxxxxxxxxx/transformed/espresso-idling-resource-3.2.0/R.txt
    - library                     : androidx.test.ext:junit:1.1.2@aar (IdeAndroidLibraryImpl)
        aidlFolder                    : <GRADLE>/caches/transforms-3/xxxxxxxxxxxxxxxxxxxxxxxxxxxxxxxx/transformed/junit-1.1.2/aidl [-]
        artifact                      : <M2>/androidx/test/ext/junit/1.1.2/junit-1.1.2.aar
        artifactAddress               : androidx.test.ext:junit:1.1.2@aar
        assetsFolder                  : <GRADLE>/caches/transforms-3/xxxxxxxxxxxxxxxxxxxxxxxxxxxxxxxx/transformed/junit-1.1.2/assets [-]
        - compileJarFiles             : <GRADLE>/caches/transforms-3/xxxxxxxxxxxxxxxxxxxxxxxxxxxxxxxx/transformed/junit-1.1.2/jars/classes.jar
        component                     : androidx.test.ext:junit:1.1.2
        externalAnnotations           : <GRADLE>/caches/transforms-3/xxxxxxxxxxxxxxxxxxxxxxxxxxxxxxxx/transformed/junit-1.1.2/annotations.zip [-]
        folder                        : <GRADLE>/caches/transforms-3/xxxxxxxxxxxxxxxxxxxxxxxxxxxxxxxx/transformed/junit-1.1.2
        jniFolder                     : <GRADLE>/caches/transforms-3/xxxxxxxxxxxxxxxxxxxxxxxxxxxxxxxx/transformed/junit-1.1.2/jni [-]
        manifest                      : <GRADLE>/caches/transforms-3/xxxxxxxxxxxxxxxxxxxxxxxxxxxxxxxx/transformed/junit-1.1.2/AndroidManifest.xml
        proguardRules                 : <GRADLE>/caches/transforms-3/xxxxxxxxxxxxxxxxxxxxxxxxxxxxxxxx/transformed/junit-1.1.2/proguard.txt [-]
        publicResources               : <GRADLE>/caches/transforms-3/xxxxxxxxxxxxxxxxxxxxxxxxxxxxxxxx/transformed/junit-1.1.2/public.txt [-]
        renderscriptFolder            : <GRADLE>/caches/transforms-3/xxxxxxxxxxxxxxxxxxxxxxxxxxxxxxxx/transformed/junit-1.1.2/rs [-]
        resFolder                     : <GRADLE>/caches/transforms-3/xxxxxxxxxxxxxxxxxxxxxxxxxxxxxxxx/transformed/junit-1.1.2/res [-]
        resStaticLibrary              : <GRADLE>/caches/transforms-3/xxxxxxxxxxxxxxxxxxxxxxxxxxxxxxxx/transformed/junit-1.1.2/res.apk [-]
        - runtimeJarFiles             : <GRADLE>/caches/transforms-3/xxxxxxxxxxxxxxxxxxxxxxxxxxxxxxxx/transformed/junit-1.1.2/jars/classes.jar
        symbolFile                    : <GRADLE>/caches/transforms-3/xxxxxxxxxxxxxxxxxxxxxxxxxxxxxxxx/transformed/junit-1.1.2/R.txt
    - library                     : androidx.test:core:1.3.0@aar (IdeAndroidLibraryImpl)
        aidlFolder                    : <GRADLE>/caches/transforms-3/xxxxxxxxxxxxxxxxxxxxxxxxxxxxxxxx/transformed/core-1.3.0/aidl [-]
        artifact                      : <M2>/androidx/test/core/1.3.0/core-1.3.0.aar
        artifactAddress               : androidx.test:core:1.3.0@aar
        assetsFolder                  : <GRADLE>/caches/transforms-3/xxxxxxxxxxxxxxxxxxxxxxxxxxxxxxxx/transformed/core-1.3.0/assets [-]
        - compileJarFiles             : <GRADLE>/caches/transforms-3/xxxxxxxxxxxxxxxxxxxxxxxxxxxxxxxx/transformed/core-1.3.0/jars/classes.jar
        component                     : androidx.test:core:1.3.0
        externalAnnotations           : <GRADLE>/caches/transforms-3/xxxxxxxxxxxxxxxxxxxxxxxxxxxxxxxx/transformed/core-1.3.0/annotations.zip [-]
        folder                        : <GRADLE>/caches/transforms-3/xxxxxxxxxxxxxxxxxxxxxxxxxxxxxxxx/transformed/core-1.3.0
        jniFolder                     : <GRADLE>/caches/transforms-3/xxxxxxxxxxxxxxxxxxxxxxxxxxxxxxxx/transformed/core-1.3.0/jni [-]
        manifest                      : <GRADLE>/caches/transforms-3/xxxxxxxxxxxxxxxxxxxxxxxxxxxxxxxx/transformed/core-1.3.0/AndroidManifest.xml
        proguardRules                 : <GRADLE>/caches/transforms-3/xxxxxxxxxxxxxxxxxxxxxxxxxxxxxxxx/transformed/core-1.3.0/proguard.txt [-]
        publicResources               : <GRADLE>/caches/transforms-3/xxxxxxxxxxxxxxxxxxxxxxxxxxxxxxxx/transformed/core-1.3.0/public.txt [-]
        renderscriptFolder            : <GRADLE>/caches/transforms-3/xxxxxxxxxxxxxxxxxxxxxxxxxxxxxxxx/transformed/core-1.3.0/rs [-]
        resFolder                     : <GRADLE>/caches/transforms-3/xxxxxxxxxxxxxxxxxxxxxxxxxxxxxxxx/transformed/core-1.3.0/res [-]
        resStaticLibrary              : <GRADLE>/caches/transforms-3/xxxxxxxxxxxxxxxxxxxxxxxxxxxxxxxx/transformed/core-1.3.0/res.apk [-]
        - runtimeJarFiles             : <GRADLE>/caches/transforms-3/xxxxxxxxxxxxxxxxxxxxxxxxxxxxxxxx/transformed/core-1.3.0/jars/classes.jar
        symbolFile                    : <GRADLE>/caches/transforms-3/xxxxxxxxxxxxxxxxxxxxxxxxxxxxxxxx/transformed/core-1.3.0/R.txt
    - library                     : androidx.test:monitor:1.3.0@aar (IdeAndroidLibraryImpl)
        aidlFolder                    : <GRADLE>/caches/transforms-3/xxxxxxxxxxxxxxxxxxxxxxxxxxxxxxxx/transformed/monitor-1.3.0/aidl [-]
        artifact                      : <M2>/androidx/test/monitor/1.3.0/monitor-1.3.0.aar
        artifactAddress               : androidx.test:monitor:1.3.0@aar
        assetsFolder                  : <GRADLE>/caches/transforms-3/xxxxxxxxxxxxxxxxxxxxxxxxxxxxxxxx/transformed/monitor-1.3.0/assets [-]
        - compileJarFiles             : <GRADLE>/caches/transforms-3/xxxxxxxxxxxxxxxxxxxxxxxxxxxxxxxx/transformed/monitor-1.3.0/jars/classes.jar
        component                     : androidx.test:monitor:1.3.0
        externalAnnotations           : <GRADLE>/caches/transforms-3/xxxxxxxxxxxxxxxxxxxxxxxxxxxxxxxx/transformed/monitor-1.3.0/annotations.zip [-]
        folder                        : <GRADLE>/caches/transforms-3/xxxxxxxxxxxxxxxxxxxxxxxxxxxxxxxx/transformed/monitor-1.3.0
        jniFolder                     : <GRADLE>/caches/transforms-3/xxxxxxxxxxxxxxxxxxxxxxxxxxxxxxxx/transformed/monitor-1.3.0/jni [-]
        manifest                      : <GRADLE>/caches/transforms-3/xxxxxxxxxxxxxxxxxxxxxxxxxxxxxxxx/transformed/monitor-1.3.0/AndroidManifest.xml
        proguardRules                 : <GRADLE>/caches/transforms-3/xxxxxxxxxxxxxxxxxxxxxxxxxxxxxxxx/transformed/monitor-1.3.0/proguard.txt
        publicResources               : <GRADLE>/caches/transforms-3/xxxxxxxxxxxxxxxxxxxxxxxxxxxxxxxx/transformed/monitor-1.3.0/public.txt [-]
        renderscriptFolder            : <GRADLE>/caches/transforms-3/xxxxxxxxxxxxxxxxxxxxxxxxxxxxxxxx/transformed/monitor-1.3.0/rs [-]
        resFolder                     : <GRADLE>/caches/transforms-3/xxxxxxxxxxxxxxxxxxxxxxxxxxxxxxxx/transformed/monitor-1.3.0/res [-]
        resStaticLibrary              : <GRADLE>/caches/transforms-3/xxxxxxxxxxxxxxxxxxxxxxxxxxxxxxxx/transformed/monitor-1.3.0/res.apk [-]
        - runtimeJarFiles             : <GRADLE>/caches/transforms-3/xxxxxxxxxxxxxxxxxxxxxxxxxxxxxxxx/transformed/monitor-1.3.0/jars/classes.jar
        symbolFile                    : <GRADLE>/caches/transforms-3/xxxxxxxxxxxxxxxxxxxxxxxxxxxxxxxx/transformed/monitor-1.3.0/R.txt
    - library                     : androidx.test:runner:1.2.0@aar (IdeAndroidLibraryImpl)
        aidlFolder                    : <GRADLE>/caches/transforms-3/xxxxxxxxxxxxxxxxxxxxxxxxxxxxxxxx/transformed/runner-1.2.0/aidl [-]
        artifact                      : <M2>/androidx/test/runner/1.2.0/runner-1.2.0.aar
        artifactAddress               : androidx.test:runner:1.2.0@aar
        assetsFolder                  : <GRADLE>/caches/transforms-3/xxxxxxxxxxxxxxxxxxxxxxxxxxxxxxxx/transformed/runner-1.2.0/assets [-]
        - compileJarFiles             : <GRADLE>/caches/transforms-3/xxxxxxxxxxxxxxxxxxxxxxxxxxxxxxxx/transformed/runner-1.2.0/jars/classes.jar
        component                     : androidx.test:runner:1.2.0
        externalAnnotations           : <GRADLE>/caches/transforms-3/xxxxxxxxxxxxxxxxxxxxxxxxxxxxxxxx/transformed/runner-1.2.0/annotations.zip [-]
        folder                        : <GRADLE>/caches/transforms-3/xxxxxxxxxxxxxxxxxxxxxxxxxxxxxxxx/transformed/runner-1.2.0
        jniFolder                     : <GRADLE>/caches/transforms-3/xxxxxxxxxxxxxxxxxxxxxxxxxxxxxxxx/transformed/runner-1.2.0/jni [-]
        manifest                      : <GRADLE>/caches/transforms-3/xxxxxxxxxxxxxxxxxxxxxxxxxxxxxxxx/transformed/runner-1.2.0/AndroidManifest.xml
        proguardRules                 : <GRADLE>/caches/transforms-3/xxxxxxxxxxxxxxxxxxxxxxxxxxxxxxxx/transformed/runner-1.2.0/proguard.txt
        publicResources               : <GRADLE>/caches/transforms-3/xxxxxxxxxxxxxxxxxxxxxxxxxxxxxxxx/transformed/runner-1.2.0/public.txt [-]
        renderscriptFolder            : <GRADLE>/caches/transforms-3/xxxxxxxxxxxxxxxxxxxxxxxxxxxxxxxx/transformed/runner-1.2.0/rs [-]
        resFolder                     : <GRADLE>/caches/transforms-3/xxxxxxxxxxxxxxxxxxxxxxxxxxxxxxxx/transformed/runner-1.2.0/res [-]
        resStaticLibrary              : <GRADLE>/caches/transforms-3/xxxxxxxxxxxxxxxxxxxxxxxxxxxxxxxx/transformed/runner-1.2.0/res.apk [-]
        - runtimeJarFiles             : <GRADLE>/caches/transforms-3/xxxxxxxxxxxxxxxxxxxxxxxxxxxxxxxx/transformed/runner-1.2.0/jars/classes.jar
        symbolFile                    : <GRADLE>/caches/transforms-3/xxxxxxxxxxxxxxxxxxxxxxxxxxxxxxxx/transformed/runner-1.2.0/R.txt
    - library                     : androidx.vectordrawable:vectordrawable-animated:1.1.0@aar (IdeAndroidLibraryImpl)
        aidlFolder                    : <GRADLE>/caches/transforms-3/xxxxxxxxxxxxxxxxxxxxxxxxxxxxxxxx/transformed/vectordrawable-animated-1.1.0/aidl [-]
        artifact                      : <M2>/androidx/vectordrawable/vectordrawable-animated/1.1.0/vectordrawable-animated-1.1.0.aar
        artifactAddress               : androidx.vectordrawable:vectordrawable-animated:1.1.0@aar
        assetsFolder                  : <GRADLE>/caches/transforms-3/xxxxxxxxxxxxxxxxxxxxxxxxxxxxxxxx/transformed/vectordrawable-animated-1.1.0/assets [-]
        - compileJarFiles             : <GRADLE>/caches/transforms-3/xxxxxxxxxxxxxxxxxxxxxxxxxxxxxxxx/transformed/vectordrawable-animated-1.1.0/jars/classes.jar
        component                     : androidx.vectordrawable:vectordrawable-animated:1.1.0
        externalAnnotations           : <GRADLE>/caches/transforms-3/xxxxxxxxxxxxxxxxxxxxxxxxxxxxxxxx/transformed/vectordrawable-animated-1.1.0/annotations.zip [-]
        folder                        : <GRADLE>/caches/transforms-3/xxxxxxxxxxxxxxxxxxxxxxxxxxxxxxxx/transformed/vectordrawable-animated-1.1.0
        jniFolder                     : <GRADLE>/caches/transforms-3/xxxxxxxxxxxxxxxxxxxxxxxxxxxxxxxx/transformed/vectordrawable-animated-1.1.0/jni [-]
        manifest                      : <GRADLE>/caches/transforms-3/xxxxxxxxxxxxxxxxxxxxxxxxxxxxxxxx/transformed/vectordrawable-animated-1.1.0/AndroidManifest.xml
        proguardRules                 : <GRADLE>/caches/transforms-3/xxxxxxxxxxxxxxxxxxxxxxxxxxxxxxxx/transformed/vectordrawable-animated-1.1.0/proguard.txt
        publicResources               : <GRADLE>/caches/transforms-3/xxxxxxxxxxxxxxxxxxxxxxxxxxxxxxxx/transformed/vectordrawable-animated-1.1.0/public.txt [-]
        renderscriptFolder            : <GRADLE>/caches/transforms-3/xxxxxxxxxxxxxxxxxxxxxxxxxxxxxxxx/transformed/vectordrawable-animated-1.1.0/rs [-]
        resFolder                     : <GRADLE>/caches/transforms-3/xxxxxxxxxxxxxxxxxxxxxxxxxxxxxxxx/transformed/vectordrawable-animated-1.1.0/res [-]
        resStaticLibrary              : <GRADLE>/caches/transforms-3/xxxxxxxxxxxxxxxxxxxxxxxxxxxxxxxx/transformed/vectordrawable-animated-1.1.0/res.apk [-]
        - runtimeJarFiles             : <GRADLE>/caches/transforms-3/xxxxxxxxxxxxxxxxxxxxxxxxxxxxxxxx/transformed/vectordrawable-animated-1.1.0/jars/classes.jar
        symbolFile                    : <GRADLE>/caches/transforms-3/xxxxxxxxxxxxxxxxxxxxxxxxxxxxxxxx/transformed/vectordrawable-animated-1.1.0/R.txt
    - library                     : androidx.vectordrawable:vectordrawable:1.1.0@aar (IdeAndroidLibraryImpl)
        aidlFolder                    : <GRADLE>/caches/transforms-3/xxxxxxxxxxxxxxxxxxxxxxxxxxxxxxxx/transformed/vectordrawable-1.1.0/aidl [-]
        artifact                      : <M2>/androidx/vectordrawable/vectordrawable/1.1.0/vectordrawable-1.1.0.aar
        artifactAddress               : androidx.vectordrawable:vectordrawable:1.1.0@aar
        assetsFolder                  : <GRADLE>/caches/transforms-3/xxxxxxxxxxxxxxxxxxxxxxxxxxxxxxxx/transformed/vectordrawable-1.1.0/assets [-]
        - compileJarFiles             : <GRADLE>/caches/transforms-3/xxxxxxxxxxxxxxxxxxxxxxxxxxxxxxxx/transformed/vectordrawable-1.1.0/jars/classes.jar
        component                     : androidx.vectordrawable:vectordrawable:1.1.0
        externalAnnotations           : <GRADLE>/caches/transforms-3/xxxxxxxxxxxxxxxxxxxxxxxxxxxxxxxx/transformed/vectordrawable-1.1.0/annotations.zip [-]
        folder                        : <GRADLE>/caches/transforms-3/xxxxxxxxxxxxxxxxxxxxxxxxxxxxxxxx/transformed/vectordrawable-1.1.0
        jniFolder                     : <GRADLE>/caches/transforms-3/xxxxxxxxxxxxxxxxxxxxxxxxxxxxxxxx/transformed/vectordrawable-1.1.0/jni [-]
        manifest                      : <GRADLE>/caches/transforms-3/xxxxxxxxxxxxxxxxxxxxxxxxxxxxxxxx/transformed/vectordrawable-1.1.0/AndroidManifest.xml
        proguardRules                 : <GRADLE>/caches/transforms-3/xxxxxxxxxxxxxxxxxxxxxxxxxxxxxxxx/transformed/vectordrawable-1.1.0/proguard.txt [-]
        publicResources               : <GRADLE>/caches/transforms-3/xxxxxxxxxxxxxxxxxxxxxxxxxxxxxxxx/transformed/vectordrawable-1.1.0/public.txt [-]
        renderscriptFolder            : <GRADLE>/caches/transforms-3/xxxxxxxxxxxxxxxxxxxxxxxxxxxxxxxx/transformed/vectordrawable-1.1.0/rs [-]
        resFolder                     : <GRADLE>/caches/transforms-3/xxxxxxxxxxxxxxxxxxxxxxxxxxxxxxxx/transformed/vectordrawable-1.1.0/res [-]
        resStaticLibrary              : <GRADLE>/caches/transforms-3/xxxxxxxxxxxxxxxxxxxxxxxxxxxxxxxx/transformed/vectordrawable-1.1.0/res.apk [-]
        - runtimeJarFiles             : <GRADLE>/caches/transforms-3/xxxxxxxxxxxxxxxxxxxxxxxxxxxxxxxx/transformed/vectordrawable-1.1.0/jars/classes.jar
        symbolFile                    : <GRADLE>/caches/transforms-3/xxxxxxxxxxxxxxxxxxxxxxxxxxxxxxxx/transformed/vectordrawable-1.1.0/R.txt
    - library                     : androidx.versionedparcelable:versionedparcelable:1.1.0@aar (IdeAndroidLibraryImpl)
        aidlFolder                    : <GRADLE>/caches/transforms-3/xxxxxxxxxxxxxxxxxxxxxxxxxxxxxxxx/transformed/versionedparcelable-1.1.0/aidl
        artifact                      : <M2>/androidx/versionedparcelable/versionedparcelable/1.1.0/versionedparcelable-1.1.0.aar
        artifactAddress               : androidx.versionedparcelable:versionedparcelable:1.1.0@aar
        assetsFolder                  : <GRADLE>/caches/transforms-3/xxxxxxxxxxxxxxxxxxxxxxxxxxxxxxxx/transformed/versionedparcelable-1.1.0/assets [-]
        - compileJarFiles             : <GRADLE>/caches/transforms-3/xxxxxxxxxxxxxxxxxxxxxxxxxxxxxxxx/transformed/versionedparcelable-1.1.0/jars/classes.jar
        component                     : androidx.versionedparcelable:versionedparcelable:1.1.0
        externalAnnotations           : <GRADLE>/caches/transforms-3/xxxxxxxxxxxxxxxxxxxxxxxxxxxxxxxx/transformed/versionedparcelable-1.1.0/annotations.zip [-]
        folder                        : <GRADLE>/caches/transforms-3/xxxxxxxxxxxxxxxxxxxxxxxxxxxxxxxx/transformed/versionedparcelable-1.1.0
        jniFolder                     : <GRADLE>/caches/transforms-3/xxxxxxxxxxxxxxxxxxxxxxxxxxxxxxxx/transformed/versionedparcelable-1.1.0/jni [-]
        manifest                      : <GRADLE>/caches/transforms-3/xxxxxxxxxxxxxxxxxxxxxxxxxxxxxxxx/transformed/versionedparcelable-1.1.0/AndroidManifest.xml
        proguardRules                 : <GRADLE>/caches/transforms-3/xxxxxxxxxxxxxxxxxxxxxxxxxxxxxxxx/transformed/versionedparcelable-1.1.0/proguard.txt
        publicResources               : <GRADLE>/caches/transforms-3/xxxxxxxxxxxxxxxxxxxxxxxxxxxxxxxx/transformed/versionedparcelable-1.1.0/public.txt [-]
        renderscriptFolder            : <GRADLE>/caches/transforms-3/xxxxxxxxxxxxxxxxxxxxxxxxxxxxxxxx/transformed/versionedparcelable-1.1.0/rs [-]
        resFolder                     : <GRADLE>/caches/transforms-3/xxxxxxxxxxxxxxxxxxxxxxxxxxxxxxxx/transformed/versionedparcelable-1.1.0/res [-]
        resStaticLibrary              : <GRADLE>/caches/transforms-3/xxxxxxxxxxxxxxxxxxxxxxxxxxxxxxxx/transformed/versionedparcelable-1.1.0/res.apk [-]
        - runtimeJarFiles             : <GRADLE>/caches/transforms-3/xxxxxxxxxxxxxxxxxxxxxxxxxxxxxxxx/transformed/versionedparcelable-1.1.0/jars/classes.jar
        symbolFile                    : <GRADLE>/caches/transforms-3/xxxxxxxxxxxxxxxxxxxxxxxxxxxxxxxx/transformed/versionedparcelable-1.1.0/R.txt
    - library                     : androidx.viewpager:viewpager:1.0.0@aar (IdeAndroidLibraryImpl)
        aidlFolder                    : <GRADLE>/caches/transforms-3/xxxxxxxxxxxxxxxxxxxxxxxxxxxxxxxx/transformed/viewpager-1.0.0/aidl [-]
        artifact                      : <M2>/androidx/viewpager/viewpager/1.0.0/viewpager-1.0.0.aar
        artifactAddress               : androidx.viewpager:viewpager:1.0.0@aar
        assetsFolder                  : <GRADLE>/caches/transforms-3/xxxxxxxxxxxxxxxxxxxxxxxxxxxxxxxx/transformed/viewpager-1.0.0/assets [-]
        - compileJarFiles             : <GRADLE>/caches/transforms-3/xxxxxxxxxxxxxxxxxxxxxxxxxxxxxxxx/transformed/viewpager-1.0.0/jars/classes.jar
        component                     : androidx.viewpager:viewpager:1.0.0
        externalAnnotations           : <GRADLE>/caches/transforms-3/xxxxxxxxxxxxxxxxxxxxxxxxxxxxxxxx/transformed/viewpager-1.0.0/annotations.zip [-]
        folder                        : <GRADLE>/caches/transforms-3/xxxxxxxxxxxxxxxxxxxxxxxxxxxxxxxx/transformed/viewpager-1.0.0
        jniFolder                     : <GRADLE>/caches/transforms-3/xxxxxxxxxxxxxxxxxxxxxxxxxxxxxxxx/transformed/viewpager-1.0.0/jni [-]
        manifest                      : <GRADLE>/caches/transforms-3/xxxxxxxxxxxxxxxxxxxxxxxxxxxxxxxx/transformed/viewpager-1.0.0/AndroidManifest.xml
        proguardRules                 : <GRADLE>/caches/transforms-3/xxxxxxxxxxxxxxxxxxxxxxxxxxxxxxxx/transformed/viewpager-1.0.0/proguard.txt [-]
        publicResources               : <GRADLE>/caches/transforms-3/xxxxxxxxxxxxxxxxxxxxxxxxxxxxxxxx/transformed/viewpager-1.0.0/public.txt [-]
        renderscriptFolder            : <GRADLE>/caches/transforms-3/xxxxxxxxxxxxxxxxxxxxxxxxxxxxxxxx/transformed/viewpager-1.0.0/rs [-]
        resFolder                     : <GRADLE>/caches/transforms-3/xxxxxxxxxxxxxxxxxxxxxxxxxxxxxxxx/transformed/viewpager-1.0.0/res [-]
        resStaticLibrary              : <GRADLE>/caches/transforms-3/xxxxxxxxxxxxxxxxxxxxxxxxxxxxxxxx/transformed/viewpager-1.0.0/res.apk [-]
        - runtimeJarFiles             : <GRADLE>/caches/transforms-3/xxxxxxxxxxxxxxxxxxxxxxxxxxxxxxxx/transformed/viewpager-1.0.0/jars/classes.jar
        symbolFile                    : <GRADLE>/caches/transforms-3/xxxxxxxxxxxxxxxxxxxxxxxxxxxxxxxx/transformed/viewpager-1.0.0/R.txt
=======
        assetsFolder                  : <GRADLE>/caches/<TRANSFORMS>/xxxxxxxxxxxxxxxxxxxxxxxxxxxxxxxx/transformed/savedstate-1.0.0/assets [-]
        - compileJarFiles             : <GRADLE>/caches/<TRANSFORMS>/xxxxxxxxxxxxxxxxxxxxxxxxxxxxxxxx/transformed/savedstate-1.0.0/jars/classes.jar
        component                     : androidx.savedstate:savedstate:1.0.0
        externalAnnotations           : <GRADLE>/caches/<TRANSFORMS>/xxxxxxxxxxxxxxxxxxxxxxxxxxxxxxxx/transformed/savedstate-1.0.0/annotations.zip [-]
        folder                        : <GRADLE>/caches/<TRANSFORMS>/xxxxxxxxxxxxxxxxxxxxxxxxxxxxxxxx/transformed/savedstate-1.0.0
        jniFolder                     : <GRADLE>/caches/<TRANSFORMS>/xxxxxxxxxxxxxxxxxxxxxxxxxxxxxxxx/transformed/savedstate-1.0.0/jni [-]
        manifest                      : <GRADLE>/caches/<TRANSFORMS>/xxxxxxxxxxxxxxxxxxxxxxxxxxxxxxxx/transformed/savedstate-1.0.0/AndroidManifest.xml
        proguardRules                 : <GRADLE>/caches/<TRANSFORMS>/xxxxxxxxxxxxxxxxxxxxxxxxxxxxxxxx/transformed/savedstate-1.0.0/proguard.txt
        publicResources               : <GRADLE>/caches/<TRANSFORMS>/xxxxxxxxxxxxxxxxxxxxxxxxxxxxxxxx/transformed/savedstate-1.0.0/public.txt [-]
        renderscriptFolder            : <GRADLE>/caches/<TRANSFORMS>/xxxxxxxxxxxxxxxxxxxxxxxxxxxxxxxx/transformed/savedstate-1.0.0/rs [-]
        resFolder                     : <GRADLE>/caches/<TRANSFORMS>/xxxxxxxxxxxxxxxxxxxxxxxxxxxxxxxx/transformed/savedstate-1.0.0/res [-]
        resStaticLibrary              : <GRADLE>/caches/<TRANSFORMS>/xxxxxxxxxxxxxxxxxxxxxxxxxxxxxxxx/transformed/savedstate-1.0.0/res.apk [-]
        - runtimeJarFiles             : <GRADLE>/caches/<TRANSFORMS>/xxxxxxxxxxxxxxxxxxxxxxxxxxxxxxxx/transformed/savedstate-1.0.0/jars/classes.jar
        symbolFile                    : <GRADLE>/caches/<TRANSFORMS>/xxxxxxxxxxxxxxxxxxxxxxxxxxxxxxxx/transformed/savedstate-1.0.0/R.txt
    - library                     : androidx.test.espresso:espresso-core:3.2.0@aar (IdeAndroidLibraryImpl)
        aidlFolder                    : <GRADLE>/caches/<TRANSFORMS>/xxxxxxxxxxxxxxxxxxxxxxxxxxxxxxxx/transformed/espresso-core-3.2.0/aidl [-]
        artifact                      : <M2>/androidx/test/espresso/espresso-core/3.2.0/espresso-core-3.2.0.aar
        artifactAddress               : androidx.test.espresso:espresso-core:3.2.0@aar
        assetsFolder                  : <GRADLE>/caches/<TRANSFORMS>/xxxxxxxxxxxxxxxxxxxxxxxxxxxxxxxx/transformed/espresso-core-3.2.0/assets [-]
        - compileJarFiles             : <GRADLE>/caches/<TRANSFORMS>/xxxxxxxxxxxxxxxxxxxxxxxxxxxxxxxx/transformed/espresso-core-3.2.0/jars/classes.jar
        component                     : androidx.test.espresso:espresso-core:3.2.0
        externalAnnotations           : <GRADLE>/caches/<TRANSFORMS>/xxxxxxxxxxxxxxxxxxxxxxxxxxxxxxxx/transformed/espresso-core-3.2.0/annotations.zip [-]
        folder                        : <GRADLE>/caches/<TRANSFORMS>/xxxxxxxxxxxxxxxxxxxxxxxxxxxxxxxx/transformed/espresso-core-3.2.0
        jniFolder                     : <GRADLE>/caches/<TRANSFORMS>/xxxxxxxxxxxxxxxxxxxxxxxxxxxxxxxx/transformed/espresso-core-3.2.0/jni [-]
        manifest                      : <GRADLE>/caches/<TRANSFORMS>/xxxxxxxxxxxxxxxxxxxxxxxxxxxxxxxx/transformed/espresso-core-3.2.0/AndroidManifest.xml
        proguardRules                 : <GRADLE>/caches/<TRANSFORMS>/xxxxxxxxxxxxxxxxxxxxxxxxxxxxxxxx/transformed/espresso-core-3.2.0/proguard.txt
        publicResources               : <GRADLE>/caches/<TRANSFORMS>/xxxxxxxxxxxxxxxxxxxxxxxxxxxxxxxx/transformed/espresso-core-3.2.0/public.txt [-]
        renderscriptFolder            : <GRADLE>/caches/<TRANSFORMS>/xxxxxxxxxxxxxxxxxxxxxxxxxxxxxxxx/transformed/espresso-core-3.2.0/rs [-]
        resFolder                     : <GRADLE>/caches/<TRANSFORMS>/xxxxxxxxxxxxxxxxxxxxxxxxxxxxxxxx/transformed/espresso-core-3.2.0/res [-]
        resStaticLibrary              : <GRADLE>/caches/<TRANSFORMS>/xxxxxxxxxxxxxxxxxxxxxxxxxxxxxxxx/transformed/espresso-core-3.2.0/res.apk [-]
        - runtimeJarFiles             : <GRADLE>/caches/<TRANSFORMS>/xxxxxxxxxxxxxxxxxxxxxxxxxxxxxxxx/transformed/espresso-core-3.2.0/jars/classes.jar
        symbolFile                    : <GRADLE>/caches/<TRANSFORMS>/xxxxxxxxxxxxxxxxxxxxxxxxxxxxxxxx/transformed/espresso-core-3.2.0/R.txt
    - library                     : androidx.test.espresso:espresso-idling-resource:3.2.0@aar (IdeAndroidLibraryImpl)
        aidlFolder                    : <GRADLE>/caches/<TRANSFORMS>/xxxxxxxxxxxxxxxxxxxxxxxxxxxxxxxx/transformed/espresso-idling-resource-3.2.0/aidl [-]
        artifact                      : <M2>/androidx/test/espresso/espresso-idling-resource/3.2.0/espresso-idling-resource-3.2.0.aar
        artifactAddress               : androidx.test.espresso:espresso-idling-resource:3.2.0@aar
        assetsFolder                  : <GRADLE>/caches/<TRANSFORMS>/xxxxxxxxxxxxxxxxxxxxxxxxxxxxxxxx/transformed/espresso-idling-resource-3.2.0/assets [-]
        - compileJarFiles             : <GRADLE>/caches/<TRANSFORMS>/xxxxxxxxxxxxxxxxxxxxxxxxxxxxxxxx/transformed/espresso-idling-resource-3.2.0/jars/classes.jar
        component                     : androidx.test.espresso:espresso-idling-resource:3.2.0
        externalAnnotations           : <GRADLE>/caches/<TRANSFORMS>/xxxxxxxxxxxxxxxxxxxxxxxxxxxxxxxx/transformed/espresso-idling-resource-3.2.0/annotations.zip [-]
        folder                        : <GRADLE>/caches/<TRANSFORMS>/xxxxxxxxxxxxxxxxxxxxxxxxxxxxxxxx/transformed/espresso-idling-resource-3.2.0
        jniFolder                     : <GRADLE>/caches/<TRANSFORMS>/xxxxxxxxxxxxxxxxxxxxxxxxxxxxxxxx/transformed/espresso-idling-resource-3.2.0/jni [-]
        manifest                      : <GRADLE>/caches/<TRANSFORMS>/xxxxxxxxxxxxxxxxxxxxxxxxxxxxxxxx/transformed/espresso-idling-resource-3.2.0/AndroidManifest.xml
        proguardRules                 : <GRADLE>/caches/<TRANSFORMS>/xxxxxxxxxxxxxxxxxxxxxxxxxxxxxxxx/transformed/espresso-idling-resource-3.2.0/proguard.txt [-]
        publicResources               : <GRADLE>/caches/<TRANSFORMS>/xxxxxxxxxxxxxxxxxxxxxxxxxxxxxxxx/transformed/espresso-idling-resource-3.2.0/public.txt [-]
        renderscriptFolder            : <GRADLE>/caches/<TRANSFORMS>/xxxxxxxxxxxxxxxxxxxxxxxxxxxxxxxx/transformed/espresso-idling-resource-3.2.0/rs [-]
        resFolder                     : <GRADLE>/caches/<TRANSFORMS>/xxxxxxxxxxxxxxxxxxxxxxxxxxxxxxxx/transformed/espresso-idling-resource-3.2.0/res [-]
        resStaticLibrary              : <GRADLE>/caches/<TRANSFORMS>/xxxxxxxxxxxxxxxxxxxxxxxxxxxxxxxx/transformed/espresso-idling-resource-3.2.0/res.apk [-]
        - runtimeJarFiles             : <GRADLE>/caches/<TRANSFORMS>/xxxxxxxxxxxxxxxxxxxxxxxxxxxxxxxx/transformed/espresso-idling-resource-3.2.0/jars/classes.jar
        symbolFile                    : <GRADLE>/caches/<TRANSFORMS>/xxxxxxxxxxxxxxxxxxxxxxxxxxxxxxxx/transformed/espresso-idling-resource-3.2.0/R.txt
    - library                     : androidx.test.ext:junit:1.1.2@aar (IdeAndroidLibraryImpl)
        aidlFolder                    : <GRADLE>/caches/<TRANSFORMS>/xxxxxxxxxxxxxxxxxxxxxxxxxxxxxxxx/transformed/junit-1.1.2/aidl [-]
        artifact                      : <M2>/androidx/test/ext/junit/1.1.2/junit-1.1.2.aar
        artifactAddress               : androidx.test.ext:junit:1.1.2@aar
        assetsFolder                  : <GRADLE>/caches/<TRANSFORMS>/xxxxxxxxxxxxxxxxxxxxxxxxxxxxxxxx/transformed/junit-1.1.2/assets [-]
        - compileJarFiles             : <GRADLE>/caches/<TRANSFORMS>/xxxxxxxxxxxxxxxxxxxxxxxxxxxxxxxx/transformed/junit-1.1.2/jars/classes.jar
        component                     : androidx.test.ext:junit:1.1.2
        externalAnnotations           : <GRADLE>/caches/<TRANSFORMS>/xxxxxxxxxxxxxxxxxxxxxxxxxxxxxxxx/transformed/junit-1.1.2/annotations.zip [-]
        folder                        : <GRADLE>/caches/<TRANSFORMS>/xxxxxxxxxxxxxxxxxxxxxxxxxxxxxxxx/transformed/junit-1.1.2
        jniFolder                     : <GRADLE>/caches/<TRANSFORMS>/xxxxxxxxxxxxxxxxxxxxxxxxxxxxxxxx/transformed/junit-1.1.2/jni [-]
        manifest                      : <GRADLE>/caches/<TRANSFORMS>/xxxxxxxxxxxxxxxxxxxxxxxxxxxxxxxx/transformed/junit-1.1.2/AndroidManifest.xml
        proguardRules                 : <GRADLE>/caches/<TRANSFORMS>/xxxxxxxxxxxxxxxxxxxxxxxxxxxxxxxx/transformed/junit-1.1.2/proguard.txt [-]
        publicResources               : <GRADLE>/caches/<TRANSFORMS>/xxxxxxxxxxxxxxxxxxxxxxxxxxxxxxxx/transformed/junit-1.1.2/public.txt [-]
        renderscriptFolder            : <GRADLE>/caches/<TRANSFORMS>/xxxxxxxxxxxxxxxxxxxxxxxxxxxxxxxx/transformed/junit-1.1.2/rs [-]
        resFolder                     : <GRADLE>/caches/<TRANSFORMS>/xxxxxxxxxxxxxxxxxxxxxxxxxxxxxxxx/transformed/junit-1.1.2/res [-]
        resStaticLibrary              : <GRADLE>/caches/<TRANSFORMS>/xxxxxxxxxxxxxxxxxxxxxxxxxxxxxxxx/transformed/junit-1.1.2/res.apk [-]
        - runtimeJarFiles             : <GRADLE>/caches/<TRANSFORMS>/xxxxxxxxxxxxxxxxxxxxxxxxxxxxxxxx/transformed/junit-1.1.2/jars/classes.jar
        symbolFile                    : <GRADLE>/caches/<TRANSFORMS>/xxxxxxxxxxxxxxxxxxxxxxxxxxxxxxxx/transformed/junit-1.1.2/R.txt
    - library                     : androidx.test:core:1.3.0@aar (IdeAndroidLibraryImpl)
        aidlFolder                    : <GRADLE>/caches/<TRANSFORMS>/xxxxxxxxxxxxxxxxxxxxxxxxxxxxxxxx/transformed/core-1.3.0/aidl [-]
        artifact                      : <M2>/androidx/test/core/1.3.0/core-1.3.0.aar
        artifactAddress               : androidx.test:core:1.3.0@aar
        assetsFolder                  : <GRADLE>/caches/<TRANSFORMS>/xxxxxxxxxxxxxxxxxxxxxxxxxxxxxxxx/transformed/core-1.3.0/assets [-]
        - compileJarFiles             : <GRADLE>/caches/<TRANSFORMS>/xxxxxxxxxxxxxxxxxxxxxxxxxxxxxxxx/transformed/core-1.3.0/jars/classes.jar
        component                     : androidx.test:core:1.3.0
        externalAnnotations           : <GRADLE>/caches/<TRANSFORMS>/xxxxxxxxxxxxxxxxxxxxxxxxxxxxxxxx/transformed/core-1.3.0/annotations.zip [-]
        folder                        : <GRADLE>/caches/<TRANSFORMS>/xxxxxxxxxxxxxxxxxxxxxxxxxxxxxxxx/transformed/core-1.3.0
        jniFolder                     : <GRADLE>/caches/<TRANSFORMS>/xxxxxxxxxxxxxxxxxxxxxxxxxxxxxxxx/transformed/core-1.3.0/jni [-]
        manifest                      : <GRADLE>/caches/<TRANSFORMS>/xxxxxxxxxxxxxxxxxxxxxxxxxxxxxxxx/transformed/core-1.3.0/AndroidManifest.xml
        proguardRules                 : <GRADLE>/caches/<TRANSFORMS>/xxxxxxxxxxxxxxxxxxxxxxxxxxxxxxxx/transformed/core-1.3.0/proguard.txt [-]
        publicResources               : <GRADLE>/caches/<TRANSFORMS>/xxxxxxxxxxxxxxxxxxxxxxxxxxxxxxxx/transformed/core-1.3.0/public.txt [-]
        renderscriptFolder            : <GRADLE>/caches/<TRANSFORMS>/xxxxxxxxxxxxxxxxxxxxxxxxxxxxxxxx/transformed/core-1.3.0/rs [-]
        resFolder                     : <GRADLE>/caches/<TRANSFORMS>/xxxxxxxxxxxxxxxxxxxxxxxxxxxxxxxx/transformed/core-1.3.0/res [-]
        resStaticLibrary              : <GRADLE>/caches/<TRANSFORMS>/xxxxxxxxxxxxxxxxxxxxxxxxxxxxxxxx/transformed/core-1.3.0/res.apk [-]
        - runtimeJarFiles             : <GRADLE>/caches/<TRANSFORMS>/xxxxxxxxxxxxxxxxxxxxxxxxxxxxxxxx/transformed/core-1.3.0/jars/classes.jar
        symbolFile                    : <GRADLE>/caches/<TRANSFORMS>/xxxxxxxxxxxxxxxxxxxxxxxxxxxxxxxx/transformed/core-1.3.0/R.txt
    - library                     : androidx.test:monitor:1.3.0@aar (IdeAndroidLibraryImpl)
        aidlFolder                    : <GRADLE>/caches/<TRANSFORMS>/xxxxxxxxxxxxxxxxxxxxxxxxxxxxxxxx/transformed/monitor-1.3.0/aidl [-]
        artifact                      : <M2>/androidx/test/monitor/1.3.0/monitor-1.3.0.aar
        artifactAddress               : androidx.test:monitor:1.3.0@aar
        assetsFolder                  : <GRADLE>/caches/<TRANSFORMS>/xxxxxxxxxxxxxxxxxxxxxxxxxxxxxxxx/transformed/monitor-1.3.0/assets [-]
        - compileJarFiles             : <GRADLE>/caches/<TRANSFORMS>/xxxxxxxxxxxxxxxxxxxxxxxxxxxxxxxx/transformed/monitor-1.3.0/jars/classes.jar
        component                     : androidx.test:monitor:1.3.0
        externalAnnotations           : <GRADLE>/caches/<TRANSFORMS>/xxxxxxxxxxxxxxxxxxxxxxxxxxxxxxxx/transformed/monitor-1.3.0/annotations.zip [-]
        folder                        : <GRADLE>/caches/<TRANSFORMS>/xxxxxxxxxxxxxxxxxxxxxxxxxxxxxxxx/transformed/monitor-1.3.0
        jniFolder                     : <GRADLE>/caches/<TRANSFORMS>/xxxxxxxxxxxxxxxxxxxxxxxxxxxxxxxx/transformed/monitor-1.3.0/jni [-]
        manifest                      : <GRADLE>/caches/<TRANSFORMS>/xxxxxxxxxxxxxxxxxxxxxxxxxxxxxxxx/transformed/monitor-1.3.0/AndroidManifest.xml
        proguardRules                 : <GRADLE>/caches/<TRANSFORMS>/xxxxxxxxxxxxxxxxxxxxxxxxxxxxxxxx/transformed/monitor-1.3.0/proguard.txt
        publicResources               : <GRADLE>/caches/<TRANSFORMS>/xxxxxxxxxxxxxxxxxxxxxxxxxxxxxxxx/transformed/monitor-1.3.0/public.txt [-]
        renderscriptFolder            : <GRADLE>/caches/<TRANSFORMS>/xxxxxxxxxxxxxxxxxxxxxxxxxxxxxxxx/transformed/monitor-1.3.0/rs [-]
        resFolder                     : <GRADLE>/caches/<TRANSFORMS>/xxxxxxxxxxxxxxxxxxxxxxxxxxxxxxxx/transformed/monitor-1.3.0/res [-]
        resStaticLibrary              : <GRADLE>/caches/<TRANSFORMS>/xxxxxxxxxxxxxxxxxxxxxxxxxxxxxxxx/transformed/monitor-1.3.0/res.apk [-]
        - runtimeJarFiles             : <GRADLE>/caches/<TRANSFORMS>/xxxxxxxxxxxxxxxxxxxxxxxxxxxxxxxx/transformed/monitor-1.3.0/jars/classes.jar
        symbolFile                    : <GRADLE>/caches/<TRANSFORMS>/xxxxxxxxxxxxxxxxxxxxxxxxxxxxxxxx/transformed/monitor-1.3.0/R.txt
    - library                     : androidx.test:runner:1.2.0@aar (IdeAndroidLibraryImpl)
        aidlFolder                    : <GRADLE>/caches/<TRANSFORMS>/xxxxxxxxxxxxxxxxxxxxxxxxxxxxxxxx/transformed/runner-1.2.0/aidl [-]
        artifact                      : <M2>/androidx/test/runner/1.2.0/runner-1.2.0.aar
        artifactAddress               : androidx.test:runner:1.2.0@aar
        assetsFolder                  : <GRADLE>/caches/<TRANSFORMS>/xxxxxxxxxxxxxxxxxxxxxxxxxxxxxxxx/transformed/runner-1.2.0/assets [-]
        - compileJarFiles             : <GRADLE>/caches/<TRANSFORMS>/xxxxxxxxxxxxxxxxxxxxxxxxxxxxxxxx/transformed/runner-1.2.0/jars/classes.jar
        component                     : androidx.test:runner:1.2.0
        externalAnnotations           : <GRADLE>/caches/<TRANSFORMS>/xxxxxxxxxxxxxxxxxxxxxxxxxxxxxxxx/transformed/runner-1.2.0/annotations.zip [-]
        folder                        : <GRADLE>/caches/<TRANSFORMS>/xxxxxxxxxxxxxxxxxxxxxxxxxxxxxxxx/transformed/runner-1.2.0
        jniFolder                     : <GRADLE>/caches/<TRANSFORMS>/xxxxxxxxxxxxxxxxxxxxxxxxxxxxxxxx/transformed/runner-1.2.0/jni [-]
        manifest                      : <GRADLE>/caches/<TRANSFORMS>/xxxxxxxxxxxxxxxxxxxxxxxxxxxxxxxx/transformed/runner-1.2.0/AndroidManifest.xml
        proguardRules                 : <GRADLE>/caches/<TRANSFORMS>/xxxxxxxxxxxxxxxxxxxxxxxxxxxxxxxx/transformed/runner-1.2.0/proguard.txt
        publicResources               : <GRADLE>/caches/<TRANSFORMS>/xxxxxxxxxxxxxxxxxxxxxxxxxxxxxxxx/transformed/runner-1.2.0/public.txt [-]
        renderscriptFolder            : <GRADLE>/caches/<TRANSFORMS>/xxxxxxxxxxxxxxxxxxxxxxxxxxxxxxxx/transformed/runner-1.2.0/rs [-]
        resFolder                     : <GRADLE>/caches/<TRANSFORMS>/xxxxxxxxxxxxxxxxxxxxxxxxxxxxxxxx/transformed/runner-1.2.0/res [-]
        resStaticLibrary              : <GRADLE>/caches/<TRANSFORMS>/xxxxxxxxxxxxxxxxxxxxxxxxxxxxxxxx/transformed/runner-1.2.0/res.apk [-]
        - runtimeJarFiles             : <GRADLE>/caches/<TRANSFORMS>/xxxxxxxxxxxxxxxxxxxxxxxxxxxxxxxx/transformed/runner-1.2.0/jars/classes.jar
        symbolFile                    : <GRADLE>/caches/<TRANSFORMS>/xxxxxxxxxxxxxxxxxxxxxxxxxxxxxxxx/transformed/runner-1.2.0/R.txt
    - library                     : androidx.vectordrawable:vectordrawable-animated:1.1.0@aar (IdeAndroidLibraryImpl)
        aidlFolder                    : <GRADLE>/caches/<TRANSFORMS>/xxxxxxxxxxxxxxxxxxxxxxxxxxxxxxxx/transformed/vectordrawable-animated-1.1.0/aidl [-]
        artifact                      : <M2>/androidx/vectordrawable/vectordrawable-animated/1.1.0/vectordrawable-animated-1.1.0.aar
        artifactAddress               : androidx.vectordrawable:vectordrawable-animated:1.1.0@aar
        assetsFolder                  : <GRADLE>/caches/<TRANSFORMS>/xxxxxxxxxxxxxxxxxxxxxxxxxxxxxxxx/transformed/vectordrawable-animated-1.1.0/assets [-]
        - compileJarFiles             : <GRADLE>/caches/<TRANSFORMS>/xxxxxxxxxxxxxxxxxxxxxxxxxxxxxxxx/transformed/vectordrawable-animated-1.1.0/jars/classes.jar
        component                     : androidx.vectordrawable:vectordrawable-animated:1.1.0
        externalAnnotations           : <GRADLE>/caches/<TRANSFORMS>/xxxxxxxxxxxxxxxxxxxxxxxxxxxxxxxx/transformed/vectordrawable-animated-1.1.0/annotations.zip [-]
        folder                        : <GRADLE>/caches/<TRANSFORMS>/xxxxxxxxxxxxxxxxxxxxxxxxxxxxxxxx/transformed/vectordrawable-animated-1.1.0
        jniFolder                     : <GRADLE>/caches/<TRANSFORMS>/xxxxxxxxxxxxxxxxxxxxxxxxxxxxxxxx/transformed/vectordrawable-animated-1.1.0/jni [-]
        manifest                      : <GRADLE>/caches/<TRANSFORMS>/xxxxxxxxxxxxxxxxxxxxxxxxxxxxxxxx/transformed/vectordrawable-animated-1.1.0/AndroidManifest.xml
        proguardRules                 : <GRADLE>/caches/<TRANSFORMS>/xxxxxxxxxxxxxxxxxxxxxxxxxxxxxxxx/transformed/vectordrawable-animated-1.1.0/proguard.txt
        publicResources               : <GRADLE>/caches/<TRANSFORMS>/xxxxxxxxxxxxxxxxxxxxxxxxxxxxxxxx/transformed/vectordrawable-animated-1.1.0/public.txt [-]
        renderscriptFolder            : <GRADLE>/caches/<TRANSFORMS>/xxxxxxxxxxxxxxxxxxxxxxxxxxxxxxxx/transformed/vectordrawable-animated-1.1.0/rs [-]
        resFolder                     : <GRADLE>/caches/<TRANSFORMS>/xxxxxxxxxxxxxxxxxxxxxxxxxxxxxxxx/transformed/vectordrawable-animated-1.1.0/res [-]
        resStaticLibrary              : <GRADLE>/caches/<TRANSFORMS>/xxxxxxxxxxxxxxxxxxxxxxxxxxxxxxxx/transformed/vectordrawable-animated-1.1.0/res.apk [-]
        - runtimeJarFiles             : <GRADLE>/caches/<TRANSFORMS>/xxxxxxxxxxxxxxxxxxxxxxxxxxxxxxxx/transformed/vectordrawable-animated-1.1.0/jars/classes.jar
        symbolFile                    : <GRADLE>/caches/<TRANSFORMS>/xxxxxxxxxxxxxxxxxxxxxxxxxxxxxxxx/transformed/vectordrawable-animated-1.1.0/R.txt
    - library                     : androidx.vectordrawable:vectordrawable:1.1.0@aar (IdeAndroidLibraryImpl)
        aidlFolder                    : <GRADLE>/caches/<TRANSFORMS>/xxxxxxxxxxxxxxxxxxxxxxxxxxxxxxxx/transformed/vectordrawable-1.1.0/aidl [-]
        artifact                      : <M2>/androidx/vectordrawable/vectordrawable/1.1.0/vectordrawable-1.1.0.aar
        artifactAddress               : androidx.vectordrawable:vectordrawable:1.1.0@aar
        assetsFolder                  : <GRADLE>/caches/<TRANSFORMS>/xxxxxxxxxxxxxxxxxxxxxxxxxxxxxxxx/transformed/vectordrawable-1.1.0/assets [-]
        - compileJarFiles             : <GRADLE>/caches/<TRANSFORMS>/xxxxxxxxxxxxxxxxxxxxxxxxxxxxxxxx/transformed/vectordrawable-1.1.0/jars/classes.jar
        component                     : androidx.vectordrawable:vectordrawable:1.1.0
        externalAnnotations           : <GRADLE>/caches/<TRANSFORMS>/xxxxxxxxxxxxxxxxxxxxxxxxxxxxxxxx/transformed/vectordrawable-1.1.0/annotations.zip [-]
        folder                        : <GRADLE>/caches/<TRANSFORMS>/xxxxxxxxxxxxxxxxxxxxxxxxxxxxxxxx/transformed/vectordrawable-1.1.0
        jniFolder                     : <GRADLE>/caches/<TRANSFORMS>/xxxxxxxxxxxxxxxxxxxxxxxxxxxxxxxx/transformed/vectordrawable-1.1.0/jni [-]
        manifest                      : <GRADLE>/caches/<TRANSFORMS>/xxxxxxxxxxxxxxxxxxxxxxxxxxxxxxxx/transformed/vectordrawable-1.1.0/AndroidManifest.xml
        proguardRules                 : <GRADLE>/caches/<TRANSFORMS>/xxxxxxxxxxxxxxxxxxxxxxxxxxxxxxxx/transformed/vectordrawable-1.1.0/proguard.txt [-]
        publicResources               : <GRADLE>/caches/<TRANSFORMS>/xxxxxxxxxxxxxxxxxxxxxxxxxxxxxxxx/transformed/vectordrawable-1.1.0/public.txt [-]
        renderscriptFolder            : <GRADLE>/caches/<TRANSFORMS>/xxxxxxxxxxxxxxxxxxxxxxxxxxxxxxxx/transformed/vectordrawable-1.1.0/rs [-]
        resFolder                     : <GRADLE>/caches/<TRANSFORMS>/xxxxxxxxxxxxxxxxxxxxxxxxxxxxxxxx/transformed/vectordrawable-1.1.0/res [-]
        resStaticLibrary              : <GRADLE>/caches/<TRANSFORMS>/xxxxxxxxxxxxxxxxxxxxxxxxxxxxxxxx/transformed/vectordrawable-1.1.0/res.apk [-]
        - runtimeJarFiles             : <GRADLE>/caches/<TRANSFORMS>/xxxxxxxxxxxxxxxxxxxxxxxxxxxxxxxx/transformed/vectordrawable-1.1.0/jars/classes.jar
        symbolFile                    : <GRADLE>/caches/<TRANSFORMS>/xxxxxxxxxxxxxxxxxxxxxxxxxxxxxxxx/transformed/vectordrawable-1.1.0/R.txt
    - library                     : androidx.versionedparcelable:versionedparcelable:1.1.0@aar (IdeAndroidLibraryImpl)
        aidlFolder                    : <GRADLE>/caches/<TRANSFORMS>/xxxxxxxxxxxxxxxxxxxxxxxxxxxxxxxx/transformed/versionedparcelable-1.1.0/aidl
        artifact                      : <M2>/androidx/versionedparcelable/versionedparcelable/1.1.0/versionedparcelable-1.1.0.aar
        artifactAddress               : androidx.versionedparcelable:versionedparcelable:1.1.0@aar
        assetsFolder                  : <GRADLE>/caches/<TRANSFORMS>/xxxxxxxxxxxxxxxxxxxxxxxxxxxxxxxx/transformed/versionedparcelable-1.1.0/assets [-]
        - compileJarFiles             : <GRADLE>/caches/<TRANSFORMS>/xxxxxxxxxxxxxxxxxxxxxxxxxxxxxxxx/transformed/versionedparcelable-1.1.0/jars/classes.jar
        component                     : androidx.versionedparcelable:versionedparcelable:1.1.0
        externalAnnotations           : <GRADLE>/caches/<TRANSFORMS>/xxxxxxxxxxxxxxxxxxxxxxxxxxxxxxxx/transformed/versionedparcelable-1.1.0/annotations.zip [-]
        folder                        : <GRADLE>/caches/<TRANSFORMS>/xxxxxxxxxxxxxxxxxxxxxxxxxxxxxxxx/transformed/versionedparcelable-1.1.0
        jniFolder                     : <GRADLE>/caches/<TRANSFORMS>/xxxxxxxxxxxxxxxxxxxxxxxxxxxxxxxx/transformed/versionedparcelable-1.1.0/jni [-]
        manifest                      : <GRADLE>/caches/<TRANSFORMS>/xxxxxxxxxxxxxxxxxxxxxxxxxxxxxxxx/transformed/versionedparcelable-1.1.0/AndroidManifest.xml
        proguardRules                 : <GRADLE>/caches/<TRANSFORMS>/xxxxxxxxxxxxxxxxxxxxxxxxxxxxxxxx/transformed/versionedparcelable-1.1.0/proguard.txt
        publicResources               : <GRADLE>/caches/<TRANSFORMS>/xxxxxxxxxxxxxxxxxxxxxxxxxxxxxxxx/transformed/versionedparcelable-1.1.0/public.txt [-]
        renderscriptFolder            : <GRADLE>/caches/<TRANSFORMS>/xxxxxxxxxxxxxxxxxxxxxxxxxxxxxxxx/transformed/versionedparcelable-1.1.0/rs [-]
        resFolder                     : <GRADLE>/caches/<TRANSFORMS>/xxxxxxxxxxxxxxxxxxxxxxxxxxxxxxxx/transformed/versionedparcelable-1.1.0/res [-]
        resStaticLibrary              : <GRADLE>/caches/<TRANSFORMS>/xxxxxxxxxxxxxxxxxxxxxxxxxxxxxxxx/transformed/versionedparcelable-1.1.0/res.apk [-]
        - runtimeJarFiles             : <GRADLE>/caches/<TRANSFORMS>/xxxxxxxxxxxxxxxxxxxxxxxxxxxxxxxx/transformed/versionedparcelable-1.1.0/jars/classes.jar
        symbolFile                    : <GRADLE>/caches/<TRANSFORMS>/xxxxxxxxxxxxxxxxxxxxxxxxxxxxxxxx/transformed/versionedparcelable-1.1.0/R.txt
    - library                     : androidx.viewpager:viewpager:1.0.0@aar (IdeAndroidLibraryImpl)
        aidlFolder                    : <GRADLE>/caches/<TRANSFORMS>/xxxxxxxxxxxxxxxxxxxxxxxxxxxxxxxx/transformed/viewpager-1.0.0/aidl [-]
        artifact                      : <M2>/androidx/viewpager/viewpager/1.0.0/viewpager-1.0.0.aar
        artifactAddress               : androidx.viewpager:viewpager:1.0.0@aar
        assetsFolder                  : <GRADLE>/caches/<TRANSFORMS>/xxxxxxxxxxxxxxxxxxxxxxxxxxxxxxxx/transformed/viewpager-1.0.0/assets [-]
        - compileJarFiles             : <GRADLE>/caches/<TRANSFORMS>/xxxxxxxxxxxxxxxxxxxxxxxxxxxxxxxx/transformed/viewpager-1.0.0/jars/classes.jar
        component                     : androidx.viewpager:viewpager:1.0.0
        externalAnnotations           : <GRADLE>/caches/<TRANSFORMS>/xxxxxxxxxxxxxxxxxxxxxxxxxxxxxxxx/transformed/viewpager-1.0.0/annotations.zip [-]
        folder                        : <GRADLE>/caches/<TRANSFORMS>/xxxxxxxxxxxxxxxxxxxxxxxxxxxxxxxx/transformed/viewpager-1.0.0
        jniFolder                     : <GRADLE>/caches/<TRANSFORMS>/xxxxxxxxxxxxxxxxxxxxxxxxxxxxxxxx/transformed/viewpager-1.0.0/jni [-]
        manifest                      : <GRADLE>/caches/<TRANSFORMS>/xxxxxxxxxxxxxxxxxxxxxxxxxxxxxxxx/transformed/viewpager-1.0.0/AndroidManifest.xml
        proguardRules                 : <GRADLE>/caches/<TRANSFORMS>/xxxxxxxxxxxxxxxxxxxxxxxxxxxxxxxx/transformed/viewpager-1.0.0/proguard.txt [-]
        publicResources               : <GRADLE>/caches/<TRANSFORMS>/xxxxxxxxxxxxxxxxxxxxxxxxxxxxxxxx/transformed/viewpager-1.0.0/public.txt [-]
        renderscriptFolder            : <GRADLE>/caches/<TRANSFORMS>/xxxxxxxxxxxxxxxxxxxxxxxxxxxxxxxx/transformed/viewpager-1.0.0/rs [-]
        resFolder                     : <GRADLE>/caches/<TRANSFORMS>/xxxxxxxxxxxxxxxxxxxxxxxxxxxxxxxx/transformed/viewpager-1.0.0/res [-]
        resStaticLibrary              : <GRADLE>/caches/<TRANSFORMS>/xxxxxxxxxxxxxxxxxxxxxxxxxxxxxxxx/transformed/viewpager-1.0.0/res.apk [-]
        - runtimeJarFiles             : <GRADLE>/caches/<TRANSFORMS>/xxxxxxxxxxxxxxxxxxxxxxxxxxxxxxxx/transformed/viewpager-1.0.0/jars/classes.jar
        symbolFile                    : <GRADLE>/caches/<TRANSFORMS>/xxxxxxxxxxxxxxxxxxxxxxxxxxxxxxxx/transformed/viewpager-1.0.0/R.txt
>>>>>>> 0d09370c
    - library                     : androidx.annotation:annotation:1.1.0 (IdeJavaLibraryImpl)
        artifact                      : <M2>/androidx/annotation/annotation/1.1.0/annotation-1.1.0.jar
        artifactAddress               : androidx.annotation:annotation:1.1.0@jar
        component                     : androidx.annotation:annotation:1.1.0
    - library                     : androidx.arch.core:core-common:2.1.0 (IdeJavaLibraryImpl)
        artifact                      : <M2>/androidx/arch/core/core-common/2.1.0/core-common-2.1.0.jar
        artifactAddress               : androidx.arch.core:core-common:2.1.0@jar
        component                     : androidx.arch.core:core-common:2.1.0
    - library                     : androidx.collection:collection:1.1.0 (IdeJavaLibraryImpl)
        artifact                      : <M2>/androidx/collection/collection/1.1.0/collection-1.1.0.jar
        artifactAddress               : androidx.collection:collection:1.1.0@jar
        component                     : androidx.collection:collection:1.1.0
    - library                     : androidx.constraintlayout:constraintlayout-solver:1.1.3 (IdeJavaLibraryImpl)
        artifact                      : <M2>/androidx/constraintlayout/constraintlayout-solver/1.1.3/constraintlayout-solver-1.1.3.jar
        artifactAddress               : androidx.constraintlayout:constraintlayout-solver:1.1.3@jar
        component                     : androidx.constraintlayout:constraintlayout-solver:1.1.3
    - library                     : androidx.lifecycle:lifecycle-common:2.1.0 (IdeJavaLibraryImpl)
        artifact                      : <M2>/androidx/lifecycle/lifecycle-common/2.1.0/lifecycle-common-2.1.0.jar
        artifactAddress               : androidx.lifecycle:lifecycle-common:2.1.0@jar
        component                     : androidx.lifecycle:lifecycle-common:2.1.0
    - library                     : com.google.code.findbugs:jsr305:2.0.1 (IdeJavaLibraryImpl)
        artifact                      : <M2>/com/google/code/findbugs/jsr305/2.0.1/jsr305-2.0.1.jar
        artifactAddress               : com.google.code.findbugs:jsr305:2.0.1@jar
        component                     : com.google.code.findbugs:jsr305:2.0.1
    - library                     : com.squareup:javawriter:2.1.1 (IdeJavaLibraryImpl)
        artifact                      : <M2>/com/squareup/javawriter/2.1.1/javawriter-2.1.1.jar
        artifactAddress               : com.squareup:javawriter:2.1.1@jar
        component                     : com.squareup:javawriter:2.1.1
    - library                     : javax.inject:javax.inject:1 (IdeJavaLibraryImpl)
        artifact                      : <M2>/javax/inject/javax.inject/1/javax.inject-1.jar
        artifactAddress               : javax.inject:javax.inject:1@jar
        component                     : javax.inject:javax.inject:1
    - library                     : junit:junit:4.12 (IdeJavaLibraryImpl)
        artifact                      : <M2>/junit/junit/4.12/junit-4.12.jar
        artifactAddress               : junit:junit:4.12@jar
        component                     : junit:junit:4.12
    - library                     : net.sf.kxml:kxml2:2.3.0 (IdeJavaLibraryImpl)
        artifact                      : <M2>/net/sf/kxml/kxml2/2.3.0/kxml2-2.3.0.jar
        artifactAddress               : net.sf.kxml:kxml2:2.3.0@jar
        component                     : net.sf.kxml:kxml2:2.3.0
    - library                     : org.hamcrest:hamcrest-core:1.3 (IdeJavaLibraryImpl)
        artifact                      : <M2>/org/hamcrest/hamcrest-core/1.3/hamcrest-core-1.3.jar
        artifactAddress               : org.hamcrest:hamcrest-core:1.3@jar
        component                     : org.hamcrest:hamcrest-core:1.3
    - library                     : org.hamcrest:hamcrest-integration:1.3 (IdeJavaLibraryImpl)
        artifact                      : <M2>/org/hamcrest/hamcrest-integration/1.3/hamcrest-integration-1.3.jar
        artifactAddress               : org.hamcrest:hamcrest-integration:1.3@jar
        component                     : org.hamcrest:hamcrest-integration:1.3
    - library                     : org.hamcrest:hamcrest-library:1.3 (IdeJavaLibraryImpl)
        artifact                      : <M2>/org/hamcrest/hamcrest-library/1.3/hamcrest-library-1.3.jar
        artifactAddress               : org.hamcrest:hamcrest-library:1.3@jar
        component                     : org.hamcrest:hamcrest-library:1.3
    - library                     : <ROOT>::app@firstAbcSecondAbcDebug (IdeModuleLibraryImpl)
        buildId                       : <ROOT>
        projectPath                   : :app
        sourceSet                     : MAIN
        variant                       : firstAbcSecondAbcDebug
MODULE                        : MultiFlavor
    externalProject               : MultiFlavor (DefaultExternalProject)
        path                          : : [-]
        identityPath                  : : [-]
        name                          : MultiFlavor
        qName                         : MultiFlavor
        version                       : unspecified
        childProjects
            app                           : :app (DefaultExternalProject)
                path                          : :app [-]
                identityPath                  : :app [-]
                name                          : app
                qName                         : :app
                group                         : MultiFlavor
                version                       : unspecified
                projectDir                    : <ROOT>/app
                buildDir                      : <ROOT>/app/build [-]
                buildFile                     : <ROOT>/app/build.gradle
                tasks
                    testFirstAbcSecondAbcDebugUnitTest      : testFirstAbcSecondAbcDebugUnitTest (DefaultExternalTask)
                        qName                         : :app:testFirstAbcSecondAbcDebugUnitTest
                    testFirstAbcSecondAbcReleaseUnitTest    : testFirstAbcSecondAbcReleaseUnitTest (DefaultExternalTask)
                        qName                         : :app:testFirstAbcSecondAbcReleaseUnitTest
                    testFirstAbcSecondXyzDebugUnitTest      : testFirstAbcSecondXyzDebugUnitTest (DefaultExternalTask)
                        qName                         : :app:testFirstAbcSecondXyzDebugUnitTest
                    testFirstAbcSecondXyzReleaseUnitTest    : testFirstAbcSecondXyzReleaseUnitTest (DefaultExternalTask)
                        qName                         : :app:testFirstAbcSecondXyzReleaseUnitTest
                    testFirstXyzSecondAbcDebugUnitTest      : testFirstXyzSecondAbcDebugUnitTest (DefaultExternalTask)
                        qName                         : :app:testFirstXyzSecondAbcDebugUnitTest
                    testFirstXyzSecondAbcReleaseUnitTest    : testFirstXyzSecondAbcReleaseUnitTest (DefaultExternalTask)
                        qName                         : :app:testFirstXyzSecondAbcReleaseUnitTest
                    testFirstXyzSecondXyzDebugUnitTest      : testFirstXyzSecondXyzDebugUnitTest (DefaultExternalTask)
                        qName                         : :app:testFirstXyzSecondXyzDebugUnitTest
                    testFirstXyzSecondXyzReleaseUnitTest    : testFirstXyzSecondXyzReleaseUnitTest (DefaultExternalTask)
                        qName                         : :app:testFirstXyzSecondXyzReleaseUnitTest
                externalSystemId              : GRADLE
                sourceSetModel                : DefaultGradleSourceSetModel
                    sourceCompatibility           : <PROJECT_JDK_FEATURE_LEVEL>
                    targetCompatibility           : <PROJECT_JDK_FEATURE_LEVEL>
                    configurationArtifacts
                        androidApis                   : <empty>
                        androidJdkImage               : <empty>
                        androidTestAnnotationProcessor          : <empty>
                        androidTestCompileOnly        : <empty>
                        androidTestDebugAnnotationProcessor     : <empty>
                        androidTestDebugCompileOnly   : <empty>
                        androidTestDebugImplementation          : <empty>
                        androidTestDebugRuntimeOnly   : <empty>
                        androidTestDebugWearApp       : <empty>
                        androidTestFirstAbcAnnotationProcessor  : <empty>
                        androidTestFirstAbcCompileOnly          : <empty>
                        androidTestFirstAbcImplementation       : <empty>
                        androidTestFirstAbcRuntimeOnly          : <empty>
                        androidTestFirstAbcSecondAbcAnnotationProcessor   : <empty>
                        androidTestFirstAbcSecondAbcCompileOnly : <empty>
                        androidTestFirstAbcSecondAbcDebugAnnotationProcessor        : <empty>
                        androidTestFirstAbcSecondAbcDebugCompileOnly      : <empty>
                        androidTestFirstAbcSecondAbcDebugImplementation   : <empty>
                        androidTestFirstAbcSecondAbcDebugRuntimeOnly      : <empty>
                        androidTestFirstAbcSecondAbcDebugWearApp          : <empty>
                        androidTestFirstAbcSecondAbcImplementation        : <empty>
                        androidTestFirstAbcSecondAbcRuntimeOnly : <empty>
                        androidTestFirstAbcSecondAbcWearApp     : <empty>
                        androidTestFirstAbcSecondXyzAnnotationProcessor   : <empty>
                        androidTestFirstAbcSecondXyzCompileOnly : <empty>
                        androidTestFirstAbcSecondXyzDebugAnnotationProcessor        : <empty>
                        androidTestFirstAbcSecondXyzDebugCompileOnly      : <empty>
                        androidTestFirstAbcSecondXyzDebugImplementation   : <empty>
                        androidTestFirstAbcSecondXyzDebugRuntimeOnly      : <empty>
                        androidTestFirstAbcSecondXyzDebugWearApp          : <empty>
                        androidTestFirstAbcSecondXyzImplementation        : <empty>
                        androidTestFirstAbcSecondXyzRuntimeOnly : <empty>
                        androidTestFirstAbcSecondXyzWearApp     : <empty>
                        androidTestFirstAbcWearApp    : <empty>
                        androidTestFirstXyzAnnotationProcessor  : <empty>
                        androidTestFirstXyzCompileOnly          : <empty>
                        androidTestFirstXyzImplementation       : <empty>
                        androidTestFirstXyzRuntimeOnly          : <empty>
                        androidTestFirstXyzSecondAbcAnnotationProcessor   : <empty>
                        androidTestFirstXyzSecondAbcCompileOnly : <empty>
                        androidTestFirstXyzSecondAbcDebugAnnotationProcessor        : <empty>
                        androidTestFirstXyzSecondAbcDebugCompileOnly      : <empty>
                        androidTestFirstXyzSecondAbcDebugImplementation   : <empty>
                        androidTestFirstXyzSecondAbcDebugRuntimeOnly      : <empty>
                        androidTestFirstXyzSecondAbcDebugWearApp          : <empty>
                        androidTestFirstXyzSecondAbcImplementation        : <empty>
                        androidTestFirstXyzSecondAbcRuntimeOnly : <empty>
                        androidTestFirstXyzSecondAbcWearApp     : <empty>
                        androidTestFirstXyzSecondXyzAnnotationProcessor   : <empty>
                        androidTestFirstXyzSecondXyzCompileOnly : <empty>
                        androidTestFirstXyzSecondXyzDebugAnnotationProcessor        : <empty>
                        androidTestFirstXyzSecondXyzDebugCompileOnly      : <empty>
                        androidTestFirstXyzSecondXyzDebugImplementation   : <empty>
                        androidTestFirstXyzSecondXyzDebugRuntimeOnly      : <empty>
                        androidTestFirstXyzSecondXyzDebugWearApp          : <empty>
                        androidTestFirstXyzSecondXyzImplementation        : <empty>
                        androidTestFirstXyzSecondXyzRuntimeOnly : <empty>
                        androidTestFirstXyzSecondXyzWearApp     : <empty>
                        androidTestFirstXyzWearApp    : <empty>
                        androidTestImplementation     : <empty>
                        androidTestReleaseAnnotationProcessor   : <empty>
                        androidTestReleaseCompileOnly : <empty>
                        androidTestReleaseImplementation        : <empty>
                        androidTestReleaseRuntimeOnly : <empty>
                        androidTestReleaseWearApp     : <empty>
                        androidTestRuntimeOnly        : <empty>
                        androidTestSecondAbcAnnotationProcessor : <empty>
                        androidTestSecondAbcCompileOnly         : <empty>
                        androidTestSecondAbcImplementation      : <empty>
                        androidTestSecondAbcRuntimeOnly         : <empty>
                        androidTestSecondAbcWearApp   : <empty>
                        androidTestSecondXyzAnnotationProcessor : <empty>
                        androidTestSecondXyzCompileOnly         : <empty>
                        androidTestSecondXyzImplementation      : <empty>
                        androidTestSecondXyzRuntimeOnly         : <empty>
                        androidTestSecondXyzWearApp   : <empty>
                        androidTestUtil               : <empty>
                        androidTestWearApp            : <empty>
                        annotationProcessor           : <empty>
                        api                           : <empty>
                        archives                      : <empty>
                        compileOnly                   : <empty>
                        coreLibraryDesugaring         : <empty>
                        debugAnnotationProcessor      : <empty>
                        debugApi                      : <empty>
                        debugCompileOnly              : <empty>
                        debugImplementation           : <empty>
                        debugRuntimeOnly              : <empty>
                        debugWearApp                  : <empty>
                        default                       : <empty>
                        firstAbcAnnotationProcessor   : <empty>
                        firstAbcApi                   : <empty>
                        firstAbcCompileOnly           : <empty>
                        firstAbcImplementation        : <empty>
                        firstAbcRuntimeOnly           : <empty>
                        firstAbcSecondAbcAnnotationProcessor    : <empty>
                        firstAbcSecondAbcApi          : <empty>
                        firstAbcSecondAbcCompileOnly  : <empty>
                        firstAbcSecondAbcDebugAndroidTestAnnotationProcessorClasspath         : <empty>
                        firstAbcSecondAbcDebugAndroidTestCompileClasspath : <empty>
                        firstAbcSecondAbcDebugAndroidTestRuntimeClasspath : <empty>
                        firstAbcSecondAbcDebugAnnotationProcessor         : <empty>
                        firstAbcSecondAbcDebugAnnotationProcessorClasspath          : <empty>
                        firstAbcSecondAbcDebugApi     : <empty>
                        firstAbcSecondAbcDebugApiElements       : <empty>
                        firstAbcSecondAbcDebugCompileClasspath  : <empty>
                        firstAbcSecondAbcDebugCompileOnly       : <empty>
                        firstAbcSecondAbcDebugImplementation    : <empty>
                        firstAbcSecondAbcDebugReverseMetadataValues       : <empty>
                        firstAbcSecondAbcDebugRuntimeClasspath  : <empty>
                        firstAbcSecondAbcDebugRuntimeElements   : <empty>
                        firstAbcSecondAbcDebugRuntimeOnly       : <empty>
                        firstAbcSecondAbcDebugUnitTestAnnotationProcessorClasspath  : <empty>
                        firstAbcSecondAbcDebugUnitTestCompileClasspath    : <empty>
                        firstAbcSecondAbcDebugUnitTestRuntimeClasspath    : <empty>
                        firstAbcSecondAbcDebugWearApp : <empty>
                        firstAbcSecondAbcDebugWearBundling      : <empty>
                        firstAbcSecondAbcImplementation         : <empty>
                        firstAbcSecondAbcReleaseAnnotationProcessor       : <empty>
                        firstAbcSecondAbcReleaseAnnotationProcessorClasspath        : <empty>
                        firstAbcSecondAbcReleaseApi   : <empty>
                        firstAbcSecondAbcReleaseApiElements     : <empty>
                        firstAbcSecondAbcReleaseCompileClasspath          : <empty>
                        firstAbcSecondAbcReleaseCompileOnly     : <empty>
                        firstAbcSecondAbcReleaseImplementation  : <empty>
                        firstAbcSecondAbcReleaseReverseMetadataValues     : <empty>
                        firstAbcSecondAbcReleaseRuntimeClasspath          : <empty>
                        firstAbcSecondAbcReleaseRuntimeElements : <empty>
                        firstAbcSecondAbcReleaseRuntimeOnly     : <empty>
                        firstAbcSecondAbcReleaseUnitTestAnnotationProcessorClasspath          : <empty>
                        firstAbcSecondAbcReleaseUnitTestCompileClasspath  : <empty>
                        firstAbcSecondAbcReleaseUnitTestRuntimeClasspath  : <empty>
                        firstAbcSecondAbcReleaseWearApp         : <empty>
                        firstAbcSecondAbcReleaseWearBundling    : <empty>
                        firstAbcSecondAbcRuntimeOnly  : <empty>
                        firstAbcSecondAbcWearApp      : <empty>
                        firstAbcSecondXyzAnnotationProcessor    : <empty>
                        firstAbcSecondXyzApi          : <empty>
                        firstAbcSecondXyzCompileOnly  : <empty>
                        firstAbcSecondXyzDebugAndroidTestAnnotationProcessorClasspath         : <empty>
                        firstAbcSecondXyzDebugAndroidTestCompileClasspath : <empty>
                        firstAbcSecondXyzDebugAndroidTestRuntimeClasspath : <empty>
                        firstAbcSecondXyzDebugAnnotationProcessor         : <empty>
                        firstAbcSecondXyzDebugAnnotationProcessorClasspath          : <empty>
                        firstAbcSecondXyzDebugApi     : <empty>
                        firstAbcSecondXyzDebugApiElements       : <empty>
                        firstAbcSecondXyzDebugCompileClasspath  : <empty>
                        firstAbcSecondXyzDebugCompileOnly       : <empty>
                        firstAbcSecondXyzDebugImplementation    : <empty>
                        firstAbcSecondXyzDebugReverseMetadataValues       : <empty>
                        firstAbcSecondXyzDebugRuntimeClasspath  : <empty>
                        firstAbcSecondXyzDebugRuntimeElements   : <empty>
                        firstAbcSecondXyzDebugRuntimeOnly       : <empty>
                        firstAbcSecondXyzDebugUnitTestAnnotationProcessorClasspath  : <empty>
                        firstAbcSecondXyzDebugUnitTestCompileClasspath    : <empty>
                        firstAbcSecondXyzDebugUnitTestRuntimeClasspath    : <empty>
                        firstAbcSecondXyzDebugWearApp : <empty>
                        firstAbcSecondXyzDebugWearBundling      : <empty>
                        firstAbcSecondXyzImplementation         : <empty>
                        firstAbcSecondXyzReleaseAnnotationProcessor       : <empty>
                        firstAbcSecondXyzReleaseAnnotationProcessorClasspath        : <empty>
                        firstAbcSecondXyzReleaseApi   : <empty>
                        firstAbcSecondXyzReleaseApiElements     : <empty>
                        firstAbcSecondXyzReleaseCompileClasspath          : <empty>
                        firstAbcSecondXyzReleaseCompileOnly     : <empty>
                        firstAbcSecondXyzReleaseImplementation  : <empty>
                        firstAbcSecondXyzReleaseReverseMetadataValues     : <empty>
                        firstAbcSecondXyzReleaseRuntimeClasspath          : <empty>
                        firstAbcSecondXyzReleaseRuntimeElements : <empty>
                        firstAbcSecondXyzReleaseRuntimeOnly     : <empty>
                        firstAbcSecondXyzReleaseUnitTestAnnotationProcessorClasspath          : <empty>
                        firstAbcSecondXyzReleaseUnitTestCompileClasspath  : <empty>
                        firstAbcSecondXyzReleaseUnitTestRuntimeClasspath  : <empty>
                        firstAbcSecondXyzReleaseWearApp         : <empty>
                        firstAbcSecondXyzReleaseWearBundling    : <empty>
                        firstAbcSecondXyzRuntimeOnly  : <empty>
                        firstAbcSecondXyzWearApp      : <empty>
                        firstAbcWearApp               : <empty>
                        firstXyzAnnotationProcessor   : <empty>
                        firstXyzApi                   : <empty>
                        firstXyzCompileOnly           : <empty>
                        firstXyzImplementation        : <empty>
                        firstXyzRuntimeOnly           : <empty>
                        firstXyzSecondAbcAnnotationProcessor    : <empty>
                        firstXyzSecondAbcApi          : <empty>
                        firstXyzSecondAbcCompileOnly  : <empty>
                        firstXyzSecondAbcDebugAndroidTestAnnotationProcessorClasspath         : <empty>
                        firstXyzSecondAbcDebugAndroidTestCompileClasspath : <empty>
                        firstXyzSecondAbcDebugAndroidTestRuntimeClasspath : <empty>
                        firstXyzSecondAbcDebugAnnotationProcessor         : <empty>
                        firstXyzSecondAbcDebugAnnotationProcessorClasspath          : <empty>
                        firstXyzSecondAbcDebugApi     : <empty>
                        firstXyzSecondAbcDebugApiElements       : <empty>
                        firstXyzSecondAbcDebugCompileClasspath  : <empty>
                        firstXyzSecondAbcDebugCompileOnly       : <empty>
                        firstXyzSecondAbcDebugImplementation    : <empty>
                        firstXyzSecondAbcDebugReverseMetadataValues       : <empty>
                        firstXyzSecondAbcDebugRuntimeClasspath  : <empty>
                        firstXyzSecondAbcDebugRuntimeElements   : <empty>
                        firstXyzSecondAbcDebugRuntimeOnly       : <empty>
                        firstXyzSecondAbcDebugUnitTestAnnotationProcessorClasspath  : <empty>
                        firstXyzSecondAbcDebugUnitTestCompileClasspath    : <empty>
                        firstXyzSecondAbcDebugUnitTestRuntimeClasspath    : <empty>
                        firstXyzSecondAbcDebugWearApp : <empty>
                        firstXyzSecondAbcDebugWearBundling      : <empty>
                        firstXyzSecondAbcImplementation         : <empty>
                        firstXyzSecondAbcReleaseAnnotationProcessor       : <empty>
                        firstXyzSecondAbcReleaseAnnotationProcessorClasspath        : <empty>
                        firstXyzSecondAbcReleaseApi   : <empty>
                        firstXyzSecondAbcReleaseApiElements     : <empty>
                        firstXyzSecondAbcReleaseCompileClasspath          : <empty>
                        firstXyzSecondAbcReleaseCompileOnly     : <empty>
                        firstXyzSecondAbcReleaseImplementation  : <empty>
                        firstXyzSecondAbcReleaseReverseMetadataValues     : <empty>
                        firstXyzSecondAbcReleaseRuntimeClasspath          : <empty>
                        firstXyzSecondAbcReleaseRuntimeElements : <empty>
                        firstXyzSecondAbcReleaseRuntimeOnly     : <empty>
                        firstXyzSecondAbcReleaseUnitTestAnnotationProcessorClasspath          : <empty>
                        firstXyzSecondAbcReleaseUnitTestCompileClasspath  : <empty>
                        firstXyzSecondAbcReleaseUnitTestRuntimeClasspath  : <empty>
                        firstXyzSecondAbcReleaseWearApp         : <empty>
                        firstXyzSecondAbcReleaseWearBundling    : <empty>
                        firstXyzSecondAbcRuntimeOnly  : <empty>
                        firstXyzSecondAbcWearApp      : <empty>
                        firstXyzSecondXyzAnnotationProcessor    : <empty>
                        firstXyzSecondXyzApi          : <empty>
                        firstXyzSecondXyzCompileOnly  : <empty>
                        firstXyzSecondXyzDebugAndroidTestAnnotationProcessorClasspath         : <empty>
                        firstXyzSecondXyzDebugAndroidTestCompileClasspath : <empty>
                        firstXyzSecondXyzDebugAndroidTestRuntimeClasspath : <empty>
                        firstXyzSecondXyzDebugAnnotationProcessor         : <empty>
                        firstXyzSecondXyzDebugAnnotationProcessorClasspath          : <empty>
                        firstXyzSecondXyzDebugApi     : <empty>
                        firstXyzSecondXyzDebugApiElements       : <empty>
                        firstXyzSecondXyzDebugCompileClasspath  : <empty>
                        firstXyzSecondXyzDebugCompileOnly       : <empty>
                        firstXyzSecondXyzDebugImplementation    : <empty>
                        firstXyzSecondXyzDebugReverseMetadataValues       : <empty>
                        firstXyzSecondXyzDebugRuntimeClasspath  : <empty>
                        firstXyzSecondXyzDebugRuntimeElements   : <empty>
                        firstXyzSecondXyzDebugRuntimeOnly       : <empty>
                        firstXyzSecondXyzDebugUnitTestAnnotationProcessorClasspath  : <empty>
                        firstXyzSecondXyzDebugUnitTestCompileClasspath    : <empty>
                        firstXyzSecondXyzDebugUnitTestRuntimeClasspath    : <empty>
                        firstXyzSecondXyzDebugWearApp : <empty>
                        firstXyzSecondXyzDebugWearBundling      : <empty>
                        firstXyzSecondXyzImplementation         : <empty>
                        firstXyzSecondXyzReleaseAnnotationProcessor       : <empty>
                        firstXyzSecondXyzReleaseAnnotationProcessorClasspath        : <empty>
                        firstXyzSecondXyzReleaseApi   : <empty>
                        firstXyzSecondXyzReleaseApiElements     : <empty>
                        firstXyzSecondXyzReleaseCompileClasspath          : <empty>
                        firstXyzSecondXyzReleaseCompileOnly     : <empty>
                        firstXyzSecondXyzReleaseImplementation  : <empty>
                        firstXyzSecondXyzReleaseReverseMetadataValues     : <empty>
                        firstXyzSecondXyzReleaseRuntimeClasspath          : <empty>
                        firstXyzSecondXyzReleaseRuntimeElements : <empty>
                        firstXyzSecondXyzReleaseRuntimeOnly     : <empty>
                        firstXyzSecondXyzReleaseUnitTestAnnotationProcessorClasspath          : <empty>
                        firstXyzSecondXyzReleaseUnitTestCompileClasspath  : <empty>
                        firstXyzSecondXyzReleaseUnitTestRuntimeClasspath  : <empty>
                        firstXyzSecondXyzReleaseWearApp         : <empty>
                        firstXyzSecondXyzReleaseWearBundling    : <empty>
                        firstXyzSecondXyzRuntimeOnly  : <empty>
                        firstXyzSecondXyzWearApp      : <empty>
                        firstXyzWearApp               : <empty>
                        implementation                : <empty>
                        lintChecks                    : <empty>
                        lintPublish                   : <empty>
                        releaseAnnotationProcessor    : <empty>
                        releaseApi                    : <empty>
                        releaseCompileOnly            : <empty>
                        releaseImplementation         : <empty>
                        releaseRuntimeOnly            : <empty>
                        releaseWearApp                : <empty>
                        runtimeOnly                   : <empty>
                        secondAbcAnnotationProcessor  : <empty>
                        secondAbcApi                  : <empty>
                        secondAbcCompileOnly          : <empty>
                        secondAbcImplementation       : <empty>
                        secondAbcRuntimeOnly          : <empty>
                        secondAbcWearApp              : <empty>
                        secondXyzAnnotationProcessor  : <empty>
                        secondXyzApi                  : <empty>
                        secondXyzCompileOnly          : <empty>
                        secondXyzImplementation       : <empty>
                        secondXyzRuntimeOnly          : <empty>
                        secondXyzWearApp              : <empty>
                        testAnnotationProcessor       : <empty>
                        testCompileOnly               : <empty>
                        testDebugAnnotationProcessor  : <empty>
                        testDebugCompileOnly          : <empty>
                        testDebugImplementation       : <empty>
                        testDebugRuntimeOnly          : <empty>
                        testDebugWearApp              : <empty>
                        testFirstAbcAnnotationProcessor         : <empty>
                        testFirstAbcCompileOnly       : <empty>
                        testFirstAbcImplementation    : <empty>
                        testFirstAbcRuntimeOnly       : <empty>
                        testFirstAbcSecondAbcAnnotationProcessor          : <empty>
                        testFirstAbcSecondAbcCompileOnly        : <empty>
                        testFirstAbcSecondAbcDebugAnnotationProcessor     : <empty>
                        testFirstAbcSecondAbcDebugCompileOnly   : <empty>
                        testFirstAbcSecondAbcDebugImplementation          : <empty>
                        testFirstAbcSecondAbcDebugRuntimeOnly   : <empty>
                        testFirstAbcSecondAbcDebugWearApp       : <empty>
                        testFirstAbcSecondAbcImplementation     : <empty>
                        testFirstAbcSecondAbcReleaseAnnotationProcessor   : <empty>
                        testFirstAbcSecondAbcReleaseCompileOnly : <empty>
                        testFirstAbcSecondAbcReleaseImplementation        : <empty>
                        testFirstAbcSecondAbcReleaseRuntimeOnly : <empty>
                        testFirstAbcSecondAbcReleaseWearApp     : <empty>
                        testFirstAbcSecondAbcRuntimeOnly        : <empty>
                        testFirstAbcSecondAbcWearApp  : <empty>
                        testFirstAbcSecondXyzAnnotationProcessor          : <empty>
                        testFirstAbcSecondXyzCompileOnly        : <empty>
                        testFirstAbcSecondXyzDebugAnnotationProcessor     : <empty>
                        testFirstAbcSecondXyzDebugCompileOnly   : <empty>
                        testFirstAbcSecondXyzDebugImplementation          : <empty>
                        testFirstAbcSecondXyzDebugRuntimeOnly   : <empty>
                        testFirstAbcSecondXyzDebugWearApp       : <empty>
                        testFirstAbcSecondXyzImplementation     : <empty>
                        testFirstAbcSecondXyzReleaseAnnotationProcessor   : <empty>
                        testFirstAbcSecondXyzReleaseCompileOnly : <empty>
                        testFirstAbcSecondXyzReleaseImplementation        : <empty>
                        testFirstAbcSecondXyzReleaseRuntimeOnly : <empty>
                        testFirstAbcSecondXyzReleaseWearApp     : <empty>
                        testFirstAbcSecondXyzRuntimeOnly        : <empty>
                        testFirstAbcSecondXyzWearApp  : <empty>
                        testFirstAbcWearApp           : <empty>
                        testFirstXyzAnnotationProcessor         : <empty>
                        testFirstXyzCompileOnly       : <empty>
                        testFirstXyzImplementation    : <empty>
                        testFirstXyzRuntimeOnly       : <empty>
                        testFirstXyzSecondAbcAnnotationProcessor          : <empty>
                        testFirstXyzSecondAbcCompileOnly        : <empty>
                        testFirstXyzSecondAbcDebugAnnotationProcessor     : <empty>
                        testFirstXyzSecondAbcDebugCompileOnly   : <empty>
                        testFirstXyzSecondAbcDebugImplementation          : <empty>
                        testFirstXyzSecondAbcDebugRuntimeOnly   : <empty>
                        testFirstXyzSecondAbcDebugWearApp       : <empty>
                        testFirstXyzSecondAbcImplementation     : <empty>
                        testFirstXyzSecondAbcReleaseAnnotationProcessor   : <empty>
                        testFirstXyzSecondAbcReleaseCompileOnly : <empty>
                        testFirstXyzSecondAbcReleaseImplementation        : <empty>
                        testFirstXyzSecondAbcReleaseRuntimeOnly : <empty>
                        testFirstXyzSecondAbcReleaseWearApp     : <empty>
                        testFirstXyzSecondAbcRuntimeOnly        : <empty>
                        testFirstXyzSecondAbcWearApp  : <empty>
                        testFirstXyzSecondXyzAnnotationProcessor          : <empty>
                        testFirstXyzSecondXyzCompileOnly        : <empty>
                        testFirstXyzSecondXyzDebugAnnotationProcessor     : <empty>
                        testFirstXyzSecondXyzDebugCompileOnly   : <empty>
                        testFirstXyzSecondXyzDebugImplementation          : <empty>
                        testFirstXyzSecondXyzDebugRuntimeOnly   : <empty>
                        testFirstXyzSecondXyzDebugWearApp       : <empty>
                        testFirstXyzSecondXyzImplementation     : <empty>
                        testFirstXyzSecondXyzReleaseAnnotationProcessor   : <empty>
                        testFirstXyzSecondXyzReleaseCompileOnly : <empty>
                        testFirstXyzSecondXyzReleaseImplementation        : <empty>
                        testFirstXyzSecondXyzReleaseRuntimeOnly : <empty>
                        testFirstXyzSecondXyzReleaseWearApp     : <empty>
                        testFirstXyzSecondXyzRuntimeOnly        : <empty>
                        testFirstXyzSecondXyzWearApp  : <empty>
                        testFirstXyzWearApp           : <empty>
                        testFixturesAnnotationProcessor         : <empty>
                        testFixturesApi               : <empty>
                        testFixturesCompileOnly       : <empty>
                        testFixturesDebugAnnotationProcessor    : <empty>
                        testFixturesDebugApi          : <empty>
                        testFixturesDebugCompileOnly  : <empty>
                        testFixturesDebugImplementation         : <empty>
                        testFixturesDebugRuntimeOnly  : <empty>
                        testFixturesDebugWearApp      : <empty>
                        testFixturesFirstAbcAnnotationProcessor : <empty>
                        testFixturesFirstAbcApi       : <empty>
                        testFixturesFirstAbcCompileOnly         : <empty>
                        testFixturesFirstAbcImplementation      : <empty>
                        testFixturesFirstAbcRuntimeOnly         : <empty>
                        testFixturesFirstAbcWearApp   : <empty>
                        testFixturesFirstXyzAnnotationProcessor : <empty>
                        testFixturesFirstXyzApi       : <empty>
                        testFixturesFirstXyzCompileOnly         : <empty>
                        testFixturesFirstXyzImplementation      : <empty>
                        testFixturesFirstXyzRuntimeOnly         : <empty>
                        testFixturesFirstXyzWearApp   : <empty>
                        testFixturesImplementation    : <empty>
                        testFixturesReleaseAnnotationProcessor  : <empty>
                        testFixturesReleaseApi        : <empty>
                        testFixturesReleaseCompileOnly          : <empty>
                        testFixturesReleaseImplementation       : <empty>
                        testFixturesReleaseRuntimeOnly          : <empty>
                        testFixturesReleaseWearApp    : <empty>
                        testFixturesRuntimeOnly       : <empty>
                        testFixturesSecondAbcAnnotationProcessor          : <empty>
                        testFixturesSecondAbcApi      : <empty>
                        testFixturesSecondAbcCompileOnly        : <empty>
                        testFixturesSecondAbcImplementation     : <empty>
                        testFixturesSecondAbcRuntimeOnly        : <empty>
                        testFixturesSecondAbcWearApp  : <empty>
                        testFixturesSecondXyzAnnotationProcessor          : <empty>
                        testFixturesSecondXyzApi      : <empty>
                        testFixturesSecondXyzCompileOnly        : <empty>
                        testFixturesSecondXyzImplementation     : <empty>
                        testFixturesSecondXyzRuntimeOnly        : <empty>
                        testFixturesSecondXyzWearApp  : <empty>
                        testFixturesWearApp           : <empty>
                        testImplementation            : <empty>
                        testReleaseAnnotationProcessor          : <empty>
                        testReleaseCompileOnly        : <empty>
                        testReleaseImplementation     : <empty>
                        testReleaseRuntimeOnly        : <empty>
                        testReleaseWearApp            : <empty>
                        testRuntimeOnly               : <empty>
                        testSecondAbcAnnotationProcessor        : <empty>
                        testSecondAbcCompileOnly      : <empty>
                        testSecondAbcImplementation   : <empty>
                        testSecondAbcRuntimeOnly      : <empty>
                        testSecondAbcWearApp          : <empty>
                        testSecondXyzAnnotationProcessor        : <empty>
                        testSecondXyzCompileOnly      : <empty>
                        testSecondXyzImplementation   : <empty>
                        testSecondXyzRuntimeOnly      : <empty>
                        testSecondXyzWearApp          : <empty>
                        testWearApp                   : <empty>
                        wearApp                       : <empty>
        projectDir                    : <ROOT>
        buildDir                      : <ROOT>/build [-]
        buildFile                     : <ROOT>/build.gradle
        externalSystemId              : GRADLE
        sourceSetModel                : DefaultGradleSourceSetModel
MODULE                        : MultiFlavor.app
    GradleModuleModel
        agpVersion                    : 8.0.2
        gradlePath                    : :app
        gradleVersion                 : 8.0
        buildFile                     : <ROOT>/app/build.gradle
        buildFilePath                 : <ROOT>/app/build.gradle
        rootFolderPath                : <ROOT>
        hasSafeArgsJava               : false
        hasSafeArgsKotlin             : false
    CurrentVariantReportedVersions
        minSdk
            ApiLevel                      : 16
            ApiString                     : 16
        runtimeMinSdk
            ApiLevel                      : 16
            ApiString                     : 16
        targetSdk
            ApiLevel                      : <SDK_VERSION>
            ApiString                     : <SDK_VERSION>
    RootBuildId                   : <ROOT>
    BuildId                       : <ROOT>
    ProjectPath                   : :app
    ModelVersion                  : 8.0.2
    ProjectType                   : PROJECT_TYPE_APP
    CompileTarget                 : android-<SDK_VERSION>
    BuildFolder                   : <ROOT>/app/build [-]
    buildToolsVersion             : 30.0.3
    IsBaseSplit                   : true
    GroupId                       : MultiFlavor
    Namespace                     : com.example.multiflavor
    TestNamespace                 : com.example.multiflavor.test
    AaptOptions
        NameSpacing                   : DISABLED
    LintOptions
        IsCheckTestSources            : false
        IsCheckDependencies           : false
        IsAbortOnError                : true
        IsAbsolutePaths               : true
        IsNoLines                     : false
        IsQuiet                       : false
        IsCheckAllWarnings            : false
        IsIgnoreWarnings              : false
        IsWarningsAsErrors            : false
        IsIgnoreTestSources           : false
        IsIgnoreTestFixturesSources   : false
        IsCheckGeneratedSources       : false
        IsCheckReleaseBuilds          : true
        IsExplainIssues               : true
        IsShowAll                     : false
        TextReport                    : false
        HtmlReport                    : true
        XmlReport                     : true
        SarifReport                   : false
    JavaCompileOptions
        Encoding                      : UTF-8
        SourceCompatibility           : 1.8
        TargetCompatibility           : 1.8
        IsCoreLibraryDesugaringEnabled          : false
    AgpFlags
        ApplicationRClassConstantIds  : false
        AestRClassConstantIds         : false
        TransitiveRClasses            : false
        UseAndroidX                   : true
        UsesCompose                   : false
        MlModelBindingEnabled         : false
        AndroidResourcesEnabled       : true
    - basicVariant:               : firstAbcSecondAbcDebug
        applicationId                 : com.example.multiflavor.firstAbc.secondAbc.debug
        testApplicationId             : com.example.multiflavor.firstAbc.secondAbc.debug.test
        buildType                     : debug
    - basicVariant:               : firstAbcSecondXyzDebug
        applicationId                 : com.example.multiflavor.firstAbc.secondXyz.debug
        testApplicationId             : com.example.multiflavor.firstAbc.secondXyz.debug.test
        buildType                     : debug
    - basicVariant:               : firstXyzSecondAbcDebug
        applicationId                 : com.example.multiflavor.secondAbc.debug
        testApplicationId             : com.example.multiflavor.secondAbc.debug.test
        buildType                     : debug
    - basicVariant:               : firstXyzSecondXyzDebug
        applicationId                 : com.example.multiflavor.secondXyz.debug
        testApplicationId             : com.example.multiflavor.secondXyz.debug.test
        buildType                     : debug
    - basicVariant:               : firstAbcSecondAbcRelease
        applicationId                 : com.example.multiflavor.firstAbc.secondAbc.release
        buildType                     : release
    - basicVariant:               : firstAbcSecondXyzRelease
        applicationId                 : com.example.multiflavor.firstAbc.secondXyz.release
        buildType                     : release
    - basicVariant:               : firstXyzSecondAbcRelease
        applicationId                 : com.example.multiflavor.secondAbc.release
        buildType                     : release
    - basicVariant:               : firstXyzSecondXyzRelease
        applicationId                 : com.example.multiflavor.secondXyz.release
        buildType                     : release
    FlavorDimensions              : Dim1
    FlavorDimensions              : Dim2
    BootClassPath                 : <ANDROID_SDK>/platforms/android-<SDK_VERSION>/android.jar
    ViewBindingOptions
        Enabled                       : false
    DependenciesInfo
        IncludeInApk                  : true
        IncludeInBundle               : true
    DefaultConfig
        ProductFlavor
            Name                          : main
            ResValues
                string/v_a                    : (string, v_a, default)
            ProguardFiles                 : <ROOT>/app/default.pro [-]
            ManifestPlaceholders
                a                             : default
            ApplicationId                 : com.example.multiflavor
            VersionCode                   : 1
            VersionName                   : 1.0
            TestInstrumentationRunner     : androidx.test.runner.AndroidJUnitRunner
            MinSdkVersion
                ApiLevel                      : 16
                ApiString                     : 16
            TargetSdkVersion
                ApiLevel                      : <SDK_VERSION>
                ApiString                     : <SDK_VERSION>
            VectorDrawables
                UseSupportLibrary             : false
        SourceProvider
            Name                          : main
            Manifest                      : <ROOT>/app/src/main/AndroidManifest.xml
            JavaDirectories               : <ROOT>/app/src/main/java
            KotlinDirectories             : <ROOT>/app/src/main/java
            KotlinDirectories             : <ROOT>/app/src/main/kotlin [-]
            ResourcesDirectories          : <ROOT>/app/src/main/resources [-]
            ResDirectories                : <ROOT>/app/src/main/res
            AssetsDirectories             : <ROOT>/app/src/main/assets [-]
            JniLibsDirectories            : <ROOT>/app/src/main/jniLibs [-]
            ShadersDirectories            : <ROOT>/app/src/main/shaders [-]
            BaselineProfileDirectories    : <ROOT>/app/src/main/baselineProfiles [-]
        ExtraSourceProviders
            ExtraSourceProvider
                ArtifactName                  : _android_test_
                SourceProvider
                    Name                          : androidTest
                    Manifest                      : <ROOT>/app/src/androidTest/AndroidManifest.xml [-]
                    JavaDirectories               : <ROOT>/app/src/androidTest/java
                    KotlinDirectories             : <ROOT>/app/src/androidTest/java
                    KotlinDirectories             : <ROOT>/app/src/androidTest/kotlin [-]
                    ResourcesDirectories          : <ROOT>/app/src/androidTest/resources [-]
                    ResDirectories                : <ROOT>/app/src/androidTest/res [-]
                    AssetsDirectories             : <ROOT>/app/src/androidTest/assets [-]
                    JniLibsDirectories            : <ROOT>/app/src/androidTest/jniLibs [-]
                    ShadersDirectories            : <ROOT>/app/src/androidTest/shaders [-]
                    BaselineProfileDirectories    : <ROOT>/app/src/androidTest/baselineProfiles [-]
            ExtraSourceProvider
                ArtifactName                  : _unit_test_
                SourceProvider
                    Name                          : test
                    Manifest                      : <ROOT>/app/src/test/AndroidManifest.xml [-]
                    JavaDirectories               : <ROOT>/app/src/test/java
                    KotlinDirectories             : <ROOT>/app/src/test/java
                    KotlinDirectories             : <ROOT>/app/src/test/kotlin [-]
                    ResourcesDirectories          : <ROOT>/app/src/test/resources [-]
                    ResDirectories                : <ROOT>/app/src/test/res [-]
                    AssetsDirectories             : <ROOT>/app/src/test/assets [-]
                    JniLibsDirectories            : <ROOT>/app/src/test/jniLibs [-]
                    ShadersDirectories            : <ROOT>/app/src/test/shaders [-]
                    BaselineProfileDirectories    : <ROOT>/app/src/test/baselineProfiles [-]
    BuildTypes
        BuildType
            Name                          : debug
            ApplicationIdSuffix           : .debug
            VersionNameSuffix             : -debug
            ResValues
                string/v_b                    : (string, v_b, debug)
            ProguardFiles                 : <ROOT>/app/debug.pro [-]
            ManifestPlaceholders
                b                             : debug
            IsDebuggable                  : true
            IsJniDebuggable               : false
            IsPseudoLocalesEnabled        : false
            IsRenderscriptDebuggable      : false
            RenderscriptOptimLevel        : 3
            IsMinifyEnabled               : false
            IsZipAlignEnabled             : true
        SourceProvider
            Name                          : debug
            Manifest                      : <ROOT>/app/src/debug/AndroidManifest.xml [-]
            JavaDirectories               : <ROOT>/app/src/debug/java [-]
            KotlinDirectories             : <ROOT>/app/src/debug/java [-]
            KotlinDirectories             : <ROOT>/app/src/debug/kotlin [-]
            ResourcesDirectories          : <ROOT>/app/src/debug/resources [-]
            ResDirectories                : <ROOT>/app/src/debug/res [-]
            AssetsDirectories             : <ROOT>/app/src/debug/assets [-]
            JniLibsDirectories            : <ROOT>/app/src/debug/jniLibs [-]
            ShadersDirectories            : <ROOT>/app/src/debug/shaders [-]
            BaselineProfileDirectories    : <ROOT>/app/src/debug/baselineProfiles [-]
        ExtraSourceProviders
            ExtraSourceProvider
                ArtifactName                  : _android_test_
                SourceProvider
                    Name                          : androidTestDebug
                    Manifest                      : <ROOT>/app/src/androidTestDebug/AndroidManifest.xml [-]
                    JavaDirectories               : <ROOT>/app/src/androidTestDebug/java [-]
                    KotlinDirectories             : <ROOT>/app/src/androidTestDebug/java [-]
                    KotlinDirectories             : <ROOT>/app/src/androidTestDebug/kotlin [-]
                    ResourcesDirectories          : <ROOT>/app/src/androidTestDebug/resources [-]
                    ResDirectories                : <ROOT>/app/src/androidTestDebug/res [-]
                    AssetsDirectories             : <ROOT>/app/src/androidTestDebug/assets [-]
                    JniLibsDirectories            : <ROOT>/app/src/androidTestDebug/jniLibs [-]
                    ShadersDirectories            : <ROOT>/app/src/androidTestDebug/shaders [-]
                    BaselineProfileDirectories    : <ROOT>/app/src/androidTestDebug/baselineProfiles [-]
        ExtraSourceProviders
            ExtraSourceProvider
                ArtifactName                  : _unit_test_
                SourceProvider
                    Name                          : testDebug
                    Manifest                      : <ROOT>/app/src/testDebug/AndroidManifest.xml [-]
                    JavaDirectories               : <ROOT>/app/src/testDebug/java [-]
                    KotlinDirectories             : <ROOT>/app/src/testDebug/java [-]
                    KotlinDirectories             : <ROOT>/app/src/testDebug/kotlin [-]
                    ResourcesDirectories          : <ROOT>/app/src/testDebug/resources [-]
                    ResDirectories                : <ROOT>/app/src/testDebug/res [-]
                    AssetsDirectories             : <ROOT>/app/src/testDebug/assets [-]
                    JniLibsDirectories            : <ROOT>/app/src/testDebug/jniLibs [-]
                    ShadersDirectories            : <ROOT>/app/src/testDebug/shaders [-]
                    BaselineProfileDirectories    : <ROOT>/app/src/testDebug/baselineProfiles [-]
        BuildType
            Name                          : release
            ApplicationIdSuffix           : .release
            VersionNameSuffix             : -release
            ResValues
                string/v_b                    : (string, v_b, release)
            ProguardFiles                 : <ROOT>/app/build/intermediates/default_proguard_files/global/proguard-android-optimize.txt-8.0.2 [-]
            ProguardFiles                 : <ROOT>/app/proguard-rules.pro
            ManifestPlaceholders
                b                             : release
            IsDebuggable                  : false
            IsJniDebuggable               : false
            IsPseudoLocalesEnabled        : false
            IsRenderscriptDebuggable      : false
            RenderscriptOptimLevel        : 3
            IsMinifyEnabled               : false
            IsZipAlignEnabled             : true
        SourceProvider
            Name                          : release
            Manifest                      : <ROOT>/app/src/release/AndroidManifest.xml [-]
            JavaDirectories               : <ROOT>/app/src/release/java [-]
            KotlinDirectories             : <ROOT>/app/src/release/java [-]
            KotlinDirectories             : <ROOT>/app/src/release/kotlin [-]
            ResourcesDirectories          : <ROOT>/app/src/release/resources [-]
            ResDirectories                : <ROOT>/app/src/release/res [-]
            AssetsDirectories             : <ROOT>/app/src/release/assets [-]
            JniLibsDirectories            : <ROOT>/app/src/release/jniLibs [-]
            ShadersDirectories            : <ROOT>/app/src/release/shaders [-]
            BaselineProfileDirectories    : <ROOT>/app/src/release/baselineProfiles [-]
        ExtraSourceProviders
            ExtraSourceProvider
                ArtifactName                  : _unit_test_
                SourceProvider
                    Name                          : testRelease
                    Manifest                      : <ROOT>/app/src/testRelease/AndroidManifest.xml [-]
                    JavaDirectories               : <ROOT>/app/src/testRelease/java [-]
                    KotlinDirectories             : <ROOT>/app/src/testRelease/java [-]
                    KotlinDirectories             : <ROOT>/app/src/testRelease/kotlin [-]
                    ResourcesDirectories          : <ROOT>/app/src/testRelease/resources [-]
                    ResDirectories                : <ROOT>/app/src/testRelease/res [-]
                    AssetsDirectories             : <ROOT>/app/src/testRelease/assets [-]
                    JniLibsDirectories            : <ROOT>/app/src/testRelease/jniLibs [-]
                    ShadersDirectories            : <ROOT>/app/src/testRelease/shaders [-]
                    BaselineProfileDirectories    : <ROOT>/app/src/testRelease/baselineProfiles [-]
    ProductFlavors
        ProductFlavor
            Name                          : firstAbc
            ApplicationIdSuffix           : .firstAbc
            VersionNameSuffix             : -firstAbc
            ResValues
                string/v_a                    : (string, v_a, firstAbc)
            ProguardFiles                 : <ROOT>/app/firstAbc.txt [-]
            ManifestPlaceholders
                a                             : firstAbc
            Dimension                     : Dim1
            VersionCode                   : 20
            VectorDrawables
        SourceProvider
            Name                          : firstAbc
            Manifest                      : <ROOT>/app/src/firstAbc/AndroidManifest.xml [-]
            JavaDirectories               : <ROOT>/app/src/firstAbc/java [-]
            KotlinDirectories             : <ROOT>/app/src/firstAbc/java [-]
            KotlinDirectories             : <ROOT>/app/src/firstAbc/kotlin [-]
            ResourcesDirectories          : <ROOT>/app/src/firstAbc/resources [-]
            ResDirectories                : <ROOT>/app/src/firstAbc/res [-]
            AssetsDirectories             : <ROOT>/app/src/firstAbc/assets [-]
            JniLibsDirectories            : <ROOT>/app/src/firstAbc/jniLibs [-]
            ShadersDirectories            : <ROOT>/app/src/firstAbc/shaders [-]
            BaselineProfileDirectories    : <ROOT>/app/src/firstAbc/baselineProfiles [-]
        ExtraSourceProviders
            ExtraSourceProvider
                ArtifactName                  : _android_test_
                SourceProvider
                    Name                          : androidTestFirstAbc
                    Manifest                      : <ROOT>/app/src/androidTestFirstAbc/AndroidManifest.xml [-]
                    JavaDirectories               : <ROOT>/app/src/androidTestFirstAbc/java [-]
                    KotlinDirectories             : <ROOT>/app/src/androidTestFirstAbc/java [-]
                    KotlinDirectories             : <ROOT>/app/src/androidTestFirstAbc/kotlin [-]
                    ResourcesDirectories          : <ROOT>/app/src/androidTestFirstAbc/resources [-]
                    ResDirectories                : <ROOT>/app/src/androidTestFirstAbc/res [-]
                    AssetsDirectories             : <ROOT>/app/src/androidTestFirstAbc/assets [-]
                    JniLibsDirectories            : <ROOT>/app/src/androidTestFirstAbc/jniLibs [-]
                    ShadersDirectories            : <ROOT>/app/src/androidTestFirstAbc/shaders [-]
                    BaselineProfileDirectories    : <ROOT>/app/src/androidTestFirstAbc/baselineProfiles [-]
            ExtraSourceProvider
                ArtifactName                  : _unit_test_
                SourceProvider
                    Name                          : testFirstAbc
                    Manifest                      : <ROOT>/app/src/testFirstAbc/AndroidManifest.xml [-]
                    JavaDirectories               : <ROOT>/app/src/testFirstAbc/java [-]
                    KotlinDirectories             : <ROOT>/app/src/testFirstAbc/java [-]
                    KotlinDirectories             : <ROOT>/app/src/testFirstAbc/kotlin [-]
                    ResourcesDirectories          : <ROOT>/app/src/testFirstAbc/resources [-]
                    ResDirectories                : <ROOT>/app/src/testFirstAbc/res [-]
                    AssetsDirectories             : <ROOT>/app/src/testFirstAbc/assets [-]
                    JniLibsDirectories            : <ROOT>/app/src/testFirstAbc/jniLibs [-]
                    ShadersDirectories            : <ROOT>/app/src/testFirstAbc/shaders [-]
                    BaselineProfileDirectories    : <ROOT>/app/src/testFirstAbc/baselineProfiles [-]
        ProductFlavor
            Name                          : firstXyz
            Dimension                     : Dim1
            VectorDrawables
        SourceProvider
            Name                          : firstXyz
            Manifest                      : <ROOT>/app/src/firstXyz/AndroidManifest.xml [-]
            JavaDirectories               : <ROOT>/app/src/firstXyz/java [-]
            KotlinDirectories             : <ROOT>/app/src/firstXyz/java [-]
            KotlinDirectories             : <ROOT>/app/src/firstXyz/kotlin [-]
            ResourcesDirectories          : <ROOT>/app/src/firstXyz/resources [-]
            ResDirectories                : <ROOT>/app/src/firstXyz/res [-]
            AssetsDirectories             : <ROOT>/app/src/firstXyz/assets [-]
            JniLibsDirectories            : <ROOT>/app/src/firstXyz/jniLibs [-]
            ShadersDirectories            : <ROOT>/app/src/firstXyz/shaders [-]
            BaselineProfileDirectories    : <ROOT>/app/src/firstXyz/baselineProfiles [-]
        ExtraSourceProviders
            ExtraSourceProvider
                ArtifactName                  : _android_test_
                SourceProvider
                    Name                          : androidTestFirstXyz
                    Manifest                      : <ROOT>/app/src/androidTestFirstXyz/AndroidManifest.xml [-]
                    JavaDirectories               : <ROOT>/app/src/androidTestFirstXyz/java [-]
                    KotlinDirectories             : <ROOT>/app/src/androidTestFirstXyz/java [-]
                    KotlinDirectories             : <ROOT>/app/src/androidTestFirstXyz/kotlin [-]
                    ResourcesDirectories          : <ROOT>/app/src/androidTestFirstXyz/resources [-]
                    ResDirectories                : <ROOT>/app/src/androidTestFirstXyz/res [-]
                    AssetsDirectories             : <ROOT>/app/src/androidTestFirstXyz/assets [-]
                    JniLibsDirectories            : <ROOT>/app/src/androidTestFirstXyz/jniLibs [-]
                    ShadersDirectories            : <ROOT>/app/src/androidTestFirstXyz/shaders [-]
                    BaselineProfileDirectories    : <ROOT>/app/src/androidTestFirstXyz/baselineProfiles [-]
            ExtraSourceProvider
                ArtifactName                  : _unit_test_
                SourceProvider
                    Name                          : testFirstXyz
                    Manifest                      : <ROOT>/app/src/testFirstXyz/AndroidManifest.xml [-]
                    JavaDirectories               : <ROOT>/app/src/testFirstXyz/java [-]
                    KotlinDirectories             : <ROOT>/app/src/testFirstXyz/java [-]
                    KotlinDirectories             : <ROOT>/app/src/testFirstXyz/kotlin [-]
                    ResourcesDirectories          : <ROOT>/app/src/testFirstXyz/resources [-]
                    ResDirectories                : <ROOT>/app/src/testFirstXyz/res [-]
                    AssetsDirectories             : <ROOT>/app/src/testFirstXyz/assets [-]
                    JniLibsDirectories            : <ROOT>/app/src/testFirstXyz/jniLibs [-]
                    ShadersDirectories            : <ROOT>/app/src/testFirstXyz/shaders [-]
                    BaselineProfileDirectories    : <ROOT>/app/src/testFirstXyz/baselineProfiles [-]
        ProductFlavor
            Name                          : secondAbc
            ApplicationIdSuffix           : .secondAbc
            VersionNameSuffix             : -secondAbc
            ResValues
                string/v_a                    : (string, v_a, secondAbc)
                string/v_b                    : (string, v_b, secondAbc)
                string/v_c                    : (string, v_c, secondAbc)
            ManifestPlaceholders
                a                             : secondAbc
                b                             : secondAbc
                c                             : secondAbc
            Dimension                     : Dim2
            VersionCode                   : 30
            VersionName                   : 1.secondAbc
            VectorDrawables
        SourceProvider
            Name                          : secondAbc
            Manifest                      : <ROOT>/app/src/secondAbc/AndroidManifest.xml [-]
            JavaDirectories               : <ROOT>/app/src/secondAbc/java
            JavaDirectories               : <ROOT>/app/src/secondAbc/java2 [-]
            KotlinDirectories             : <ROOT>/app/src/secondAbc/java
            KotlinDirectories             : <ROOT>/app/src/secondAbc/kotlin [-]
            ResourcesDirectories          : <ROOT>/app/src/secondAbc/resources [-]
            ResDirectories                : <ROOT>/app/src/secondAbc/res [-]
            AssetsDirectories             : <ROOT>/app/src/secondAbc/assets [-]
            JniLibsDirectories            : <ROOT>/app/src/secondAbc/jniLibs [-]
            ShadersDirectories            : <ROOT>/app/src/secondAbc/shaders [-]
            BaselineProfileDirectories    : <ROOT>/app/src/secondAbc/baselineProfiles [-]
        ExtraSourceProviders
            ExtraSourceProvider
                ArtifactName                  : _android_test_
                SourceProvider
                    Name                          : androidTestSecondAbc
                    Manifest                      : <ROOT>/app/src/androidTestSecondAbc/AndroidManifest.xml [-]
                    JavaDirectories               : <ROOT>/app/src/androidTestSecondAbc/java [-]
                    KotlinDirectories             : <ROOT>/app/src/androidTestSecondAbc/java [-]
                    KotlinDirectories             : <ROOT>/app/src/androidTestSecondAbc/kotlin [-]
                    ResourcesDirectories          : <ROOT>/app/src/androidTestSecondAbc/resources [-]
                    ResDirectories                : <ROOT>/app/src/androidTestSecondAbc/res [-]
                    AssetsDirectories             : <ROOT>/app/src/androidTestSecondAbc/assets [-]
                    JniLibsDirectories            : <ROOT>/app/src/androidTestSecondAbc/jniLibs [-]
                    ShadersDirectories            : <ROOT>/app/src/androidTestSecondAbc/shaders [-]
                    BaselineProfileDirectories    : <ROOT>/app/src/androidTestSecondAbc/baselineProfiles [-]
            ExtraSourceProvider
                ArtifactName                  : _unit_test_
                SourceProvider
                    Name                          : testSecondAbc
                    Manifest                      : <ROOT>/app/src/testSecondAbc/AndroidManifest.xml [-]
                    JavaDirectories               : <ROOT>/app/src/testSecondAbc/java
                    KotlinDirectories             : <ROOT>/app/src/testSecondAbc/java
                    KotlinDirectories             : <ROOT>/app/src/testSecondAbc/kotlin [-]
                    ResourcesDirectories          : <ROOT>/app/src/testSecondAbc/resources [-]
                    ResDirectories                : <ROOT>/app/src/testSecondAbc/res [-]
                    AssetsDirectories             : <ROOT>/app/src/testSecondAbc/assets [-]
                    JniLibsDirectories            : <ROOT>/app/src/testSecondAbc/jniLibs [-]
                    ShadersDirectories            : <ROOT>/app/src/testSecondAbc/shaders [-]
                    BaselineProfileDirectories    : <ROOT>/app/src/testSecondAbc/baselineProfiles [-]
        ProductFlavor
            Name                          : secondXyz
            ApplicationIdSuffix           : .secondXyz
            VersionNameSuffix             : -secondXyz
            ResValues
                string/v_b                    : (string, v_b, secondXyz)
            ProguardFiles                 : <ROOT>/app/secondXyz.txt [-]
            ManifestPlaceholders
                b                             : secondXyz
            Dimension                     : Dim2
            VersionCode                   : 31
            VectorDrawables
        SourceProvider
            Name                          : secondXyz
            Manifest                      : <ROOT>/app/src/secondXyz/AndroidManifest.xml [-]
            JavaDirectories               : <ROOT>/app/src/secondXyz/java [-]
            KotlinDirectories             : <ROOT>/app/src/secondXyz/java [-]
            KotlinDirectories             : <ROOT>/app/src/secondXyz/kotlin [-]
            ResourcesDirectories          : <ROOT>/app/src/secondXyz/resources [-]
            ResDirectories                : <ROOT>/app/src/secondXyz/res [-]
            AssetsDirectories             : <ROOT>/app/src/secondXyz/assets [-]
            JniLibsDirectories            : <ROOT>/app/src/secondXyz/jniLibs [-]
            ShadersDirectories            : <ROOT>/app/src/secondXyz/shaders [-]
            BaselineProfileDirectories    : <ROOT>/app/src/secondXyz/baselineProfiles [-]
        ExtraSourceProviders
            ExtraSourceProvider
                ArtifactName                  : _android_test_
                SourceProvider
                    Name                          : androidTestSecondXyz
                    Manifest                      : <ROOT>/app/src/androidTestSecondXyz/AndroidManifest.xml [-]
                    JavaDirectories               : <ROOT>/app/src/androidTestSecondXyz/java [-]
                    KotlinDirectories             : <ROOT>/app/src/androidTestSecondXyz/java [-]
                    KotlinDirectories             : <ROOT>/app/src/androidTestSecondXyz/kotlin [-]
                    ResourcesDirectories          : <ROOT>/app/src/androidTestSecondXyz/resources [-]
                    ResDirectories                : <ROOT>/app/src/androidTestSecondXyz/res [-]
                    AssetsDirectories             : <ROOT>/app/src/androidTestSecondXyz/assets [-]
                    JniLibsDirectories            : <ROOT>/app/src/androidTestSecondXyz/jniLibs [-]
                    ShadersDirectories            : <ROOT>/app/src/androidTestSecondXyz/shaders [-]
                    BaselineProfileDirectories    : <ROOT>/app/src/androidTestSecondXyz/baselineProfiles [-]
            ExtraSourceProvider
                ArtifactName                  : _unit_test_
                SourceProvider
                    Name                          : testSecondXyz
                    Manifest                      : <ROOT>/app/src/testSecondXyz/AndroidManifest.xml [-]
                    JavaDirectories               : <ROOT>/app/src/testSecondXyz/java [-]
                    KotlinDirectories             : <ROOT>/app/src/testSecondXyz/java [-]
                    KotlinDirectories             : <ROOT>/app/src/testSecondXyz/kotlin [-]
                    ResourcesDirectories          : <ROOT>/app/src/testSecondXyz/resources [-]
                    ResDirectories                : <ROOT>/app/src/testSecondXyz/res [-]
                    AssetsDirectories             : <ROOT>/app/src/testSecondXyz/assets [-]
                    JniLibsDirectories            : <ROOT>/app/src/testSecondXyz/jniLibs [-]
                    ShadersDirectories            : <ROOT>/app/src/testSecondXyz/shaders [-]
                    BaselineProfileDirectories    : <ROOT>/app/src/testSecondXyz/baselineProfiles [-]
    SigningConfigs
        SigningConfig
            Name                          : debug
            StoreFile                     : debug.keystore
            StorePassword                 : android
            KeyAlias                      : AndroidDebugKey
    VariantBuildInformation
        VariantBuildInformation
            VariantName                   : firstAbcSecondAbcDebug
            BuildTasksAndOutputInformation
                AssembleTaskName              : assembleFirstAbcSecondAbcDebug
                AssembleTaskOutputListingFile : <ROOT>/app/build/intermediates/apk_ide_redirect_file/firstAbcSecondAbcDebug/redirect.txt [-]
                BundleTaskName                : bundleFirstAbcSecondAbcDebug
                BundleTaskOutputListingFile   : <ROOT>/app/build/intermediates/bundle_ide_redirect_file/firstAbcSecondAbcDebug/redirect.txt [-]
                ApkFromBundleTaskName         : extractApksForFirstAbcSecondAbcDebug
                ApkFromBundleTaskOutputListingFile      : <ROOT>/app/build/intermediates/apk_from_bundle_ide_redirect_file/firstAbcSecondAbcDebug/redirect.txt [-]
        VariantBuildInformation
            VariantName                   : firstAbcSecondXyzDebug
            BuildTasksAndOutputInformation
                AssembleTaskName              : assembleFirstAbcSecondXyzDebug
                AssembleTaskOutputListingFile : <ROOT>/app/build/intermediates/apk_ide_redirect_file/firstAbcSecondXyzDebug/redirect.txt [-]
                BundleTaskName                : bundleFirstAbcSecondXyzDebug
                BundleTaskOutputListingFile   : <ROOT>/app/build/intermediates/bundle_ide_redirect_file/firstAbcSecondXyzDebug/redirect.txt [-]
                ApkFromBundleTaskName         : extractApksForFirstAbcSecondXyzDebug
                ApkFromBundleTaskOutputListingFile      : <ROOT>/app/build/intermediates/apk_from_bundle_ide_redirect_file/firstAbcSecondXyzDebug/redirect.txt [-]
        VariantBuildInformation
            VariantName                   : firstXyzSecondAbcDebug
            BuildTasksAndOutputInformation
                AssembleTaskName              : assembleFirstXyzSecondAbcDebug
                AssembleTaskOutputListingFile : <ROOT>/app/build/intermediates/apk_ide_redirect_file/firstXyzSecondAbcDebug/redirect.txt [-]
                BundleTaskName                : bundleFirstXyzSecondAbcDebug
                BundleTaskOutputListingFile   : <ROOT>/app/build/intermediates/bundle_ide_redirect_file/firstXyzSecondAbcDebug/redirect.txt [-]
                ApkFromBundleTaskName         : extractApksForFirstXyzSecondAbcDebug
                ApkFromBundleTaskOutputListingFile      : <ROOT>/app/build/intermediates/apk_from_bundle_ide_redirect_file/firstXyzSecondAbcDebug/redirect.txt [-]
        VariantBuildInformation
            VariantName                   : firstXyzSecondXyzDebug
            BuildTasksAndOutputInformation
                AssembleTaskName              : assembleFirstXyzSecondXyzDebug
                AssembleTaskOutputListingFile : <ROOT>/app/build/intermediates/apk_ide_redirect_file/firstXyzSecondXyzDebug/redirect.txt [-]
                BundleTaskName                : bundleFirstXyzSecondXyzDebug
                BundleTaskOutputListingFile   : <ROOT>/app/build/intermediates/bundle_ide_redirect_file/firstXyzSecondXyzDebug/redirect.txt [-]
                ApkFromBundleTaskName         : extractApksForFirstXyzSecondXyzDebug
                ApkFromBundleTaskOutputListingFile      : <ROOT>/app/build/intermediates/apk_from_bundle_ide_redirect_file/firstXyzSecondXyzDebug/redirect.txt [-]
        VariantBuildInformation
            VariantName                   : firstAbcSecondAbcRelease
            BuildTasksAndOutputInformation
                AssembleTaskName              : assembleFirstAbcSecondAbcRelease
                AssembleTaskOutputListingFile : <ROOT>/app/build/intermediates/apk_ide_redirect_file/firstAbcSecondAbcRelease/redirect.txt [-]
                BundleTaskName                : bundleFirstAbcSecondAbcRelease
                BundleTaskOutputListingFile   : <ROOT>/app/build/intermediates/bundle_ide_redirect_file/firstAbcSecondAbcRelease/redirect.txt [-]
                ApkFromBundleTaskName         : extractApksForFirstAbcSecondAbcRelease
                ApkFromBundleTaskOutputListingFile      : <ROOT>/app/build/intermediates/apk_from_bundle_ide_redirect_file/firstAbcSecondAbcRelease/redirect.txt [-]
        VariantBuildInformation
            VariantName                   : firstAbcSecondXyzRelease
            BuildTasksAndOutputInformation
                AssembleTaskName              : assembleFirstAbcSecondXyzRelease
                AssembleTaskOutputListingFile : <ROOT>/app/build/intermediates/apk_ide_redirect_file/firstAbcSecondXyzRelease/redirect.txt [-]
                BundleTaskName                : bundleFirstAbcSecondXyzRelease
                BundleTaskOutputListingFile   : <ROOT>/app/build/intermediates/bundle_ide_redirect_file/firstAbcSecondXyzRelease/redirect.txt [-]
                ApkFromBundleTaskName         : extractApksForFirstAbcSecondXyzRelease
                ApkFromBundleTaskOutputListingFile      : <ROOT>/app/build/intermediates/apk_from_bundle_ide_redirect_file/firstAbcSecondXyzRelease/redirect.txt [-]
        VariantBuildInformation
            VariantName                   : firstXyzSecondAbcRelease
            BuildTasksAndOutputInformation
                AssembleTaskName              : assembleFirstXyzSecondAbcRelease
                AssembleTaskOutputListingFile : <ROOT>/app/build/intermediates/apk_ide_redirect_file/firstXyzSecondAbcRelease/redirect.txt [-]
                BundleTaskName                : bundleFirstXyzSecondAbcRelease
                BundleTaskOutputListingFile   : <ROOT>/app/build/intermediates/bundle_ide_redirect_file/firstXyzSecondAbcRelease/redirect.txt [-]
                ApkFromBundleTaskName         : extractApksForFirstXyzSecondAbcRelease
                ApkFromBundleTaskOutputListingFile      : <ROOT>/app/build/intermediates/apk_from_bundle_ide_redirect_file/firstXyzSecondAbcRelease/redirect.txt [-]
        VariantBuildInformation
            VariantName                   : firstXyzSecondXyzRelease
            BuildTasksAndOutputInformation
                AssembleTaskName              : assembleFirstXyzSecondXyzRelease
                AssembleTaskOutputListingFile : <ROOT>/app/build/intermediates/apk_ide_redirect_file/firstXyzSecondXyzRelease/redirect.txt [-]
                BundleTaskName                : bundleFirstXyzSecondXyzRelease
                BundleTaskOutputListingFile   : <ROOT>/app/build/intermediates/bundle_ide_redirect_file/firstXyzSecondXyzRelease/redirect.txt [-]
                ApkFromBundleTaskName         : extractApksForFirstXyzSecondXyzRelease
                ApkFromBundleTaskOutputListingFile      : <ROOT>/app/build/intermediates/apk_from_bundle_ide_redirect_file/firstXyzSecondXyzRelease/redirect.txt [-]
    IdeVariants
        IdeVariant
            Name                          : firstAbcSecondAbcDebug
            BuildType                     : debug
            DisplayName                   : firstAbc-secondAbc-debug
            InstantAppCompatible          : false
            MinSdkVersion
                ApiLevel                      : 16
                ApiString                     : 16
            TargetSdkVersion
                ApiLevel                      : <SDK_VERSION>
                ApiString                     : <SDK_VERSION>
            VersionCode                   : 20
            VersionNameSuffix             : -firstAbc-secondAbc-debug
            VersionNameWithSuffix         : 1.secondAbc-firstAbc-secondAbc-debug
            ProguardFiles                 : <ROOT>/app/default.pro [-]
            ProguardFiles                 : <ROOT>/app/debug.pro [-]
            ProductFlavors                : firstAbc
            ProductFlavors                : secondAbc
            TestInstrumentationRunner     : androidx.test.runner.AndroidJUnitRunner
            ManifestPlaceholders
                a                             : firstAbc
                b                             : debug
                c                             : secondAbc
            ResValues
                string/v_a                    : (string, v_a, firstAbc)
                string/v_b                    : (string, v_b, debug)
                string/v_c                    : (string, v_c, secondAbc)
            MainArtifact
                Name                          : MAIN
                CompileTaskName               : compileFirstAbcSecondAbcDebugSources
                AssembleTaskName              : assembleFirstAbcSecondAbcDebug
                IsTestArtifact                : false
                IdeSetupTaskNames             : generateFirstAbcSecondAbcDebugSources
                GeneratedSourceFolders        : <ROOT>/app/build/generated/ap_generated_sources/firstAbcSecondAbcDebug/out [-]
                ClassesFolder                 : <ROOT>/app/build/intermediates/compile_and_runtime_not_namespaced_r_class_jar/firstAbcSecondAbcDebug/R.jar [-]
                ClassesFolder                 : <ROOT>/app/build/intermediates/javac/firstAbcSecondAbcDebug/classes [-]
                VariantSourceProvider
                    Name                          : firstAbcSecondAbcDebug
                    Manifest                      : <ROOT>/app/src/firstAbcSecondAbcDebug/AndroidManifest.xml [-]
                    JavaDirectories               : <ROOT>/app/src/firstAbcSecondAbcDebug/java [-]
                    KotlinDirectories             : <ROOT>/app/src/firstAbcSecondAbcDebug/java [-]
                    KotlinDirectories             : <ROOT>/app/src/firstAbcSecondAbcDebug/kotlin [-]
                    ResourcesDirectories          : <ROOT>/app/src/firstAbcSecondAbcDebug/resources [-]
                    ResDirectories                : <ROOT>/app/src/firstAbcSecondAbcDebug/res [-]
                    AssetsDirectories             : <ROOT>/app/src/firstAbcSecondAbcDebug/assets [-]
                    JniLibsDirectories            : <ROOT>/app/src/firstAbcSecondAbcDebug/jniLibs [-]
                    ShadersDirectories            : <ROOT>/app/src/firstAbcSecondAbcDebug/shaders [-]
                    BaselineProfileDirectories    : <ROOT>/app/src/firstAbcSecondAbcDebug/resources [-]
                MultiFlavorSourceProvider
                    Name                          : firstAbcSecondAbc
                    Manifest                      : <ROOT>/app/src/firstAbcSecondAbc/AndroidManifest.xml [-]
                    JavaDirectories               : <ROOT>/app/src/firstAbcSecondAbc/java
                    JavaDirectories               : <ROOT>/app/src/firstAbcSecondAbc/java2
                    KotlinDirectories             : <ROOT>/app/src/firstAbcSecondAbc/java
                    KotlinDirectories             : <ROOT>/app/src/firstAbcSecondAbc/kotlin [-]
                    ResourcesDirectories          : <ROOT>/app/src/firstAbcSecondAbc/resources [-]
                    ResDirectories                : <ROOT>/app/src/firstAbcSecondAbc/res [-]
                    AssetsDirectories             : <ROOT>/app/src/firstAbcSecondAbc/assets [-]
                    JniLibsDirectories            : <ROOT>/app/src/firstAbcSecondAbc/jniLibs [-]
                    ShadersDirectories            : <ROOT>/app/src/firstAbcSecondAbc/shaders [-]
                    BaselineProfileDirectories    : <ROOT>/app/src/firstAbcSecondAbc/baselineProfiles [-]
                Dependencies
                    compileClasspath
                        androidLibrary                : androidx.appcompat:appcompat:1.1.0@aar
                            javaLibrary                   : androidx.annotation:annotation:1.1.0@jar
                            androidLibrary                : androidx.core:core:1.1.0@aar
                            androidLibrary                : androidx.cursoradapter:cursoradapter:1.0.0@aar
                            androidLibrary                : androidx.fragment:fragment:1.1.0@aar
                            androidLibrary                : androidx.appcompat:appcompat-resources:1.1.0@aar
                            androidLibrary                : androidx.drawerlayout:drawerlayout:1.0.0@aar
                            javaLibrary                   : androidx.collection:collection:1.1.0@jar
                        androidLibrary                : androidx.core:core:1.1.0@aar
                            javaLibrary                   : androidx.annotation:annotation:1.1.0@jar
                            androidLibrary                : androidx.lifecycle:lifecycle-runtime:2.1.0@aar
                            androidLibrary                : androidx.versionedparcelable:versionedparcelable:1.1.0@aar
                            javaLibrary                   : androidx.collection:collection:1.1.0@jar
                        androidLibrary                : androidx.lifecycle:lifecycle-runtime:2.1.0@aar
                            javaLibrary                   : androidx.lifecycle:lifecycle-common:2.1.0@jar
                            javaLibrary                   : androidx.arch.core:core-common:2.1.0@jar
                            javaLibrary                   : androidx.annotation:annotation:1.1.0@jar
                        androidLibrary                : androidx.versionedparcelable:versionedparcelable:1.1.0@aar
                            javaLibrary                   : androidx.annotation:annotation:1.1.0@jar
                            javaLibrary                   : androidx.collection:collection:1.1.0@jar
                        androidLibrary                : androidx.cursoradapter:cursoradapter:1.0.0@aar
                            javaLibrary                   : androidx.annotation:annotation:1.1.0@jar
                        androidLibrary                : androidx.fragment:fragment:1.1.0@aar
                            javaLibrary                   : androidx.annotation:annotation:1.1.0@jar
                            androidLibrary                : androidx.core:core:1.1.0@aar
                            javaLibrary                   : androidx.collection:collection:1.1.0@jar
                            androidLibrary                : androidx.viewpager:viewpager:1.0.0@aar
                            androidLibrary                : androidx.loader:loader:1.0.0@aar
                            androidLibrary                : androidx.activity:activity:1.0.0@aar
                            androidLibrary                : androidx.lifecycle:lifecycle-viewmodel:2.1.0@aar
                        androidLibrary                : androidx.viewpager:viewpager:1.0.0@aar
                            javaLibrary                   : androidx.annotation:annotation:1.1.0@jar
                            androidLibrary                : androidx.core:core:1.1.0@aar
                            androidLibrary                : androidx.customview:customview:1.0.0@aar
                        androidLibrary                : androidx.customview:customview:1.0.0@aar
                            javaLibrary                   : androidx.annotation:annotation:1.1.0@jar
                            androidLibrary                : androidx.core:core:1.1.0@aar
                        androidLibrary                : androidx.loader:loader:1.0.0@aar
                            javaLibrary                   : androidx.annotation:annotation:1.1.0@jar
                            androidLibrary                : androidx.core:core:1.1.0@aar
                            androidLibrary                : androidx.lifecycle:lifecycle-livedata:2.0.0@aar
                            androidLibrary                : androidx.lifecycle:lifecycle-viewmodel:2.1.0@aar
                        androidLibrary                : androidx.lifecycle:lifecycle-livedata:2.0.0@aar
                            androidLibrary                : androidx.arch.core:core-runtime:2.0.0@aar
                            androidLibrary                : androidx.lifecycle:lifecycle-livedata-core:2.0.0@aar
                            javaLibrary                   : androidx.arch.core:core-common:2.1.0@jar
                        androidLibrary                : androidx.arch.core:core-runtime:2.0.0@aar
                            javaLibrary                   : androidx.annotation:annotation:1.1.0@jar
                            javaLibrary                   : androidx.arch.core:core-common:2.1.0@jar
                        androidLibrary                : androidx.lifecycle:lifecycle-livedata-core:2.0.0@aar
                            javaLibrary                   : androidx.lifecycle:lifecycle-common:2.1.0@jar
                            javaLibrary                   : androidx.arch.core:core-common:2.1.0@jar
                            androidLibrary                : androidx.arch.core:core-runtime:2.0.0@aar
                        androidLibrary                : androidx.lifecycle:lifecycle-viewmodel:2.1.0@aar
                            javaLibrary                   : androidx.annotation:annotation:1.1.0@jar
                        androidLibrary                : androidx.activity:activity:1.0.0@aar
                            javaLibrary                   : androidx.annotation:annotation:1.1.0@jar
                            androidLibrary                : androidx.core:core:1.1.0@aar
                            androidLibrary                : androidx.lifecycle:lifecycle-runtime:2.1.0@aar
                            androidLibrary                : androidx.lifecycle:lifecycle-viewmodel:2.1.0@aar
                            androidLibrary                : androidx.savedstate:savedstate:1.0.0@aar
                        androidLibrary                : androidx.savedstate:savedstate:1.0.0@aar
                            javaLibrary                   : androidx.annotation:annotation:1.1.0@jar
                            javaLibrary                   : androidx.arch.core:core-common:2.1.0@jar
                            javaLibrary                   : androidx.lifecycle:lifecycle-common:2.1.0@jar
                        androidLibrary                : androidx.appcompat:appcompat-resources:1.1.0@aar
                            javaLibrary                   : androidx.annotation:annotation:1.1.0@jar
                            androidLibrary                : androidx.core:core:1.1.0@aar
                            androidLibrary                : androidx.vectordrawable:vectordrawable:1.1.0@aar
                            androidLibrary                : androidx.vectordrawable:vectordrawable-animated:1.1.0@aar
                            javaLibrary                   : androidx.collection:collection:1.1.0@jar
                        androidLibrary                : androidx.vectordrawable:vectordrawable:1.1.0@aar
                            javaLibrary                   : androidx.annotation:annotation:1.1.0@jar
                            androidLibrary                : androidx.core:core:1.1.0@aar
                            javaLibrary                   : androidx.collection:collection:1.1.0@jar
                        androidLibrary                : androidx.vectordrawable:vectordrawable-animated:1.1.0@aar
                            androidLibrary                : androidx.vectordrawable:vectordrawable:1.1.0@aar
                            androidLibrary                : androidx.interpolator:interpolator:1.0.0@aar
                            javaLibrary                   : androidx.collection:collection:1.1.0@jar
                        androidLibrary                : androidx.interpolator:interpolator:1.0.0@aar
                            javaLibrary                   : androidx.annotation:annotation:1.1.0@jar
                        androidLibrary                : androidx.drawerlayout:drawerlayout:1.0.0@aar
                            javaLibrary                   : androidx.annotation:annotation:1.1.0@jar
                            androidLibrary                : androidx.core:core:1.1.0@aar
                            androidLibrary                : androidx.customview:customview:1.0.0@aar
                        androidLibrary                : androidx.constraintlayout:constraintlayout:1.1.3@aar
                            javaLibrary                   : androidx.constraintlayout:constraintlayout-solver:1.1.3@jar
                        javaLibrary                   : androidx.annotation:annotation:1.1.0@jar
                        javaLibrary                   : androidx.lifecycle:lifecycle-common:2.1.0@jar
                            javaLibrary                   : androidx.annotation:annotation:1.1.0@jar
                        javaLibrary                   : androidx.arch.core:core-common:2.1.0@jar
                            javaLibrary                   : androidx.annotation:annotation:1.1.0@jar
                        javaLibrary                   : androidx.collection:collection:1.1.0@jar
                            javaLibrary                   : androidx.annotation:annotation:1.1.0@jar
                        javaLibrary                   : androidx.constraintlayout:constraintlayout-solver:1.1.3@jar
                    runtimeClasspath
                        androidLibrary                : androidx.appcompat:appcompat:1.1.0@aar
                            javaLibrary                   : androidx.annotation:annotation:1.1.0@jar
                            androidLibrary                : androidx.core:core:1.1.0@aar
                            androidLibrary                : androidx.cursoradapter:cursoradapter:1.0.0@aar
                            androidLibrary                : androidx.fragment:fragment:1.1.0@aar
                            androidLibrary                : androidx.appcompat:appcompat-resources:1.1.0@aar
                            androidLibrary                : androidx.drawerlayout:drawerlayout:1.0.0@aar
                            javaLibrary                   : androidx.collection:collection:1.1.0@jar
                        androidLibrary                : androidx.core:core:1.1.0@aar
                            javaLibrary                   : androidx.annotation:annotation:1.1.0@jar
                            androidLibrary                : androidx.lifecycle:lifecycle-runtime:2.1.0@aar
                            androidLibrary                : androidx.versionedparcelable:versionedparcelable:1.1.0@aar
                            javaLibrary                   : androidx.collection:collection:1.1.0@jar
                        androidLibrary                : androidx.lifecycle:lifecycle-runtime:2.1.0@aar
                            javaLibrary                   : androidx.lifecycle:lifecycle-common:2.1.0@jar
                            javaLibrary                   : androidx.arch.core:core-common:2.1.0@jar
                            javaLibrary                   : androidx.annotation:annotation:1.1.0@jar
                        androidLibrary                : androidx.versionedparcelable:versionedparcelable:1.1.0@aar
                            javaLibrary                   : androidx.annotation:annotation:1.1.0@jar
                            javaLibrary                   : androidx.collection:collection:1.1.0@jar
                        androidLibrary                : androidx.cursoradapter:cursoradapter:1.0.0@aar
                            javaLibrary                   : androidx.annotation:annotation:1.1.0@jar
                        androidLibrary                : androidx.fragment:fragment:1.1.0@aar
                            javaLibrary                   : androidx.annotation:annotation:1.1.0@jar
                            androidLibrary                : androidx.core:core:1.1.0@aar
                            javaLibrary                   : androidx.collection:collection:1.1.0@jar
                            androidLibrary                : androidx.viewpager:viewpager:1.0.0@aar
                            androidLibrary                : androidx.loader:loader:1.0.0@aar
                            androidLibrary                : androidx.activity:activity:1.0.0@aar
                            androidLibrary                : androidx.lifecycle:lifecycle-viewmodel:2.1.0@aar
                        androidLibrary                : androidx.viewpager:viewpager:1.0.0@aar
                            javaLibrary                   : androidx.annotation:annotation:1.1.0@jar
                            androidLibrary                : androidx.core:core:1.1.0@aar
                            androidLibrary                : androidx.customview:customview:1.0.0@aar
                        androidLibrary                : androidx.customview:customview:1.0.0@aar
                            javaLibrary                   : androidx.annotation:annotation:1.1.0@jar
                            androidLibrary                : androidx.core:core:1.1.0@aar
                        androidLibrary                : androidx.loader:loader:1.0.0@aar
                            javaLibrary                   : androidx.annotation:annotation:1.1.0@jar
                            androidLibrary                : androidx.core:core:1.1.0@aar
                            androidLibrary                : androidx.lifecycle:lifecycle-livedata:2.0.0@aar
                            androidLibrary                : androidx.lifecycle:lifecycle-viewmodel:2.1.0@aar
                        androidLibrary                : androidx.lifecycle:lifecycle-livedata:2.0.0@aar
                            androidLibrary                : androidx.arch.core:core-runtime:2.0.0@aar
                            androidLibrary                : androidx.lifecycle:lifecycle-livedata-core:2.0.0@aar
                            javaLibrary                   : androidx.arch.core:core-common:2.1.0@jar
                        androidLibrary                : androidx.arch.core:core-runtime:2.0.0@aar
                            javaLibrary                   : androidx.annotation:annotation:1.1.0@jar
                            javaLibrary                   : androidx.arch.core:core-common:2.1.0@jar
                        androidLibrary                : androidx.lifecycle:lifecycle-livedata-core:2.0.0@aar
                            javaLibrary                   : androidx.lifecycle:lifecycle-common:2.1.0@jar
                            javaLibrary                   : androidx.arch.core:core-common:2.1.0@jar
                            androidLibrary                : androidx.arch.core:core-runtime:2.0.0@aar
                        androidLibrary                : androidx.lifecycle:lifecycle-viewmodel:2.1.0@aar
                            javaLibrary                   : androidx.annotation:annotation:1.1.0@jar
                        androidLibrary                : androidx.activity:activity:1.0.0@aar
                            javaLibrary                   : androidx.annotation:annotation:1.1.0@jar
                            androidLibrary                : androidx.core:core:1.1.0@aar
                            androidLibrary                : androidx.lifecycle:lifecycle-runtime:2.1.0@aar
                            androidLibrary                : androidx.lifecycle:lifecycle-viewmodel:2.1.0@aar
                            androidLibrary                : androidx.savedstate:savedstate:1.0.0@aar
                        androidLibrary                : androidx.savedstate:savedstate:1.0.0@aar
                            javaLibrary                   : androidx.annotation:annotation:1.1.0@jar
                            javaLibrary                   : androidx.arch.core:core-common:2.1.0@jar
                            javaLibrary                   : androidx.lifecycle:lifecycle-common:2.1.0@jar
                        androidLibrary                : androidx.appcompat:appcompat-resources:1.1.0@aar
                            javaLibrary                   : androidx.annotation:annotation:1.1.0@jar
                            androidLibrary                : androidx.core:core:1.1.0@aar
                            androidLibrary                : androidx.vectordrawable:vectordrawable:1.1.0@aar
                            androidLibrary                : androidx.vectordrawable:vectordrawable-animated:1.1.0@aar
                            javaLibrary                   : androidx.collection:collection:1.1.0@jar
                        androidLibrary                : androidx.vectordrawable:vectordrawable:1.1.0@aar
                            javaLibrary                   : androidx.annotation:annotation:1.1.0@jar
                            androidLibrary                : androidx.core:core:1.1.0@aar
                            javaLibrary                   : androidx.collection:collection:1.1.0@jar
                        androidLibrary                : androidx.vectordrawable:vectordrawable-animated:1.1.0@aar
                            androidLibrary                : androidx.vectordrawable:vectordrawable:1.1.0@aar
                            androidLibrary                : androidx.interpolator:interpolator:1.0.0@aar
                            javaLibrary                   : androidx.collection:collection:1.1.0@jar
                        androidLibrary                : androidx.interpolator:interpolator:1.0.0@aar
                            javaLibrary                   : androidx.annotation:annotation:1.1.0@jar
                        androidLibrary                : androidx.drawerlayout:drawerlayout:1.0.0@aar
                            javaLibrary                   : androidx.annotation:annotation:1.1.0@jar
                            androidLibrary                : androidx.core:core:1.1.0@aar
                            androidLibrary                : androidx.customview:customview:1.0.0@aar
                        androidLibrary                : androidx.constraintlayout:constraintlayout:1.1.3@aar
                            javaLibrary                   : androidx.constraintlayout:constraintlayout-solver:1.1.3@jar
                        javaLibrary                   : androidx.annotation:annotation:1.1.0@jar
                        javaLibrary                   : androidx.lifecycle:lifecycle-common:2.1.0@jar
                            javaLibrary                   : androidx.annotation:annotation:1.1.0@jar
                        javaLibrary                   : androidx.arch.core:core-common:2.1.0@jar
                            javaLibrary                   : androidx.annotation:annotation:1.1.0@jar
                        javaLibrary                   : androidx.collection:collection:1.1.0@jar
                            javaLibrary                   : androidx.annotation:annotation:1.1.0@jar
                        javaLibrary                   : androidx.constraintlayout:constraintlayout-solver:1.1.3@jar
                ApplicationId                 : com.example.multiflavor.firstAbc.secondAbc.debug
                SigningConfigName             : debug
                IsSigned                      : true
                CodeShrinker                  : null
                BuildTasksAndOutputInformation
                    AssembleTaskName              : assembleFirstAbcSecondAbcDebug
                    AssembleTaskOutputListingFile : <ROOT>/app/build/intermediates/apk_ide_redirect_file/firstAbcSecondAbcDebug/redirect.txt [-]
                    BundleTaskName                : bundleFirstAbcSecondAbcDebug
                    BundleTaskOutputListingFile   : <ROOT>/app/build/intermediates/bundle_ide_redirect_file/firstAbcSecondAbcDebug/redirect.txt [-]
                    ApkFromBundleTaskName         : extractApksForFirstAbcSecondAbcDebug
                    ApkFromBundleTaskOutputListingFile      : <ROOT>/app/build/intermediates/apk_from_bundle_ide_redirect_file/firstAbcSecondAbcDebug/redirect.txt [-]
                GeneratedResourceFolders      : <ROOT>/app/build/generated/res/resValues/firstAbcSecondAbc/debug [-]
<<<<<<< HEAD
                DesugaredMethodFiles          : <GRADLE>/caches/transforms-3/xxxxxxxxxxxxxxxxxxxxxxxxxxxxxxxx/transformed/D8BackportedDesugaredMethods.txt
=======
                DesugaredMethodFiles          : <GRADLE>/caches/<TRANSFORMS>/xxxxxxxxxxxxxxxxxxxxxxxxxxxxxxxx/transformed/D8BackportedDesugaredMethods.txt
>>>>>>> 0d09370c
            AndroidTestArtifact
                Name                          : ANDROID_TEST
                CompileTaskName               : compileFirstAbcSecondAbcDebugAndroidTestSources
                AssembleTaskName              : assembleFirstAbcSecondAbcDebugAndroidTest
                IsTestArtifact                : true
                IdeSetupTaskNames             : generateFirstAbcSecondAbcDebugAndroidTestSources
                GeneratedSourceFolders        : <ROOT>/app/build/generated/ap_generated_sources/firstAbcSecondAbcDebugAndroidTest/out [-]
                ClassesFolder                 : <ROOT>/app/build/intermediates/compile_and_runtime_not_namespaced_r_class_jar/firstAbcSecondAbcDebugAndroidTest/R.jar [-]
                ClassesFolder                 : <ROOT>/app/build/intermediates/javac/firstAbcSecondAbcDebugAndroidTest/classes [-]
                VariantSourceProvider
                    Name                          : androidTestFirstAbcSecondAbcDebug
                    Manifest                      : <ROOT>/app/src/androidTestFirstAbcSecondAbcDebug/AndroidManifest.xml [-]
                    JavaDirectories               : <ROOT>/app/src/androidTestFirstAbcSecondAbcDebug/java [-]
                    KotlinDirectories             : <ROOT>/app/src/androidTestFirstAbcSecondAbcDebug/java [-]
                    KotlinDirectories             : <ROOT>/app/src/androidTestFirstAbcSecondAbcDebug/kotlin [-]
                    ResourcesDirectories          : <ROOT>/app/src/androidTestFirstAbcSecondAbcDebug/resources [-]
                    ResDirectories                : <ROOT>/app/src/androidTestFirstAbcSecondAbcDebug/res [-]
                    AssetsDirectories             : <ROOT>/app/src/androidTestFirstAbcSecondAbcDebug/assets [-]
                    JniLibsDirectories            : <ROOT>/app/src/androidTestFirstAbcSecondAbcDebug/jniLibs [-]
                    ShadersDirectories            : <ROOT>/app/src/androidTestFirstAbcSecondAbcDebug/shaders [-]
                    BaselineProfileDirectories    : <ROOT>/app/src/androidTestFirstAbcSecondAbcDebug/resources [-]
                MultiFlavorSourceProvider
                    Name                          : androidTestFirstAbcSecondAbc
                    Manifest                      : <ROOT>/app/src/androidTestFirstAbcSecondAbc/AndroidManifest.xml [-]
                    JavaDirectories               : <ROOT>/app/src/androidTestFirstAbcSecondAbc/java [-]
                    KotlinDirectories             : <ROOT>/app/src/androidTestFirstAbcSecondAbc/java [-]
                    KotlinDirectories             : <ROOT>/app/src/androidTestFirstAbcSecondAbc/kotlin [-]
                    ResourcesDirectories          : <ROOT>/app/src/androidTestFirstAbcSecondAbc/resources [-]
                    ResDirectories                : <ROOT>/app/src/androidTestFirstAbcSecondAbc/res [-]
                    AssetsDirectories             : <ROOT>/app/src/androidTestFirstAbcSecondAbc/assets [-]
                    JniLibsDirectories            : <ROOT>/app/src/androidTestFirstAbcSecondAbc/jniLibs [-]
                    ShadersDirectories            : <ROOT>/app/src/androidTestFirstAbcSecondAbc/shaders [-]
                    BaselineProfileDirectories    : <ROOT>/app/src/androidTestFirstAbcSecondAbc/baselineProfiles [-]
                Dependencies
                    compileClasspath
                        androidLibrary                : androidx.test.ext:junit:1.1.2@aar
                            javaLibrary                   : junit:junit:4.12@jar
                            androidLibrary                : androidx.test:core:1.3.0@aar
                            androidLibrary                : androidx.test:monitor:1.3.0@aar
                            javaLibrary                   : androidx.annotation:annotation:1.1.0@jar
                        androidLibrary                : androidx.test:core:1.3.0@aar
                            javaLibrary                   : androidx.annotation:annotation:1.1.0@jar
                            androidLibrary                : androidx.test:monitor:1.3.0@aar
                            javaLibrary                   : androidx.lifecycle:lifecycle-common:2.1.0@jar
                        androidLibrary                : androidx.test:monitor:1.3.0@aar
                            javaLibrary                   : androidx.annotation:annotation:1.1.0@jar
                        androidLibrary                : androidx.test.espresso:espresso-core:3.2.0@aar
                            androidLibrary                : androidx.test:runner:1.2.0@aar
                            androidLibrary                : androidx.test.espresso:espresso-idling-resource:3.2.0@aar
                            javaLibrary                   : com.squareup:javawriter:2.1.1@jar
                            javaLibrary                   : javax.inject:javax.inject:1@jar
                            javaLibrary                   : org.hamcrest:hamcrest-library:1.3@jar
                            javaLibrary                   : org.hamcrest:hamcrest-integration:1.3@jar
                            javaLibrary                   : com.google.code.findbugs:jsr305:2.0.1@jar
                        androidLibrary                : androidx.test:runner:1.2.0@aar
                            javaLibrary                   : androidx.annotation:annotation:1.1.0@jar
                            androidLibrary                : androidx.test:monitor:1.3.0@aar
                            javaLibrary                   : junit:junit:4.12@jar
                            javaLibrary                   : net.sf.kxml:kxml2:2.3.0@jar
                        androidLibrary                : androidx.test.espresso:espresso-idling-resource:3.2.0@aar
                        androidLibrary                : androidx.appcompat:appcompat:1.1.0@aar
                            javaLibrary                   : androidx.annotation:annotation:1.1.0@jar
                            androidLibrary                : androidx.core:core:1.1.0@aar
                            androidLibrary                : androidx.cursoradapter:cursoradapter:1.0.0@aar
                            androidLibrary                : androidx.fragment:fragment:1.1.0@aar
                            androidLibrary                : androidx.appcompat:appcompat-resources:1.1.0@aar
                            androidLibrary                : androidx.drawerlayout:drawerlayout:1.0.0@aar
                            javaLibrary                   : androidx.collection:collection:1.1.0@jar
                        androidLibrary                : androidx.core:core:1.1.0@aar
                            javaLibrary                   : androidx.annotation:annotation:1.1.0@jar
                            androidLibrary                : androidx.lifecycle:lifecycle-runtime:2.1.0@aar
                            androidLibrary                : androidx.versionedparcelable:versionedparcelable:1.1.0@aar
                            javaLibrary                   : androidx.collection:collection:1.1.0@jar
                        androidLibrary                : androidx.lifecycle:lifecycle-runtime:2.1.0@aar
                            javaLibrary                   : androidx.lifecycle:lifecycle-common:2.1.0@jar
                            javaLibrary                   : androidx.arch.core:core-common:2.1.0@jar
                            javaLibrary                   : androidx.annotation:annotation:1.1.0@jar
                        androidLibrary                : androidx.versionedparcelable:versionedparcelable:1.1.0@aar
                            javaLibrary                   : androidx.annotation:annotation:1.1.0@jar
                            javaLibrary                   : androidx.collection:collection:1.1.0@jar
                        androidLibrary                : androidx.cursoradapter:cursoradapter:1.0.0@aar
                            javaLibrary                   : androidx.annotation:annotation:1.1.0@jar
                        androidLibrary                : androidx.fragment:fragment:1.1.0@aar
                            javaLibrary                   : androidx.annotation:annotation:1.1.0@jar
                            androidLibrary                : androidx.core:core:1.1.0@aar
                            javaLibrary                   : androidx.collection:collection:1.1.0@jar
                            androidLibrary                : androidx.viewpager:viewpager:1.0.0@aar
                            androidLibrary                : androidx.loader:loader:1.0.0@aar
                            androidLibrary                : androidx.activity:activity:1.0.0@aar
                            androidLibrary                : androidx.lifecycle:lifecycle-viewmodel:2.1.0@aar
                        androidLibrary                : androidx.viewpager:viewpager:1.0.0@aar
                            javaLibrary                   : androidx.annotation:annotation:1.1.0@jar
                            androidLibrary                : androidx.core:core:1.1.0@aar
                            androidLibrary                : androidx.customview:customview:1.0.0@aar
                        androidLibrary                : androidx.customview:customview:1.0.0@aar
                            javaLibrary                   : androidx.annotation:annotation:1.1.0@jar
                            androidLibrary                : androidx.core:core:1.1.0@aar
                        androidLibrary                : androidx.loader:loader:1.0.0@aar
                            javaLibrary                   : androidx.annotation:annotation:1.1.0@jar
                            androidLibrary                : androidx.core:core:1.1.0@aar
                            androidLibrary                : androidx.lifecycle:lifecycle-livedata:2.0.0@aar
                            androidLibrary                : androidx.lifecycle:lifecycle-viewmodel:2.1.0@aar
                        androidLibrary                : androidx.lifecycle:lifecycle-livedata:2.0.0@aar
                            androidLibrary                : androidx.arch.core:core-runtime:2.0.0@aar
                            androidLibrary                : androidx.lifecycle:lifecycle-livedata-core:2.0.0@aar
                            javaLibrary                   : androidx.arch.core:core-common:2.1.0@jar
                        androidLibrary                : androidx.arch.core:core-runtime:2.0.0@aar
                            javaLibrary                   : androidx.annotation:annotation:1.1.0@jar
                            javaLibrary                   : androidx.arch.core:core-common:2.1.0@jar
                        androidLibrary                : androidx.lifecycle:lifecycle-livedata-core:2.0.0@aar
                            javaLibrary                   : androidx.lifecycle:lifecycle-common:2.1.0@jar
                            javaLibrary                   : androidx.arch.core:core-common:2.1.0@jar
                            androidLibrary                : androidx.arch.core:core-runtime:2.0.0@aar
                        androidLibrary                : androidx.lifecycle:lifecycle-viewmodel:2.1.0@aar
                            javaLibrary                   : androidx.annotation:annotation:1.1.0@jar
                        androidLibrary                : androidx.activity:activity:1.0.0@aar
                            javaLibrary                   : androidx.annotation:annotation:1.1.0@jar
                            androidLibrary                : androidx.core:core:1.1.0@aar
                            androidLibrary                : androidx.lifecycle:lifecycle-runtime:2.1.0@aar
                            androidLibrary                : androidx.lifecycle:lifecycle-viewmodel:2.1.0@aar
                            androidLibrary                : androidx.savedstate:savedstate:1.0.0@aar
                        androidLibrary                : androidx.savedstate:savedstate:1.0.0@aar
                            javaLibrary                   : androidx.annotation:annotation:1.1.0@jar
                            javaLibrary                   : androidx.arch.core:core-common:2.1.0@jar
                            javaLibrary                   : androidx.lifecycle:lifecycle-common:2.1.0@jar
                        androidLibrary                : androidx.appcompat:appcompat-resources:1.1.0@aar
                            javaLibrary                   : androidx.annotation:annotation:1.1.0@jar
                            androidLibrary                : androidx.core:core:1.1.0@aar
                            androidLibrary                : androidx.vectordrawable:vectordrawable:1.1.0@aar
                            androidLibrary                : androidx.vectordrawable:vectordrawable-animated:1.1.0@aar
                            javaLibrary                   : androidx.collection:collection:1.1.0@jar
                        androidLibrary                : androidx.vectordrawable:vectordrawable:1.1.0@aar
                            javaLibrary                   : androidx.annotation:annotation:1.1.0@jar
                            androidLibrary                : androidx.core:core:1.1.0@aar
                            javaLibrary                   : androidx.collection:collection:1.1.0@jar
                        androidLibrary                : androidx.vectordrawable:vectordrawable-animated:1.1.0@aar
                            androidLibrary                : androidx.vectordrawable:vectordrawable:1.1.0@aar
                            androidLibrary                : androidx.interpolator:interpolator:1.0.0@aar
                            javaLibrary                   : androidx.collection:collection:1.1.0@jar
                        androidLibrary                : androidx.interpolator:interpolator:1.0.0@aar
                            javaLibrary                   : androidx.annotation:annotation:1.1.0@jar
                        androidLibrary                : androidx.drawerlayout:drawerlayout:1.0.0@aar
                            javaLibrary                   : androidx.annotation:annotation:1.1.0@jar
                            androidLibrary                : androidx.core:core:1.1.0@aar
                            androidLibrary                : androidx.customview:customview:1.0.0@aar
                        androidLibrary                : androidx.constraintlayout:constraintlayout:1.1.3@aar
                            javaLibrary                   : androidx.constraintlayout:constraintlayout-solver:1.1.3@jar
                        javaLibrary                   : junit:junit:4.12@jar
                            javaLibrary                   : org.hamcrest:hamcrest-core:1.3@jar
                        javaLibrary                   : org.hamcrest:hamcrest-core:1.3@jar
                        javaLibrary                   : androidx.annotation:annotation:1.1.0@jar
                        javaLibrary                   : androidx.lifecycle:lifecycle-common:2.1.0@jar
                            javaLibrary                   : androidx.annotation:annotation:1.1.0@jar
                        javaLibrary                   : net.sf.kxml:kxml2:2.3.0@jar
                        javaLibrary                   : com.squareup:javawriter:2.1.1@jar
                        javaLibrary                   : javax.inject:javax.inject:1@jar
                        javaLibrary                   : org.hamcrest:hamcrest-library:1.3@jar
                            javaLibrary                   : org.hamcrest:hamcrest-core:1.3@jar
                        javaLibrary                   : org.hamcrest:hamcrest-integration:1.3@jar
                            javaLibrary                   : org.hamcrest:hamcrest-library:1.3@jar
                        javaLibrary                   : com.google.code.findbugs:jsr305:2.0.1@jar
                        javaLibrary                   : androidx.arch.core:core-common:2.1.0@jar
                            javaLibrary                   : androidx.annotation:annotation:1.1.0@jar
                        javaLibrary                   : androidx.collection:collection:1.1.0@jar
                            javaLibrary                   : androidx.annotation:annotation:1.1.0@jar
                        javaLibrary                   : androidx.constraintlayout:constraintlayout-solver:1.1.3@jar
                        module                        : <ROOT>-:app-MAIN
                    runtimeClasspath
                        androidLibrary                : androidx.test.ext:junit:1.1.2@aar
                            javaLibrary                   : junit:junit:4.12@jar
                            androidLibrary                : androidx.test:core:1.3.0@aar
                            androidLibrary                : androidx.test:monitor:1.3.0@aar
                            javaLibrary                   : androidx.annotation:annotation:1.1.0@jar
                        androidLibrary                : androidx.test:core:1.3.0@aar
                            javaLibrary                   : androidx.annotation:annotation:1.1.0@jar
                            androidLibrary                : androidx.test:monitor:1.3.0@aar
                            javaLibrary                   : androidx.lifecycle:lifecycle-common:2.1.0@jar
                        androidLibrary                : androidx.test:monitor:1.3.0@aar
                            javaLibrary                   : androidx.annotation:annotation:1.1.0@jar
                        androidLibrary                : androidx.test.espresso:espresso-core:3.2.0@aar
                            androidLibrary                : androidx.test:runner:1.2.0@aar
                            androidLibrary                : androidx.test.espresso:espresso-idling-resource:3.2.0@aar
                            javaLibrary                   : com.squareup:javawriter:2.1.1@jar
                            javaLibrary                   : javax.inject:javax.inject:1@jar
                            javaLibrary                   : org.hamcrest:hamcrest-library:1.3@jar
                            javaLibrary                   : org.hamcrest:hamcrest-integration:1.3@jar
                            javaLibrary                   : com.google.code.findbugs:jsr305:2.0.1@jar
                        androidLibrary                : androidx.test:runner:1.2.0@aar
                            javaLibrary                   : androidx.annotation:annotation:1.1.0@jar
                            androidLibrary                : androidx.test:monitor:1.3.0@aar
                            javaLibrary                   : junit:junit:4.12@jar
                            javaLibrary                   : net.sf.kxml:kxml2:2.3.0@jar
                        androidLibrary                : androidx.test.espresso:espresso-idling-resource:3.2.0@aar
                        javaLibrary                   : junit:junit:4.12@jar
                            javaLibrary                   : org.hamcrest:hamcrest-core:1.3@jar
                        javaLibrary                   : org.hamcrest:hamcrest-core:1.3@jar
                        javaLibrary                   : androidx.annotation:annotation:1.1.0@jar
                        javaLibrary                   : androidx.lifecycle:lifecycle-common:2.1.0@jar
                            javaLibrary                   : androidx.annotation:annotation:1.1.0@jar
                        javaLibrary                   : net.sf.kxml:kxml2:2.3.0@jar
                        javaLibrary                   : com.squareup:javawriter:2.1.1@jar
                        javaLibrary                   : javax.inject:javax.inject:1@jar
                        javaLibrary                   : org.hamcrest:hamcrest-library:1.3@jar
                            javaLibrary                   : org.hamcrest:hamcrest-core:1.3@jar
                        javaLibrary                   : org.hamcrest:hamcrest-integration:1.3@jar
                            javaLibrary                   : org.hamcrest:hamcrest-library:1.3@jar
                        javaLibrary                   : com.google.code.findbugs:jsr305:2.0.1@jar
                ProvidedDependencies
                    - provided                    : androidx.activity:activity:1.0.0@aar
                    - provided                    : androidx.appcompat:appcompat-resources:1.1.0@aar
                    - provided                    : androidx.appcompat:appcompat:1.1.0@aar
                    - provided                    : androidx.arch.core:core-common:2.1.0
                    - provided                    : androidx.arch.core:core-runtime:2.0.0@aar
                    - provided                    : androidx.collection:collection:1.1.0
                    - provided                    : androidx.constraintlayout:constraintlayout-solver:1.1.3
                    - provided                    : androidx.constraintlayout:constraintlayout:1.1.3@aar
                    - provided                    : androidx.core:core:1.1.0@aar
                    - provided                    : androidx.cursoradapter:cursoradapter:1.0.0@aar
                    - provided                    : androidx.customview:customview:1.0.0@aar
                    - provided                    : androidx.drawerlayout:drawerlayout:1.0.0@aar
                    - provided                    : androidx.fragment:fragment:1.1.0@aar
                    - provided                    : androidx.interpolator:interpolator:1.0.0@aar
                    - provided                    : androidx.lifecycle:lifecycle-livedata-core:2.0.0@aar
                    - provided                    : androidx.lifecycle:lifecycle-livedata:2.0.0@aar
                    - provided                    : androidx.lifecycle:lifecycle-runtime:2.1.0@aar
                    - provided                    : androidx.lifecycle:lifecycle-viewmodel:2.1.0@aar
                    - provided                    : androidx.loader:loader:1.0.0@aar
                    - provided                    : androidx.savedstate:savedstate:1.0.0@aar
                    - provided                    : androidx.vectordrawable:vectordrawable-animated:1.1.0@aar
                    - provided                    : androidx.vectordrawable:vectordrawable:1.1.0@aar
                    - provided                    : androidx.versionedparcelable:versionedparcelable:1.1.0@aar
                    - provided                    : androidx.viewpager:viewpager:1.0.0@aar
                ApplicationId                 : com.example.multiflavor.firstAbc.secondAbc.debug.test
                SigningConfigName             : debug
                IsSigned                      : true
                CodeShrinker                  : null
                BuildTasksAndOutputInformation
                    AssembleTaskName              : assembleFirstAbcSecondAbcDebugAndroidTest
                    AssembleTaskOutputListingFile : <ROOT>/app/build/intermediates/apk_ide_redirect_file/firstAbcSecondAbcDebugAndroidTest/redirect.txt [-]
                GeneratedResourceFolders      : <ROOT>/app/build/generated/res/resValues/androidTest/firstAbcSecondAbc/debug [-]
                DesugaredMethodFiles          : <GRADLE>/caches/<TRANSFORMS>/xxxxxxxxxxxxxxxxxxxxxxxxxxxxxxxx/transformed/D8BackportedDesugaredMethods.txt
                TestOptions
                    AnimationsDisabled            : false
                    Execution                     : HOST
                    InstrumentedTestTaskName      : connectedFirstAbcSecondAbcDebugAndroidTest
            UnitTestArtifact
                Name                          : UNIT_TEST
                CompileTaskName               : compileFirstAbcSecondAbcDebugUnitTestSources
                AssembleTaskName              : assembleFirstAbcSecondAbcDebugUnitTest
                IsTestArtifact                : true
                IdeSetupTaskNames             : createMockableJar
                GeneratedSourceFolders        : <ROOT>/app/build/generated/ap_generated_sources/firstAbcSecondAbcDebugUnitTest/out [-]
                ClassesFolder                 : <ROOT>/app/build/intermediates/compile_and_runtime_not_namespaced_r_class_jar/firstAbcSecondAbcDebug/R.jar [-]
                ClassesFolder                 : <ROOT>/app/build/intermediates/javac/firstAbcSecondAbcDebugUnitTest/classes [-]
                VariantSourceProvider
                    Name                          : testFirstAbcSecondAbcDebug
                    Manifest                      : <ROOT>/app/src/testFirstAbcSecondAbcDebug/AndroidManifest.xml [-]
                    JavaDirectories               : <ROOT>/app/src/testFirstAbcSecondAbcDebug/java
                    KotlinDirectories             : <ROOT>/app/src/testFirstAbcSecondAbcDebug/java
                    KotlinDirectories             : <ROOT>/app/src/testFirstAbcSecondAbcDebug/kotlin [-]
                    ResourcesDirectories          : <ROOT>/app/src/testFirstAbcSecondAbcDebug/resources [-]
                    AssetsDirectories             : <ROOT>/app/src/testFirstAbcSecondAbcDebug/assets [-]
                    JniLibsDirectories            : <ROOT>/app/src/testFirstAbcSecondAbcDebug/jniLibs [-]
                    ShadersDirectories            : <ROOT>/app/src/testFirstAbcSecondAbcDebug/shaders [-]
                    BaselineProfileDirectories    : <ROOT>/app/src/testFirstAbcSecondAbcDebug/resources [-]
                MultiFlavorSourceProvider
                    Name                          : testFirstAbcSecondAbc
                    Manifest                      : <ROOT>/app/src/testFirstAbcSecondAbc/AndroidManifest.xml [-]
                    JavaDirectories               : <ROOT>/app/src/testFirstAbcSecondAbc/java
                    KotlinDirectories             : <ROOT>/app/src/testFirstAbcSecondAbc/java
                    KotlinDirectories             : <ROOT>/app/src/testFirstAbcSecondAbc/kotlin [-]
                    ResourcesDirectories          : <ROOT>/app/src/testFirstAbcSecondAbc/resources [-]
                    ResDirectories                : <ROOT>/app/src/testFirstAbcSecondAbc/res [-]
                    AssetsDirectories             : <ROOT>/app/src/testFirstAbcSecondAbc/assets [-]
                    JniLibsDirectories            : <ROOT>/app/src/testFirstAbcSecondAbc/jniLibs [-]
                    ShadersDirectories            : <ROOT>/app/src/testFirstAbcSecondAbc/shaders [-]
                    BaselineProfileDirectories    : <ROOT>/app/src/testFirstAbcSecondAbc/baselineProfiles [-]
                Dependencies
                    compileClasspath
                        androidLibrary                : androidx.appcompat:appcompat:1.1.0@aar
                            javaLibrary                   : androidx.annotation:annotation:1.1.0@jar
                            androidLibrary                : androidx.core:core:1.1.0@aar
                            androidLibrary                : androidx.cursoradapter:cursoradapter:1.0.0@aar
                            androidLibrary                : androidx.fragment:fragment:1.1.0@aar
                            androidLibrary                : androidx.appcompat:appcompat-resources:1.1.0@aar
                            androidLibrary                : androidx.drawerlayout:drawerlayout:1.0.0@aar
                            javaLibrary                   : androidx.collection:collection:1.1.0@jar
                        androidLibrary                : androidx.core:core:1.1.0@aar
                            javaLibrary                   : androidx.annotation:annotation:1.1.0@jar
                            androidLibrary                : androidx.lifecycle:lifecycle-runtime:2.1.0@aar
                            androidLibrary                : androidx.versionedparcelable:versionedparcelable:1.1.0@aar
                            javaLibrary                   : androidx.collection:collection:1.1.0@jar
                        androidLibrary                : androidx.lifecycle:lifecycle-runtime:2.1.0@aar
                            javaLibrary                   : androidx.lifecycle:lifecycle-common:2.1.0@jar
                            javaLibrary                   : androidx.arch.core:core-common:2.1.0@jar
                            javaLibrary                   : androidx.annotation:annotation:1.1.0@jar
                        androidLibrary                : androidx.versionedparcelable:versionedparcelable:1.1.0@aar
                            javaLibrary                   : androidx.annotation:annotation:1.1.0@jar
                            javaLibrary                   : androidx.collection:collection:1.1.0@jar
                        androidLibrary                : androidx.cursoradapter:cursoradapter:1.0.0@aar
                            javaLibrary                   : androidx.annotation:annotation:1.1.0@jar
                        androidLibrary                : androidx.fragment:fragment:1.1.0@aar
                            javaLibrary                   : androidx.annotation:annotation:1.1.0@jar
                            androidLibrary                : androidx.core:core:1.1.0@aar
                            javaLibrary                   : androidx.collection:collection:1.1.0@jar
                            androidLibrary                : androidx.viewpager:viewpager:1.0.0@aar
                            androidLibrary                : androidx.loader:loader:1.0.0@aar
                            androidLibrary                : androidx.activity:activity:1.0.0@aar
                            androidLibrary                : androidx.lifecycle:lifecycle-viewmodel:2.1.0@aar
                        androidLibrary                : androidx.viewpager:viewpager:1.0.0@aar
                            javaLibrary                   : androidx.annotation:annotation:1.1.0@jar
                            androidLibrary                : androidx.core:core:1.1.0@aar
                            androidLibrary                : androidx.customview:customview:1.0.0@aar
                        androidLibrary                : androidx.customview:customview:1.0.0@aar
                            javaLibrary                   : androidx.annotation:annotation:1.1.0@jar
                            androidLibrary                : androidx.core:core:1.1.0@aar
                        androidLibrary                : androidx.loader:loader:1.0.0@aar
                            javaLibrary                   : androidx.annotation:annotation:1.1.0@jar
                            androidLibrary                : androidx.core:core:1.1.0@aar
                            androidLibrary                : androidx.lifecycle:lifecycle-livedata:2.0.0@aar
                            androidLibrary                : androidx.lifecycle:lifecycle-viewmodel:2.1.0@aar
                        androidLibrary                : androidx.lifecycle:lifecycle-livedata:2.0.0@aar
                            androidLibrary                : androidx.arch.core:core-runtime:2.0.0@aar
                            androidLibrary                : androidx.lifecycle:lifecycle-livedata-core:2.0.0@aar
                            javaLibrary                   : androidx.arch.core:core-common:2.1.0@jar
                        androidLibrary                : androidx.arch.core:core-runtime:2.0.0@aar
                            javaLibrary                   : androidx.annotation:annotation:1.1.0@jar
                            javaLibrary                   : androidx.arch.core:core-common:2.1.0@jar
                        androidLibrary                : androidx.lifecycle:lifecycle-livedata-core:2.0.0@aar
                            javaLibrary                   : androidx.lifecycle:lifecycle-common:2.1.0@jar
                            javaLibrary                   : androidx.arch.core:core-common:2.1.0@jar
                            androidLibrary                : androidx.arch.core:core-runtime:2.0.0@aar
                        androidLibrary                : androidx.lifecycle:lifecycle-viewmodel:2.1.0@aar
                            javaLibrary                   : androidx.annotation:annotation:1.1.0@jar
                        androidLibrary                : androidx.activity:activity:1.0.0@aar
                            javaLibrary                   : androidx.annotation:annotation:1.1.0@jar
                            androidLibrary                : androidx.core:core:1.1.0@aar
                            androidLibrary                : androidx.lifecycle:lifecycle-runtime:2.1.0@aar
                            androidLibrary                : androidx.lifecycle:lifecycle-viewmodel:2.1.0@aar
                            androidLibrary                : androidx.savedstate:savedstate:1.0.0@aar
                        androidLibrary                : androidx.savedstate:savedstate:1.0.0@aar
                            javaLibrary                   : androidx.annotation:annotation:1.1.0@jar
                            javaLibrary                   : androidx.arch.core:core-common:2.1.0@jar
                            javaLibrary                   : androidx.lifecycle:lifecycle-common:2.1.0@jar
                        androidLibrary                : androidx.appcompat:appcompat-resources:1.1.0@aar
                            javaLibrary                   : androidx.annotation:annotation:1.1.0@jar
                            androidLibrary                : androidx.core:core:1.1.0@aar
                            androidLibrary                : androidx.vectordrawable:vectordrawable:1.1.0@aar
                            androidLibrary                : androidx.vectordrawable:vectordrawable-animated:1.1.0@aar
                            javaLibrary                   : androidx.collection:collection:1.1.0@jar
                        androidLibrary                : androidx.vectordrawable:vectordrawable:1.1.0@aar
                            javaLibrary                   : androidx.annotation:annotation:1.1.0@jar
                            androidLibrary                : androidx.core:core:1.1.0@aar
                            javaLibrary                   : androidx.collection:collection:1.1.0@jar
                        androidLibrary                : androidx.vectordrawable:vectordrawable-animated:1.1.0@aar
                            androidLibrary                : androidx.vectordrawable:vectordrawable:1.1.0@aar
                            androidLibrary                : androidx.interpolator:interpolator:1.0.0@aar
                            javaLibrary                   : androidx.collection:collection:1.1.0@jar
                        androidLibrary                : androidx.interpolator:interpolator:1.0.0@aar
                            javaLibrary                   : androidx.annotation:annotation:1.1.0@jar
                        androidLibrary                : androidx.drawerlayout:drawerlayout:1.0.0@aar
                            javaLibrary                   : androidx.annotation:annotation:1.1.0@jar
                            androidLibrary                : androidx.core:core:1.1.0@aar
                            androidLibrary                : androidx.customview:customview:1.0.0@aar
                        androidLibrary                : androidx.constraintlayout:constraintlayout:1.1.3@aar
                            javaLibrary                   : androidx.constraintlayout:constraintlayout-solver:1.1.3@jar
                        javaLibrary                   : androidx.annotation:annotation:1.1.0@jar
                        javaLibrary                   : androidx.lifecycle:lifecycle-common:2.1.0@jar
                            javaLibrary                   : androidx.annotation:annotation:1.1.0@jar
                        javaLibrary                   : androidx.arch.core:core-common:2.1.0@jar
                            javaLibrary                   : androidx.annotation:annotation:1.1.0@jar
                        javaLibrary                   : androidx.collection:collection:1.1.0@jar
                            javaLibrary                   : androidx.annotation:annotation:1.1.0@jar
                        javaLibrary                   : androidx.constraintlayout:constraintlayout-solver:1.1.3@jar
                        javaLibrary                   : junit:junit:4.12@jar
                            javaLibrary                   : org.hamcrest:hamcrest-core:1.3@jar
                        javaLibrary                   : org.hamcrest:hamcrest-core:1.3@jar
                        module                        : <ROOT>-:app-MAIN
                    runtimeClasspath
                        androidLibrary                : androidx.appcompat:appcompat:1.1.0@aar
                            javaLibrary                   : androidx.annotation:annotation:1.1.0@jar
                            androidLibrary                : androidx.core:core:1.1.0@aar
                            androidLibrary                : androidx.cursoradapter:cursoradapter:1.0.0@aar
                            androidLibrary                : androidx.fragment:fragment:1.1.0@aar
                            androidLibrary                : androidx.appcompat:appcompat-resources:1.1.0@aar
                            androidLibrary                : androidx.drawerlayout:drawerlayout:1.0.0@aar
                            javaLibrary                   : androidx.collection:collection:1.1.0@jar
                        androidLibrary                : androidx.core:core:1.1.0@aar
                            javaLibrary                   : androidx.annotation:annotation:1.1.0@jar
                            androidLibrary                : androidx.lifecycle:lifecycle-runtime:2.1.0@aar
                            androidLibrary                : androidx.versionedparcelable:versionedparcelable:1.1.0@aar
                            javaLibrary                   : androidx.collection:collection:1.1.0@jar
                        androidLibrary                : androidx.lifecycle:lifecycle-runtime:2.1.0@aar
                            javaLibrary                   : androidx.lifecycle:lifecycle-common:2.1.0@jar
                            javaLibrary                   : androidx.arch.core:core-common:2.1.0@jar
                            javaLibrary                   : androidx.annotation:annotation:1.1.0@jar
                        androidLibrary                : androidx.versionedparcelable:versionedparcelable:1.1.0@aar
                            javaLibrary                   : androidx.annotation:annotation:1.1.0@jar
                            javaLibrary                   : androidx.collection:collection:1.1.0@jar
                        androidLibrary                : androidx.cursoradapter:cursoradapter:1.0.0@aar
                            javaLibrary                   : androidx.annotation:annotation:1.1.0@jar
                        androidLibrary                : androidx.fragment:fragment:1.1.0@aar
                            javaLibrary                   : androidx.annotation:annotation:1.1.0@jar
                            androidLibrary                : androidx.core:core:1.1.0@aar
                            javaLibrary                   : androidx.collection:collection:1.1.0@jar
                            androidLibrary                : androidx.viewpager:viewpager:1.0.0@aar
                            androidLibrary                : androidx.loader:loader:1.0.0@aar
                            androidLibrary                : androidx.activity:activity:1.0.0@aar
                            androidLibrary                : androidx.lifecycle:lifecycle-viewmodel:2.1.0@aar
                        androidLibrary                : androidx.viewpager:viewpager:1.0.0@aar
                            javaLibrary                   : androidx.annotation:annotation:1.1.0@jar
                            androidLibrary                : androidx.core:core:1.1.0@aar
                            androidLibrary                : androidx.customview:customview:1.0.0@aar
                        androidLibrary                : androidx.customview:customview:1.0.0@aar
                            javaLibrary                   : androidx.annotation:annotation:1.1.0@jar
                            androidLibrary                : androidx.core:core:1.1.0@aar
                        androidLibrary                : androidx.loader:loader:1.0.0@aar
                            javaLibrary                   : androidx.annotation:annotation:1.1.0@jar
                            androidLibrary                : androidx.core:core:1.1.0@aar
                            androidLibrary                : androidx.lifecycle:lifecycle-livedata:2.0.0@aar
                            androidLibrary                : androidx.lifecycle:lifecycle-viewmodel:2.1.0@aar
                        androidLibrary                : androidx.lifecycle:lifecycle-livedata:2.0.0@aar
                            androidLibrary                : androidx.arch.core:core-runtime:2.0.0@aar
                            androidLibrary                : androidx.lifecycle:lifecycle-livedata-core:2.0.0@aar
                            javaLibrary                   : androidx.arch.core:core-common:2.1.0@jar
                        androidLibrary                : androidx.arch.core:core-runtime:2.0.0@aar
                            javaLibrary                   : androidx.annotation:annotation:1.1.0@jar
                            javaLibrary                   : androidx.arch.core:core-common:2.1.0@jar
                        androidLibrary                : androidx.lifecycle:lifecycle-livedata-core:2.0.0@aar
                            javaLibrary                   : androidx.lifecycle:lifecycle-common:2.1.0@jar
                            javaLibrary                   : androidx.arch.core:core-common:2.1.0@jar
                            androidLibrary                : androidx.arch.core:core-runtime:2.0.0@aar
                        androidLibrary                : androidx.lifecycle:lifecycle-viewmodel:2.1.0@aar
                            javaLibrary                   : androidx.annotation:annotation:1.1.0@jar
                        androidLibrary                : androidx.activity:activity:1.0.0@aar
                            javaLibrary                   : androidx.annotation:annotation:1.1.0@jar
                            androidLibrary                : androidx.core:core:1.1.0@aar
                            androidLibrary                : androidx.lifecycle:lifecycle-runtime:2.1.0@aar
                            androidLibrary                : androidx.lifecycle:lifecycle-viewmodel:2.1.0@aar
                            androidLibrary                : androidx.savedstate:savedstate:1.0.0@aar
                        androidLibrary                : androidx.savedstate:savedstate:1.0.0@aar
                            javaLibrary                   : androidx.annotation:annotation:1.1.0@jar
                            javaLibrary                   : androidx.arch.core:core-common:2.1.0@jar
                            javaLibrary                   : androidx.lifecycle:lifecycle-common:2.1.0@jar
                        androidLibrary                : androidx.appcompat:appcompat-resources:1.1.0@aar
                            javaLibrary                   : androidx.annotation:annotation:1.1.0@jar
                            androidLibrary                : androidx.core:core:1.1.0@aar
                            androidLibrary                : androidx.vectordrawable:vectordrawable:1.1.0@aar
                            androidLibrary                : androidx.vectordrawable:vectordrawable-animated:1.1.0@aar
                            javaLibrary                   : androidx.collection:collection:1.1.0@jar
                        androidLibrary                : androidx.vectordrawable:vectordrawable:1.1.0@aar
                            javaLibrary                   : androidx.annotation:annotation:1.1.0@jar
                            androidLibrary                : androidx.core:core:1.1.0@aar
                            javaLibrary                   : androidx.collection:collection:1.1.0@jar
                        androidLibrary                : androidx.vectordrawable:vectordrawable-animated:1.1.0@aar
                            androidLibrary                : androidx.vectordrawable:vectordrawable:1.1.0@aar
                            androidLibrary                : androidx.interpolator:interpolator:1.0.0@aar
                            javaLibrary                   : androidx.collection:collection:1.1.0@jar
                        androidLibrary                : androidx.interpolator:interpolator:1.0.0@aar
                            javaLibrary                   : androidx.annotation:annotation:1.1.0@jar
                        androidLibrary                : androidx.drawerlayout:drawerlayout:1.0.0@aar
                            javaLibrary                   : androidx.annotation:annotation:1.1.0@jar
                            androidLibrary                : androidx.core:core:1.1.0@aar
                            androidLibrary                : androidx.customview:customview:1.0.0@aar
                        androidLibrary                : androidx.constraintlayout:constraintlayout:1.1.3@aar
                            javaLibrary                   : androidx.constraintlayout:constraintlayout-solver:1.1.3@jar
                        javaLibrary                   : androidx.annotation:annotation:1.1.0@jar
                        javaLibrary                   : androidx.lifecycle:lifecycle-common:2.1.0@jar
                            javaLibrary                   : androidx.annotation:annotation:1.1.0@jar
                        javaLibrary                   : androidx.arch.core:core-common:2.1.0@jar
                            javaLibrary                   : androidx.annotation:annotation:1.1.0@jar
                        javaLibrary                   : androidx.collection:collection:1.1.0@jar
                            javaLibrary                   : androidx.annotation:annotation:1.1.0@jar
                        javaLibrary                   : androidx.constraintlayout:constraintlayout-solver:1.1.3@jar
                        javaLibrary                   : junit:junit:4.12@jar
                            javaLibrary                   : org.hamcrest:hamcrest-core:1.3@jar
                        javaLibrary                   : org.hamcrest:hamcrest-core:1.3@jar
                        module                        : <ROOT>-:app-MAIN
                            androidLibrary                : androidx.appcompat:appcompat:1.1.0@aar
                            androidLibrary                : androidx.constraintlayout:constraintlayout:1.1.3@aar
                MockablePlatformJar           : <GRADLE>/caches/<TRANSFORMS>/xxxxxxxxxxxxxxxxxxxxxxxxxxxxxxxx/transformed/android.jar
    externalProject               : :app (DefaultExternalProject) (*seen*)
MODULE                        : MultiFlavor.app.androidTest
MODULE                        : MultiFlavor.app.main
MODULE                        : MultiFlavor.app.unitTest<|MERGE_RESOLUTION|>--- conflicted
+++ resolved
@@ -18,49 +18,6 @@
     *isInherited                  : true
     ORDER_ENTRY                   : <Module source>
     BUILD_TASKS
-<<<<<<< HEAD
-        TEST_COMPILE_MODE             : All
-        TEST_COMPILE_MODE             : Android tests
-        TEST_COMPILE_MODE             : Unit tests
-        TEST_COMPILE_MODE             : None
-LIBRARY_TABLE
-    - library                     : androidx.activity:activity:1.0.0@aar (IdeAndroidLibraryImpl)
-        aidlFolder                    : <GRADLE>/caches/transforms-3/xxxxxxxxxxxxxxxxxxxxxxxxxxxxxxxx/transformed/activity-1.0.0/aidl [-]
-        artifact                      : <M2>/androidx/activity/activity/1.0.0/activity-1.0.0.aar
-        artifactAddress               : androidx.activity:activity:1.0.0@aar
-        assetsFolder                  : <GRADLE>/caches/transforms-3/xxxxxxxxxxxxxxxxxxxxxxxxxxxxxxxx/transformed/activity-1.0.0/assets [-]
-        - compileJarFiles             : <GRADLE>/caches/transforms-3/xxxxxxxxxxxxxxxxxxxxxxxxxxxxxxxx/transformed/activity-1.0.0/jars/classes.jar
-        component                     : androidx.activity:activity:1.0.0
-        externalAnnotations           : <GRADLE>/caches/transforms-3/xxxxxxxxxxxxxxxxxxxxxxxxxxxxxxxx/transformed/activity-1.0.0/annotations.zip [-]
-        folder                        : <GRADLE>/caches/transforms-3/xxxxxxxxxxxxxxxxxxxxxxxxxxxxxxxx/transformed/activity-1.0.0
-        jniFolder                     : <GRADLE>/caches/transforms-3/xxxxxxxxxxxxxxxxxxxxxxxxxxxxxxxx/transformed/activity-1.0.0/jni [-]
-        manifest                      : <GRADLE>/caches/transforms-3/xxxxxxxxxxxxxxxxxxxxxxxxxxxxxxxx/transformed/activity-1.0.0/AndroidManifest.xml
-        proguardRules                 : <GRADLE>/caches/transforms-3/xxxxxxxxxxxxxxxxxxxxxxxxxxxxxxxx/transformed/activity-1.0.0/proguard.txt [-]
-        publicResources               : <GRADLE>/caches/transforms-3/xxxxxxxxxxxxxxxxxxxxxxxxxxxxxxxx/transformed/activity-1.0.0/public.txt [-]
-        renderscriptFolder            : <GRADLE>/caches/transforms-3/xxxxxxxxxxxxxxxxxxxxxxxxxxxxxxxx/transformed/activity-1.0.0/rs [-]
-        resFolder                     : <GRADLE>/caches/transforms-3/xxxxxxxxxxxxxxxxxxxxxxxxxxxxxxxx/transformed/activity-1.0.0/res [-]
-        resStaticLibrary              : <GRADLE>/caches/transforms-3/xxxxxxxxxxxxxxxxxxxxxxxxxxxxxxxx/transformed/activity-1.0.0/res.apk [-]
-        - runtimeJarFiles             : <GRADLE>/caches/transforms-3/xxxxxxxxxxxxxxxxxxxxxxxxxxxxxxxx/transformed/activity-1.0.0/jars/classes.jar
-        symbolFile                    : <GRADLE>/caches/transforms-3/xxxxxxxxxxxxxxxxxxxxxxxxxxxxxxxx/transformed/activity-1.0.0/R.txt
-    - library                     : androidx.appcompat:appcompat-resources:1.1.0@aar (IdeAndroidLibraryImpl)
-        aidlFolder                    : <GRADLE>/caches/transforms-3/xxxxxxxxxxxxxxxxxxxxxxxxxxxxxxxx/transformed/appcompat-resources-1.1.0/aidl [-]
-        artifact                      : <M2>/androidx/appcompat/appcompat-resources/1.1.0/appcompat-resources-1.1.0.aar
-        artifactAddress               : androidx.appcompat:appcompat-resources:1.1.0@aar
-        assetsFolder                  : <GRADLE>/caches/transforms-3/xxxxxxxxxxxxxxxxxxxxxxxxxxxxxxxx/transformed/appcompat-resources-1.1.0/assets [-]
-        - compileJarFiles             : <GRADLE>/caches/transforms-3/xxxxxxxxxxxxxxxxxxxxxxxxxxxxxxxx/transformed/appcompat-resources-1.1.0/jars/classes.jar
-        component                     : androidx.appcompat:appcompat-resources:1.1.0
-        externalAnnotations           : <GRADLE>/caches/transforms-3/xxxxxxxxxxxxxxxxxxxxxxxxxxxxxxxx/transformed/appcompat-resources-1.1.0/annotations.zip [-]
-        folder                        : <GRADLE>/caches/transforms-3/xxxxxxxxxxxxxxxxxxxxxxxxxxxxxxxx/transformed/appcompat-resources-1.1.0
-        jniFolder                     : <GRADLE>/caches/transforms-3/xxxxxxxxxxxxxxxxxxxxxxxxxxxxxxxx/transformed/appcompat-resources-1.1.0/jni [-]
-        manifest                      : <GRADLE>/caches/transforms-3/xxxxxxxxxxxxxxxxxxxxxxxxxxxxxxxx/transformed/appcompat-resources-1.1.0/AndroidManifest.xml
-        proguardRules                 : <GRADLE>/caches/transforms-3/xxxxxxxxxxxxxxxxxxxxxxxxxxxxxxxx/transformed/appcompat-resources-1.1.0/proguard.txt [-]
-        publicResources               : <GRADLE>/caches/transforms-3/xxxxxxxxxxxxxxxxxxxxxxxxxxxxxxxx/transformed/appcompat-resources-1.1.0/public.txt [-]
-        renderscriptFolder            : <GRADLE>/caches/transforms-3/xxxxxxxxxxxxxxxxxxxxxxxxxxxxxxxx/transformed/appcompat-resources-1.1.0/rs [-]
-        resFolder                     : <GRADLE>/caches/transforms-3/xxxxxxxxxxxxxxxxxxxxxxxxxxxxxxxx/transformed/appcompat-resources-1.1.0/res
-        resStaticLibrary              : <GRADLE>/caches/transforms-3/xxxxxxxxxxxxxxxxxxxxxxxxxxxxxxxx/transformed/appcompat-resources-1.1.0/res.apk [-]
-        - runtimeJarFiles             : <GRADLE>/caches/transforms-3/xxxxxxxxxxxxxxxxxxxxxxxxxxxxxxxx/transformed/appcompat-resources-1.1.0/jars/classes.jar
-        symbolFile                    : <GRADLE>/caches/transforms-3/xxxxxxxxxxxxxxxxxxxxxxxxxxxxxxxx/transformed/appcompat-resources-1.1.0/R.txt
-=======
 LIBRARY_TABLE
     - library                     : androidx.activity:activity:1.0.0@aar (IdeAndroidLibraryImpl)
         aidlFolder                    : <GRADLE>/caches/<TRANSFORMS>/xxxxxxxxxxxxxxxxxxxxxxxxxxxxxxxx/transformed/activity-1.0.0/aidl [-]
@@ -98,63 +55,10 @@
         resStaticLibrary              : <GRADLE>/caches/<TRANSFORMS>/xxxxxxxxxxxxxxxxxxxxxxxxxxxxxxxx/transformed/appcompat-resources-1.1.0/res.apk [-]
         - runtimeJarFiles             : <GRADLE>/caches/<TRANSFORMS>/xxxxxxxxxxxxxxxxxxxxxxxxxxxxxxxx/transformed/appcompat-resources-1.1.0/jars/classes.jar
         symbolFile                    : <GRADLE>/caches/<TRANSFORMS>/xxxxxxxxxxxxxxxxxxxxxxxxxxxxxxxx/transformed/appcompat-resources-1.1.0/R.txt
->>>>>>> 0d09370c
     - library                     : androidx.appcompat:appcompat:1.1.0@aar (IdeAndroidLibraryImpl)
         aidlFolder                    : <GRADLE>/caches/<TRANSFORMS>/xxxxxxxxxxxxxxxxxxxxxxxxxxxxxxxx/transformed/appcompat-1.1.0/aidl [-]
         artifact                      : <M2>/androidx/appcompat/appcompat/1.1.0/appcompat-1.1.0.aar
         artifactAddress               : androidx.appcompat:appcompat:1.1.0@aar
-<<<<<<< HEAD
-        assetsFolder                  : <GRADLE>/caches/transforms-3/xxxxxxxxxxxxxxxxxxxxxxxxxxxxxxxx/transformed/appcompat-1.1.0/assets [-]
-        - compileJarFiles             : <GRADLE>/caches/transforms-3/xxxxxxxxxxxxxxxxxxxxxxxxxxxxxxxx/transformed/appcompat-1.1.0/jars/classes.jar
-        component                     : androidx.appcompat:appcompat:1.1.0
-        externalAnnotations           : <GRADLE>/caches/transforms-3/xxxxxxxxxxxxxxxxxxxxxxxxxxxxxxxx/transformed/appcompat-1.1.0/annotations.zip
-        folder                        : <GRADLE>/caches/transforms-3/xxxxxxxxxxxxxxxxxxxxxxxxxxxxxxxx/transformed/appcompat-1.1.0
-        jniFolder                     : <GRADLE>/caches/transforms-3/xxxxxxxxxxxxxxxxxxxxxxxxxxxxxxxx/transformed/appcompat-1.1.0/jni [-]
-        manifest                      : <GRADLE>/caches/transforms-3/xxxxxxxxxxxxxxxxxxxxxxxxxxxxxxxx/transformed/appcompat-1.1.0/AndroidManifest.xml
-        proguardRules                 : <GRADLE>/caches/transforms-3/xxxxxxxxxxxxxxxxxxxxxxxxxxxxxxxx/transformed/appcompat-1.1.0/proguard.txt
-        publicResources               : <GRADLE>/caches/transforms-3/xxxxxxxxxxxxxxxxxxxxxxxxxxxxxxxx/transformed/appcompat-1.1.0/public.txt
-        renderscriptFolder            : <GRADLE>/caches/transforms-3/xxxxxxxxxxxxxxxxxxxxxxxxxxxxxxxx/transformed/appcompat-1.1.0/rs [-]
-        resFolder                     : <GRADLE>/caches/transforms-3/xxxxxxxxxxxxxxxxxxxxxxxxxxxxxxxx/transformed/appcompat-1.1.0/res
-        resStaticLibrary              : <GRADLE>/caches/transforms-3/xxxxxxxxxxxxxxxxxxxxxxxxxxxxxxxx/transformed/appcompat-1.1.0/res.apk [-]
-        - runtimeJarFiles             : <GRADLE>/caches/transforms-3/xxxxxxxxxxxxxxxxxxxxxxxxxxxxxxxx/transformed/appcompat-1.1.0/jars/classes.jar
-        symbolFile                    : <GRADLE>/caches/transforms-3/xxxxxxxxxxxxxxxxxxxxxxxxxxxxxxxx/transformed/appcompat-1.1.0/R.txt
-    - library                     : androidx.arch.core:core-runtime:2.0.0@aar (IdeAndroidLibraryImpl)
-        aidlFolder                    : <GRADLE>/caches/transforms-3/xxxxxxxxxxxxxxxxxxxxxxxxxxxxxxxx/transformed/core-runtime-2.0.0/aidl [-]
-        artifact                      : <M2>/androidx/arch/core/core-runtime/2.0.0/core-runtime-2.0.0.aar
-        artifactAddress               : androidx.arch.core:core-runtime:2.0.0@aar
-        assetsFolder                  : <GRADLE>/caches/transforms-3/xxxxxxxxxxxxxxxxxxxxxxxxxxxxxxxx/transformed/core-runtime-2.0.0/assets [-]
-        - compileJarFiles             : <GRADLE>/caches/transforms-3/xxxxxxxxxxxxxxxxxxxxxxxxxxxxxxxx/transformed/core-runtime-2.0.0/jars/classes.jar
-        component                     : androidx.arch.core:core-runtime:2.0.0
-        externalAnnotations           : <GRADLE>/caches/transforms-3/xxxxxxxxxxxxxxxxxxxxxxxxxxxxxxxx/transformed/core-runtime-2.0.0/annotations.zip [-]
-        folder                        : <GRADLE>/caches/transforms-3/xxxxxxxxxxxxxxxxxxxxxxxxxxxxxxxx/transformed/core-runtime-2.0.0
-        jniFolder                     : <GRADLE>/caches/transforms-3/xxxxxxxxxxxxxxxxxxxxxxxxxxxxxxxx/transformed/core-runtime-2.0.0/jni [-]
-        manifest                      : <GRADLE>/caches/transforms-3/xxxxxxxxxxxxxxxxxxxxxxxxxxxxxxxx/transformed/core-runtime-2.0.0/AndroidManifest.xml
-        proguardRules                 : <GRADLE>/caches/transforms-3/xxxxxxxxxxxxxxxxxxxxxxxxxxxxxxxx/transformed/core-runtime-2.0.0/proguard.txt [-]
-        publicResources               : <GRADLE>/caches/transforms-3/xxxxxxxxxxxxxxxxxxxxxxxxxxxxxxxx/transformed/core-runtime-2.0.0/public.txt [-]
-        renderscriptFolder            : <GRADLE>/caches/transforms-3/xxxxxxxxxxxxxxxxxxxxxxxxxxxxxxxx/transformed/core-runtime-2.0.0/rs [-]
-        resFolder                     : <GRADLE>/caches/transforms-3/xxxxxxxxxxxxxxxxxxxxxxxxxxxxxxxx/transformed/core-runtime-2.0.0/res [-]
-        resStaticLibrary              : <GRADLE>/caches/transforms-3/xxxxxxxxxxxxxxxxxxxxxxxxxxxxxxxx/transformed/core-runtime-2.0.0/res.apk [-]
-        - runtimeJarFiles             : <GRADLE>/caches/transforms-3/xxxxxxxxxxxxxxxxxxxxxxxxxxxxxxxx/transformed/core-runtime-2.0.0/jars/classes.jar
-        symbolFile                    : <GRADLE>/caches/transforms-3/xxxxxxxxxxxxxxxxxxxxxxxxxxxxxxxx/transformed/core-runtime-2.0.0/R.txt
-    - library                     : androidx.constraintlayout:constraintlayout:1.1.3@aar (IdeAndroidLibraryImpl)
-        aidlFolder                    : <GRADLE>/caches/transforms-3/xxxxxxxxxxxxxxxxxxxxxxxxxxxxxxxx/transformed/constraintlayout-1.1.3/aidl [-]
-        artifact                      : <M2>/androidx/constraintlayout/constraintlayout/1.1.3/constraintlayout-1.1.3.aar
-        artifactAddress               : androidx.constraintlayout:constraintlayout:1.1.3@aar
-        assetsFolder                  : <GRADLE>/caches/transforms-3/xxxxxxxxxxxxxxxxxxxxxxxxxxxxxxxx/transformed/constraintlayout-1.1.3/assets [-]
-        - compileJarFiles             : <GRADLE>/caches/transforms-3/xxxxxxxxxxxxxxxxxxxxxxxxxxxxxxxx/transformed/constraintlayout-1.1.3/jars/classes.jar
-        component                     : androidx.constraintlayout:constraintlayout:1.1.3
-        externalAnnotations           : <GRADLE>/caches/transforms-3/xxxxxxxxxxxxxxxxxxxxxxxxxxxxxxxx/transformed/constraintlayout-1.1.3/annotations.zip [-]
-        folder                        : <GRADLE>/caches/transforms-3/xxxxxxxxxxxxxxxxxxxxxxxxxxxxxxxx/transformed/constraintlayout-1.1.3
-        jniFolder                     : <GRADLE>/caches/transforms-3/xxxxxxxxxxxxxxxxxxxxxxxxxxxxxxxx/transformed/constraintlayout-1.1.3/jni [-]
-        manifest                      : <GRADLE>/caches/transforms-3/xxxxxxxxxxxxxxxxxxxxxxxxxxxxxxxx/transformed/constraintlayout-1.1.3/AndroidManifest.xml
-        proguardRules                 : <GRADLE>/caches/transforms-3/xxxxxxxxxxxxxxxxxxxxxxxxxxxxxxxx/transformed/constraintlayout-1.1.3/proguard.txt [-]
-        publicResources               : <GRADLE>/caches/transforms-3/xxxxxxxxxxxxxxxxxxxxxxxxxxxxxxxx/transformed/constraintlayout-1.1.3/public.txt [-]
-        renderscriptFolder            : <GRADLE>/caches/transforms-3/xxxxxxxxxxxxxxxxxxxxxxxxxxxxxxxx/transformed/constraintlayout-1.1.3/rs [-]
-        resFolder                     : <GRADLE>/caches/transforms-3/xxxxxxxxxxxxxxxxxxxxxxxxxxxxxxxx/transformed/constraintlayout-1.1.3/res
-        resStaticLibrary              : <GRADLE>/caches/transforms-3/xxxxxxxxxxxxxxxxxxxxxxxxxxxxxxxx/transformed/constraintlayout-1.1.3/res.apk [-]
-        - runtimeJarFiles             : <GRADLE>/caches/transforms-3/xxxxxxxxxxxxxxxxxxxxxxxxxxxxxxxx/transformed/constraintlayout-1.1.3/jars/classes.jar
-        symbolFile                    : <GRADLE>/caches/transforms-3/xxxxxxxxxxxxxxxxxxxxxxxxxxxxxxxx/transformed/constraintlayout-1.1.3/R.txt
-=======
         assetsFolder                  : <GRADLE>/caches/<TRANSFORMS>/xxxxxxxxxxxxxxxxxxxxxxxxxxxxxxxx/transformed/appcompat-1.1.0/assets [-]
         - compileJarFiles             : <GRADLE>/caches/<TRANSFORMS>/xxxxxxxxxxxxxxxxxxxxxxxxxxxxxxxx/transformed/appcompat-1.1.0/jars/classes.jar
         component                     : androidx.appcompat:appcompat:1.1.0
@@ -205,27 +109,10 @@
         resStaticLibrary              : <GRADLE>/caches/<TRANSFORMS>/xxxxxxxxxxxxxxxxxxxxxxxxxxxxxxxx/transformed/constraintlayout-1.1.3/res.apk [-]
         - runtimeJarFiles             : <GRADLE>/caches/<TRANSFORMS>/xxxxxxxxxxxxxxxxxxxxxxxxxxxxxxxx/transformed/constraintlayout-1.1.3/jars/classes.jar
         symbolFile                    : <GRADLE>/caches/<TRANSFORMS>/xxxxxxxxxxxxxxxxxxxxxxxxxxxxxxxx/transformed/constraintlayout-1.1.3/R.txt
->>>>>>> 0d09370c
     - library                     : androidx.core:core:1.1.0@aar (IdeAndroidLibraryImpl)
         aidlFolder                    : <GRADLE>/caches/<TRANSFORMS>/xxxxxxxxxxxxxxxxxxxxxxxxxxxxxxxx/transformed/core-1.1.0/aidl
         artifact                      : <M2>/androidx/core/core/1.1.0/core-1.1.0.aar
         artifactAddress               : androidx.core:core:1.1.0@aar
-<<<<<<< HEAD
-        assetsFolder                  : <GRADLE>/caches/transforms-3/xxxxxxxxxxxxxxxxxxxxxxxxxxxxxxxx/transformed/core-1.1.0/assets [-]
-        - compileJarFiles             : <GRADLE>/caches/transforms-3/xxxxxxxxxxxxxxxxxxxxxxxxxxxxxxxx/transformed/core-1.1.0/jars/classes.jar
-        component                     : androidx.core:core:1.1.0
-        externalAnnotations           : <GRADLE>/caches/transforms-3/xxxxxxxxxxxxxxxxxxxxxxxxxxxxxxxx/transformed/core-1.1.0/annotations.zip
-        folder                        : <GRADLE>/caches/transforms-3/xxxxxxxxxxxxxxxxxxxxxxxxxxxxxxxx/transformed/core-1.1.0
-        jniFolder                     : <GRADLE>/caches/transforms-3/xxxxxxxxxxxxxxxxxxxxxxxxxxxxxxxx/transformed/core-1.1.0/jni [-]
-        manifest                      : <GRADLE>/caches/transforms-3/xxxxxxxxxxxxxxxxxxxxxxxxxxxxxxxx/transformed/core-1.1.0/AndroidManifest.xml
-        proguardRules                 : <GRADLE>/caches/transforms-3/xxxxxxxxxxxxxxxxxxxxxxxxxxxxxxxx/transformed/core-1.1.0/proguard.txt
-        publicResources               : <GRADLE>/caches/transforms-3/xxxxxxxxxxxxxxxxxxxxxxxxxxxxxxxx/transformed/core-1.1.0/public.txt
-        renderscriptFolder            : <GRADLE>/caches/transforms-3/xxxxxxxxxxxxxxxxxxxxxxxxxxxxxxxx/transformed/core-1.1.0/rs [-]
-        resFolder                     : <GRADLE>/caches/transforms-3/xxxxxxxxxxxxxxxxxxxxxxxxxxxxxxxx/transformed/core-1.1.0/res
-        resStaticLibrary              : <GRADLE>/caches/transforms-3/xxxxxxxxxxxxxxxxxxxxxxxxxxxxxxxx/transformed/core-1.1.0/res.apk [-]
-        - runtimeJarFiles             : <GRADLE>/caches/transforms-3/xxxxxxxxxxxxxxxxxxxxxxxxxxxxxxxx/transformed/core-1.1.0/jars/classes.jar
-        symbolFile                    : <GRADLE>/caches/transforms-3/xxxxxxxxxxxxxxxxxxxxxxxxxxxxxxxx/transformed/core-1.1.0/R.txt
-=======
         assetsFolder                  : <GRADLE>/caches/<TRANSFORMS>/xxxxxxxxxxxxxxxxxxxxxxxxxxxxxxxx/transformed/core-1.1.0/assets [-]
         - compileJarFiles             : <GRADLE>/caches/<TRANSFORMS>/xxxxxxxxxxxxxxxxxxxxxxxxxxxxxxxx/transformed/core-1.1.0/jars/classes.jar
         component                     : androidx.core:core:1.1.0
@@ -240,27 +127,10 @@
         resStaticLibrary              : <GRADLE>/caches/<TRANSFORMS>/xxxxxxxxxxxxxxxxxxxxxxxxxxxxxxxx/transformed/core-1.1.0/res.apk [-]
         - runtimeJarFiles             : <GRADLE>/caches/<TRANSFORMS>/xxxxxxxxxxxxxxxxxxxxxxxxxxxxxxxx/transformed/core-1.1.0/jars/classes.jar
         symbolFile                    : <GRADLE>/caches/<TRANSFORMS>/xxxxxxxxxxxxxxxxxxxxxxxxxxxxxxxx/transformed/core-1.1.0/R.txt
->>>>>>> 0d09370c
     - library                     : androidx.cursoradapter:cursoradapter:1.0.0@aar (IdeAndroidLibraryImpl)
         aidlFolder                    : <GRADLE>/caches/<TRANSFORMS>/xxxxxxxxxxxxxxxxxxxxxxxxxxxxxxxx/transformed/cursoradapter-1.0.0/aidl [-]
         artifact                      : <M2>/androidx/cursoradapter/cursoradapter/1.0.0/cursoradapter-1.0.0.aar
         artifactAddress               : androidx.cursoradapter:cursoradapter:1.0.0@aar
-<<<<<<< HEAD
-        assetsFolder                  : <GRADLE>/caches/transforms-3/xxxxxxxxxxxxxxxxxxxxxxxxxxxxxxxx/transformed/cursoradapter-1.0.0/assets [-]
-        - compileJarFiles             : <GRADLE>/caches/transforms-3/xxxxxxxxxxxxxxxxxxxxxxxxxxxxxxxx/transformed/cursoradapter-1.0.0/jars/classes.jar
-        component                     : androidx.cursoradapter:cursoradapter:1.0.0
-        externalAnnotations           : <GRADLE>/caches/transforms-3/xxxxxxxxxxxxxxxxxxxxxxxxxxxxxxxx/transformed/cursoradapter-1.0.0/annotations.zip [-]
-        folder                        : <GRADLE>/caches/transforms-3/xxxxxxxxxxxxxxxxxxxxxxxxxxxxxxxx/transformed/cursoradapter-1.0.0
-        jniFolder                     : <GRADLE>/caches/transforms-3/xxxxxxxxxxxxxxxxxxxxxxxxxxxxxxxx/transformed/cursoradapter-1.0.0/jni [-]
-        manifest                      : <GRADLE>/caches/transforms-3/xxxxxxxxxxxxxxxxxxxxxxxxxxxxxxxx/transformed/cursoradapter-1.0.0/AndroidManifest.xml
-        proguardRules                 : <GRADLE>/caches/transforms-3/xxxxxxxxxxxxxxxxxxxxxxxxxxxxxxxx/transformed/cursoradapter-1.0.0/proguard.txt [-]
-        publicResources               : <GRADLE>/caches/transforms-3/xxxxxxxxxxxxxxxxxxxxxxxxxxxxxxxx/transformed/cursoradapter-1.0.0/public.txt [-]
-        renderscriptFolder            : <GRADLE>/caches/transforms-3/xxxxxxxxxxxxxxxxxxxxxxxxxxxxxxxx/transformed/cursoradapter-1.0.0/rs [-]
-        resFolder                     : <GRADLE>/caches/transforms-3/xxxxxxxxxxxxxxxxxxxxxxxxxxxxxxxx/transformed/cursoradapter-1.0.0/res [-]
-        resStaticLibrary              : <GRADLE>/caches/transforms-3/xxxxxxxxxxxxxxxxxxxxxxxxxxxxxxxx/transformed/cursoradapter-1.0.0/res.apk [-]
-        - runtimeJarFiles             : <GRADLE>/caches/transforms-3/xxxxxxxxxxxxxxxxxxxxxxxxxxxxxxxx/transformed/cursoradapter-1.0.0/jars/classes.jar
-        symbolFile                    : <GRADLE>/caches/transforms-3/xxxxxxxxxxxxxxxxxxxxxxxxxxxxxxxx/transformed/cursoradapter-1.0.0/R.txt
-=======
         assetsFolder                  : <GRADLE>/caches/<TRANSFORMS>/xxxxxxxxxxxxxxxxxxxxxxxxxxxxxxxx/transformed/cursoradapter-1.0.0/assets [-]
         - compileJarFiles             : <GRADLE>/caches/<TRANSFORMS>/xxxxxxxxxxxxxxxxxxxxxxxxxxxxxxxx/transformed/cursoradapter-1.0.0/jars/classes.jar
         component                     : androidx.cursoradapter:cursoradapter:1.0.0
@@ -275,81 +145,10 @@
         resStaticLibrary              : <GRADLE>/caches/<TRANSFORMS>/xxxxxxxxxxxxxxxxxxxxxxxxxxxxxxxx/transformed/cursoradapter-1.0.0/res.apk [-]
         - runtimeJarFiles             : <GRADLE>/caches/<TRANSFORMS>/xxxxxxxxxxxxxxxxxxxxxxxxxxxxxxxx/transformed/cursoradapter-1.0.0/jars/classes.jar
         symbolFile                    : <GRADLE>/caches/<TRANSFORMS>/xxxxxxxxxxxxxxxxxxxxxxxxxxxxxxxx/transformed/cursoradapter-1.0.0/R.txt
->>>>>>> 0d09370c
     - library                     : androidx.customview:customview:1.0.0@aar (IdeAndroidLibraryImpl)
         aidlFolder                    : <GRADLE>/caches/<TRANSFORMS>/xxxxxxxxxxxxxxxxxxxxxxxxxxxxxxxx/transformed/customview-1.0.0/aidl [-]
         artifact                      : <M2>/androidx/customview/customview/1.0.0/customview-1.0.0.aar
         artifactAddress               : androidx.customview:customview:1.0.0@aar
-<<<<<<< HEAD
-        assetsFolder                  : <GRADLE>/caches/transforms-3/xxxxxxxxxxxxxxxxxxxxxxxxxxxxxxxx/transformed/customview-1.0.0/assets [-]
-        - compileJarFiles             : <GRADLE>/caches/transforms-3/xxxxxxxxxxxxxxxxxxxxxxxxxxxxxxxx/transformed/customview-1.0.0/jars/classes.jar
-        component                     : androidx.customview:customview:1.0.0
-        externalAnnotations           : <GRADLE>/caches/transforms-3/xxxxxxxxxxxxxxxxxxxxxxxxxxxxxxxx/transformed/customview-1.0.0/annotations.zip [-]
-        folder                        : <GRADLE>/caches/transforms-3/xxxxxxxxxxxxxxxxxxxxxxxxxxxxxxxx/transformed/customview-1.0.0
-        jniFolder                     : <GRADLE>/caches/transforms-3/xxxxxxxxxxxxxxxxxxxxxxxxxxxxxxxx/transformed/customview-1.0.0/jni [-]
-        manifest                      : <GRADLE>/caches/transforms-3/xxxxxxxxxxxxxxxxxxxxxxxxxxxxxxxx/transformed/customview-1.0.0/AndroidManifest.xml
-        proguardRules                 : <GRADLE>/caches/transforms-3/xxxxxxxxxxxxxxxxxxxxxxxxxxxxxxxx/transformed/customview-1.0.0/proguard.txt [-]
-        publicResources               : <GRADLE>/caches/transforms-3/xxxxxxxxxxxxxxxxxxxxxxxxxxxxxxxx/transformed/customview-1.0.0/public.txt [-]
-        renderscriptFolder            : <GRADLE>/caches/transforms-3/xxxxxxxxxxxxxxxxxxxxxxxxxxxxxxxx/transformed/customview-1.0.0/rs [-]
-        resFolder                     : <GRADLE>/caches/transforms-3/xxxxxxxxxxxxxxxxxxxxxxxxxxxxxxxx/transformed/customview-1.0.0/res [-]
-        resStaticLibrary              : <GRADLE>/caches/transforms-3/xxxxxxxxxxxxxxxxxxxxxxxxxxxxxxxx/transformed/customview-1.0.0/res.apk [-]
-        - runtimeJarFiles             : <GRADLE>/caches/transforms-3/xxxxxxxxxxxxxxxxxxxxxxxxxxxxxxxx/transformed/customview-1.0.0/jars/classes.jar
-        symbolFile                    : <GRADLE>/caches/transforms-3/xxxxxxxxxxxxxxxxxxxxxxxxxxxxxxxx/transformed/customview-1.0.0/R.txt
-    - library                     : androidx.drawerlayout:drawerlayout:1.0.0@aar (IdeAndroidLibraryImpl)
-        aidlFolder                    : <GRADLE>/caches/transforms-3/xxxxxxxxxxxxxxxxxxxxxxxxxxxxxxxx/transformed/drawerlayout-1.0.0/aidl [-]
-        artifact                      : <M2>/androidx/drawerlayout/drawerlayout/1.0.0/drawerlayout-1.0.0.aar
-        artifactAddress               : androidx.drawerlayout:drawerlayout:1.0.0@aar
-        assetsFolder                  : <GRADLE>/caches/transforms-3/xxxxxxxxxxxxxxxxxxxxxxxxxxxxxxxx/transformed/drawerlayout-1.0.0/assets [-]
-        - compileJarFiles             : <GRADLE>/caches/transforms-3/xxxxxxxxxxxxxxxxxxxxxxxxxxxxxxxx/transformed/drawerlayout-1.0.0/jars/classes.jar
-        component                     : androidx.drawerlayout:drawerlayout:1.0.0
-        externalAnnotations           : <GRADLE>/caches/transforms-3/xxxxxxxxxxxxxxxxxxxxxxxxxxxxxxxx/transformed/drawerlayout-1.0.0/annotations.zip
-        folder                        : <GRADLE>/caches/transforms-3/xxxxxxxxxxxxxxxxxxxxxxxxxxxxxxxx/transformed/drawerlayout-1.0.0
-        jniFolder                     : <GRADLE>/caches/transforms-3/xxxxxxxxxxxxxxxxxxxxxxxxxxxxxxxx/transformed/drawerlayout-1.0.0/jni [-]
-        manifest                      : <GRADLE>/caches/transforms-3/xxxxxxxxxxxxxxxxxxxxxxxxxxxxxxxx/transformed/drawerlayout-1.0.0/AndroidManifest.xml
-        proguardRules                 : <GRADLE>/caches/transforms-3/xxxxxxxxxxxxxxxxxxxxxxxxxxxxxxxx/transformed/drawerlayout-1.0.0/proguard.txt [-]
-        publicResources               : <GRADLE>/caches/transforms-3/xxxxxxxxxxxxxxxxxxxxxxxxxxxxxxxx/transformed/drawerlayout-1.0.0/public.txt [-]
-        renderscriptFolder            : <GRADLE>/caches/transforms-3/xxxxxxxxxxxxxxxxxxxxxxxxxxxxxxxx/transformed/drawerlayout-1.0.0/rs [-]
-        resFolder                     : <GRADLE>/caches/transforms-3/xxxxxxxxxxxxxxxxxxxxxxxxxxxxxxxx/transformed/drawerlayout-1.0.0/res [-]
-        resStaticLibrary              : <GRADLE>/caches/transforms-3/xxxxxxxxxxxxxxxxxxxxxxxxxxxxxxxx/transformed/drawerlayout-1.0.0/res.apk [-]
-        - runtimeJarFiles             : <GRADLE>/caches/transforms-3/xxxxxxxxxxxxxxxxxxxxxxxxxxxxxxxx/transformed/drawerlayout-1.0.0/jars/classes.jar
-        symbolFile                    : <GRADLE>/caches/transforms-3/xxxxxxxxxxxxxxxxxxxxxxxxxxxxxxxx/transformed/drawerlayout-1.0.0/R.txt
-    - library                     : androidx.fragment:fragment:1.1.0@aar (IdeAndroidLibraryImpl)
-        aidlFolder                    : <GRADLE>/caches/transforms-3/xxxxxxxxxxxxxxxxxxxxxxxxxxxxxxxx/transformed/fragment-1.1.0/aidl [-]
-        artifact                      : <M2>/androidx/fragment/fragment/1.1.0/fragment-1.1.0.aar
-        artifactAddress               : androidx.fragment:fragment:1.1.0@aar
-        assetsFolder                  : <GRADLE>/caches/transforms-3/xxxxxxxxxxxxxxxxxxxxxxxxxxxxxxxx/transformed/fragment-1.1.0/assets [-]
-        - compileJarFiles             : <GRADLE>/caches/transforms-3/xxxxxxxxxxxxxxxxxxxxxxxxxxxxxxxx/transformed/fragment-1.1.0/jars/classes.jar
-        component                     : androidx.fragment:fragment:1.1.0
-        externalAnnotations           : <GRADLE>/caches/transforms-3/xxxxxxxxxxxxxxxxxxxxxxxxxxxxxxxx/transformed/fragment-1.1.0/annotations.zip
-        folder                        : <GRADLE>/caches/transforms-3/xxxxxxxxxxxxxxxxxxxxxxxxxxxxxxxx/transformed/fragment-1.1.0
-        jniFolder                     : <GRADLE>/caches/transforms-3/xxxxxxxxxxxxxxxxxxxxxxxxxxxxxxxx/transformed/fragment-1.1.0/jni [-]
-        manifest                      : <GRADLE>/caches/transforms-3/xxxxxxxxxxxxxxxxxxxxxxxxxxxxxxxx/transformed/fragment-1.1.0/AndroidManifest.xml
-        proguardRules                 : <GRADLE>/caches/transforms-3/xxxxxxxxxxxxxxxxxxxxxxxxxxxxxxxx/transformed/fragment-1.1.0/proguard.txt [-]
-        publicResources               : <GRADLE>/caches/transforms-3/xxxxxxxxxxxxxxxxxxxxxxxxxxxxxxxx/transformed/fragment-1.1.0/public.txt [-]
-        renderscriptFolder            : <GRADLE>/caches/transforms-3/xxxxxxxxxxxxxxxxxxxxxxxxxxxxxxxx/transformed/fragment-1.1.0/rs [-]
-        resFolder                     : <GRADLE>/caches/transforms-3/xxxxxxxxxxxxxxxxxxxxxxxxxxxxxxxx/transformed/fragment-1.1.0/res [-]
-        resStaticLibrary              : <GRADLE>/caches/transforms-3/xxxxxxxxxxxxxxxxxxxxxxxxxxxxxxxx/transformed/fragment-1.1.0/res.apk [-]
-        - runtimeJarFiles             : <GRADLE>/caches/transforms-3/xxxxxxxxxxxxxxxxxxxxxxxxxxxxxxxx/transformed/fragment-1.1.0/jars/classes.jar
-        symbolFile                    : <GRADLE>/caches/transforms-3/xxxxxxxxxxxxxxxxxxxxxxxxxxxxxxxx/transformed/fragment-1.1.0/R.txt
-    - library                     : androidx.interpolator:interpolator:1.0.0@aar (IdeAndroidLibraryImpl)
-        aidlFolder                    : <GRADLE>/caches/transforms-3/xxxxxxxxxxxxxxxxxxxxxxxxxxxxxxxx/transformed/interpolator-1.0.0/aidl [-]
-        artifact                      : <M2>/androidx/interpolator/interpolator/1.0.0/interpolator-1.0.0.aar
-        artifactAddress               : androidx.interpolator:interpolator:1.0.0@aar
-        assetsFolder                  : <GRADLE>/caches/transforms-3/xxxxxxxxxxxxxxxxxxxxxxxxxxxxxxxx/transformed/interpolator-1.0.0/assets [-]
-        - compileJarFiles             : <GRADLE>/caches/transforms-3/xxxxxxxxxxxxxxxxxxxxxxxxxxxxxxxx/transformed/interpolator-1.0.0/jars/classes.jar
-        component                     : androidx.interpolator:interpolator:1.0.0
-        externalAnnotations           : <GRADLE>/caches/transforms-3/xxxxxxxxxxxxxxxxxxxxxxxxxxxxxxxx/transformed/interpolator-1.0.0/annotations.zip [-]
-        folder                        : <GRADLE>/caches/transforms-3/xxxxxxxxxxxxxxxxxxxxxxxxxxxxxxxx/transformed/interpolator-1.0.0
-        jniFolder                     : <GRADLE>/caches/transforms-3/xxxxxxxxxxxxxxxxxxxxxxxxxxxxxxxx/transformed/interpolator-1.0.0/jni [-]
-        manifest                      : <GRADLE>/caches/transforms-3/xxxxxxxxxxxxxxxxxxxxxxxxxxxxxxxx/transformed/interpolator-1.0.0/AndroidManifest.xml
-        proguardRules                 : <GRADLE>/caches/transforms-3/xxxxxxxxxxxxxxxxxxxxxxxxxxxxxxxx/transformed/interpolator-1.0.0/proguard.txt [-]
-        publicResources               : <GRADLE>/caches/transforms-3/xxxxxxxxxxxxxxxxxxxxxxxxxxxxxxxx/transformed/interpolator-1.0.0/public.txt [-]
-        renderscriptFolder            : <GRADLE>/caches/transforms-3/xxxxxxxxxxxxxxxxxxxxxxxxxxxxxxxx/transformed/interpolator-1.0.0/rs [-]
-        resFolder                     : <GRADLE>/caches/transforms-3/xxxxxxxxxxxxxxxxxxxxxxxxxxxxxxxx/transformed/interpolator-1.0.0/res [-]
-        resStaticLibrary              : <GRADLE>/caches/transforms-3/xxxxxxxxxxxxxxxxxxxxxxxxxxxxxxxx/transformed/interpolator-1.0.0/res.apk [-]
-        - runtimeJarFiles             : <GRADLE>/caches/transforms-3/xxxxxxxxxxxxxxxxxxxxxxxxxxxxxxxx/transformed/interpolator-1.0.0/jars/classes.jar
-        symbolFile                    : <GRADLE>/caches/transforms-3/xxxxxxxxxxxxxxxxxxxxxxxxxxxxxxxx/transformed/interpolator-1.0.0/R.txt
-=======
         assetsFolder                  : <GRADLE>/caches/<TRANSFORMS>/xxxxxxxxxxxxxxxxxxxxxxxxxxxxxxxx/transformed/customview-1.0.0/assets [-]
         - compileJarFiles             : <GRADLE>/caches/<TRANSFORMS>/xxxxxxxxxxxxxxxxxxxxxxxxxxxxxxxx/transformed/customview-1.0.0/jars/classes.jar
         component                     : androidx.customview:customview:1.0.0
@@ -418,99 +217,10 @@
         resStaticLibrary              : <GRADLE>/caches/<TRANSFORMS>/xxxxxxxxxxxxxxxxxxxxxxxxxxxxxxxx/transformed/interpolator-1.0.0/res.apk [-]
         - runtimeJarFiles             : <GRADLE>/caches/<TRANSFORMS>/xxxxxxxxxxxxxxxxxxxxxxxxxxxxxxxx/transformed/interpolator-1.0.0/jars/classes.jar
         symbolFile                    : <GRADLE>/caches/<TRANSFORMS>/xxxxxxxxxxxxxxxxxxxxxxxxxxxxxxxx/transformed/interpolator-1.0.0/R.txt
->>>>>>> 0d09370c
     - library                     : androidx.lifecycle:lifecycle-livedata-core:2.0.0@aar (IdeAndroidLibraryImpl)
         aidlFolder                    : <GRADLE>/caches/<TRANSFORMS>/xxxxxxxxxxxxxxxxxxxxxxxxxxxxxxxx/transformed/lifecycle-livedata-core-2.0.0/aidl [-]
         artifact                      : <M2>/androidx/lifecycle/lifecycle-livedata-core/2.0.0/lifecycle-livedata-core-2.0.0.aar
         artifactAddress               : androidx.lifecycle:lifecycle-livedata-core:2.0.0@aar
-<<<<<<< HEAD
-        assetsFolder                  : <GRADLE>/caches/transforms-3/xxxxxxxxxxxxxxxxxxxxxxxxxxxxxxxx/transformed/lifecycle-livedata-core-2.0.0/assets [-]
-        - compileJarFiles             : <GRADLE>/caches/transforms-3/xxxxxxxxxxxxxxxxxxxxxxxxxxxxxxxx/transformed/lifecycle-livedata-core-2.0.0/jars/classes.jar
-        component                     : androidx.lifecycle:lifecycle-livedata-core:2.0.0
-        externalAnnotations           : <GRADLE>/caches/transforms-3/xxxxxxxxxxxxxxxxxxxxxxxxxxxxxxxx/transformed/lifecycle-livedata-core-2.0.0/annotations.zip [-]
-        folder                        : <GRADLE>/caches/transforms-3/xxxxxxxxxxxxxxxxxxxxxxxxxxxxxxxx/transformed/lifecycle-livedata-core-2.0.0
-        jniFolder                     : <GRADLE>/caches/transforms-3/xxxxxxxxxxxxxxxxxxxxxxxxxxxxxxxx/transformed/lifecycle-livedata-core-2.0.0/jni [-]
-        manifest                      : <GRADLE>/caches/transforms-3/xxxxxxxxxxxxxxxxxxxxxxxxxxxxxxxx/transformed/lifecycle-livedata-core-2.0.0/AndroidManifest.xml
-        proguardRules                 : <GRADLE>/caches/transforms-3/xxxxxxxxxxxxxxxxxxxxxxxxxxxxxxxx/transformed/lifecycle-livedata-core-2.0.0/proguard.txt [-]
-        publicResources               : <GRADLE>/caches/transforms-3/xxxxxxxxxxxxxxxxxxxxxxxxxxxxxxxx/transformed/lifecycle-livedata-core-2.0.0/public.txt [-]
-        renderscriptFolder            : <GRADLE>/caches/transforms-3/xxxxxxxxxxxxxxxxxxxxxxxxxxxxxxxx/transformed/lifecycle-livedata-core-2.0.0/rs [-]
-        resFolder                     : <GRADLE>/caches/transforms-3/xxxxxxxxxxxxxxxxxxxxxxxxxxxxxxxx/transformed/lifecycle-livedata-core-2.0.0/res [-]
-        resStaticLibrary              : <GRADLE>/caches/transforms-3/xxxxxxxxxxxxxxxxxxxxxxxxxxxxxxxx/transformed/lifecycle-livedata-core-2.0.0/res.apk [-]
-        - runtimeJarFiles             : <GRADLE>/caches/transforms-3/xxxxxxxxxxxxxxxxxxxxxxxxxxxxxxxx/transformed/lifecycle-livedata-core-2.0.0/jars/classes.jar
-        symbolFile                    : <GRADLE>/caches/transforms-3/xxxxxxxxxxxxxxxxxxxxxxxxxxxxxxxx/transformed/lifecycle-livedata-core-2.0.0/R.txt
-    - library                     : androidx.lifecycle:lifecycle-livedata:2.0.0@aar (IdeAndroidLibraryImpl)
-        aidlFolder                    : <GRADLE>/caches/transforms-3/xxxxxxxxxxxxxxxxxxxxxxxxxxxxxxxx/transformed/lifecycle-livedata-2.0.0/aidl [-]
-        artifact                      : <M2>/androidx/lifecycle/lifecycle-livedata/2.0.0/lifecycle-livedata-2.0.0.aar
-        artifactAddress               : androidx.lifecycle:lifecycle-livedata:2.0.0@aar
-        assetsFolder                  : <GRADLE>/caches/transforms-3/xxxxxxxxxxxxxxxxxxxxxxxxxxxxxxxx/transformed/lifecycle-livedata-2.0.0/assets [-]
-        - compileJarFiles             : <GRADLE>/caches/transforms-3/xxxxxxxxxxxxxxxxxxxxxxxxxxxxxxxx/transformed/lifecycle-livedata-2.0.0/jars/classes.jar
-        component                     : androidx.lifecycle:lifecycle-livedata:2.0.0
-        externalAnnotations           : <GRADLE>/caches/transforms-3/xxxxxxxxxxxxxxxxxxxxxxxxxxxxxxxx/transformed/lifecycle-livedata-2.0.0/annotations.zip [-]
-        folder                        : <GRADLE>/caches/transforms-3/xxxxxxxxxxxxxxxxxxxxxxxxxxxxxxxx/transformed/lifecycle-livedata-2.0.0
-        jniFolder                     : <GRADLE>/caches/transforms-3/xxxxxxxxxxxxxxxxxxxxxxxxxxxxxxxx/transformed/lifecycle-livedata-2.0.0/jni [-]
-        manifest                      : <GRADLE>/caches/transforms-3/xxxxxxxxxxxxxxxxxxxxxxxxxxxxxxxx/transformed/lifecycle-livedata-2.0.0/AndroidManifest.xml
-        proguardRules                 : <GRADLE>/caches/transforms-3/xxxxxxxxxxxxxxxxxxxxxxxxxxxxxxxx/transformed/lifecycle-livedata-2.0.0/proguard.txt [-]
-        publicResources               : <GRADLE>/caches/transforms-3/xxxxxxxxxxxxxxxxxxxxxxxxxxxxxxxx/transformed/lifecycle-livedata-2.0.0/public.txt [-]
-        renderscriptFolder            : <GRADLE>/caches/transforms-3/xxxxxxxxxxxxxxxxxxxxxxxxxxxxxxxx/transformed/lifecycle-livedata-2.0.0/rs [-]
-        resFolder                     : <GRADLE>/caches/transforms-3/xxxxxxxxxxxxxxxxxxxxxxxxxxxxxxxx/transformed/lifecycle-livedata-2.0.0/res [-]
-        resStaticLibrary              : <GRADLE>/caches/transforms-3/xxxxxxxxxxxxxxxxxxxxxxxxxxxxxxxx/transformed/lifecycle-livedata-2.0.0/res.apk [-]
-        - runtimeJarFiles             : <GRADLE>/caches/transforms-3/xxxxxxxxxxxxxxxxxxxxxxxxxxxxxxxx/transformed/lifecycle-livedata-2.0.0/jars/classes.jar
-        symbolFile                    : <GRADLE>/caches/transforms-3/xxxxxxxxxxxxxxxxxxxxxxxxxxxxxxxx/transformed/lifecycle-livedata-2.0.0/R.txt
-    - library                     : androidx.lifecycle:lifecycle-runtime:2.1.0@aar (IdeAndroidLibraryImpl)
-        aidlFolder                    : <GRADLE>/caches/transforms-3/xxxxxxxxxxxxxxxxxxxxxxxxxxxxxxxx/transformed/lifecycle-runtime-2.1.0/aidl [-]
-        artifact                      : <M2>/androidx/lifecycle/lifecycle-runtime/2.1.0/lifecycle-runtime-2.1.0.aar
-        artifactAddress               : androidx.lifecycle:lifecycle-runtime:2.1.0@aar
-        assetsFolder                  : <GRADLE>/caches/transforms-3/xxxxxxxxxxxxxxxxxxxxxxxxxxxxxxxx/transformed/lifecycle-runtime-2.1.0/assets [-]
-        - compileJarFiles             : <GRADLE>/caches/transforms-3/xxxxxxxxxxxxxxxxxxxxxxxxxxxxxxxx/transformed/lifecycle-runtime-2.1.0/jars/classes.jar
-        component                     : androidx.lifecycle:lifecycle-runtime:2.1.0
-        externalAnnotations           : <GRADLE>/caches/transforms-3/xxxxxxxxxxxxxxxxxxxxxxxxxxxxxxxx/transformed/lifecycle-runtime-2.1.0/annotations.zip [-]
-        folder                        : <GRADLE>/caches/transforms-3/xxxxxxxxxxxxxxxxxxxxxxxxxxxxxxxx/transformed/lifecycle-runtime-2.1.0
-        jniFolder                     : <GRADLE>/caches/transforms-3/xxxxxxxxxxxxxxxxxxxxxxxxxxxxxxxx/transformed/lifecycle-runtime-2.1.0/jni [-]
-        manifest                      : <GRADLE>/caches/transforms-3/xxxxxxxxxxxxxxxxxxxxxxxxxxxxxxxx/transformed/lifecycle-runtime-2.1.0/AndroidManifest.xml
-        proguardRules                 : <GRADLE>/caches/transforms-3/xxxxxxxxxxxxxxxxxxxxxxxxxxxxxxxx/transformed/lifecycle-runtime-2.1.0/proguard.txt
-        publicResources               : <GRADLE>/caches/transforms-3/xxxxxxxxxxxxxxxxxxxxxxxxxxxxxxxx/transformed/lifecycle-runtime-2.1.0/public.txt [-]
-        renderscriptFolder            : <GRADLE>/caches/transforms-3/xxxxxxxxxxxxxxxxxxxxxxxxxxxxxxxx/transformed/lifecycle-runtime-2.1.0/rs [-]
-        resFolder                     : <GRADLE>/caches/transforms-3/xxxxxxxxxxxxxxxxxxxxxxxxxxxxxxxx/transformed/lifecycle-runtime-2.1.0/res [-]
-        resStaticLibrary              : <GRADLE>/caches/transforms-3/xxxxxxxxxxxxxxxxxxxxxxxxxxxxxxxx/transformed/lifecycle-runtime-2.1.0/res.apk [-]
-        - runtimeJarFiles             : <GRADLE>/caches/transforms-3/xxxxxxxxxxxxxxxxxxxxxxxxxxxxxxxx/transformed/lifecycle-runtime-2.1.0/jars/classes.jar
-        symbolFile                    : <GRADLE>/caches/transforms-3/xxxxxxxxxxxxxxxxxxxxxxxxxxxxxxxx/transformed/lifecycle-runtime-2.1.0/R.txt
-    - library                     : androidx.lifecycle:lifecycle-viewmodel:2.1.0@aar (IdeAndroidLibraryImpl)
-        aidlFolder                    : <GRADLE>/caches/transforms-3/xxxxxxxxxxxxxxxxxxxxxxxxxxxxxxxx/transformed/lifecycle-viewmodel-2.1.0/aidl [-]
-        artifact                      : <M2>/androidx/lifecycle/lifecycle-viewmodel/2.1.0/lifecycle-viewmodel-2.1.0.aar
-        artifactAddress               : androidx.lifecycle:lifecycle-viewmodel:2.1.0@aar
-        assetsFolder                  : <GRADLE>/caches/transforms-3/xxxxxxxxxxxxxxxxxxxxxxxxxxxxxxxx/transformed/lifecycle-viewmodel-2.1.0/assets [-]
-        - compileJarFiles             : <GRADLE>/caches/transforms-3/xxxxxxxxxxxxxxxxxxxxxxxxxxxxxxxx/transformed/lifecycle-viewmodel-2.1.0/jars/classes.jar
-        component                     : androidx.lifecycle:lifecycle-viewmodel:2.1.0
-        externalAnnotations           : <GRADLE>/caches/transforms-3/xxxxxxxxxxxxxxxxxxxxxxxxxxxxxxxx/transformed/lifecycle-viewmodel-2.1.0/annotations.zip [-]
-        folder                        : <GRADLE>/caches/transforms-3/xxxxxxxxxxxxxxxxxxxxxxxxxxxxxxxx/transformed/lifecycle-viewmodel-2.1.0
-        jniFolder                     : <GRADLE>/caches/transforms-3/xxxxxxxxxxxxxxxxxxxxxxxxxxxxxxxx/transformed/lifecycle-viewmodel-2.1.0/jni [-]
-        manifest                      : <GRADLE>/caches/transforms-3/xxxxxxxxxxxxxxxxxxxxxxxxxxxxxxxx/transformed/lifecycle-viewmodel-2.1.0/AndroidManifest.xml
-        proguardRules                 : <GRADLE>/caches/transforms-3/xxxxxxxxxxxxxxxxxxxxxxxxxxxxxxxx/transformed/lifecycle-viewmodel-2.1.0/proguard.txt
-        publicResources               : <GRADLE>/caches/transforms-3/xxxxxxxxxxxxxxxxxxxxxxxxxxxxxxxx/transformed/lifecycle-viewmodel-2.1.0/public.txt [-]
-        renderscriptFolder            : <GRADLE>/caches/transforms-3/xxxxxxxxxxxxxxxxxxxxxxxxxxxxxxxx/transformed/lifecycle-viewmodel-2.1.0/rs [-]
-        resFolder                     : <GRADLE>/caches/transforms-3/xxxxxxxxxxxxxxxxxxxxxxxxxxxxxxxx/transformed/lifecycle-viewmodel-2.1.0/res [-]
-        resStaticLibrary              : <GRADLE>/caches/transforms-3/xxxxxxxxxxxxxxxxxxxxxxxxxxxxxxxx/transformed/lifecycle-viewmodel-2.1.0/res.apk [-]
-        - runtimeJarFiles             : <GRADLE>/caches/transforms-3/xxxxxxxxxxxxxxxxxxxxxxxxxxxxxxxx/transformed/lifecycle-viewmodel-2.1.0/jars/classes.jar
-        symbolFile                    : <GRADLE>/caches/transforms-3/xxxxxxxxxxxxxxxxxxxxxxxxxxxxxxxx/transformed/lifecycle-viewmodel-2.1.0/R.txt
-    - library                     : androidx.loader:loader:1.0.0@aar (IdeAndroidLibraryImpl)
-        aidlFolder                    : <GRADLE>/caches/transforms-3/xxxxxxxxxxxxxxxxxxxxxxxxxxxxxxxx/transformed/loader-1.0.0/aidl [-]
-        artifact                      : <M2>/androidx/loader/loader/1.0.0/loader-1.0.0.aar
-        artifactAddress               : androidx.loader:loader:1.0.0@aar
-        assetsFolder                  : <GRADLE>/caches/transforms-3/xxxxxxxxxxxxxxxxxxxxxxxxxxxxxxxx/transformed/loader-1.0.0/assets [-]
-        - compileJarFiles             : <GRADLE>/caches/transforms-3/xxxxxxxxxxxxxxxxxxxxxxxxxxxxxxxx/transformed/loader-1.0.0/jars/classes.jar
-        component                     : androidx.loader:loader:1.0.0
-        externalAnnotations           : <GRADLE>/caches/transforms-3/xxxxxxxxxxxxxxxxxxxxxxxxxxxxxxxx/transformed/loader-1.0.0/annotations.zip [-]
-        folder                        : <GRADLE>/caches/transforms-3/xxxxxxxxxxxxxxxxxxxxxxxxxxxxxxxx/transformed/loader-1.0.0
-        jniFolder                     : <GRADLE>/caches/transforms-3/xxxxxxxxxxxxxxxxxxxxxxxxxxxxxxxx/transformed/loader-1.0.0/jni [-]
-        manifest                      : <GRADLE>/caches/transforms-3/xxxxxxxxxxxxxxxxxxxxxxxxxxxxxxxx/transformed/loader-1.0.0/AndroidManifest.xml
-        proguardRules                 : <GRADLE>/caches/transforms-3/xxxxxxxxxxxxxxxxxxxxxxxxxxxxxxxx/transformed/loader-1.0.0/proguard.txt [-]
-        publicResources               : <GRADLE>/caches/transforms-3/xxxxxxxxxxxxxxxxxxxxxxxxxxxxxxxx/transformed/loader-1.0.0/public.txt [-]
-        renderscriptFolder            : <GRADLE>/caches/transforms-3/xxxxxxxxxxxxxxxxxxxxxxxxxxxxxxxx/transformed/loader-1.0.0/rs [-]
-        resFolder                     : <GRADLE>/caches/transforms-3/xxxxxxxxxxxxxxxxxxxxxxxxxxxxxxxx/transformed/loader-1.0.0/res [-]
-        resStaticLibrary              : <GRADLE>/caches/transforms-3/xxxxxxxxxxxxxxxxxxxxxxxxxxxxxxxx/transformed/loader-1.0.0/res.apk [-]
-        - runtimeJarFiles             : <GRADLE>/caches/transforms-3/xxxxxxxxxxxxxxxxxxxxxxxxxxxxxxxx/transformed/loader-1.0.0/jars/classes.jar
-        symbolFile                    : <GRADLE>/caches/transforms-3/xxxxxxxxxxxxxxxxxxxxxxxxxxxxxxxx/transformed/loader-1.0.0/R.txt
-=======
         assetsFolder                  : <GRADLE>/caches/<TRANSFORMS>/xxxxxxxxxxxxxxxxxxxxxxxxxxxxxxxx/transformed/lifecycle-livedata-core-2.0.0/assets [-]
         - compileJarFiles             : <GRADLE>/caches/<TRANSFORMS>/xxxxxxxxxxxxxxxxxxxxxxxxxxxxxxxx/transformed/lifecycle-livedata-core-2.0.0/jars/classes.jar
         component                     : androidx.lifecycle:lifecycle-livedata-core:2.0.0
@@ -597,207 +307,10 @@
         resStaticLibrary              : <GRADLE>/caches/<TRANSFORMS>/xxxxxxxxxxxxxxxxxxxxxxxxxxxxxxxx/transformed/loader-1.0.0/res.apk [-]
         - runtimeJarFiles             : <GRADLE>/caches/<TRANSFORMS>/xxxxxxxxxxxxxxxxxxxxxxxxxxxxxxxx/transformed/loader-1.0.0/jars/classes.jar
         symbolFile                    : <GRADLE>/caches/<TRANSFORMS>/xxxxxxxxxxxxxxxxxxxxxxxxxxxxxxxx/transformed/loader-1.0.0/R.txt
->>>>>>> 0d09370c
     - library                     : androidx.savedstate:savedstate:1.0.0@aar (IdeAndroidLibraryImpl)
         aidlFolder                    : <GRADLE>/caches/<TRANSFORMS>/xxxxxxxxxxxxxxxxxxxxxxxxxxxxxxxx/transformed/savedstate-1.0.0/aidl [-]
         artifact                      : <M2>/androidx/savedstate/savedstate/1.0.0/savedstate-1.0.0.aar
         artifactAddress               : androidx.savedstate:savedstate:1.0.0@aar
-<<<<<<< HEAD
-        assetsFolder                  : <GRADLE>/caches/transforms-3/xxxxxxxxxxxxxxxxxxxxxxxxxxxxxxxx/transformed/savedstate-1.0.0/assets [-]
-        - compileJarFiles             : <GRADLE>/caches/transforms-3/xxxxxxxxxxxxxxxxxxxxxxxxxxxxxxxx/transformed/savedstate-1.0.0/jars/classes.jar
-        component                     : androidx.savedstate:savedstate:1.0.0
-        externalAnnotations           : <GRADLE>/caches/transforms-3/xxxxxxxxxxxxxxxxxxxxxxxxxxxxxxxx/transformed/savedstate-1.0.0/annotations.zip [-]
-        folder                        : <GRADLE>/caches/transforms-3/xxxxxxxxxxxxxxxxxxxxxxxxxxxxxxxx/transformed/savedstate-1.0.0
-        jniFolder                     : <GRADLE>/caches/transforms-3/xxxxxxxxxxxxxxxxxxxxxxxxxxxxxxxx/transformed/savedstate-1.0.0/jni [-]
-        manifest                      : <GRADLE>/caches/transforms-3/xxxxxxxxxxxxxxxxxxxxxxxxxxxxxxxx/transformed/savedstate-1.0.0/AndroidManifest.xml
-        proguardRules                 : <GRADLE>/caches/transforms-3/xxxxxxxxxxxxxxxxxxxxxxxxxxxxxxxx/transformed/savedstate-1.0.0/proguard.txt
-        publicResources               : <GRADLE>/caches/transforms-3/xxxxxxxxxxxxxxxxxxxxxxxxxxxxxxxx/transformed/savedstate-1.0.0/public.txt [-]
-        renderscriptFolder            : <GRADLE>/caches/transforms-3/xxxxxxxxxxxxxxxxxxxxxxxxxxxxxxxx/transformed/savedstate-1.0.0/rs [-]
-        resFolder                     : <GRADLE>/caches/transforms-3/xxxxxxxxxxxxxxxxxxxxxxxxxxxxxxxx/transformed/savedstate-1.0.0/res [-]
-        resStaticLibrary              : <GRADLE>/caches/transforms-3/xxxxxxxxxxxxxxxxxxxxxxxxxxxxxxxx/transformed/savedstate-1.0.0/res.apk [-]
-        - runtimeJarFiles             : <GRADLE>/caches/transforms-3/xxxxxxxxxxxxxxxxxxxxxxxxxxxxxxxx/transformed/savedstate-1.0.0/jars/classes.jar
-        symbolFile                    : <GRADLE>/caches/transforms-3/xxxxxxxxxxxxxxxxxxxxxxxxxxxxxxxx/transformed/savedstate-1.0.0/R.txt
-    - library                     : androidx.test.espresso:espresso-core:3.2.0@aar (IdeAndroidLibraryImpl)
-        aidlFolder                    : <GRADLE>/caches/transforms-3/xxxxxxxxxxxxxxxxxxxxxxxxxxxxxxxx/transformed/espresso-core-3.2.0/aidl [-]
-        artifact                      : <M2>/androidx/test/espresso/espresso-core/3.2.0/espresso-core-3.2.0.aar
-        artifactAddress               : androidx.test.espresso:espresso-core:3.2.0@aar
-        assetsFolder                  : <GRADLE>/caches/transforms-3/xxxxxxxxxxxxxxxxxxxxxxxxxxxxxxxx/transformed/espresso-core-3.2.0/assets [-]
-        - compileJarFiles             : <GRADLE>/caches/transforms-3/xxxxxxxxxxxxxxxxxxxxxxxxxxxxxxxx/transformed/espresso-core-3.2.0/jars/classes.jar
-        component                     : androidx.test.espresso:espresso-core:3.2.0
-        externalAnnotations           : <GRADLE>/caches/transforms-3/xxxxxxxxxxxxxxxxxxxxxxxxxxxxxxxx/transformed/espresso-core-3.2.0/annotations.zip [-]
-        folder                        : <GRADLE>/caches/transforms-3/xxxxxxxxxxxxxxxxxxxxxxxxxxxxxxxx/transformed/espresso-core-3.2.0
-        jniFolder                     : <GRADLE>/caches/transforms-3/xxxxxxxxxxxxxxxxxxxxxxxxxxxxxxxx/transformed/espresso-core-3.2.0/jni [-]
-        manifest                      : <GRADLE>/caches/transforms-3/xxxxxxxxxxxxxxxxxxxxxxxxxxxxxxxx/transformed/espresso-core-3.2.0/AndroidManifest.xml
-        proguardRules                 : <GRADLE>/caches/transforms-3/xxxxxxxxxxxxxxxxxxxxxxxxxxxxxxxx/transformed/espresso-core-3.2.0/proguard.txt
-        publicResources               : <GRADLE>/caches/transforms-3/xxxxxxxxxxxxxxxxxxxxxxxxxxxxxxxx/transformed/espresso-core-3.2.0/public.txt [-]
-        renderscriptFolder            : <GRADLE>/caches/transforms-3/xxxxxxxxxxxxxxxxxxxxxxxxxxxxxxxx/transformed/espresso-core-3.2.0/rs [-]
-        resFolder                     : <GRADLE>/caches/transforms-3/xxxxxxxxxxxxxxxxxxxxxxxxxxxxxxxx/transformed/espresso-core-3.2.0/res [-]
-        resStaticLibrary              : <GRADLE>/caches/transforms-3/xxxxxxxxxxxxxxxxxxxxxxxxxxxxxxxx/transformed/espresso-core-3.2.0/res.apk [-]
-        - runtimeJarFiles             : <GRADLE>/caches/transforms-3/xxxxxxxxxxxxxxxxxxxxxxxxxxxxxxxx/transformed/espresso-core-3.2.0/jars/classes.jar
-        symbolFile                    : <GRADLE>/caches/transforms-3/xxxxxxxxxxxxxxxxxxxxxxxxxxxxxxxx/transformed/espresso-core-3.2.0/R.txt
-    - library                     : androidx.test.espresso:espresso-idling-resource:3.2.0@aar (IdeAndroidLibraryImpl)
-        aidlFolder                    : <GRADLE>/caches/transforms-3/xxxxxxxxxxxxxxxxxxxxxxxxxxxxxxxx/transformed/espresso-idling-resource-3.2.0/aidl [-]
-        artifact                      : <M2>/androidx/test/espresso/espresso-idling-resource/3.2.0/espresso-idling-resource-3.2.0.aar
-        artifactAddress               : androidx.test.espresso:espresso-idling-resource:3.2.0@aar
-        assetsFolder                  : <GRADLE>/caches/transforms-3/xxxxxxxxxxxxxxxxxxxxxxxxxxxxxxxx/transformed/espresso-idling-resource-3.2.0/assets [-]
-        - compileJarFiles             : <GRADLE>/caches/transforms-3/xxxxxxxxxxxxxxxxxxxxxxxxxxxxxxxx/transformed/espresso-idling-resource-3.2.0/jars/classes.jar
-        component                     : androidx.test.espresso:espresso-idling-resource:3.2.0
-        externalAnnotations           : <GRADLE>/caches/transforms-3/xxxxxxxxxxxxxxxxxxxxxxxxxxxxxxxx/transformed/espresso-idling-resource-3.2.0/annotations.zip [-]
-        folder                        : <GRADLE>/caches/transforms-3/xxxxxxxxxxxxxxxxxxxxxxxxxxxxxxxx/transformed/espresso-idling-resource-3.2.0
-        jniFolder                     : <GRADLE>/caches/transforms-3/xxxxxxxxxxxxxxxxxxxxxxxxxxxxxxxx/transformed/espresso-idling-resource-3.2.0/jni [-]
-        manifest                      : <GRADLE>/caches/transforms-3/xxxxxxxxxxxxxxxxxxxxxxxxxxxxxxxx/transformed/espresso-idling-resource-3.2.0/AndroidManifest.xml
-        proguardRules                 : <GRADLE>/caches/transforms-3/xxxxxxxxxxxxxxxxxxxxxxxxxxxxxxxx/transformed/espresso-idling-resource-3.2.0/proguard.txt [-]
-        publicResources               : <GRADLE>/caches/transforms-3/xxxxxxxxxxxxxxxxxxxxxxxxxxxxxxxx/transformed/espresso-idling-resource-3.2.0/public.txt [-]
-        renderscriptFolder            : <GRADLE>/caches/transforms-3/xxxxxxxxxxxxxxxxxxxxxxxxxxxxxxxx/transformed/espresso-idling-resource-3.2.0/rs [-]
-        resFolder                     : <GRADLE>/caches/transforms-3/xxxxxxxxxxxxxxxxxxxxxxxxxxxxxxxx/transformed/espresso-idling-resource-3.2.0/res [-]
-        resStaticLibrary              : <GRADLE>/caches/transforms-3/xxxxxxxxxxxxxxxxxxxxxxxxxxxxxxxx/transformed/espresso-idling-resource-3.2.0/res.apk [-]
-        - runtimeJarFiles             : <GRADLE>/caches/transforms-3/xxxxxxxxxxxxxxxxxxxxxxxxxxxxxxxx/transformed/espresso-idling-resource-3.2.0/jars/classes.jar
-        symbolFile                    : <GRADLE>/caches/transforms-3/xxxxxxxxxxxxxxxxxxxxxxxxxxxxxxxx/transformed/espresso-idling-resource-3.2.0/R.txt
-    - library                     : androidx.test.ext:junit:1.1.2@aar (IdeAndroidLibraryImpl)
-        aidlFolder                    : <GRADLE>/caches/transforms-3/xxxxxxxxxxxxxxxxxxxxxxxxxxxxxxxx/transformed/junit-1.1.2/aidl [-]
-        artifact                      : <M2>/androidx/test/ext/junit/1.1.2/junit-1.1.2.aar
-        artifactAddress               : androidx.test.ext:junit:1.1.2@aar
-        assetsFolder                  : <GRADLE>/caches/transforms-3/xxxxxxxxxxxxxxxxxxxxxxxxxxxxxxxx/transformed/junit-1.1.2/assets [-]
-        - compileJarFiles             : <GRADLE>/caches/transforms-3/xxxxxxxxxxxxxxxxxxxxxxxxxxxxxxxx/transformed/junit-1.1.2/jars/classes.jar
-        component                     : androidx.test.ext:junit:1.1.2
-        externalAnnotations           : <GRADLE>/caches/transforms-3/xxxxxxxxxxxxxxxxxxxxxxxxxxxxxxxx/transformed/junit-1.1.2/annotations.zip [-]
-        folder                        : <GRADLE>/caches/transforms-3/xxxxxxxxxxxxxxxxxxxxxxxxxxxxxxxx/transformed/junit-1.1.2
-        jniFolder                     : <GRADLE>/caches/transforms-3/xxxxxxxxxxxxxxxxxxxxxxxxxxxxxxxx/transformed/junit-1.1.2/jni [-]
-        manifest                      : <GRADLE>/caches/transforms-3/xxxxxxxxxxxxxxxxxxxxxxxxxxxxxxxx/transformed/junit-1.1.2/AndroidManifest.xml
-        proguardRules                 : <GRADLE>/caches/transforms-3/xxxxxxxxxxxxxxxxxxxxxxxxxxxxxxxx/transformed/junit-1.1.2/proguard.txt [-]
-        publicResources               : <GRADLE>/caches/transforms-3/xxxxxxxxxxxxxxxxxxxxxxxxxxxxxxxx/transformed/junit-1.1.2/public.txt [-]
-        renderscriptFolder            : <GRADLE>/caches/transforms-3/xxxxxxxxxxxxxxxxxxxxxxxxxxxxxxxx/transformed/junit-1.1.2/rs [-]
-        resFolder                     : <GRADLE>/caches/transforms-3/xxxxxxxxxxxxxxxxxxxxxxxxxxxxxxxx/transformed/junit-1.1.2/res [-]
-        resStaticLibrary              : <GRADLE>/caches/transforms-3/xxxxxxxxxxxxxxxxxxxxxxxxxxxxxxxx/transformed/junit-1.1.2/res.apk [-]
-        - runtimeJarFiles             : <GRADLE>/caches/transforms-3/xxxxxxxxxxxxxxxxxxxxxxxxxxxxxxxx/transformed/junit-1.1.2/jars/classes.jar
-        symbolFile                    : <GRADLE>/caches/transforms-3/xxxxxxxxxxxxxxxxxxxxxxxxxxxxxxxx/transformed/junit-1.1.2/R.txt
-    - library                     : androidx.test:core:1.3.0@aar (IdeAndroidLibraryImpl)
-        aidlFolder                    : <GRADLE>/caches/transforms-3/xxxxxxxxxxxxxxxxxxxxxxxxxxxxxxxx/transformed/core-1.3.0/aidl [-]
-        artifact                      : <M2>/androidx/test/core/1.3.0/core-1.3.0.aar
-        artifactAddress               : androidx.test:core:1.3.0@aar
-        assetsFolder                  : <GRADLE>/caches/transforms-3/xxxxxxxxxxxxxxxxxxxxxxxxxxxxxxxx/transformed/core-1.3.0/assets [-]
-        - compileJarFiles             : <GRADLE>/caches/transforms-3/xxxxxxxxxxxxxxxxxxxxxxxxxxxxxxxx/transformed/core-1.3.0/jars/classes.jar
-        component                     : androidx.test:core:1.3.0
-        externalAnnotations           : <GRADLE>/caches/transforms-3/xxxxxxxxxxxxxxxxxxxxxxxxxxxxxxxx/transformed/core-1.3.0/annotations.zip [-]
-        folder                        : <GRADLE>/caches/transforms-3/xxxxxxxxxxxxxxxxxxxxxxxxxxxxxxxx/transformed/core-1.3.0
-        jniFolder                     : <GRADLE>/caches/transforms-3/xxxxxxxxxxxxxxxxxxxxxxxxxxxxxxxx/transformed/core-1.3.0/jni [-]
-        manifest                      : <GRADLE>/caches/transforms-3/xxxxxxxxxxxxxxxxxxxxxxxxxxxxxxxx/transformed/core-1.3.0/AndroidManifest.xml
-        proguardRules                 : <GRADLE>/caches/transforms-3/xxxxxxxxxxxxxxxxxxxxxxxxxxxxxxxx/transformed/core-1.3.0/proguard.txt [-]
-        publicResources               : <GRADLE>/caches/transforms-3/xxxxxxxxxxxxxxxxxxxxxxxxxxxxxxxx/transformed/core-1.3.0/public.txt [-]
-        renderscriptFolder            : <GRADLE>/caches/transforms-3/xxxxxxxxxxxxxxxxxxxxxxxxxxxxxxxx/transformed/core-1.3.0/rs [-]
-        resFolder                     : <GRADLE>/caches/transforms-3/xxxxxxxxxxxxxxxxxxxxxxxxxxxxxxxx/transformed/core-1.3.0/res [-]
-        resStaticLibrary              : <GRADLE>/caches/transforms-3/xxxxxxxxxxxxxxxxxxxxxxxxxxxxxxxx/transformed/core-1.3.0/res.apk [-]
-        - runtimeJarFiles             : <GRADLE>/caches/transforms-3/xxxxxxxxxxxxxxxxxxxxxxxxxxxxxxxx/transformed/core-1.3.0/jars/classes.jar
-        symbolFile                    : <GRADLE>/caches/transforms-3/xxxxxxxxxxxxxxxxxxxxxxxxxxxxxxxx/transformed/core-1.3.0/R.txt
-    - library                     : androidx.test:monitor:1.3.0@aar (IdeAndroidLibraryImpl)
-        aidlFolder                    : <GRADLE>/caches/transforms-3/xxxxxxxxxxxxxxxxxxxxxxxxxxxxxxxx/transformed/monitor-1.3.0/aidl [-]
-        artifact                      : <M2>/androidx/test/monitor/1.3.0/monitor-1.3.0.aar
-        artifactAddress               : androidx.test:monitor:1.3.0@aar
-        assetsFolder                  : <GRADLE>/caches/transforms-3/xxxxxxxxxxxxxxxxxxxxxxxxxxxxxxxx/transformed/monitor-1.3.0/assets [-]
-        - compileJarFiles             : <GRADLE>/caches/transforms-3/xxxxxxxxxxxxxxxxxxxxxxxxxxxxxxxx/transformed/monitor-1.3.0/jars/classes.jar
-        component                     : androidx.test:monitor:1.3.0
-        externalAnnotations           : <GRADLE>/caches/transforms-3/xxxxxxxxxxxxxxxxxxxxxxxxxxxxxxxx/transformed/monitor-1.3.0/annotations.zip [-]
-        folder                        : <GRADLE>/caches/transforms-3/xxxxxxxxxxxxxxxxxxxxxxxxxxxxxxxx/transformed/monitor-1.3.0
-        jniFolder                     : <GRADLE>/caches/transforms-3/xxxxxxxxxxxxxxxxxxxxxxxxxxxxxxxx/transformed/monitor-1.3.0/jni [-]
-        manifest                      : <GRADLE>/caches/transforms-3/xxxxxxxxxxxxxxxxxxxxxxxxxxxxxxxx/transformed/monitor-1.3.0/AndroidManifest.xml
-        proguardRules                 : <GRADLE>/caches/transforms-3/xxxxxxxxxxxxxxxxxxxxxxxxxxxxxxxx/transformed/monitor-1.3.0/proguard.txt
-        publicResources               : <GRADLE>/caches/transforms-3/xxxxxxxxxxxxxxxxxxxxxxxxxxxxxxxx/transformed/monitor-1.3.0/public.txt [-]
-        renderscriptFolder            : <GRADLE>/caches/transforms-3/xxxxxxxxxxxxxxxxxxxxxxxxxxxxxxxx/transformed/monitor-1.3.0/rs [-]
-        resFolder                     : <GRADLE>/caches/transforms-3/xxxxxxxxxxxxxxxxxxxxxxxxxxxxxxxx/transformed/monitor-1.3.0/res [-]
-        resStaticLibrary              : <GRADLE>/caches/transforms-3/xxxxxxxxxxxxxxxxxxxxxxxxxxxxxxxx/transformed/monitor-1.3.0/res.apk [-]
-        - runtimeJarFiles             : <GRADLE>/caches/transforms-3/xxxxxxxxxxxxxxxxxxxxxxxxxxxxxxxx/transformed/monitor-1.3.0/jars/classes.jar
-        symbolFile                    : <GRADLE>/caches/transforms-3/xxxxxxxxxxxxxxxxxxxxxxxxxxxxxxxx/transformed/monitor-1.3.0/R.txt
-    - library                     : androidx.test:runner:1.2.0@aar (IdeAndroidLibraryImpl)
-        aidlFolder                    : <GRADLE>/caches/transforms-3/xxxxxxxxxxxxxxxxxxxxxxxxxxxxxxxx/transformed/runner-1.2.0/aidl [-]
-        artifact                      : <M2>/androidx/test/runner/1.2.0/runner-1.2.0.aar
-        artifactAddress               : androidx.test:runner:1.2.0@aar
-        assetsFolder                  : <GRADLE>/caches/transforms-3/xxxxxxxxxxxxxxxxxxxxxxxxxxxxxxxx/transformed/runner-1.2.0/assets [-]
-        - compileJarFiles             : <GRADLE>/caches/transforms-3/xxxxxxxxxxxxxxxxxxxxxxxxxxxxxxxx/transformed/runner-1.2.0/jars/classes.jar
-        component                     : androidx.test:runner:1.2.0
-        externalAnnotations           : <GRADLE>/caches/transforms-3/xxxxxxxxxxxxxxxxxxxxxxxxxxxxxxxx/transformed/runner-1.2.0/annotations.zip [-]
-        folder                        : <GRADLE>/caches/transforms-3/xxxxxxxxxxxxxxxxxxxxxxxxxxxxxxxx/transformed/runner-1.2.0
-        jniFolder                     : <GRADLE>/caches/transforms-3/xxxxxxxxxxxxxxxxxxxxxxxxxxxxxxxx/transformed/runner-1.2.0/jni [-]
-        manifest                      : <GRADLE>/caches/transforms-3/xxxxxxxxxxxxxxxxxxxxxxxxxxxxxxxx/transformed/runner-1.2.0/AndroidManifest.xml
-        proguardRules                 : <GRADLE>/caches/transforms-3/xxxxxxxxxxxxxxxxxxxxxxxxxxxxxxxx/transformed/runner-1.2.0/proguard.txt
-        publicResources               : <GRADLE>/caches/transforms-3/xxxxxxxxxxxxxxxxxxxxxxxxxxxxxxxx/transformed/runner-1.2.0/public.txt [-]
-        renderscriptFolder            : <GRADLE>/caches/transforms-3/xxxxxxxxxxxxxxxxxxxxxxxxxxxxxxxx/transformed/runner-1.2.0/rs [-]
-        resFolder                     : <GRADLE>/caches/transforms-3/xxxxxxxxxxxxxxxxxxxxxxxxxxxxxxxx/transformed/runner-1.2.0/res [-]
-        resStaticLibrary              : <GRADLE>/caches/transforms-3/xxxxxxxxxxxxxxxxxxxxxxxxxxxxxxxx/transformed/runner-1.2.0/res.apk [-]
-        - runtimeJarFiles             : <GRADLE>/caches/transforms-3/xxxxxxxxxxxxxxxxxxxxxxxxxxxxxxxx/transformed/runner-1.2.0/jars/classes.jar
-        symbolFile                    : <GRADLE>/caches/transforms-3/xxxxxxxxxxxxxxxxxxxxxxxxxxxxxxxx/transformed/runner-1.2.0/R.txt
-    - library                     : androidx.vectordrawable:vectordrawable-animated:1.1.0@aar (IdeAndroidLibraryImpl)
-        aidlFolder                    : <GRADLE>/caches/transforms-3/xxxxxxxxxxxxxxxxxxxxxxxxxxxxxxxx/transformed/vectordrawable-animated-1.1.0/aidl [-]
-        artifact                      : <M2>/androidx/vectordrawable/vectordrawable-animated/1.1.0/vectordrawable-animated-1.1.0.aar
-        artifactAddress               : androidx.vectordrawable:vectordrawable-animated:1.1.0@aar
-        assetsFolder                  : <GRADLE>/caches/transforms-3/xxxxxxxxxxxxxxxxxxxxxxxxxxxxxxxx/transformed/vectordrawable-animated-1.1.0/assets [-]
-        - compileJarFiles             : <GRADLE>/caches/transforms-3/xxxxxxxxxxxxxxxxxxxxxxxxxxxxxxxx/transformed/vectordrawable-animated-1.1.0/jars/classes.jar
-        component                     : androidx.vectordrawable:vectordrawable-animated:1.1.0
-        externalAnnotations           : <GRADLE>/caches/transforms-3/xxxxxxxxxxxxxxxxxxxxxxxxxxxxxxxx/transformed/vectordrawable-animated-1.1.0/annotations.zip [-]
-        folder                        : <GRADLE>/caches/transforms-3/xxxxxxxxxxxxxxxxxxxxxxxxxxxxxxxx/transformed/vectordrawable-animated-1.1.0
-        jniFolder                     : <GRADLE>/caches/transforms-3/xxxxxxxxxxxxxxxxxxxxxxxxxxxxxxxx/transformed/vectordrawable-animated-1.1.0/jni [-]
-        manifest                      : <GRADLE>/caches/transforms-3/xxxxxxxxxxxxxxxxxxxxxxxxxxxxxxxx/transformed/vectordrawable-animated-1.1.0/AndroidManifest.xml
-        proguardRules                 : <GRADLE>/caches/transforms-3/xxxxxxxxxxxxxxxxxxxxxxxxxxxxxxxx/transformed/vectordrawable-animated-1.1.0/proguard.txt
-        publicResources               : <GRADLE>/caches/transforms-3/xxxxxxxxxxxxxxxxxxxxxxxxxxxxxxxx/transformed/vectordrawable-animated-1.1.0/public.txt [-]
-        renderscriptFolder            : <GRADLE>/caches/transforms-3/xxxxxxxxxxxxxxxxxxxxxxxxxxxxxxxx/transformed/vectordrawable-animated-1.1.0/rs [-]
-        resFolder                     : <GRADLE>/caches/transforms-3/xxxxxxxxxxxxxxxxxxxxxxxxxxxxxxxx/transformed/vectordrawable-animated-1.1.0/res [-]
-        resStaticLibrary              : <GRADLE>/caches/transforms-3/xxxxxxxxxxxxxxxxxxxxxxxxxxxxxxxx/transformed/vectordrawable-animated-1.1.0/res.apk [-]
-        - runtimeJarFiles             : <GRADLE>/caches/transforms-3/xxxxxxxxxxxxxxxxxxxxxxxxxxxxxxxx/transformed/vectordrawable-animated-1.1.0/jars/classes.jar
-        symbolFile                    : <GRADLE>/caches/transforms-3/xxxxxxxxxxxxxxxxxxxxxxxxxxxxxxxx/transformed/vectordrawable-animated-1.1.0/R.txt
-    - library                     : androidx.vectordrawable:vectordrawable:1.1.0@aar (IdeAndroidLibraryImpl)
-        aidlFolder                    : <GRADLE>/caches/transforms-3/xxxxxxxxxxxxxxxxxxxxxxxxxxxxxxxx/transformed/vectordrawable-1.1.0/aidl [-]
-        artifact                      : <M2>/androidx/vectordrawable/vectordrawable/1.1.0/vectordrawable-1.1.0.aar
-        artifactAddress               : androidx.vectordrawable:vectordrawable:1.1.0@aar
-        assetsFolder                  : <GRADLE>/caches/transforms-3/xxxxxxxxxxxxxxxxxxxxxxxxxxxxxxxx/transformed/vectordrawable-1.1.0/assets [-]
-        - compileJarFiles             : <GRADLE>/caches/transforms-3/xxxxxxxxxxxxxxxxxxxxxxxxxxxxxxxx/transformed/vectordrawable-1.1.0/jars/classes.jar
-        component                     : androidx.vectordrawable:vectordrawable:1.1.0
-        externalAnnotations           : <GRADLE>/caches/transforms-3/xxxxxxxxxxxxxxxxxxxxxxxxxxxxxxxx/transformed/vectordrawable-1.1.0/annotations.zip [-]
-        folder                        : <GRADLE>/caches/transforms-3/xxxxxxxxxxxxxxxxxxxxxxxxxxxxxxxx/transformed/vectordrawable-1.1.0
-        jniFolder                     : <GRADLE>/caches/transforms-3/xxxxxxxxxxxxxxxxxxxxxxxxxxxxxxxx/transformed/vectordrawable-1.1.0/jni [-]
-        manifest                      : <GRADLE>/caches/transforms-3/xxxxxxxxxxxxxxxxxxxxxxxxxxxxxxxx/transformed/vectordrawable-1.1.0/AndroidManifest.xml
-        proguardRules                 : <GRADLE>/caches/transforms-3/xxxxxxxxxxxxxxxxxxxxxxxxxxxxxxxx/transformed/vectordrawable-1.1.0/proguard.txt [-]
-        publicResources               : <GRADLE>/caches/transforms-3/xxxxxxxxxxxxxxxxxxxxxxxxxxxxxxxx/transformed/vectordrawable-1.1.0/public.txt [-]
-        renderscriptFolder            : <GRADLE>/caches/transforms-3/xxxxxxxxxxxxxxxxxxxxxxxxxxxxxxxx/transformed/vectordrawable-1.1.0/rs [-]
-        resFolder                     : <GRADLE>/caches/transforms-3/xxxxxxxxxxxxxxxxxxxxxxxxxxxxxxxx/transformed/vectordrawable-1.1.0/res [-]
-        resStaticLibrary              : <GRADLE>/caches/transforms-3/xxxxxxxxxxxxxxxxxxxxxxxxxxxxxxxx/transformed/vectordrawable-1.1.0/res.apk [-]
-        - runtimeJarFiles             : <GRADLE>/caches/transforms-3/xxxxxxxxxxxxxxxxxxxxxxxxxxxxxxxx/transformed/vectordrawable-1.1.0/jars/classes.jar
-        symbolFile                    : <GRADLE>/caches/transforms-3/xxxxxxxxxxxxxxxxxxxxxxxxxxxxxxxx/transformed/vectordrawable-1.1.0/R.txt
-    - library                     : androidx.versionedparcelable:versionedparcelable:1.1.0@aar (IdeAndroidLibraryImpl)
-        aidlFolder                    : <GRADLE>/caches/transforms-3/xxxxxxxxxxxxxxxxxxxxxxxxxxxxxxxx/transformed/versionedparcelable-1.1.0/aidl
-        artifact                      : <M2>/androidx/versionedparcelable/versionedparcelable/1.1.0/versionedparcelable-1.1.0.aar
-        artifactAddress               : androidx.versionedparcelable:versionedparcelable:1.1.0@aar
-        assetsFolder                  : <GRADLE>/caches/transforms-3/xxxxxxxxxxxxxxxxxxxxxxxxxxxxxxxx/transformed/versionedparcelable-1.1.0/assets [-]
-        - compileJarFiles             : <GRADLE>/caches/transforms-3/xxxxxxxxxxxxxxxxxxxxxxxxxxxxxxxx/transformed/versionedparcelable-1.1.0/jars/classes.jar
-        component                     : androidx.versionedparcelable:versionedparcelable:1.1.0
-        externalAnnotations           : <GRADLE>/caches/transforms-3/xxxxxxxxxxxxxxxxxxxxxxxxxxxxxxxx/transformed/versionedparcelable-1.1.0/annotations.zip [-]
-        folder                        : <GRADLE>/caches/transforms-3/xxxxxxxxxxxxxxxxxxxxxxxxxxxxxxxx/transformed/versionedparcelable-1.1.0
-        jniFolder                     : <GRADLE>/caches/transforms-3/xxxxxxxxxxxxxxxxxxxxxxxxxxxxxxxx/transformed/versionedparcelable-1.1.0/jni [-]
-        manifest                      : <GRADLE>/caches/transforms-3/xxxxxxxxxxxxxxxxxxxxxxxxxxxxxxxx/transformed/versionedparcelable-1.1.0/AndroidManifest.xml
-        proguardRules                 : <GRADLE>/caches/transforms-3/xxxxxxxxxxxxxxxxxxxxxxxxxxxxxxxx/transformed/versionedparcelable-1.1.0/proguard.txt
-        publicResources               : <GRADLE>/caches/transforms-3/xxxxxxxxxxxxxxxxxxxxxxxxxxxxxxxx/transformed/versionedparcelable-1.1.0/public.txt [-]
-        renderscriptFolder            : <GRADLE>/caches/transforms-3/xxxxxxxxxxxxxxxxxxxxxxxxxxxxxxxx/transformed/versionedparcelable-1.1.0/rs [-]
-        resFolder                     : <GRADLE>/caches/transforms-3/xxxxxxxxxxxxxxxxxxxxxxxxxxxxxxxx/transformed/versionedparcelable-1.1.0/res [-]
-        resStaticLibrary              : <GRADLE>/caches/transforms-3/xxxxxxxxxxxxxxxxxxxxxxxxxxxxxxxx/transformed/versionedparcelable-1.1.0/res.apk [-]
-        - runtimeJarFiles             : <GRADLE>/caches/transforms-3/xxxxxxxxxxxxxxxxxxxxxxxxxxxxxxxx/transformed/versionedparcelable-1.1.0/jars/classes.jar
-        symbolFile                    : <GRADLE>/caches/transforms-3/xxxxxxxxxxxxxxxxxxxxxxxxxxxxxxxx/transformed/versionedparcelable-1.1.0/R.txt
-    - library                     : androidx.viewpager:viewpager:1.0.0@aar (IdeAndroidLibraryImpl)
-        aidlFolder                    : <GRADLE>/caches/transforms-3/xxxxxxxxxxxxxxxxxxxxxxxxxxxxxxxx/transformed/viewpager-1.0.0/aidl [-]
-        artifact                      : <M2>/androidx/viewpager/viewpager/1.0.0/viewpager-1.0.0.aar
-        artifactAddress               : androidx.viewpager:viewpager:1.0.0@aar
-        assetsFolder                  : <GRADLE>/caches/transforms-3/xxxxxxxxxxxxxxxxxxxxxxxxxxxxxxxx/transformed/viewpager-1.0.0/assets [-]
-        - compileJarFiles             : <GRADLE>/caches/transforms-3/xxxxxxxxxxxxxxxxxxxxxxxxxxxxxxxx/transformed/viewpager-1.0.0/jars/classes.jar
-        component                     : androidx.viewpager:viewpager:1.0.0
-        externalAnnotations           : <GRADLE>/caches/transforms-3/xxxxxxxxxxxxxxxxxxxxxxxxxxxxxxxx/transformed/viewpager-1.0.0/annotations.zip [-]
-        folder                        : <GRADLE>/caches/transforms-3/xxxxxxxxxxxxxxxxxxxxxxxxxxxxxxxx/transformed/viewpager-1.0.0
-        jniFolder                     : <GRADLE>/caches/transforms-3/xxxxxxxxxxxxxxxxxxxxxxxxxxxxxxxx/transformed/viewpager-1.0.0/jni [-]
-        manifest                      : <GRADLE>/caches/transforms-3/xxxxxxxxxxxxxxxxxxxxxxxxxxxxxxxx/transformed/viewpager-1.0.0/AndroidManifest.xml
-        proguardRules                 : <GRADLE>/caches/transforms-3/xxxxxxxxxxxxxxxxxxxxxxxxxxxxxxxx/transformed/viewpager-1.0.0/proguard.txt [-]
-        publicResources               : <GRADLE>/caches/transforms-3/xxxxxxxxxxxxxxxxxxxxxxxxxxxxxxxx/transformed/viewpager-1.0.0/public.txt [-]
-        renderscriptFolder            : <GRADLE>/caches/transforms-3/xxxxxxxxxxxxxxxxxxxxxxxxxxxxxxxx/transformed/viewpager-1.0.0/rs [-]
-        resFolder                     : <GRADLE>/caches/transforms-3/xxxxxxxxxxxxxxxxxxxxxxxxxxxxxxxx/transformed/viewpager-1.0.0/res [-]
-        resStaticLibrary              : <GRADLE>/caches/transforms-3/xxxxxxxxxxxxxxxxxxxxxxxxxxxxxxxx/transformed/viewpager-1.0.0/res.apk [-]
-        - runtimeJarFiles             : <GRADLE>/caches/transforms-3/xxxxxxxxxxxxxxxxxxxxxxxxxxxxxxxx/transformed/viewpager-1.0.0/jars/classes.jar
-        symbolFile                    : <GRADLE>/caches/transforms-3/xxxxxxxxxxxxxxxxxxxxxxxxxxxxxxxx/transformed/viewpager-1.0.0/R.txt
-=======
         assetsFolder                  : <GRADLE>/caches/<TRANSFORMS>/xxxxxxxxxxxxxxxxxxxxxxxxxxxxxxxx/transformed/savedstate-1.0.0/assets [-]
         - compileJarFiles             : <GRADLE>/caches/<TRANSFORMS>/xxxxxxxxxxxxxxxxxxxxxxxxxxxxxxxx/transformed/savedstate-1.0.0/jars/classes.jar
         component                     : androidx.savedstate:savedstate:1.0.0
@@ -992,7 +505,6 @@
         resStaticLibrary              : <GRADLE>/caches/<TRANSFORMS>/xxxxxxxxxxxxxxxxxxxxxxxxxxxxxxxx/transformed/viewpager-1.0.0/res.apk [-]
         - runtimeJarFiles             : <GRADLE>/caches/<TRANSFORMS>/xxxxxxxxxxxxxxxxxxxxxxxxxxxxxxxx/transformed/viewpager-1.0.0/jars/classes.jar
         symbolFile                    : <GRADLE>/caches/<TRANSFORMS>/xxxxxxxxxxxxxxxxxxxxxxxxxxxxxxxx/transformed/viewpager-1.0.0/R.txt
->>>>>>> 0d09370c
     - library                     : androidx.annotation:annotation:1.1.0 (IdeJavaLibraryImpl)
         artifact                      : <M2>/androidx/annotation/annotation/1.1.0/annotation-1.1.0.jar
         artifactAddress               : androidx.annotation:annotation:1.1.0@jar
@@ -2344,11 +1856,7 @@
                     ApkFromBundleTaskName         : extractApksForFirstAbcSecondAbcDebug
                     ApkFromBundleTaskOutputListingFile      : <ROOT>/app/build/intermediates/apk_from_bundle_ide_redirect_file/firstAbcSecondAbcDebug/redirect.txt [-]
                 GeneratedResourceFolders      : <ROOT>/app/build/generated/res/resValues/firstAbcSecondAbc/debug [-]
-<<<<<<< HEAD
-                DesugaredMethodFiles          : <GRADLE>/caches/transforms-3/xxxxxxxxxxxxxxxxxxxxxxxxxxxxxxxx/transformed/D8BackportedDesugaredMethods.txt
-=======
                 DesugaredMethodFiles          : <GRADLE>/caches/<TRANSFORMS>/xxxxxxxxxxxxxxxxxxxxxxxxxxxxxxxx/transformed/D8BackportedDesugaredMethods.txt
->>>>>>> 0d09370c
             AndroidTestArtifact
                 Name                          : ANDROID_TEST
                 CompileTaskName               : compileFirstAbcSecondAbcDebugAndroidTestSources
