MODULE                        : project
    ExternalModuleGroup           :
    ExternalModuleVersion         : unspecified
    LinkedProjectId               : project
    LinkedProjectPath             : <ROOT>
    RootProjectPath               : <ROOT>
    COMPILER_MODULE_EXTENSION
        compilerSourceOutputPath      : file://<ROOT>/build/classes/production/project [-]
        compilerTestOutputPath        : file://<ROOT>/build/classes/test/project [-]
        isCompilerPathInherited       : true
        isExcludeOutput               : true
    ModuleFile                    : <ROOT>/.idea/modules/project.iml [-]
    ModuleTypeName                : JAVA_MODULE
    CONENT_ENTRY                  : file://<ROOT>
        EXCLUDE_FOLDER                : file://<ROOT>/.gradle
        EXCLUDE_FOLDER                : file://<ROOT>/build [-]
    JDK                           : <NAME_CUT> JavaSDK
    *isInherited                  : true
    ORDER_ENTRY                   : <Module source>
    BUILD_TASKS
LIBRARY_TABLE
    - library                     : android.arch.core:runtime:1.1.1@aar (IdeAndroidLibraryImpl)
        aidlFolder                    : <GRADLE>/caches/<TRANSFORMS>/xxxxxxxxxxxxxxxxxxxxxxxxxxxxxxxx/transformed/runtime-1.1.1/aidl [-]
        artifact                      : <M2>/android/arch/core/runtime/1.1.1/runtime-1.1.1.aar
        artifactAddress               : android.arch.core:runtime:1.1.1@aar
        assetsFolder                  : <GRADLE>/caches/<TRANSFORMS>/xxxxxxxxxxxxxxxxxxxxxxxxxxxxxxxx/transformed/runtime-1.1.1/assets [-]
        - compileJarFiles             : <GRADLE>/caches/<TRANSFORMS>/xxxxxxxxxxxxxxxxxxxxxxxxxxxxxxxx/transformed/runtime-1.1.1/jars/classes.jar
        component                     : android.arch.core:runtime:1.1.1
        externalAnnotations           : <GRADLE>/caches/<TRANSFORMS>/xxxxxxxxxxxxxxxxxxxxxxxxxxxxxxxx/transformed/runtime-1.1.1/annotations.zip [-]
        folder                        : <GRADLE>/caches/<TRANSFORMS>/xxxxxxxxxxxxxxxxxxxxxxxxxxxxxxxx/transformed/runtime-1.1.1
        jniFolder                     : <GRADLE>/caches/<TRANSFORMS>/xxxxxxxxxxxxxxxxxxxxxxxxxxxxxxxx/transformed/runtime-1.1.1/jni [-]
        lintJar                       : <GRADLE>/caches/<TRANSFORMS>/xxxxxxxxxxxxxxxxxxxxxxxxxxxxxxxx/transformed/runtime-1.1.1/jars/lint.jar [-]
        manifest                      : <GRADLE>/caches/<TRANSFORMS>/xxxxxxxxxxxxxxxxxxxxxxxxxxxxxxxx/transformed/runtime-1.1.1/AndroidManifest.xml
        proguardRules                 : <GRADLE>/caches/<TRANSFORMS>/xxxxxxxxxxxxxxxxxxxxxxxxxxxxxxxx/transformed/runtime-1.1.1/proguard.txt [-]
        publicResources               : <GRADLE>/caches/<TRANSFORMS>/xxxxxxxxxxxxxxxxxxxxxxxxxxxxxxxx/transformed/runtime-1.1.1/public.txt [-]
        renderscriptFolder            : <GRADLE>/caches/<TRANSFORMS>/xxxxxxxxxxxxxxxxxxxxxxxxxxxxxxxx/transformed/runtime-1.1.1/rs [-]
        resFolder                     : <GRADLE>/caches/<TRANSFORMS>/xxxxxxxxxxxxxxxxxxxxxxxxxxxxxxxx/transformed/runtime-1.1.1/res [-]
        resStaticLibrary              : <GRADLE>/caches/<TRANSFORMS>/xxxxxxxxxxxxxxxxxxxxxxxxxxxxxxxx/transformed/runtime-1.1.1/res.apk [-]
        - runtimeJarFiles             : <GRADLE>/caches/<TRANSFORMS>/xxxxxxxxxxxxxxxxxxxxxxxxxxxxxxxx/transformed/runtime-1.1.1/jars/classes.jar
        symbolFile                    : <GRADLE>/caches/<TRANSFORMS>/xxxxxxxxxxxxxxxxxxxxxxxxxxxxxxxx/transformed/runtime-1.1.1/R.txt
    - library                     : android.arch.lifecycle:livedata-core:1.1.1@aar (IdeAndroidLibraryImpl)
        aidlFolder                    : <GRADLE>/caches/<TRANSFORMS>/xxxxxxxxxxxxxxxxxxxxxxxxxxxxxxxx/transformed/livedata-core-1.1.1/aidl [-]
        artifact                      : <M2>/android/arch/lifecycle/livedata-core/1.1.1/livedata-core-1.1.1.aar
        artifactAddress               : android.arch.lifecycle:livedata-core:1.1.1@aar
        assetsFolder                  : <GRADLE>/caches/<TRANSFORMS>/xxxxxxxxxxxxxxxxxxxxxxxxxxxxxxxx/transformed/livedata-core-1.1.1/assets [-]
        - compileJarFiles             : <GRADLE>/caches/<TRANSFORMS>/xxxxxxxxxxxxxxxxxxxxxxxxxxxxxxxx/transformed/livedata-core-1.1.1/jars/classes.jar
        component                     : android.arch.lifecycle:livedata-core:1.1.1
        externalAnnotations           : <GRADLE>/caches/<TRANSFORMS>/xxxxxxxxxxxxxxxxxxxxxxxxxxxxxxxx/transformed/livedata-core-1.1.1/annotations.zip [-]
        folder                        : <GRADLE>/caches/<TRANSFORMS>/xxxxxxxxxxxxxxxxxxxxxxxxxxxxxxxx/transformed/livedata-core-1.1.1
        jniFolder                     : <GRADLE>/caches/<TRANSFORMS>/xxxxxxxxxxxxxxxxxxxxxxxxxxxxxxxx/transformed/livedata-core-1.1.1/jni [-]
        lintJar                       : <GRADLE>/caches/<TRANSFORMS>/xxxxxxxxxxxxxxxxxxxxxxxxxxxxxxxx/transformed/livedata-core-1.1.1/jars/lint.jar [-]
        manifest                      : <GRADLE>/caches/<TRANSFORMS>/xxxxxxxxxxxxxxxxxxxxxxxxxxxxxxxx/transformed/livedata-core-1.1.1/AndroidManifest.xml
        proguardRules                 : <GRADLE>/caches/<TRANSFORMS>/xxxxxxxxxxxxxxxxxxxxxxxxxxxxxxxx/transformed/livedata-core-1.1.1/proguard.txt [-]
        publicResources               : <GRADLE>/caches/<TRANSFORMS>/xxxxxxxxxxxxxxxxxxxxxxxxxxxxxxxx/transformed/livedata-core-1.1.1/public.txt [-]
        renderscriptFolder            : <GRADLE>/caches/<TRANSFORMS>/xxxxxxxxxxxxxxxxxxxxxxxxxxxxxxxx/transformed/livedata-core-1.1.1/rs [-]
        resFolder                     : <GRADLE>/caches/<TRANSFORMS>/xxxxxxxxxxxxxxxxxxxxxxxxxxxxxxxx/transformed/livedata-core-1.1.1/res [-]
        resStaticLibrary              : <GRADLE>/caches/<TRANSFORMS>/xxxxxxxxxxxxxxxxxxxxxxxxxxxxxxxx/transformed/livedata-core-1.1.1/res.apk [-]
        - runtimeJarFiles             : <GRADLE>/caches/<TRANSFORMS>/xxxxxxxxxxxxxxxxxxxxxxxxxxxxxxxx/transformed/livedata-core-1.1.1/jars/classes.jar
        symbolFile                    : <GRADLE>/caches/<TRANSFORMS>/xxxxxxxxxxxxxxxxxxxxxxxxxxxxxxxx/transformed/livedata-core-1.1.1/R.txt
    - library                     : android.arch.lifecycle:livedata:1.1.1@aar (IdeAndroidLibraryImpl)
        aidlFolder                    : <GRADLE>/caches/<TRANSFORMS>/xxxxxxxxxxxxxxxxxxxxxxxxxxxxxxxx/transformed/livedata-1.1.1/aidl [-]
        artifact                      : <M2>/android/arch/lifecycle/livedata/1.1.1/livedata-1.1.1.aar
        artifactAddress               : android.arch.lifecycle:livedata:1.1.1@aar
        assetsFolder                  : <GRADLE>/caches/<TRANSFORMS>/xxxxxxxxxxxxxxxxxxxxxxxxxxxxxxxx/transformed/livedata-1.1.1/assets [-]
        - compileJarFiles             : <GRADLE>/caches/<TRANSFORMS>/xxxxxxxxxxxxxxxxxxxxxxxxxxxxxxxx/transformed/livedata-1.1.1/jars/classes.jar
        component                     : android.arch.lifecycle:livedata:1.1.1
        externalAnnotations           : <GRADLE>/caches/<TRANSFORMS>/xxxxxxxxxxxxxxxxxxxxxxxxxxxxxxxx/transformed/livedata-1.1.1/annotations.zip [-]
        folder                        : <GRADLE>/caches/<TRANSFORMS>/xxxxxxxxxxxxxxxxxxxxxxxxxxxxxxxx/transformed/livedata-1.1.1
        jniFolder                     : <GRADLE>/caches/<TRANSFORMS>/xxxxxxxxxxxxxxxxxxxxxxxxxxxxxxxx/transformed/livedata-1.1.1/jni [-]
        lintJar                       : <GRADLE>/caches/<TRANSFORMS>/xxxxxxxxxxxxxxxxxxxxxxxxxxxxxxxx/transformed/livedata-1.1.1/jars/lint.jar [-]
        manifest                      : <GRADLE>/caches/<TRANSFORMS>/xxxxxxxxxxxxxxxxxxxxxxxxxxxxxxxx/transformed/livedata-1.1.1/AndroidManifest.xml
        proguardRules                 : <GRADLE>/caches/<TRANSFORMS>/xxxxxxxxxxxxxxxxxxxxxxxxxxxxxxxx/transformed/livedata-1.1.1/proguard.txt [-]
        publicResources               : <GRADLE>/caches/<TRANSFORMS>/xxxxxxxxxxxxxxxxxxxxxxxxxxxxxxxx/transformed/livedata-1.1.1/public.txt [-]
        renderscriptFolder            : <GRADLE>/caches/<TRANSFORMS>/xxxxxxxxxxxxxxxxxxxxxxxxxxxxxxxx/transformed/livedata-1.1.1/rs [-]
        resFolder                     : <GRADLE>/caches/<TRANSFORMS>/xxxxxxxxxxxxxxxxxxxxxxxxxxxxxxxx/transformed/livedata-1.1.1/res [-]
        resStaticLibrary              : <GRADLE>/caches/<TRANSFORMS>/xxxxxxxxxxxxxxxxxxxxxxxxxxxxxxxx/transformed/livedata-1.1.1/res.apk [-]
        - runtimeJarFiles             : <GRADLE>/caches/<TRANSFORMS>/xxxxxxxxxxxxxxxxxxxxxxxxxxxxxxxx/transformed/livedata-1.1.1/jars/classes.jar
        symbolFile                    : <GRADLE>/caches/<TRANSFORMS>/xxxxxxxxxxxxxxxxxxxxxxxxxxxxxxxx/transformed/livedata-1.1.1/R.txt
    - library                     : android.arch.lifecycle:runtime:1.1.1@aar (IdeAndroidLibraryImpl)
        aidlFolder                    : <GRADLE>/caches/<TRANSFORMS>/xxxxxxxxxxxxxxxxxxxxxxxxxxxxxxxx/transformed/runtime-1.1.1/aidl [-]
        artifact                      : <M2>/android/arch/lifecycle/runtime/1.1.1/runtime-1.1.1.aar
        artifactAddress               : android.arch.lifecycle:runtime:1.1.1@aar
        assetsFolder                  : <GRADLE>/caches/<TRANSFORMS>/xxxxxxxxxxxxxxxxxxxxxxxxxxxxxxxx/transformed/runtime-1.1.1/assets [-]
        - compileJarFiles             : <GRADLE>/caches/<TRANSFORMS>/xxxxxxxxxxxxxxxxxxxxxxxxxxxxxxxx/transformed/runtime-1.1.1/jars/classes.jar
        component                     : android.arch.lifecycle:runtime:1.1.1
        externalAnnotations           : <GRADLE>/caches/<TRANSFORMS>/xxxxxxxxxxxxxxxxxxxxxxxxxxxxxxxx/transformed/runtime-1.1.1/annotations.zip [-]
        folder                        : <GRADLE>/caches/<TRANSFORMS>/xxxxxxxxxxxxxxxxxxxxxxxxxxxxxxxx/transformed/runtime-1.1.1
        jniFolder                     : <GRADLE>/caches/<TRANSFORMS>/xxxxxxxxxxxxxxxxxxxxxxxxxxxxxxxx/transformed/runtime-1.1.1/jni [-]
        lintJar                       : <GRADLE>/caches/<TRANSFORMS>/xxxxxxxxxxxxxxxxxxxxxxxxxxxxxxxx/transformed/runtime-1.1.1/jars/lint.jar [-]
        manifest                      : <GRADLE>/caches/<TRANSFORMS>/xxxxxxxxxxxxxxxxxxxxxxxxxxxxxxxx/transformed/runtime-1.1.1/AndroidManifest.xml
        proguardRules                 : <GRADLE>/caches/<TRANSFORMS>/xxxxxxxxxxxxxxxxxxxxxxxxxxxxxxxx/transformed/runtime-1.1.1/proguard.txt
        publicResources               : <GRADLE>/caches/<TRANSFORMS>/xxxxxxxxxxxxxxxxxxxxxxxxxxxxxxxx/transformed/runtime-1.1.1/public.txt [-]
        renderscriptFolder            : <GRADLE>/caches/<TRANSFORMS>/xxxxxxxxxxxxxxxxxxxxxxxxxxxxxxxx/transformed/runtime-1.1.1/rs [-]
        resFolder                     : <GRADLE>/caches/<TRANSFORMS>/xxxxxxxxxxxxxxxxxxxxxxxxxxxxxxxx/transformed/runtime-1.1.1/res [-]
        resStaticLibrary              : <GRADLE>/caches/<TRANSFORMS>/xxxxxxxxxxxxxxxxxxxxxxxxxxxxxxxx/transformed/runtime-1.1.1/res.apk [-]
        - runtimeJarFiles             : <GRADLE>/caches/<TRANSFORMS>/xxxxxxxxxxxxxxxxxxxxxxxxxxxxxxxx/transformed/runtime-1.1.1/jars/classes.jar
        symbolFile                    : <GRADLE>/caches/<TRANSFORMS>/xxxxxxxxxxxxxxxxxxxxxxxxxxxxxxxx/transformed/runtime-1.1.1/R.txt
    - library                     : android.arch.lifecycle:viewmodel:1.1.1@aar (IdeAndroidLibraryImpl)
        aidlFolder                    : <GRADLE>/caches/<TRANSFORMS>/xxxxxxxxxxxxxxxxxxxxxxxxxxxxxxxx/transformed/viewmodel-1.1.1/aidl [-]
        artifact                      : <M2>/android/arch/lifecycle/viewmodel/1.1.1/viewmodel-1.1.1.aar
        artifactAddress               : android.arch.lifecycle:viewmodel:1.1.1@aar
        assetsFolder                  : <GRADLE>/caches/<TRANSFORMS>/xxxxxxxxxxxxxxxxxxxxxxxxxxxxxxxx/transformed/viewmodel-1.1.1/assets [-]
        - compileJarFiles             : <GRADLE>/caches/<TRANSFORMS>/xxxxxxxxxxxxxxxxxxxxxxxxxxxxxxxx/transformed/viewmodel-1.1.1/jars/classes.jar
        component                     : android.arch.lifecycle:viewmodel:1.1.1
        externalAnnotations           : <GRADLE>/caches/<TRANSFORMS>/xxxxxxxxxxxxxxxxxxxxxxxxxxxxxxxx/transformed/viewmodel-1.1.1/annotations.zip [-]
        folder                        : <GRADLE>/caches/<TRANSFORMS>/xxxxxxxxxxxxxxxxxxxxxxxxxxxxxxxx/transformed/viewmodel-1.1.1
        jniFolder                     : <GRADLE>/caches/<TRANSFORMS>/xxxxxxxxxxxxxxxxxxxxxxxxxxxxxxxx/transformed/viewmodel-1.1.1/jni [-]
        lintJar                       : <GRADLE>/caches/<TRANSFORMS>/xxxxxxxxxxxxxxxxxxxxxxxxxxxxxxxx/transformed/viewmodel-1.1.1/jars/lint.jar [-]
        manifest                      : <GRADLE>/caches/<TRANSFORMS>/xxxxxxxxxxxxxxxxxxxxxxxxxxxxxxxx/transformed/viewmodel-1.1.1/AndroidManifest.xml
        proguardRules                 : <GRADLE>/caches/<TRANSFORMS>/xxxxxxxxxxxxxxxxxxxxxxxxxxxxxxxx/transformed/viewmodel-1.1.1/proguard.txt
        publicResources               : <GRADLE>/caches/<TRANSFORMS>/xxxxxxxxxxxxxxxxxxxxxxxxxxxxxxxx/transformed/viewmodel-1.1.1/public.txt [-]
        renderscriptFolder            : <GRADLE>/caches/<TRANSFORMS>/xxxxxxxxxxxxxxxxxxxxxxxxxxxxxxxx/transformed/viewmodel-1.1.1/rs [-]
        resFolder                     : <GRADLE>/caches/<TRANSFORMS>/xxxxxxxxxxxxxxxxxxxxxxxxxxxxxxxx/transformed/viewmodel-1.1.1/res [-]
        resStaticLibrary              : <GRADLE>/caches/<TRANSFORMS>/xxxxxxxxxxxxxxxxxxxxxxxxxxxxxxxx/transformed/viewmodel-1.1.1/res.apk [-]
        - runtimeJarFiles             : <GRADLE>/caches/<TRANSFORMS>/xxxxxxxxxxxxxxxxxxxxxxxxxxxxxxxx/transformed/viewmodel-1.1.1/jars/classes.jar
        symbolFile                    : <GRADLE>/caches/<TRANSFORMS>/xxxxxxxxxxxxxxxxxxxxxxxxxxxxxxxx/transformed/viewmodel-1.1.1/R.txt
    - library                     : com.android.support.test.espresso:espresso-core:3.0.2@aar (IdeAndroidLibraryImpl)
        aidlFolder                    : <GRADLE>/caches/<TRANSFORMS>/xxxxxxxxxxxxxxxxxxxxxxxxxxxxxxxx/transformed/espresso-core-3.0.2/aidl [-]
        artifact                      : <M2>/com/android/support/test/espresso/espresso-core/3.0.2/espresso-core-3.0.2.aar
        artifactAddress               : com.android.support.test.espresso:espresso-core:3.0.2@aar
        assetsFolder                  : <GRADLE>/caches/<TRANSFORMS>/xxxxxxxxxxxxxxxxxxxxxxxxxxxxxxxx/transformed/espresso-core-3.0.2/assets [-]
        - compileJarFiles             : <GRADLE>/caches/<TRANSFORMS>/xxxxxxxxxxxxxxxxxxxxxxxxxxxxxxxx/transformed/espresso-core-3.0.2/jars/classes.jar
        component                     : com.android.support.test.espresso:espresso-core:3.0.2
        externalAnnotations           : <GRADLE>/caches/<TRANSFORMS>/xxxxxxxxxxxxxxxxxxxxxxxxxxxxxxxx/transformed/espresso-core-3.0.2/annotations.zip [-]
        folder                        : <GRADLE>/caches/<TRANSFORMS>/xxxxxxxxxxxxxxxxxxxxxxxxxxxxxxxx/transformed/espresso-core-3.0.2
        jniFolder                     : <GRADLE>/caches/<TRANSFORMS>/xxxxxxxxxxxxxxxxxxxxxxxxxxxxxxxx/transformed/espresso-core-3.0.2/jni [-]
        lintJar                       : <GRADLE>/caches/<TRANSFORMS>/xxxxxxxxxxxxxxxxxxxxxxxxxxxxxxxx/transformed/espresso-core-3.0.2/jars/lint.jar [-]
        manifest                      : <GRADLE>/caches/<TRANSFORMS>/xxxxxxxxxxxxxxxxxxxxxxxxxxxxxxxx/transformed/espresso-core-3.0.2/AndroidManifest.xml
        proguardRules                 : <GRADLE>/caches/<TRANSFORMS>/xxxxxxxxxxxxxxxxxxxxxxxxxxxxxxxx/transformed/espresso-core-3.0.2/proguard.txt
        publicResources               : <GRADLE>/caches/<TRANSFORMS>/xxxxxxxxxxxxxxxxxxxxxxxxxxxxxxxx/transformed/espresso-core-3.0.2/public.txt [-]
        renderscriptFolder            : <GRADLE>/caches/<TRANSFORMS>/xxxxxxxxxxxxxxxxxxxxxxxxxxxxxxxx/transformed/espresso-core-3.0.2/rs [-]
        resFolder                     : <GRADLE>/caches/<TRANSFORMS>/xxxxxxxxxxxxxxxxxxxxxxxxxxxxxxxx/transformed/espresso-core-3.0.2/res [-]
        resStaticLibrary              : <GRADLE>/caches/<TRANSFORMS>/xxxxxxxxxxxxxxxxxxxxxxxxxxxxxxxx/transformed/espresso-core-3.0.2/res.apk [-]
        - runtimeJarFiles             : <GRADLE>/caches/<TRANSFORMS>/xxxxxxxxxxxxxxxxxxxxxxxxxxxxxxxx/transformed/espresso-core-3.0.2/jars/classes.jar
        symbolFile                    : <GRADLE>/caches/<TRANSFORMS>/xxxxxxxxxxxxxxxxxxxxxxxxxxxxxxxx/transformed/espresso-core-3.0.2/R.txt
    - library                     : com.android.support.test.espresso:espresso-idling-resource:3.0.2@aar (IdeAndroidLibraryImpl)
        aidlFolder                    : <GRADLE>/caches/<TRANSFORMS>/xxxxxxxxxxxxxxxxxxxxxxxxxxxxxxxx/transformed/espresso-idling-resource-3.0.2/aidl [-]
        artifact                      : <M2>/com/android/support/test/espresso/espresso-idling-resource/3.0.2/espresso-idling-resource-3.0.2.aar
        artifactAddress               : com.android.support.test.espresso:espresso-idling-resource:3.0.2@aar
        assetsFolder                  : <GRADLE>/caches/<TRANSFORMS>/xxxxxxxxxxxxxxxxxxxxxxxxxxxxxxxx/transformed/espresso-idling-resource-3.0.2/assets [-]
        - compileJarFiles             : <GRADLE>/caches/<TRANSFORMS>/xxxxxxxxxxxxxxxxxxxxxxxxxxxxxxxx/transformed/espresso-idling-resource-3.0.2/jars/classes.jar
        component                     : com.android.support.test.espresso:espresso-idling-resource:3.0.2
        externalAnnotations           : <GRADLE>/caches/<TRANSFORMS>/xxxxxxxxxxxxxxxxxxxxxxxxxxxxxxxx/transformed/espresso-idling-resource-3.0.2/annotations.zip [-]
        folder                        : <GRADLE>/caches/<TRANSFORMS>/xxxxxxxxxxxxxxxxxxxxxxxxxxxxxxxx/transformed/espresso-idling-resource-3.0.2
        jniFolder                     : <GRADLE>/caches/<TRANSFORMS>/xxxxxxxxxxxxxxxxxxxxxxxxxxxxxxxx/transformed/espresso-idling-resource-3.0.2/jni [-]
        lintJar                       : <GRADLE>/caches/<TRANSFORMS>/xxxxxxxxxxxxxxxxxxxxxxxxxxxxxxxx/transformed/espresso-idling-resource-3.0.2/jars/lint.jar [-]
        manifest                      : <GRADLE>/caches/<TRANSFORMS>/xxxxxxxxxxxxxxxxxxxxxxxxxxxxxxxx/transformed/espresso-idling-resource-3.0.2/AndroidManifest.xml
        proguardRules                 : <GRADLE>/caches/<TRANSFORMS>/xxxxxxxxxxxxxxxxxxxxxxxxxxxxxxxx/transformed/espresso-idling-resource-3.0.2/proguard.txt [-]
        publicResources               : <GRADLE>/caches/<TRANSFORMS>/xxxxxxxxxxxxxxxxxxxxxxxxxxxxxxxx/transformed/espresso-idling-resource-3.0.2/public.txt [-]
        renderscriptFolder            : <GRADLE>/caches/<TRANSFORMS>/xxxxxxxxxxxxxxxxxxxxxxxxxxxxxxxx/transformed/espresso-idling-resource-3.0.2/rs [-]
        resFolder                     : <GRADLE>/caches/<TRANSFORMS>/xxxxxxxxxxxxxxxxxxxxxxxxxxxxxxxx/transformed/espresso-idling-resource-3.0.2/res [-]
        resStaticLibrary              : <GRADLE>/caches/<TRANSFORMS>/xxxxxxxxxxxxxxxxxxxxxxxxxxxxxxxx/transformed/espresso-idling-resource-3.0.2/res.apk [-]
        - runtimeJarFiles             : <GRADLE>/caches/<TRANSFORMS>/xxxxxxxxxxxxxxxxxxxxxxxxxxxxxxxx/transformed/espresso-idling-resource-3.0.2/jars/classes.jar
        symbolFile                    : <GRADLE>/caches/<TRANSFORMS>/xxxxxxxxxxxxxxxxxxxxxxxxxxxxxxxx/transformed/espresso-idling-resource-3.0.2/R.txt
    - library                     : com.android.support.test:monitor:1.0.2@aar (IdeAndroidLibraryImpl)
        aidlFolder                    : <GRADLE>/caches/<TRANSFORMS>/xxxxxxxxxxxxxxxxxxxxxxxxxxxxxxxx/transformed/monitor-1.0.2/aidl [-]
        artifact                      : <M2>/com/android/support/test/monitor/1.0.2/monitor-1.0.2.aar
        artifactAddress               : com.android.support.test:monitor:1.0.2@aar
        assetsFolder                  : <GRADLE>/caches/<TRANSFORMS>/xxxxxxxxxxxxxxxxxxxxxxxxxxxxxxxx/transformed/monitor-1.0.2/assets [-]
        - compileJarFiles             : <GRADLE>/caches/<TRANSFORMS>/xxxxxxxxxxxxxxxxxxxxxxxxxxxxxxxx/transformed/monitor-1.0.2/jars/classes.jar
        component                     : com.android.support.test:monitor:1.0.2
        externalAnnotations           : <GRADLE>/caches/<TRANSFORMS>/xxxxxxxxxxxxxxxxxxxxxxxxxxxxxxxx/transformed/monitor-1.0.2/annotations.zip [-]
        folder                        : <GRADLE>/caches/<TRANSFORMS>/xxxxxxxxxxxxxxxxxxxxxxxxxxxxxxxx/transformed/monitor-1.0.2
        jniFolder                     : <GRADLE>/caches/<TRANSFORMS>/xxxxxxxxxxxxxxxxxxxxxxxxxxxxxxxx/transformed/monitor-1.0.2/jni [-]
        lintJar                       : <GRADLE>/caches/<TRANSFORMS>/xxxxxxxxxxxxxxxxxxxxxxxxxxxxxxxx/transformed/monitor-1.0.2/jars/lint.jar [-]
        manifest                      : <GRADLE>/caches/<TRANSFORMS>/xxxxxxxxxxxxxxxxxxxxxxxxxxxxxxxx/transformed/monitor-1.0.2/AndroidManifest.xml
        proguardRules                 : <GRADLE>/caches/<TRANSFORMS>/xxxxxxxxxxxxxxxxxxxxxxxxxxxxxxxx/transformed/monitor-1.0.2/proguard.txt
        publicResources               : <GRADLE>/caches/<TRANSFORMS>/xxxxxxxxxxxxxxxxxxxxxxxxxxxxxxxx/transformed/monitor-1.0.2/public.txt [-]
        renderscriptFolder            : <GRADLE>/caches/<TRANSFORMS>/xxxxxxxxxxxxxxxxxxxxxxxxxxxxxxxx/transformed/monitor-1.0.2/rs [-]
        resFolder                     : <GRADLE>/caches/<TRANSFORMS>/xxxxxxxxxxxxxxxxxxxxxxxxxxxxxxxx/transformed/monitor-1.0.2/res [-]
        resStaticLibrary              : <GRADLE>/caches/<TRANSFORMS>/xxxxxxxxxxxxxxxxxxxxxxxxxxxxxxxx/transformed/monitor-1.0.2/res.apk [-]
        - runtimeJarFiles             : <GRADLE>/caches/<TRANSFORMS>/xxxxxxxxxxxxxxxxxxxxxxxxxxxxxxxx/transformed/monitor-1.0.2/jars/classes.jar
        symbolFile                    : <GRADLE>/caches/<TRANSFORMS>/xxxxxxxxxxxxxxxxxxxxxxxxxxxxxxxx/transformed/monitor-1.0.2/R.txt
    - library                     : com.android.support.test:runner:1.0.2@aar (IdeAndroidLibraryImpl)
        aidlFolder                    : <GRADLE>/caches/<TRANSFORMS>/xxxxxxxxxxxxxxxxxxxxxxxxxxxxxxxx/transformed/runner-1.0.2/aidl [-]
        artifact                      : <M2>/com/android/support/test/runner/1.0.2/runner-1.0.2.aar
        artifactAddress               : com.android.support.test:runner:1.0.2@aar
        assetsFolder                  : <GRADLE>/caches/<TRANSFORMS>/xxxxxxxxxxxxxxxxxxxxxxxxxxxxxxxx/transformed/runner-1.0.2/assets [-]
        - compileJarFiles             : <GRADLE>/caches/<TRANSFORMS>/xxxxxxxxxxxxxxxxxxxxxxxxxxxxxxxx/transformed/runner-1.0.2/jars/classes.jar
        component                     : com.android.support.test:runner:1.0.2
        externalAnnotations           : <GRADLE>/caches/<TRANSFORMS>/xxxxxxxxxxxxxxxxxxxxxxxxxxxxxxxx/transformed/runner-1.0.2/annotations.zip [-]
        folder                        : <GRADLE>/caches/<TRANSFORMS>/xxxxxxxxxxxxxxxxxxxxxxxxxxxxxxxx/transformed/runner-1.0.2
        jniFolder                     : <GRADLE>/caches/<TRANSFORMS>/xxxxxxxxxxxxxxxxxxxxxxxxxxxxxxxx/transformed/runner-1.0.2/jni [-]
        lintJar                       : <GRADLE>/caches/<TRANSFORMS>/xxxxxxxxxxxxxxxxxxxxxxxxxxxxxxxx/transformed/runner-1.0.2/jars/lint.jar [-]
        manifest                      : <GRADLE>/caches/<TRANSFORMS>/xxxxxxxxxxxxxxxxxxxxxxxxxxxxxxxx/transformed/runner-1.0.2/AndroidManifest.xml
        proguardRules                 : <GRADLE>/caches/<TRANSFORMS>/xxxxxxxxxxxxxxxxxxxxxxxxxxxxxxxx/transformed/runner-1.0.2/proguard.txt
        publicResources               : <GRADLE>/caches/<TRANSFORMS>/xxxxxxxxxxxxxxxxxxxxxxxxxxxxxxxx/transformed/runner-1.0.2/public.txt [-]
        renderscriptFolder            : <GRADLE>/caches/<TRANSFORMS>/xxxxxxxxxxxxxxxxxxxxxxxxxxxxxxxx/transformed/runner-1.0.2/rs [-]
        resFolder                     : <GRADLE>/caches/<TRANSFORMS>/xxxxxxxxxxxxxxxxxxxxxxxxxxxxxxxx/transformed/runner-1.0.2/res [-]
        resStaticLibrary              : <GRADLE>/caches/<TRANSFORMS>/xxxxxxxxxxxxxxxxxxxxxxxxxxxxxxxx/transformed/runner-1.0.2/res.apk [-]
        - runtimeJarFiles             : <GRADLE>/caches/<TRANSFORMS>/xxxxxxxxxxxxxxxxxxxxxxxxxxxxxxxx/transformed/runner-1.0.2/jars/classes.jar
        symbolFile                    : <GRADLE>/caches/<TRANSFORMS>/xxxxxxxxxxxxxxxxxxxxxxxxxxxxxxxx/transformed/runner-1.0.2/R.txt
    - library                     : com.android.support:animated-vector-drawable:28.0.0@aar (IdeAndroidLibraryImpl)
        aidlFolder                    : <GRADLE>/caches/<TRANSFORMS>/xxxxxxxxxxxxxxxxxxxxxxxxxxxxxxxx/transformed/animated-vector-drawable-28.0.0/aidl [-]
        artifact                      : <M2>/com/android/support/animated-vector-drawable/28.0.0/animated-vector-drawable-28.0.0.aar
        artifactAddress               : com.android.support:animated-vector-drawable:28.0.0@aar
        assetsFolder                  : <GRADLE>/caches/<TRANSFORMS>/xxxxxxxxxxxxxxxxxxxxxxxxxxxxxxxx/transformed/animated-vector-drawable-28.0.0/assets [-]
        - compileJarFiles             : <GRADLE>/caches/<TRANSFORMS>/xxxxxxxxxxxxxxxxxxxxxxxxxxxxxxxx/transformed/animated-vector-drawable-28.0.0/jars/classes.jar
        component                     : com.android.support:animated-vector-drawable:28.0.0
        externalAnnotations           : <GRADLE>/caches/<TRANSFORMS>/xxxxxxxxxxxxxxxxxxxxxxxxxxxxxxxx/transformed/animated-vector-drawable-28.0.0/annotations.zip [-]
        folder                        : <GRADLE>/caches/<TRANSFORMS>/xxxxxxxxxxxxxxxxxxxxxxxxxxxxxxxx/transformed/animated-vector-drawable-28.0.0
        jniFolder                     : <GRADLE>/caches/<TRANSFORMS>/xxxxxxxxxxxxxxxxxxxxxxxxxxxxxxxx/transformed/animated-vector-drawable-28.0.0/jni [-]
        lintJar                       : <GRADLE>/caches/<TRANSFORMS>/xxxxxxxxxxxxxxxxxxxxxxxxxxxxxxxx/transformed/animated-vector-drawable-28.0.0/jars/lint.jar [-]
        manifest                      : <GRADLE>/caches/<TRANSFORMS>/xxxxxxxxxxxxxxxxxxxxxxxxxxxxxxxx/transformed/animated-vector-drawable-28.0.0/AndroidManifest.xml
        proguardRules                 : <GRADLE>/caches/<TRANSFORMS>/xxxxxxxxxxxxxxxxxxxxxxxxxxxxxxxx/transformed/animated-vector-drawable-28.0.0/proguard.txt
        publicResources               : <GRADLE>/caches/<TRANSFORMS>/xxxxxxxxxxxxxxxxxxxxxxxxxxxxxxxx/transformed/animated-vector-drawable-28.0.0/public.txt [-]
        renderscriptFolder            : <GRADLE>/caches/<TRANSFORMS>/xxxxxxxxxxxxxxxxxxxxxxxxxxxxxxxx/transformed/animated-vector-drawable-28.0.0/rs [-]
        resFolder                     : <GRADLE>/caches/<TRANSFORMS>/xxxxxxxxxxxxxxxxxxxxxxxxxxxxxxxx/transformed/animated-vector-drawable-28.0.0/res [-]
        resStaticLibrary              : <GRADLE>/caches/<TRANSFORMS>/xxxxxxxxxxxxxxxxxxxxxxxxxxxxxxxx/transformed/animated-vector-drawable-28.0.0/res.apk [-]
        - runtimeJarFiles             : <GRADLE>/caches/<TRANSFORMS>/xxxxxxxxxxxxxxxxxxxxxxxxxxxxxxxx/transformed/animated-vector-drawable-28.0.0/jars/classes.jar
        symbolFile                    : <GRADLE>/caches/<TRANSFORMS>/xxxxxxxxxxxxxxxxxxxxxxxxxxxxxxxx/transformed/animated-vector-drawable-28.0.0/R.txt
    - library                     : com.android.support:appcompat-v7:28.0.0@aar (IdeAndroidLibraryImpl)
        aidlFolder                    : <GRADLE>/caches/<TRANSFORMS>/xxxxxxxxxxxxxxxxxxxxxxxxxxxxxxxx/transformed/appcompat-v7-28.0.0/aidl [-]
        artifact                      : <M2>/com/android/support/appcompat-v7/28.0.0/appcompat-v7-28.0.0.aar
        artifactAddress               : com.android.support:appcompat-v7:28.0.0@aar
        assetsFolder                  : <GRADLE>/caches/<TRANSFORMS>/xxxxxxxxxxxxxxxxxxxxxxxxxxxxxxxx/transformed/appcompat-v7-28.0.0/assets [-]
        - compileJarFiles             : <GRADLE>/caches/<TRANSFORMS>/xxxxxxxxxxxxxxxxxxxxxxxxxxxxxxxx/transformed/appcompat-v7-28.0.0/jars/classes.jar
        component                     : com.android.support:appcompat-v7:28.0.0
        externalAnnotations           : <GRADLE>/caches/<TRANSFORMS>/xxxxxxxxxxxxxxxxxxxxxxxxxxxxxxxx/transformed/appcompat-v7-28.0.0/annotations.zip
        folder                        : <GRADLE>/caches/<TRANSFORMS>/xxxxxxxxxxxxxxxxxxxxxxxxxxxxxxxx/transformed/appcompat-v7-28.0.0
        jniFolder                     : <GRADLE>/caches/<TRANSFORMS>/xxxxxxxxxxxxxxxxxxxxxxxxxxxxxxxx/transformed/appcompat-v7-28.0.0/jni [-]
        lintJar                       : <GRADLE>/caches/<TRANSFORMS>/xxxxxxxxxxxxxxxxxxxxxxxxxxxxxxxx/transformed/appcompat-v7-28.0.0/jars/lint.jar [-]
        manifest                      : <GRADLE>/caches/<TRANSFORMS>/xxxxxxxxxxxxxxxxxxxxxxxxxxxxxxxx/transformed/appcompat-v7-28.0.0/AndroidManifest.xml
        proguardRules                 : <GRADLE>/caches/<TRANSFORMS>/xxxxxxxxxxxxxxxxxxxxxxxxxxxxxxxx/transformed/appcompat-v7-28.0.0/proguard.txt
        publicResources               : <GRADLE>/caches/<TRANSFORMS>/xxxxxxxxxxxxxxxxxxxxxxxxxxxxxxxx/transformed/appcompat-v7-28.0.0/public.txt
        renderscriptFolder            : <GRADLE>/caches/<TRANSFORMS>/xxxxxxxxxxxxxxxxxxxxxxxxxxxxxxxx/transformed/appcompat-v7-28.0.0/rs [-]
        resFolder                     : <GRADLE>/caches/<TRANSFORMS>/xxxxxxxxxxxxxxxxxxxxxxxxxxxxxxxx/transformed/appcompat-v7-28.0.0/res
        resStaticLibrary              : <GRADLE>/caches/<TRANSFORMS>/xxxxxxxxxxxxxxxxxxxxxxxxxxxxxxxx/transformed/appcompat-v7-28.0.0/res.apk [-]
        - runtimeJarFiles             : <GRADLE>/caches/<TRANSFORMS>/xxxxxxxxxxxxxxxxxxxxxxxxxxxxxxxx/transformed/appcompat-v7-28.0.0/jars/classes.jar
        symbolFile                    : <GRADLE>/caches/<TRANSFORMS>/xxxxxxxxxxxxxxxxxxxxxxxxxxxxxxxx/transformed/appcompat-v7-28.0.0/R.txt
    - library                     : com.android.support:asynclayoutinflater:28.0.0@aar (IdeAndroidLibraryImpl)
        aidlFolder                    : <GRADLE>/caches/<TRANSFORMS>/xxxxxxxxxxxxxxxxxxxxxxxxxxxxxxxx/transformed/asynclayoutinflater-28.0.0/aidl [-]
        artifact                      : <M2>/com/android/support/asynclayoutinflater/28.0.0/asynclayoutinflater-28.0.0.aar
        artifactAddress               : com.android.support:asynclayoutinflater:28.0.0@aar
        assetsFolder                  : <GRADLE>/caches/<TRANSFORMS>/xxxxxxxxxxxxxxxxxxxxxxxxxxxxxxxx/transformed/asynclayoutinflater-28.0.0/assets [-]
        - compileJarFiles             : <GRADLE>/caches/<TRANSFORMS>/xxxxxxxxxxxxxxxxxxxxxxxxxxxxxxxx/transformed/asynclayoutinflater-28.0.0/jars/classes.jar
        component                     : com.android.support:asynclayoutinflater:28.0.0
        externalAnnotations           : <GRADLE>/caches/<TRANSFORMS>/xxxxxxxxxxxxxxxxxxxxxxxxxxxxxxxx/transformed/asynclayoutinflater-28.0.0/annotations.zip [-]
        folder                        : <GRADLE>/caches/<TRANSFORMS>/xxxxxxxxxxxxxxxxxxxxxxxxxxxxxxxx/transformed/asynclayoutinflater-28.0.0
        jniFolder                     : <GRADLE>/caches/<TRANSFORMS>/xxxxxxxxxxxxxxxxxxxxxxxxxxxxxxxx/transformed/asynclayoutinflater-28.0.0/jni [-]
        lintJar                       : <GRADLE>/caches/<TRANSFORMS>/xxxxxxxxxxxxxxxxxxxxxxxxxxxxxxxx/transformed/asynclayoutinflater-28.0.0/jars/lint.jar [-]
        manifest                      : <GRADLE>/caches/<TRANSFORMS>/xxxxxxxxxxxxxxxxxxxxxxxxxxxxxxxx/transformed/asynclayoutinflater-28.0.0/AndroidManifest.xml
        proguardRules                 : <GRADLE>/caches/<TRANSFORMS>/xxxxxxxxxxxxxxxxxxxxxxxxxxxxxxxx/transformed/asynclayoutinflater-28.0.0/proguard.txt [-]
        publicResources               : <GRADLE>/caches/<TRANSFORMS>/xxxxxxxxxxxxxxxxxxxxxxxxxxxxxxxx/transformed/asynclayoutinflater-28.0.0/public.txt [-]
        renderscriptFolder            : <GRADLE>/caches/<TRANSFORMS>/xxxxxxxxxxxxxxxxxxxxxxxxxxxxxxxx/transformed/asynclayoutinflater-28.0.0/rs [-]
        resFolder                     : <GRADLE>/caches/<TRANSFORMS>/xxxxxxxxxxxxxxxxxxxxxxxxxxxxxxxx/transformed/asynclayoutinflater-28.0.0/res [-]
        resStaticLibrary              : <GRADLE>/caches/<TRANSFORMS>/xxxxxxxxxxxxxxxxxxxxxxxxxxxxxxxx/transformed/asynclayoutinflater-28.0.0/res.apk [-]
        - runtimeJarFiles             : <GRADLE>/caches/<TRANSFORMS>/xxxxxxxxxxxxxxxxxxxxxxxxxxxxxxxx/transformed/asynclayoutinflater-28.0.0/jars/classes.jar
        symbolFile                    : <GRADLE>/caches/<TRANSFORMS>/xxxxxxxxxxxxxxxxxxxxxxxxxxxxxxxx/transformed/asynclayoutinflater-28.0.0/R.txt
    - library                     : com.android.support:coordinatorlayout:28.0.0@aar (IdeAndroidLibraryImpl)
        aidlFolder                    : <GRADLE>/caches/<TRANSFORMS>/xxxxxxxxxxxxxxxxxxxxxxxxxxxxxxxx/transformed/coordinatorlayout-28.0.0/aidl [-]
        artifact                      : <M2>/com/android/support/coordinatorlayout/28.0.0/coordinatorlayout-28.0.0.aar
        artifactAddress               : com.android.support:coordinatorlayout:28.0.0@aar
        assetsFolder                  : <GRADLE>/caches/<TRANSFORMS>/xxxxxxxxxxxxxxxxxxxxxxxxxxxxxxxx/transformed/coordinatorlayout-28.0.0/assets [-]
        - compileJarFiles             : <GRADLE>/caches/<TRANSFORMS>/xxxxxxxxxxxxxxxxxxxxxxxxxxxxxxxx/transformed/coordinatorlayout-28.0.0/jars/classes.jar
        component                     : com.android.support:coordinatorlayout:28.0.0
        externalAnnotations           : <GRADLE>/caches/<TRANSFORMS>/xxxxxxxxxxxxxxxxxxxxxxxxxxxxxxxx/transformed/coordinatorlayout-28.0.0/annotations.zip
        folder                        : <GRADLE>/caches/<TRANSFORMS>/xxxxxxxxxxxxxxxxxxxxxxxxxxxxxxxx/transformed/coordinatorlayout-28.0.0
        jniFolder                     : <GRADLE>/caches/<TRANSFORMS>/xxxxxxxxxxxxxxxxxxxxxxxxxxxxxxxx/transformed/coordinatorlayout-28.0.0/jni [-]
        lintJar                       : <GRADLE>/caches/<TRANSFORMS>/xxxxxxxxxxxxxxxxxxxxxxxxxxxxxxxx/transformed/coordinatorlayout-28.0.0/jars/lint.jar [-]
        manifest                      : <GRADLE>/caches/<TRANSFORMS>/xxxxxxxxxxxxxxxxxxxxxxxxxxxxxxxx/transformed/coordinatorlayout-28.0.0/AndroidManifest.xml
        proguardRules                 : <GRADLE>/caches/<TRANSFORMS>/xxxxxxxxxxxxxxxxxxxxxxxxxxxxxxxx/transformed/coordinatorlayout-28.0.0/proguard.txt
        publicResources               : <GRADLE>/caches/<TRANSFORMS>/xxxxxxxxxxxxxxxxxxxxxxxxxxxxxxxx/transformed/coordinatorlayout-28.0.0/public.txt
        renderscriptFolder            : <GRADLE>/caches/<TRANSFORMS>/xxxxxxxxxxxxxxxxxxxxxxxxxxxxxxxx/transformed/coordinatorlayout-28.0.0/rs [-]
        resFolder                     : <GRADLE>/caches/<TRANSFORMS>/xxxxxxxxxxxxxxxxxxxxxxxxxxxxxxxx/transformed/coordinatorlayout-28.0.0/res
        resStaticLibrary              : <GRADLE>/caches/<TRANSFORMS>/xxxxxxxxxxxxxxxxxxxxxxxxxxxxxxxx/transformed/coordinatorlayout-28.0.0/res.apk [-]
        - runtimeJarFiles             : <GRADLE>/caches/<TRANSFORMS>/xxxxxxxxxxxxxxxxxxxxxxxxxxxxxxxx/transformed/coordinatorlayout-28.0.0/jars/classes.jar
        symbolFile                    : <GRADLE>/caches/<TRANSFORMS>/xxxxxxxxxxxxxxxxxxxxxxxxxxxxxxxx/transformed/coordinatorlayout-28.0.0/R.txt
    - library                     : com.android.support:cursoradapter:28.0.0@aar (IdeAndroidLibraryImpl)
        aidlFolder                    : <GRADLE>/caches/<TRANSFORMS>/xxxxxxxxxxxxxxxxxxxxxxxxxxxxxxxx/transformed/cursoradapter-28.0.0/aidl [-]
        artifact                      : <M2>/com/android/support/cursoradapter/28.0.0/cursoradapter-28.0.0.aar
        artifactAddress               : com.android.support:cursoradapter:28.0.0@aar
        assetsFolder                  : <GRADLE>/caches/<TRANSFORMS>/xxxxxxxxxxxxxxxxxxxxxxxxxxxxxxxx/transformed/cursoradapter-28.0.0/assets [-]
        - compileJarFiles             : <GRADLE>/caches/<TRANSFORMS>/xxxxxxxxxxxxxxxxxxxxxxxxxxxxxxxx/transformed/cursoradapter-28.0.0/jars/classes.jar
        component                     : com.android.support:cursoradapter:28.0.0
        externalAnnotations           : <GRADLE>/caches/<TRANSFORMS>/xxxxxxxxxxxxxxxxxxxxxxxxxxxxxxxx/transformed/cursoradapter-28.0.0/annotations.zip [-]
        folder                        : <GRADLE>/caches/<TRANSFORMS>/xxxxxxxxxxxxxxxxxxxxxxxxxxxxxxxx/transformed/cursoradapter-28.0.0
        jniFolder                     : <GRADLE>/caches/<TRANSFORMS>/xxxxxxxxxxxxxxxxxxxxxxxxxxxxxxxx/transformed/cursoradapter-28.0.0/jni [-]
        lintJar                       : <GRADLE>/caches/<TRANSFORMS>/xxxxxxxxxxxxxxxxxxxxxxxxxxxxxxxx/transformed/cursoradapter-28.0.0/jars/lint.jar [-]
        manifest                      : <GRADLE>/caches/<TRANSFORMS>/xxxxxxxxxxxxxxxxxxxxxxxxxxxxxxxx/transformed/cursoradapter-28.0.0/AndroidManifest.xml
        proguardRules                 : <GRADLE>/caches/<TRANSFORMS>/xxxxxxxxxxxxxxxxxxxxxxxxxxxxxxxx/transformed/cursoradapter-28.0.0/proguard.txt [-]
        publicResources               : <GRADLE>/caches/<TRANSFORMS>/xxxxxxxxxxxxxxxxxxxxxxxxxxxxxxxx/transformed/cursoradapter-28.0.0/public.txt [-]
        renderscriptFolder            : <GRADLE>/caches/<TRANSFORMS>/xxxxxxxxxxxxxxxxxxxxxxxxxxxxxxxx/transformed/cursoradapter-28.0.0/rs [-]
        resFolder                     : <GRADLE>/caches/<TRANSFORMS>/xxxxxxxxxxxxxxxxxxxxxxxxxxxxxxxx/transformed/cursoradapter-28.0.0/res [-]
        resStaticLibrary              : <GRADLE>/caches/<TRANSFORMS>/xxxxxxxxxxxxxxxxxxxxxxxxxxxxxxxx/transformed/cursoradapter-28.0.0/res.apk [-]
        - runtimeJarFiles             : <GRADLE>/caches/<TRANSFORMS>/xxxxxxxxxxxxxxxxxxxxxxxxxxxxxxxx/transformed/cursoradapter-28.0.0/jars/classes.jar
        symbolFile                    : <GRADLE>/caches/<TRANSFORMS>/xxxxxxxxxxxxxxxxxxxxxxxxxxxxxxxx/transformed/cursoradapter-28.0.0/R.txt
    - library                     : com.android.support:customview:28.0.0@aar (IdeAndroidLibraryImpl)
        aidlFolder                    : <GRADLE>/caches/<TRANSFORMS>/xxxxxxxxxxxxxxxxxxxxxxxxxxxxxxxx/transformed/customview-28.0.0/aidl [-]
        artifact                      : <M2>/com/android/support/customview/28.0.0/customview-28.0.0.aar
        artifactAddress               : com.android.support:customview:28.0.0@aar
        assetsFolder                  : <GRADLE>/caches/<TRANSFORMS>/xxxxxxxxxxxxxxxxxxxxxxxxxxxxxxxx/transformed/customview-28.0.0/assets [-]
        - compileJarFiles             : <GRADLE>/caches/<TRANSFORMS>/xxxxxxxxxxxxxxxxxxxxxxxxxxxxxxxx/transformed/customview-28.0.0/jars/classes.jar
        component                     : com.android.support:customview:28.0.0
        externalAnnotations           : <GRADLE>/caches/<TRANSFORMS>/xxxxxxxxxxxxxxxxxxxxxxxxxxxxxxxx/transformed/customview-28.0.0/annotations.zip [-]
        folder                        : <GRADLE>/caches/<TRANSFORMS>/xxxxxxxxxxxxxxxxxxxxxxxxxxxxxxxx/transformed/customview-28.0.0
        jniFolder                     : <GRADLE>/caches/<TRANSFORMS>/xxxxxxxxxxxxxxxxxxxxxxxxxxxxxxxx/transformed/customview-28.0.0/jni [-]
        lintJar                       : <GRADLE>/caches/<TRANSFORMS>/xxxxxxxxxxxxxxxxxxxxxxxxxxxxxxxx/transformed/customview-28.0.0/jars/lint.jar [-]
        manifest                      : <GRADLE>/caches/<TRANSFORMS>/xxxxxxxxxxxxxxxxxxxxxxxxxxxxxxxx/transformed/customview-28.0.0/AndroidManifest.xml
        proguardRules                 : <GRADLE>/caches/<TRANSFORMS>/xxxxxxxxxxxxxxxxxxxxxxxxxxxxxxxx/transformed/customview-28.0.0/proguard.txt [-]
        publicResources               : <GRADLE>/caches/<TRANSFORMS>/xxxxxxxxxxxxxxxxxxxxxxxxxxxxxxxx/transformed/customview-28.0.0/public.txt [-]
        renderscriptFolder            : <GRADLE>/caches/<TRANSFORMS>/xxxxxxxxxxxxxxxxxxxxxxxxxxxxxxxx/transformed/customview-28.0.0/rs [-]
        resFolder                     : <GRADLE>/caches/<TRANSFORMS>/xxxxxxxxxxxxxxxxxxxxxxxxxxxxxxxx/transformed/customview-28.0.0/res [-]
        resStaticLibrary              : <GRADLE>/caches/<TRANSFORMS>/xxxxxxxxxxxxxxxxxxxxxxxxxxxxxxxx/transformed/customview-28.0.0/res.apk [-]
        - runtimeJarFiles             : <GRADLE>/caches/<TRANSFORMS>/xxxxxxxxxxxxxxxxxxxxxxxxxxxxxxxx/transformed/customview-28.0.0/jars/classes.jar
        symbolFile                    : <GRADLE>/caches/<TRANSFORMS>/xxxxxxxxxxxxxxxxxxxxxxxxxxxxxxxx/transformed/customview-28.0.0/R.txt
    - library                     : com.android.support:documentfile:28.0.0@aar (IdeAndroidLibraryImpl)
        aidlFolder                    : <GRADLE>/caches/<TRANSFORMS>/xxxxxxxxxxxxxxxxxxxxxxxxxxxxxxxx/transformed/documentfile-28.0.0/aidl [-]
        artifact                      : <M2>/com/android/support/documentfile/28.0.0/documentfile-28.0.0.aar
        artifactAddress               : com.android.support:documentfile:28.0.0@aar
        assetsFolder                  : <GRADLE>/caches/<TRANSFORMS>/xxxxxxxxxxxxxxxxxxxxxxxxxxxxxxxx/transformed/documentfile-28.0.0/assets [-]
        - compileJarFiles             : <GRADLE>/caches/<TRANSFORMS>/xxxxxxxxxxxxxxxxxxxxxxxxxxxxxxxx/transformed/documentfile-28.0.0/jars/classes.jar
        component                     : com.android.support:documentfile:28.0.0
        externalAnnotations           : <GRADLE>/caches/<TRANSFORMS>/xxxxxxxxxxxxxxxxxxxxxxxxxxxxxxxx/transformed/documentfile-28.0.0/annotations.zip [-]
        folder                        : <GRADLE>/caches/<TRANSFORMS>/xxxxxxxxxxxxxxxxxxxxxxxxxxxxxxxx/transformed/documentfile-28.0.0
        jniFolder                     : <GRADLE>/caches/<TRANSFORMS>/xxxxxxxxxxxxxxxxxxxxxxxxxxxxxxxx/transformed/documentfile-28.0.0/jni [-]
        lintJar                       : <GRADLE>/caches/<TRANSFORMS>/xxxxxxxxxxxxxxxxxxxxxxxxxxxxxxxx/transformed/documentfile-28.0.0/jars/lint.jar [-]
        manifest                      : <GRADLE>/caches/<TRANSFORMS>/xxxxxxxxxxxxxxxxxxxxxxxxxxxxxxxx/transformed/documentfile-28.0.0/AndroidManifest.xml
        proguardRules                 : <GRADLE>/caches/<TRANSFORMS>/xxxxxxxxxxxxxxxxxxxxxxxxxxxxxxxx/transformed/documentfile-28.0.0/proguard.txt [-]
        publicResources               : <GRADLE>/caches/<TRANSFORMS>/xxxxxxxxxxxxxxxxxxxxxxxxxxxxxxxx/transformed/documentfile-28.0.0/public.txt [-]
        renderscriptFolder            : <GRADLE>/caches/<TRANSFORMS>/xxxxxxxxxxxxxxxxxxxxxxxxxxxxxxxx/transformed/documentfile-28.0.0/rs [-]
        resFolder                     : <GRADLE>/caches/<TRANSFORMS>/xxxxxxxxxxxxxxxxxxxxxxxxxxxxxxxx/transformed/documentfile-28.0.0/res [-]
        resStaticLibrary              : <GRADLE>/caches/<TRANSFORMS>/xxxxxxxxxxxxxxxxxxxxxxxxxxxxxxxx/transformed/documentfile-28.0.0/res.apk [-]
        - runtimeJarFiles             : <GRADLE>/caches/<TRANSFORMS>/xxxxxxxxxxxxxxxxxxxxxxxxxxxxxxxx/transformed/documentfile-28.0.0/jars/classes.jar
        symbolFile                    : <GRADLE>/caches/<TRANSFORMS>/xxxxxxxxxxxxxxxxxxxxxxxxxxxxxxxx/transformed/documentfile-28.0.0/R.txt
    - library                     : com.android.support:drawerlayout:28.0.0@aar (IdeAndroidLibraryImpl)
        aidlFolder                    : <GRADLE>/caches/<TRANSFORMS>/xxxxxxxxxxxxxxxxxxxxxxxxxxxxxxxx/transformed/drawerlayout-28.0.0/aidl [-]
        artifact                      : <M2>/com/android/support/drawerlayout/28.0.0/drawerlayout-28.0.0.aar
        artifactAddress               : com.android.support:drawerlayout:28.0.0@aar
        assetsFolder                  : <GRADLE>/caches/<TRANSFORMS>/xxxxxxxxxxxxxxxxxxxxxxxxxxxxxxxx/transformed/drawerlayout-28.0.0/assets [-]
        - compileJarFiles             : <GRADLE>/caches/<TRANSFORMS>/xxxxxxxxxxxxxxxxxxxxxxxxxxxxxxxx/transformed/drawerlayout-28.0.0/jars/classes.jar
        component                     : com.android.support:drawerlayout:28.0.0
        externalAnnotations           : <GRADLE>/caches/<TRANSFORMS>/xxxxxxxxxxxxxxxxxxxxxxxxxxxxxxxx/transformed/drawerlayout-28.0.0/annotations.zip
        folder                        : <GRADLE>/caches/<TRANSFORMS>/xxxxxxxxxxxxxxxxxxxxxxxxxxxxxxxx/transformed/drawerlayout-28.0.0
        jniFolder                     : <GRADLE>/caches/<TRANSFORMS>/xxxxxxxxxxxxxxxxxxxxxxxxxxxxxxxx/transformed/drawerlayout-28.0.0/jni [-]
        lintJar                       : <GRADLE>/caches/<TRANSFORMS>/xxxxxxxxxxxxxxxxxxxxxxxxxxxxxxxx/transformed/drawerlayout-28.0.0/jars/lint.jar [-]
        manifest                      : <GRADLE>/caches/<TRANSFORMS>/xxxxxxxxxxxxxxxxxxxxxxxxxxxxxxxx/transformed/drawerlayout-28.0.0/AndroidManifest.xml
        proguardRules                 : <GRADLE>/caches/<TRANSFORMS>/xxxxxxxxxxxxxxxxxxxxxxxxxxxxxxxx/transformed/drawerlayout-28.0.0/proguard.txt [-]
        publicResources               : <GRADLE>/caches/<TRANSFORMS>/xxxxxxxxxxxxxxxxxxxxxxxxxxxxxxxx/transformed/drawerlayout-28.0.0/public.txt [-]
        renderscriptFolder            : <GRADLE>/caches/<TRANSFORMS>/xxxxxxxxxxxxxxxxxxxxxxxxxxxxxxxx/transformed/drawerlayout-28.0.0/rs [-]
        resFolder                     : <GRADLE>/caches/<TRANSFORMS>/xxxxxxxxxxxxxxxxxxxxxxxxxxxxxxxx/transformed/drawerlayout-28.0.0/res [-]
        resStaticLibrary              : <GRADLE>/caches/<TRANSFORMS>/xxxxxxxxxxxxxxxxxxxxxxxxxxxxxxxx/transformed/drawerlayout-28.0.0/res.apk [-]
        - runtimeJarFiles             : <GRADLE>/caches/<TRANSFORMS>/xxxxxxxxxxxxxxxxxxxxxxxxxxxxxxxx/transformed/drawerlayout-28.0.0/jars/classes.jar
        symbolFile                    : <GRADLE>/caches/<TRANSFORMS>/xxxxxxxxxxxxxxxxxxxxxxxxxxxxxxxx/transformed/drawerlayout-28.0.0/R.txt
    - library                     : com.android.support:interpolator:28.0.0@aar (IdeAndroidLibraryImpl)
        aidlFolder                    : <GRADLE>/caches/<TRANSFORMS>/xxxxxxxxxxxxxxxxxxxxxxxxxxxxxxxx/transformed/interpolator-28.0.0/aidl [-]
        artifact                      : <M2>/com/android/support/interpolator/28.0.0/interpolator-28.0.0.aar
        artifactAddress               : com.android.support:interpolator:28.0.0@aar
        assetsFolder                  : <GRADLE>/caches/<TRANSFORMS>/xxxxxxxxxxxxxxxxxxxxxxxxxxxxxxxx/transformed/interpolator-28.0.0/assets [-]
        - compileJarFiles             : <GRADLE>/caches/<TRANSFORMS>/xxxxxxxxxxxxxxxxxxxxxxxxxxxxxxxx/transformed/interpolator-28.0.0/jars/classes.jar
        component                     : com.android.support:interpolator:28.0.0
        externalAnnotations           : <GRADLE>/caches/<TRANSFORMS>/xxxxxxxxxxxxxxxxxxxxxxxxxxxxxxxx/transformed/interpolator-28.0.0/annotations.zip [-]
        folder                        : <GRADLE>/caches/<TRANSFORMS>/xxxxxxxxxxxxxxxxxxxxxxxxxxxxxxxx/transformed/interpolator-28.0.0
        jniFolder                     : <GRADLE>/caches/<TRANSFORMS>/xxxxxxxxxxxxxxxxxxxxxxxxxxxxxxxx/transformed/interpolator-28.0.0/jni [-]
        lintJar                       : <GRADLE>/caches/<TRANSFORMS>/xxxxxxxxxxxxxxxxxxxxxxxxxxxxxxxx/transformed/interpolator-28.0.0/jars/lint.jar [-]
        manifest                      : <GRADLE>/caches/<TRANSFORMS>/xxxxxxxxxxxxxxxxxxxxxxxxxxxxxxxx/transformed/interpolator-28.0.0/AndroidManifest.xml
        proguardRules                 : <GRADLE>/caches/<TRANSFORMS>/xxxxxxxxxxxxxxxxxxxxxxxxxxxxxxxx/transformed/interpolator-28.0.0/proguard.txt [-]
        publicResources               : <GRADLE>/caches/<TRANSFORMS>/xxxxxxxxxxxxxxxxxxxxxxxxxxxxxxxx/transformed/interpolator-28.0.0/public.txt [-]
        renderscriptFolder            : <GRADLE>/caches/<TRANSFORMS>/xxxxxxxxxxxxxxxxxxxxxxxxxxxxxxxx/transformed/interpolator-28.0.0/rs [-]
        resFolder                     : <GRADLE>/caches/<TRANSFORMS>/xxxxxxxxxxxxxxxxxxxxxxxxxxxxxxxx/transformed/interpolator-28.0.0/res [-]
        resStaticLibrary              : <GRADLE>/caches/<TRANSFORMS>/xxxxxxxxxxxxxxxxxxxxxxxxxxxxxxxx/transformed/interpolator-28.0.0/res.apk [-]
        - runtimeJarFiles             : <GRADLE>/caches/<TRANSFORMS>/xxxxxxxxxxxxxxxxxxxxxxxxxxxxxxxx/transformed/interpolator-28.0.0/jars/classes.jar
        symbolFile                    : <GRADLE>/caches/<TRANSFORMS>/xxxxxxxxxxxxxxxxxxxxxxxxxxxxxxxx/transformed/interpolator-28.0.0/R.txt
    - library                     : com.android.support:loader:28.0.0@aar (IdeAndroidLibraryImpl)
        aidlFolder                    : <GRADLE>/caches/<TRANSFORMS>/xxxxxxxxxxxxxxxxxxxxxxxxxxxxxxxx/transformed/loader-28.0.0/aidl [-]
        artifact                      : <M2>/com/android/support/loader/28.0.0/loader-28.0.0.aar
        artifactAddress               : com.android.support:loader:28.0.0@aar
        assetsFolder                  : <GRADLE>/caches/<TRANSFORMS>/xxxxxxxxxxxxxxxxxxxxxxxxxxxxxxxx/transformed/loader-28.0.0/assets [-]
        - compileJarFiles             : <GRADLE>/caches/<TRANSFORMS>/xxxxxxxxxxxxxxxxxxxxxxxxxxxxxxxx/transformed/loader-28.0.0/jars/classes.jar
        component                     : com.android.support:loader:28.0.0
        externalAnnotations           : <GRADLE>/caches/<TRANSFORMS>/xxxxxxxxxxxxxxxxxxxxxxxxxxxxxxxx/transformed/loader-28.0.0/annotations.zip [-]
        folder                        : <GRADLE>/caches/<TRANSFORMS>/xxxxxxxxxxxxxxxxxxxxxxxxxxxxxxxx/transformed/loader-28.0.0
        jniFolder                     : <GRADLE>/caches/<TRANSFORMS>/xxxxxxxxxxxxxxxxxxxxxxxxxxxxxxxx/transformed/loader-28.0.0/jni [-]
        lintJar                       : <GRADLE>/caches/<TRANSFORMS>/xxxxxxxxxxxxxxxxxxxxxxxxxxxxxxxx/transformed/loader-28.0.0/jars/lint.jar [-]
        manifest                      : <GRADLE>/caches/<TRANSFORMS>/xxxxxxxxxxxxxxxxxxxxxxxxxxxxxxxx/transformed/loader-28.0.0/AndroidManifest.xml
        proguardRules                 : <GRADLE>/caches/<TRANSFORMS>/xxxxxxxxxxxxxxxxxxxxxxxxxxxxxxxx/transformed/loader-28.0.0/proguard.txt [-]
        publicResources               : <GRADLE>/caches/<TRANSFORMS>/xxxxxxxxxxxxxxxxxxxxxxxxxxxxxxxx/transformed/loader-28.0.0/public.txt [-]
        renderscriptFolder            : <GRADLE>/caches/<TRANSFORMS>/xxxxxxxxxxxxxxxxxxxxxxxxxxxxxxxx/transformed/loader-28.0.0/rs [-]
        resFolder                     : <GRADLE>/caches/<TRANSFORMS>/xxxxxxxxxxxxxxxxxxxxxxxxxxxxxxxx/transformed/loader-28.0.0/res [-]
        resStaticLibrary              : <GRADLE>/caches/<TRANSFORMS>/xxxxxxxxxxxxxxxxxxxxxxxxxxxxxxxx/transformed/loader-28.0.0/res.apk [-]
        - runtimeJarFiles             : <GRADLE>/caches/<TRANSFORMS>/xxxxxxxxxxxxxxxxxxxxxxxxxxxxxxxx/transformed/loader-28.0.0/jars/classes.jar
        symbolFile                    : <GRADLE>/caches/<TRANSFORMS>/xxxxxxxxxxxxxxxxxxxxxxxxxxxxxxxx/transformed/loader-28.0.0/R.txt
    - library                     : com.android.support:localbroadcastmanager:28.0.0@aar (IdeAndroidLibraryImpl)
        aidlFolder                    : <GRADLE>/caches/<TRANSFORMS>/xxxxxxxxxxxxxxxxxxxxxxxxxxxxxxxx/transformed/localbroadcastmanager-28.0.0/aidl [-]
        artifact                      : <M2>/com/android/support/localbroadcastmanager/28.0.0/localbroadcastmanager-28.0.0.aar
        artifactAddress               : com.android.support:localbroadcastmanager:28.0.0@aar
        assetsFolder                  : <GRADLE>/caches/<TRANSFORMS>/xxxxxxxxxxxxxxxxxxxxxxxxxxxxxxxx/transformed/localbroadcastmanager-28.0.0/assets [-]
        - compileJarFiles             : <GRADLE>/caches/<TRANSFORMS>/xxxxxxxxxxxxxxxxxxxxxxxxxxxxxxxx/transformed/localbroadcastmanager-28.0.0/jars/classes.jar
        component                     : com.android.support:localbroadcastmanager:28.0.0
        externalAnnotations           : <GRADLE>/caches/<TRANSFORMS>/xxxxxxxxxxxxxxxxxxxxxxxxxxxxxxxx/transformed/localbroadcastmanager-28.0.0/annotations.zip [-]
        folder                        : <GRADLE>/caches/<TRANSFORMS>/xxxxxxxxxxxxxxxxxxxxxxxxxxxxxxxx/transformed/localbroadcastmanager-28.0.0
        jniFolder                     : <GRADLE>/caches/<TRANSFORMS>/xxxxxxxxxxxxxxxxxxxxxxxxxxxxxxxx/transformed/localbroadcastmanager-28.0.0/jni [-]
        lintJar                       : <GRADLE>/caches/<TRANSFORMS>/xxxxxxxxxxxxxxxxxxxxxxxxxxxxxxxx/transformed/localbroadcastmanager-28.0.0/jars/lint.jar [-]
        manifest                      : <GRADLE>/caches/<TRANSFORMS>/xxxxxxxxxxxxxxxxxxxxxxxxxxxxxxxx/transformed/localbroadcastmanager-28.0.0/AndroidManifest.xml
        proguardRules                 : <GRADLE>/caches/<TRANSFORMS>/xxxxxxxxxxxxxxxxxxxxxxxxxxxxxxxx/transformed/localbroadcastmanager-28.0.0/proguard.txt [-]
        publicResources               : <GRADLE>/caches/<TRANSFORMS>/xxxxxxxxxxxxxxxxxxxxxxxxxxxxxxxx/transformed/localbroadcastmanager-28.0.0/public.txt [-]
        renderscriptFolder            : <GRADLE>/caches/<TRANSFORMS>/xxxxxxxxxxxxxxxxxxxxxxxxxxxxxxxx/transformed/localbroadcastmanager-28.0.0/rs [-]
        resFolder                     : <GRADLE>/caches/<TRANSFORMS>/xxxxxxxxxxxxxxxxxxxxxxxxxxxxxxxx/transformed/localbroadcastmanager-28.0.0/res [-]
        resStaticLibrary              : <GRADLE>/caches/<TRANSFORMS>/xxxxxxxxxxxxxxxxxxxxxxxxxxxxxxxx/transformed/localbroadcastmanager-28.0.0/res.apk [-]
        - runtimeJarFiles             : <GRADLE>/caches/<TRANSFORMS>/xxxxxxxxxxxxxxxxxxxxxxxxxxxxxxxx/transformed/localbroadcastmanager-28.0.0/jars/classes.jar
        symbolFile                    : <GRADLE>/caches/<TRANSFORMS>/xxxxxxxxxxxxxxxxxxxxxxxxxxxxxxxx/transformed/localbroadcastmanager-28.0.0/R.txt
    - library                     : com.android.support:print:28.0.0@aar (IdeAndroidLibraryImpl)
        aidlFolder                    : <GRADLE>/caches/<TRANSFORMS>/xxxxxxxxxxxxxxxxxxxxxxxxxxxxxxxx/transformed/print-28.0.0/aidl [-]
        artifact                      : <M2>/com/android/support/print/28.0.0/print-28.0.0.aar
        artifactAddress               : com.android.support:print:28.0.0@aar
        assetsFolder                  : <GRADLE>/caches/<TRANSFORMS>/xxxxxxxxxxxxxxxxxxxxxxxxxxxxxxxx/transformed/print-28.0.0/assets [-]
        - compileJarFiles             : <GRADLE>/caches/<TRANSFORMS>/xxxxxxxxxxxxxxxxxxxxxxxxxxxxxxxx/transformed/print-28.0.0/jars/classes.jar
        component                     : com.android.support:print:28.0.0
        externalAnnotations           : <GRADLE>/caches/<TRANSFORMS>/xxxxxxxxxxxxxxxxxxxxxxxxxxxxxxxx/transformed/print-28.0.0/annotations.zip
        folder                        : <GRADLE>/caches/<TRANSFORMS>/xxxxxxxxxxxxxxxxxxxxxxxxxxxxxxxx/transformed/print-28.0.0
        jniFolder                     : <GRADLE>/caches/<TRANSFORMS>/xxxxxxxxxxxxxxxxxxxxxxxxxxxxxxxx/transformed/print-28.0.0/jni [-]
        lintJar                       : <GRADLE>/caches/<TRANSFORMS>/xxxxxxxxxxxxxxxxxxxxxxxxxxxxxxxx/transformed/print-28.0.0/jars/lint.jar [-]
        manifest                      : <GRADLE>/caches/<TRANSFORMS>/xxxxxxxxxxxxxxxxxxxxxxxxxxxxxxxx/transformed/print-28.0.0/AndroidManifest.xml
        proguardRules                 : <GRADLE>/caches/<TRANSFORMS>/xxxxxxxxxxxxxxxxxxxxxxxxxxxxxxxx/transformed/print-28.0.0/proguard.txt [-]
        publicResources               : <GRADLE>/caches/<TRANSFORMS>/xxxxxxxxxxxxxxxxxxxxxxxxxxxxxxxx/transformed/print-28.0.0/public.txt [-]
        renderscriptFolder            : <GRADLE>/caches/<TRANSFORMS>/xxxxxxxxxxxxxxxxxxxxxxxxxxxxxxxx/transformed/print-28.0.0/rs [-]
        resFolder                     : <GRADLE>/caches/<TRANSFORMS>/xxxxxxxxxxxxxxxxxxxxxxxxxxxxxxxx/transformed/print-28.0.0/res [-]
        resStaticLibrary              : <GRADLE>/caches/<TRANSFORMS>/xxxxxxxxxxxxxxxxxxxxxxxxxxxxxxxx/transformed/print-28.0.0/res.apk [-]
        - runtimeJarFiles             : <GRADLE>/caches/<TRANSFORMS>/xxxxxxxxxxxxxxxxxxxxxxxxxxxxxxxx/transformed/print-28.0.0/jars/classes.jar
        symbolFile                    : <GRADLE>/caches/<TRANSFORMS>/xxxxxxxxxxxxxxxxxxxxxxxxxxxxxxxx/transformed/print-28.0.0/R.txt
    - library                     : com.android.support:slidingpanelayout:28.0.0@aar (IdeAndroidLibraryImpl)
        aidlFolder                    : <GRADLE>/caches/<TRANSFORMS>/xxxxxxxxxxxxxxxxxxxxxxxxxxxxxxxx/transformed/slidingpanelayout-28.0.0/aidl [-]
        artifact                      : <M2>/com/android/support/slidingpanelayout/28.0.0/slidingpanelayout-28.0.0.aar
        artifactAddress               : com.android.support:slidingpanelayout:28.0.0@aar
        assetsFolder                  : <GRADLE>/caches/<TRANSFORMS>/xxxxxxxxxxxxxxxxxxxxxxxxxxxxxxxx/transformed/slidingpanelayout-28.0.0/assets [-]
        - compileJarFiles             : <GRADLE>/caches/<TRANSFORMS>/xxxxxxxxxxxxxxxxxxxxxxxxxxxxxxxx/transformed/slidingpanelayout-28.0.0/jars/classes.jar
        component                     : com.android.support:slidingpanelayout:28.0.0
        externalAnnotations           : <GRADLE>/caches/<TRANSFORMS>/xxxxxxxxxxxxxxxxxxxxxxxxxxxxxxxx/transformed/slidingpanelayout-28.0.0/annotations.zip [-]
        folder                        : <GRADLE>/caches/<TRANSFORMS>/xxxxxxxxxxxxxxxxxxxxxxxxxxxxxxxx/transformed/slidingpanelayout-28.0.0
        jniFolder                     : <GRADLE>/caches/<TRANSFORMS>/xxxxxxxxxxxxxxxxxxxxxxxxxxxxxxxx/transformed/slidingpanelayout-28.0.0/jni [-]
        lintJar                       : <GRADLE>/caches/<TRANSFORMS>/xxxxxxxxxxxxxxxxxxxxxxxxxxxxxxxx/transformed/slidingpanelayout-28.0.0/jars/lint.jar [-]
        manifest                      : <GRADLE>/caches/<TRANSFORMS>/xxxxxxxxxxxxxxxxxxxxxxxxxxxxxxxx/transformed/slidingpanelayout-28.0.0/AndroidManifest.xml
        proguardRules                 : <GRADLE>/caches/<TRANSFORMS>/xxxxxxxxxxxxxxxxxxxxxxxxxxxxxxxx/transformed/slidingpanelayout-28.0.0/proguard.txt [-]
        publicResources               : <GRADLE>/caches/<TRANSFORMS>/xxxxxxxxxxxxxxxxxxxxxxxxxxxxxxxx/transformed/slidingpanelayout-28.0.0/public.txt [-]
        renderscriptFolder            : <GRADLE>/caches/<TRANSFORMS>/xxxxxxxxxxxxxxxxxxxxxxxxxxxxxxxx/transformed/slidingpanelayout-28.0.0/rs [-]
        resFolder                     : <GRADLE>/caches/<TRANSFORMS>/xxxxxxxxxxxxxxxxxxxxxxxxxxxxxxxx/transformed/slidingpanelayout-28.0.0/res [-]
        resStaticLibrary              : <GRADLE>/caches/<TRANSFORMS>/xxxxxxxxxxxxxxxxxxxxxxxxxxxxxxxx/transformed/slidingpanelayout-28.0.0/res.apk [-]
        - runtimeJarFiles             : <GRADLE>/caches/<TRANSFORMS>/xxxxxxxxxxxxxxxxxxxxxxxxxxxxxxxx/transformed/slidingpanelayout-28.0.0/jars/classes.jar
        symbolFile                    : <GRADLE>/caches/<TRANSFORMS>/xxxxxxxxxxxxxxxxxxxxxxxxxxxxxxxx/transformed/slidingpanelayout-28.0.0/R.txt
    - library                     : com.android.support:support-compat:28.0.0@aar (IdeAndroidLibraryImpl)
        aidlFolder                    : <GRADLE>/caches/<TRANSFORMS>/xxxxxxxxxxxxxxxxxxxxxxxxxxxxxxxx/transformed/support-compat-28.0.0/aidl
        artifact                      : <M2>/com/android/support/support-compat/28.0.0/support-compat-28.0.0.aar
        artifactAddress               : com.android.support:support-compat:28.0.0@aar
        assetsFolder                  : <GRADLE>/caches/<TRANSFORMS>/xxxxxxxxxxxxxxxxxxxxxxxxxxxxxxxx/transformed/support-compat-28.0.0/assets [-]
        - compileJarFiles             : <GRADLE>/caches/<TRANSFORMS>/xxxxxxxxxxxxxxxxxxxxxxxxxxxxxxxx/transformed/support-compat-28.0.0/jars/classes.jar
        component                     : com.android.support:support-compat:28.0.0
        externalAnnotations           : <GRADLE>/caches/<TRANSFORMS>/xxxxxxxxxxxxxxxxxxxxxxxxxxxxxxxx/transformed/support-compat-28.0.0/annotations.zip
        folder                        : <GRADLE>/caches/<TRANSFORMS>/xxxxxxxxxxxxxxxxxxxxxxxxxxxxxxxx/transformed/support-compat-28.0.0
        jniFolder                     : <GRADLE>/caches/<TRANSFORMS>/xxxxxxxxxxxxxxxxxxxxxxxxxxxxxxxx/transformed/support-compat-28.0.0/jni [-]
        lintJar                       : <GRADLE>/caches/<TRANSFORMS>/xxxxxxxxxxxxxxxxxxxxxxxxxxxxxxxx/transformed/support-compat-28.0.0/jars/lint.jar [-]
        manifest                      : <GRADLE>/caches/<TRANSFORMS>/xxxxxxxxxxxxxxxxxxxxxxxxxxxxxxxx/transformed/support-compat-28.0.0/AndroidManifest.xml
        proguardRules                 : <GRADLE>/caches/<TRANSFORMS>/xxxxxxxxxxxxxxxxxxxxxxxxxxxxxxxx/transformed/support-compat-28.0.0/proguard.txt
        publicResources               : <GRADLE>/caches/<TRANSFORMS>/xxxxxxxxxxxxxxxxxxxxxxxxxxxxxxxx/transformed/support-compat-28.0.0/public.txt
        renderscriptFolder            : <GRADLE>/caches/<TRANSFORMS>/xxxxxxxxxxxxxxxxxxxxxxxxxxxxxxxx/transformed/support-compat-28.0.0/rs [-]
        resFolder                     : <GRADLE>/caches/<TRANSFORMS>/xxxxxxxxxxxxxxxxxxxxxxxxxxxxxxxx/transformed/support-compat-28.0.0/res
        resStaticLibrary              : <GRADLE>/caches/<TRANSFORMS>/xxxxxxxxxxxxxxxxxxxxxxxxxxxxxxxx/transformed/support-compat-28.0.0/res.apk [-]
        - runtimeJarFiles             : <GRADLE>/caches/<TRANSFORMS>/xxxxxxxxxxxxxxxxxxxxxxxxxxxxxxxx/transformed/support-compat-28.0.0/jars/classes.jar
        symbolFile                    : <GRADLE>/caches/<TRANSFORMS>/xxxxxxxxxxxxxxxxxxxxxxxxxxxxxxxx/transformed/support-compat-28.0.0/R.txt
    - library                     : com.android.support:support-core-ui:28.0.0@aar (IdeAndroidLibraryImpl)
        aidlFolder                    : <GRADLE>/caches/<TRANSFORMS>/xxxxxxxxxxxxxxxxxxxxxxxxxxxxxxxx/transformed/support-core-ui-28.0.0/aidl [-]
        artifact                      : <M2>/com/android/support/support-core-ui/28.0.0/support-core-ui-28.0.0.aar
        artifactAddress               : com.android.support:support-core-ui:28.0.0@aar
        assetsFolder                  : <GRADLE>/caches/<TRANSFORMS>/xxxxxxxxxxxxxxxxxxxxxxxxxxxxxxxx/transformed/support-core-ui-28.0.0/assets [-]
        - compileJarFiles             : <GRADLE>/caches/<TRANSFORMS>/xxxxxxxxxxxxxxxxxxxxxxxxxxxxxxxx/transformed/support-core-ui-28.0.0/jars/classes.jar
        component                     : com.android.support:support-core-ui:28.0.0
        externalAnnotations           : <GRADLE>/caches/<TRANSFORMS>/xxxxxxxxxxxxxxxxxxxxxxxxxxxxxxxx/transformed/support-core-ui-28.0.0/annotations.zip [-]
        folder                        : <GRADLE>/caches/<TRANSFORMS>/xxxxxxxxxxxxxxxxxxxxxxxxxxxxxxxx/transformed/support-core-ui-28.0.0
        jniFolder                     : <GRADLE>/caches/<TRANSFORMS>/xxxxxxxxxxxxxxxxxxxxxxxxxxxxxxxx/transformed/support-core-ui-28.0.0/jni [-]
        lintJar                       : <GRADLE>/caches/<TRANSFORMS>/xxxxxxxxxxxxxxxxxxxxxxxxxxxxxxxx/transformed/support-core-ui-28.0.0/jars/lint.jar [-]
        manifest                      : <GRADLE>/caches/<TRANSFORMS>/xxxxxxxxxxxxxxxxxxxxxxxxxxxxxxxx/transformed/support-core-ui-28.0.0/AndroidManifest.xml
        proguardRules                 : <GRADLE>/caches/<TRANSFORMS>/xxxxxxxxxxxxxxxxxxxxxxxxxxxxxxxx/transformed/support-core-ui-28.0.0/proguard.txt [-]
        publicResources               : <GRADLE>/caches/<TRANSFORMS>/xxxxxxxxxxxxxxxxxxxxxxxxxxxxxxxx/transformed/support-core-ui-28.0.0/public.txt [-]
        renderscriptFolder            : <GRADLE>/caches/<TRANSFORMS>/xxxxxxxxxxxxxxxxxxxxxxxxxxxxxxxx/transformed/support-core-ui-28.0.0/rs [-]
        resFolder                     : <GRADLE>/caches/<TRANSFORMS>/xxxxxxxxxxxxxxxxxxxxxxxxxxxxxxxx/transformed/support-core-ui-28.0.0/res [-]
        resStaticLibrary              : <GRADLE>/caches/<TRANSFORMS>/xxxxxxxxxxxxxxxxxxxxxxxxxxxxxxxx/transformed/support-core-ui-28.0.0/res.apk [-]
        - runtimeJarFiles             : <GRADLE>/caches/<TRANSFORMS>/xxxxxxxxxxxxxxxxxxxxxxxxxxxxxxxx/transformed/support-core-ui-28.0.0/jars/classes.jar
        symbolFile                    : <GRADLE>/caches/<TRANSFORMS>/xxxxxxxxxxxxxxxxxxxxxxxxxxxxxxxx/transformed/support-core-ui-28.0.0/R.txt
    - library                     : com.android.support:support-core-utils:28.0.0@aar (IdeAndroidLibraryImpl)
        aidlFolder                    : <GRADLE>/caches/<TRANSFORMS>/xxxxxxxxxxxxxxxxxxxxxxxxxxxxxxxx/transformed/support-core-utils-28.0.0/aidl [-]
        artifact                      : <M2>/com/android/support/support-core-utils/28.0.0/support-core-utils-28.0.0.aar
        artifactAddress               : com.android.support:support-core-utils:28.0.0@aar
        assetsFolder                  : <GRADLE>/caches/<TRANSFORMS>/xxxxxxxxxxxxxxxxxxxxxxxxxxxxxxxx/transformed/support-core-utils-28.0.0/assets [-]
        - compileJarFiles             : <GRADLE>/caches/<TRANSFORMS>/xxxxxxxxxxxxxxxxxxxxxxxxxxxxxxxx/transformed/support-core-utils-28.0.0/jars/classes.jar
        component                     : com.android.support:support-core-utils:28.0.0
        externalAnnotations           : <GRADLE>/caches/<TRANSFORMS>/xxxxxxxxxxxxxxxxxxxxxxxxxxxxxxxx/transformed/support-core-utils-28.0.0/annotations.zip [-]
        folder                        : <GRADLE>/caches/<TRANSFORMS>/xxxxxxxxxxxxxxxxxxxxxxxxxxxxxxxx/transformed/support-core-utils-28.0.0
        jniFolder                     : <GRADLE>/caches/<TRANSFORMS>/xxxxxxxxxxxxxxxxxxxxxxxxxxxxxxxx/transformed/support-core-utils-28.0.0/jni [-]
        lintJar                       : <GRADLE>/caches/<TRANSFORMS>/xxxxxxxxxxxxxxxxxxxxxxxxxxxxxxxx/transformed/support-core-utils-28.0.0/jars/lint.jar [-]
        manifest                      : <GRADLE>/caches/<TRANSFORMS>/xxxxxxxxxxxxxxxxxxxxxxxxxxxxxxxx/transformed/support-core-utils-28.0.0/AndroidManifest.xml
        proguardRules                 : <GRADLE>/caches/<TRANSFORMS>/xxxxxxxxxxxxxxxxxxxxxxxxxxxxxxxx/transformed/support-core-utils-28.0.0/proguard.txt [-]
        publicResources               : <GRADLE>/caches/<TRANSFORMS>/xxxxxxxxxxxxxxxxxxxxxxxxxxxxxxxx/transformed/support-core-utils-28.0.0/public.txt [-]
        renderscriptFolder            : <GRADLE>/caches/<TRANSFORMS>/xxxxxxxxxxxxxxxxxxxxxxxxxxxxxxxx/transformed/support-core-utils-28.0.0/rs [-]
        resFolder                     : <GRADLE>/caches/<TRANSFORMS>/xxxxxxxxxxxxxxxxxxxxxxxxxxxxxxxx/transformed/support-core-utils-28.0.0/res [-]
        resStaticLibrary              : <GRADLE>/caches/<TRANSFORMS>/xxxxxxxxxxxxxxxxxxxxxxxxxxxxxxxx/transformed/support-core-utils-28.0.0/res.apk [-]
        - runtimeJarFiles             : <GRADLE>/caches/<TRANSFORMS>/xxxxxxxxxxxxxxxxxxxxxxxxxxxxxxxx/transformed/support-core-utils-28.0.0/jars/classes.jar
        symbolFile                    : <GRADLE>/caches/<TRANSFORMS>/xxxxxxxxxxxxxxxxxxxxxxxxxxxxxxxx/transformed/support-core-utils-28.0.0/R.txt
    - library                     : com.android.support:support-fragment:28.0.0@aar (IdeAndroidLibraryImpl)
        aidlFolder                    : <GRADLE>/caches/<TRANSFORMS>/xxxxxxxxxxxxxxxxxxxxxxxxxxxxxxxx/transformed/support-fragment-28.0.0/aidl [-]
        artifact                      : <M2>/com/android/support/support-fragment/28.0.0/support-fragment-28.0.0.aar
        artifactAddress               : com.android.support:support-fragment:28.0.0@aar
        assetsFolder                  : <GRADLE>/caches/<TRANSFORMS>/xxxxxxxxxxxxxxxxxxxxxxxxxxxxxxxx/transformed/support-fragment-28.0.0/assets [-]
        - compileJarFiles             : <GRADLE>/caches/<TRANSFORMS>/xxxxxxxxxxxxxxxxxxxxxxxxxxxxxxxx/transformed/support-fragment-28.0.0/jars/classes.jar
        component                     : com.android.support:support-fragment:28.0.0
        externalAnnotations           : <GRADLE>/caches/<TRANSFORMS>/xxxxxxxxxxxxxxxxxxxxxxxxxxxxxxxx/transformed/support-fragment-28.0.0/annotations.zip
        folder                        : <GRADLE>/caches/<TRANSFORMS>/xxxxxxxxxxxxxxxxxxxxxxxxxxxxxxxx/transformed/support-fragment-28.0.0
        jniFolder                     : <GRADLE>/caches/<TRANSFORMS>/xxxxxxxxxxxxxxxxxxxxxxxxxxxxxxxx/transformed/support-fragment-28.0.0/jni [-]
        lintJar                       : <GRADLE>/caches/<TRANSFORMS>/xxxxxxxxxxxxxxxxxxxxxxxxxxxxxxxx/transformed/support-fragment-28.0.0/jars/lint.jar [-]
        manifest                      : <GRADLE>/caches/<TRANSFORMS>/xxxxxxxxxxxxxxxxxxxxxxxxxxxxxxxx/transformed/support-fragment-28.0.0/AndroidManifest.xml
        proguardRules                 : <GRADLE>/caches/<TRANSFORMS>/xxxxxxxxxxxxxxxxxxxxxxxxxxxxxxxx/transformed/support-fragment-28.0.0/proguard.txt [-]
        publicResources               : <GRADLE>/caches/<TRANSFORMS>/xxxxxxxxxxxxxxxxxxxxxxxxxxxxxxxx/transformed/support-fragment-28.0.0/public.txt [-]
        renderscriptFolder            : <GRADLE>/caches/<TRANSFORMS>/xxxxxxxxxxxxxxxxxxxxxxxxxxxxxxxx/transformed/support-fragment-28.0.0/rs [-]
        resFolder                     : <GRADLE>/caches/<TRANSFORMS>/xxxxxxxxxxxxxxxxxxxxxxxxxxxxxxxx/transformed/support-fragment-28.0.0/res [-]
        resStaticLibrary              : <GRADLE>/caches/<TRANSFORMS>/xxxxxxxxxxxxxxxxxxxxxxxxxxxxxxxx/transformed/support-fragment-28.0.0/res.apk [-]
        - runtimeJarFiles             : <GRADLE>/caches/<TRANSFORMS>/xxxxxxxxxxxxxxxxxxxxxxxxxxxxxxxx/transformed/support-fragment-28.0.0/jars/classes.jar
        symbolFile                    : <GRADLE>/caches/<TRANSFORMS>/xxxxxxxxxxxxxxxxxxxxxxxxxxxxxxxx/transformed/support-fragment-28.0.0/R.txt
    - library                     : com.android.support:support-vector-drawable:28.0.0@aar (IdeAndroidLibraryImpl)
        aidlFolder                    : <GRADLE>/caches/<TRANSFORMS>/xxxxxxxxxxxxxxxxxxxxxxxxxxxxxxxx/transformed/support-vector-drawable-28.0.0/aidl [-]
        artifact                      : <M2>/com/android/support/support-vector-drawable/28.0.0/support-vector-drawable-28.0.0.aar
        artifactAddress               : com.android.support:support-vector-drawable:28.0.0@aar
        assetsFolder                  : <GRADLE>/caches/<TRANSFORMS>/xxxxxxxxxxxxxxxxxxxxxxxxxxxxxxxx/transformed/support-vector-drawable-28.0.0/assets [-]
        - compileJarFiles             : <GRADLE>/caches/<TRANSFORMS>/xxxxxxxxxxxxxxxxxxxxxxxxxxxxxxxx/transformed/support-vector-drawable-28.0.0/jars/classes.jar
        component                     : com.android.support:support-vector-drawable:28.0.0
        externalAnnotations           : <GRADLE>/caches/<TRANSFORMS>/xxxxxxxxxxxxxxxxxxxxxxxxxxxxxxxx/transformed/support-vector-drawable-28.0.0/annotations.zip [-]
        folder                        : <GRADLE>/caches/<TRANSFORMS>/xxxxxxxxxxxxxxxxxxxxxxxxxxxxxxxx/transformed/support-vector-drawable-28.0.0
        jniFolder                     : <GRADLE>/caches/<TRANSFORMS>/xxxxxxxxxxxxxxxxxxxxxxxxxxxxxxxx/transformed/support-vector-drawable-28.0.0/jni [-]
        lintJar                       : <GRADLE>/caches/<TRANSFORMS>/xxxxxxxxxxxxxxxxxxxxxxxxxxxxxxxx/transformed/support-vector-drawable-28.0.0/jars/lint.jar [-]
        manifest                      : <GRADLE>/caches/<TRANSFORMS>/xxxxxxxxxxxxxxxxxxxxxxxxxxxxxxxx/transformed/support-vector-drawable-28.0.0/AndroidManifest.xml
        proguardRules                 : <GRADLE>/caches/<TRANSFORMS>/xxxxxxxxxxxxxxxxxxxxxxxxxxxxxxxx/transformed/support-vector-drawable-28.0.0/proguard.txt [-]
        publicResources               : <GRADLE>/caches/<TRANSFORMS>/xxxxxxxxxxxxxxxxxxxxxxxxxxxxxxxx/transformed/support-vector-drawable-28.0.0/public.txt [-]
        renderscriptFolder            : <GRADLE>/caches/<TRANSFORMS>/xxxxxxxxxxxxxxxxxxxxxxxxxxxxxxxx/transformed/support-vector-drawable-28.0.0/rs [-]
        resFolder                     : <GRADLE>/caches/<TRANSFORMS>/xxxxxxxxxxxxxxxxxxxxxxxxxxxxxxxx/transformed/support-vector-drawable-28.0.0/res [-]
        resStaticLibrary              : <GRADLE>/caches/<TRANSFORMS>/xxxxxxxxxxxxxxxxxxxxxxxxxxxxxxxx/transformed/support-vector-drawable-28.0.0/res.apk [-]
        - runtimeJarFiles             : <GRADLE>/caches/<TRANSFORMS>/xxxxxxxxxxxxxxxxxxxxxxxxxxxxxxxx/transformed/support-vector-drawable-28.0.0/jars/classes.jar
        symbolFile                    : <GRADLE>/caches/<TRANSFORMS>/xxxxxxxxxxxxxxxxxxxxxxxxxxxxxxxx/transformed/support-vector-drawable-28.0.0/R.txt
    - library                     : com.android.support:swiperefreshlayout:28.0.0@aar (IdeAndroidLibraryImpl)
        aidlFolder                    : <GRADLE>/caches/<TRANSFORMS>/xxxxxxxxxxxxxxxxxxxxxxxxxxxxxxxx/transformed/swiperefreshlayout-28.0.0/aidl [-]
        artifact                      : <M2>/com/android/support/swiperefreshlayout/28.0.0/swiperefreshlayout-28.0.0.aar
        artifactAddress               : com.android.support:swiperefreshlayout:28.0.0@aar
        assetsFolder                  : <GRADLE>/caches/<TRANSFORMS>/xxxxxxxxxxxxxxxxxxxxxxxxxxxxxxxx/transformed/swiperefreshlayout-28.0.0/assets [-]
        - compileJarFiles             : <GRADLE>/caches/<TRANSFORMS>/xxxxxxxxxxxxxxxxxxxxxxxxxxxxxxxx/transformed/swiperefreshlayout-28.0.0/jars/classes.jar
        component                     : com.android.support:swiperefreshlayout:28.0.0
        externalAnnotations           : <GRADLE>/caches/<TRANSFORMS>/xxxxxxxxxxxxxxxxxxxxxxxxxxxxxxxx/transformed/swiperefreshlayout-28.0.0/annotations.zip
        folder                        : <GRADLE>/caches/<TRANSFORMS>/xxxxxxxxxxxxxxxxxxxxxxxxxxxxxxxx/transformed/swiperefreshlayout-28.0.0
        jniFolder                     : <GRADLE>/caches/<TRANSFORMS>/xxxxxxxxxxxxxxxxxxxxxxxxxxxxxxxx/transformed/swiperefreshlayout-28.0.0/jni [-]
        lintJar                       : <GRADLE>/caches/<TRANSFORMS>/xxxxxxxxxxxxxxxxxxxxxxxxxxxxxxxx/transformed/swiperefreshlayout-28.0.0/jars/lint.jar [-]
        manifest                      : <GRADLE>/caches/<TRANSFORMS>/xxxxxxxxxxxxxxxxxxxxxxxxxxxxxxxx/transformed/swiperefreshlayout-28.0.0/AndroidManifest.xml
        proguardRules                 : <GRADLE>/caches/<TRANSFORMS>/xxxxxxxxxxxxxxxxxxxxxxxxxxxxxxxx/transformed/swiperefreshlayout-28.0.0/proguard.txt [-]
        publicResources               : <GRADLE>/caches/<TRANSFORMS>/xxxxxxxxxxxxxxxxxxxxxxxxxxxxxxxx/transformed/swiperefreshlayout-28.0.0/public.txt [-]
        renderscriptFolder            : <GRADLE>/caches/<TRANSFORMS>/xxxxxxxxxxxxxxxxxxxxxxxxxxxxxxxx/transformed/swiperefreshlayout-28.0.0/rs [-]
        resFolder                     : <GRADLE>/caches/<TRANSFORMS>/xxxxxxxxxxxxxxxxxxxxxxxxxxxxxxxx/transformed/swiperefreshlayout-28.0.0/res [-]
        resStaticLibrary              : <GRADLE>/caches/<TRANSFORMS>/xxxxxxxxxxxxxxxxxxxxxxxxxxxxxxxx/transformed/swiperefreshlayout-28.0.0/res.apk [-]
        - runtimeJarFiles             : <GRADLE>/caches/<TRANSFORMS>/xxxxxxxxxxxxxxxxxxxxxxxxxxxxxxxx/transformed/swiperefreshlayout-28.0.0/jars/classes.jar
        symbolFile                    : <GRADLE>/caches/<TRANSFORMS>/xxxxxxxxxxxxxxxxxxxxxxxxxxxxxxxx/transformed/swiperefreshlayout-28.0.0/R.txt
    - library                     : com.android.support:versionedparcelable:28.0.0@aar (IdeAndroidLibraryImpl)
        aidlFolder                    : <GRADLE>/caches/<TRANSFORMS>/xxxxxxxxxxxxxxxxxxxxxxxxxxxxxxxx/transformed/versionedparcelable-28.0.0/aidl
        artifact                      : <M2>/com/android/support/versionedparcelable/28.0.0/versionedparcelable-28.0.0.aar
        artifactAddress               : com.android.support:versionedparcelable:28.0.0@aar
        assetsFolder                  : <GRADLE>/caches/<TRANSFORMS>/xxxxxxxxxxxxxxxxxxxxxxxxxxxxxxxx/transformed/versionedparcelable-28.0.0/assets [-]
        - compileJarFiles             : <GRADLE>/caches/<TRANSFORMS>/xxxxxxxxxxxxxxxxxxxxxxxxxxxxxxxx/transformed/versionedparcelable-28.0.0/jars/classes.jar
        component                     : com.android.support:versionedparcelable:28.0.0
        externalAnnotations           : <GRADLE>/caches/<TRANSFORMS>/xxxxxxxxxxxxxxxxxxxxxxxxxxxxxxxx/transformed/versionedparcelable-28.0.0/annotations.zip [-]
        folder                        : <GRADLE>/caches/<TRANSFORMS>/xxxxxxxxxxxxxxxxxxxxxxxxxxxxxxxx/transformed/versionedparcelable-28.0.0
        jniFolder                     : <GRADLE>/caches/<TRANSFORMS>/xxxxxxxxxxxxxxxxxxxxxxxxxxxxxxxx/transformed/versionedparcelable-28.0.0/jni [-]
        lintJar                       : <GRADLE>/caches/<TRANSFORMS>/xxxxxxxxxxxxxxxxxxxxxxxxxxxxxxxx/transformed/versionedparcelable-28.0.0/jars/lint.jar [-]
        manifest                      : <GRADLE>/caches/<TRANSFORMS>/xxxxxxxxxxxxxxxxxxxxxxxxxxxxxxxx/transformed/versionedparcelable-28.0.0/AndroidManifest.xml
        proguardRules                 : <GRADLE>/caches/<TRANSFORMS>/xxxxxxxxxxxxxxxxxxxxxxxxxxxxxxxx/transformed/versionedparcelable-28.0.0/proguard.txt
        publicResources               : <GRADLE>/caches/<TRANSFORMS>/xxxxxxxxxxxxxxxxxxxxxxxxxxxxxxxx/transformed/versionedparcelable-28.0.0/public.txt [-]
        renderscriptFolder            : <GRADLE>/caches/<TRANSFORMS>/xxxxxxxxxxxxxxxxxxxxxxxxxxxxxxxx/transformed/versionedparcelable-28.0.0/rs [-]
        resFolder                     : <GRADLE>/caches/<TRANSFORMS>/xxxxxxxxxxxxxxxxxxxxxxxxxxxxxxxx/transformed/versionedparcelable-28.0.0/res [-]
        resStaticLibrary              : <GRADLE>/caches/<TRANSFORMS>/xxxxxxxxxxxxxxxxxxxxxxxxxxxxxxxx/transformed/versionedparcelable-28.0.0/res.apk [-]
        - runtimeJarFiles             : <GRADLE>/caches/<TRANSFORMS>/xxxxxxxxxxxxxxxxxxxxxxxxxxxxxxxx/transformed/versionedparcelable-28.0.0/jars/classes.jar
        symbolFile                    : <GRADLE>/caches/<TRANSFORMS>/xxxxxxxxxxxxxxxxxxxxxxxxxxxxxxxx/transformed/versionedparcelable-28.0.0/R.txt
    - library                     : com.android.support:viewpager:28.0.0@aar (IdeAndroidLibraryImpl)
        aidlFolder                    : <GRADLE>/caches/<TRANSFORMS>/xxxxxxxxxxxxxxxxxxxxxxxxxxxxxxxx/transformed/viewpager-28.0.0/aidl [-]
        artifact                      : <M2>/com/android/support/viewpager/28.0.0/viewpager-28.0.0.aar
        artifactAddress               : com.android.support:viewpager:28.0.0@aar
        assetsFolder                  : <GRADLE>/caches/<TRANSFORMS>/xxxxxxxxxxxxxxxxxxxxxxxxxxxxxxxx/transformed/viewpager-28.0.0/assets [-]
        - compileJarFiles             : <GRADLE>/caches/<TRANSFORMS>/xxxxxxxxxxxxxxxxxxxxxxxxxxxxxxxx/transformed/viewpager-28.0.0/jars/classes.jar
        component                     : com.android.support:viewpager:28.0.0
        externalAnnotations           : <GRADLE>/caches/<TRANSFORMS>/xxxxxxxxxxxxxxxxxxxxxxxxxxxxxxxx/transformed/viewpager-28.0.0/annotations.zip [-]
        folder                        : <GRADLE>/caches/<TRANSFORMS>/xxxxxxxxxxxxxxxxxxxxxxxxxxxxxxxx/transformed/viewpager-28.0.0
        jniFolder                     : <GRADLE>/caches/<TRANSFORMS>/xxxxxxxxxxxxxxxxxxxxxxxxxxxxxxxx/transformed/viewpager-28.0.0/jni [-]
        lintJar                       : <GRADLE>/caches/<TRANSFORMS>/xxxxxxxxxxxxxxxxxxxxxxxxxxxxxxxx/transformed/viewpager-28.0.0/jars/lint.jar [-]
        manifest                      : <GRADLE>/caches/<TRANSFORMS>/xxxxxxxxxxxxxxxxxxxxxxxxxxxxxxxx/transformed/viewpager-28.0.0/AndroidManifest.xml
        proguardRules                 : <GRADLE>/caches/<TRANSFORMS>/xxxxxxxxxxxxxxxxxxxxxxxxxxxxxxxx/transformed/viewpager-28.0.0/proguard.txt [-]
        publicResources               : <GRADLE>/caches/<TRANSFORMS>/xxxxxxxxxxxxxxxxxxxxxxxxxxxxxxxx/transformed/viewpager-28.0.0/public.txt [-]
        renderscriptFolder            : <GRADLE>/caches/<TRANSFORMS>/xxxxxxxxxxxxxxxxxxxxxxxxxxxxxxxx/transformed/viewpager-28.0.0/rs [-]
        resFolder                     : <GRADLE>/caches/<TRANSFORMS>/xxxxxxxxxxxxxxxxxxxxxxxxxxxxxxxx/transformed/viewpager-28.0.0/res [-]
        resStaticLibrary              : <GRADLE>/caches/<TRANSFORMS>/xxxxxxxxxxxxxxxxxxxxxxxxxxxxxxxx/transformed/viewpager-28.0.0/res.apk [-]
        - runtimeJarFiles             : <GRADLE>/caches/<TRANSFORMS>/xxxxxxxxxxxxxxxxxxxxxxxxxxxxxxxx/transformed/viewpager-28.0.0/jars/classes.jar
        symbolFile                    : <GRADLE>/caches/<TRANSFORMS>/xxxxxxxxxxxxxxxxxxxxxxxxxxxxxxxx/transformed/viewpager-28.0.0/R.txt
    - library                     : ./library2/libs/fakelib.jar (IdeJavaLibraryImpl)
        artifact                      : <ROOT>/library2/libs/fakelib.jar
        artifactAddress               : __local_aars__:<ROOT>/library2/libs/fakelib.jar:unspecified@jar
    - library                     : android.arch.core:common:1.1.1 (IdeJavaLibraryImpl)
        artifact                      : <M2>/android/arch/core/common/1.1.1/common-1.1.1.jar
        artifactAddress               : android.arch.core:common:1.1.1@jar
        component                     : android.arch.core:common:1.1.1
    - library                     : android.arch.lifecycle:common:1.1.1 (IdeJavaLibraryImpl)
        artifact                      : <M2>/android/arch/lifecycle/common/1.1.1/common-1.1.1.jar
        artifactAddress               : android.arch.lifecycle:common:1.1.1@jar
        component                     : android.arch.lifecycle:common:1.1.1
    - library                     : com.android.support:collections:28.0.0 (IdeJavaLibraryImpl)
        artifact                      : <M2>/com/android/support/collections/<VERSION>/collections-<VERSION>.jar
        artifactAddress               : com.android.support:collections:28.0.0@jar
        component                     : com.android.support:collections:28.0.0
    - library                     : com.android.support:support-annotations:28.0.0 (IdeJavaLibraryImpl)
        artifact                      : <M2>/com/android/support/support-annotations/<VERSION>/support-annotations-<VERSION>.jar
        artifactAddress               : com.android.support:support-annotations:28.0.0@jar
        component                     : com.android.support:support-annotations:28.0.0
    - library                     : com.google.code.findbugs:jsr305:1.3.9 (IdeJavaLibraryImpl)
        artifact                      : <M2>/com/google/code/findbugs/jsr305/1.3.9/jsr305-1.3.9.jar
        artifactAddress               : com.google.code.findbugs:jsr305:1.3.9@jar
        component                     : com.google.code.findbugs:jsr305:1.3.9
    - library                     : com.google.code.findbugs:jsr305:2.0.1 (IdeJavaLibraryImpl)
        artifact                      : <M2>/com/google/code/findbugs/jsr305/2.0.1/jsr305-2.0.1.jar
        artifactAddress               : com.google.code.findbugs:jsr305:2.0.1@jar
        component                     : com.google.code.findbugs:jsr305:2.0.1
    - library                     : com.google.code.gson:gson:2.2.4 (IdeJavaLibraryImpl)
        artifact                      : <M2>/com/google/code/gson/gson/2.2.4/gson-2.2.4.jar
        artifactAddress               : com.google.code.gson:gson:2.2.4@jar
        component                     : com.google.code.gson:gson:2.2.4
    - library                     : com.google.errorprone:error_prone_annotations:2.0.18 (IdeJavaLibraryImpl)
        artifact                      : <M2>/com/google/errorprone/error_prone_annotations/2.0.18/error_prone_annotations-2.0.18.jar
        artifactAddress               : com.google.errorprone:error_prone_annotations:2.0.18@jar
        component                     : com.google.errorprone:error_prone_annotations:2.0.18
    - library                     : com.google.guava:guava:23.0 (IdeJavaLibraryImpl)
        artifact                      : <M2>/com/google/guava/guava/23.0/guava-23.0.jar
        artifactAddress               : com.google.guava:guava:23.0@jar
        component                     : com.google.guava:guava:23.0
    - library                     : com.google.j2objc:j2objc-annotations:1.1 (IdeJavaLibraryImpl)
        artifact                      : <M2>/com/google/j2objc/j2objc-annotations/1.1/j2objc-annotations-1.1.jar
        artifactAddress               : com.google.j2objc:j2objc-annotations:1.1@jar
        component                     : com.google.j2objc:j2objc-annotations:1.1
    - library                     : com.squareup:javawriter:2.1.1 (IdeJavaLibraryImpl)
        artifact                      : <M2>/com/squareup/javawriter/2.1.1/javawriter-2.1.1.jar
        artifactAddress               : com.squareup:javawriter:2.1.1@jar
        component                     : com.squareup:javawriter:2.1.1
    - library                     : commons-io:commons-io:2.4 (IdeJavaLibraryImpl)
        artifact                      : <M2>/commons-io/commons-io/2.4/commons-io-2.4.jar
        artifactAddress               : commons-io:commons-io:2.4@jar
        component                     : commons-io:commons-io:2.4
    - library                     : javax.inject:javax.inject:1 (IdeJavaLibraryImpl)
        artifact                      : <M2>/javax/inject/javax.inject/1/javax.inject-1.jar
        artifactAddress               : javax.inject:javax.inject:1@jar
        component                     : javax.inject:javax.inject:1
    - library                     : junit:junit:4.12 (IdeJavaLibraryImpl)
        artifact                      : <M2>/junit/junit/4.12/junit-4.12.jar
        artifactAddress               : junit:junit:4.12@jar
        component                     : junit:junit:4.12
    - library                     : net.sf.kxml:kxml2:2.3.0 (IdeJavaLibraryImpl)
        artifact                      : <M2>/net/sf/kxml/kxml2/2.3.0/kxml2-2.3.0.jar
        artifactAddress               : net.sf.kxml:kxml2:2.3.0@jar
        component                     : net.sf.kxml:kxml2:2.3.0
    - library                     : org.codehaus.mojo:animal-sniffer-annotations:1.14 (IdeJavaLibraryImpl)
        artifact                      : <M2>/org/codehaus/mojo/animal-sniffer-annotations/1.14/animal-sniffer-annotations-1.14.jar
        artifactAddress               : org.codehaus.mojo:animal-sniffer-annotations:1.14@jar
        component                     : org.codehaus.mojo:animal-sniffer-annotations:1.14
    - library                     : org.hamcrest:hamcrest-core:1.3 (IdeJavaLibraryImpl)
        artifact                      : <M2>/org/hamcrest/hamcrest-core/1.3/hamcrest-core-1.3.jar
        artifactAddress               : org.hamcrest:hamcrest-core:1.3@jar
        component                     : org.hamcrest:hamcrest-core:1.3
    - library                     : org.hamcrest:hamcrest-integration:1.3 (IdeJavaLibraryImpl)
        artifact                      : <M2>/org/hamcrest/hamcrest-integration/1.3/hamcrest-integration-1.3.jar
        artifactAddress               : org.hamcrest:hamcrest-integration:1.3@jar
        component                     : org.hamcrest:hamcrest-integration:1.3
    - library                     : org.hamcrest:hamcrest-library:1.3 (IdeJavaLibraryImpl)
        artifact                      : <M2>/org/hamcrest/hamcrest-library/1.3/hamcrest-library-1.3.jar
        artifactAddress               : org.hamcrest:hamcrest-library:1.3@jar
        component                     : org.hamcrest:hamcrest-library:1.3
    - library                     : <ROOT>::app@debug (IdeModuleLibraryImpl)
        buildId                       : <ROOT>
        projectPath                   : :app
        sourceSet                     : MAIN
        variant                       : debug
    - library                     : <ROOT>::javalib1 (IdeModuleLibraryImpl)
        buildId                       : <ROOT>
        projectPath                   : :javalib1
        sourceSet                     : MAIN
    - library                     : <ROOT>::javalib2 (IdeModuleLibraryImpl)
        buildId                       : <ROOT>
        projectPath                   : :javalib2
        sourceSet                     : MAIN
    - library                     : <ROOT>::library1@debug (IdeModuleLibraryImpl)
        buildId                       : <ROOT>
        lintJar                       : <ROOT>/library1/build/intermediates/lint_publish_jar/global/lint.jar [-]
        projectPath                   : :library1
        sourceSet                     : MAIN
        variant                       : debug
    - library                     : <ROOT>::library2@debug (IdeModuleLibraryImpl)
        buildId                       : <ROOT>
        lintJar                       : <ROOT>/library2/build/intermediates/lint_publish_jar/global/lint.jar [-]
        projectPath                   : :library2
        sourceSet                     : MAIN
        variant                       : debug
MODULE                        : project
    externalProject               : project (DefaultExternalProject)
        path                          : : [-]
        identityPath                  : : [-]
        name                          : project
        qName                         : project
        version                       : unspecified
        projectDir                    : <ROOT>
        buildDir                      : <ROOT>/build [-]
        buildFile                     : <ROOT>/build.gradle
        externalSystemId              : GRADLE
        childProjects
            app                           : :app (DefaultExternalProject)
                path                          : :app [-]
                identityPath                  : :app [-]
                name                          : app
                qName                         : :app
                group                         : project
                version                       : unspecified
                projectDir                    : <ROOT>/app
                buildDir                      : <ROOT>/app/build [-]
                buildFile                     : <ROOT>/app/build.gradle
                externalSystemId              : GRADLE
                sourceSetModel                : DefaultGradleSourceSetModel
                    sourceCompatibility           : <PROJECT_JDK_FEATURE_LEVEL>
                    targetCompatibility           : <PROJECT_JDK_FEATURE_LEVEL>
                    configurationArtifacts
                        androidApis                   : <empty>
                        androidJacocoAnt              : <empty>
                        androidJdkImage               : <empty>
                        androidTestAnnotationProcessor          : <empty>
                        androidTestCompileOnly        : <empty>
                        androidTestDebugAnnotationProcessor     : <empty>
                        androidTestDebugCompileOnly   : <empty>
                        androidTestDebugImplementation          : <empty>
                        androidTestDebugRuntimeOnly   : <empty>
                        androidTestDebugWearApp       : <empty>
                        androidTestImplementation     : <empty>
                        androidTestReleaseAnnotationProcessor   : <empty>
                        androidTestReleaseCompileOnly : <empty>
                        androidTestReleaseImplementation        : <empty>
                        androidTestReleaseRuntimeOnly : <empty>
                        androidTestReleaseWearApp     : <empty>
                        androidTestRuntimeOnly        : <empty>
                        androidTestUtil               : <empty>
                        androidTestWearApp            : <empty>
                        annotationProcessor           : <empty>
                        api                           : <empty>
                        archives                      : <empty>
                        compileOnly                   : <empty>
                        coreLibraryDesugaring         : <empty>
                        - debugAabPublication         : <ROOT>/app/build/outputs/bundle/debug/app-debug.aab [-]
                        debugAndroidTestAnnotationProcessorClasspath      : <empty>
                        debugAndroidTestCompileClasspath        : <empty>
                        debugAndroidTestRuntimeClasspath        : <empty>
                        debugAnnotationProcessor      : <empty>
                        debugAnnotationProcessorClasspath       : <empty>
                        debugApi                      : <empty>
                        debugApiElements              : <empty>
                        - debugApkPublication         : <ROOT>/app/build/outputs/apk-zips/debug/apks.zip [-]
                        debugCompileClasspath         : <empty>
                        debugCompileOnly              : <empty>
                        debugImplementation           : <empty>
                        debugReverseMetadataValues    : <empty>
                        debugRuntimeClasspath         : <empty>
                        debugRuntimeElements          : <empty>
                        debugRuntimeOnly              : <empty>
                        debugUnitTestAnnotationProcessorClasspath         : <empty>
                        debugUnitTestCompileClasspath : <empty>
                        debugUnitTestRuntimeClasspath : <empty>
                        debugWearApp                  : <empty>
                        debugWearBundling             : <empty>
                        default                       : <empty>
                        implementation                : <empty>
                        lintChecks                    : <empty>
                        lintPublish                   : <empty>
                        - releaseAabPublication       : <ROOT>/app/build/outputs/bundle/release/app-release.aab [-]
                        releaseAnnotationProcessor    : <empty>
                        releaseAnnotationProcessorClasspath     : <empty>
                        releaseApi                    : <empty>
                        releaseApiElements            : <empty>
                        - releaseApkPublication       : <ROOT>/app/build/outputs/apk-zips/release/apks.zip [-]
                        releaseCompileClasspath       : <empty>
                        releaseCompileOnly            : <empty>
                        releaseImplementation         : <empty>
                        releaseReverseMetadataValues  : <empty>
                        releaseRuntimeClasspath       : <empty>
                        releaseRuntimeElements        : <empty>
                        releaseRuntimeOnly            : <empty>
                        releaseUnitTestAnnotationProcessorClasspath       : <empty>
                        releaseUnitTestCompileClasspath         : <empty>
                        releaseUnitTestRuntimeClasspath         : <empty>
                        releaseWearApp                : <empty>
                        releaseWearBundling           : <empty>
                        runtimeOnly                   : <empty>
                        testAnnotationProcessor       : <empty>
                        testCompileOnly               : <empty>
                        testDebugAnnotationProcessor  : <empty>
                        testDebugCompileOnly          : <empty>
                        testDebugImplementation       : <empty>
                        testDebugRuntimeOnly          : <empty>
                        testDebugWearApp              : <empty>
                        testFixturesAnnotationProcessor         : <empty>
                        testFixturesApi               : <empty>
                        testFixturesCompileOnly       : <empty>
                        testFixturesDebugAnnotationProcessor    : <empty>
                        testFixturesDebugApi          : <empty>
                        testFixturesDebugCompileOnly  : <empty>
                        testFixturesDebugImplementation         : <empty>
                        testFixturesDebugRuntimeOnly  : <empty>
                        testFixturesDebugWearApp      : <empty>
                        testFixturesImplementation    : <empty>
                        testFixturesReleaseAnnotationProcessor  : <empty>
                        testFixturesReleaseApi        : <empty>
                        testFixturesReleaseCompileOnly          : <empty>
                        testFixturesReleaseImplementation       : <empty>
                        testFixturesReleaseRuntimeOnly          : <empty>
                        testFixturesReleaseWearApp    : <empty>
                        testFixturesRuntimeOnly       : <empty>
                        testFixturesWearApp           : <empty>
                        testImplementation            : <empty>
                        testReleaseAnnotationProcessor          : <empty>
                        testReleaseCompileOnly        : <empty>
                        testReleaseImplementation     : <empty>
                        testReleaseRuntimeOnly        : <empty>
                        testReleaseWearApp            : <empty>
                        testRuntimeOnly               : <empty>
                        testWearApp                   : <empty>
                        wearApp                       : <empty>
                taskModel                     : DefaultGradleTaskModel
                    tasks
                        testDebugUnitTest             : testDebugUnitTest (DefaultExternalTask)
                            qName                         : :app:testDebugUnitTest
                        testReleaseUnitTest           : testReleaseUnitTest (DefaultExternalTask)
                            qName                         : :app:testReleaseUnitTest
            javalib1                      : :javalib1 (DefaultExternalProject)
                path                          : :javalib1 [-]
                identityPath                  : :javalib1 [-]
                name                          : javalib1
                qName                         : :javalib1
                group                         : project
                version                       : unspecified
                projectDir                    : <ROOT>/javalib1
                buildDir                      : <ROOT>/javalib1/build [-]
                buildFile                     : <ROOT>/javalib1/build.gradle
                externalSystemId              : GRADLE
                sourceSetModel                : DefaultGradleSourceSetModel
                    sourceCompatibility           : <PROJECT_JDK_FEATURE_LEVEL>
                    targetCompatibility           : <PROJECT_JDK_FEATURE_LEVEL>
                    - taskArtifacts               : <ROOT>/javalib1/build/libs/javalib1.jar [-]
                    configurationArtifacts
                        annotationProcessor           : <empty>
                        api                           : <empty>
                        - apiElements                 : <ROOT>/javalib1/build/libs/javalib1.jar [-]
                        - archives                    : <ROOT>/javalib1/build/libs/javalib1.jar [-]
                        compileClasspath              : <empty>
                        compileOnly                   : <empty>
                        compileOnlyApi                : <empty>
                        default                       : <empty>
                        implementation                : <empty>
                        runtimeClasspath              : <empty>
                        - runtimeElements             : <ROOT>/javalib1/build/libs/javalib1.jar [-]
                        runtimeOnly                   : <empty>
                        testAnnotationProcessor       : <empty>
                        testCompileClasspath          : <empty>
                        testCompileOnly               : <empty>
                        testImplementation            : <empty>
                        testRuntimeClasspath          : <empty>
                        testRuntimeOnly               : <empty>
                    sourceSets
                        main
                            sourceCompatibility           : <PROJECT_JDK_FEATURE_LEVEL>
                            targetCompatibility           : <PROJECT_JDK_FEATURE_LEVEL>
                            - artifacts                   : <ROOT>/javalib1/build/libs/javalib1.jar [-]
                            - dependencies                : DefaultExternalLibraryDependency
                                file                          : <M2>/com/google/guava/guava/23.0/guava-23.0.jar
                            - dependencies                : apiElements (DefaultExternalProjectDependency)
                                projectPath                   : :javalib2
                                - projectDependencyArtifacts  : <ROOT>/javalib2/build/libs/javalib2.jar [-]
                                - projectDependencyArtifactsSources     : <ROOT>/javalib2/src/main/java
                            - dependencies                : DefaultExternalLibraryDependency
                                file                          : <M2>/com/google/code/findbugs/jsr305/1.3.9/jsr305-1.3.9.jar
                            - dependencies                : DefaultExternalLibraryDependency
                                file                          : <M2>/com/google/errorprone/error_prone_annotations/2.0.18/error_prone_annotations-2.0.18.jar
                            - dependencies                : DefaultExternalLibraryDependency
                                file                          : <M2>/com/google/j2objc/j2objc-annotations/1.1/j2objc-annotations-1.1.jar
                            - dependencies                : DefaultExternalLibraryDependency
                                file                          : <M2>/org/codehaus/mojo/animal-sniffer-annotations/1.14/animal-sniffer-annotations-1.14.jar
                            - dependencies                : DefaultFileCollectionDependency
                                - files                       : <ROOT>/javalib1/build/classes/java/main [-]
                                - files                       : <ROOT>/javalib1/build/resources/main [-]
                            sources
                                SOURCE                        : alljava (DefaultExternalSourceDirectorySet)
                                    - srcDirs                     : <ROOT>/javalib1/src/main/java
                                    outputDir                     : <ROOT>/javalib1/out/production/classes [-]
                                    - gradleOutputDirs            : <ROOT>/javalib1/build/classes/java/main [-]
                                    patterns                      : FilePatternSetImpl
                                RESOURCE                      : resources (DefaultExternalSourceDirectorySet)
                                    - srcDirs                     : <ROOT>/javalib1/src/main/resources [-]
                                    outputDir                     : <ROOT>/javalib1/out/production/resources [-]
                                    - gradleOutputDirs            : <ROOT>/javalib1/build/resources/main [-]
                                    patterns                      : FilePatternSetImpl
                        test
                            sourceCompatibility           : <PROJECT_JDK_FEATURE_LEVEL>
                            targetCompatibility           : <PROJECT_JDK_FEATURE_LEVEL>
                            - dependencies                : DefaultFileCollectionDependency
                                - files                       : <ROOT>/javalib1/build/classes/java/main [-]
                                - files                       : <ROOT>/javalib1/build/resources/main [-]
                            - dependencies                : DefaultExternalLibraryDependency
                                file                          : <M2>/com/google/guava/guava/23.0/guava-23.0.jar
                            - dependencies                : apiElements (DefaultExternalProjectDependency)
                                projectPath                   : :javalib2
                                - projectDependencyArtifacts  : <ROOT>/javalib2/build/libs/javalib2.jar [-]
                                - projectDependencyArtifactsSources     : <ROOT>/javalib2/src/main/java
                            - dependencies                : DefaultExternalLibraryDependency
                                file                          : <M2>/com/google/code/findbugs/jsr305/1.3.9/jsr305-1.3.9.jar
                            - dependencies                : DefaultExternalLibraryDependency
                                file                          : <M2>/com/google/errorprone/error_prone_annotations/2.0.18/error_prone_annotations-2.0.18.jar
                            - dependencies                : DefaultExternalLibraryDependency
                                file                          : <M2>/com/google/j2objc/j2objc-annotations/1.1/j2objc-annotations-1.1.jar
                            - dependencies                : DefaultExternalLibraryDependency
                                file                          : <M2>/org/codehaus/mojo/animal-sniffer-annotations/1.14/animal-sniffer-annotations-1.14.jar
                            - dependencies                : DefaultFileCollectionDependency
                                - files                       : <ROOT>/javalib1/build/classes/java/test [-]
                                - files                       : <ROOT>/javalib1/build/resources/test [-]
                            sources
                                TEST                          : alljava (DefaultExternalSourceDirectorySet)
                                    - srcDirs                     : <ROOT>/javalib1/src/test/java [-]
                                    outputDir                     : <ROOT>/javalib1/out/test/classes [-]
                                    - gradleOutputDirs            : <ROOT>/javalib1/build/classes/java/test [-]
                                    patterns                      : FilePatternSetImpl
                                TEST_RESOURCE                 : resources (DefaultExternalSourceDirectorySet)
                                    - srcDirs                     : <ROOT>/javalib1/src/test/resources [-]
                                    outputDir                     : <ROOT>/javalib1/out/test/resources [-]
                                    - gradleOutputDirs            : <ROOT>/javalib1/build/resources/test [-]
                                    patterns                      : FilePatternSetImpl
                taskModel                     : DefaultGradleTaskModel
                    tasks
                        test                          : test (DefaultExternalTask)
                            qName                         : :javalib1:test
            javalib2                      : :javalib2 (DefaultExternalProject)
                path                          : :javalib2 [-]
                identityPath                  : :javalib2 [-]
                name                          : javalib2
                qName                         : :javalib2
                group                         : project
                version                       : unspecified
                projectDir                    : <ROOT>/javalib2
                buildDir                      : <ROOT>/javalib2/build [-]
                buildFile                     : <ROOT>/javalib2/build.gradle
                externalSystemId              : GRADLE
                sourceSetModel                : DefaultGradleSourceSetModel
                    sourceCompatibility           : <PROJECT_JDK_FEATURE_LEVEL>
                    targetCompatibility           : <PROJECT_JDK_FEATURE_LEVEL>
                    - taskArtifacts               : <ROOT>/javalib2/build/libs/javalib2.jar [-]
                    configurationArtifacts
                        annotationProcessor           : <empty>
                        api                           : <empty>
                        - apiElements                 : <ROOT>/javalib2/build/libs/javalib2.jar [-]
                        - archives                    : <ROOT>/javalib2/build/libs/javalib2.jar [-]
                        compileClasspath              : <empty>
                        compileOnly                   : <empty>
                        compileOnlyApi                : <empty>
                        default                       : <empty>
                        implementation                : <empty>
                        runtimeClasspath              : <empty>
                        - runtimeElements             : <ROOT>/javalib2/build/libs/javalib2.jar [-]
                        runtimeOnly                   : <empty>
                        testAnnotationProcessor       : <empty>
                        testCompileClasspath          : <empty>
                        testCompileOnly               : <empty>
                        testImplementation            : <empty>
                        testRuntimeClasspath          : <empty>
                        testRuntimeOnly               : <empty>
                    sourceSets
                        main
                            sourceCompatibility           : <PROJECT_JDK_FEATURE_LEVEL>
                            targetCompatibility           : <PROJECT_JDK_FEATURE_LEVEL>
                            - artifacts                   : <ROOT>/javalib2/build/libs/javalib2.jar [-]
                            - dependencies                : DefaultFileCollectionDependency
                                - files                       : <ROOT>/javalib2/build/classes/java/main [-]
                                - files                       : <ROOT>/javalib2/build/resources/main [-]
                            sources
                                SOURCE                        : alljava (DefaultExternalSourceDirectorySet)
                                    - srcDirs                     : <ROOT>/javalib2/src/main/java
                                    outputDir                     : <ROOT>/javalib2/out/production/classes [-]
                                    - gradleOutputDirs            : <ROOT>/javalib2/build/classes/java/main [-]
                                    patterns                      : FilePatternSetImpl
                                RESOURCE                      : resources (DefaultExternalSourceDirectorySet)
                                    - srcDirs                     : <ROOT>/javalib2/src/main/resources [-]
                                    outputDir                     : <ROOT>/javalib2/out/production/resources [-]
                                    - gradleOutputDirs            : <ROOT>/javalib2/build/resources/main [-]
                                    patterns                      : FilePatternSetImpl
                        test
                            sourceCompatibility           : <PROJECT_JDK_FEATURE_LEVEL>
                            targetCompatibility           : <PROJECT_JDK_FEATURE_LEVEL>
                            - dependencies                : DefaultFileCollectionDependency
                                - files                       : <ROOT>/javalib2/build/classes/java/main [-]
                                - files                       : <ROOT>/javalib2/build/resources/main [-]
                            - dependencies                : DefaultFileCollectionDependency
                                - files                       : <ROOT>/javalib2/build/classes/java/test [-]
                                - files                       : <ROOT>/javalib2/build/resources/test [-]
                            sources
                                TEST                          : alljava (DefaultExternalSourceDirectorySet)
                                    - srcDirs                     : <ROOT>/javalib2/src/test/java [-]
                                    outputDir                     : <ROOT>/javalib2/out/test/classes [-]
                                    - gradleOutputDirs            : <ROOT>/javalib2/build/classes/java/test [-]
                                    patterns                      : FilePatternSetImpl
                                TEST_RESOURCE                 : resources (DefaultExternalSourceDirectorySet)
                                    - srcDirs                     : <ROOT>/javalib2/src/test/resources [-]
                                    outputDir                     : <ROOT>/javalib2/out/test/resources [-]
                                    - gradleOutputDirs            : <ROOT>/javalib2/build/resources/test [-]
                                    patterns                      : FilePatternSetImpl
                taskModel                     : DefaultGradleTaskModel
                    tasks
                        test                          : test (DefaultExternalTask)
                            qName                         : :javalib2:test
            library1                      : :library1 (DefaultExternalProject)
                path                          : :library1 [-]
                identityPath                  : :library1 [-]
                name                          : library1
                qName                         : :library1
                group                         : project
                version                       : unspecified
                projectDir                    : <ROOT>/library1
                buildDir                      : <ROOT>/library1/build [-]
                buildFile                     : <ROOT>/library1/build.gradle
                externalSystemId              : GRADLE
                sourceSetModel                : DefaultGradleSourceSetModel
                    sourceCompatibility           : <PROJECT_JDK_FEATURE_LEVEL>
                    targetCompatibility           : <PROJECT_JDK_FEATURE_LEVEL>
                    configurationArtifacts
                        androidApis                   : <empty>
                        androidJacocoAnt              : <empty>
                        androidJdkImage               : <empty>
                        androidTestAnnotationProcessor          : <empty>
                        androidTestCompileOnly        : <empty>
                        androidTestDebugAnnotationProcessor     : <empty>
                        androidTestDebugCompileOnly   : <empty>
                        androidTestDebugImplementation          : <empty>
                        androidTestDebugRuntimeOnly   : <empty>
                        androidTestDebugWearApp       : <empty>
                        androidTestImplementation     : <empty>
                        androidTestReleaseAnnotationProcessor   : <empty>
                        androidTestReleaseCompileOnly : <empty>
                        androidTestReleaseImplementation        : <empty>
                        androidTestReleaseRuntimeOnly : <empty>
                        androidTestReleaseWearApp     : <empty>
                        androidTestRuntimeOnly        : <empty>
                        androidTestUtil               : <empty>
                        androidTestWearApp            : <empty>
                        annotationProcessor           : <empty>
                        api                           : <empty>
                        archives                      : <empty>
                        compileOnly                   : <empty>
                        coreLibraryDesugaring         : <empty>
                        debugAndroidTestAnnotationProcessorClasspath      : <empty>
                        debugAndroidTestCompileClasspath        : <empty>
                        debugAndroidTestRuntimeClasspath        : <empty>
                        debugAnnotationProcessor      : <empty>
                        debugAnnotationProcessorClasspath       : <empty>
                        debugApi                      : <empty>
                        debugApiElements              : <empty>
                        debugCompileClasspath         : <empty>
                        debugCompileOnly              : <empty>
                        debugImplementation           : <empty>
                        debugRuntimeClasspath         : <empty>
                        debugRuntimeElements          : <empty>
                        debugRuntimeOnly              : <empty>
                        debugUnitTestAnnotationProcessorClasspath         : <empty>
                        debugUnitTestCompileClasspath : <empty>
                        debugUnitTestRuntimeClasspath : <empty>
                        - debugVariantAllApiPublication         : <ROOT>/library1/build/outputs/aar/library1-debug.aar [-]
                        - debugVariantAllRuntimePublication     : <ROOT>/library1/build/outputs/aar/library1-debug.aar [-]
                        - debugVariantDebugApiPublication       : <ROOT>/library1/build/outputs/aar/library1-debug.aar [-]
                        - debugVariantDebugRuntimePublication   : <ROOT>/library1/build/outputs/aar/library1-debug.aar [-]
                        debugWearApp                  : <empty>
                        default                       : <empty>
                        implementation                : <empty>
                        lintChecks                    : <empty>
                        lintPublish                   : <empty>
                        releaseAnnotationProcessor    : <empty>
                        releaseAnnotationProcessorClasspath     : <empty>
                        releaseApi                    : <empty>
                        releaseApiElements            : <empty>
                        releaseCompileClasspath       : <empty>
                        releaseCompileOnly            : <empty>
                        releaseImplementation         : <empty>
                        releaseRuntimeClasspath       : <empty>
                        releaseRuntimeElements        : <empty>
                        releaseRuntimeOnly            : <empty>
                        releaseUnitTestAnnotationProcessorClasspath       : <empty>
                        releaseUnitTestCompileClasspath         : <empty>
                        releaseUnitTestRuntimeClasspath         : <empty>
                        - releaseVariantAllApiPublication       : <ROOT>/library1/build/outputs/aar/library1-release.aar [-]
                        - releaseVariantAllRuntimePublication   : <ROOT>/library1/build/outputs/aar/library1-release.aar [-]
                        - releaseVariantReleaseApiPublication   : <ROOT>/library1/build/outputs/aar/library1-release.aar [-]
                        - releaseVariantReleaseRuntimePublication         : <ROOT>/library1/build/outputs/aar/library1-release.aar [-]
                        releaseWearApp                : <empty>
                        runtimeOnly                   : <empty>
                        testAnnotationProcessor       : <empty>
                        testCompileOnly               : <empty>
                        testDebugAnnotationProcessor  : <empty>
                        testDebugCompileOnly          : <empty>
                        testDebugImplementation       : <empty>
                        testDebugRuntimeOnly          : <empty>
                        testDebugWearApp              : <empty>
                        testFixturesAnnotationProcessor         : <empty>
                        testFixturesApi               : <empty>
                        testFixturesCompileOnly       : <empty>
                        testFixturesDebugAnnotationProcessor    : <empty>
                        testFixturesDebugApi          : <empty>
                        testFixturesDebugCompileOnly  : <empty>
                        testFixturesDebugImplementation         : <empty>
                        testFixturesDebugRuntimeOnly  : <empty>
                        testFixturesDebugWearApp      : <empty>
                        testFixturesImplementation    : <empty>
                        testFixturesReleaseAnnotationProcessor  : <empty>
                        testFixturesReleaseApi        : <empty>
                        testFixturesReleaseCompileOnly          : <empty>
                        testFixturesReleaseImplementation       : <empty>
                        testFixturesReleaseRuntimeOnly          : <empty>
                        testFixturesReleaseWearApp    : <empty>
                        testFixturesRuntimeOnly       : <empty>
                        testFixturesWearApp           : <empty>
                        testImplementation            : <empty>
                        testReleaseAnnotationProcessor          : <empty>
                        testReleaseCompileOnly        : <empty>
                        testReleaseImplementation     : <empty>
                        testReleaseRuntimeOnly        : <empty>
                        testReleaseWearApp            : <empty>
                        testRuntimeOnly               : <empty>
                        testWearApp                   : <empty>
                        wearApp                       : <empty>
                taskModel                     : DefaultGradleTaskModel
                    tasks
                        testDebugUnitTest             : testDebugUnitTest (DefaultExternalTask)
                            qName                         : :library1:testDebugUnitTest
                        testReleaseUnitTest           : testReleaseUnitTest (DefaultExternalTask)
                            qName                         : :library1:testReleaseUnitTest
            library2                      : :library2 (DefaultExternalProject)
                path                          : :library2 [-]
                identityPath                  : :library2 [-]
                name                          : library2
                qName                         : :library2
                group                         : project
                version                       : unspecified
                projectDir                    : <ROOT>/library2
                buildDir                      : <ROOT>/library2/build [-]
                buildFile                     : <ROOT>/library2/build.gradle
                externalSystemId              : GRADLE
                sourceSetModel                : DefaultGradleSourceSetModel
                    sourceCompatibility           : <PROJECT_JDK_FEATURE_LEVEL>
                    targetCompatibility           : <PROJECT_JDK_FEATURE_LEVEL>
                    configurationArtifacts
                        androidApis                   : <empty>
                        androidJacocoAnt              : <empty>
                        androidJdkImage               : <empty>
                        androidTestAnnotationProcessor          : <empty>
                        androidTestCompileOnly        : <empty>
                        androidTestDebugAnnotationProcessor     : <empty>
                        androidTestDebugCompileOnly   : <empty>
                        androidTestDebugImplementation          : <empty>
                        androidTestDebugRuntimeOnly   : <empty>
                        androidTestDebugWearApp       : <empty>
                        androidTestImplementation     : <empty>
                        androidTestReleaseAnnotationProcessor   : <empty>
                        androidTestReleaseCompileOnly : <empty>
                        androidTestReleaseImplementation        : <empty>
                        androidTestReleaseRuntimeOnly : <empty>
                        androidTestReleaseWearApp     : <empty>
                        androidTestRuntimeOnly        : <empty>
                        androidTestUtil               : <empty>
                        androidTestWearApp            : <empty>
                        annotationProcessor           : <empty>
                        api                           : <empty>
                        archives                      : <empty>
                        compileOnly                   : <empty>
                        coreLibraryDesugaring         : <empty>
                        debugAndroidTestAnnotationProcessorClasspath      : <empty>
                        debugAndroidTestCompileClasspath        : <empty>
                        debugAndroidTestRuntimeClasspath        : <empty>
                        debugAnnotationProcessor      : <empty>
                        debugAnnotationProcessorClasspath       : <empty>
                        debugApi                      : <empty>
                        debugApiElements              : <empty>
                        debugCompileClasspath         : <empty>
                        debugCompileOnly              : <empty>
                        debugImplementation           : <empty>
                        debugRuntimeClasspath         : <empty>
                        debugRuntimeElements          : <empty>
                        debugRuntimeOnly              : <empty>
                        debugUnitTestAnnotationProcessorClasspath         : <empty>
                        debugUnitTestCompileClasspath : <empty>
                        debugUnitTestRuntimeClasspath : <empty>
                        - debugVariantAllApiPublication         : <ROOT>/library2/build/outputs/aar/library2-debug.aar [-]
                        - debugVariantAllRuntimePublication     : <ROOT>/library2/build/outputs/aar/library2-debug.aar [-]
                        - debugVariantDebugApiPublication       : <ROOT>/library2/build/outputs/aar/library2-debug.aar [-]
                        - debugVariantDebugRuntimePublication   : <ROOT>/library2/build/outputs/aar/library2-debug.aar [-]
                        debugWearApp                  : <empty>
                        default                       : <empty>
                        implementation                : <empty>
                        lintChecks                    : <empty>
                        lintPublish                   : <empty>
                        releaseAnnotationProcessor    : <empty>
                        releaseAnnotationProcessorClasspath     : <empty>
                        releaseApi                    : <empty>
                        releaseApiElements            : <empty>
                        releaseCompileClasspath       : <empty>
                        releaseCompileOnly            : <empty>
                        releaseImplementation         : <empty>
                        releaseRuntimeClasspath       : <empty>
                        releaseRuntimeElements        : <empty>
                        releaseRuntimeOnly            : <empty>
                        releaseUnitTestAnnotationProcessorClasspath       : <empty>
                        releaseUnitTestCompileClasspath         : <empty>
                        releaseUnitTestRuntimeClasspath         : <empty>
                        - releaseVariantAllApiPublication       : <ROOT>/library2/build/outputs/aar/library2-release.aar [-]
                        - releaseVariantAllRuntimePublication   : <ROOT>/library2/build/outputs/aar/library2-release.aar [-]
                        - releaseVariantReleaseApiPublication   : <ROOT>/library2/build/outputs/aar/library2-release.aar [-]
                        - releaseVariantReleaseRuntimePublication         : <ROOT>/library2/build/outputs/aar/library2-release.aar [-]
                        releaseWearApp                : <empty>
                        runtimeOnly                   : <empty>
                        testAnnotationProcessor       : <empty>
                        testCompileOnly               : <empty>
                        testDebugAnnotationProcessor  : <empty>
                        testDebugCompileOnly          : <empty>
                        testDebugImplementation       : <empty>
                        testDebugRuntimeOnly          : <empty>
                        testDebugWearApp              : <empty>
                        testFixturesAnnotationProcessor         : <empty>
                        testFixturesApi               : <empty>
                        testFixturesCompileOnly       : <empty>
                        testFixturesDebugAnnotationProcessor    : <empty>
                        testFixturesDebugApi          : <empty>
                        testFixturesDebugCompileOnly  : <empty>
                        testFixturesDebugImplementation         : <empty>
                        testFixturesDebugRuntimeOnly  : <empty>
                        testFixturesDebugWearApp      : <empty>
                        testFixturesImplementation    : <empty>
                        testFixturesReleaseAnnotationProcessor  : <empty>
                        testFixturesReleaseApi        : <empty>
                        testFixturesReleaseCompileOnly          : <empty>
                        testFixturesReleaseImplementation       : <empty>
                        testFixturesReleaseRuntimeOnly          : <empty>
                        testFixturesReleaseWearApp    : <empty>
                        testFixturesRuntimeOnly       : <empty>
                        testFixturesWearApp           : <empty>
                        testImplementation            : <empty>
                        testReleaseAnnotationProcessor          : <empty>
                        testReleaseCompileOnly        : <empty>
                        testReleaseImplementation     : <empty>
                        testReleaseRuntimeOnly        : <empty>
                        testReleaseWearApp            : <empty>
                        testRuntimeOnly               : <empty>
                        testWearApp                   : <empty>
                        wearApp                       : <empty>
                taskModel                     : DefaultGradleTaskModel
                    tasks
                        testDebugUnitTest             : testDebugUnitTest (DefaultExternalTask)
                            qName                         : :library2:testDebugUnitTest
                        testReleaseUnitTest           : testReleaseUnitTest (DefaultExternalTask)
                            qName                         : :library2:testReleaseUnitTest
        sourceSetModel                : DefaultGradleSourceSetModel
        taskModel                     : DefaultGradleTaskModel
<<<<<<< HEAD
=======
            tasks
                test                          : test (DefaultExternalTask)
                    qName                         : :javalib1:test
                testDebugUnitTest             : testDebugUnitTest (DefaultExternalTask)
                    qName                         : :app:testDebugUnitTest
                testReleaseUnitTest           : testReleaseUnitTest (DefaultExternalTask)
                    qName                         : :app:testReleaseUnitTest
>>>>>>> 8b7d83e8
MODULE                        : project.app
    GradleModuleModel
        agpVersion                    : 7.2.0
        gradlePath                    : :app
        gradleVersion                 : 7.3.3
        buildFile                     : <ROOT>/app/build.gradle
        buildFilePath                 : <ROOT>/app/build.gradle
        rootFolderPath                : <ROOT>
        hasSafeArgsJava               : false
        hasSafeArgsKotlin             : false
    CurrentVariantReportedVersions
        minSdk
            ApiLevel                      : 23
            ApiString                     : 23
        runtimeMinSdk
            ApiLevel                      : 23
            ApiString                     : 23
        targetSdk
            ApiLevel                      : 32
            ApiString                     : 32
    RootBuildId                   : <ROOT>
    BuildId                       : <ROOT>
    ProjectPath                   : :app
    ModelVersion                  : 7.2.0
    ProjectType                   : PROJECT_TYPE_APP
    CompileTarget                 : android-32
    BuildFolder                   : <ROOT>/app/build [-]
    buildToolsVersion             : 30.0.3
    IsBaseSplit                   : true
    GroupId                       : project
    Namespace                     : com.example.alruiz.transitive_dependencies
    TestNamespace                 : com.example.alruiz.transitive_dependencies.test
    AaptOptions
        NameSpacing                   : DISABLED
    LintOptions
        IsCheckTestSources            : false
        IsCheckDependencies           : false
        IsAbortOnError                : true
        IsAbsolutePaths               : true
        IsNoLines                     : false
        IsQuiet                       : false
        IsCheckAllWarnings            : false
        IsIgnoreWarnings              : false
        IsWarningsAsErrors            : false
        IsIgnoreTestSources           : false
        IsIgnoreTestFixturesSources   : false
        IsCheckGeneratedSources       : false
        IsCheckReleaseBuilds          : true
        IsExplainIssues               : true
        IsShowAll                     : false
        TextReport                    : false
        HtmlReport                    : true
        XmlReport                     : true
        SarifReport                   : false
    JavaCompileOptions
        Encoding                      : UTF-8
        SourceCompatibility           : 1.8
        TargetCompatibility           : 1.8
        IsCoreLibraryDesugaringEnabled          : false
    AgpFlags
        ApplicationRClassConstantIds  : true
        AestRClassConstantIds         : true
        TransitiveRClasses            : true
        UseAndroidX                   : false
        UsesCompose                   : false
        MlModelBindingEnabled         : false
        AndroidResourcesEnabled       : true
        DataBindingEnabled            : false
<<<<<<< HEAD
=======
        GenerateManifestClass         : false
>>>>>>> 8b7d83e8
    - basicVariant:               : debug
        applicationId                 : com.example.alruiz.transitive_dependencies
        testApplicationId             : com.example.alruiz.transitive_dependencies.test
        buildType                     : debug
    - basicVariant:               : release
        applicationId                 : com.example.alruiz.transitive_dependencies
        buildType                     : release
    BootClassPath                 : <ANDROID_SDK>/platforms/android-32/android.jar
    ViewBindingOptions
        Enabled                       : false
    DependenciesInfo
        IncludeInApk                  : true
        IncludeInBundle               : true
    DefaultConfig
        ProductFlavor
            Name                          : main
            ApplicationId                 : com.example.alruiz.transitive_dependencies
            VersionCode                   : 1
            VersionName                   : 1.0
            TestInstrumentationRunner     : android.support.test.runner.AndroidJUnitRunner
            MinSdkVersion
                ApiLevel                      : 23
                ApiString                     : 23
            TargetSdkVersion
                ApiLevel                      : 32
                ApiString                     : 32
            VectorDrawables
                UseSupportLibrary             : false
        SourceProvider
            Name                          : main
            Manifest                      : <ROOT>/app/src/main/AndroidManifest.xml
            JavaDirectories               : <ROOT>/app/src/main/java
            KotlinDirectories             : <ROOT>/app/src/main/java
            KotlinDirectories             : <ROOT>/app/src/main/kotlin [-]
            ResourcesDirectories          : <ROOT>/app/src/main/resources [-]
            AidlDirectories               : <ROOT>/app/src/main/aidl [-]
            RenderscriptDirectories       : <ROOT>/app/src/main/rs [-]
            ResDirectories                : <ROOT>/app/src/main/res
            AssetsDirectories             : <ROOT>/app/src/main/assets [-]
            JniLibsDirectories            : <ROOT>/app/src/main/jniLibs [-]
            ShadersDirectories            : <ROOT>/app/src/main/shaders [-]
        ExtraSourceProviders
            ExtraSourceProvider
                ArtifactName                  : _android_test_
                SourceProvider
                    Name                          : androidTest
                    Manifest                      : <ROOT>/app/src/androidTest/AndroidManifest.xml [-]
                    JavaDirectories               : <ROOT>/app/src/androidTest/java
                    KotlinDirectories             : <ROOT>/app/src/androidTest/java
                    KotlinDirectories             : <ROOT>/app/src/androidTest/kotlin [-]
                    ResourcesDirectories          : <ROOT>/app/src/androidTest/resources [-]
                    AidlDirectories               : <ROOT>/app/src/androidTest/aidl [-]
                    RenderscriptDirectories       : <ROOT>/app/src/androidTest/rs [-]
                    ResDirectories                : <ROOT>/app/src/androidTest/res [-]
                    AssetsDirectories             : <ROOT>/app/src/androidTest/assets [-]
                    JniLibsDirectories            : <ROOT>/app/src/androidTest/jniLibs [-]
                    ShadersDirectories            : <ROOT>/app/src/androidTest/shaders [-]
            ExtraSourceProvider
                ArtifactName                  : _unit_test_
                SourceProvider
                    Name                          : test
                    Manifest                      : <ROOT>/app/src/test/AndroidManifest.xml [-]
                    JavaDirectories               : <ROOT>/app/src/test/java
                    KotlinDirectories             : <ROOT>/app/src/test/java
                    KotlinDirectories             : <ROOT>/app/src/test/kotlin [-]
                    ResourcesDirectories          : <ROOT>/app/src/test/resources [-]
                    AidlDirectories               : <ROOT>/app/src/test/aidl [-]
                    RenderscriptDirectories       : <ROOT>/app/src/test/rs [-]
                    ResDirectories                : <ROOT>/app/src/test/res [-]
                    AssetsDirectories             : <ROOT>/app/src/test/assets [-]
                    JniLibsDirectories            : <ROOT>/app/src/test/jniLibs [-]
                    ShadersDirectories            : <ROOT>/app/src/test/shaders [-]
    BuildTypes
        BuildType
            Name                          : debug
            IsDebuggable                  : true
            IsJniDebuggable               : false
            IsPseudoLocalesEnabled        : false
            IsRenderscriptDebuggable      : false
            RenderscriptOptimLevel        : 3
            IsMinifyEnabled               : false
            IsZipAlignEnabled             : true
        SourceProvider
            Name                          : debug
            Manifest                      : <ROOT>/app/src/debug/AndroidManifest.xml [-]
            JavaDirectories               : <ROOT>/app/src/debug/java [-]
            KotlinDirectories             : <ROOT>/app/src/debug/java [-]
            KotlinDirectories             : <ROOT>/app/src/debug/kotlin [-]
            ResourcesDirectories          : <ROOT>/app/src/debug/resources [-]
            AidlDirectories               : <ROOT>/app/src/debug/aidl [-]
            RenderscriptDirectories       : <ROOT>/app/src/debug/rs [-]
            ResDirectories                : <ROOT>/app/src/debug/res [-]
            AssetsDirectories             : <ROOT>/app/src/debug/assets [-]
            JniLibsDirectories            : <ROOT>/app/src/debug/jniLibs [-]
            ShadersDirectories            : <ROOT>/app/src/debug/shaders [-]
        ExtraSourceProviders
            ExtraSourceProvider
                ArtifactName                  : _android_test_
                SourceProvider
                    Name                          : androidTestDebug
                    Manifest                      : <ROOT>/app/src/androidTestDebug/AndroidManifest.xml [-]
                    JavaDirectories               : <ROOT>/app/src/androidTestDebug/java [-]
                    KotlinDirectories             : <ROOT>/app/src/androidTestDebug/java [-]
                    KotlinDirectories             : <ROOT>/app/src/androidTestDebug/kotlin [-]
                    ResourcesDirectories          : <ROOT>/app/src/androidTestDebug/resources [-]
                    AidlDirectories               : <ROOT>/app/src/androidTestDebug/aidl [-]
                    RenderscriptDirectories       : <ROOT>/app/src/androidTestDebug/rs [-]
                    ResDirectories                : <ROOT>/app/src/androidTestDebug/res [-]
                    AssetsDirectories             : <ROOT>/app/src/androidTestDebug/assets [-]
                    JniLibsDirectories            : <ROOT>/app/src/androidTestDebug/jniLibs [-]
                    ShadersDirectories            : <ROOT>/app/src/androidTestDebug/shaders [-]
        ExtraSourceProviders
            ExtraSourceProvider
                ArtifactName                  : _unit_test_
                SourceProvider
                    Name                          : testDebug
                    Manifest                      : <ROOT>/app/src/testDebug/AndroidManifest.xml [-]
                    JavaDirectories               : <ROOT>/app/src/testDebug/java [-]
                    KotlinDirectories             : <ROOT>/app/src/testDebug/java [-]
                    KotlinDirectories             : <ROOT>/app/src/testDebug/kotlin [-]
                    ResourcesDirectories          : <ROOT>/app/src/testDebug/resources [-]
                    AidlDirectories               : <ROOT>/app/src/testDebug/aidl [-]
                    RenderscriptDirectories       : <ROOT>/app/src/testDebug/rs [-]
                    ResDirectories                : <ROOT>/app/src/testDebug/res [-]
                    AssetsDirectories             : <ROOT>/app/src/testDebug/assets [-]
                    JniLibsDirectories            : <ROOT>/app/src/testDebug/jniLibs [-]
                    ShadersDirectories            : <ROOT>/app/src/testDebug/shaders [-]
        BuildType
            Name                          : release
            ProguardFiles                 : <ROOT>/app/build/intermediates/default_proguard_files/global/proguard-android.txt-7.2.0 [-]
            ProguardFiles                 : <ROOT>/app/proguard-rules.pro
            IsDebuggable                  : false
            IsJniDebuggable               : false
            IsPseudoLocalesEnabled        : false
            IsRenderscriptDebuggable      : false
            RenderscriptOptimLevel        : 3
            IsMinifyEnabled               : false
            IsZipAlignEnabled             : true
        SourceProvider
            Name                          : release
            Manifest                      : <ROOT>/app/src/release/AndroidManifest.xml [-]
            JavaDirectories               : <ROOT>/app/src/release/java [-]
            KotlinDirectories             : <ROOT>/app/src/release/java [-]
            KotlinDirectories             : <ROOT>/app/src/release/kotlin [-]
            ResourcesDirectories          : <ROOT>/app/src/release/resources [-]
            AidlDirectories               : <ROOT>/app/src/release/aidl [-]
            RenderscriptDirectories       : <ROOT>/app/src/release/rs [-]
            ResDirectories                : <ROOT>/app/src/release/res [-]
            AssetsDirectories             : <ROOT>/app/src/release/assets [-]
            JniLibsDirectories            : <ROOT>/app/src/release/jniLibs [-]
            ShadersDirectories            : <ROOT>/app/src/release/shaders [-]
        ExtraSourceProviders
            ExtraSourceProvider
                ArtifactName                  : _unit_test_
                SourceProvider
                    Name                          : testRelease
                    Manifest                      : <ROOT>/app/src/testRelease/AndroidManifest.xml [-]
                    JavaDirectories               : <ROOT>/app/src/testRelease/java [-]
                    KotlinDirectories             : <ROOT>/app/src/testRelease/java [-]
                    KotlinDirectories             : <ROOT>/app/src/testRelease/kotlin [-]
                    ResourcesDirectories          : <ROOT>/app/src/testRelease/resources [-]
                    AidlDirectories               : <ROOT>/app/src/testRelease/aidl [-]
                    RenderscriptDirectories       : <ROOT>/app/src/testRelease/rs [-]
                    ResDirectories                : <ROOT>/app/src/testRelease/res [-]
                    AssetsDirectories             : <ROOT>/app/src/testRelease/assets [-]
                    JniLibsDirectories            : <ROOT>/app/src/testRelease/jniLibs [-]
                    ShadersDirectories            : <ROOT>/app/src/testRelease/shaders [-]
    SigningConfigs
        SigningConfig
            Name                          : debug
            StoreFile                     : debug.keystore
            StorePassword                 : android
            KeyAlias                      : AndroidDebugKey
    VariantBuildInformation
        VariantBuildInformation
            VariantName                   : debug
            BuildTasksAndOutputInformation
                AssembleTaskName              : assembleDebug
                AssembleTaskOutputListingFile : <ROOT>/app/build/intermediates/apk_ide_redirect_file/debug/redirect.txt [-]
                BundleTaskName                : bundleDebug
                BundleTaskOutputListingFile   : <ROOT>/app/build/intermediates/bundle_ide_redirect_file/debug/redirect.txt [-]
                ApkFromBundleTaskName         : extractApksForDebug
                ApkFromBundleTaskOutputListingFile      : <ROOT>/app/build/intermediates/apk_from_bundle_ide_redirect_file/debug/redirect.txt [-]
        VariantBuildInformation
            VariantName                   : release
            BuildTasksAndOutputInformation
                AssembleTaskName              : assembleRelease
                AssembleTaskOutputListingFile : <ROOT>/app/build/intermediates/apk_ide_redirect_file/release/redirect.txt [-]
                BundleTaskName                : bundleRelease
                BundleTaskOutputListingFile   : <ROOT>/app/build/intermediates/bundle_ide_redirect_file/release/redirect.txt [-]
                ApkFromBundleTaskName         : extractApksForRelease
                ApkFromBundleTaskOutputListingFile      : <ROOT>/app/build/intermediates/apk_from_bundle_ide_redirect_file/release/redirect.txt [-]
    IdeVariants
        IdeVariant
            Name                          : debug
            BuildType                     : debug
            DisplayName                   : debug
            InstantAppCompatible          : false
            MinSdkVersion
                ApiLevel                      : 23
                ApiString                     : 23
            TargetSdkVersion
                ApiLevel                      : 32
                ApiString                     : 32
            VersionCode                   : 1
            VersionNameWithSuffix         : 1.0
            DeprecatedPreMergedApplicationId        : com.example.alruiz.transitive_dependencies
            TestInstrumentationRunner     : android.support.test.runner.AndroidJUnitRunner
            MainArtifact
                Name                          : MAIN
                CompileTaskName               : compileDebugSources
                AssembleTaskName              : assembleDebug
                IsTestArtifact                : false
                IdeSetupTaskNames             : generateDebugSources
                GeneratedSourceFolders        : <ROOT>/app/build/generated/aidl_source_output_dir/debug/out [-]
                GeneratedSourceFolders        : <ROOT>/app/build/generated/ap_generated_sources/debug/out [-]
                GeneratedSourceFolders        : <ROOT>/app/build/generated/renderscript_source_output_dir/debug/out [-]
                GeneratedSourceFolders        : <ROOT>/app/build/generated/source/buildConfig/debug [-]
                ClassesFolder                 : <ROOT>/app/build/intermediates/compile_and_runtime_not_namespaced_r_class_jar/debug/R.jar [-]
                ClassesFolder                 : <ROOT>/app/build/intermediates/javac/debug/classes [-]
                Dependencies
                    compileClasspath
                        module                        : <ROOT>-:library2-MAIN
                        module                        : <ROOT>-:library1-MAIN
                        androidLibrary                : com.android.support:appcompat-v7:28.0.0@aar
                        androidLibrary                : com.android.support:support-fragment:28.0.0@aar
                        androidLibrary                : com.android.support:animated-vector-drawable:28.0.0@aar
                        androidLibrary                : com.android.support:support-core-ui:28.0.0@aar
                        androidLibrary                : com.android.support:support-core-utils:28.0.0@aar
                        androidLibrary                : com.android.support:support-vector-drawable:28.0.0@aar
                        androidLibrary                : com.android.support:loader:28.0.0@aar
                        androidLibrary                : com.android.support:viewpager:28.0.0@aar
                        androidLibrary                : com.android.support:coordinatorlayout:28.0.0@aar
                        androidLibrary                : com.android.support:drawerlayout:28.0.0@aar
                        androidLibrary                : com.android.support:slidingpanelayout:28.0.0@aar
                        androidLibrary                : com.android.support:customview:28.0.0@aar
                        androidLibrary                : com.android.support:swiperefreshlayout:28.0.0@aar
                        androidLibrary                : com.android.support:asynclayoutinflater:28.0.0@aar
                        androidLibrary                : com.android.support:support-compat:28.0.0@aar
                        androidLibrary                : com.android.support:versionedparcelable:28.0.0@aar
                        androidLibrary                : com.android.support:cursoradapter:28.0.0@aar
                        androidLibrary                : android.arch.lifecycle:runtime:1.1.1@aar
                        androidLibrary                : com.android.support:documentfile:28.0.0@aar
                        androidLibrary                : com.android.support:localbroadcastmanager:28.0.0@aar
                        androidLibrary                : com.android.support:print:28.0.0@aar
                        androidLibrary                : android.arch.lifecycle:viewmodel:1.1.1@aar
                        androidLibrary                : android.arch.lifecycle:livedata:1.1.1@aar
                        androidLibrary                : android.arch.lifecycle:livedata-core:1.1.1@aar
                        androidLibrary                : android.arch.core:runtime:1.1.1@aar
                        androidLibrary                : com.android.support:interpolator:28.0.0@aar
                        javaLibrary                   : __local_aars__:<ROOT>/library2/libs/fakelib.jar:unspecified@jar
                        javaLibrary                   : com.google.guava:guava:23.0@jar
                        javaLibrary                   : com.google.code.findbugs:jsr305:1.3.9@jar
                        javaLibrary                   : com.google.errorprone:error_prone_annotations:2.0.18@jar
                        javaLibrary                   : com.google.j2objc:j2objc-annotations:1.1@jar
                        javaLibrary                   : org.codehaus.mojo:animal-sniffer-annotations:1.14@jar
                        javaLibrary                   : com.android.support:collections:28.0.0@jar
                        javaLibrary                   : android.arch.lifecycle:common:1.1.1@jar
                        javaLibrary                   : android.arch.core:common:1.1.1@jar
                        javaLibrary                   : com.android.support:support-annotations:28.0.0@jar
                        javaLibrary                   : com.google.code.gson:gson:2.2.4@jar
                        javaLibrary                   : commons-io:commons-io:2.4@jar
                        module                        : <ROOT>-:javalib1-MAIN
                        module                        : <ROOT>-:javalib2-MAIN
                    runtimeClasspath
                        module                        : <ROOT>-:library2-MAIN
                        module                        : <ROOT>-:library1-MAIN
                        androidLibrary                : com.android.support:appcompat-v7:28.0.0@aar
                        androidLibrary                : com.android.support:support-fragment:28.0.0@aar
                        androidLibrary                : com.android.support:animated-vector-drawable:28.0.0@aar
                        androidLibrary                : com.android.support:support-core-ui:28.0.0@aar
                        androidLibrary                : com.android.support:support-core-utils:28.0.0@aar
                        androidLibrary                : com.android.support:support-vector-drawable:28.0.0@aar
                        androidLibrary                : com.android.support:loader:28.0.0@aar
                        androidLibrary                : com.android.support:viewpager:28.0.0@aar
                        androidLibrary                : com.android.support:coordinatorlayout:28.0.0@aar
                        androidLibrary                : com.android.support:drawerlayout:28.0.0@aar
                        androidLibrary                : com.android.support:slidingpanelayout:28.0.0@aar
                        androidLibrary                : com.android.support:customview:28.0.0@aar
                        androidLibrary                : com.android.support:swiperefreshlayout:28.0.0@aar
                        androidLibrary                : com.android.support:asynclayoutinflater:28.0.0@aar
                        androidLibrary                : com.android.support:support-compat:28.0.0@aar
                        androidLibrary                : com.android.support:versionedparcelable:28.0.0@aar
                        androidLibrary                : com.android.support:cursoradapter:28.0.0@aar
                        androidLibrary                : android.arch.lifecycle:runtime:1.1.1@aar
                        androidLibrary                : com.android.support:documentfile:28.0.0@aar
                        androidLibrary                : com.android.support:localbroadcastmanager:28.0.0@aar
                        androidLibrary                : com.android.support:print:28.0.0@aar
                        androidLibrary                : android.arch.lifecycle:viewmodel:1.1.1@aar
                        androidLibrary                : android.arch.lifecycle:livedata:1.1.1@aar
                        androidLibrary                : android.arch.lifecycle:livedata-core:1.1.1@aar
                        androidLibrary                : android.arch.core:runtime:1.1.1@aar
                        androidLibrary                : com.android.support:interpolator:28.0.0@aar
                        javaLibrary                   : __local_aars__:<ROOT>/library2/libs/fakelib.jar:unspecified@jar
                        javaLibrary                   : com.google.guava:guava:23.0@jar
                        javaLibrary                   : com.google.code.findbugs:jsr305:1.3.9@jar
                        javaLibrary                   : com.google.errorprone:error_prone_annotations:2.0.18@jar
                        javaLibrary                   : com.google.j2objc:j2objc-annotations:1.1@jar
                        javaLibrary                   : org.codehaus.mojo:animal-sniffer-annotations:1.14@jar
                        javaLibrary                   : com.android.support:collections:28.0.0@jar
                        javaLibrary                   : android.arch.lifecycle:common:1.1.1@jar
                        javaLibrary                   : android.arch.core:common:1.1.1@jar
                        javaLibrary                   : com.android.support:support-annotations:28.0.0@jar
                        javaLibrary                   : com.google.code.gson:gson:2.2.4@jar
                        javaLibrary                   : commons-io:commons-io:2.4@jar
                        module                        : <ROOT>-:javalib1-MAIN
                        module                        : <ROOT>-:javalib2-MAIN
                ApplicationId                 : com.example.alruiz.transitive_dependencies
                SigningConfigName             : debug
                IsSigned                      : true
                CodeShrinker                  : null
                BuildTasksAndOutputInformation
                    AssembleTaskName              : assembleDebug
                    AssembleTaskOutputListingFile : <ROOT>/app/build/intermediates/apk_ide_redirect_file/debug/redirect.txt [-]
                    BundleTaskName                : bundleDebug
                    BundleTaskOutputListingFile   : <ROOT>/app/build/intermediates/bundle_ide_redirect_file/debug/redirect.txt [-]
                    ApkFromBundleTaskName         : extractApksForDebug
                    ApkFromBundleTaskOutputListingFile      : <ROOT>/app/build/intermediates/apk_from_bundle_ide_redirect_file/debug/redirect.txt [-]
                GeneratedResourceFolders      : <ROOT>/app/build/generated/res/rs/debug [-]
                GeneratedResourceFolders      : <ROOT>/app/build/generated/res/resValues/debug [-]
            AndroidTestArtifact
                Name                          : ANDROID_TEST
                CompileTaskName               : compileDebugAndroidTestSources
                AssembleTaskName              : assembleDebugAndroidTest
                IsTestArtifact                : true
                IdeSetupTaskNames             : generateDebugAndroidTestSources
                GeneratedSourceFolders        : <ROOT>/app/build/generated/aidl_source_output_dir/debugAndroidTest/out [-]
                GeneratedSourceFolders        : <ROOT>/app/build/generated/ap_generated_sources/debugAndroidTest/out [-]
                GeneratedSourceFolders        : <ROOT>/app/build/generated/renderscript_source_output_dir/debugAndroidTest/out [-]
                GeneratedSourceFolders        : <ROOT>/app/build/generated/source/buildConfig/androidTest/debug [-]
                ClassesFolder                 : <ROOT>/app/build/intermediates/compile_and_runtime_not_namespaced_r_class_jar/debugAndroidTest/R.jar [-]
                ClassesFolder                 : <ROOT>/app/build/intermediates/javac/debugAndroidTest/classes [-]
                Dependencies
                    compileClasspath
                        module                        : <ROOT>-:library2-MAIN
                        module                        : <ROOT>-:library1-MAIN
                        androidLibrary                : com.android.support:appcompat-v7:28.0.0@aar
                        androidLibrary                : com.android.support:support-fragment:28.0.0@aar
                        androidLibrary                : com.android.support:animated-vector-drawable:28.0.0@aar
                        androidLibrary                : com.android.support:support-core-ui:28.0.0@aar
                        androidLibrary                : com.android.support:support-core-utils:28.0.0@aar
                        androidLibrary                : com.android.support:support-vector-drawable:28.0.0@aar
                        androidLibrary                : com.android.support:loader:28.0.0@aar
                        androidLibrary                : com.android.support:viewpager:28.0.0@aar
                        androidLibrary                : com.android.support:coordinatorlayout:28.0.0@aar
                        androidLibrary                : com.android.support:drawerlayout:28.0.0@aar
                        androidLibrary                : com.android.support:slidingpanelayout:28.0.0@aar
                        androidLibrary                : com.android.support:customview:28.0.0@aar
                        androidLibrary                : com.android.support:swiperefreshlayout:28.0.0@aar
                        androidLibrary                : com.android.support:asynclayoutinflater:28.0.0@aar
                        androidLibrary                : com.android.support:support-compat:28.0.0@aar
                        androidLibrary                : com.android.support:versionedparcelable:28.0.0@aar
                        androidLibrary                : com.android.support:cursoradapter:28.0.0@aar
                        androidLibrary                : android.arch.lifecycle:runtime:1.1.1@aar
                        androidLibrary                : com.android.support:documentfile:28.0.0@aar
                        androidLibrary                : com.android.support:localbroadcastmanager:28.0.0@aar
                        androidLibrary                : com.android.support:print:28.0.0@aar
                        androidLibrary                : android.arch.lifecycle:viewmodel:1.1.1@aar
                        androidLibrary                : android.arch.lifecycle:livedata:1.1.1@aar
                        androidLibrary                : android.arch.lifecycle:livedata-core:1.1.1@aar
                        androidLibrary                : android.arch.core:runtime:1.1.1@aar
                        androidLibrary                : com.android.support:interpolator:28.0.0@aar
                        javaLibrary                   : __local_aars__:<ROOT>/library2/libs/fakelib.jar:unspecified@jar
                        javaLibrary                   : com.google.guava:guava:23.0@jar
                        javaLibrary                   : com.google.code.gson:gson:2.2.4@jar
                        javaLibrary                   : com.google.code.findbugs:jsr305:1.3.9@jar
                        javaLibrary                   : com.google.errorprone:error_prone_annotations:2.0.18@jar
                        javaLibrary                   : com.google.j2objc:j2objc-annotations:1.1@jar
                        javaLibrary                   : org.codehaus.mojo:animal-sniffer-annotations:1.14@jar
                        javaLibrary                   : com.android.support:collections:28.0.0@jar
                        javaLibrary                   : android.arch.lifecycle:common:1.1.1@jar
                        javaLibrary                   : android.arch.core:common:1.1.1@jar
                        javaLibrary                   : com.android.support:support-annotations:28.0.0@jar
                        javaLibrary                   : commons-io:commons-io:2.4@jar
                        module                        : <ROOT>-:app-MAIN
                        module                        : <ROOT>-:javalib1-MAIN
                        module                        : <ROOT>-:javalib2-MAIN
                    runtimeClasspath
                        module                        : <ROOT>-:library2-MAIN
                        module                        : <ROOT>-:library1-MAIN
                        module                        : <ROOT>-:app-MAIN
                        module                        : <ROOT>-:javalib1-MAIN
                        module                        : <ROOT>-:javalib2-MAIN
                ProvidedDependencies
                    - provided                    : ./library2/libs/fakelib.jar
                    - provided                    : android.arch.core:common:1.1.1
                    - provided                    : android.arch.core:runtime:1.1.1@aar
                    - provided                    : android.arch.lifecycle:common:1.1.1
                    - provided                    : android.arch.lifecycle:livedata-core:1.1.1@aar
                    - provided                    : android.arch.lifecycle:livedata:1.1.1@aar
                    - provided                    : android.arch.lifecycle:runtime:1.1.1@aar
                    - provided                    : android.arch.lifecycle:viewmodel:1.1.1@aar
                    - provided                    : com.android.support:animated-vector-drawable:28.0.0@aar
                    - provided                    : com.android.support:appcompat-v7:28.0.0@aar
                    - provided                    : com.android.support:asynclayoutinflater:28.0.0@aar
                    - provided                    : com.android.support:collections:28.0.0
                    - provided                    : com.android.support:coordinatorlayout:28.0.0@aar
                    - provided                    : com.android.support:cursoradapter:28.0.0@aar
                    - provided                    : com.android.support:customview:28.0.0@aar
                    - provided                    : com.android.support:documentfile:28.0.0@aar
                    - provided                    : com.android.support:drawerlayout:28.0.0@aar
                    - provided                    : com.android.support:interpolator:28.0.0@aar
                    - provided                    : com.android.support:loader:28.0.0@aar
                    - provided                    : com.android.support:localbroadcastmanager:28.0.0@aar
                    - provided                    : com.android.support:print:28.0.0@aar
                    - provided                    : com.android.support:slidingpanelayout:28.0.0@aar
                    - provided                    : com.android.support:support-annotations:28.0.0
                    - provided                    : com.android.support:support-compat:28.0.0@aar
                    - provided                    : com.android.support:support-core-ui:28.0.0@aar
                    - provided                    : com.android.support:support-core-utils:28.0.0@aar
                    - provided                    : com.android.support:support-fragment:28.0.0@aar
                    - provided                    : com.android.support:support-vector-drawable:28.0.0@aar
                    - provided                    : com.android.support:swiperefreshlayout:28.0.0@aar
                    - provided                    : com.android.support:versionedparcelable:28.0.0@aar
                    - provided                    : com.android.support:viewpager:28.0.0@aar
                    - provided                    : com.google.code.findbugs:jsr305:1.3.9
                    - provided                    : com.google.code.gson:gson:2.2.4
                    - provided                    : com.google.errorprone:error_prone_annotations:2.0.18
                    - provided                    : com.google.guava:guava:23.0
                    - provided                    : com.google.j2objc:j2objc-annotations:1.1
                    - provided                    : commons-io:commons-io:2.4
                    - provided                    : org.codehaus.mojo:animal-sniffer-annotations:1.14
                ApplicationId                 : com.example.alruiz.transitive_dependencies.test
                SigningConfigName             : debug
                IsSigned                      : true
                CodeShrinker                  : null
                BuildTasksAndOutputInformation
                    AssembleTaskName              : assembleDebugAndroidTest
                    AssembleTaskOutputListingFile : <ROOT>/app/build/intermediates/apk_ide_redirect_file/debugAndroidTest/redirect.txt [-]
                GeneratedResourceFolders      : <ROOT>/app/build/generated/res/rs/androidTest/debug [-]
                GeneratedResourceFolders      : <ROOT>/app/build/generated/res/resValues/androidTest/debug [-]
                TestOptions
                    AnimationsDisabled            : false
                    Execution                     : HOST
            UnitTestArtifact
                Name                          : UNIT_TEST
                CompileTaskName               : compileDebugUnitTestSources
                AssembleTaskName              : assembleDebugUnitTest
                IsTestArtifact                : true
                IdeSetupTaskNames             : createMockableJar
                GeneratedSourceFolders        : <ROOT>/app/build/generated/ap_generated_sources/debugUnitTest/out [-]
                ClassesFolder                 : <ROOT>/app/build/intermediates/compile_and_runtime_not_namespaced_r_class_jar/debug/R.jar [-]
                ClassesFolder                 : <ROOT>/app/build/intermediates/javac/debugUnitTest/classes [-]
                Dependencies
                    compileClasspath
                        module                        : <ROOT>-:library2-MAIN
                        module                        : <ROOT>-:library1-MAIN
                        androidLibrary                : com.android.support:appcompat-v7:28.0.0@aar
                        androidLibrary                : com.android.support:support-fragment:28.0.0@aar
                        androidLibrary                : com.android.support:animated-vector-drawable:28.0.0@aar
                        androidLibrary                : com.android.support:support-core-ui:28.0.0@aar
                        androidLibrary                : com.android.support:support-core-utils:28.0.0@aar
                        androidLibrary                : com.android.support:support-vector-drawable:28.0.0@aar
                        androidLibrary                : com.android.support:loader:28.0.0@aar
                        androidLibrary                : com.android.support:viewpager:28.0.0@aar
                        androidLibrary                : com.android.support:coordinatorlayout:28.0.0@aar
                        androidLibrary                : com.android.support:drawerlayout:28.0.0@aar
                        androidLibrary                : com.android.support:slidingpanelayout:28.0.0@aar
                        androidLibrary                : com.android.support:customview:28.0.0@aar
                        androidLibrary                : com.android.support:swiperefreshlayout:28.0.0@aar
                        androidLibrary                : com.android.support:asynclayoutinflater:28.0.0@aar
                        androidLibrary                : com.android.support:support-compat:28.0.0@aar
                        androidLibrary                : com.android.support:versionedparcelable:28.0.0@aar
                        androidLibrary                : com.android.support:cursoradapter:28.0.0@aar
                        androidLibrary                : android.arch.lifecycle:runtime:1.1.1@aar
                        androidLibrary                : com.android.support:documentfile:28.0.0@aar
                        androidLibrary                : com.android.support:localbroadcastmanager:28.0.0@aar
                        androidLibrary                : com.android.support:print:28.0.0@aar
                        androidLibrary                : android.arch.lifecycle:viewmodel:1.1.1@aar
                        androidLibrary                : android.arch.lifecycle:livedata:1.1.1@aar
                        androidLibrary                : android.arch.lifecycle:livedata-core:1.1.1@aar
                        androidLibrary                : android.arch.core:runtime:1.1.1@aar
                        androidLibrary                : com.android.support:interpolator:28.0.0@aar
                        javaLibrary                   : __local_aars__:<ROOT>/library2/libs/fakelib.jar:unspecified@jar
                        javaLibrary                   : com.google.guava:guava:23.0@jar
                        javaLibrary                   : com.google.code.findbugs:jsr305:1.3.9@jar
                        javaLibrary                   : com.google.errorprone:error_prone_annotations:2.0.18@jar
                        javaLibrary                   : com.google.j2objc:j2objc-annotations:1.1@jar
                        javaLibrary                   : org.codehaus.mojo:animal-sniffer-annotations:1.14@jar
                        javaLibrary                   : com.android.support:collections:28.0.0@jar
                        javaLibrary                   : android.arch.lifecycle:common:1.1.1@jar
                        javaLibrary                   : android.arch.core:common:1.1.1@jar
                        javaLibrary                   : com.android.support:support-annotations:28.0.0@jar
                        javaLibrary                   : com.google.code.gson:gson:2.2.4@jar
                        javaLibrary                   : commons-io:commons-io:2.4@jar
                        module                        : <ROOT>-:app-MAIN
                        module                        : <ROOT>-:javalib1-MAIN
                        module                        : <ROOT>-:javalib2-MAIN
                    runtimeClasspath
                        module                        : <ROOT>-:library2-MAIN
                        module                        : <ROOT>-:library1-MAIN
                        androidLibrary                : com.android.support:appcompat-v7:28.0.0@aar
                        androidLibrary                : com.android.support:support-fragment:28.0.0@aar
                        androidLibrary                : com.android.support:animated-vector-drawable:28.0.0@aar
                        androidLibrary                : com.android.support:support-core-ui:28.0.0@aar
                        androidLibrary                : com.android.support:support-core-utils:28.0.0@aar
                        androidLibrary                : com.android.support:support-vector-drawable:28.0.0@aar
                        androidLibrary                : com.android.support:loader:28.0.0@aar
                        androidLibrary                : com.android.support:viewpager:28.0.0@aar
                        androidLibrary                : com.android.support:coordinatorlayout:28.0.0@aar
                        androidLibrary                : com.android.support:drawerlayout:28.0.0@aar
                        androidLibrary                : com.android.support:slidingpanelayout:28.0.0@aar
                        androidLibrary                : com.android.support:customview:28.0.0@aar
                        androidLibrary                : com.android.support:swiperefreshlayout:28.0.0@aar
                        androidLibrary                : com.android.support:asynclayoutinflater:28.0.0@aar
                        androidLibrary                : com.android.support:support-compat:28.0.0@aar
                        androidLibrary                : com.android.support:versionedparcelable:28.0.0@aar
                        androidLibrary                : com.android.support:cursoradapter:28.0.0@aar
                        androidLibrary                : android.arch.lifecycle:runtime:1.1.1@aar
                        androidLibrary                : com.android.support:documentfile:28.0.0@aar
                        androidLibrary                : com.android.support:localbroadcastmanager:28.0.0@aar
                        androidLibrary                : com.android.support:print:28.0.0@aar
                        androidLibrary                : android.arch.lifecycle:viewmodel:1.1.1@aar
                        androidLibrary                : android.arch.lifecycle:livedata:1.1.1@aar
                        androidLibrary                : android.arch.lifecycle:livedata-core:1.1.1@aar
                        androidLibrary                : android.arch.core:runtime:1.1.1@aar
                        androidLibrary                : com.android.support:interpolator:28.0.0@aar
                        javaLibrary                   : __local_aars__:<ROOT>/library2/libs/fakelib.jar:unspecified@jar
                        javaLibrary                   : com.google.guava:guava:23.0@jar
                        javaLibrary                   : com.google.code.findbugs:jsr305:1.3.9@jar
                        javaLibrary                   : com.google.errorprone:error_prone_annotations:2.0.18@jar
                        javaLibrary                   : com.google.j2objc:j2objc-annotations:1.1@jar
                        javaLibrary                   : org.codehaus.mojo:animal-sniffer-annotations:1.14@jar
                        javaLibrary                   : com.android.support:collections:28.0.0@jar
                        javaLibrary                   : android.arch.lifecycle:common:1.1.1@jar
                        javaLibrary                   : android.arch.core:common:1.1.1@jar
                        javaLibrary                   : com.android.support:support-annotations:28.0.0@jar
                        javaLibrary                   : com.google.code.gson:gson:2.2.4@jar
                        javaLibrary                   : commons-io:commons-io:2.4@jar
                        module                        : <ROOT>-:app-MAIN
                        module                        : <ROOT>-:javalib1-MAIN
                        module                        : <ROOT>-:javalib2-MAIN
                MockablePlatformJar           : <GRADLE>/caches/<TRANSFORMS>/xxxxxxxxxxxxxxxxxxxxxxxxxxxxxxxx/transformed/android.jar
    externalProject               : :app (DefaultExternalProject) (*seen*)
MODULE                        : project.app.androidTest
MODULE                        : project.app.main
MODULE                        : project.app.unitTest
MODULE                        : project.javalib1
    GradleModuleModel
        gradlePath                    : :javalib1
        gradleVersion                 : 7.3.3
        buildFile                     : <ROOT>/javalib1/build.gradle
        buildFilePath                 : <ROOT>/javalib1/build.gradle
        rootFolderPath                : <ROOT>
        hasSafeArgsJava               : false
        hasSafeArgsKotlin             : false
    externalProject               : :javalib1 (DefaultExternalProject) (*seen*)
MODULE                        : project.javalib1.main
MODULE                        : project.javalib1.test
MODULE                        : project.javalib2
    GradleModuleModel
        gradlePath                    : :javalib2
        gradleVersion                 : 7.3.3
        buildFile                     : <ROOT>/javalib2/build.gradle
        buildFilePath                 : <ROOT>/javalib2/build.gradle
        rootFolderPath                : <ROOT>
        hasSafeArgsJava               : false
        hasSafeArgsKotlin             : false
    externalProject               : :javalib2 (DefaultExternalProject) (*seen*)
MODULE                        : project.javalib2.main
MODULE                        : project.javalib2.test
MODULE                        : project.library1
    GradleModuleModel
        agpVersion                    : 7.2.0
        gradlePath                    : :library1
        gradleVersion                 : 7.3.3
        buildFile                     : <ROOT>/library1/build.gradle
        buildFilePath                 : <ROOT>/library1/build.gradle
        rootFolderPath                : <ROOT>
        hasSafeArgsJava               : false
        hasSafeArgsKotlin             : false
    CurrentVariantReportedVersions
        minSdk
            ApiLevel                      : 16
            ApiString                     : 16
        runtimeMinSdk
            ApiLevel                      : 16
            ApiString                     : 16
        targetSdk
            ApiLevel                      : 26
            ApiString                     : 26
    RootBuildId                   : <ROOT>
    BuildId                       : <ROOT>
    ProjectPath                   : :library1
    ModelVersion                  : 7.2.0
    ProjectType                   : PROJECT_TYPE_LIBRARY
    CompileTarget                 : android-32
    BuildFolder                   : <ROOT>/library1/build [-]
    buildToolsVersion             : 30.0.3
    IsBaseSplit                   : false
    GroupId                       : project
    Namespace                     : com.example.library1
    TestNamespace                 : com.example.library1.test
    AaptOptions
        NameSpacing                   : DISABLED
    LintOptions
        IsCheckTestSources            : false
        IsCheckDependencies           : false
        IsAbortOnError                : true
        IsAbsolutePaths               : true
        IsNoLines                     : false
        IsQuiet                       : false
        IsCheckAllWarnings            : false
        IsIgnoreWarnings              : false
        IsWarningsAsErrors            : false
        IsIgnoreTestSources           : false
        IsIgnoreTestFixturesSources   : false
        IsCheckGeneratedSources       : false
        IsCheckReleaseBuilds          : true
        IsExplainIssues               : true
        IsShowAll                     : false
        TextReport                    : false
        HtmlReport                    : true
        XmlReport                     : true
        SarifReport                   : false
    JavaCompileOptions
        Encoding                      : UTF-8
        SourceCompatibility           : 1.8
        TargetCompatibility           : 1.8
        IsCoreLibraryDesugaringEnabled          : false
    AgpFlags
        ApplicationRClassConstantIds  : true
        AestRClassConstantIds         : true
        TransitiveRClasses            : true
        UseAndroidX                   : false
        UsesCompose                   : false
        MlModelBindingEnabled         : false
        AndroidResourcesEnabled       : true
        DataBindingEnabled            : false
<<<<<<< HEAD
=======
        GenerateManifestClass         : false
>>>>>>> 8b7d83e8
    - basicVariant:               : debug
        testApplicationId             : com.example.library1.test
        buildType                     : debug
    - basicVariant:               : release
        buildType                     : release
    BootClassPath                 : <ANDROID_SDK>/platforms/android-32/android.jar
    ViewBindingOptions
        Enabled                       : false
    DefaultConfig
        ProductFlavor
            Name                          : main
            VersionCode                   : 1
            VersionName                   : 1.0
            TestInstrumentationRunner     : android.support.test.runner.AndroidJUnitRunner
            MinSdkVersion
                ApiLevel                      : 16
                ApiString                     : 16
            VectorDrawables
                UseSupportLibrary             : false
        SourceProvider
            Name                          : main
            Manifest                      : <ROOT>/library1/src/main/AndroidManifest.xml
            JavaDirectories               : <ROOT>/library1/src/main/java [-]
            KotlinDirectories             : <ROOT>/library1/src/main/java [-]
            KotlinDirectories             : <ROOT>/library1/src/main/kotlin [-]
            ResourcesDirectories          : <ROOT>/library1/src/main/resources [-]
            AidlDirectories               : <ROOT>/library1/src/main/aidl [-]
            RenderscriptDirectories       : <ROOT>/library1/src/main/rs [-]
            ResDirectories                : <ROOT>/library1/src/main/res
            AssetsDirectories             : <ROOT>/library1/src/main/assets [-]
            JniLibsDirectories            : <ROOT>/library1/src/main/jniLibs [-]
            ShadersDirectories            : <ROOT>/library1/src/main/shaders [-]
        ExtraSourceProviders
            ExtraSourceProvider
                ArtifactName                  : _android_test_
                SourceProvider
                    Name                          : androidTest
                    Manifest                      : <ROOT>/library1/src/androidTest/AndroidManifest.xml [-]
                    JavaDirectories               : <ROOT>/library1/src/androidTest/java
                    KotlinDirectories             : <ROOT>/library1/src/androidTest/java
                    KotlinDirectories             : <ROOT>/library1/src/androidTest/kotlin [-]
                    ResourcesDirectories          : <ROOT>/library1/src/androidTest/resources [-]
                    AidlDirectories               : <ROOT>/library1/src/androidTest/aidl [-]
                    RenderscriptDirectories       : <ROOT>/library1/src/androidTest/rs [-]
                    ResDirectories                : <ROOT>/library1/src/androidTest/res [-]
                    AssetsDirectories             : <ROOT>/library1/src/androidTest/assets [-]
                    JniLibsDirectories            : <ROOT>/library1/src/androidTest/jniLibs [-]
                    ShadersDirectories            : <ROOT>/library1/src/androidTest/shaders [-]
            ExtraSourceProvider
                ArtifactName                  : _unit_test_
                SourceProvider
                    Name                          : test
                    Manifest                      : <ROOT>/library1/src/test/AndroidManifest.xml [-]
                    JavaDirectories               : <ROOT>/library1/src/test/java
                    KotlinDirectories             : <ROOT>/library1/src/test/java
                    KotlinDirectories             : <ROOT>/library1/src/test/kotlin [-]
                    ResourcesDirectories          : <ROOT>/library1/src/test/resources [-]
                    AidlDirectories               : <ROOT>/library1/src/test/aidl [-]
                    RenderscriptDirectories       : <ROOT>/library1/src/test/rs [-]
                    ResDirectories                : <ROOT>/library1/src/test/res [-]
                    AssetsDirectories             : <ROOT>/library1/src/test/assets [-]
                    JniLibsDirectories            : <ROOT>/library1/src/test/jniLibs [-]
                    ShadersDirectories            : <ROOT>/library1/src/test/shaders [-]
    BuildTypes
        BuildType
            Name                          : debug
            IsDebuggable                  : true
            IsJniDebuggable               : false
            IsPseudoLocalesEnabled        : false
            IsRenderscriptDebuggable      : false
            RenderscriptOptimLevel        : 3
            IsMinifyEnabled               : false
            IsZipAlignEnabled             : true
        SourceProvider
            Name                          : debug
            Manifest                      : <ROOT>/library1/src/debug/AndroidManifest.xml [-]
            JavaDirectories               : <ROOT>/library1/src/debug/java [-]
            KotlinDirectories             : <ROOT>/library1/src/debug/java [-]
            KotlinDirectories             : <ROOT>/library1/src/debug/kotlin [-]
            ResourcesDirectories          : <ROOT>/library1/src/debug/resources [-]
            AidlDirectories               : <ROOT>/library1/src/debug/aidl [-]
            RenderscriptDirectories       : <ROOT>/library1/src/debug/rs [-]
            ResDirectories                : <ROOT>/library1/src/debug/res [-]
            AssetsDirectories             : <ROOT>/library1/src/debug/assets [-]
            JniLibsDirectories            : <ROOT>/library1/src/debug/jniLibs [-]
            ShadersDirectories            : <ROOT>/library1/src/debug/shaders [-]
        ExtraSourceProviders
            ExtraSourceProvider
                ArtifactName                  : _android_test_
                SourceProvider
                    Name                          : androidTestDebug
                    Manifest                      : <ROOT>/library1/src/androidTestDebug/AndroidManifest.xml [-]
                    JavaDirectories               : <ROOT>/library1/src/androidTestDebug/java [-]
                    KotlinDirectories             : <ROOT>/library1/src/androidTestDebug/java [-]
                    KotlinDirectories             : <ROOT>/library1/src/androidTestDebug/kotlin [-]
                    ResourcesDirectories          : <ROOT>/library1/src/androidTestDebug/resources [-]
                    AidlDirectories               : <ROOT>/library1/src/androidTestDebug/aidl [-]
                    RenderscriptDirectories       : <ROOT>/library1/src/androidTestDebug/rs [-]
                    ResDirectories                : <ROOT>/library1/src/androidTestDebug/res [-]
                    AssetsDirectories             : <ROOT>/library1/src/androidTestDebug/assets [-]
                    JniLibsDirectories            : <ROOT>/library1/src/androidTestDebug/jniLibs [-]
                    ShadersDirectories            : <ROOT>/library1/src/androidTestDebug/shaders [-]
        ExtraSourceProviders
            ExtraSourceProvider
                ArtifactName                  : _unit_test_
                SourceProvider
                    Name                          : testDebug
                    Manifest                      : <ROOT>/library1/src/testDebug/AndroidManifest.xml [-]
                    JavaDirectories               : <ROOT>/library1/src/testDebug/java [-]
                    KotlinDirectories             : <ROOT>/library1/src/testDebug/java [-]
                    KotlinDirectories             : <ROOT>/library1/src/testDebug/kotlin [-]
                    ResourcesDirectories          : <ROOT>/library1/src/testDebug/resources [-]
                    AidlDirectories               : <ROOT>/library1/src/testDebug/aidl [-]
                    RenderscriptDirectories       : <ROOT>/library1/src/testDebug/rs [-]
                    ResDirectories                : <ROOT>/library1/src/testDebug/res [-]
                    AssetsDirectories             : <ROOT>/library1/src/testDebug/assets [-]
                    JniLibsDirectories            : <ROOT>/library1/src/testDebug/jniLibs [-]
                    ShadersDirectories            : <ROOT>/library1/src/testDebug/shaders [-]
        BuildType
            Name                          : release
            ProguardFiles                 : <ROOT>/library1/build/intermediates/default_proguard_files/global/proguard-android.txt-7.2.0 [-]
            ProguardFiles                 : <ROOT>/library1/proguard-rules.pro
            IsDebuggable                  : false
            IsJniDebuggable               : false
            IsPseudoLocalesEnabled        : false
            IsRenderscriptDebuggable      : false
            RenderscriptOptimLevel        : 3
            IsMinifyEnabled               : false
            IsZipAlignEnabled             : true
        SourceProvider
            Name                          : release
            Manifest                      : <ROOT>/library1/src/release/AndroidManifest.xml [-]
            JavaDirectories               : <ROOT>/library1/src/release/java [-]
            KotlinDirectories             : <ROOT>/library1/src/release/java [-]
            KotlinDirectories             : <ROOT>/library1/src/release/kotlin [-]
            ResourcesDirectories          : <ROOT>/library1/src/release/resources [-]
            AidlDirectories               : <ROOT>/library1/src/release/aidl [-]
            RenderscriptDirectories       : <ROOT>/library1/src/release/rs [-]
            ResDirectories                : <ROOT>/library1/src/release/res [-]
            AssetsDirectories             : <ROOT>/library1/src/release/assets [-]
            JniLibsDirectories            : <ROOT>/library1/src/release/jniLibs [-]
            ShadersDirectories            : <ROOT>/library1/src/release/shaders [-]
        ExtraSourceProviders
            ExtraSourceProvider
                ArtifactName                  : _unit_test_
                SourceProvider
                    Name                          : testRelease
                    Manifest                      : <ROOT>/library1/src/testRelease/AndroidManifest.xml [-]
                    JavaDirectories               : <ROOT>/library1/src/testRelease/java [-]
                    KotlinDirectories             : <ROOT>/library1/src/testRelease/java [-]
                    KotlinDirectories             : <ROOT>/library1/src/testRelease/kotlin [-]
                    ResourcesDirectories          : <ROOT>/library1/src/testRelease/resources [-]
                    AidlDirectories               : <ROOT>/library1/src/testRelease/aidl [-]
                    RenderscriptDirectories       : <ROOT>/library1/src/testRelease/rs [-]
                    ResDirectories                : <ROOT>/library1/src/testRelease/res [-]
                    AssetsDirectories             : <ROOT>/library1/src/testRelease/assets [-]
                    JniLibsDirectories            : <ROOT>/library1/src/testRelease/jniLibs [-]
                    ShadersDirectories            : <ROOT>/library1/src/testRelease/shaders [-]
    SigningConfigs
        SigningConfig
            Name                          : debug
            StoreFile                     : debug.keystore
            StorePassword                 : android
            KeyAlias                      : AndroidDebugKey
    VariantBuildInformation
        VariantBuildInformation
            VariantName                   : debug
            BuildTasksAndOutputInformation
                AssembleTaskName              : assembleDebug
        VariantBuildInformation
            VariantName                   : release
            BuildTasksAndOutputInformation
                AssembleTaskName              : assembleRelease
    IdeVariants
        IdeVariant
            Name                          : debug
            BuildType                     : debug
            DisplayName                   : debug
            InstantAppCompatible          : false
            MinSdkVersion
                ApiLevel                      : 16
                ApiString                     : 16
            VersionCode                   : 1
            VersionNameWithSuffix         : 1.0
            DeprecatedPreMergedApplicationId        : com.example.library1
            TestInstrumentationRunner     : android.support.test.runner.AndroidJUnitRunner
            MainArtifact
                Name                          : MAIN
                CompileTaskName               : compileDebugSources
                AssembleTaskName              : assembleDebug
                IsTestArtifact                : false
                IdeSetupTaskNames             : generateDebugSources
                GeneratedSourceFolders        : <ROOT>/library1/build/generated/aidl_source_output_dir/debug/out [-]
                GeneratedSourceFolders        : <ROOT>/library1/build/generated/ap_generated_sources/debug/out [-]
                GeneratedSourceFolders        : <ROOT>/library1/build/generated/renderscript_source_output_dir/debug/out [-]
                GeneratedSourceFolders        : <ROOT>/library1/build/generated/source/buildConfig/debug [-]
                ClassesFolder                 : <ROOT>/library1/build/intermediates/compile_r_class_jar/debug/R.jar [-]
                ClassesFolder                 : <ROOT>/library1/build/intermediates/javac/debug/classes [-]
                Dependencies
                    compileClasspath
                        androidLibrary                : com.android.support:appcompat-v7:28.0.0@aar
                        androidLibrary                : com.android.support:support-fragment:28.0.0@aar
                        androidLibrary                : com.android.support:animated-vector-drawable:28.0.0@aar
                        androidLibrary                : com.android.support:support-core-ui:28.0.0@aar
                        androidLibrary                : com.android.support:support-core-utils:28.0.0@aar
                        androidLibrary                : com.android.support:support-vector-drawable:28.0.0@aar
                        androidLibrary                : com.android.support:loader:28.0.0@aar
                        androidLibrary                : com.android.support:viewpager:28.0.0@aar
                        androidLibrary                : com.android.support:coordinatorlayout:28.0.0@aar
                        androidLibrary                : com.android.support:drawerlayout:28.0.0@aar
                        androidLibrary                : com.android.support:slidingpanelayout:28.0.0@aar
                        androidLibrary                : com.android.support:customview:28.0.0@aar
                        androidLibrary                : com.android.support:swiperefreshlayout:28.0.0@aar
                        androidLibrary                : com.android.support:asynclayoutinflater:28.0.0@aar
                        androidLibrary                : com.android.support:support-compat:28.0.0@aar
                        androidLibrary                : com.android.support:versionedparcelable:28.0.0@aar
                        androidLibrary                : com.android.support:cursoradapter:28.0.0@aar
                        androidLibrary                : android.arch.lifecycle:runtime:1.1.1@aar
                        androidLibrary                : com.android.support:documentfile:28.0.0@aar
                        androidLibrary                : com.android.support:localbroadcastmanager:28.0.0@aar
                        androidLibrary                : com.android.support:print:28.0.0@aar
                        androidLibrary                : android.arch.lifecycle:viewmodel:1.1.1@aar
                        androidLibrary                : android.arch.lifecycle:livedata:1.1.1@aar
                        androidLibrary                : android.arch.lifecycle:livedata-core:1.1.1@aar
                        androidLibrary                : android.arch.core:runtime:1.1.1@aar
                        androidLibrary                : com.android.support:interpolator:28.0.0@aar
                        javaLibrary                   : commons-io:commons-io:2.4@jar
                        javaLibrary                   : com.android.support:collections:28.0.0@jar
                        javaLibrary                   : android.arch.lifecycle:common:1.1.1@jar
                        javaLibrary                   : android.arch.core:common:1.1.1@jar
                        javaLibrary                   : com.android.support:support-annotations:28.0.0@jar
                    runtimeClasspath
                        androidLibrary                : com.android.support:appcompat-v7:28.0.0@aar
                        androidLibrary                : com.android.support:support-fragment:28.0.0@aar
                        androidLibrary                : com.android.support:animated-vector-drawable:28.0.0@aar
                        androidLibrary                : com.android.support:support-core-ui:28.0.0@aar
                        androidLibrary                : com.android.support:support-core-utils:28.0.0@aar
                        androidLibrary                : com.android.support:support-vector-drawable:28.0.0@aar
                        androidLibrary                : com.android.support:loader:28.0.0@aar
                        androidLibrary                : com.android.support:viewpager:28.0.0@aar
                        androidLibrary                : com.android.support:coordinatorlayout:28.0.0@aar
                        androidLibrary                : com.android.support:drawerlayout:28.0.0@aar
                        androidLibrary                : com.android.support:slidingpanelayout:28.0.0@aar
                        androidLibrary                : com.android.support:customview:28.0.0@aar
                        androidLibrary                : com.android.support:swiperefreshlayout:28.0.0@aar
                        androidLibrary                : com.android.support:asynclayoutinflater:28.0.0@aar
                        androidLibrary                : com.android.support:support-compat:28.0.0@aar
                        androidLibrary                : com.android.support:versionedparcelable:28.0.0@aar
                        androidLibrary                : com.android.support:cursoradapter:28.0.0@aar
                        androidLibrary                : android.arch.lifecycle:runtime:1.1.1@aar
                        androidLibrary                : com.android.support:documentfile:28.0.0@aar
                        androidLibrary                : com.android.support:localbroadcastmanager:28.0.0@aar
                        androidLibrary                : com.android.support:print:28.0.0@aar
                        androidLibrary                : android.arch.lifecycle:viewmodel:1.1.1@aar
                        androidLibrary                : android.arch.lifecycle:livedata:1.1.1@aar
                        androidLibrary                : android.arch.lifecycle:livedata-core:1.1.1@aar
                        androidLibrary                : android.arch.core:runtime:1.1.1@aar
                        androidLibrary                : com.android.support:interpolator:28.0.0@aar
                        javaLibrary                   : commons-io:commons-io:2.4@jar
                        javaLibrary                   : com.android.support:collections:28.0.0@jar
                        javaLibrary                   : android.arch.lifecycle:common:1.1.1@jar
                        javaLibrary                   : android.arch.core:common:1.1.1@jar
                        javaLibrary                   : com.android.support:support-annotations:28.0.0@jar
                IsSigned                      : false
                CodeShrinker                  : null
                BuildTasksAndOutputInformation
                    AssembleTaskName              : assembleDebug
                GeneratedResourceFolders      : <ROOT>/library1/build/generated/res/rs/debug [-]
                GeneratedResourceFolders      : <ROOT>/library1/build/generated/res/resValues/debug [-]
            AndroidTestArtifact
                Name                          : ANDROID_TEST
                CompileTaskName               : compileDebugAndroidTestSources
                AssembleTaskName              : assembleDebugAndroidTest
                IsTestArtifact                : true
                IdeSetupTaskNames             : generateDebugAndroidTestSources
                GeneratedSourceFolders        : <ROOT>/library1/build/generated/aidl_source_output_dir/debugAndroidTest/out [-]
                GeneratedSourceFolders        : <ROOT>/library1/build/generated/ap_generated_sources/debugAndroidTest/out [-]
                GeneratedSourceFolders        : <ROOT>/library1/build/generated/renderscript_source_output_dir/debugAndroidTest/out [-]
                GeneratedSourceFolders        : <ROOT>/library1/build/generated/source/buildConfig/androidTest/debug [-]
                ClassesFolder                 : <ROOT>/library1/build/intermediates/compile_and_runtime_not_namespaced_r_class_jar/debugAndroidTest/R.jar [-]
                ClassesFolder                 : <ROOT>/library1/build/intermediates/javac/debugAndroidTest/classes [-]
                Dependencies
                    compileClasspath
                        module                        : <ROOT>-:library1-MAIN
                        androidLibrary                : com.android.support.test.espresso:espresso-core:3.0.2@aar
                        androidLibrary                : com.android.support.test:runner:1.0.2@aar
                        androidLibrary                : com.android.support:appcompat-v7:28.0.0@aar
                        androidLibrary                : com.android.support.test:monitor:1.0.2@aar
                        androidLibrary                : com.android.support:support-fragment:28.0.0@aar
                        androidLibrary                : com.android.support:animated-vector-drawable:28.0.0@aar
                        androidLibrary                : com.android.support:support-core-ui:28.0.0@aar
                        androidLibrary                : com.android.support:support-core-utils:28.0.0@aar
                        androidLibrary                : com.android.support:support-vector-drawable:28.0.0@aar
                        androidLibrary                : com.android.support:loader:28.0.0@aar
                        androidLibrary                : com.android.support:viewpager:28.0.0@aar
                        androidLibrary                : com.android.support:coordinatorlayout:28.0.0@aar
                        androidLibrary                : com.android.support:drawerlayout:28.0.0@aar
                        androidLibrary                : com.android.support:slidingpanelayout:28.0.0@aar
                        androidLibrary                : com.android.support:customview:28.0.0@aar
                        androidLibrary                : com.android.support:swiperefreshlayout:28.0.0@aar
                        androidLibrary                : com.android.support:asynclayoutinflater:28.0.0@aar
                        androidLibrary                : com.android.support:support-compat:28.0.0@aar
                        androidLibrary                : com.android.support:versionedparcelable:28.0.0@aar
                        androidLibrary                : com.android.support:cursoradapter:28.0.0@aar
                        androidLibrary                : android.arch.lifecycle:runtime:1.1.1@aar
                        androidLibrary                : com.android.support:documentfile:28.0.0@aar
                        androidLibrary                : com.android.support:localbroadcastmanager:28.0.0@aar
                        androidLibrary                : com.android.support:print:28.0.0@aar
                        androidLibrary                : android.arch.lifecycle:viewmodel:1.1.1@aar
                        androidLibrary                : android.arch.lifecycle:livedata:1.1.1@aar
                        androidLibrary                : android.arch.lifecycle:livedata-core:1.1.1@aar
                        androidLibrary                : android.arch.core:runtime:1.1.1@aar
                        androidLibrary                : com.android.support:interpolator:28.0.0@aar
                        androidLibrary                : com.android.support.test.espresso:espresso-idling-resource:3.0.2@aar
                        javaLibrary                   : com.android.support:collections:28.0.0@jar
                        javaLibrary                   : android.arch.lifecycle:common:1.1.1@jar
                        javaLibrary                   : android.arch.core:common:1.1.1@jar
                        javaLibrary                   : com.android.support:support-annotations:28.0.0@jar
                        javaLibrary                   : commons-io:commons-io:2.4@jar
                        javaLibrary                   : junit:junit:4.12@jar
                        javaLibrary                   : org.hamcrest:hamcrest-integration:1.3@jar
                        javaLibrary                   : org.hamcrest:hamcrest-library:1.3@jar
                        javaLibrary                   : org.hamcrest:hamcrest-core:1.3@jar
                        javaLibrary                   : net.sf.kxml:kxml2:2.3.0@jar
                        javaLibrary                   : com.squareup:javawriter:2.1.1@jar
                        javaLibrary                   : javax.inject:javax.inject:1@jar
                        javaLibrary                   : com.google.code.findbugs:jsr305:2.0.1@jar
                    runtimeClasspath
                        module                        : <ROOT>-:library1-MAIN
                        androidLibrary                : com.android.support.test.espresso:espresso-core:3.0.2@aar
                        androidLibrary                : com.android.support.test:runner:1.0.2@aar
                        androidLibrary                : com.android.support:appcompat-v7:28.0.0@aar
                        androidLibrary                : com.android.support.test:monitor:1.0.2@aar
                        androidLibrary                : com.android.support:support-fragment:28.0.0@aar
                        androidLibrary                : com.android.support:animated-vector-drawable:28.0.0@aar
                        androidLibrary                : com.android.support:support-core-ui:28.0.0@aar
                        androidLibrary                : com.android.support:support-core-utils:28.0.0@aar
                        androidLibrary                : com.android.support:support-vector-drawable:28.0.0@aar
                        androidLibrary                : com.android.support:loader:28.0.0@aar
                        androidLibrary                : com.android.support:viewpager:28.0.0@aar
                        androidLibrary                : com.android.support:coordinatorlayout:28.0.0@aar
                        androidLibrary                : com.android.support:drawerlayout:28.0.0@aar
                        androidLibrary                : com.android.support:slidingpanelayout:28.0.0@aar
                        androidLibrary                : com.android.support:customview:28.0.0@aar
                        androidLibrary                : com.android.support:swiperefreshlayout:28.0.0@aar
                        androidLibrary                : com.android.support:asynclayoutinflater:28.0.0@aar
                        androidLibrary                : com.android.support:support-compat:28.0.0@aar
                        androidLibrary                : com.android.support:versionedparcelable:28.0.0@aar
                        androidLibrary                : com.android.support:cursoradapter:28.0.0@aar
                        androidLibrary                : android.arch.lifecycle:runtime:1.1.1@aar
                        androidLibrary                : com.android.support:documentfile:28.0.0@aar
                        androidLibrary                : com.android.support:localbroadcastmanager:28.0.0@aar
                        androidLibrary                : com.android.support:print:28.0.0@aar
                        androidLibrary                : android.arch.lifecycle:viewmodel:1.1.1@aar
                        androidLibrary                : android.arch.lifecycle:livedata:1.1.1@aar
                        androidLibrary                : android.arch.lifecycle:livedata-core:1.1.1@aar
                        androidLibrary                : android.arch.core:runtime:1.1.1@aar
                        androidLibrary                : com.android.support:interpolator:28.0.0@aar
                        androidLibrary                : com.android.support.test.espresso:espresso-idling-resource:3.0.2@aar
                        javaLibrary                   : com.android.support:collections:28.0.0@jar
                        javaLibrary                   : android.arch.lifecycle:common:1.1.1@jar
                        javaLibrary                   : android.arch.core:common:1.1.1@jar
                        javaLibrary                   : com.android.support:support-annotations:28.0.0@jar
                        javaLibrary                   : commons-io:commons-io:2.4@jar
                        javaLibrary                   : junit:junit:4.12@jar
                        javaLibrary                   : org.hamcrest:hamcrest-integration:1.3@jar
                        javaLibrary                   : org.hamcrest:hamcrest-library:1.3@jar
                        javaLibrary                   : org.hamcrest:hamcrest-core:1.3@jar
                        javaLibrary                   : net.sf.kxml:kxml2:2.3.0@jar
                        javaLibrary                   : com.squareup:javawriter:2.1.1@jar
                        javaLibrary                   : javax.inject:javax.inject:1@jar
                        javaLibrary                   : com.google.code.findbugs:jsr305:2.0.1@jar
                ApplicationId                 : com.example.library1.test
                SigningConfigName             : debug
                IsSigned                      : true
                CodeShrinker                  : null
                BuildTasksAndOutputInformation
                    AssembleTaskName              : assembleDebugAndroidTest
                    AssembleTaskOutputListingFile : <ROOT>/library1/build/intermediates/apk_ide_redirect_file/debugAndroidTest/redirect.txt [-]
                GeneratedResourceFolders      : <ROOT>/library1/build/generated/res/rs/androidTest/debug [-]
                GeneratedResourceFolders      : <ROOT>/library1/build/generated/res/resValues/androidTest/debug [-]
                TestOptions
                    AnimationsDisabled            : false
                    Execution                     : HOST
            UnitTestArtifact
                Name                          : UNIT_TEST
                CompileTaskName               : compileDebugUnitTestSources
                AssembleTaskName              : assembleDebugUnitTest
                IsTestArtifact                : true
                IdeSetupTaskNames             : createMockableJar
                GeneratedSourceFolders        : <ROOT>/library1/build/generated/ap_generated_sources/debugUnitTest/out [-]
                ClassesFolder                 : <ROOT>/library1/build/intermediates/compile_and_runtime_not_namespaced_r_class_jar/debugUnitTest/R.jar [-]
                ClassesFolder                 : <ROOT>/library1/build/intermediates/javac/debugUnitTest/classes [-]
                Dependencies
                    compileClasspath
                        module                        : <ROOT>-:library1-MAIN
                        androidLibrary                : com.android.support:appcompat-v7:28.0.0@aar
                        androidLibrary                : com.android.support:support-fragment:28.0.0@aar
                        androidLibrary                : com.android.support:animated-vector-drawable:28.0.0@aar
                        androidLibrary                : com.android.support:support-core-ui:28.0.0@aar
                        androidLibrary                : com.android.support:support-core-utils:28.0.0@aar
                        androidLibrary                : com.android.support:support-vector-drawable:28.0.0@aar
                        androidLibrary                : com.android.support:loader:28.0.0@aar
                        androidLibrary                : com.android.support:viewpager:28.0.0@aar
                        androidLibrary                : com.android.support:coordinatorlayout:28.0.0@aar
                        androidLibrary                : com.android.support:drawerlayout:28.0.0@aar
                        androidLibrary                : com.android.support:slidingpanelayout:28.0.0@aar
                        androidLibrary                : com.android.support:customview:28.0.0@aar
                        androidLibrary                : com.android.support:swiperefreshlayout:28.0.0@aar
                        androidLibrary                : com.android.support:asynclayoutinflater:28.0.0@aar
                        androidLibrary                : com.android.support:support-compat:28.0.0@aar
                        androidLibrary                : com.android.support:versionedparcelable:28.0.0@aar
                        androidLibrary                : com.android.support:cursoradapter:28.0.0@aar
                        androidLibrary                : android.arch.lifecycle:runtime:1.1.1@aar
                        androidLibrary                : com.android.support:documentfile:28.0.0@aar
                        androidLibrary                : com.android.support:localbroadcastmanager:28.0.0@aar
                        androidLibrary                : com.android.support:print:28.0.0@aar
                        androidLibrary                : android.arch.lifecycle:viewmodel:1.1.1@aar
                        androidLibrary                : android.arch.lifecycle:livedata:1.1.1@aar
                        androidLibrary                : android.arch.lifecycle:livedata-core:1.1.1@aar
                        androidLibrary                : android.arch.core:runtime:1.1.1@aar
                        androidLibrary                : com.android.support:interpolator:28.0.0@aar
                        javaLibrary                   : commons-io:commons-io:2.4@jar
                        javaLibrary                   : junit:junit:4.12@jar
                        javaLibrary                   : org.hamcrest:hamcrest-core:1.3@jar
                        javaLibrary                   : com.android.support:collections:28.0.0@jar
                        javaLibrary                   : android.arch.lifecycle:common:1.1.1@jar
                        javaLibrary                   : android.arch.core:common:1.1.1@jar
                        javaLibrary                   : com.android.support:support-annotations:28.0.0@jar
                    runtimeClasspath
                        module                        : <ROOT>-:library1-MAIN
                        androidLibrary                : com.android.support:appcompat-v7:28.0.0@aar
                        androidLibrary                : com.android.support:support-fragment:28.0.0@aar
                        androidLibrary                : com.android.support:animated-vector-drawable:28.0.0@aar
                        androidLibrary                : com.android.support:support-core-ui:28.0.0@aar
                        androidLibrary                : com.android.support:support-core-utils:28.0.0@aar
                        androidLibrary                : com.android.support:support-vector-drawable:28.0.0@aar
                        androidLibrary                : com.android.support:loader:28.0.0@aar
                        androidLibrary                : com.android.support:viewpager:28.0.0@aar
                        androidLibrary                : com.android.support:coordinatorlayout:28.0.0@aar
                        androidLibrary                : com.android.support:drawerlayout:28.0.0@aar
                        androidLibrary                : com.android.support:slidingpanelayout:28.0.0@aar
                        androidLibrary                : com.android.support:customview:28.0.0@aar
                        androidLibrary                : com.android.support:swiperefreshlayout:28.0.0@aar
                        androidLibrary                : com.android.support:asynclayoutinflater:28.0.0@aar
                        androidLibrary                : com.android.support:support-compat:28.0.0@aar
                        androidLibrary                : com.android.support:versionedparcelable:28.0.0@aar
                        androidLibrary                : com.android.support:cursoradapter:28.0.0@aar
                        androidLibrary                : android.arch.lifecycle:runtime:1.1.1@aar
                        androidLibrary                : com.android.support:documentfile:28.0.0@aar
                        androidLibrary                : com.android.support:localbroadcastmanager:28.0.0@aar
                        androidLibrary                : com.android.support:print:28.0.0@aar
                        androidLibrary                : android.arch.lifecycle:viewmodel:1.1.1@aar
                        androidLibrary                : android.arch.lifecycle:livedata:1.1.1@aar
                        androidLibrary                : android.arch.lifecycle:livedata-core:1.1.1@aar
                        androidLibrary                : android.arch.core:runtime:1.1.1@aar
                        androidLibrary                : com.android.support:interpolator:28.0.0@aar
                        javaLibrary                   : commons-io:commons-io:2.4@jar
                        javaLibrary                   : junit:junit:4.12@jar
                        javaLibrary                   : org.hamcrest:hamcrest-core:1.3@jar
                        javaLibrary                   : com.android.support:collections:28.0.0@jar
                        javaLibrary                   : android.arch.lifecycle:common:1.1.1@jar
                        javaLibrary                   : android.arch.core:common:1.1.1@jar
                        javaLibrary                   : com.android.support:support-annotations:28.0.0@jar
                MockablePlatformJar           : <GRADLE>/caches/<TRANSFORMS>/xxxxxxxxxxxxxxxxxxxxxxxxxxxxxxxx/transformed/android.jar
    externalProject               : :library1 (DefaultExternalProject) (*seen*)
MODULE                        : project.library1.androidTest
MODULE                        : project.library1.main
MODULE                        : project.library1.unitTest
MODULE                        : project.library2
    GradleModuleModel
        agpVersion                    : 7.2.0
        gradlePath                    : :library2
        gradleVersion                 : 7.3.3
        buildFile                     : <ROOT>/library2/build.gradle
        buildFilePath                 : <ROOT>/library2/build.gradle
        rootFolderPath                : <ROOT>
        hasSafeArgsJava               : false
        hasSafeArgsKotlin             : false
    CurrentVariantReportedVersions
        minSdk
            ApiLevel                      : 16
            ApiString                     : 16
        runtimeMinSdk
            ApiLevel                      : 16
            ApiString                     : 16
        targetSdk
            ApiLevel                      : 1
            ApiString                     : 1
    RootBuildId                   : <ROOT>
    BuildId                       : <ROOT>
    ProjectPath                   : :library2
    ModelVersion                  : 7.2.0
    ProjectType                   : PROJECT_TYPE_LIBRARY
    CompileTarget                 : android-32
    BuildFolder                   : <ROOT>/library2/build [-]
    buildToolsVersion             : 30.0.3
    IsBaseSplit                   : false
    GroupId                       : project
    Namespace                     : com.example.library2
    TestNamespace                 : com.example.library2.test
    AaptOptions
        NameSpacing                   : DISABLED
    LintOptions
        IsCheckTestSources            : false
        IsCheckDependencies           : false
        IsAbortOnError                : true
        IsAbsolutePaths               : true
        IsNoLines                     : false
        IsQuiet                       : false
        IsCheckAllWarnings            : false
        IsIgnoreWarnings              : false
        IsWarningsAsErrors            : false
        IsIgnoreTestSources           : false
        IsIgnoreTestFixturesSources   : false
        IsCheckGeneratedSources       : false
        IsCheckReleaseBuilds          : true
        IsExplainIssues               : true
        IsShowAll                     : false
        TextReport                    : false
        HtmlReport                    : true
        XmlReport                     : true
        SarifReport                   : false
    JavaCompileOptions
        Encoding                      : UTF-8
        SourceCompatibility           : 1.8
        TargetCompatibility           : 1.8
        IsCoreLibraryDesugaringEnabled          : false
    AgpFlags
        ApplicationRClassConstantIds  : true
        AestRClassConstantIds         : true
        TransitiveRClasses            : true
        UseAndroidX                   : false
        UsesCompose                   : false
        MlModelBindingEnabled         : false
        AndroidResourcesEnabled       : true
        DataBindingEnabled            : false
<<<<<<< HEAD
=======
        GenerateManifestClass         : false
>>>>>>> 8b7d83e8
    - basicVariant:               : debug
        testApplicationId             : com.example.library2.test
        buildType                     : debug
    - basicVariant:               : release
        buildType                     : release
    BootClassPath                 : <ANDROID_SDK>/platforms/android-32/android.jar
    ViewBindingOptions
        Enabled                       : false
    DefaultConfig
        ProductFlavor
            Name                          : main
            VersionCode                   : 1
            VersionName                   : 1.0
            TestInstrumentationRunner     : android.support.test.runner.AndroidJUnitRunner
            MinSdkVersion
                ApiLevel                      : 16
                ApiString                     : 16
            VectorDrawables
                UseSupportLibrary             : false
        SourceProvider
            Name                          : main
            Manifest                      : <ROOT>/library2/src/main/AndroidManifest.xml
            JavaDirectories               : <ROOT>/library2/src/main/java [-]
            KotlinDirectories             : <ROOT>/library2/src/main/java [-]
            KotlinDirectories             : <ROOT>/library2/src/main/kotlin [-]
            ResourcesDirectories          : <ROOT>/library2/src/main/resources [-]
            AidlDirectories               : <ROOT>/library2/src/main/aidl [-]
            RenderscriptDirectories       : <ROOT>/library2/src/main/rs [-]
            ResDirectories                : <ROOT>/library2/src/main/res
            AssetsDirectories             : <ROOT>/library2/src/main/assets [-]
            JniLibsDirectories            : <ROOT>/library2/src/main/jniLibs [-]
            ShadersDirectories            : <ROOT>/library2/src/main/shaders [-]
        ExtraSourceProviders
            ExtraSourceProvider
                ArtifactName                  : _android_test_
                SourceProvider
                    Name                          : androidTest
                    Manifest                      : <ROOT>/library2/src/androidTest/AndroidManifest.xml [-]
                    JavaDirectories               : <ROOT>/library2/src/androidTest/java
                    KotlinDirectories             : <ROOT>/library2/src/androidTest/java
                    KotlinDirectories             : <ROOT>/library2/src/androidTest/kotlin [-]
                    ResourcesDirectories          : <ROOT>/library2/src/androidTest/resources [-]
                    AidlDirectories               : <ROOT>/library2/src/androidTest/aidl [-]
                    RenderscriptDirectories       : <ROOT>/library2/src/androidTest/rs [-]
                    ResDirectories                : <ROOT>/library2/src/androidTest/res [-]
                    AssetsDirectories             : <ROOT>/library2/src/androidTest/assets [-]
                    JniLibsDirectories            : <ROOT>/library2/src/androidTest/jniLibs [-]
                    ShadersDirectories            : <ROOT>/library2/src/androidTest/shaders [-]
            ExtraSourceProvider
                ArtifactName                  : _unit_test_
                SourceProvider
                    Name                          : test
                    Manifest                      : <ROOT>/library2/src/test/AndroidManifest.xml [-]
                    JavaDirectories               : <ROOT>/library2/src/test/java
                    KotlinDirectories             : <ROOT>/library2/src/test/java
                    KotlinDirectories             : <ROOT>/library2/src/test/kotlin [-]
                    ResourcesDirectories          : <ROOT>/library2/src/test/resources [-]
                    AidlDirectories               : <ROOT>/library2/src/test/aidl [-]
                    RenderscriptDirectories       : <ROOT>/library2/src/test/rs [-]
                    ResDirectories                : <ROOT>/library2/src/test/res [-]
                    AssetsDirectories             : <ROOT>/library2/src/test/assets [-]
                    JniLibsDirectories            : <ROOT>/library2/src/test/jniLibs [-]
                    ShadersDirectories            : <ROOT>/library2/src/test/shaders [-]
    BuildTypes
        BuildType
            Name                          : debug
            IsDebuggable                  : true
            IsJniDebuggable               : false
            IsPseudoLocalesEnabled        : false
            IsRenderscriptDebuggable      : false
            RenderscriptOptimLevel        : 3
            IsMinifyEnabled               : false
            IsZipAlignEnabled             : true
        SourceProvider
            Name                          : debug
            Manifest                      : <ROOT>/library2/src/debug/AndroidManifest.xml [-]
            JavaDirectories               : <ROOT>/library2/src/debug/java [-]
            KotlinDirectories             : <ROOT>/library2/src/debug/java [-]
            KotlinDirectories             : <ROOT>/library2/src/debug/kotlin [-]
            ResourcesDirectories          : <ROOT>/library2/src/debug/resources [-]
            AidlDirectories               : <ROOT>/library2/src/debug/aidl [-]
            RenderscriptDirectories       : <ROOT>/library2/src/debug/rs [-]
            ResDirectories                : <ROOT>/library2/src/debug/res [-]
            AssetsDirectories             : <ROOT>/library2/src/debug/assets [-]
            JniLibsDirectories            : <ROOT>/library2/src/debug/jniLibs [-]
            ShadersDirectories            : <ROOT>/library2/src/debug/shaders [-]
        ExtraSourceProviders
            ExtraSourceProvider
                ArtifactName                  : _android_test_
                SourceProvider
                    Name                          : androidTestDebug
                    Manifest                      : <ROOT>/library2/src/androidTestDebug/AndroidManifest.xml [-]
                    JavaDirectories               : <ROOT>/library2/src/androidTestDebug/java [-]
                    KotlinDirectories             : <ROOT>/library2/src/androidTestDebug/java [-]
                    KotlinDirectories             : <ROOT>/library2/src/androidTestDebug/kotlin [-]
                    ResourcesDirectories          : <ROOT>/library2/src/androidTestDebug/resources [-]
                    AidlDirectories               : <ROOT>/library2/src/androidTestDebug/aidl [-]
                    RenderscriptDirectories       : <ROOT>/library2/src/androidTestDebug/rs [-]
                    ResDirectories                : <ROOT>/library2/src/androidTestDebug/res [-]
                    AssetsDirectories             : <ROOT>/library2/src/androidTestDebug/assets [-]
                    JniLibsDirectories            : <ROOT>/library2/src/androidTestDebug/jniLibs [-]
                    ShadersDirectories            : <ROOT>/library2/src/androidTestDebug/shaders [-]
        ExtraSourceProviders
            ExtraSourceProvider
                ArtifactName                  : _unit_test_
                SourceProvider
                    Name                          : testDebug
                    Manifest                      : <ROOT>/library2/src/testDebug/AndroidManifest.xml [-]
                    JavaDirectories               : <ROOT>/library2/src/testDebug/java [-]
                    KotlinDirectories             : <ROOT>/library2/src/testDebug/java [-]
                    KotlinDirectories             : <ROOT>/library2/src/testDebug/kotlin [-]
                    ResourcesDirectories          : <ROOT>/library2/src/testDebug/resources [-]
                    AidlDirectories               : <ROOT>/library2/src/testDebug/aidl [-]
                    RenderscriptDirectories       : <ROOT>/library2/src/testDebug/rs [-]
                    ResDirectories                : <ROOT>/library2/src/testDebug/res [-]
                    AssetsDirectories             : <ROOT>/library2/src/testDebug/assets [-]
                    JniLibsDirectories            : <ROOT>/library2/src/testDebug/jniLibs [-]
                    ShadersDirectories            : <ROOT>/library2/src/testDebug/shaders [-]
        BuildType
            Name                          : release
            ProguardFiles                 : <ROOT>/library2/build/intermediates/default_proguard_files/global/proguard-android.txt-7.2.0 [-]
            ProguardFiles                 : <ROOT>/library2/proguard-rules.pro
            IsDebuggable                  : false
            IsJniDebuggable               : false
            IsPseudoLocalesEnabled        : false
            IsRenderscriptDebuggable      : false
            RenderscriptOptimLevel        : 3
            IsMinifyEnabled               : false
            IsZipAlignEnabled             : true
        SourceProvider
            Name                          : release
            Manifest                      : <ROOT>/library2/src/release/AndroidManifest.xml [-]
            JavaDirectories               : <ROOT>/library2/src/release/java [-]
            KotlinDirectories             : <ROOT>/library2/src/release/java [-]
            KotlinDirectories             : <ROOT>/library2/src/release/kotlin [-]
            ResourcesDirectories          : <ROOT>/library2/src/release/resources [-]
            AidlDirectories               : <ROOT>/library2/src/release/aidl [-]
            RenderscriptDirectories       : <ROOT>/library2/src/release/rs [-]
            ResDirectories                : <ROOT>/library2/src/release/res [-]
            AssetsDirectories             : <ROOT>/library2/src/release/assets [-]
            JniLibsDirectories            : <ROOT>/library2/src/release/jniLibs [-]
            ShadersDirectories            : <ROOT>/library2/src/release/shaders [-]
        ExtraSourceProviders
            ExtraSourceProvider
                ArtifactName                  : _unit_test_
                SourceProvider
                    Name                          : testRelease
                    Manifest                      : <ROOT>/library2/src/testRelease/AndroidManifest.xml [-]
                    JavaDirectories               : <ROOT>/library2/src/testRelease/java [-]
                    KotlinDirectories             : <ROOT>/library2/src/testRelease/java [-]
                    KotlinDirectories             : <ROOT>/library2/src/testRelease/kotlin [-]
                    ResourcesDirectories          : <ROOT>/library2/src/testRelease/resources [-]
                    AidlDirectories               : <ROOT>/library2/src/testRelease/aidl [-]
                    RenderscriptDirectories       : <ROOT>/library2/src/testRelease/rs [-]
                    ResDirectories                : <ROOT>/library2/src/testRelease/res [-]
                    AssetsDirectories             : <ROOT>/library2/src/testRelease/assets [-]
                    JniLibsDirectories            : <ROOT>/library2/src/testRelease/jniLibs [-]
                    ShadersDirectories            : <ROOT>/library2/src/testRelease/shaders [-]
    SigningConfigs
        SigningConfig
            Name                          : debug
            StoreFile                     : debug.keystore
            StorePassword                 : android
            KeyAlias                      : AndroidDebugKey
    VariantBuildInformation
        VariantBuildInformation
            VariantName                   : debug
            BuildTasksAndOutputInformation
                AssembleTaskName              : assembleDebug
        VariantBuildInformation
            VariantName                   : release
            BuildTasksAndOutputInformation
                AssembleTaskName              : assembleRelease
    IdeVariants
        IdeVariant
            Name                          : debug
            BuildType                     : debug
            DisplayName                   : debug
            InstantAppCompatible          : false
            MinSdkVersion
                ApiLevel                      : 16
                ApiString                     : 16
            VersionCode                   : 1
            VersionNameWithSuffix         : 1.0
            DeprecatedPreMergedApplicationId        : com.example.library2
            TestInstrumentationRunner     : android.support.test.runner.AndroidJUnitRunner
            MainArtifact
                Name                          : MAIN
                CompileTaskName               : compileDebugSources
                AssembleTaskName              : assembleDebug
                IsTestArtifact                : false
                IdeSetupTaskNames             : generateDebugSources
                GeneratedSourceFolders        : <ROOT>/library2/build/generated/aidl_source_output_dir/debug/out [-]
                GeneratedSourceFolders        : <ROOT>/library2/build/generated/ap_generated_sources/debug/out [-]
                GeneratedSourceFolders        : <ROOT>/library2/build/generated/renderscript_source_output_dir/debug/out [-]
                GeneratedSourceFolders        : <ROOT>/library2/build/generated/source/buildConfig/debug [-]
                ClassesFolder                 : <ROOT>/library2/build/intermediates/compile_r_class_jar/debug/R.jar [-]
                ClassesFolder                 : <ROOT>/library2/build/intermediates/javac/debug/classes [-]
                Dependencies
                    compileClasspath
                        module                        : <ROOT>-:library1-MAIN
                        androidLibrary                : com.android.support:appcompat-v7:28.0.0@aar
                        androidLibrary                : com.android.support:support-fragment:28.0.0@aar
                        androidLibrary                : com.android.support:animated-vector-drawable:28.0.0@aar
                        androidLibrary                : com.android.support:support-core-ui:28.0.0@aar
                        androidLibrary                : com.android.support:support-core-utils:28.0.0@aar
                        androidLibrary                : com.android.support:support-vector-drawable:28.0.0@aar
                        androidLibrary                : com.android.support:loader:28.0.0@aar
                        androidLibrary                : com.android.support:viewpager:28.0.0@aar
                        androidLibrary                : com.android.support:coordinatorlayout:28.0.0@aar
                        androidLibrary                : com.android.support:drawerlayout:28.0.0@aar
                        androidLibrary                : com.android.support:slidingpanelayout:28.0.0@aar
                        androidLibrary                : com.android.support:customview:28.0.0@aar
                        androidLibrary                : com.android.support:swiperefreshlayout:28.0.0@aar
                        androidLibrary                : com.android.support:asynclayoutinflater:28.0.0@aar
                        androidLibrary                : com.android.support:support-compat:28.0.0@aar
                        androidLibrary                : com.android.support:versionedparcelable:28.0.0@aar
                        androidLibrary                : com.android.support:cursoradapter:28.0.0@aar
                        androidLibrary                : android.arch.lifecycle:runtime:1.1.1@aar
                        androidLibrary                : com.android.support:documentfile:28.0.0@aar
                        androidLibrary                : com.android.support:localbroadcastmanager:28.0.0@aar
                        androidLibrary                : com.android.support:print:28.0.0@aar
                        androidLibrary                : android.arch.lifecycle:viewmodel:1.1.1@aar
                        androidLibrary                : android.arch.lifecycle:livedata:1.1.1@aar
                        androidLibrary                : android.arch.lifecycle:livedata-core:1.1.1@aar
                        androidLibrary                : android.arch.core:runtime:1.1.1@aar
                        androidLibrary                : com.android.support:interpolator:28.0.0@aar
                        javaLibrary                   : __local_aars__:<ROOT>/library2/libs/fakelib.jar:unspecified@jar
                        javaLibrary                   : com.google.code.gson:gson:2.2.4@jar
                        javaLibrary                   : com.android.support:collections:28.0.0@jar
                        javaLibrary                   : android.arch.lifecycle:common:1.1.1@jar
                        javaLibrary                   : android.arch.core:common:1.1.1@jar
                        javaLibrary                   : com.android.support:support-annotations:28.0.0@jar
                        javaLibrary                   : commons-io:commons-io:2.4@jar
                    runtimeClasspath
                        module                        : <ROOT>-:library1-MAIN
                        androidLibrary                : com.android.support:appcompat-v7:28.0.0@aar
                        androidLibrary                : com.android.support:support-fragment:28.0.0@aar
                        androidLibrary                : com.android.support:animated-vector-drawable:28.0.0@aar
                        androidLibrary                : com.android.support:support-core-ui:28.0.0@aar
                        androidLibrary                : com.android.support:support-core-utils:28.0.0@aar
                        androidLibrary                : com.android.support:support-vector-drawable:28.0.0@aar
                        androidLibrary                : com.android.support:loader:28.0.0@aar
                        androidLibrary                : com.android.support:viewpager:28.0.0@aar
                        androidLibrary                : com.android.support:coordinatorlayout:28.0.0@aar
                        androidLibrary                : com.android.support:drawerlayout:28.0.0@aar
                        androidLibrary                : com.android.support:slidingpanelayout:28.0.0@aar
                        androidLibrary                : com.android.support:customview:28.0.0@aar
                        androidLibrary                : com.android.support:swiperefreshlayout:28.0.0@aar
                        androidLibrary                : com.android.support:asynclayoutinflater:28.0.0@aar
                        androidLibrary                : com.android.support:support-compat:28.0.0@aar
                        androidLibrary                : com.android.support:versionedparcelable:28.0.0@aar
                        androidLibrary                : com.android.support:cursoradapter:28.0.0@aar
                        androidLibrary                : android.arch.lifecycle:runtime:1.1.1@aar
                        androidLibrary                : com.android.support:documentfile:28.0.0@aar
                        androidLibrary                : com.android.support:localbroadcastmanager:28.0.0@aar
                        androidLibrary                : com.android.support:print:28.0.0@aar
                        androidLibrary                : android.arch.lifecycle:viewmodel:1.1.1@aar
                        androidLibrary                : android.arch.lifecycle:livedata:1.1.1@aar
                        androidLibrary                : android.arch.lifecycle:livedata-core:1.1.1@aar
                        androidLibrary                : android.arch.core:runtime:1.1.1@aar
                        androidLibrary                : com.android.support:interpolator:28.0.0@aar
                        javaLibrary                   : __local_aars__:<ROOT>/library2/libs/fakelib.jar:unspecified@jar
                        javaLibrary                   : com.google.code.gson:gson:2.2.4@jar
                        javaLibrary                   : com.android.support:collections:28.0.0@jar
                        javaLibrary                   : android.arch.lifecycle:common:1.1.1@jar
                        javaLibrary                   : android.arch.core:common:1.1.1@jar
                        javaLibrary                   : com.android.support:support-annotations:28.0.0@jar
                        javaLibrary                   : commons-io:commons-io:2.4@jar
                IsSigned                      : false
                CodeShrinker                  : null
                BuildTasksAndOutputInformation
                    AssembleTaskName              : assembleDebug
                GeneratedResourceFolders      : <ROOT>/library2/build/generated/res/rs/debug [-]
                GeneratedResourceFolders      : <ROOT>/library2/build/generated/res/resValues/debug [-]
            AndroidTestArtifact
                Name                          : ANDROID_TEST
                CompileTaskName               : compileDebugAndroidTestSources
                AssembleTaskName              : assembleDebugAndroidTest
                IsTestArtifact                : true
                IdeSetupTaskNames             : generateDebugAndroidTestSources
                GeneratedSourceFolders        : <ROOT>/library2/build/generated/aidl_source_output_dir/debugAndroidTest/out [-]
                GeneratedSourceFolders        : <ROOT>/library2/build/generated/ap_generated_sources/debugAndroidTest/out [-]
                GeneratedSourceFolders        : <ROOT>/library2/build/generated/renderscript_source_output_dir/debugAndroidTest/out [-]
                GeneratedSourceFolders        : <ROOT>/library2/build/generated/source/buildConfig/androidTest/debug [-]
                ClassesFolder                 : <ROOT>/library2/build/intermediates/compile_and_runtime_not_namespaced_r_class_jar/debugAndroidTest/R.jar [-]
                ClassesFolder                 : <ROOT>/library2/build/intermediates/javac/debugAndroidTest/classes [-]
                Dependencies
                    compileClasspath
                        module                        : <ROOT>-:library2-MAIN
                        module                        : <ROOT>-:library1-MAIN
                        androidLibrary                : com.android.support:appcompat-v7:28.0.0@aar
                        androidLibrary                : com.android.support:support-fragment:28.0.0@aar
                        androidLibrary                : com.android.support:animated-vector-drawable:28.0.0@aar
                        androidLibrary                : com.android.support:support-core-ui:28.0.0@aar
                        androidLibrary                : com.android.support:support-core-utils:28.0.0@aar
                        androidLibrary                : com.android.support:support-vector-drawable:28.0.0@aar
                        androidLibrary                : com.android.support:loader:28.0.0@aar
                        androidLibrary                : com.android.support:viewpager:28.0.0@aar
                        androidLibrary                : com.android.support:coordinatorlayout:28.0.0@aar
                        androidLibrary                : com.android.support:drawerlayout:28.0.0@aar
                        androidLibrary                : com.android.support:slidingpanelayout:28.0.0@aar
                        androidLibrary                : com.android.support:customview:28.0.0@aar
                        androidLibrary                : com.android.support:swiperefreshlayout:28.0.0@aar
                        androidLibrary                : com.android.support:asynclayoutinflater:28.0.0@aar
                        androidLibrary                : com.android.support:support-compat:28.0.0@aar
                        androidLibrary                : com.android.support:versionedparcelable:28.0.0@aar
                        androidLibrary                : com.android.support:cursoradapter:28.0.0@aar
                        androidLibrary                : android.arch.lifecycle:runtime:1.1.1@aar
                        androidLibrary                : com.android.support:documentfile:28.0.0@aar
                        androidLibrary                : com.android.support:localbroadcastmanager:28.0.0@aar
                        androidLibrary                : com.android.support:print:28.0.0@aar
                        androidLibrary                : android.arch.lifecycle:viewmodel:1.1.1@aar
                        androidLibrary                : android.arch.lifecycle:livedata:1.1.1@aar
                        androidLibrary                : android.arch.lifecycle:livedata-core:1.1.1@aar
                        androidLibrary                : android.arch.core:runtime:1.1.1@aar
                        androidLibrary                : com.android.support:interpolator:28.0.0@aar
                        javaLibrary                   : __local_aars__:<ROOT>/library2/libs/fakelib.jar:unspecified@jar
                        javaLibrary                   : com.google.code.gson:gson:2.2.4@jar
                        javaLibrary                   : com.android.support:collections:28.0.0@jar
                        javaLibrary                   : android.arch.lifecycle:common:1.1.1@jar
                        javaLibrary                   : android.arch.core:common:1.1.1@jar
                        javaLibrary                   : com.android.support:support-annotations:28.0.0@jar
                        javaLibrary                   : commons-io:commons-io:2.4@jar
                    runtimeClasspath
                        module                        : <ROOT>-:library2-MAIN
                        module                        : <ROOT>-:library1-MAIN
                        androidLibrary                : com.android.support:appcompat-v7:28.0.0@aar
                        androidLibrary                : com.android.support:support-fragment:28.0.0@aar
                        androidLibrary                : com.android.support:animated-vector-drawable:28.0.0@aar
                        androidLibrary                : com.android.support:support-core-ui:28.0.0@aar
                        androidLibrary                : com.android.support:support-core-utils:28.0.0@aar
                        androidLibrary                : com.android.support:support-vector-drawable:28.0.0@aar
                        androidLibrary                : com.android.support:loader:28.0.0@aar
                        androidLibrary                : com.android.support:viewpager:28.0.0@aar
                        androidLibrary                : com.android.support:coordinatorlayout:28.0.0@aar
                        androidLibrary                : com.android.support:drawerlayout:28.0.0@aar
                        androidLibrary                : com.android.support:slidingpanelayout:28.0.0@aar
                        androidLibrary                : com.android.support:customview:28.0.0@aar
                        androidLibrary                : com.android.support:swiperefreshlayout:28.0.0@aar
                        androidLibrary                : com.android.support:asynclayoutinflater:28.0.0@aar
                        androidLibrary                : com.android.support:support-compat:28.0.0@aar
                        androidLibrary                : com.android.support:versionedparcelable:28.0.0@aar
                        androidLibrary                : com.android.support:cursoradapter:28.0.0@aar
                        androidLibrary                : android.arch.lifecycle:runtime:1.1.1@aar
                        androidLibrary                : com.android.support:documentfile:28.0.0@aar
                        androidLibrary                : com.android.support:localbroadcastmanager:28.0.0@aar
                        androidLibrary                : com.android.support:print:28.0.0@aar
                        androidLibrary                : android.arch.lifecycle:viewmodel:1.1.1@aar
                        androidLibrary                : android.arch.lifecycle:livedata:1.1.1@aar
                        androidLibrary                : android.arch.lifecycle:livedata-core:1.1.1@aar
                        androidLibrary                : android.arch.core:runtime:1.1.1@aar
                        androidLibrary                : com.android.support:interpolator:28.0.0@aar
                        javaLibrary                   : __local_aars__:<ROOT>/library2/libs/fakelib.jar:unspecified@jar
                        javaLibrary                   : com.google.code.gson:gson:2.2.4@jar
                        javaLibrary                   : com.android.support:collections:28.0.0@jar
                        javaLibrary                   : android.arch.lifecycle:common:1.1.1@jar
                        javaLibrary                   : android.arch.core:common:1.1.1@jar
                        javaLibrary                   : com.android.support:support-annotations:28.0.0@jar
                        javaLibrary                   : commons-io:commons-io:2.4@jar
                ApplicationId                 : com.example.library2.test
                SigningConfigName             : debug
                IsSigned                      : true
                CodeShrinker                  : null
                BuildTasksAndOutputInformation
                    AssembleTaskName              : assembleDebugAndroidTest
                    AssembleTaskOutputListingFile : <ROOT>/library2/build/intermediates/apk_ide_redirect_file/debugAndroidTest/redirect.txt [-]
                GeneratedResourceFolders      : <ROOT>/library2/build/generated/res/rs/androidTest/debug [-]
                GeneratedResourceFolders      : <ROOT>/library2/build/generated/res/resValues/androidTest/debug [-]
                TestOptions
                    AnimationsDisabled            : false
                    Execution                     : HOST
            UnitTestArtifact
                Name                          : UNIT_TEST
                CompileTaskName               : compileDebugUnitTestSources
                AssembleTaskName              : assembleDebugUnitTest
                IsTestArtifact                : true
                IdeSetupTaskNames             : createMockableJar
                GeneratedSourceFolders        : <ROOT>/library2/build/generated/ap_generated_sources/debugUnitTest/out [-]
                ClassesFolder                 : <ROOT>/library2/build/intermediates/compile_and_runtime_not_namespaced_r_class_jar/debugUnitTest/R.jar [-]
                ClassesFolder                 : <ROOT>/library2/build/intermediates/javac/debugUnitTest/classes [-]
                Dependencies
                    compileClasspath
                        module                        : <ROOT>-:library2-MAIN
                        module                        : <ROOT>-:library1-MAIN
                        androidLibrary                : com.android.support:appcompat-v7:28.0.0@aar
                        androidLibrary                : com.android.support:support-fragment:28.0.0@aar
                        androidLibrary                : com.android.support:animated-vector-drawable:28.0.0@aar
                        androidLibrary                : com.android.support:support-core-ui:28.0.0@aar
                        androidLibrary                : com.android.support:support-core-utils:28.0.0@aar
                        androidLibrary                : com.android.support:support-vector-drawable:28.0.0@aar
                        androidLibrary                : com.android.support:loader:28.0.0@aar
                        androidLibrary                : com.android.support:viewpager:28.0.0@aar
                        androidLibrary                : com.android.support:coordinatorlayout:28.0.0@aar
                        androidLibrary                : com.android.support:drawerlayout:28.0.0@aar
                        androidLibrary                : com.android.support:slidingpanelayout:28.0.0@aar
                        androidLibrary                : com.android.support:customview:28.0.0@aar
                        androidLibrary                : com.android.support:swiperefreshlayout:28.0.0@aar
                        androidLibrary                : com.android.support:asynclayoutinflater:28.0.0@aar
                        androidLibrary                : com.android.support:support-compat:28.0.0@aar
                        androidLibrary                : com.android.support:versionedparcelable:28.0.0@aar
                        androidLibrary                : com.android.support:cursoradapter:28.0.0@aar
                        androidLibrary                : android.arch.lifecycle:runtime:1.1.1@aar
                        androidLibrary                : com.android.support:documentfile:28.0.0@aar
                        androidLibrary                : com.android.support:localbroadcastmanager:28.0.0@aar
                        androidLibrary                : com.android.support:print:28.0.0@aar
                        androidLibrary                : android.arch.lifecycle:viewmodel:1.1.1@aar
                        androidLibrary                : android.arch.lifecycle:livedata:1.1.1@aar
                        androidLibrary                : android.arch.lifecycle:livedata-core:1.1.1@aar
                        androidLibrary                : android.arch.core:runtime:1.1.1@aar
                        androidLibrary                : com.android.support:interpolator:28.0.0@aar
                        javaLibrary                   : __local_aars__:<ROOT>/library2/libs/fakelib.jar:unspecified@jar
                        javaLibrary                   : com.google.code.gson:gson:2.2.4@jar
                        javaLibrary                   : junit:junit:4.12@jar
                        javaLibrary                   : org.hamcrest:hamcrest-core:1.3@jar
                        javaLibrary                   : com.android.support:collections:28.0.0@jar
                        javaLibrary                   : android.arch.lifecycle:common:1.1.1@jar
                        javaLibrary                   : android.arch.core:common:1.1.1@jar
                        javaLibrary                   : com.android.support:support-annotations:28.0.0@jar
                        javaLibrary                   : commons-io:commons-io:2.4@jar
                    runtimeClasspath
                        module                        : <ROOT>-:library2-MAIN
                        module                        : <ROOT>-:library1-MAIN
                        androidLibrary                : com.android.support:appcompat-v7:28.0.0@aar
                        androidLibrary                : com.android.support:support-fragment:28.0.0@aar
                        androidLibrary                : com.android.support:animated-vector-drawable:28.0.0@aar
                        androidLibrary                : com.android.support:support-core-ui:28.0.0@aar
                        androidLibrary                : com.android.support:support-core-utils:28.0.0@aar
                        androidLibrary                : com.android.support:support-vector-drawable:28.0.0@aar
                        androidLibrary                : com.android.support:loader:28.0.0@aar
                        androidLibrary                : com.android.support:viewpager:28.0.0@aar
                        androidLibrary                : com.android.support:coordinatorlayout:28.0.0@aar
                        androidLibrary                : com.android.support:drawerlayout:28.0.0@aar
                        androidLibrary                : com.android.support:slidingpanelayout:28.0.0@aar
                        androidLibrary                : com.android.support:customview:28.0.0@aar
                        androidLibrary                : com.android.support:swiperefreshlayout:28.0.0@aar
                        androidLibrary                : com.android.support:asynclayoutinflater:28.0.0@aar
                        androidLibrary                : com.android.support:support-compat:28.0.0@aar
                        androidLibrary                : com.android.support:versionedparcelable:28.0.0@aar
                        androidLibrary                : com.android.support:cursoradapter:28.0.0@aar
                        androidLibrary                : android.arch.lifecycle:runtime:1.1.1@aar
                        androidLibrary                : com.android.support:documentfile:28.0.0@aar
                        androidLibrary                : com.android.support:localbroadcastmanager:28.0.0@aar
                        androidLibrary                : com.android.support:print:28.0.0@aar
                        androidLibrary                : android.arch.lifecycle:viewmodel:1.1.1@aar
                        androidLibrary                : android.arch.lifecycle:livedata:1.1.1@aar
                        androidLibrary                : android.arch.lifecycle:livedata-core:1.1.1@aar
                        androidLibrary                : android.arch.core:runtime:1.1.1@aar
                        androidLibrary                : com.android.support:interpolator:28.0.0@aar
                        javaLibrary                   : __local_aars__:<ROOT>/library2/libs/fakelib.jar:unspecified@jar
                        javaLibrary                   : com.google.code.gson:gson:2.2.4@jar
                        javaLibrary                   : junit:junit:4.12@jar
                        javaLibrary                   : org.hamcrest:hamcrest-core:1.3@jar
                        javaLibrary                   : com.android.support:collections:28.0.0@jar
                        javaLibrary                   : android.arch.lifecycle:common:1.1.1@jar
                        javaLibrary                   : android.arch.core:common:1.1.1@jar
                        javaLibrary                   : com.android.support:support-annotations:28.0.0@jar
                        javaLibrary                   : commons-io:commons-io:2.4@jar
                MockablePlatformJar           : <GRADLE>/caches/<TRANSFORMS>/xxxxxxxxxxxxxxxxxxxxxxxxxxxxxxxx/transformed/android.jar
    externalProject               : :library2 (DefaultExternalProject) (*seen*)
MODULE                        : project.library2.androidTest
MODULE                        : project.library2.main
MODULE                        : project.library2.unitTest<|MERGE_RESOLUTION|>--- conflicted
+++ resolved
@@ -1258,8 +1258,6 @@
                             qName                         : :library2:testReleaseUnitTest
         sourceSetModel                : DefaultGradleSourceSetModel
         taskModel                     : DefaultGradleTaskModel
-<<<<<<< HEAD
-=======
             tasks
                 test                          : test (DefaultExternalTask)
                     qName                         : :javalib1:test
@@ -1267,7 +1265,6 @@
                     qName                         : :app:testDebugUnitTest
                 testReleaseUnitTest           : testReleaseUnitTest (DefaultExternalTask)
                     qName                         : :app:testReleaseUnitTest
->>>>>>> 8b7d83e8
 MODULE                        : project.app
     GradleModuleModel
         agpVersion                    : 7.2.0
@@ -1336,10 +1333,7 @@
         MlModelBindingEnabled         : false
         AndroidResourcesEnabled       : true
         DataBindingEnabled            : false
-<<<<<<< HEAD
-=======
         GenerateManifestClass         : false
->>>>>>> 8b7d83e8
     - basicVariant:               : debug
         applicationId                 : com.example.alruiz.transitive_dependencies
         testApplicationId             : com.example.alruiz.transitive_dependencies.test
@@ -1969,10 +1963,7 @@
         MlModelBindingEnabled         : false
         AndroidResourcesEnabled       : true
         DataBindingEnabled            : false
-<<<<<<< HEAD
-=======
         GenerateManifestClass         : false
->>>>>>> 8b7d83e8
     - basicVariant:               : debug
         testApplicationId             : com.example.library1.test
         buildType                     : debug
@@ -2510,10 +2501,7 @@
         MlModelBindingEnabled         : false
         AndroidResourcesEnabled       : true
         DataBindingEnabled            : false
-<<<<<<< HEAD
-=======
         GenerateManifestClass         : false
->>>>>>> 8b7d83e8
     - basicVariant:               : debug
         testApplicationId             : com.example.library2.test
         buildType                     : debug
