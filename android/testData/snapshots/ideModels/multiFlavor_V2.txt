MODULE                        : MultiFlavor
    ExternalModuleGroup           :
    ExternalModuleVersion         : unspecified
    LinkedProjectId               : MultiFlavor
    LinkedProjectPath             : <ROOT>
    RootProjectPath               : <ROOT>
    COMPILER_MODULE_EXTENSION
        compilerSourceOutputPath      : file://<ROOT>/build/classes/production/MultiFlavor [-]
        compilerTestOutputPath        : file://<ROOT>/build/classes/test/MultiFlavor [-]
        isCompilerPathInherited       : true
        isExcludeOutput               : true
    ModuleFile                    : <ROOT>/.idea/modules/MultiFlavor.iml [-]
    ModuleTypeName                : JAVA_MODULE
    CONENT_ENTRY                  : file://<ROOT>
        EXCLUDE_FOLDER                : file://<ROOT>/.gradle
        EXCLUDE_FOLDER                : file://<ROOT>/build [-]
    JDK                           : <NAME_CUT> JavaSDK
    *isInherited                  : true
    ORDER_ENTRY                   : <Module source>
    BUILD_TASKS
LIBRARY_TABLE
    - library                     : androidx.activity:activity:1.0.0@aar (IdeAndroidLibraryImpl)
        aidlFolder                    : <GRADLE>/caches/<GRADLE_VERSION>/transforms/xxxxxxxxxxxxxxxxxxxxxxxxxxxxxxxx/transformed/activity-1.0.0/aidl [-]
        artifact                      : <M2>/androidx/activity/activity/1.0.0/activity-1.0.0.aar
        artifactAddress               : androidx.activity:activity:1.0.0@aar
        assetsFolder                  : <GRADLE>/caches/<GRADLE_VERSION>/transforms/xxxxxxxxxxxxxxxxxxxxxxxxxxxxxxxx/transformed/activity-1.0.0/assets [-]
        - compileJarFiles             : <GRADLE>/caches/<GRADLE_VERSION>/transforms/xxxxxxxxxxxxxxxxxxxxxxxxxxxxxxxx/transformed/activity-1.0.0/jars/classes.jar
        component                     : androidx.activity:activity:1.0.0
        externalAnnotations           : <GRADLE>/caches/<GRADLE_VERSION>/transforms/xxxxxxxxxxxxxxxxxxxxxxxxxxxxxxxx/transformed/activity-1.0.0/annotations.zip [-]
        folder                        : <GRADLE>/caches/<GRADLE_VERSION>/transforms/xxxxxxxxxxxxxxxxxxxxxxxxxxxxxxxx/transformed/activity-1.0.0
        jniFolder                     : <GRADLE>/caches/<GRADLE_VERSION>/transforms/xxxxxxxxxxxxxxxxxxxxxxxxxxxxxxxx/transformed/activity-1.0.0/jni [-]
        manifest                      : <GRADLE>/caches/<GRADLE_VERSION>/transforms/xxxxxxxxxxxxxxxxxxxxxxxxxxxxxxxx/transformed/activity-1.0.0/AndroidManifest.xml
        proguardRules                 : <GRADLE>/caches/<GRADLE_VERSION>/transforms/xxxxxxxxxxxxxxxxxxxxxxxxxxxxxxxx/transformed/activity-1.0.0/proguard.txt [-]
        publicResources               : <GRADLE>/caches/<GRADLE_VERSION>/transforms/xxxxxxxxxxxxxxxxxxxxxxxxxxxxxxxx/transformed/activity-1.0.0/public.txt [-]
        renderscriptFolder            : <GRADLE>/caches/<GRADLE_VERSION>/transforms/xxxxxxxxxxxxxxxxxxxxxxxxxxxxxxxx/transformed/activity-1.0.0/rs [-]
        resFolder                     : <GRADLE>/caches/<GRADLE_VERSION>/transforms/xxxxxxxxxxxxxxxxxxxxxxxxxxxxxxxx/transformed/activity-1.0.0/res [-]
        resStaticLibrary              : <GRADLE>/caches/<GRADLE_VERSION>/transforms/xxxxxxxxxxxxxxxxxxxxxxxxxxxxxxxx/transformed/activity-1.0.0/res.apk [-]
        - runtimeJarFiles             : <GRADLE>/caches/<GRADLE_VERSION>/transforms/xxxxxxxxxxxxxxxxxxxxxxxxxxxxxxxx/transformed/activity-1.0.0/jars/classes.jar
        symbolFile                    : <GRADLE>/caches/<GRADLE_VERSION>/transforms/xxxxxxxxxxxxxxxxxxxxxxxxxxxxxxxx/transformed/activity-1.0.0/R.txt
    - library                     : androidx.appcompat:appcompat-resources:1.1.0@aar (IdeAndroidLibraryImpl)
        aidlFolder                    : <GRADLE>/caches/<GRADLE_VERSION>/transforms/xxxxxxxxxxxxxxxxxxxxxxxxxxxxxxxx/transformed/appcompat-resources-1.1.0/aidl [-]
        artifact                      : <M2>/androidx/appcompat/appcompat-resources/1.1.0/appcompat-resources-1.1.0.aar
        artifactAddress               : androidx.appcompat:appcompat-resources:1.1.0@aar
        assetsFolder                  : <GRADLE>/caches/<GRADLE_VERSION>/transforms/xxxxxxxxxxxxxxxxxxxxxxxxxxxxxxxx/transformed/appcompat-resources-1.1.0/assets [-]
        - compileJarFiles             : <GRADLE>/caches/<GRADLE_VERSION>/transforms/xxxxxxxxxxxxxxxxxxxxxxxxxxxxxxxx/transformed/appcompat-resources-1.1.0/jars/classes.jar
        component                     : androidx.appcompat:appcompat-resources:1.1.0
        externalAnnotations           : <GRADLE>/caches/<GRADLE_VERSION>/transforms/xxxxxxxxxxxxxxxxxxxxxxxxxxxxxxxx/transformed/appcompat-resources-1.1.0/annotations.zip [-]
        folder                        : <GRADLE>/caches/<GRADLE_VERSION>/transforms/xxxxxxxxxxxxxxxxxxxxxxxxxxxxxxxx/transformed/appcompat-resources-1.1.0
        jniFolder                     : <GRADLE>/caches/<GRADLE_VERSION>/transforms/xxxxxxxxxxxxxxxxxxxxxxxxxxxxxxxx/transformed/appcompat-resources-1.1.0/jni [-]
        manifest                      : <GRADLE>/caches/<GRADLE_VERSION>/transforms/xxxxxxxxxxxxxxxxxxxxxxxxxxxxxxxx/transformed/appcompat-resources-1.1.0/AndroidManifest.xml
        proguardRules                 : <GRADLE>/caches/<GRADLE_VERSION>/transforms/xxxxxxxxxxxxxxxxxxxxxxxxxxxxxxxx/transformed/appcompat-resources-1.1.0/proguard.txt [-]
        publicResources               : <GRADLE>/caches/<GRADLE_VERSION>/transforms/xxxxxxxxxxxxxxxxxxxxxxxxxxxxxxxx/transformed/appcompat-resources-1.1.0/public.txt [-]
        renderscriptFolder            : <GRADLE>/caches/<GRADLE_VERSION>/transforms/xxxxxxxxxxxxxxxxxxxxxxxxxxxxxxxx/transformed/appcompat-resources-1.1.0/rs [-]
        resFolder                     : <GRADLE>/caches/<GRADLE_VERSION>/transforms/xxxxxxxxxxxxxxxxxxxxxxxxxxxxxxxx/transformed/appcompat-resources-1.1.0/res
        resStaticLibrary              : <GRADLE>/caches/<GRADLE_VERSION>/transforms/xxxxxxxxxxxxxxxxxxxxxxxxxxxxxxxx/transformed/appcompat-resources-1.1.0/res.apk [-]
        - runtimeJarFiles             : <GRADLE>/caches/<GRADLE_VERSION>/transforms/xxxxxxxxxxxxxxxxxxxxxxxxxxxxxxxx/transformed/appcompat-resources-1.1.0/jars/classes.jar
        symbolFile                    : <GRADLE>/caches/<GRADLE_VERSION>/transforms/xxxxxxxxxxxxxxxxxxxxxxxxxxxxxxxx/transformed/appcompat-resources-1.1.0/R.txt
    - library                     : androidx.appcompat:appcompat:1.1.0@aar (IdeAndroidLibraryImpl)
        aidlFolder                    : <GRADLE>/caches/<GRADLE_VERSION>/transforms/xxxxxxxxxxxxxxxxxxxxxxxxxxxxxxxx/transformed/appcompat-1.1.0/aidl [-]
        artifact                      : <M2>/androidx/appcompat/appcompat/1.1.0/appcompat-1.1.0.aar
        artifactAddress               : androidx.appcompat:appcompat:1.1.0@aar
        assetsFolder                  : <GRADLE>/caches/<GRADLE_VERSION>/transforms/xxxxxxxxxxxxxxxxxxxxxxxxxxxxxxxx/transformed/appcompat-1.1.0/assets [-]
        - compileJarFiles             : <GRADLE>/caches/<GRADLE_VERSION>/transforms/xxxxxxxxxxxxxxxxxxxxxxxxxxxxxxxx/transformed/appcompat-1.1.0/jars/classes.jar
        component                     : androidx.appcompat:appcompat:1.1.0
        externalAnnotations           : <GRADLE>/caches/<GRADLE_VERSION>/transforms/xxxxxxxxxxxxxxxxxxxxxxxxxxxxxxxx/transformed/appcompat-1.1.0/annotations.zip
        folder                        : <GRADLE>/caches/<GRADLE_VERSION>/transforms/xxxxxxxxxxxxxxxxxxxxxxxxxxxxxxxx/transformed/appcompat-1.1.0
        jniFolder                     : <GRADLE>/caches/<GRADLE_VERSION>/transforms/xxxxxxxxxxxxxxxxxxxxxxxxxxxxxxxx/transformed/appcompat-1.1.0/jni [-]
        manifest                      : <GRADLE>/caches/<GRADLE_VERSION>/transforms/xxxxxxxxxxxxxxxxxxxxxxxxxxxxxxxx/transformed/appcompat-1.1.0/AndroidManifest.xml
        proguardRules                 : <GRADLE>/caches/<GRADLE_VERSION>/transforms/xxxxxxxxxxxxxxxxxxxxxxxxxxxxxxxx/transformed/appcompat-1.1.0/proguard.txt
        publicResources               : <GRADLE>/caches/<GRADLE_VERSION>/transforms/xxxxxxxxxxxxxxxxxxxxxxxxxxxxxxxx/transformed/appcompat-1.1.0/public.txt
        renderscriptFolder            : <GRADLE>/caches/<GRADLE_VERSION>/transforms/xxxxxxxxxxxxxxxxxxxxxxxxxxxxxxxx/transformed/appcompat-1.1.0/rs [-]
        resFolder                     : <GRADLE>/caches/<GRADLE_VERSION>/transforms/xxxxxxxxxxxxxxxxxxxxxxxxxxxxxxxx/transformed/appcompat-1.1.0/res
        resStaticLibrary              : <GRADLE>/caches/<GRADLE_VERSION>/transforms/xxxxxxxxxxxxxxxxxxxxxxxxxxxxxxxx/transformed/appcompat-1.1.0/res.apk [-]
        - runtimeJarFiles             : <GRADLE>/caches/<GRADLE_VERSION>/transforms/xxxxxxxxxxxxxxxxxxxxxxxxxxxxxxxx/transformed/appcompat-1.1.0/jars/classes.jar
        symbolFile                    : <GRADLE>/caches/<GRADLE_VERSION>/transforms/xxxxxxxxxxxxxxxxxxxxxxxxxxxxxxxx/transformed/appcompat-1.1.0/R.txt
    - library                     : androidx.arch.core:core-runtime:2.0.0@aar (IdeAndroidLibraryImpl)
        aidlFolder                    : <GRADLE>/caches/<GRADLE_VERSION>/transforms/xxxxxxxxxxxxxxxxxxxxxxxxxxxxxxxx/transformed/core-runtime-2.0.0/aidl [-]
        artifact                      : <M2>/androidx/arch/core/core-runtime/2.0.0/core-runtime-2.0.0.aar
        artifactAddress               : androidx.arch.core:core-runtime:2.0.0@aar
        assetsFolder                  : <GRADLE>/caches/<GRADLE_VERSION>/transforms/xxxxxxxxxxxxxxxxxxxxxxxxxxxxxxxx/transformed/core-runtime-2.0.0/assets [-]
        - compileJarFiles             : <GRADLE>/caches/<GRADLE_VERSION>/transforms/xxxxxxxxxxxxxxxxxxxxxxxxxxxxxxxx/transformed/core-runtime-2.0.0/jars/classes.jar
        component                     : androidx.arch.core:core-runtime:2.0.0
        externalAnnotations           : <GRADLE>/caches/<GRADLE_VERSION>/transforms/xxxxxxxxxxxxxxxxxxxxxxxxxxxxxxxx/transformed/core-runtime-2.0.0/annotations.zip [-]
        folder                        : <GRADLE>/caches/<GRADLE_VERSION>/transforms/xxxxxxxxxxxxxxxxxxxxxxxxxxxxxxxx/transformed/core-runtime-2.0.0
        jniFolder                     : <GRADLE>/caches/<GRADLE_VERSION>/transforms/xxxxxxxxxxxxxxxxxxxxxxxxxxxxxxxx/transformed/core-runtime-2.0.0/jni [-]
        manifest                      : <GRADLE>/caches/<GRADLE_VERSION>/transforms/xxxxxxxxxxxxxxxxxxxxxxxxxxxxxxxx/transformed/core-runtime-2.0.0/AndroidManifest.xml
        proguardRules                 : <GRADLE>/caches/<GRADLE_VERSION>/transforms/xxxxxxxxxxxxxxxxxxxxxxxxxxxxxxxx/transformed/core-runtime-2.0.0/proguard.txt [-]
        publicResources               : <GRADLE>/caches/<GRADLE_VERSION>/transforms/xxxxxxxxxxxxxxxxxxxxxxxxxxxxxxxx/transformed/core-runtime-2.0.0/public.txt [-]
        renderscriptFolder            : <GRADLE>/caches/<GRADLE_VERSION>/transforms/xxxxxxxxxxxxxxxxxxxxxxxxxxxxxxxx/transformed/core-runtime-2.0.0/rs [-]
        resFolder                     : <GRADLE>/caches/<GRADLE_VERSION>/transforms/xxxxxxxxxxxxxxxxxxxxxxxxxxxxxxxx/transformed/core-runtime-2.0.0/res [-]
        resStaticLibrary              : <GRADLE>/caches/<GRADLE_VERSION>/transforms/xxxxxxxxxxxxxxxxxxxxxxxxxxxxxxxx/transformed/core-runtime-2.0.0/res.apk [-]
        - runtimeJarFiles             : <GRADLE>/caches/<GRADLE_VERSION>/transforms/xxxxxxxxxxxxxxxxxxxxxxxxxxxxxxxx/transformed/core-runtime-2.0.0/jars/classes.jar
        symbolFile                    : <GRADLE>/caches/<GRADLE_VERSION>/transforms/xxxxxxxxxxxxxxxxxxxxxxxxxxxxxxxx/transformed/core-runtime-2.0.0/R.txt
    - library                     : androidx.constraintlayout:constraintlayout:1.1.3@aar (IdeAndroidLibraryImpl)
        aidlFolder                    : <GRADLE>/caches/<GRADLE_VERSION>/transforms/xxxxxxxxxxxxxxxxxxxxxxxxxxxxxxxx/transformed/constraintlayout-1.1.3/aidl [-]
        artifact                      : <M2>/androidx/constraintlayout/constraintlayout/1.1.3/constraintlayout-1.1.3.aar
        artifactAddress               : androidx.constraintlayout:constraintlayout:1.1.3@aar
        assetsFolder                  : <GRADLE>/caches/<GRADLE_VERSION>/transforms/xxxxxxxxxxxxxxxxxxxxxxxxxxxxxxxx/transformed/constraintlayout-1.1.3/assets [-]
        - compileJarFiles             : <GRADLE>/caches/<GRADLE_VERSION>/transforms/xxxxxxxxxxxxxxxxxxxxxxxxxxxxxxxx/transformed/constraintlayout-1.1.3/jars/classes.jar
        component                     : androidx.constraintlayout:constraintlayout:1.1.3
        externalAnnotations           : <GRADLE>/caches/<GRADLE_VERSION>/transforms/xxxxxxxxxxxxxxxxxxxxxxxxxxxxxxxx/transformed/constraintlayout-1.1.3/annotations.zip [-]
        folder                        : <GRADLE>/caches/<GRADLE_VERSION>/transforms/xxxxxxxxxxxxxxxxxxxxxxxxxxxxxxxx/transformed/constraintlayout-1.1.3
        jniFolder                     : <GRADLE>/caches/<GRADLE_VERSION>/transforms/xxxxxxxxxxxxxxxxxxxxxxxxxxxxxxxx/transformed/constraintlayout-1.1.3/jni [-]
        manifest                      : <GRADLE>/caches/<GRADLE_VERSION>/transforms/xxxxxxxxxxxxxxxxxxxxxxxxxxxxxxxx/transformed/constraintlayout-1.1.3/AndroidManifest.xml
        proguardRules                 : <GRADLE>/caches/<GRADLE_VERSION>/transforms/xxxxxxxxxxxxxxxxxxxxxxxxxxxxxxxx/transformed/constraintlayout-1.1.3/proguard.txt [-]
        publicResources               : <GRADLE>/caches/<GRADLE_VERSION>/transforms/xxxxxxxxxxxxxxxxxxxxxxxxxxxxxxxx/transformed/constraintlayout-1.1.3/public.txt [-]
        renderscriptFolder            : <GRADLE>/caches/<GRADLE_VERSION>/transforms/xxxxxxxxxxxxxxxxxxxxxxxxxxxxxxxx/transformed/constraintlayout-1.1.3/rs [-]
        resFolder                     : <GRADLE>/caches/<GRADLE_VERSION>/transforms/xxxxxxxxxxxxxxxxxxxxxxxxxxxxxxxx/transformed/constraintlayout-1.1.3/res
        resStaticLibrary              : <GRADLE>/caches/<GRADLE_VERSION>/transforms/xxxxxxxxxxxxxxxxxxxxxxxxxxxxxxxx/transformed/constraintlayout-1.1.3/res.apk [-]
        - runtimeJarFiles             : <GRADLE>/caches/<GRADLE_VERSION>/transforms/xxxxxxxxxxxxxxxxxxxxxxxxxxxxxxxx/transformed/constraintlayout-1.1.3/jars/classes.jar
        symbolFile                    : <GRADLE>/caches/<GRADLE_VERSION>/transforms/xxxxxxxxxxxxxxxxxxxxxxxxxxxxxxxx/transformed/constraintlayout-1.1.3/R.txt
    - library                     : androidx.core:core:1.1.0@aar (IdeAndroidLibraryImpl)
        aidlFolder                    : <GRADLE>/caches/<GRADLE_VERSION>/transforms/xxxxxxxxxxxxxxxxxxxxxxxxxxxxxxxx/transformed/core-1.1.0/aidl
        artifact                      : <M2>/androidx/core/core/1.1.0/core-1.1.0.aar
        artifactAddress               : androidx.core:core:1.1.0@aar
        assetsFolder                  : <GRADLE>/caches/<GRADLE_VERSION>/transforms/xxxxxxxxxxxxxxxxxxxxxxxxxxxxxxxx/transformed/core-1.1.0/assets [-]
        - compileJarFiles             : <GRADLE>/caches/<GRADLE_VERSION>/transforms/xxxxxxxxxxxxxxxxxxxxxxxxxxxxxxxx/transformed/core-1.1.0/jars/classes.jar
        component                     : androidx.core:core:1.1.0
        externalAnnotations           : <GRADLE>/caches/<GRADLE_VERSION>/transforms/xxxxxxxxxxxxxxxxxxxxxxxxxxxxxxxx/transformed/core-1.1.0/annotations.zip
        folder                        : <GRADLE>/caches/<GRADLE_VERSION>/transforms/xxxxxxxxxxxxxxxxxxxxxxxxxxxxxxxx/transformed/core-1.1.0
        jniFolder                     : <GRADLE>/caches/<GRADLE_VERSION>/transforms/xxxxxxxxxxxxxxxxxxxxxxxxxxxxxxxx/transformed/core-1.1.0/jni [-]
        manifest                      : <GRADLE>/caches/<GRADLE_VERSION>/transforms/xxxxxxxxxxxxxxxxxxxxxxxxxxxxxxxx/transformed/core-1.1.0/AndroidManifest.xml
        proguardRules                 : <GRADLE>/caches/<GRADLE_VERSION>/transforms/xxxxxxxxxxxxxxxxxxxxxxxxxxxxxxxx/transformed/core-1.1.0/proguard.txt
        publicResources               : <GRADLE>/caches/<GRADLE_VERSION>/transforms/xxxxxxxxxxxxxxxxxxxxxxxxxxxxxxxx/transformed/core-1.1.0/public.txt
        renderscriptFolder            : <GRADLE>/caches/<GRADLE_VERSION>/transforms/xxxxxxxxxxxxxxxxxxxxxxxxxxxxxxxx/transformed/core-1.1.0/rs [-]
        resFolder                     : <GRADLE>/caches/<GRADLE_VERSION>/transforms/xxxxxxxxxxxxxxxxxxxxxxxxxxxxxxxx/transformed/core-1.1.0/res
        resStaticLibrary              : <GRADLE>/caches/<GRADLE_VERSION>/transforms/xxxxxxxxxxxxxxxxxxxxxxxxxxxxxxxx/transformed/core-1.1.0/res.apk [-]
        - runtimeJarFiles             : <GRADLE>/caches/<GRADLE_VERSION>/transforms/xxxxxxxxxxxxxxxxxxxxxxxxxxxxxxxx/transformed/core-1.1.0/jars/classes.jar
        symbolFile                    : <GRADLE>/caches/<GRADLE_VERSION>/transforms/xxxxxxxxxxxxxxxxxxxxxxxxxxxxxxxx/transformed/core-1.1.0/R.txt
    - library                     : androidx.cursoradapter:cursoradapter:1.0.0@aar (IdeAndroidLibraryImpl)
        aidlFolder                    : <GRADLE>/caches/<GRADLE_VERSION>/transforms/xxxxxxxxxxxxxxxxxxxxxxxxxxxxxxxx/transformed/cursoradapter-1.0.0/aidl [-]
        artifact                      : <M2>/androidx/cursoradapter/cursoradapter/1.0.0/cursoradapter-1.0.0.aar
        artifactAddress               : androidx.cursoradapter:cursoradapter:1.0.0@aar
        assetsFolder                  : <GRADLE>/caches/<GRADLE_VERSION>/transforms/xxxxxxxxxxxxxxxxxxxxxxxxxxxxxxxx/transformed/cursoradapter-1.0.0/assets [-]
        - compileJarFiles             : <GRADLE>/caches/<GRADLE_VERSION>/transforms/xxxxxxxxxxxxxxxxxxxxxxxxxxxxxxxx/transformed/cursoradapter-1.0.0/jars/classes.jar
        component                     : androidx.cursoradapter:cursoradapter:1.0.0
        externalAnnotations           : <GRADLE>/caches/<GRADLE_VERSION>/transforms/xxxxxxxxxxxxxxxxxxxxxxxxxxxxxxxx/transformed/cursoradapter-1.0.0/annotations.zip [-]
        folder                        : <GRADLE>/caches/<GRADLE_VERSION>/transforms/xxxxxxxxxxxxxxxxxxxxxxxxxxxxxxxx/transformed/cursoradapter-1.0.0
        jniFolder                     : <GRADLE>/caches/<GRADLE_VERSION>/transforms/xxxxxxxxxxxxxxxxxxxxxxxxxxxxxxxx/transformed/cursoradapter-1.0.0/jni [-]
        manifest                      : <GRADLE>/caches/<GRADLE_VERSION>/transforms/xxxxxxxxxxxxxxxxxxxxxxxxxxxxxxxx/transformed/cursoradapter-1.0.0/AndroidManifest.xml
        proguardRules                 : <GRADLE>/caches/<GRADLE_VERSION>/transforms/xxxxxxxxxxxxxxxxxxxxxxxxxxxxxxxx/transformed/cursoradapter-1.0.0/proguard.txt [-]
        publicResources               : <GRADLE>/caches/<GRADLE_VERSION>/transforms/xxxxxxxxxxxxxxxxxxxxxxxxxxxxxxxx/transformed/cursoradapter-1.0.0/public.txt [-]
        renderscriptFolder            : <GRADLE>/caches/<GRADLE_VERSION>/transforms/xxxxxxxxxxxxxxxxxxxxxxxxxxxxxxxx/transformed/cursoradapter-1.0.0/rs [-]
        resFolder                     : <GRADLE>/caches/<GRADLE_VERSION>/transforms/xxxxxxxxxxxxxxxxxxxxxxxxxxxxxxxx/transformed/cursoradapter-1.0.0/res [-]
        resStaticLibrary              : <GRADLE>/caches/<GRADLE_VERSION>/transforms/xxxxxxxxxxxxxxxxxxxxxxxxxxxxxxxx/transformed/cursoradapter-1.0.0/res.apk [-]
        - runtimeJarFiles             : <GRADLE>/caches/<GRADLE_VERSION>/transforms/xxxxxxxxxxxxxxxxxxxxxxxxxxxxxxxx/transformed/cursoradapter-1.0.0/jars/classes.jar
        symbolFile                    : <GRADLE>/caches/<GRADLE_VERSION>/transforms/xxxxxxxxxxxxxxxxxxxxxxxxxxxxxxxx/transformed/cursoradapter-1.0.0/R.txt
    - library                     : androidx.customview:customview:1.0.0@aar (IdeAndroidLibraryImpl)
        aidlFolder                    : <GRADLE>/caches/<GRADLE_VERSION>/transforms/xxxxxxxxxxxxxxxxxxxxxxxxxxxxxxxx/transformed/customview-1.0.0/aidl [-]
        artifact                      : <M2>/androidx/customview/customview/1.0.0/customview-1.0.0.aar
        artifactAddress               : androidx.customview:customview:1.0.0@aar
        assetsFolder                  : <GRADLE>/caches/<GRADLE_VERSION>/transforms/xxxxxxxxxxxxxxxxxxxxxxxxxxxxxxxx/transformed/customview-1.0.0/assets [-]
        - compileJarFiles             : <GRADLE>/caches/<GRADLE_VERSION>/transforms/xxxxxxxxxxxxxxxxxxxxxxxxxxxxxxxx/transformed/customview-1.0.0/jars/classes.jar
        component                     : androidx.customview:customview:1.0.0
        externalAnnotations           : <GRADLE>/caches/<GRADLE_VERSION>/transforms/xxxxxxxxxxxxxxxxxxxxxxxxxxxxxxxx/transformed/customview-1.0.0/annotations.zip [-]
        folder                        : <GRADLE>/caches/<GRADLE_VERSION>/transforms/xxxxxxxxxxxxxxxxxxxxxxxxxxxxxxxx/transformed/customview-1.0.0
        jniFolder                     : <GRADLE>/caches/<GRADLE_VERSION>/transforms/xxxxxxxxxxxxxxxxxxxxxxxxxxxxxxxx/transformed/customview-1.0.0/jni [-]
        manifest                      : <GRADLE>/caches/<GRADLE_VERSION>/transforms/xxxxxxxxxxxxxxxxxxxxxxxxxxxxxxxx/transformed/customview-1.0.0/AndroidManifest.xml
        proguardRules                 : <GRADLE>/caches/<GRADLE_VERSION>/transforms/xxxxxxxxxxxxxxxxxxxxxxxxxxxxxxxx/transformed/customview-1.0.0/proguard.txt [-]
        publicResources               : <GRADLE>/caches/<GRADLE_VERSION>/transforms/xxxxxxxxxxxxxxxxxxxxxxxxxxxxxxxx/transformed/customview-1.0.0/public.txt [-]
        renderscriptFolder            : <GRADLE>/caches/<GRADLE_VERSION>/transforms/xxxxxxxxxxxxxxxxxxxxxxxxxxxxxxxx/transformed/customview-1.0.0/rs [-]
        resFolder                     : <GRADLE>/caches/<GRADLE_VERSION>/transforms/xxxxxxxxxxxxxxxxxxxxxxxxxxxxxxxx/transformed/customview-1.0.0/res [-]
        resStaticLibrary              : <GRADLE>/caches/<GRADLE_VERSION>/transforms/xxxxxxxxxxxxxxxxxxxxxxxxxxxxxxxx/transformed/customview-1.0.0/res.apk [-]
        - runtimeJarFiles             : <GRADLE>/caches/<GRADLE_VERSION>/transforms/xxxxxxxxxxxxxxxxxxxxxxxxxxxxxxxx/transformed/customview-1.0.0/jars/classes.jar
        symbolFile                    : <GRADLE>/caches/<GRADLE_VERSION>/transforms/xxxxxxxxxxxxxxxxxxxxxxxxxxxxxxxx/transformed/customview-1.0.0/R.txt
    - library                     : androidx.drawerlayout:drawerlayout:1.0.0@aar (IdeAndroidLibraryImpl)
        aidlFolder                    : <GRADLE>/caches/<GRADLE_VERSION>/transforms/xxxxxxxxxxxxxxxxxxxxxxxxxxxxxxxx/transformed/drawerlayout-1.0.0/aidl [-]
        artifact                      : <M2>/androidx/drawerlayout/drawerlayout/1.0.0/drawerlayout-1.0.0.aar
        artifactAddress               : androidx.drawerlayout:drawerlayout:1.0.0@aar
        assetsFolder                  : <GRADLE>/caches/<GRADLE_VERSION>/transforms/xxxxxxxxxxxxxxxxxxxxxxxxxxxxxxxx/transformed/drawerlayout-1.0.0/assets [-]
        - compileJarFiles             : <GRADLE>/caches/<GRADLE_VERSION>/transforms/xxxxxxxxxxxxxxxxxxxxxxxxxxxxxxxx/transformed/drawerlayout-1.0.0/jars/classes.jar
        component                     : androidx.drawerlayout:drawerlayout:1.0.0
        externalAnnotations           : <GRADLE>/caches/<GRADLE_VERSION>/transforms/xxxxxxxxxxxxxxxxxxxxxxxxxxxxxxxx/transformed/drawerlayout-1.0.0/annotations.zip
        folder                        : <GRADLE>/caches/<GRADLE_VERSION>/transforms/xxxxxxxxxxxxxxxxxxxxxxxxxxxxxxxx/transformed/drawerlayout-1.0.0
        jniFolder                     : <GRADLE>/caches/<GRADLE_VERSION>/transforms/xxxxxxxxxxxxxxxxxxxxxxxxxxxxxxxx/transformed/drawerlayout-1.0.0/jni [-]
        manifest                      : <GRADLE>/caches/<GRADLE_VERSION>/transforms/xxxxxxxxxxxxxxxxxxxxxxxxxxxxxxxx/transformed/drawerlayout-1.0.0/AndroidManifest.xml
        proguardRules                 : <GRADLE>/caches/<GRADLE_VERSION>/transforms/xxxxxxxxxxxxxxxxxxxxxxxxxxxxxxxx/transformed/drawerlayout-1.0.0/proguard.txt [-]
        publicResources               : <GRADLE>/caches/<GRADLE_VERSION>/transforms/xxxxxxxxxxxxxxxxxxxxxxxxxxxxxxxx/transformed/drawerlayout-1.0.0/public.txt [-]
        renderscriptFolder            : <GRADLE>/caches/<GRADLE_VERSION>/transforms/xxxxxxxxxxxxxxxxxxxxxxxxxxxxxxxx/transformed/drawerlayout-1.0.0/rs [-]
        resFolder                     : <GRADLE>/caches/<GRADLE_VERSION>/transforms/xxxxxxxxxxxxxxxxxxxxxxxxxxxxxxxx/transformed/drawerlayout-1.0.0/res [-]
        resStaticLibrary              : <GRADLE>/caches/<GRADLE_VERSION>/transforms/xxxxxxxxxxxxxxxxxxxxxxxxxxxxxxxx/transformed/drawerlayout-1.0.0/res.apk [-]
        - runtimeJarFiles             : <GRADLE>/caches/<GRADLE_VERSION>/transforms/xxxxxxxxxxxxxxxxxxxxxxxxxxxxxxxx/transformed/drawerlayout-1.0.0/jars/classes.jar
        symbolFile                    : <GRADLE>/caches/<GRADLE_VERSION>/transforms/xxxxxxxxxxxxxxxxxxxxxxxxxxxxxxxx/transformed/drawerlayout-1.0.0/R.txt
    - library                     : androidx.fragment:fragment:1.1.0@aar (IdeAndroidLibraryImpl)
        aidlFolder                    : <GRADLE>/caches/<GRADLE_VERSION>/transforms/xxxxxxxxxxxxxxxxxxxxxxxxxxxxxxxx/transformed/fragment-1.1.0/aidl [-]
        artifact                      : <M2>/androidx/fragment/fragment/1.1.0/fragment-1.1.0.aar
        artifactAddress               : androidx.fragment:fragment:1.1.0@aar
        assetsFolder                  : <GRADLE>/caches/<GRADLE_VERSION>/transforms/xxxxxxxxxxxxxxxxxxxxxxxxxxxxxxxx/transformed/fragment-1.1.0/assets [-]
        - compileJarFiles             : <GRADLE>/caches/<GRADLE_VERSION>/transforms/xxxxxxxxxxxxxxxxxxxxxxxxxxxxxxxx/transformed/fragment-1.1.0/jars/classes.jar
        component                     : androidx.fragment:fragment:1.1.0
        externalAnnotations           : <GRADLE>/caches/<GRADLE_VERSION>/transforms/xxxxxxxxxxxxxxxxxxxxxxxxxxxxxxxx/transformed/fragment-1.1.0/annotations.zip
        folder                        : <GRADLE>/caches/<GRADLE_VERSION>/transforms/xxxxxxxxxxxxxxxxxxxxxxxxxxxxxxxx/transformed/fragment-1.1.0
        jniFolder                     : <GRADLE>/caches/<GRADLE_VERSION>/transforms/xxxxxxxxxxxxxxxxxxxxxxxxxxxxxxxx/transformed/fragment-1.1.0/jni [-]
        manifest                      : <GRADLE>/caches/<GRADLE_VERSION>/transforms/xxxxxxxxxxxxxxxxxxxxxxxxxxxxxxxx/transformed/fragment-1.1.0/AndroidManifest.xml
        proguardRules                 : <GRADLE>/caches/<GRADLE_VERSION>/transforms/xxxxxxxxxxxxxxxxxxxxxxxxxxxxxxxx/transformed/fragment-1.1.0/proguard.txt [-]
        publicResources               : <GRADLE>/caches/<GRADLE_VERSION>/transforms/xxxxxxxxxxxxxxxxxxxxxxxxxxxxxxxx/transformed/fragment-1.1.0/public.txt [-]
        renderscriptFolder            : <GRADLE>/caches/<GRADLE_VERSION>/transforms/xxxxxxxxxxxxxxxxxxxxxxxxxxxxxxxx/transformed/fragment-1.1.0/rs [-]
        resFolder                     : <GRADLE>/caches/<GRADLE_VERSION>/transforms/xxxxxxxxxxxxxxxxxxxxxxxxxxxxxxxx/transformed/fragment-1.1.0/res [-]
        resStaticLibrary              : <GRADLE>/caches/<GRADLE_VERSION>/transforms/xxxxxxxxxxxxxxxxxxxxxxxxxxxxxxxx/transformed/fragment-1.1.0/res.apk [-]
        - runtimeJarFiles             : <GRADLE>/caches/<GRADLE_VERSION>/transforms/xxxxxxxxxxxxxxxxxxxxxxxxxxxxxxxx/transformed/fragment-1.1.0/jars/classes.jar
        symbolFile                    : <GRADLE>/caches/<GRADLE_VERSION>/transforms/xxxxxxxxxxxxxxxxxxxxxxxxxxxxxxxx/transformed/fragment-1.1.0/R.txt
    - library                     : androidx.interpolator:interpolator:1.0.0@aar (IdeAndroidLibraryImpl)
        aidlFolder                    : <GRADLE>/caches/<GRADLE_VERSION>/transforms/xxxxxxxxxxxxxxxxxxxxxxxxxxxxxxxx/transformed/interpolator-1.0.0/aidl [-]
        artifact                      : <M2>/androidx/interpolator/interpolator/1.0.0/interpolator-1.0.0.aar
        artifactAddress               : androidx.interpolator:interpolator:1.0.0@aar
        assetsFolder                  : <GRADLE>/caches/<GRADLE_VERSION>/transforms/xxxxxxxxxxxxxxxxxxxxxxxxxxxxxxxx/transformed/interpolator-1.0.0/assets [-]
        - compileJarFiles             : <GRADLE>/caches/<GRADLE_VERSION>/transforms/xxxxxxxxxxxxxxxxxxxxxxxxxxxxxxxx/transformed/interpolator-1.0.0/jars/classes.jar
        component                     : androidx.interpolator:interpolator:1.0.0
        externalAnnotations           : <GRADLE>/caches/<GRADLE_VERSION>/transforms/xxxxxxxxxxxxxxxxxxxxxxxxxxxxxxxx/transformed/interpolator-1.0.0/annotations.zip [-]
        folder                        : <GRADLE>/caches/<GRADLE_VERSION>/transforms/xxxxxxxxxxxxxxxxxxxxxxxxxxxxxxxx/transformed/interpolator-1.0.0
        jniFolder                     : <GRADLE>/caches/<GRADLE_VERSION>/transforms/xxxxxxxxxxxxxxxxxxxxxxxxxxxxxxxx/transformed/interpolator-1.0.0/jni [-]
        manifest                      : <GRADLE>/caches/<GRADLE_VERSION>/transforms/xxxxxxxxxxxxxxxxxxxxxxxxxxxxxxxx/transformed/interpolator-1.0.0/AndroidManifest.xml
        proguardRules                 : <GRADLE>/caches/<GRADLE_VERSION>/transforms/xxxxxxxxxxxxxxxxxxxxxxxxxxxxxxxx/transformed/interpolator-1.0.0/proguard.txt [-]
        publicResources               : <GRADLE>/caches/<GRADLE_VERSION>/transforms/xxxxxxxxxxxxxxxxxxxxxxxxxxxxxxxx/transformed/interpolator-1.0.0/public.txt [-]
        renderscriptFolder            : <GRADLE>/caches/<GRADLE_VERSION>/transforms/xxxxxxxxxxxxxxxxxxxxxxxxxxxxxxxx/transformed/interpolator-1.0.0/rs [-]
        resFolder                     : <GRADLE>/caches/<GRADLE_VERSION>/transforms/xxxxxxxxxxxxxxxxxxxxxxxxxxxxxxxx/transformed/interpolator-1.0.0/res [-]
        resStaticLibrary              : <GRADLE>/caches/<GRADLE_VERSION>/transforms/xxxxxxxxxxxxxxxxxxxxxxxxxxxxxxxx/transformed/interpolator-1.0.0/res.apk [-]
        - runtimeJarFiles             : <GRADLE>/caches/<GRADLE_VERSION>/transforms/xxxxxxxxxxxxxxxxxxxxxxxxxxxxxxxx/transformed/interpolator-1.0.0/jars/classes.jar
        symbolFile                    : <GRADLE>/caches/<GRADLE_VERSION>/transforms/xxxxxxxxxxxxxxxxxxxxxxxxxxxxxxxx/transformed/interpolator-1.0.0/R.txt
    - library                     : androidx.lifecycle:lifecycle-livedata-core:2.0.0@aar (IdeAndroidLibraryImpl)
        aidlFolder                    : <GRADLE>/caches/<GRADLE_VERSION>/transforms/xxxxxxxxxxxxxxxxxxxxxxxxxxxxxxxx/transformed/lifecycle-livedata-core-2.0.0/aidl [-]
        artifact                      : <M2>/androidx/lifecycle/lifecycle-livedata-core/2.0.0/lifecycle-livedata-core-2.0.0.aar
        artifactAddress               : androidx.lifecycle:lifecycle-livedata-core:2.0.0@aar
        assetsFolder                  : <GRADLE>/caches/<GRADLE_VERSION>/transforms/xxxxxxxxxxxxxxxxxxxxxxxxxxxxxxxx/transformed/lifecycle-livedata-core-2.0.0/assets [-]
        - compileJarFiles             : <GRADLE>/caches/<GRADLE_VERSION>/transforms/xxxxxxxxxxxxxxxxxxxxxxxxxxxxxxxx/transformed/lifecycle-livedata-core-2.0.0/jars/classes.jar
        component                     : androidx.lifecycle:lifecycle-livedata-core:2.0.0
        externalAnnotations           : <GRADLE>/caches/<GRADLE_VERSION>/transforms/xxxxxxxxxxxxxxxxxxxxxxxxxxxxxxxx/transformed/lifecycle-livedata-core-2.0.0/annotations.zip [-]
        folder                        : <GRADLE>/caches/<GRADLE_VERSION>/transforms/xxxxxxxxxxxxxxxxxxxxxxxxxxxxxxxx/transformed/lifecycle-livedata-core-2.0.0
        jniFolder                     : <GRADLE>/caches/<GRADLE_VERSION>/transforms/xxxxxxxxxxxxxxxxxxxxxxxxxxxxxxxx/transformed/lifecycle-livedata-core-2.0.0/jni [-]
        manifest                      : <GRADLE>/caches/<GRADLE_VERSION>/transforms/xxxxxxxxxxxxxxxxxxxxxxxxxxxxxxxx/transformed/lifecycle-livedata-core-2.0.0/AndroidManifest.xml
        proguardRules                 : <GRADLE>/caches/<GRADLE_VERSION>/transforms/xxxxxxxxxxxxxxxxxxxxxxxxxxxxxxxx/transformed/lifecycle-livedata-core-2.0.0/proguard.txt [-]
        publicResources               : <GRADLE>/caches/<GRADLE_VERSION>/transforms/xxxxxxxxxxxxxxxxxxxxxxxxxxxxxxxx/transformed/lifecycle-livedata-core-2.0.0/public.txt [-]
        renderscriptFolder            : <GRADLE>/caches/<GRADLE_VERSION>/transforms/xxxxxxxxxxxxxxxxxxxxxxxxxxxxxxxx/transformed/lifecycle-livedata-core-2.0.0/rs [-]
        resFolder                     : <GRADLE>/caches/<GRADLE_VERSION>/transforms/xxxxxxxxxxxxxxxxxxxxxxxxxxxxxxxx/transformed/lifecycle-livedata-core-2.0.0/res [-]
        resStaticLibrary              : <GRADLE>/caches/<GRADLE_VERSION>/transforms/xxxxxxxxxxxxxxxxxxxxxxxxxxxxxxxx/transformed/lifecycle-livedata-core-2.0.0/res.apk [-]
        - runtimeJarFiles             : <GRADLE>/caches/<GRADLE_VERSION>/transforms/xxxxxxxxxxxxxxxxxxxxxxxxxxxxxxxx/transformed/lifecycle-livedata-core-2.0.0/jars/classes.jar
        symbolFile                    : <GRADLE>/caches/<GRADLE_VERSION>/transforms/xxxxxxxxxxxxxxxxxxxxxxxxxxxxxxxx/transformed/lifecycle-livedata-core-2.0.0/R.txt
    - library                     : androidx.lifecycle:lifecycle-livedata:2.0.0@aar (IdeAndroidLibraryImpl)
        aidlFolder                    : <GRADLE>/caches/<GRADLE_VERSION>/transforms/xxxxxxxxxxxxxxxxxxxxxxxxxxxxxxxx/transformed/lifecycle-livedata-2.0.0/aidl [-]
        artifact                      : <M2>/androidx/lifecycle/lifecycle-livedata/2.0.0/lifecycle-livedata-2.0.0.aar
        artifactAddress               : androidx.lifecycle:lifecycle-livedata:2.0.0@aar
        assetsFolder                  : <GRADLE>/caches/<GRADLE_VERSION>/transforms/xxxxxxxxxxxxxxxxxxxxxxxxxxxxxxxx/transformed/lifecycle-livedata-2.0.0/assets [-]
        - compileJarFiles             : <GRADLE>/caches/<GRADLE_VERSION>/transforms/xxxxxxxxxxxxxxxxxxxxxxxxxxxxxxxx/transformed/lifecycle-livedata-2.0.0/jars/classes.jar
        component                     : androidx.lifecycle:lifecycle-livedata:2.0.0
        externalAnnotations           : <GRADLE>/caches/<GRADLE_VERSION>/transforms/xxxxxxxxxxxxxxxxxxxxxxxxxxxxxxxx/transformed/lifecycle-livedata-2.0.0/annotations.zip [-]
        folder                        : <GRADLE>/caches/<GRADLE_VERSION>/transforms/xxxxxxxxxxxxxxxxxxxxxxxxxxxxxxxx/transformed/lifecycle-livedata-2.0.0
        jniFolder                     : <GRADLE>/caches/<GRADLE_VERSION>/transforms/xxxxxxxxxxxxxxxxxxxxxxxxxxxxxxxx/transformed/lifecycle-livedata-2.0.0/jni [-]
        manifest                      : <GRADLE>/caches/<GRADLE_VERSION>/transforms/xxxxxxxxxxxxxxxxxxxxxxxxxxxxxxxx/transformed/lifecycle-livedata-2.0.0/AndroidManifest.xml
        proguardRules                 : <GRADLE>/caches/<GRADLE_VERSION>/transforms/xxxxxxxxxxxxxxxxxxxxxxxxxxxxxxxx/transformed/lifecycle-livedata-2.0.0/proguard.txt [-]
        publicResources               : <GRADLE>/caches/<GRADLE_VERSION>/transforms/xxxxxxxxxxxxxxxxxxxxxxxxxxxxxxxx/transformed/lifecycle-livedata-2.0.0/public.txt [-]
        renderscriptFolder            : <GRADLE>/caches/<GRADLE_VERSION>/transforms/xxxxxxxxxxxxxxxxxxxxxxxxxxxxxxxx/transformed/lifecycle-livedata-2.0.0/rs [-]
        resFolder                     : <GRADLE>/caches/<GRADLE_VERSION>/transforms/xxxxxxxxxxxxxxxxxxxxxxxxxxxxxxxx/transformed/lifecycle-livedata-2.0.0/res [-]
        resStaticLibrary              : <GRADLE>/caches/<GRADLE_VERSION>/transforms/xxxxxxxxxxxxxxxxxxxxxxxxxxxxxxxx/transformed/lifecycle-livedata-2.0.0/res.apk [-]
        - runtimeJarFiles             : <GRADLE>/caches/<GRADLE_VERSION>/transforms/xxxxxxxxxxxxxxxxxxxxxxxxxxxxxxxx/transformed/lifecycle-livedata-2.0.0/jars/classes.jar
        symbolFile                    : <GRADLE>/caches/<GRADLE_VERSION>/transforms/xxxxxxxxxxxxxxxxxxxxxxxxxxxxxxxx/transformed/lifecycle-livedata-2.0.0/R.txt
    - library                     : androidx.lifecycle:lifecycle-runtime:2.1.0@aar (IdeAndroidLibraryImpl)
        aidlFolder                    : <GRADLE>/caches/<GRADLE_VERSION>/transforms/xxxxxxxxxxxxxxxxxxxxxxxxxxxxxxxx/transformed/lifecycle-runtime-2.1.0/aidl [-]
        artifact                      : <M2>/androidx/lifecycle/lifecycle-runtime/2.1.0/lifecycle-runtime-2.1.0.aar
        artifactAddress               : androidx.lifecycle:lifecycle-runtime:2.1.0@aar
        assetsFolder                  : <GRADLE>/caches/<GRADLE_VERSION>/transforms/xxxxxxxxxxxxxxxxxxxxxxxxxxxxxxxx/transformed/lifecycle-runtime-2.1.0/assets [-]
        - compileJarFiles             : <GRADLE>/caches/<GRADLE_VERSION>/transforms/xxxxxxxxxxxxxxxxxxxxxxxxxxxxxxxx/transformed/lifecycle-runtime-2.1.0/jars/classes.jar
        component                     : androidx.lifecycle:lifecycle-runtime:2.1.0
        externalAnnotations           : <GRADLE>/caches/<GRADLE_VERSION>/transforms/xxxxxxxxxxxxxxxxxxxxxxxxxxxxxxxx/transformed/lifecycle-runtime-2.1.0/annotations.zip [-]
        folder                        : <GRADLE>/caches/<GRADLE_VERSION>/transforms/xxxxxxxxxxxxxxxxxxxxxxxxxxxxxxxx/transformed/lifecycle-runtime-2.1.0
        jniFolder                     : <GRADLE>/caches/<GRADLE_VERSION>/transforms/xxxxxxxxxxxxxxxxxxxxxxxxxxxxxxxx/transformed/lifecycle-runtime-2.1.0/jni [-]
        manifest                      : <GRADLE>/caches/<GRADLE_VERSION>/transforms/xxxxxxxxxxxxxxxxxxxxxxxxxxxxxxxx/transformed/lifecycle-runtime-2.1.0/AndroidManifest.xml
        proguardRules                 : <GRADLE>/caches/<GRADLE_VERSION>/transforms/xxxxxxxxxxxxxxxxxxxxxxxxxxxxxxxx/transformed/lifecycle-runtime-2.1.0/proguard.txt
        publicResources               : <GRADLE>/caches/<GRADLE_VERSION>/transforms/xxxxxxxxxxxxxxxxxxxxxxxxxxxxxxxx/transformed/lifecycle-runtime-2.1.0/public.txt [-]
        renderscriptFolder            : <GRADLE>/caches/<GRADLE_VERSION>/transforms/xxxxxxxxxxxxxxxxxxxxxxxxxxxxxxxx/transformed/lifecycle-runtime-2.1.0/rs [-]
        resFolder                     : <GRADLE>/caches/<GRADLE_VERSION>/transforms/xxxxxxxxxxxxxxxxxxxxxxxxxxxxxxxx/transformed/lifecycle-runtime-2.1.0/res [-]
        resStaticLibrary              : <GRADLE>/caches/<GRADLE_VERSION>/transforms/xxxxxxxxxxxxxxxxxxxxxxxxxxxxxxxx/transformed/lifecycle-runtime-2.1.0/res.apk [-]
        - runtimeJarFiles             : <GRADLE>/caches/<GRADLE_VERSION>/transforms/xxxxxxxxxxxxxxxxxxxxxxxxxxxxxxxx/transformed/lifecycle-runtime-2.1.0/jars/classes.jar
        symbolFile                    : <GRADLE>/caches/<GRADLE_VERSION>/transforms/xxxxxxxxxxxxxxxxxxxxxxxxxxxxxxxx/transformed/lifecycle-runtime-2.1.0/R.txt
    - library                     : androidx.lifecycle:lifecycle-viewmodel:2.1.0@aar (IdeAndroidLibraryImpl)
        aidlFolder                    : <GRADLE>/caches/<GRADLE_VERSION>/transforms/xxxxxxxxxxxxxxxxxxxxxxxxxxxxxxxx/transformed/lifecycle-viewmodel-2.1.0/aidl [-]
        artifact                      : <M2>/androidx/lifecycle/lifecycle-viewmodel/2.1.0/lifecycle-viewmodel-2.1.0.aar
        artifactAddress               : androidx.lifecycle:lifecycle-viewmodel:2.1.0@aar
        assetsFolder                  : <GRADLE>/caches/<GRADLE_VERSION>/transforms/xxxxxxxxxxxxxxxxxxxxxxxxxxxxxxxx/transformed/lifecycle-viewmodel-2.1.0/assets [-]
        - compileJarFiles             : <GRADLE>/caches/<GRADLE_VERSION>/transforms/xxxxxxxxxxxxxxxxxxxxxxxxxxxxxxxx/transformed/lifecycle-viewmodel-2.1.0/jars/classes.jar
        component                     : androidx.lifecycle:lifecycle-viewmodel:2.1.0
        externalAnnotations           : <GRADLE>/caches/<GRADLE_VERSION>/transforms/xxxxxxxxxxxxxxxxxxxxxxxxxxxxxxxx/transformed/lifecycle-viewmodel-2.1.0/annotations.zip [-]
        folder                        : <GRADLE>/caches/<GRADLE_VERSION>/transforms/xxxxxxxxxxxxxxxxxxxxxxxxxxxxxxxx/transformed/lifecycle-viewmodel-2.1.0
        jniFolder                     : <GRADLE>/caches/<GRADLE_VERSION>/transforms/xxxxxxxxxxxxxxxxxxxxxxxxxxxxxxxx/transformed/lifecycle-viewmodel-2.1.0/jni [-]
        manifest                      : <GRADLE>/caches/<GRADLE_VERSION>/transforms/xxxxxxxxxxxxxxxxxxxxxxxxxxxxxxxx/transformed/lifecycle-viewmodel-2.1.0/AndroidManifest.xml
        proguardRules                 : <GRADLE>/caches/<GRADLE_VERSION>/transforms/xxxxxxxxxxxxxxxxxxxxxxxxxxxxxxxx/transformed/lifecycle-viewmodel-2.1.0/proguard.txt
        publicResources               : <GRADLE>/caches/<GRADLE_VERSION>/transforms/xxxxxxxxxxxxxxxxxxxxxxxxxxxxxxxx/transformed/lifecycle-viewmodel-2.1.0/public.txt [-]
        renderscriptFolder            : <GRADLE>/caches/<GRADLE_VERSION>/transforms/xxxxxxxxxxxxxxxxxxxxxxxxxxxxxxxx/transformed/lifecycle-viewmodel-2.1.0/rs [-]
        resFolder                     : <GRADLE>/caches/<GRADLE_VERSION>/transforms/xxxxxxxxxxxxxxxxxxxxxxxxxxxxxxxx/transformed/lifecycle-viewmodel-2.1.0/res [-]
        resStaticLibrary              : <GRADLE>/caches/<GRADLE_VERSION>/transforms/xxxxxxxxxxxxxxxxxxxxxxxxxxxxxxxx/transformed/lifecycle-viewmodel-2.1.0/res.apk [-]
        - runtimeJarFiles             : <GRADLE>/caches/<GRADLE_VERSION>/transforms/xxxxxxxxxxxxxxxxxxxxxxxxxxxxxxxx/transformed/lifecycle-viewmodel-2.1.0/jars/classes.jar
        symbolFile                    : <GRADLE>/caches/<GRADLE_VERSION>/transforms/xxxxxxxxxxxxxxxxxxxxxxxxxxxxxxxx/transformed/lifecycle-viewmodel-2.1.0/R.txt
    - library                     : androidx.loader:loader:1.0.0@aar (IdeAndroidLibraryImpl)
        aidlFolder                    : <GRADLE>/caches/<GRADLE_VERSION>/transforms/xxxxxxxxxxxxxxxxxxxxxxxxxxxxxxxx/transformed/loader-1.0.0/aidl [-]
        artifact                      : <M2>/androidx/loader/loader/1.0.0/loader-1.0.0.aar
        artifactAddress               : androidx.loader:loader:1.0.0@aar
        assetsFolder                  : <GRADLE>/caches/<GRADLE_VERSION>/transforms/xxxxxxxxxxxxxxxxxxxxxxxxxxxxxxxx/transformed/loader-1.0.0/assets [-]
        - compileJarFiles             : <GRADLE>/caches/<GRADLE_VERSION>/transforms/xxxxxxxxxxxxxxxxxxxxxxxxxxxxxxxx/transformed/loader-1.0.0/jars/classes.jar
        component                     : androidx.loader:loader:1.0.0
        externalAnnotations           : <GRADLE>/caches/<GRADLE_VERSION>/transforms/xxxxxxxxxxxxxxxxxxxxxxxxxxxxxxxx/transformed/loader-1.0.0/annotations.zip [-]
        folder                        : <GRADLE>/caches/<GRADLE_VERSION>/transforms/xxxxxxxxxxxxxxxxxxxxxxxxxxxxxxxx/transformed/loader-1.0.0
        jniFolder                     : <GRADLE>/caches/<GRADLE_VERSION>/transforms/xxxxxxxxxxxxxxxxxxxxxxxxxxxxxxxx/transformed/loader-1.0.0/jni [-]
        manifest                      : <GRADLE>/caches/<GRADLE_VERSION>/transforms/xxxxxxxxxxxxxxxxxxxxxxxxxxxxxxxx/transformed/loader-1.0.0/AndroidManifest.xml
        proguardRules                 : <GRADLE>/caches/<GRADLE_VERSION>/transforms/xxxxxxxxxxxxxxxxxxxxxxxxxxxxxxxx/transformed/loader-1.0.0/proguard.txt [-]
        publicResources               : <GRADLE>/caches/<GRADLE_VERSION>/transforms/xxxxxxxxxxxxxxxxxxxxxxxxxxxxxxxx/transformed/loader-1.0.0/public.txt [-]
        renderscriptFolder            : <GRADLE>/caches/<GRADLE_VERSION>/transforms/xxxxxxxxxxxxxxxxxxxxxxxxxxxxxxxx/transformed/loader-1.0.0/rs [-]
        resFolder                     : <GRADLE>/caches/<GRADLE_VERSION>/transforms/xxxxxxxxxxxxxxxxxxxxxxxxxxxxxxxx/transformed/loader-1.0.0/res [-]
        resStaticLibrary              : <GRADLE>/caches/<GRADLE_VERSION>/transforms/xxxxxxxxxxxxxxxxxxxxxxxxxxxxxxxx/transformed/loader-1.0.0/res.apk [-]
        - runtimeJarFiles             : <GRADLE>/caches/<GRADLE_VERSION>/transforms/xxxxxxxxxxxxxxxxxxxxxxxxxxxxxxxx/transformed/loader-1.0.0/jars/classes.jar
        symbolFile                    : <GRADLE>/caches/<GRADLE_VERSION>/transforms/xxxxxxxxxxxxxxxxxxxxxxxxxxxxxxxx/transformed/loader-1.0.0/R.txt
    - library                     : androidx.savedstate:savedstate:1.0.0@aar (IdeAndroidLibraryImpl)
        aidlFolder                    : <GRADLE>/caches/<GRADLE_VERSION>/transforms/xxxxxxxxxxxxxxxxxxxxxxxxxxxxxxxx/transformed/savedstate-1.0.0/aidl [-]
        artifact                      : <M2>/androidx/savedstate/savedstate/1.0.0/savedstate-1.0.0.aar
        artifactAddress               : androidx.savedstate:savedstate:1.0.0@aar
        assetsFolder                  : <GRADLE>/caches/<GRADLE_VERSION>/transforms/xxxxxxxxxxxxxxxxxxxxxxxxxxxxxxxx/transformed/savedstate-1.0.0/assets [-]
        - compileJarFiles             : <GRADLE>/caches/<GRADLE_VERSION>/transforms/xxxxxxxxxxxxxxxxxxxxxxxxxxxxxxxx/transformed/savedstate-1.0.0/jars/classes.jar
        component                     : androidx.savedstate:savedstate:1.0.0
        externalAnnotations           : <GRADLE>/caches/<GRADLE_VERSION>/transforms/xxxxxxxxxxxxxxxxxxxxxxxxxxxxxxxx/transformed/savedstate-1.0.0/annotations.zip [-]
        folder                        : <GRADLE>/caches/<GRADLE_VERSION>/transforms/xxxxxxxxxxxxxxxxxxxxxxxxxxxxxxxx/transformed/savedstate-1.0.0
        jniFolder                     : <GRADLE>/caches/<GRADLE_VERSION>/transforms/xxxxxxxxxxxxxxxxxxxxxxxxxxxxxxxx/transformed/savedstate-1.0.0/jni [-]
        manifest                      : <GRADLE>/caches/<GRADLE_VERSION>/transforms/xxxxxxxxxxxxxxxxxxxxxxxxxxxxxxxx/transformed/savedstate-1.0.0/AndroidManifest.xml
        proguardRules                 : <GRADLE>/caches/<GRADLE_VERSION>/transforms/xxxxxxxxxxxxxxxxxxxxxxxxxxxxxxxx/transformed/savedstate-1.0.0/proguard.txt
        publicResources               : <GRADLE>/caches/<GRADLE_VERSION>/transforms/xxxxxxxxxxxxxxxxxxxxxxxxxxxxxxxx/transformed/savedstate-1.0.0/public.txt [-]
        renderscriptFolder            : <GRADLE>/caches/<GRADLE_VERSION>/transforms/xxxxxxxxxxxxxxxxxxxxxxxxxxxxxxxx/transformed/savedstate-1.0.0/rs [-]
        resFolder                     : <GRADLE>/caches/<GRADLE_VERSION>/transforms/xxxxxxxxxxxxxxxxxxxxxxxxxxxxxxxx/transformed/savedstate-1.0.0/res [-]
        resStaticLibrary              : <GRADLE>/caches/<GRADLE_VERSION>/transforms/xxxxxxxxxxxxxxxxxxxxxxxxxxxxxxxx/transformed/savedstate-1.0.0/res.apk [-]
        - runtimeJarFiles             : <GRADLE>/caches/<GRADLE_VERSION>/transforms/xxxxxxxxxxxxxxxxxxxxxxxxxxxxxxxx/transformed/savedstate-1.0.0/jars/classes.jar
        symbolFile                    : <GRADLE>/caches/<GRADLE_VERSION>/transforms/xxxxxxxxxxxxxxxxxxxxxxxxxxxxxxxx/transformed/savedstate-1.0.0/R.txt
    - library                     : androidx.test.espresso:espresso-core:3.2.0@aar (IdeAndroidLibraryImpl)
        aidlFolder                    : <GRADLE>/caches/<GRADLE_VERSION>/transforms/xxxxxxxxxxxxxxxxxxxxxxxxxxxxxxxx/transformed/espresso-core-3.2.0/aidl [-]
        artifact                      : <M2>/androidx/test/espresso/espresso-core/3.2.0/espresso-core-3.2.0.aar
        artifactAddress               : androidx.test.espresso:espresso-core:3.2.0@aar
        assetsFolder                  : <GRADLE>/caches/<GRADLE_VERSION>/transforms/xxxxxxxxxxxxxxxxxxxxxxxxxxxxxxxx/transformed/espresso-core-3.2.0/assets [-]
        - compileJarFiles             : <GRADLE>/caches/<GRADLE_VERSION>/transforms/xxxxxxxxxxxxxxxxxxxxxxxxxxxxxxxx/transformed/espresso-core-3.2.0/jars/classes.jar
        component                     : androidx.test.espresso:espresso-core:3.2.0
        externalAnnotations           : <GRADLE>/caches/<GRADLE_VERSION>/transforms/xxxxxxxxxxxxxxxxxxxxxxxxxxxxxxxx/transformed/espresso-core-3.2.0/annotations.zip [-]
        folder                        : <GRADLE>/caches/<GRADLE_VERSION>/transforms/xxxxxxxxxxxxxxxxxxxxxxxxxxxxxxxx/transformed/espresso-core-3.2.0
        jniFolder                     : <GRADLE>/caches/<GRADLE_VERSION>/transforms/xxxxxxxxxxxxxxxxxxxxxxxxxxxxxxxx/transformed/espresso-core-3.2.0/jni [-]
        manifest                      : <GRADLE>/caches/<GRADLE_VERSION>/transforms/xxxxxxxxxxxxxxxxxxxxxxxxxxxxxxxx/transformed/espresso-core-3.2.0/AndroidManifest.xml
        proguardRules                 : <GRADLE>/caches/<GRADLE_VERSION>/transforms/xxxxxxxxxxxxxxxxxxxxxxxxxxxxxxxx/transformed/espresso-core-3.2.0/proguard.txt
        publicResources               : <GRADLE>/caches/<GRADLE_VERSION>/transforms/xxxxxxxxxxxxxxxxxxxxxxxxxxxxxxxx/transformed/espresso-core-3.2.0/public.txt [-]
        renderscriptFolder            : <GRADLE>/caches/<GRADLE_VERSION>/transforms/xxxxxxxxxxxxxxxxxxxxxxxxxxxxxxxx/transformed/espresso-core-3.2.0/rs [-]
        resFolder                     : <GRADLE>/caches/<GRADLE_VERSION>/transforms/xxxxxxxxxxxxxxxxxxxxxxxxxxxxxxxx/transformed/espresso-core-3.2.0/res [-]
        resStaticLibrary              : <GRADLE>/caches/<GRADLE_VERSION>/transforms/xxxxxxxxxxxxxxxxxxxxxxxxxxxxxxxx/transformed/espresso-core-3.2.0/res.apk [-]
        - runtimeJarFiles             : <GRADLE>/caches/<GRADLE_VERSION>/transforms/xxxxxxxxxxxxxxxxxxxxxxxxxxxxxxxx/transformed/espresso-core-3.2.0/jars/classes.jar
        symbolFile                    : <GRADLE>/caches/<GRADLE_VERSION>/transforms/xxxxxxxxxxxxxxxxxxxxxxxxxxxxxxxx/transformed/espresso-core-3.2.0/R.txt
    - library                     : androidx.test.espresso:espresso-idling-resource:3.2.0@aar (IdeAndroidLibraryImpl)
        aidlFolder                    : <GRADLE>/caches/<GRADLE_VERSION>/transforms/xxxxxxxxxxxxxxxxxxxxxxxxxxxxxxxx/transformed/espresso-idling-resource-3.2.0/aidl [-]
        artifact                      : <M2>/androidx/test/espresso/espresso-idling-resource/3.2.0/espresso-idling-resource-3.2.0.aar
        artifactAddress               : androidx.test.espresso:espresso-idling-resource:3.2.0@aar
        assetsFolder                  : <GRADLE>/caches/<GRADLE_VERSION>/transforms/xxxxxxxxxxxxxxxxxxxxxxxxxxxxxxxx/transformed/espresso-idling-resource-3.2.0/assets [-]
        - compileJarFiles             : <GRADLE>/caches/<GRADLE_VERSION>/transforms/xxxxxxxxxxxxxxxxxxxxxxxxxxxxxxxx/transformed/espresso-idling-resource-3.2.0/jars/classes.jar
        component                     : androidx.test.espresso:espresso-idling-resource:3.2.0
        externalAnnotations           : <GRADLE>/caches/<GRADLE_VERSION>/transforms/xxxxxxxxxxxxxxxxxxxxxxxxxxxxxxxx/transformed/espresso-idling-resource-3.2.0/annotations.zip [-]
        folder                        : <GRADLE>/caches/<GRADLE_VERSION>/transforms/xxxxxxxxxxxxxxxxxxxxxxxxxxxxxxxx/transformed/espresso-idling-resource-3.2.0
        jniFolder                     : <GRADLE>/caches/<GRADLE_VERSION>/transforms/xxxxxxxxxxxxxxxxxxxxxxxxxxxxxxxx/transformed/espresso-idling-resource-3.2.0/jni [-]
        manifest                      : <GRADLE>/caches/<GRADLE_VERSION>/transforms/xxxxxxxxxxxxxxxxxxxxxxxxxxxxxxxx/transformed/espresso-idling-resource-3.2.0/AndroidManifest.xml
        proguardRules                 : <GRADLE>/caches/<GRADLE_VERSION>/transforms/xxxxxxxxxxxxxxxxxxxxxxxxxxxxxxxx/transformed/espresso-idling-resource-3.2.0/proguard.txt [-]
        publicResources               : <GRADLE>/caches/<GRADLE_VERSION>/transforms/xxxxxxxxxxxxxxxxxxxxxxxxxxxxxxxx/transformed/espresso-idling-resource-3.2.0/public.txt [-]
        renderscriptFolder            : <GRADLE>/caches/<GRADLE_VERSION>/transforms/xxxxxxxxxxxxxxxxxxxxxxxxxxxxxxxx/transformed/espresso-idling-resource-3.2.0/rs [-]
        resFolder                     : <GRADLE>/caches/<GRADLE_VERSION>/transforms/xxxxxxxxxxxxxxxxxxxxxxxxxxxxxxxx/transformed/espresso-idling-resource-3.2.0/res [-]
        resStaticLibrary              : <GRADLE>/caches/<GRADLE_VERSION>/transforms/xxxxxxxxxxxxxxxxxxxxxxxxxxxxxxxx/transformed/espresso-idling-resource-3.2.0/res.apk [-]
        - runtimeJarFiles             : <GRADLE>/caches/<GRADLE_VERSION>/transforms/xxxxxxxxxxxxxxxxxxxxxxxxxxxxxxxx/transformed/espresso-idling-resource-3.2.0/jars/classes.jar
        symbolFile                    : <GRADLE>/caches/<GRADLE_VERSION>/transforms/xxxxxxxxxxxxxxxxxxxxxxxxxxxxxxxx/transformed/espresso-idling-resource-3.2.0/R.txt
    - library                     : androidx.test.ext:junit:1.1.2@aar (IdeAndroidLibraryImpl)
        aidlFolder                    : <GRADLE>/caches/<GRADLE_VERSION>/transforms/xxxxxxxxxxxxxxxxxxxxxxxxxxxxxxxx/transformed/junit-1.1.2/aidl [-]
        artifact                      : <M2>/androidx/test/ext/junit/1.1.2/junit-1.1.2.aar
        artifactAddress               : androidx.test.ext:junit:1.1.2@aar
        assetsFolder                  : <GRADLE>/caches/<GRADLE_VERSION>/transforms/xxxxxxxxxxxxxxxxxxxxxxxxxxxxxxxx/transformed/junit-1.1.2/assets [-]
        - compileJarFiles             : <GRADLE>/caches/<GRADLE_VERSION>/transforms/xxxxxxxxxxxxxxxxxxxxxxxxxxxxxxxx/transformed/junit-1.1.2/jars/classes.jar
        component                     : androidx.test.ext:junit:1.1.2
        externalAnnotations           : <GRADLE>/caches/<GRADLE_VERSION>/transforms/xxxxxxxxxxxxxxxxxxxxxxxxxxxxxxxx/transformed/junit-1.1.2/annotations.zip [-]
        folder                        : <GRADLE>/caches/<GRADLE_VERSION>/transforms/xxxxxxxxxxxxxxxxxxxxxxxxxxxxxxxx/transformed/junit-1.1.2
        jniFolder                     : <GRADLE>/caches/<GRADLE_VERSION>/transforms/xxxxxxxxxxxxxxxxxxxxxxxxxxxxxxxx/transformed/junit-1.1.2/jni [-]
        manifest                      : <GRADLE>/caches/<GRADLE_VERSION>/transforms/xxxxxxxxxxxxxxxxxxxxxxxxxxxxxxxx/transformed/junit-1.1.2/AndroidManifest.xml
        proguardRules                 : <GRADLE>/caches/<GRADLE_VERSION>/transforms/xxxxxxxxxxxxxxxxxxxxxxxxxxxxxxxx/transformed/junit-1.1.2/proguard.txt [-]
        publicResources               : <GRADLE>/caches/<GRADLE_VERSION>/transforms/xxxxxxxxxxxxxxxxxxxxxxxxxxxxxxxx/transformed/junit-1.1.2/public.txt [-]
        renderscriptFolder            : <GRADLE>/caches/<GRADLE_VERSION>/transforms/xxxxxxxxxxxxxxxxxxxxxxxxxxxxxxxx/transformed/junit-1.1.2/rs [-]
        resFolder                     : <GRADLE>/caches/<GRADLE_VERSION>/transforms/xxxxxxxxxxxxxxxxxxxxxxxxxxxxxxxx/transformed/junit-1.1.2/res [-]
        resStaticLibrary              : <GRADLE>/caches/<GRADLE_VERSION>/transforms/xxxxxxxxxxxxxxxxxxxxxxxxxxxxxxxx/transformed/junit-1.1.2/res.apk [-]
        - runtimeJarFiles             : <GRADLE>/caches/<GRADLE_VERSION>/transforms/xxxxxxxxxxxxxxxxxxxxxxxxxxxxxxxx/transformed/junit-1.1.2/jars/classes.jar
        symbolFile                    : <GRADLE>/caches/<GRADLE_VERSION>/transforms/xxxxxxxxxxxxxxxxxxxxxxxxxxxxxxxx/transformed/junit-1.1.2/R.txt
    - library                     : androidx.test:core:1.3.0@aar (IdeAndroidLibraryImpl)
        aidlFolder                    : <GRADLE>/caches/<GRADLE_VERSION>/transforms/xxxxxxxxxxxxxxxxxxxxxxxxxxxxxxxx/transformed/core-1.3.0/aidl [-]
        artifact                      : <M2>/androidx/test/core/1.3.0/core-1.3.0.aar
        artifactAddress               : androidx.test:core:1.3.0@aar
        assetsFolder                  : <GRADLE>/caches/<GRADLE_VERSION>/transforms/xxxxxxxxxxxxxxxxxxxxxxxxxxxxxxxx/transformed/core-1.3.0/assets [-]
        - compileJarFiles             : <GRADLE>/caches/<GRADLE_VERSION>/transforms/xxxxxxxxxxxxxxxxxxxxxxxxxxxxxxxx/transformed/core-1.3.0/jars/classes.jar
        component                     : androidx.test:core:1.3.0
        externalAnnotations           : <GRADLE>/caches/<GRADLE_VERSION>/transforms/xxxxxxxxxxxxxxxxxxxxxxxxxxxxxxxx/transformed/core-1.3.0/annotations.zip [-]
        folder                        : <GRADLE>/caches/<GRADLE_VERSION>/transforms/xxxxxxxxxxxxxxxxxxxxxxxxxxxxxxxx/transformed/core-1.3.0
        jniFolder                     : <GRADLE>/caches/<GRADLE_VERSION>/transforms/xxxxxxxxxxxxxxxxxxxxxxxxxxxxxxxx/transformed/core-1.3.0/jni [-]
        manifest                      : <GRADLE>/caches/<GRADLE_VERSION>/transforms/xxxxxxxxxxxxxxxxxxxxxxxxxxxxxxxx/transformed/core-1.3.0/AndroidManifest.xml
        proguardRules                 : <GRADLE>/caches/<GRADLE_VERSION>/transforms/xxxxxxxxxxxxxxxxxxxxxxxxxxxxxxxx/transformed/core-1.3.0/proguard.txt [-]
        publicResources               : <GRADLE>/caches/<GRADLE_VERSION>/transforms/xxxxxxxxxxxxxxxxxxxxxxxxxxxxxxxx/transformed/core-1.3.0/public.txt [-]
        renderscriptFolder            : <GRADLE>/caches/<GRADLE_VERSION>/transforms/xxxxxxxxxxxxxxxxxxxxxxxxxxxxxxxx/transformed/core-1.3.0/rs [-]
        resFolder                     : <GRADLE>/caches/<GRADLE_VERSION>/transforms/xxxxxxxxxxxxxxxxxxxxxxxxxxxxxxxx/transformed/core-1.3.0/res [-]
        resStaticLibrary              : <GRADLE>/caches/<GRADLE_VERSION>/transforms/xxxxxxxxxxxxxxxxxxxxxxxxxxxxxxxx/transformed/core-1.3.0/res.apk [-]
        - runtimeJarFiles             : <GRADLE>/caches/<GRADLE_VERSION>/transforms/xxxxxxxxxxxxxxxxxxxxxxxxxxxxxxxx/transformed/core-1.3.0/jars/classes.jar
        symbolFile                    : <GRADLE>/caches/<GRADLE_VERSION>/transforms/xxxxxxxxxxxxxxxxxxxxxxxxxxxxxxxx/transformed/core-1.3.0/R.txt
    - library                     : androidx.test:monitor:1.3.0@aar (IdeAndroidLibraryImpl)
        aidlFolder                    : <GRADLE>/caches/<GRADLE_VERSION>/transforms/xxxxxxxxxxxxxxxxxxxxxxxxxxxxxxxx/transformed/monitor-1.3.0/aidl [-]
        artifact                      : <M2>/androidx/test/monitor/1.3.0/monitor-1.3.0.aar
        artifactAddress               : androidx.test:monitor:1.3.0@aar
        assetsFolder                  : <GRADLE>/caches/<GRADLE_VERSION>/transforms/xxxxxxxxxxxxxxxxxxxxxxxxxxxxxxxx/transformed/monitor-1.3.0/assets [-]
        - compileJarFiles             : <GRADLE>/caches/<GRADLE_VERSION>/transforms/xxxxxxxxxxxxxxxxxxxxxxxxxxxxxxxx/transformed/monitor-1.3.0/jars/classes.jar
        component                     : androidx.test:monitor:1.3.0
        externalAnnotations           : <GRADLE>/caches/<GRADLE_VERSION>/transforms/xxxxxxxxxxxxxxxxxxxxxxxxxxxxxxxx/transformed/monitor-1.3.0/annotations.zip [-]
        folder                        : <GRADLE>/caches/<GRADLE_VERSION>/transforms/xxxxxxxxxxxxxxxxxxxxxxxxxxxxxxxx/transformed/monitor-1.3.0
        jniFolder                     : <GRADLE>/caches/<GRADLE_VERSION>/transforms/xxxxxxxxxxxxxxxxxxxxxxxxxxxxxxxx/transformed/monitor-1.3.0/jni [-]
        manifest                      : <GRADLE>/caches/<GRADLE_VERSION>/transforms/xxxxxxxxxxxxxxxxxxxxxxxxxxxxxxxx/transformed/monitor-1.3.0/AndroidManifest.xml
        proguardRules                 : <GRADLE>/caches/<GRADLE_VERSION>/transforms/xxxxxxxxxxxxxxxxxxxxxxxxxxxxxxxx/transformed/monitor-1.3.0/proguard.txt
        publicResources               : <GRADLE>/caches/<GRADLE_VERSION>/transforms/xxxxxxxxxxxxxxxxxxxxxxxxxxxxxxxx/transformed/monitor-1.3.0/public.txt [-]
        renderscriptFolder            : <GRADLE>/caches/<GRADLE_VERSION>/transforms/xxxxxxxxxxxxxxxxxxxxxxxxxxxxxxxx/transformed/monitor-1.3.0/rs [-]
        resFolder                     : <GRADLE>/caches/<GRADLE_VERSION>/transforms/xxxxxxxxxxxxxxxxxxxxxxxxxxxxxxxx/transformed/monitor-1.3.0/res [-]
        resStaticLibrary              : <GRADLE>/caches/<GRADLE_VERSION>/transforms/xxxxxxxxxxxxxxxxxxxxxxxxxxxxxxxx/transformed/monitor-1.3.0/res.apk [-]
        - runtimeJarFiles             : <GRADLE>/caches/<GRADLE_VERSION>/transforms/xxxxxxxxxxxxxxxxxxxxxxxxxxxxxxxx/transformed/monitor-1.3.0/jars/classes.jar
        symbolFile                    : <GRADLE>/caches/<GRADLE_VERSION>/transforms/xxxxxxxxxxxxxxxxxxxxxxxxxxxxxxxx/transformed/monitor-1.3.0/R.txt
    - library                     : androidx.test:runner:1.2.0@aar (IdeAndroidLibraryImpl)
        aidlFolder                    : <GRADLE>/caches/<GRADLE_VERSION>/transforms/xxxxxxxxxxxxxxxxxxxxxxxxxxxxxxxx/transformed/runner-1.2.0/aidl [-]
        artifact                      : <M2>/androidx/test/runner/1.2.0/runner-1.2.0.aar
        artifactAddress               : androidx.test:runner:1.2.0@aar
        assetsFolder                  : <GRADLE>/caches/<GRADLE_VERSION>/transforms/xxxxxxxxxxxxxxxxxxxxxxxxxxxxxxxx/transformed/runner-1.2.0/assets [-]
        - compileJarFiles             : <GRADLE>/caches/<GRADLE_VERSION>/transforms/xxxxxxxxxxxxxxxxxxxxxxxxxxxxxxxx/transformed/runner-1.2.0/jars/classes.jar
        component                     : androidx.test:runner:1.2.0
        externalAnnotations           : <GRADLE>/caches/<GRADLE_VERSION>/transforms/xxxxxxxxxxxxxxxxxxxxxxxxxxxxxxxx/transformed/runner-1.2.0/annotations.zip [-]
        folder                        : <GRADLE>/caches/<GRADLE_VERSION>/transforms/xxxxxxxxxxxxxxxxxxxxxxxxxxxxxxxx/transformed/runner-1.2.0
        jniFolder                     : <GRADLE>/caches/<GRADLE_VERSION>/transforms/xxxxxxxxxxxxxxxxxxxxxxxxxxxxxxxx/transformed/runner-1.2.0/jni [-]
        manifest                      : <GRADLE>/caches/<GRADLE_VERSION>/transforms/xxxxxxxxxxxxxxxxxxxxxxxxxxxxxxxx/transformed/runner-1.2.0/AndroidManifest.xml
        proguardRules                 : <GRADLE>/caches/<GRADLE_VERSION>/transforms/xxxxxxxxxxxxxxxxxxxxxxxxxxxxxxxx/transformed/runner-1.2.0/proguard.txt
        publicResources               : <GRADLE>/caches/<GRADLE_VERSION>/transforms/xxxxxxxxxxxxxxxxxxxxxxxxxxxxxxxx/transformed/runner-1.2.0/public.txt [-]
        renderscriptFolder            : <GRADLE>/caches/<GRADLE_VERSION>/transforms/xxxxxxxxxxxxxxxxxxxxxxxxxxxxxxxx/transformed/runner-1.2.0/rs [-]
        resFolder                     : <GRADLE>/caches/<GRADLE_VERSION>/transforms/xxxxxxxxxxxxxxxxxxxxxxxxxxxxxxxx/transformed/runner-1.2.0/res [-]
        resStaticLibrary              : <GRADLE>/caches/<GRADLE_VERSION>/transforms/xxxxxxxxxxxxxxxxxxxxxxxxxxxxxxxx/transformed/runner-1.2.0/res.apk [-]
        - runtimeJarFiles             : <GRADLE>/caches/<GRADLE_VERSION>/transforms/xxxxxxxxxxxxxxxxxxxxxxxxxxxxxxxx/transformed/runner-1.2.0/jars/classes.jar
        symbolFile                    : <GRADLE>/caches/<GRADLE_VERSION>/transforms/xxxxxxxxxxxxxxxxxxxxxxxxxxxxxxxx/transformed/runner-1.2.0/R.txt
    - library                     : androidx.vectordrawable:vectordrawable-animated:1.1.0@aar (IdeAndroidLibraryImpl)
        aidlFolder                    : <GRADLE>/caches/<GRADLE_VERSION>/transforms/xxxxxxxxxxxxxxxxxxxxxxxxxxxxxxxx/transformed/vectordrawable-animated-1.1.0/aidl [-]
        artifact                      : <M2>/androidx/vectordrawable/vectordrawable-animated/1.1.0/vectordrawable-animated-1.1.0.aar
        artifactAddress               : androidx.vectordrawable:vectordrawable-animated:1.1.0@aar
        assetsFolder                  : <GRADLE>/caches/<GRADLE_VERSION>/transforms/xxxxxxxxxxxxxxxxxxxxxxxxxxxxxxxx/transformed/vectordrawable-animated-1.1.0/assets [-]
        - compileJarFiles             : <GRADLE>/caches/<GRADLE_VERSION>/transforms/xxxxxxxxxxxxxxxxxxxxxxxxxxxxxxxx/transformed/vectordrawable-animated-1.1.0/jars/classes.jar
        component                     : androidx.vectordrawable:vectordrawable-animated:1.1.0
        externalAnnotations           : <GRADLE>/caches/<GRADLE_VERSION>/transforms/xxxxxxxxxxxxxxxxxxxxxxxxxxxxxxxx/transformed/vectordrawable-animated-1.1.0/annotations.zip [-]
        folder                        : <GRADLE>/caches/<GRADLE_VERSION>/transforms/xxxxxxxxxxxxxxxxxxxxxxxxxxxxxxxx/transformed/vectordrawable-animated-1.1.0
        jniFolder                     : <GRADLE>/caches/<GRADLE_VERSION>/transforms/xxxxxxxxxxxxxxxxxxxxxxxxxxxxxxxx/transformed/vectordrawable-animated-1.1.0/jni [-]
        manifest                      : <GRADLE>/caches/<GRADLE_VERSION>/transforms/xxxxxxxxxxxxxxxxxxxxxxxxxxxxxxxx/transformed/vectordrawable-animated-1.1.0/AndroidManifest.xml
        proguardRules                 : <GRADLE>/caches/<GRADLE_VERSION>/transforms/xxxxxxxxxxxxxxxxxxxxxxxxxxxxxxxx/transformed/vectordrawable-animated-1.1.0/proguard.txt
        publicResources               : <GRADLE>/caches/<GRADLE_VERSION>/transforms/xxxxxxxxxxxxxxxxxxxxxxxxxxxxxxxx/transformed/vectordrawable-animated-1.1.0/public.txt [-]
        renderscriptFolder            : <GRADLE>/caches/<GRADLE_VERSION>/transforms/xxxxxxxxxxxxxxxxxxxxxxxxxxxxxxxx/transformed/vectordrawable-animated-1.1.0/rs [-]
        resFolder                     : <GRADLE>/caches/<GRADLE_VERSION>/transforms/xxxxxxxxxxxxxxxxxxxxxxxxxxxxxxxx/transformed/vectordrawable-animated-1.1.0/res [-]
        resStaticLibrary              : <GRADLE>/caches/<GRADLE_VERSION>/transforms/xxxxxxxxxxxxxxxxxxxxxxxxxxxxxxxx/transformed/vectordrawable-animated-1.1.0/res.apk [-]
        - runtimeJarFiles             : <GRADLE>/caches/<GRADLE_VERSION>/transforms/xxxxxxxxxxxxxxxxxxxxxxxxxxxxxxxx/transformed/vectordrawable-animated-1.1.0/jars/classes.jar
        symbolFile                    : <GRADLE>/caches/<GRADLE_VERSION>/transforms/xxxxxxxxxxxxxxxxxxxxxxxxxxxxxxxx/transformed/vectordrawable-animated-1.1.0/R.txt
    - library                     : androidx.vectordrawable:vectordrawable:1.1.0@aar (IdeAndroidLibraryImpl)
        aidlFolder                    : <GRADLE>/caches/<GRADLE_VERSION>/transforms/xxxxxxxxxxxxxxxxxxxxxxxxxxxxxxxx/transformed/vectordrawable-1.1.0/aidl [-]
        artifact                      : <M2>/androidx/vectordrawable/vectordrawable/1.1.0/vectordrawable-1.1.0.aar
        artifactAddress               : androidx.vectordrawable:vectordrawable:1.1.0@aar
        assetsFolder                  : <GRADLE>/caches/<GRADLE_VERSION>/transforms/xxxxxxxxxxxxxxxxxxxxxxxxxxxxxxxx/transformed/vectordrawable-1.1.0/assets [-]
        - compileJarFiles             : <GRADLE>/caches/<GRADLE_VERSION>/transforms/xxxxxxxxxxxxxxxxxxxxxxxxxxxxxxxx/transformed/vectordrawable-1.1.0/jars/classes.jar
        component                     : androidx.vectordrawable:vectordrawable:1.1.0
        externalAnnotations           : <GRADLE>/caches/<GRADLE_VERSION>/transforms/xxxxxxxxxxxxxxxxxxxxxxxxxxxxxxxx/transformed/vectordrawable-1.1.0/annotations.zip [-]
        folder                        : <GRADLE>/caches/<GRADLE_VERSION>/transforms/xxxxxxxxxxxxxxxxxxxxxxxxxxxxxxxx/transformed/vectordrawable-1.1.0
        jniFolder                     : <GRADLE>/caches/<GRADLE_VERSION>/transforms/xxxxxxxxxxxxxxxxxxxxxxxxxxxxxxxx/transformed/vectordrawable-1.1.0/jni [-]
        manifest                      : <GRADLE>/caches/<GRADLE_VERSION>/transforms/xxxxxxxxxxxxxxxxxxxxxxxxxxxxxxxx/transformed/vectordrawable-1.1.0/AndroidManifest.xml
        proguardRules                 : <GRADLE>/caches/<GRADLE_VERSION>/transforms/xxxxxxxxxxxxxxxxxxxxxxxxxxxxxxxx/transformed/vectordrawable-1.1.0/proguard.txt [-]
        publicResources               : <GRADLE>/caches/<GRADLE_VERSION>/transforms/xxxxxxxxxxxxxxxxxxxxxxxxxxxxxxxx/transformed/vectordrawable-1.1.0/public.txt [-]
        renderscriptFolder            : <GRADLE>/caches/<GRADLE_VERSION>/transforms/xxxxxxxxxxxxxxxxxxxxxxxxxxxxxxxx/transformed/vectordrawable-1.1.0/rs [-]
        resFolder                     : <GRADLE>/caches/<GRADLE_VERSION>/transforms/xxxxxxxxxxxxxxxxxxxxxxxxxxxxxxxx/transformed/vectordrawable-1.1.0/res [-]
        resStaticLibrary              : <GRADLE>/caches/<GRADLE_VERSION>/transforms/xxxxxxxxxxxxxxxxxxxxxxxxxxxxxxxx/transformed/vectordrawable-1.1.0/res.apk [-]
        - runtimeJarFiles             : <GRADLE>/caches/<GRADLE_VERSION>/transforms/xxxxxxxxxxxxxxxxxxxxxxxxxxxxxxxx/transformed/vectordrawable-1.1.0/jars/classes.jar
        symbolFile                    : <GRADLE>/caches/<GRADLE_VERSION>/transforms/xxxxxxxxxxxxxxxxxxxxxxxxxxxxxxxx/transformed/vectordrawable-1.1.0/R.txt
    - library                     : androidx.versionedparcelable:versionedparcelable:1.1.0@aar (IdeAndroidLibraryImpl)
        aidlFolder                    : <GRADLE>/caches/<GRADLE_VERSION>/transforms/xxxxxxxxxxxxxxxxxxxxxxxxxxxxxxxx/transformed/versionedparcelable-1.1.0/aidl
        artifact                      : <M2>/androidx/versionedparcelable/versionedparcelable/1.1.0/versionedparcelable-1.1.0.aar
        artifactAddress               : androidx.versionedparcelable:versionedparcelable:1.1.0@aar
        assetsFolder                  : <GRADLE>/caches/<GRADLE_VERSION>/transforms/xxxxxxxxxxxxxxxxxxxxxxxxxxxxxxxx/transformed/versionedparcelable-1.1.0/assets [-]
        - compileJarFiles             : <GRADLE>/caches/<GRADLE_VERSION>/transforms/xxxxxxxxxxxxxxxxxxxxxxxxxxxxxxxx/transformed/versionedparcelable-1.1.0/jars/classes.jar
        component                     : androidx.versionedparcelable:versionedparcelable:1.1.0
        externalAnnotations           : <GRADLE>/caches/<GRADLE_VERSION>/transforms/xxxxxxxxxxxxxxxxxxxxxxxxxxxxxxxx/transformed/versionedparcelable-1.1.0/annotations.zip [-]
        folder                        : <GRADLE>/caches/<GRADLE_VERSION>/transforms/xxxxxxxxxxxxxxxxxxxxxxxxxxxxxxxx/transformed/versionedparcelable-1.1.0
        jniFolder                     : <GRADLE>/caches/<GRADLE_VERSION>/transforms/xxxxxxxxxxxxxxxxxxxxxxxxxxxxxxxx/transformed/versionedparcelable-1.1.0/jni [-]
        manifest                      : <GRADLE>/caches/<GRADLE_VERSION>/transforms/xxxxxxxxxxxxxxxxxxxxxxxxxxxxxxxx/transformed/versionedparcelable-1.1.0/AndroidManifest.xml
        proguardRules                 : <GRADLE>/caches/<GRADLE_VERSION>/transforms/xxxxxxxxxxxxxxxxxxxxxxxxxxxxxxxx/transformed/versionedparcelable-1.1.0/proguard.txt
        publicResources               : <GRADLE>/caches/<GRADLE_VERSION>/transforms/xxxxxxxxxxxxxxxxxxxxxxxxxxxxxxxx/transformed/versionedparcelable-1.1.0/public.txt [-]
        renderscriptFolder            : <GRADLE>/caches/<GRADLE_VERSION>/transforms/xxxxxxxxxxxxxxxxxxxxxxxxxxxxxxxx/transformed/versionedparcelable-1.1.0/rs [-]
        resFolder                     : <GRADLE>/caches/<GRADLE_VERSION>/transforms/xxxxxxxxxxxxxxxxxxxxxxxxxxxxxxxx/transformed/versionedparcelable-1.1.0/res [-]
        resStaticLibrary              : <GRADLE>/caches/<GRADLE_VERSION>/transforms/xxxxxxxxxxxxxxxxxxxxxxxxxxxxxxxx/transformed/versionedparcelable-1.1.0/res.apk [-]
        - runtimeJarFiles             : <GRADLE>/caches/<GRADLE_VERSION>/transforms/xxxxxxxxxxxxxxxxxxxxxxxxxxxxxxxx/transformed/versionedparcelable-1.1.0/jars/classes.jar
        symbolFile                    : <GRADLE>/caches/<GRADLE_VERSION>/transforms/xxxxxxxxxxxxxxxxxxxxxxxxxxxxxxxx/transformed/versionedparcelable-1.1.0/R.txt
    - library                     : androidx.viewpager:viewpager:1.0.0@aar (IdeAndroidLibraryImpl)
        aidlFolder                    : <GRADLE>/caches/<GRADLE_VERSION>/transforms/xxxxxxxxxxxxxxxxxxxxxxxxxxxxxxxx/transformed/viewpager-1.0.0/aidl [-]
        artifact                      : <M2>/androidx/viewpager/viewpager/1.0.0/viewpager-1.0.0.aar
        artifactAddress               : androidx.viewpager:viewpager:1.0.0@aar
        assetsFolder                  : <GRADLE>/caches/<GRADLE_VERSION>/transforms/xxxxxxxxxxxxxxxxxxxxxxxxxxxxxxxx/transformed/viewpager-1.0.0/assets [-]
        - compileJarFiles             : <GRADLE>/caches/<GRADLE_VERSION>/transforms/xxxxxxxxxxxxxxxxxxxxxxxxxxxxxxxx/transformed/viewpager-1.0.0/jars/classes.jar
        component                     : androidx.viewpager:viewpager:1.0.0
        externalAnnotations           : <GRADLE>/caches/<GRADLE_VERSION>/transforms/xxxxxxxxxxxxxxxxxxxxxxxxxxxxxxxx/transformed/viewpager-1.0.0/annotations.zip [-]
        folder                        : <GRADLE>/caches/<GRADLE_VERSION>/transforms/xxxxxxxxxxxxxxxxxxxxxxxxxxxxxxxx/transformed/viewpager-1.0.0
        jniFolder                     : <GRADLE>/caches/<GRADLE_VERSION>/transforms/xxxxxxxxxxxxxxxxxxxxxxxxxxxxxxxx/transformed/viewpager-1.0.0/jni [-]
        manifest                      : <GRADLE>/caches/<GRADLE_VERSION>/transforms/xxxxxxxxxxxxxxxxxxxxxxxxxxxxxxxx/transformed/viewpager-1.0.0/AndroidManifest.xml
        proguardRules                 : <GRADLE>/caches/<GRADLE_VERSION>/transforms/xxxxxxxxxxxxxxxxxxxxxxxxxxxxxxxx/transformed/viewpager-1.0.0/proguard.txt [-]
        publicResources               : <GRADLE>/caches/<GRADLE_VERSION>/transforms/xxxxxxxxxxxxxxxxxxxxxxxxxxxxxxxx/transformed/viewpager-1.0.0/public.txt [-]
        renderscriptFolder            : <GRADLE>/caches/<GRADLE_VERSION>/transforms/xxxxxxxxxxxxxxxxxxxxxxxxxxxxxxxx/transformed/viewpager-1.0.0/rs [-]
        resFolder                     : <GRADLE>/caches/<GRADLE_VERSION>/transforms/xxxxxxxxxxxxxxxxxxxxxxxxxxxxxxxx/transformed/viewpager-1.0.0/res [-]
        resStaticLibrary              : <GRADLE>/caches/<GRADLE_VERSION>/transforms/xxxxxxxxxxxxxxxxxxxxxxxxxxxxxxxx/transformed/viewpager-1.0.0/res.apk [-]
        - runtimeJarFiles             : <GRADLE>/caches/<GRADLE_VERSION>/transforms/xxxxxxxxxxxxxxxxxxxxxxxxxxxxxxxx/transformed/viewpager-1.0.0/jars/classes.jar
        symbolFile                    : <GRADLE>/caches/<GRADLE_VERSION>/transforms/xxxxxxxxxxxxxxxxxxxxxxxxxxxxxxxx/transformed/viewpager-1.0.0/R.txt
    - library                     : androidx.annotation:annotation:1.1.0 (IdeJavaLibraryImpl)
        artifact                      : <M2>/androidx/annotation/annotation/1.1.0/annotation-1.1.0.jar
        artifactAddress               : androidx.annotation:annotation:1.1.0@jar
        component                     : androidx.annotation:annotation:1.1.0
    - library                     : androidx.arch.core:core-common:2.1.0 (IdeJavaLibraryImpl)
        artifact                      : <M2>/androidx/arch/core/core-common/2.1.0/core-common-2.1.0.jar
        artifactAddress               : androidx.arch.core:core-common:2.1.0@jar
        component                     : androidx.arch.core:core-common:2.1.0
    - library                     : androidx.collection:collection:1.1.0 (IdeJavaLibraryImpl)
        artifact                      : <M2>/androidx/collection/collection/1.1.0/collection-1.1.0.jar
        artifactAddress               : androidx.collection:collection:1.1.0@jar
        component                     : androidx.collection:collection:1.1.0
    - library                     : androidx.constraintlayout:constraintlayout-solver:1.1.3 (IdeJavaLibraryImpl)
        artifact                      : <M2>/androidx/constraintlayout/constraintlayout-solver/1.1.3/constraintlayout-solver-1.1.3.jar
        artifactAddress               : androidx.constraintlayout:constraintlayout-solver:1.1.3@jar
        component                     : androidx.constraintlayout:constraintlayout-solver:1.1.3
    - library                     : androidx.lifecycle:lifecycle-common:2.1.0 (IdeJavaLibraryImpl)
        artifact                      : <M2>/androidx/lifecycle/lifecycle-common/2.1.0/lifecycle-common-2.1.0.jar
        artifactAddress               : androidx.lifecycle:lifecycle-common:2.1.0@jar
        component                     : androidx.lifecycle:lifecycle-common:2.1.0
    - library                     : com.google.code.findbugs:jsr305:2.0.1 (IdeJavaLibraryImpl)
        artifact                      : <M2>/com/google/code/findbugs/jsr305/2.0.1/jsr305-2.0.1.jar
        artifactAddress               : com.google.code.findbugs:jsr305:2.0.1@jar
        component                     : com.google.code.findbugs:jsr305:2.0.1
    - library                     : com.squareup:javawriter:2.1.1 (IdeJavaLibraryImpl)
        artifact                      : <M2>/com/squareup/javawriter/2.1.1/javawriter-2.1.1.jar
        artifactAddress               : com.squareup:javawriter:2.1.1@jar
        component                     : com.squareup:javawriter:2.1.1
    - library                     : javax.inject:javax.inject:1 (IdeJavaLibraryImpl)
        artifact                      : <M2>/javax/inject/javax.inject/1/javax.inject-1.jar
        artifactAddress               : javax.inject:javax.inject:1@jar
        component                     : javax.inject:javax.inject:1
    - library                     : junit:junit:4.12 (IdeJavaLibraryImpl)
        artifact                      : <M2>/junit/junit/4.12/junit-4.12.jar
        artifactAddress               : junit:junit:4.12@jar
        component                     : junit:junit:4.12
    - library                     : net.sf.kxml:kxml2:2.3.0 (IdeJavaLibraryImpl)
        artifact                      : <M2>/net/sf/kxml/kxml2/2.3.0/kxml2-2.3.0.jar
        artifactAddress               : net.sf.kxml:kxml2:2.3.0@jar
        component                     : net.sf.kxml:kxml2:2.3.0
    - library                     : org.hamcrest:hamcrest-core:1.3 (IdeJavaLibraryImpl)
        artifact                      : <M2>/org/hamcrest/hamcrest-core/1.3/hamcrest-core-1.3.jar
        artifactAddress               : org.hamcrest:hamcrest-core:1.3@jar
        component                     : org.hamcrest:hamcrest-core:1.3
    - library                     : org.hamcrest:hamcrest-integration:1.3 (IdeJavaLibraryImpl)
        artifact                      : <M2>/org/hamcrest/hamcrest-integration/1.3/hamcrest-integration-1.3.jar
        artifactAddress               : org.hamcrest:hamcrest-integration:1.3@jar
        component                     : org.hamcrest:hamcrest-integration:1.3
    - library                     : org.hamcrest:hamcrest-library:1.3 (IdeJavaLibraryImpl)
        artifact                      : <M2>/org/hamcrest/hamcrest-library/1.3/hamcrest-library-1.3.jar
        artifactAddress               : org.hamcrest:hamcrest-library:1.3@jar
        component                     : org.hamcrest:hamcrest-library:1.3
    - library                     : <ROOT>::app@firstAbcSecondAbcDebug (IdeModuleLibraryImpl)
        buildId                       : <ROOT>
        projectPath                   : :app
        sourceSet                     : MAIN
        variant                       : firstAbcSecondAbcDebug
MODULE                        : MultiFlavor
    externalProject               : MultiFlavor (DefaultExternalProject)
        path                          : : [-]
        identityPath                  : : [-]
        name                          : MultiFlavor
        qName                         : MultiFlavor
        version                       : unspecified
        projectDir                    : <ROOT>
        buildDir                      : <ROOT>/build [-]
        buildFile                     : <ROOT>/build.gradle
        externalSystemId              : GRADLE
        childProjects
            app                           : :app (DefaultExternalProject)
                path                          : :app [-]
                identityPath                  : :app [-]
                name                          : app
                qName                         : :app
                group                         : MultiFlavor
                version                       : unspecified
                projectDir                    : <ROOT>/app
                buildDir                      : <ROOT>/app/build [-]
                buildFile                     : <ROOT>/app/build.gradle
                externalSystemId              : GRADLE
                sourceSetModel                : DefaultGradleSourceSetModel
                    sourceCompatibility           : <PROJECT_JDK_FEATURE_LEVEL>
                    targetCompatibility           : <PROJECT_JDK_FEATURE_LEVEL>
                    configurationArtifacts
                        _internal-unified-test-platform-android-device-provider-ddmlib        : <empty>
                        _internal-unified-test-platform-android-device-provider-gradle        : <empty>
                        _internal-unified-test-platform-android-driver-instrumentation        : <empty>
                        _internal-unified-test-platform-android-test-plugin         : <empty>
                        _internal-unified-test-platform-android-test-plugin-host-additional-test-output : <empty>
                        _internal-unified-test-platform-android-test-plugin-host-apk-installer          : <empty>
                        _internal-unified-test-platform-android-test-plugin-host-coverage     : <empty>
                        _internal-unified-test-platform-android-test-plugin-host-device-info  : <empty>
                        _internal-unified-test-platform-android-test-plugin-host-emulator-control       : <empty>
                        _internal-unified-test-platform-android-test-plugin-host-logcat       : <empty>
                        _internal-unified-test-platform-android-test-plugin-result-listener-gradle      : <empty>
                        _internal-unified-test-platform-core    : <empty>
                        _internal-unified-test-platform-launcher          : <empty>
                        androidApis                   : <empty>
                        androidJdkImage               : <empty>
                        androidTestAnnotationProcessor          : <empty>
                        androidTestCompileOnly        : <empty>
                        androidTestDebugAnnotationProcessor     : <empty>
                        androidTestDebugCompileOnly   : <empty>
                        androidTestDebugImplementation          : <empty>
                        androidTestDebugRuntimeOnly   : <empty>
                        androidTestDebugWearApp       : <empty>
                        androidTestFirstAbcAnnotationProcessor  : <empty>
                        androidTestFirstAbcCompileOnly          : <empty>
                        androidTestFirstAbcImplementation       : <empty>
                        androidTestFirstAbcRuntimeOnly          : <empty>
                        androidTestFirstAbcSecondAbcAnnotationProcessor   : <empty>
                        androidTestFirstAbcSecondAbcCompileOnly : <empty>
                        androidTestFirstAbcSecondAbcDebugAnnotationProcessor        : <empty>
                        androidTestFirstAbcSecondAbcDebugCompileOnly      : <empty>
                        androidTestFirstAbcSecondAbcDebugImplementation   : <empty>
                        androidTestFirstAbcSecondAbcDebugRuntimeOnly      : <empty>
                        androidTestFirstAbcSecondAbcDebugWearApp          : <empty>
                        androidTestFirstAbcSecondAbcImplementation        : <empty>
                        androidTestFirstAbcSecondAbcRuntimeOnly : <empty>
                        androidTestFirstAbcSecondAbcWearApp     : <empty>
                        androidTestFirstAbcSecondXyzAnnotationProcessor   : <empty>
                        androidTestFirstAbcSecondXyzCompileOnly : <empty>
                        androidTestFirstAbcSecondXyzDebugAnnotationProcessor        : <empty>
                        androidTestFirstAbcSecondXyzDebugCompileOnly      : <empty>
                        androidTestFirstAbcSecondXyzDebugImplementation   : <empty>
                        androidTestFirstAbcSecondXyzDebugRuntimeOnly      : <empty>
                        androidTestFirstAbcSecondXyzDebugWearApp          : <empty>
                        androidTestFirstAbcSecondXyzImplementation        : <empty>
                        androidTestFirstAbcSecondXyzRuntimeOnly : <empty>
                        androidTestFirstAbcSecondXyzWearApp     : <empty>
                        androidTestFirstAbcWearApp    : <empty>
                        androidTestFirstXyzAnnotationProcessor  : <empty>
                        androidTestFirstXyzCompileOnly          : <empty>
                        androidTestFirstXyzImplementation       : <empty>
                        androidTestFirstXyzRuntimeOnly          : <empty>
                        androidTestFirstXyzSecondAbcAnnotationProcessor   : <empty>
                        androidTestFirstXyzSecondAbcCompileOnly : <empty>
                        androidTestFirstXyzSecondAbcDebugAnnotationProcessor        : <empty>
                        androidTestFirstXyzSecondAbcDebugCompileOnly      : <empty>
                        androidTestFirstXyzSecondAbcDebugImplementation   : <empty>
                        androidTestFirstXyzSecondAbcDebugRuntimeOnly      : <empty>
                        androidTestFirstXyzSecondAbcDebugWearApp          : <empty>
                        androidTestFirstXyzSecondAbcImplementation        : <empty>
                        androidTestFirstXyzSecondAbcRuntimeOnly : <empty>
                        androidTestFirstXyzSecondAbcWearApp     : <empty>
                        androidTestFirstXyzSecondXyzAnnotationProcessor   : <empty>
                        androidTestFirstXyzSecondXyzCompileOnly : <empty>
                        androidTestFirstXyzSecondXyzDebugAnnotationProcessor        : <empty>
                        androidTestFirstXyzSecondXyzDebugCompileOnly      : <empty>
                        androidTestFirstXyzSecondXyzDebugImplementation   : <empty>
                        androidTestFirstXyzSecondXyzDebugRuntimeOnly      : <empty>
                        androidTestFirstXyzSecondXyzDebugWearApp          : <empty>
                        androidTestFirstXyzSecondXyzImplementation        : <empty>
                        androidTestFirstXyzSecondXyzRuntimeOnly : <empty>
                        androidTestFirstXyzSecondXyzWearApp     : <empty>
                        androidTestFirstXyzWearApp    : <empty>
                        androidTestImplementation     : <empty>
                        androidTestReleaseAnnotationProcessor   : <empty>
                        androidTestReleaseCompileOnly : <empty>
                        androidTestReleaseImplementation        : <empty>
                        androidTestReleaseRuntimeOnly : <empty>
                        androidTestReleaseWearApp     : <empty>
                        androidTestRuntimeOnly        : <empty>
                        androidTestSecondAbcAnnotationProcessor : <empty>
                        androidTestSecondAbcCompileOnly         : <empty>
                        androidTestSecondAbcImplementation      : <empty>
                        androidTestSecondAbcRuntimeOnly         : <empty>
                        androidTestSecondAbcWearApp   : <empty>
                        androidTestSecondXyzAnnotationProcessor : <empty>
                        androidTestSecondXyzCompileOnly         : <empty>
                        androidTestSecondXyzImplementation      : <empty>
                        androidTestSecondXyzRuntimeOnly         : <empty>
                        androidTestSecondXyzWearApp   : <empty>
                        androidTestUtil               : <empty>
                        androidTestWearApp            : <empty>
                        annotationProcessor           : <empty>
                        api                           : <empty>
                        archives                      : <empty>
                        compileOnly                   : <empty>
                        compileOnlyApi                : <empty>
                        coreLibraryDesugaring         : <empty>
                        debugAnnotationProcessor      : <empty>
                        debugApi                      : <empty>
                        debugCompileOnly              : <empty>
                        debugCompileOnlyApi           : <empty>
                        debugImplementation           : <empty>
                        debugRuntimeOnly              : <empty>
                        debugWearApp                  : <empty>
                        default                       : <empty>
                        firstAbcAnnotationProcessor   : <empty>
                        firstAbcApi                   : <empty>
                        firstAbcCompileOnly           : <empty>
                        firstAbcCompileOnlyApi        : <empty>
                        firstAbcImplementation        : <empty>
                        firstAbcRuntimeOnly           : <empty>
                        firstAbcSecondAbcAnnotationProcessor    : <empty>
                        firstAbcSecondAbcApi          : <empty>
                        firstAbcSecondAbcCompileOnly  : <empty>
                        firstAbcSecondAbcCompileOnlyApi         : <empty>
                        firstAbcSecondAbcDebugAndroidTestAnnotationProcessorClasspath         : <empty>
                        firstAbcSecondAbcDebugAndroidTestCompileClasspath : <empty>
                        firstAbcSecondAbcDebugAndroidTestRuntimeClasspath : <empty>
                        firstAbcSecondAbcDebugAnnotationProcessor         : <empty>
                        firstAbcSecondAbcDebugAnnotationProcessorClasspath          : <empty>
                        firstAbcSecondAbcDebugApi     : <empty>
                        firstAbcSecondAbcDebugApiElements       : <empty>
                        firstAbcSecondAbcDebugCompileClasspath  : <empty>
                        firstAbcSecondAbcDebugCompileOnly       : <empty>
                        firstAbcSecondAbcDebugCompileOnlyApi    : <empty>
                        firstAbcSecondAbcDebugImplementation    : <empty>
                        firstAbcSecondAbcDebugReverseMetadataValues       : <empty>
                        firstAbcSecondAbcDebugRuntimeClasspath  : <empty>
                        firstAbcSecondAbcDebugRuntimeElements   : <empty>
                        firstAbcSecondAbcDebugRuntimeOnly       : <empty>
                        firstAbcSecondAbcDebugUnitTestAnnotationProcessorClasspath  : <empty>
                        firstAbcSecondAbcDebugUnitTestCompileClasspath    : <empty>
                        firstAbcSecondAbcDebugUnitTestRuntimeClasspath    : <empty>
                        firstAbcSecondAbcDebugWearApp : <empty>
                        firstAbcSecondAbcDebugWearBundling      : <empty>
                        firstAbcSecondAbcImplementation         : <empty>
                        firstAbcSecondAbcReleaseAnnotationProcessor       : <empty>
                        firstAbcSecondAbcReleaseAnnotationProcessorClasspath        : <empty>
                        firstAbcSecondAbcReleaseApi   : <empty>
                        firstAbcSecondAbcReleaseApiElements     : <empty>
                        firstAbcSecondAbcReleaseCompileClasspath          : <empty>
                        firstAbcSecondAbcReleaseCompileOnly     : <empty>
                        firstAbcSecondAbcReleaseCompileOnlyApi  : <empty>
                        firstAbcSecondAbcReleaseImplementation  : <empty>
                        firstAbcSecondAbcReleaseReverseMetadataValues     : <empty>
                        firstAbcSecondAbcReleaseRuntimeClasspath          : <empty>
                        firstAbcSecondAbcReleaseRuntimeElements : <empty>
                        firstAbcSecondAbcReleaseRuntimeOnly     : <empty>
                        firstAbcSecondAbcReleaseUnitTestAnnotationProcessorClasspath          : <empty>
                        firstAbcSecondAbcReleaseUnitTestCompileClasspath  : <empty>
                        firstAbcSecondAbcReleaseUnitTestRuntimeClasspath  : <empty>
                        firstAbcSecondAbcReleaseWearApp         : <empty>
                        firstAbcSecondAbcReleaseWearBundling    : <empty>
                        firstAbcSecondAbcRuntimeOnly  : <empty>
                        firstAbcSecondAbcWearApp      : <empty>
                        firstAbcSecondXyzAnnotationProcessor    : <empty>
                        firstAbcSecondXyzApi          : <empty>
                        firstAbcSecondXyzCompileOnly  : <empty>
                        firstAbcSecondXyzCompileOnlyApi         : <empty>
                        firstAbcSecondXyzDebugAndroidTestAnnotationProcessorClasspath         : <empty>
                        firstAbcSecondXyzDebugAndroidTestCompileClasspath : <empty>
                        firstAbcSecondXyzDebugAndroidTestRuntimeClasspath : <empty>
                        firstAbcSecondXyzDebugAnnotationProcessor         : <empty>
                        firstAbcSecondXyzDebugAnnotationProcessorClasspath          : <empty>
                        firstAbcSecondXyzDebugApi     : <empty>
                        firstAbcSecondXyzDebugApiElements       : <empty>
                        firstAbcSecondXyzDebugCompileClasspath  : <empty>
                        firstAbcSecondXyzDebugCompileOnly       : <empty>
                        firstAbcSecondXyzDebugCompileOnlyApi    : <empty>
                        firstAbcSecondXyzDebugImplementation    : <empty>
                        firstAbcSecondXyzDebugReverseMetadataValues       : <empty>
                        firstAbcSecondXyzDebugRuntimeClasspath  : <empty>
                        firstAbcSecondXyzDebugRuntimeElements   : <empty>
                        firstAbcSecondXyzDebugRuntimeOnly       : <empty>
                        firstAbcSecondXyzDebugUnitTestAnnotationProcessorClasspath  : <empty>
                        firstAbcSecondXyzDebugUnitTestCompileClasspath    : <empty>
                        firstAbcSecondXyzDebugUnitTestRuntimeClasspath    : <empty>
                        firstAbcSecondXyzDebugWearApp : <empty>
                        firstAbcSecondXyzDebugWearBundling      : <empty>
                        firstAbcSecondXyzImplementation         : <empty>
                        firstAbcSecondXyzReleaseAnnotationProcessor       : <empty>
                        firstAbcSecondXyzReleaseAnnotationProcessorClasspath        : <empty>
                        firstAbcSecondXyzReleaseApi   : <empty>
                        firstAbcSecondXyzReleaseApiElements     : <empty>
                        firstAbcSecondXyzReleaseCompileClasspath          : <empty>
                        firstAbcSecondXyzReleaseCompileOnly     : <empty>
                        firstAbcSecondXyzReleaseCompileOnlyApi  : <empty>
                        firstAbcSecondXyzReleaseImplementation  : <empty>
                        firstAbcSecondXyzReleaseReverseMetadataValues     : <empty>
                        firstAbcSecondXyzReleaseRuntimeClasspath          : <empty>
                        firstAbcSecondXyzReleaseRuntimeElements : <empty>
                        firstAbcSecondXyzReleaseRuntimeOnly     : <empty>
                        firstAbcSecondXyzReleaseUnitTestAnnotationProcessorClasspath          : <empty>
                        firstAbcSecondXyzReleaseUnitTestCompileClasspath  : <empty>
                        firstAbcSecondXyzReleaseUnitTestRuntimeClasspath  : <empty>
                        firstAbcSecondXyzReleaseWearApp         : <empty>
                        firstAbcSecondXyzReleaseWearBundling    : <empty>
                        firstAbcSecondXyzRuntimeOnly  : <empty>
                        firstAbcSecondXyzWearApp      : <empty>
                        firstAbcWearApp               : <empty>
                        firstXyzAnnotationProcessor   : <empty>
                        firstXyzApi                   : <empty>
                        firstXyzCompileOnly           : <empty>
                        firstXyzCompileOnlyApi        : <empty>
                        firstXyzImplementation        : <empty>
                        firstXyzRuntimeOnly           : <empty>
                        firstXyzSecondAbcAnnotationProcessor    : <empty>
                        firstXyzSecondAbcApi          : <empty>
                        firstXyzSecondAbcCompileOnly  : <empty>
                        firstXyzSecondAbcCompileOnlyApi         : <empty>
                        firstXyzSecondAbcDebugAndroidTestAnnotationProcessorClasspath         : <empty>
                        firstXyzSecondAbcDebugAndroidTestCompileClasspath : <empty>
                        firstXyzSecondAbcDebugAndroidTestRuntimeClasspath : <empty>
                        firstXyzSecondAbcDebugAnnotationProcessor         : <empty>
                        firstXyzSecondAbcDebugAnnotationProcessorClasspath          : <empty>
                        firstXyzSecondAbcDebugApi     : <empty>
                        firstXyzSecondAbcDebugApiElements       : <empty>
                        firstXyzSecondAbcDebugCompileClasspath  : <empty>
                        firstXyzSecondAbcDebugCompileOnly       : <empty>
                        firstXyzSecondAbcDebugCompileOnlyApi    : <empty>
                        firstXyzSecondAbcDebugImplementation    : <empty>
                        firstXyzSecondAbcDebugReverseMetadataValues       : <empty>
                        firstXyzSecondAbcDebugRuntimeClasspath  : <empty>
                        firstXyzSecondAbcDebugRuntimeElements   : <empty>
                        firstXyzSecondAbcDebugRuntimeOnly       : <empty>
                        firstXyzSecondAbcDebugUnitTestAnnotationProcessorClasspath  : <empty>
                        firstXyzSecondAbcDebugUnitTestCompileClasspath    : <empty>
                        firstXyzSecondAbcDebugUnitTestRuntimeClasspath    : <empty>
                        firstXyzSecondAbcDebugWearApp : <empty>
                        firstXyzSecondAbcDebugWearBundling      : <empty>
                        firstXyzSecondAbcImplementation         : <empty>
                        firstXyzSecondAbcReleaseAnnotationProcessor       : <empty>
                        firstXyzSecondAbcReleaseAnnotationProcessorClasspath        : <empty>
                        firstXyzSecondAbcReleaseApi   : <empty>
                        firstXyzSecondAbcReleaseApiElements     : <empty>
                        firstXyzSecondAbcReleaseCompileClasspath          : <empty>
                        firstXyzSecondAbcReleaseCompileOnly     : <empty>
                        firstXyzSecondAbcReleaseCompileOnlyApi  : <empty>
                        firstXyzSecondAbcReleaseImplementation  : <empty>
                        firstXyzSecondAbcReleaseReverseMetadataValues     : <empty>
                        firstXyzSecondAbcReleaseRuntimeClasspath          : <empty>
                        firstXyzSecondAbcReleaseRuntimeElements : <empty>
                        firstXyzSecondAbcReleaseRuntimeOnly     : <empty>
                        firstXyzSecondAbcReleaseUnitTestAnnotationProcessorClasspath          : <empty>
                        firstXyzSecondAbcReleaseUnitTestCompileClasspath  : <empty>
                        firstXyzSecondAbcReleaseUnitTestRuntimeClasspath  : <empty>
                        firstXyzSecondAbcReleaseWearApp         : <empty>
                        firstXyzSecondAbcReleaseWearBundling    : <empty>
                        firstXyzSecondAbcRuntimeOnly  : <empty>
                        firstXyzSecondAbcWearApp      : <empty>
                        firstXyzSecondXyzAnnotationProcessor    : <empty>
                        firstXyzSecondXyzApi          : <empty>
                        firstXyzSecondXyzCompileOnly  : <empty>
                        firstXyzSecondXyzCompileOnlyApi         : <empty>
                        firstXyzSecondXyzDebugAndroidTestAnnotationProcessorClasspath         : <empty>
                        firstXyzSecondXyzDebugAndroidTestCompileClasspath : <empty>
                        firstXyzSecondXyzDebugAndroidTestRuntimeClasspath : <empty>
                        firstXyzSecondXyzDebugAnnotationProcessor         : <empty>
                        firstXyzSecondXyzDebugAnnotationProcessorClasspath          : <empty>
                        firstXyzSecondXyzDebugApi     : <empty>
                        firstXyzSecondXyzDebugApiElements       : <empty>
                        firstXyzSecondXyzDebugCompileClasspath  : <empty>
                        firstXyzSecondXyzDebugCompileOnly       : <empty>
                        firstXyzSecondXyzDebugCompileOnlyApi    : <empty>
                        firstXyzSecondXyzDebugImplementation    : <empty>
                        firstXyzSecondXyzDebugReverseMetadataValues       : <empty>
                        firstXyzSecondXyzDebugRuntimeClasspath  : <empty>
                        firstXyzSecondXyzDebugRuntimeElements   : <empty>
                        firstXyzSecondXyzDebugRuntimeOnly       : <empty>
                        firstXyzSecondXyzDebugUnitTestAnnotationProcessorClasspath  : <empty>
                        firstXyzSecondXyzDebugUnitTestCompileClasspath    : <empty>
                        firstXyzSecondXyzDebugUnitTestRuntimeClasspath    : <empty>
                        firstXyzSecondXyzDebugWearApp : <empty>
                        firstXyzSecondXyzDebugWearBundling      : <empty>
                        firstXyzSecondXyzImplementation         : <empty>
                        firstXyzSecondXyzReleaseAnnotationProcessor       : <empty>
                        firstXyzSecondXyzReleaseAnnotationProcessorClasspath        : <empty>
                        firstXyzSecondXyzReleaseApi   : <empty>
                        firstXyzSecondXyzReleaseApiElements     : <empty>
                        firstXyzSecondXyzReleaseCompileClasspath          : <empty>
                        firstXyzSecondXyzReleaseCompileOnly     : <empty>
                        firstXyzSecondXyzReleaseCompileOnlyApi  : <empty>
                        firstXyzSecondXyzReleaseImplementation  : <empty>
                        firstXyzSecondXyzReleaseReverseMetadataValues     : <empty>
                        firstXyzSecondXyzReleaseRuntimeClasspath          : <empty>
                        firstXyzSecondXyzReleaseRuntimeElements : <empty>
                        firstXyzSecondXyzReleaseRuntimeOnly     : <empty>
                        firstXyzSecondXyzReleaseUnitTestAnnotationProcessorClasspath          : <empty>
                        firstXyzSecondXyzReleaseUnitTestCompileClasspath  : <empty>
                        firstXyzSecondXyzReleaseUnitTestRuntimeClasspath  : <empty>
                        firstXyzSecondXyzReleaseWearApp         : <empty>
                        firstXyzSecondXyzReleaseWearBundling    : <empty>
                        firstXyzSecondXyzRuntimeOnly  : <empty>
                        firstXyzSecondXyzWearApp      : <empty>
                        firstXyzWearApp               : <empty>
                        implementation                : <empty>
                        lintChecks                    : <empty>
                        lintPublish                   : <empty>
                        releaseAnnotationProcessor    : <empty>
                        releaseApi                    : <empty>
                        releaseCompileOnly            : <empty>
                        releaseCompileOnlyApi         : <empty>
                        releaseImplementation         : <empty>
                        releaseRuntimeOnly            : <empty>
                        releaseWearApp                : <empty>
                        runtimeOnly                   : <empty>
                        secondAbcAnnotationProcessor  : <empty>
                        secondAbcApi                  : <empty>
                        secondAbcCompileOnly          : <empty>
                        secondAbcCompileOnlyApi       : <empty>
                        secondAbcImplementation       : <empty>
                        secondAbcRuntimeOnly          : <empty>
                        secondAbcWearApp              : <empty>
                        secondXyzAnnotationProcessor  : <empty>
                        secondXyzApi                  : <empty>
                        secondXyzCompileOnly          : <empty>
                        secondXyzCompileOnlyApi       : <empty>
                        secondXyzImplementation       : <empty>
                        secondXyzRuntimeOnly          : <empty>
                        secondXyzWearApp              : <empty>
                        testAnnotationProcessor       : <empty>
                        testCompileOnly               : <empty>
                        testDebugAnnotationProcessor  : <empty>
                        testDebugCompileOnly          : <empty>
                        testDebugImplementation       : <empty>
                        testDebugRuntimeOnly          : <empty>
                        testDebugWearApp              : <empty>
                        testFirstAbcAnnotationProcessor         : <empty>
                        testFirstAbcCompileOnly       : <empty>
                        testFirstAbcImplementation    : <empty>
                        testFirstAbcRuntimeOnly       : <empty>
                        testFirstAbcSecondAbcAnnotationProcessor          : <empty>
                        testFirstAbcSecondAbcCompileOnly        : <empty>
                        testFirstAbcSecondAbcDebugAnnotationProcessor     : <empty>
                        testFirstAbcSecondAbcDebugCompileOnly   : <empty>
                        testFirstAbcSecondAbcDebugImplementation          : <empty>
                        testFirstAbcSecondAbcDebugRuntimeOnly   : <empty>
                        testFirstAbcSecondAbcDebugWearApp       : <empty>
                        testFirstAbcSecondAbcImplementation     : <empty>
                        testFirstAbcSecondAbcReleaseAnnotationProcessor   : <empty>
                        testFirstAbcSecondAbcReleaseCompileOnly : <empty>
                        testFirstAbcSecondAbcReleaseImplementation        : <empty>
                        testFirstAbcSecondAbcReleaseRuntimeOnly : <empty>
                        testFirstAbcSecondAbcReleaseWearApp     : <empty>
                        testFirstAbcSecondAbcRuntimeOnly        : <empty>
                        testFirstAbcSecondAbcWearApp  : <empty>
                        testFirstAbcSecondXyzAnnotationProcessor          : <empty>
                        testFirstAbcSecondXyzCompileOnly        : <empty>
                        testFirstAbcSecondXyzDebugAnnotationProcessor     : <empty>
                        testFirstAbcSecondXyzDebugCompileOnly   : <empty>
                        testFirstAbcSecondXyzDebugImplementation          : <empty>
                        testFirstAbcSecondXyzDebugRuntimeOnly   : <empty>
                        testFirstAbcSecondXyzDebugWearApp       : <empty>
                        testFirstAbcSecondXyzImplementation     : <empty>
                        testFirstAbcSecondXyzReleaseAnnotationProcessor   : <empty>
                        testFirstAbcSecondXyzReleaseCompileOnly : <empty>
                        testFirstAbcSecondXyzReleaseImplementation        : <empty>
                        testFirstAbcSecondXyzReleaseRuntimeOnly : <empty>
                        testFirstAbcSecondXyzReleaseWearApp     : <empty>
                        testFirstAbcSecondXyzRuntimeOnly        : <empty>
                        testFirstAbcSecondXyzWearApp  : <empty>
                        testFirstAbcWearApp           : <empty>
                        testFirstXyzAnnotationProcessor         : <empty>
                        testFirstXyzCompileOnly       : <empty>
                        testFirstXyzImplementation    : <empty>
                        testFirstXyzRuntimeOnly       : <empty>
                        testFirstXyzSecondAbcAnnotationProcessor          : <empty>
                        testFirstXyzSecondAbcCompileOnly        : <empty>
                        testFirstXyzSecondAbcDebugAnnotationProcessor     : <empty>
                        testFirstXyzSecondAbcDebugCompileOnly   : <empty>
                        testFirstXyzSecondAbcDebugImplementation          : <empty>
                        testFirstXyzSecondAbcDebugRuntimeOnly   : <empty>
                        testFirstXyzSecondAbcDebugWearApp       : <empty>
                        testFirstXyzSecondAbcImplementation     : <empty>
                        testFirstXyzSecondAbcReleaseAnnotationProcessor   : <empty>
                        testFirstXyzSecondAbcReleaseCompileOnly : <empty>
                        testFirstXyzSecondAbcReleaseImplementation        : <empty>
                        testFirstXyzSecondAbcReleaseRuntimeOnly : <empty>
                        testFirstXyzSecondAbcReleaseWearApp     : <empty>
                        testFirstXyzSecondAbcRuntimeOnly        : <empty>
                        testFirstXyzSecondAbcWearApp  : <empty>
                        testFirstXyzSecondXyzAnnotationProcessor          : <empty>
                        testFirstXyzSecondXyzCompileOnly        : <empty>
                        testFirstXyzSecondXyzDebugAnnotationProcessor     : <empty>
                        testFirstXyzSecondXyzDebugCompileOnly   : <empty>
                        testFirstXyzSecondXyzDebugImplementation          : <empty>
                        testFirstXyzSecondXyzDebugRuntimeOnly   : <empty>
                        testFirstXyzSecondXyzDebugWearApp       : <empty>
                        testFirstXyzSecondXyzImplementation     : <empty>
                        testFirstXyzSecondXyzReleaseAnnotationProcessor   : <empty>
                        testFirstXyzSecondXyzReleaseCompileOnly : <empty>
                        testFirstXyzSecondXyzReleaseImplementation        : <empty>
                        testFirstXyzSecondXyzReleaseRuntimeOnly : <empty>
                        testFirstXyzSecondXyzReleaseWearApp     : <empty>
                        testFirstXyzSecondXyzRuntimeOnly        : <empty>
                        testFirstXyzSecondXyzWearApp  : <empty>
                        testFirstXyzWearApp           : <empty>
                        testFixturesAnnotationProcessor         : <empty>
                        testFixturesApi               : <empty>
                        testFixturesCompileOnly       : <empty>
                        testFixturesCompileOnlyApi    : <empty>
                        testFixturesDebugAnnotationProcessor    : <empty>
                        testFixturesDebugApi          : <empty>
                        testFixturesDebugCompileOnly  : <empty>
                        testFixturesDebugCompileOnlyApi         : <empty>
                        testFixturesDebugImplementation         : <empty>
                        testFixturesDebugRuntimeOnly  : <empty>
                        testFixturesDebugWearApp      : <empty>
                        testFixturesFirstAbcAnnotationProcessor : <empty>
                        testFixturesFirstAbcApi       : <empty>
                        testFixturesFirstAbcCompileOnly         : <empty>
                        testFixturesFirstAbcCompileOnlyApi      : <empty>
                        testFixturesFirstAbcImplementation      : <empty>
                        testFixturesFirstAbcRuntimeOnly         : <empty>
                        testFixturesFirstAbcWearApp   : <empty>
                        testFixturesFirstXyzAnnotationProcessor : <empty>
                        testFixturesFirstXyzApi       : <empty>
                        testFixturesFirstXyzCompileOnly         : <empty>
                        testFixturesFirstXyzCompileOnlyApi      : <empty>
                        testFixturesFirstXyzImplementation      : <empty>
                        testFixturesFirstXyzRuntimeOnly         : <empty>
                        testFixturesFirstXyzWearApp   : <empty>
                        testFixturesImplementation    : <empty>
                        testFixturesReleaseAnnotationProcessor  : <empty>
                        testFixturesReleaseApi        : <empty>
                        testFixturesReleaseCompileOnly          : <empty>
                        testFixturesReleaseCompileOnlyApi       : <empty>
                        testFixturesReleaseImplementation       : <empty>
                        testFixturesReleaseRuntimeOnly          : <empty>
                        testFixturesReleaseWearApp    : <empty>
                        testFixturesRuntimeOnly       : <empty>
                        testFixturesSecondAbcAnnotationProcessor          : <empty>
                        testFixturesSecondAbcApi      : <empty>
                        testFixturesSecondAbcCompileOnly        : <empty>
                        testFixturesSecondAbcCompileOnlyApi     : <empty>
                        testFixturesSecondAbcImplementation     : <empty>
                        testFixturesSecondAbcRuntimeOnly        : <empty>
                        testFixturesSecondAbcWearApp  : <empty>
                        testFixturesSecondXyzAnnotationProcessor          : <empty>
                        testFixturesSecondXyzApi      : <empty>
                        testFixturesSecondXyzCompileOnly        : <empty>
                        testFixturesSecondXyzCompileOnlyApi     : <empty>
                        testFixturesSecondXyzImplementation     : <empty>
                        testFixturesSecondXyzRuntimeOnly        : <empty>
                        testFixturesSecondXyzWearApp  : <empty>
                        testFixturesWearApp           : <empty>
                        testImplementation            : <empty>
                        testReleaseAnnotationProcessor          : <empty>
                        testReleaseCompileOnly        : <empty>
                        testReleaseImplementation     : <empty>
                        testReleaseRuntimeOnly        : <empty>
                        testReleaseWearApp            : <empty>
                        testRuntimeOnly               : <empty>
                        testSecondAbcAnnotationProcessor        : <empty>
                        testSecondAbcCompileOnly      : <empty>
                        testSecondAbcImplementation   : <empty>
                        testSecondAbcRuntimeOnly      : <empty>
                        testSecondAbcWearApp          : <empty>
                        testSecondXyzAnnotationProcessor        : <empty>
                        testSecondXyzCompileOnly      : <empty>
                        testSecondXyzImplementation   : <empty>
                        testSecondXyzRuntimeOnly      : <empty>
                        testSecondXyzWearApp          : <empty>
                        testWearApp                   : <empty>
                        wearApp                       : <empty>
                taskModel                     : DefaultGradleTaskModel
                    tasks
                        testFirstAbcSecondAbcDebugUnitTest      : testFirstAbcSecondAbcDebugUnitTest (DefaultExternalTask)
                            qName                         : :app:testFirstAbcSecondAbcDebugUnitTest
                        testFirstAbcSecondAbcReleaseUnitTest    : testFirstAbcSecondAbcReleaseUnitTest (DefaultExternalTask)
                            qName                         : :app:testFirstAbcSecondAbcReleaseUnitTest
                        testFirstAbcSecondXyzDebugUnitTest      : testFirstAbcSecondXyzDebugUnitTest (DefaultExternalTask)
                            qName                         : :app:testFirstAbcSecondXyzDebugUnitTest
                        testFirstAbcSecondXyzReleaseUnitTest    : testFirstAbcSecondXyzReleaseUnitTest (DefaultExternalTask)
                            qName                         : :app:testFirstAbcSecondXyzReleaseUnitTest
                        testFirstXyzSecondAbcDebugUnitTest      : testFirstXyzSecondAbcDebugUnitTest (DefaultExternalTask)
                            qName                         : :app:testFirstXyzSecondAbcDebugUnitTest
                        testFirstXyzSecondAbcReleaseUnitTest    : testFirstXyzSecondAbcReleaseUnitTest (DefaultExternalTask)
                            qName                         : :app:testFirstXyzSecondAbcReleaseUnitTest
                        testFirstXyzSecondXyzDebugUnitTest      : testFirstXyzSecondXyzDebugUnitTest (DefaultExternalTask)
                            qName                         : :app:testFirstXyzSecondXyzDebugUnitTest
                        testFirstXyzSecondXyzReleaseUnitTest    : testFirstXyzSecondXyzReleaseUnitTest (DefaultExternalTask)
                            qName                         : :app:testFirstXyzSecondXyzReleaseUnitTest
        sourceSetModel                : DefaultGradleSourceSetModel
        taskModel                     : DefaultGradleTaskModel
<<<<<<< HEAD
=======
            tasks
                testFirstAbcSecondAbcDebugUnitTest      : testFirstAbcSecondAbcDebugUnitTest (DefaultExternalTask)
                    qName                         : :app:testFirstAbcSecondAbcDebugUnitTest
                testFirstAbcSecondAbcReleaseUnitTest    : testFirstAbcSecondAbcReleaseUnitTest (DefaultExternalTask)
                    qName                         : :app:testFirstAbcSecondAbcReleaseUnitTest
                testFirstAbcSecondXyzDebugUnitTest      : testFirstAbcSecondXyzDebugUnitTest (DefaultExternalTask)
                    qName                         : :app:testFirstAbcSecondXyzDebugUnitTest
                testFirstAbcSecondXyzReleaseUnitTest    : testFirstAbcSecondXyzReleaseUnitTest (DefaultExternalTask)
                    qName                         : :app:testFirstAbcSecondXyzReleaseUnitTest
                testFirstXyzSecondAbcDebugUnitTest      : testFirstXyzSecondAbcDebugUnitTest (DefaultExternalTask)
                    qName                         : :app:testFirstXyzSecondAbcDebugUnitTest
                testFirstXyzSecondAbcReleaseUnitTest    : testFirstXyzSecondAbcReleaseUnitTest (DefaultExternalTask)
                    qName                         : :app:testFirstXyzSecondAbcReleaseUnitTest
                testFirstXyzSecondXyzDebugUnitTest      : testFirstXyzSecondXyzDebugUnitTest (DefaultExternalTask)
                    qName                         : :app:testFirstXyzSecondXyzDebugUnitTest
                testFirstXyzSecondXyzReleaseUnitTest    : testFirstXyzSecondXyzReleaseUnitTest (DefaultExternalTask)
                    qName                         : :app:testFirstXyzSecondXyzReleaseUnitTest
>>>>>>> 8b7d83e8
MODULE                        : MultiFlavor.app
    GradleModuleModel
        agpVersion                    : <AGP_VERSION>
        gradlePath                    : :app
        gradleVersion                 : <GRADLE_VERSION>
        buildFile                     : <ROOT>/app/build.gradle
        buildFilePath                 : <ROOT>/app/build.gradle
        rootFolderPath                : <ROOT>
        hasSafeArgsJava               : false
        hasSafeArgsKotlin             : false
    CurrentVariantReportedVersions
        minSdk
            ApiLevel                      : 16
            ApiString                     : 16
        runtimeMinSdk
            ApiLevel                      : 16
            ApiString                     : 16
        targetSdk
            ApiLevel                      : 34
            ApiString                     : 34
    RootBuildId                   : <ROOT>
    BuildId                       : <ROOT>
    ProjectPath                   : :app
    ModelVersion                  : <AGP_VERSION>
    ProjectType                   : PROJECT_TYPE_APP
    CompileTarget                 : android-34
    BuildFolder                   : <ROOT>/app/build [-]
    buildToolsVersion             : <CURRENT_BUILD_TOOLS_VERSION>
    IsBaseSplit                   : true
    GroupId                       : MultiFlavor
    Namespace                     : com.example.multiflavor
    TestNamespace                 : com.example.multiflavor.test
    AaptOptions
        NameSpacing                   : DISABLED
    LintOptions
        IsCheckTestSources            : false
        IsCheckDependencies           : false
        IsAbortOnError                : true
        IsAbsolutePaths               : true
        IsNoLines                     : false
        IsQuiet                       : false
        IsCheckAllWarnings            : false
        IsIgnoreWarnings              : false
        IsWarningsAsErrors            : false
        IsIgnoreTestSources           : false
        IsIgnoreTestFixturesSources   : false
        IsCheckGeneratedSources       : false
        IsCheckReleaseBuilds          : true
        IsExplainIssues               : true
        IsShowAll                     : false
        TextReport                    : false
        HtmlReport                    : true
        XmlReport                     : true
        SarifReport                   : false
    JavaCompileOptions
        Encoding                      : UTF-8
        SourceCompatibility           : 1.8
        TargetCompatibility           : 1.8
        IsCoreLibraryDesugaringEnabled          : false
    AgpFlags
        ApplicationRClassConstantIds  : false
        AestRClassConstantIds         : false
        TransitiveRClasses            : false
        UseAndroidX                   : true
        UsesCompose                   : false
        MlModelBindingEnabled         : false
        AndroidResourcesEnabled       : true
        DataBindingEnabled            : false
<<<<<<< HEAD
=======
        GenerateManifestClass         : false
>>>>>>> 8b7d83e8
    - basicVariant:               : firstAbcSecondAbcDebug
        applicationId                 : com.example.multiflavor.firstAbc.secondAbc.debug
        testApplicationId             : com.example.multiflavor.firstAbc.secondAbc.debug.test
        buildType                     : debug
    - basicVariant:               : firstAbcSecondXyzDebug
        applicationId                 : com.example.multiflavor.firstAbc.secondXyz.debug
        testApplicationId             : com.example.multiflavor.firstAbc.secondXyz.debug.test
        buildType                     : debug
    - basicVariant:               : firstXyzSecondAbcDebug
        applicationId                 : com.example.multiflavor.secondAbc.debug
        testApplicationId             : com.example.multiflavor.secondAbc.debug.test
        buildType                     : debug
    - basicVariant:               : firstXyzSecondXyzDebug
        applicationId                 : com.example.multiflavor.secondXyz.debug
        testApplicationId             : com.example.multiflavor.secondXyz.debug.test
        buildType                     : debug
    - basicVariant:               : firstAbcSecondAbcRelease
        applicationId                 : com.example.multiflavor.firstAbc.secondAbc.release
        buildType                     : release
    - basicVariant:               : firstAbcSecondXyzRelease
        applicationId                 : com.example.multiflavor.firstAbc.secondXyz.release
        buildType                     : release
    - basicVariant:               : firstXyzSecondAbcRelease
        applicationId                 : com.example.multiflavor.secondAbc.release
        buildType                     : release
    - basicVariant:               : firstXyzSecondXyzRelease
        applicationId                 : com.example.multiflavor.secondXyz.release
        buildType                     : release
    FlavorDimensions              : Dim1
    FlavorDimensions              : Dim2
    BootClassPath                 : <ANDROID_SDK>/platforms/android-34/android.jar
    ViewBindingOptions
        Enabled                       : false
    DependenciesInfo
        IncludeInApk                  : true
        IncludeInBundle               : true
    DefaultConfig
        ProductFlavor
            Name                          : main
            ResValues
                string/v_a                    : (string, v_a, default)
            ProguardFiles                 : <ROOT>/app/default.pro [-]
            ManifestPlaceholders
                a                             : default
            ApplicationId                 : com.example.multiflavor
            VersionCode                   : 1
            VersionName                   : 1.0
            TestInstrumentationRunner     : androidx.test.runner.AndroidJUnitRunner
            MinSdkVersion
                ApiLevel                      : 16
                ApiString                     : 16
            TargetSdkVersion
                ApiLevel                      : 34
                ApiString                     : 34
            VectorDrawables
                UseSupportLibrary             : false
        SourceProvider
            Name                          : main
            Manifest                      : <ROOT>/app/src/main/AndroidManifest.xml
            JavaDirectories               : <ROOT>/app/src/main/java
            KotlinDirectories             : <ROOT>/app/src/main/java
            KotlinDirectories             : <ROOT>/app/src/main/kotlin [-]
            ResourcesDirectories          : <ROOT>/app/src/main/resources [-]
            ResDirectories                : <ROOT>/app/src/main/res
            AssetsDirectories             : <ROOT>/app/src/main/assets [-]
            JniLibsDirectories            : <ROOT>/app/src/main/jniLibs [-]
            ShadersDirectories            : <ROOT>/app/src/main/shaders [-]
            BaselineProfileDirectories    : <ROOT>/app/src/main/baselineProfiles [-]
        ExtraSourceProviders
            ExtraSourceProvider
                ArtifactName                  : _android_test_
                SourceProvider
                    Name                          : androidTest
                    Manifest                      : <ROOT>/app/src/androidTest/AndroidManifest.xml [-]
                    JavaDirectories               : <ROOT>/app/src/androidTest/java
                    KotlinDirectories             : <ROOT>/app/src/androidTest/java
                    KotlinDirectories             : <ROOT>/app/src/androidTest/kotlin [-]
                    ResourcesDirectories          : <ROOT>/app/src/androidTest/resources [-]
                    ResDirectories                : <ROOT>/app/src/androidTest/res [-]
                    AssetsDirectories             : <ROOT>/app/src/androidTest/assets [-]
                    JniLibsDirectories            : <ROOT>/app/src/androidTest/jniLibs [-]
                    ShadersDirectories            : <ROOT>/app/src/androidTest/shaders [-]
                    BaselineProfileDirectories    : <ROOT>/app/src/androidTest/baselineProfiles [-]
            ExtraSourceProvider
                ArtifactName                  : _unit_test_
                SourceProvider
                    Name                          : test
                    Manifest                      : <ROOT>/app/src/test/AndroidManifest.xml [-]
                    JavaDirectories               : <ROOT>/app/src/test/java
                    KotlinDirectories             : <ROOT>/app/src/test/java
                    KotlinDirectories             : <ROOT>/app/src/test/kotlin [-]
                    ResourcesDirectories          : <ROOT>/app/src/test/resources [-]
                    ResDirectories                : <ROOT>/app/src/test/res [-]
                    AssetsDirectories             : <ROOT>/app/src/test/assets [-]
                    JniLibsDirectories            : <ROOT>/app/src/test/jniLibs [-]
                    ShadersDirectories            : <ROOT>/app/src/test/shaders [-]
                    BaselineProfileDirectories    : <ROOT>/app/src/test/baselineProfiles [-]
    BuildTypes
        BuildType
            Name                          : debug
            ApplicationIdSuffix           : .debug
            VersionNameSuffix             : -debug
            ResValues
                string/v_b                    : (string, v_b, debug)
            ProguardFiles                 : <ROOT>/app/debug.pro [-]
            ManifestPlaceholders
                b                             : debug
            IsDebuggable                  : true
            IsJniDebuggable               : false
            IsPseudoLocalesEnabled        : false
            IsRenderscriptDebuggable      : false
            RenderscriptOptimLevel        : 3
            IsMinifyEnabled               : false
            IsZipAlignEnabled             : true
        SourceProvider
            Name                          : debug
            Manifest                      : <ROOT>/app/src/debug/AndroidManifest.xml [-]
            JavaDirectories               : <ROOT>/app/src/debug/java [-]
            KotlinDirectories             : <ROOT>/app/src/debug/java [-]
            KotlinDirectories             : <ROOT>/app/src/debug/kotlin [-]
            ResourcesDirectories          : <ROOT>/app/src/debug/resources [-]
            ResDirectories                : <ROOT>/app/src/debug/res [-]
            AssetsDirectories             : <ROOT>/app/src/debug/assets [-]
            JniLibsDirectories            : <ROOT>/app/src/debug/jniLibs [-]
            ShadersDirectories            : <ROOT>/app/src/debug/shaders [-]
            BaselineProfileDirectories    : <ROOT>/app/src/debug/baselineProfiles [-]
        ExtraSourceProviders
            ExtraSourceProvider
                ArtifactName                  : _android_test_
                SourceProvider
                    Name                          : androidTestDebug
                    Manifest                      : <ROOT>/app/src/androidTestDebug/AndroidManifest.xml [-]
                    JavaDirectories               : <ROOT>/app/src/androidTestDebug/java [-]
                    KotlinDirectories             : <ROOT>/app/src/androidTestDebug/java [-]
                    KotlinDirectories             : <ROOT>/app/src/androidTestDebug/kotlin [-]
                    ResourcesDirectories          : <ROOT>/app/src/androidTestDebug/resources [-]
                    ResDirectories                : <ROOT>/app/src/androidTestDebug/res [-]
                    AssetsDirectories             : <ROOT>/app/src/androidTestDebug/assets [-]
                    JniLibsDirectories            : <ROOT>/app/src/androidTestDebug/jniLibs [-]
                    ShadersDirectories            : <ROOT>/app/src/androidTestDebug/shaders [-]
                    BaselineProfileDirectories    : <ROOT>/app/src/androidTestDebug/baselineProfiles [-]
        ExtraSourceProviders
            ExtraSourceProvider
                ArtifactName                  : _unit_test_
                SourceProvider
                    Name                          : testDebug
                    Manifest                      : <ROOT>/app/src/testDebug/AndroidManifest.xml [-]
                    JavaDirectories               : <ROOT>/app/src/testDebug/java [-]
                    KotlinDirectories             : <ROOT>/app/src/testDebug/java [-]
                    KotlinDirectories             : <ROOT>/app/src/testDebug/kotlin [-]
                    ResourcesDirectories          : <ROOT>/app/src/testDebug/resources [-]
                    ResDirectories                : <ROOT>/app/src/testDebug/res [-]
                    AssetsDirectories             : <ROOT>/app/src/testDebug/assets [-]
                    JniLibsDirectories            : <ROOT>/app/src/testDebug/jniLibs [-]
                    ShadersDirectories            : <ROOT>/app/src/testDebug/shaders [-]
                    BaselineProfileDirectories    : <ROOT>/app/src/testDebug/baselineProfiles [-]
        BuildType
            Name                          : release
            ApplicationIdSuffix           : .release
            VersionNameSuffix             : -release
            ResValues
                string/v_b                    : (string, v_b, release)
            ProguardFiles                 : <ROOT>/app/build/intermediates/default_proguard_files/global/proguard-android-optimize.txt-<AGP_VERSION> [-]
            ProguardFiles                 : <ROOT>/app/proguard-rules.pro
            ManifestPlaceholders
                b                             : release
            IsDebuggable                  : false
            IsJniDebuggable               : false
            IsPseudoLocalesEnabled        : false
            IsRenderscriptDebuggable      : false
            RenderscriptOptimLevel        : 3
            IsMinifyEnabled               : false
            IsZipAlignEnabled             : true
        SourceProvider
            Name                          : release
            Manifest                      : <ROOT>/app/src/release/AndroidManifest.xml [-]
            JavaDirectories               : <ROOT>/app/src/release/java [-]
            KotlinDirectories             : <ROOT>/app/src/release/java [-]
            KotlinDirectories             : <ROOT>/app/src/release/kotlin [-]
            ResourcesDirectories          : <ROOT>/app/src/release/resources [-]
            ResDirectories                : <ROOT>/app/src/release/res [-]
            AssetsDirectories             : <ROOT>/app/src/release/assets [-]
            JniLibsDirectories            : <ROOT>/app/src/release/jniLibs [-]
            ShadersDirectories            : <ROOT>/app/src/release/shaders [-]
            BaselineProfileDirectories    : <ROOT>/app/src/release/baselineProfiles [-]
        ExtraSourceProviders
            ExtraSourceProvider
                ArtifactName                  : _unit_test_
                SourceProvider
                    Name                          : testRelease
                    Manifest                      : <ROOT>/app/src/testRelease/AndroidManifest.xml [-]
                    JavaDirectories               : <ROOT>/app/src/testRelease/java [-]
                    KotlinDirectories             : <ROOT>/app/src/testRelease/java [-]
                    KotlinDirectories             : <ROOT>/app/src/testRelease/kotlin [-]
                    ResourcesDirectories          : <ROOT>/app/src/testRelease/resources [-]
                    ResDirectories                : <ROOT>/app/src/testRelease/res [-]
                    AssetsDirectories             : <ROOT>/app/src/testRelease/assets [-]
                    JniLibsDirectories            : <ROOT>/app/src/testRelease/jniLibs [-]
                    ShadersDirectories            : <ROOT>/app/src/testRelease/shaders [-]
                    BaselineProfileDirectories    : <ROOT>/app/src/testRelease/baselineProfiles [-]
    ProductFlavors
        ProductFlavor
            Name                          : firstAbc
            ApplicationIdSuffix           : .firstAbc
            VersionNameSuffix             : -firstAbc
            ResValues
                string/v_a                    : (string, v_a, firstAbc)
            ProguardFiles                 : <ROOT>/app/firstAbc.txt [-]
            ManifestPlaceholders
                a                             : firstAbc
            Dimension                     : Dim1
            VersionCode                   : 20
            VectorDrawables
        SourceProvider
            Name                          : firstAbc
            Manifest                      : <ROOT>/app/src/firstAbc/AndroidManifest.xml [-]
            JavaDirectories               : <ROOT>/app/src/firstAbc/java [-]
            KotlinDirectories             : <ROOT>/app/src/firstAbc/java [-]
            KotlinDirectories             : <ROOT>/app/src/firstAbc/kotlin [-]
            ResourcesDirectories          : <ROOT>/app/src/firstAbc/resources [-]
            ResDirectories                : <ROOT>/app/src/firstAbc/res [-]
            AssetsDirectories             : <ROOT>/app/src/firstAbc/assets [-]
            JniLibsDirectories            : <ROOT>/app/src/firstAbc/jniLibs [-]
            ShadersDirectories            : <ROOT>/app/src/firstAbc/shaders [-]
            BaselineProfileDirectories    : <ROOT>/app/src/firstAbc/baselineProfiles [-]
        ExtraSourceProviders
            ExtraSourceProvider
                ArtifactName                  : _android_test_
                SourceProvider
                    Name                          : androidTestFirstAbc
                    Manifest                      : <ROOT>/app/src/androidTestFirstAbc/AndroidManifest.xml [-]
                    JavaDirectories               : <ROOT>/app/src/androidTestFirstAbc/java [-]
                    KotlinDirectories             : <ROOT>/app/src/androidTestFirstAbc/java [-]
                    KotlinDirectories             : <ROOT>/app/src/androidTestFirstAbc/kotlin [-]
                    ResourcesDirectories          : <ROOT>/app/src/androidTestFirstAbc/resources [-]
                    ResDirectories                : <ROOT>/app/src/androidTestFirstAbc/res [-]
                    AssetsDirectories             : <ROOT>/app/src/androidTestFirstAbc/assets [-]
                    JniLibsDirectories            : <ROOT>/app/src/androidTestFirstAbc/jniLibs [-]
                    ShadersDirectories            : <ROOT>/app/src/androidTestFirstAbc/shaders [-]
                    BaselineProfileDirectories    : <ROOT>/app/src/androidTestFirstAbc/baselineProfiles [-]
            ExtraSourceProvider
                ArtifactName                  : _unit_test_
                SourceProvider
                    Name                          : testFirstAbc
                    Manifest                      : <ROOT>/app/src/testFirstAbc/AndroidManifest.xml [-]
                    JavaDirectories               : <ROOT>/app/src/testFirstAbc/java [-]
                    KotlinDirectories             : <ROOT>/app/src/testFirstAbc/java [-]
                    KotlinDirectories             : <ROOT>/app/src/testFirstAbc/kotlin [-]
                    ResourcesDirectories          : <ROOT>/app/src/testFirstAbc/resources [-]
                    ResDirectories                : <ROOT>/app/src/testFirstAbc/res [-]
                    AssetsDirectories             : <ROOT>/app/src/testFirstAbc/assets [-]
                    JniLibsDirectories            : <ROOT>/app/src/testFirstAbc/jniLibs [-]
                    ShadersDirectories            : <ROOT>/app/src/testFirstAbc/shaders [-]
                    BaselineProfileDirectories    : <ROOT>/app/src/testFirstAbc/baselineProfiles [-]
        ProductFlavor
            Name                          : firstXyz
            Dimension                     : Dim1
            VectorDrawables
        SourceProvider
            Name                          : firstXyz
            Manifest                      : <ROOT>/app/src/firstXyz/AndroidManifest.xml [-]
            JavaDirectories               : <ROOT>/app/src/firstXyz/java [-]
            KotlinDirectories             : <ROOT>/app/src/firstXyz/java [-]
            KotlinDirectories             : <ROOT>/app/src/firstXyz/kotlin [-]
            ResourcesDirectories          : <ROOT>/app/src/firstXyz/resources [-]
            ResDirectories                : <ROOT>/app/src/firstXyz/res [-]
            AssetsDirectories             : <ROOT>/app/src/firstXyz/assets [-]
            JniLibsDirectories            : <ROOT>/app/src/firstXyz/jniLibs [-]
            ShadersDirectories            : <ROOT>/app/src/firstXyz/shaders [-]
            BaselineProfileDirectories    : <ROOT>/app/src/firstXyz/baselineProfiles [-]
        ExtraSourceProviders
            ExtraSourceProvider
                ArtifactName                  : _android_test_
                SourceProvider
                    Name                          : androidTestFirstXyz
                    Manifest                      : <ROOT>/app/src/androidTestFirstXyz/AndroidManifest.xml [-]
                    JavaDirectories               : <ROOT>/app/src/androidTestFirstXyz/java [-]
                    KotlinDirectories             : <ROOT>/app/src/androidTestFirstXyz/java [-]
                    KotlinDirectories             : <ROOT>/app/src/androidTestFirstXyz/kotlin [-]
                    ResourcesDirectories          : <ROOT>/app/src/androidTestFirstXyz/resources [-]
                    ResDirectories                : <ROOT>/app/src/androidTestFirstXyz/res [-]
                    AssetsDirectories             : <ROOT>/app/src/androidTestFirstXyz/assets [-]
                    JniLibsDirectories            : <ROOT>/app/src/androidTestFirstXyz/jniLibs [-]
                    ShadersDirectories            : <ROOT>/app/src/androidTestFirstXyz/shaders [-]
                    BaselineProfileDirectories    : <ROOT>/app/src/androidTestFirstXyz/baselineProfiles [-]
            ExtraSourceProvider
                ArtifactName                  : _unit_test_
                SourceProvider
                    Name                          : testFirstXyz
                    Manifest                      : <ROOT>/app/src/testFirstXyz/AndroidManifest.xml [-]
                    JavaDirectories               : <ROOT>/app/src/testFirstXyz/java [-]
                    KotlinDirectories             : <ROOT>/app/src/testFirstXyz/java [-]
                    KotlinDirectories             : <ROOT>/app/src/testFirstXyz/kotlin [-]
                    ResourcesDirectories          : <ROOT>/app/src/testFirstXyz/resources [-]
                    ResDirectories                : <ROOT>/app/src/testFirstXyz/res [-]
                    AssetsDirectories             : <ROOT>/app/src/testFirstXyz/assets [-]
                    JniLibsDirectories            : <ROOT>/app/src/testFirstXyz/jniLibs [-]
                    ShadersDirectories            : <ROOT>/app/src/testFirstXyz/shaders [-]
                    BaselineProfileDirectories    : <ROOT>/app/src/testFirstXyz/baselineProfiles [-]
        ProductFlavor
            Name                          : secondAbc
            ApplicationIdSuffix           : .secondAbc
            VersionNameSuffix             : -secondAbc
            ResValues
                string/v_a                    : (string, v_a, secondAbc)
                string/v_b                    : (string, v_b, secondAbc)
                string/v_c                    : (string, v_c, secondAbc)
            ManifestPlaceholders
                a                             : secondAbc
                b                             : secondAbc
                c                             : secondAbc
            Dimension                     : Dim2
            VersionCode                   : 30
            VersionName                   : 1.secondAbc
            VectorDrawables
        SourceProvider
            Name                          : secondAbc
            Manifest                      : <ROOT>/app/src/secondAbc/AndroidManifest.xml [-]
            JavaDirectories               : <ROOT>/app/src/secondAbc/java
            JavaDirectories               : <ROOT>/app/src/secondAbc/java2 [-]
            KotlinDirectories             : <ROOT>/app/src/secondAbc/java
            KotlinDirectories             : <ROOT>/app/src/secondAbc/kotlin [-]
            ResourcesDirectories          : <ROOT>/app/src/secondAbc/resources [-]
            ResDirectories                : <ROOT>/app/src/secondAbc/res [-]
            AssetsDirectories             : <ROOT>/app/src/secondAbc/assets [-]
            JniLibsDirectories            : <ROOT>/app/src/secondAbc/jniLibs [-]
            ShadersDirectories            : <ROOT>/app/src/secondAbc/shaders [-]
            BaselineProfileDirectories    : <ROOT>/app/src/secondAbc/baselineProfiles [-]
        ExtraSourceProviders
            ExtraSourceProvider
                ArtifactName                  : _android_test_
                SourceProvider
                    Name                          : androidTestSecondAbc
                    Manifest                      : <ROOT>/app/src/androidTestSecondAbc/AndroidManifest.xml [-]
                    JavaDirectories               : <ROOT>/app/src/androidTestSecondAbc/java [-]
                    KotlinDirectories             : <ROOT>/app/src/androidTestSecondAbc/java [-]
                    KotlinDirectories             : <ROOT>/app/src/androidTestSecondAbc/kotlin [-]
                    ResourcesDirectories          : <ROOT>/app/src/androidTestSecondAbc/resources [-]
                    ResDirectories                : <ROOT>/app/src/androidTestSecondAbc/res [-]
                    AssetsDirectories             : <ROOT>/app/src/androidTestSecondAbc/assets [-]
                    JniLibsDirectories            : <ROOT>/app/src/androidTestSecondAbc/jniLibs [-]
                    ShadersDirectories            : <ROOT>/app/src/androidTestSecondAbc/shaders [-]
                    BaselineProfileDirectories    : <ROOT>/app/src/androidTestSecondAbc/baselineProfiles [-]
            ExtraSourceProvider
                ArtifactName                  : _unit_test_
                SourceProvider
                    Name                          : testSecondAbc
                    Manifest                      : <ROOT>/app/src/testSecondAbc/AndroidManifest.xml [-]
                    JavaDirectories               : <ROOT>/app/src/testSecondAbc/java
                    KotlinDirectories             : <ROOT>/app/src/testSecondAbc/java
                    KotlinDirectories             : <ROOT>/app/src/testSecondAbc/kotlin [-]
                    ResourcesDirectories          : <ROOT>/app/src/testSecondAbc/resources [-]
                    ResDirectories                : <ROOT>/app/src/testSecondAbc/res [-]
                    AssetsDirectories             : <ROOT>/app/src/testSecondAbc/assets [-]
                    JniLibsDirectories            : <ROOT>/app/src/testSecondAbc/jniLibs [-]
                    ShadersDirectories            : <ROOT>/app/src/testSecondAbc/shaders [-]
                    BaselineProfileDirectories    : <ROOT>/app/src/testSecondAbc/baselineProfiles [-]
        ProductFlavor
            Name                          : secondXyz
            ApplicationIdSuffix           : .secondXyz
            VersionNameSuffix             : -secondXyz
            ResValues
                string/v_b                    : (string, v_b, secondXyz)
            ProguardFiles                 : <ROOT>/app/secondXyz.txt [-]
            ManifestPlaceholders
                b                             : secondXyz
            Dimension                     : Dim2
            VersionCode                   : 31
            VectorDrawables
        SourceProvider
            Name                          : secondXyz
            Manifest                      : <ROOT>/app/src/secondXyz/AndroidManifest.xml [-]
            JavaDirectories               : <ROOT>/app/src/secondXyz/java [-]
            KotlinDirectories             : <ROOT>/app/src/secondXyz/java [-]
            KotlinDirectories             : <ROOT>/app/src/secondXyz/kotlin [-]
            ResourcesDirectories          : <ROOT>/app/src/secondXyz/resources [-]
            ResDirectories                : <ROOT>/app/src/secondXyz/res [-]
            AssetsDirectories             : <ROOT>/app/src/secondXyz/assets [-]
            JniLibsDirectories            : <ROOT>/app/src/secondXyz/jniLibs [-]
            ShadersDirectories            : <ROOT>/app/src/secondXyz/shaders [-]
            BaselineProfileDirectories    : <ROOT>/app/src/secondXyz/baselineProfiles [-]
        ExtraSourceProviders
            ExtraSourceProvider
                ArtifactName                  : _android_test_
                SourceProvider
                    Name                          : androidTestSecondXyz
                    Manifest                      : <ROOT>/app/src/androidTestSecondXyz/AndroidManifest.xml [-]
                    JavaDirectories               : <ROOT>/app/src/androidTestSecondXyz/java [-]
                    KotlinDirectories             : <ROOT>/app/src/androidTestSecondXyz/java [-]
                    KotlinDirectories             : <ROOT>/app/src/androidTestSecondXyz/kotlin [-]
                    ResourcesDirectories          : <ROOT>/app/src/androidTestSecondXyz/resources [-]
                    ResDirectories                : <ROOT>/app/src/androidTestSecondXyz/res [-]
                    AssetsDirectories             : <ROOT>/app/src/androidTestSecondXyz/assets [-]
                    JniLibsDirectories            : <ROOT>/app/src/androidTestSecondXyz/jniLibs [-]
                    ShadersDirectories            : <ROOT>/app/src/androidTestSecondXyz/shaders [-]
                    BaselineProfileDirectories    : <ROOT>/app/src/androidTestSecondXyz/baselineProfiles [-]
            ExtraSourceProvider
                ArtifactName                  : _unit_test_
                SourceProvider
                    Name                          : testSecondXyz
                    Manifest                      : <ROOT>/app/src/testSecondXyz/AndroidManifest.xml [-]
                    JavaDirectories               : <ROOT>/app/src/testSecondXyz/java [-]
                    KotlinDirectories             : <ROOT>/app/src/testSecondXyz/java [-]
                    KotlinDirectories             : <ROOT>/app/src/testSecondXyz/kotlin [-]
                    ResourcesDirectories          : <ROOT>/app/src/testSecondXyz/resources [-]
                    ResDirectories                : <ROOT>/app/src/testSecondXyz/res [-]
                    AssetsDirectories             : <ROOT>/app/src/testSecondXyz/assets [-]
                    JniLibsDirectories            : <ROOT>/app/src/testSecondXyz/jniLibs [-]
                    ShadersDirectories            : <ROOT>/app/src/testSecondXyz/shaders [-]
                    BaselineProfileDirectories    : <ROOT>/app/src/testSecondXyz/baselineProfiles [-]
    SigningConfigs
        SigningConfig
            Name                          : debug
            StoreFile                     : debug.keystore
            StorePassword                 : android
            KeyAlias                      : AndroidDebugKey
    VariantBuildInformation
        VariantBuildInformation
            VariantName                   : firstAbcSecondAbcDebug
            BuildTasksAndOutputInformation
                AssembleTaskName              : assembleFirstAbcSecondAbcDebug
                AssembleTaskOutputListingFile : <ROOT>/app/build/intermediates/apk_ide_redirect_file/firstAbcSecondAbcDebug/createFirstAbcSecondAbcDebugApkListingFileRedirect/redirect.txt [-]
                BundleTaskName                : bundleFirstAbcSecondAbcDebug
                BundleTaskOutputListingFile   : <ROOT>/app/build/intermediates/bundle_ide_redirect_file/firstAbcSecondAbcDebug/createFirstAbcSecondAbcDebugBundleListingFileRedirect/redirect.txt [-]
                ApkFromBundleTaskName         : extractApksForFirstAbcSecondAbcDebug
                ApkFromBundleTaskOutputListingFile      : <ROOT>/app/build/intermediates/apk_from_bundle_ide_redirect_file/firstAbcSecondAbcDebug/createFirstAbcSecondAbcDebugApksFromBundleListingFileRedirect/redirect.txt [-]
        VariantBuildInformation
            VariantName                   : firstAbcSecondXyzDebug
            BuildTasksAndOutputInformation
                AssembleTaskName              : assembleFirstAbcSecondXyzDebug
                AssembleTaskOutputListingFile : <ROOT>/app/build/intermediates/apk_ide_redirect_file/firstAbcSecondXyzDebug/createFirstAbcSecondXyzDebugApkListingFileRedirect/redirect.txt [-]
                BundleTaskName                : bundleFirstAbcSecondXyzDebug
                BundleTaskOutputListingFile   : <ROOT>/app/build/intermediates/bundle_ide_redirect_file/firstAbcSecondXyzDebug/createFirstAbcSecondXyzDebugBundleListingFileRedirect/redirect.txt [-]
                ApkFromBundleTaskName         : extractApksForFirstAbcSecondXyzDebug
                ApkFromBundleTaskOutputListingFile      : <ROOT>/app/build/intermediates/apk_from_bundle_ide_redirect_file/firstAbcSecondXyzDebug/createFirstAbcSecondXyzDebugApksFromBundleListingFileRedirect/redirect.txt [-]
        VariantBuildInformation
            VariantName                   : firstXyzSecondAbcDebug
            BuildTasksAndOutputInformation
                AssembleTaskName              : assembleFirstXyzSecondAbcDebug
                AssembleTaskOutputListingFile : <ROOT>/app/build/intermediates/apk_ide_redirect_file/firstXyzSecondAbcDebug/createFirstXyzSecondAbcDebugApkListingFileRedirect/redirect.txt [-]
                BundleTaskName                : bundleFirstXyzSecondAbcDebug
                BundleTaskOutputListingFile   : <ROOT>/app/build/intermediates/bundle_ide_redirect_file/firstXyzSecondAbcDebug/createFirstXyzSecondAbcDebugBundleListingFileRedirect/redirect.txt [-]
                ApkFromBundleTaskName         : extractApksForFirstXyzSecondAbcDebug
                ApkFromBundleTaskOutputListingFile      : <ROOT>/app/build/intermediates/apk_from_bundle_ide_redirect_file/firstXyzSecondAbcDebug/createFirstXyzSecondAbcDebugApksFromBundleListingFileRedirect/redirect.txt [-]
        VariantBuildInformation
            VariantName                   : firstXyzSecondXyzDebug
            BuildTasksAndOutputInformation
                AssembleTaskName              : assembleFirstXyzSecondXyzDebug
                AssembleTaskOutputListingFile : <ROOT>/app/build/intermediates/apk_ide_redirect_file/firstXyzSecondXyzDebug/createFirstXyzSecondXyzDebugApkListingFileRedirect/redirect.txt [-]
                BundleTaskName                : bundleFirstXyzSecondXyzDebug
                BundleTaskOutputListingFile   : <ROOT>/app/build/intermediates/bundle_ide_redirect_file/firstXyzSecondXyzDebug/createFirstXyzSecondXyzDebugBundleListingFileRedirect/redirect.txt [-]
                ApkFromBundleTaskName         : extractApksForFirstXyzSecondXyzDebug
                ApkFromBundleTaskOutputListingFile      : <ROOT>/app/build/intermediates/apk_from_bundle_ide_redirect_file/firstXyzSecondXyzDebug/createFirstXyzSecondXyzDebugApksFromBundleListingFileRedirect/redirect.txt [-]
        VariantBuildInformation
            VariantName                   : firstAbcSecondAbcRelease
            BuildTasksAndOutputInformation
                AssembleTaskName              : assembleFirstAbcSecondAbcRelease
                AssembleTaskOutputListingFile : <ROOT>/app/build/intermediates/apk_ide_redirect_file/firstAbcSecondAbcRelease/createFirstAbcSecondAbcReleaseApkListingFileRedirect/redirect.txt [-]
                BundleTaskName                : bundleFirstAbcSecondAbcRelease
                BundleTaskOutputListingFile   : <ROOT>/app/build/intermediates/bundle_ide_redirect_file/firstAbcSecondAbcRelease/createFirstAbcSecondAbcReleaseBundleListingFileRedirect/redirect.txt [-]
                ApkFromBundleTaskName         : extractApksForFirstAbcSecondAbcRelease
                ApkFromBundleTaskOutputListingFile      : <ROOT>/app/build/intermediates/apk_from_bundle_ide_redirect_file/firstAbcSecondAbcRelease/createFirstAbcSecondAbcReleaseApksFromBundleListingFileRedirect/redirect.txt [-]
        VariantBuildInformation
            VariantName                   : firstAbcSecondXyzRelease
            BuildTasksAndOutputInformation
                AssembleTaskName              : assembleFirstAbcSecondXyzRelease
                AssembleTaskOutputListingFile : <ROOT>/app/build/intermediates/apk_ide_redirect_file/firstAbcSecondXyzRelease/createFirstAbcSecondXyzReleaseApkListingFileRedirect/redirect.txt [-]
                BundleTaskName                : bundleFirstAbcSecondXyzRelease
                BundleTaskOutputListingFile   : <ROOT>/app/build/intermediates/bundle_ide_redirect_file/firstAbcSecondXyzRelease/createFirstAbcSecondXyzReleaseBundleListingFileRedirect/redirect.txt [-]
                ApkFromBundleTaskName         : extractApksForFirstAbcSecondXyzRelease
                ApkFromBundleTaskOutputListingFile      : <ROOT>/app/build/intermediates/apk_from_bundle_ide_redirect_file/firstAbcSecondXyzRelease/createFirstAbcSecondXyzReleaseApksFromBundleListingFileRedirect/redirect.txt [-]
        VariantBuildInformation
            VariantName                   : firstXyzSecondAbcRelease
            BuildTasksAndOutputInformation
                AssembleTaskName              : assembleFirstXyzSecondAbcRelease
                AssembleTaskOutputListingFile : <ROOT>/app/build/intermediates/apk_ide_redirect_file/firstXyzSecondAbcRelease/createFirstXyzSecondAbcReleaseApkListingFileRedirect/redirect.txt [-]
                BundleTaskName                : bundleFirstXyzSecondAbcRelease
                BundleTaskOutputListingFile   : <ROOT>/app/build/intermediates/bundle_ide_redirect_file/firstXyzSecondAbcRelease/createFirstXyzSecondAbcReleaseBundleListingFileRedirect/redirect.txt [-]
                ApkFromBundleTaskName         : extractApksForFirstXyzSecondAbcRelease
                ApkFromBundleTaskOutputListingFile      : <ROOT>/app/build/intermediates/apk_from_bundle_ide_redirect_file/firstXyzSecondAbcRelease/createFirstXyzSecondAbcReleaseApksFromBundleListingFileRedirect/redirect.txt [-]
        VariantBuildInformation
            VariantName                   : firstXyzSecondXyzRelease
            BuildTasksAndOutputInformation
                AssembleTaskName              : assembleFirstXyzSecondXyzRelease
                AssembleTaskOutputListingFile : <ROOT>/app/build/intermediates/apk_ide_redirect_file/firstXyzSecondXyzRelease/createFirstXyzSecondXyzReleaseApkListingFileRedirect/redirect.txt [-]
                BundleTaskName                : bundleFirstXyzSecondXyzRelease
                BundleTaskOutputListingFile   : <ROOT>/app/build/intermediates/bundle_ide_redirect_file/firstXyzSecondXyzRelease/createFirstXyzSecondXyzReleaseBundleListingFileRedirect/redirect.txt [-]
                ApkFromBundleTaskName         : extractApksForFirstXyzSecondXyzRelease
                ApkFromBundleTaskOutputListingFile      : <ROOT>/app/build/intermediates/apk_from_bundle_ide_redirect_file/firstXyzSecondXyzRelease/createFirstXyzSecondXyzReleaseApksFromBundleListingFileRedirect/redirect.txt [-]
    IdeVariants
        IdeVariant
            Name                          : firstAbcSecondAbcDebug
            BuildType                     : debug
            DisplayName                   : firstAbc-secondAbc-debug
            InstantAppCompatible          : false
            MinSdkVersion
                ApiLevel                      : 16
                ApiString                     : 16
            TargetSdkVersion
                ApiLevel                      : 34
                ApiString                     : 34
            VersionCode                   : 20
            VersionNameSuffix             : -firstAbc-secondAbc-debug
            VersionNameWithSuffix         : 1.secondAbc-firstAbc-secondAbc-debug
            ProguardFiles                 : <ROOT>/app/default.pro [-]
            ProguardFiles                 : <ROOT>/app/debug.pro [-]
            ProductFlavors                : firstAbc
            ProductFlavors                : secondAbc
            TestInstrumentationRunner     : androidx.test.runner.AndroidJUnitRunner
            ManifestPlaceholders
                a                             : firstAbc
                b                             : debug
                c                             : secondAbc
            ResValues
                string/v_a                    : (string, v_a, firstAbc)
                string/v_b                    : (string, v_b, debug)
                string/v_c                    : (string, v_c, secondAbc)
            MainArtifact
                Name                          : MAIN
                CompileTaskName               : compileFirstAbcSecondAbcDebugSources
                AssembleTaskName              : assembleFirstAbcSecondAbcDebug
                IsTestArtifact                : false
                IdeSetupTaskNames             : generateFirstAbcSecondAbcDebugSources
                GeneratedSourceFolders        : <ROOT>/app/build/generated/ap_generated_sources/firstAbcSecondAbcDebug/out [-]
                ClassesFolder                 : <ROOT>/app/build/intermediates/compile_and_runtime_not_namespaced_r_class_jar/firstAbcSecondAbcDebug/processFirstAbcSecondAbcDebugResources/R.jar [-]
                ClassesFolder                 : <ROOT>/app/build/intermediates/javac/firstAbcSecondAbcDebug/compileFirstAbcSecondAbcDebugJavaWithJavac/classes [-]
                VariantSourceProvider
                    Name                          : firstAbcSecondAbcDebug
                    Manifest                      : <ROOT>/app/src/firstAbcSecondAbcDebug/AndroidManifest.xml [-]
                    JavaDirectories               : <ROOT>/app/src/firstAbcSecondAbcDebug/java [-]
                    KotlinDirectories             : <ROOT>/app/src/firstAbcSecondAbcDebug/java [-]
                    KotlinDirectories             : <ROOT>/app/src/firstAbcSecondAbcDebug/kotlin [-]
                    ResourcesDirectories          : <ROOT>/app/src/firstAbcSecondAbcDebug/resources [-]
                    ResDirectories                : <ROOT>/app/src/firstAbcSecondAbcDebug/res [-]
                    AssetsDirectories             : <ROOT>/app/src/firstAbcSecondAbcDebug/assets [-]
                    JniLibsDirectories            : <ROOT>/app/src/firstAbcSecondAbcDebug/jniLibs [-]
                    ShadersDirectories            : <ROOT>/app/src/firstAbcSecondAbcDebug/shaders [-]
                    BaselineProfileDirectories    : <ROOT>/app/src/firstAbcSecondAbcDebug/baselineProfiles [-]
                MultiFlavorSourceProvider
                    Name                          : firstAbcSecondAbc
                    Manifest                      : <ROOT>/app/src/firstAbcSecondAbc/AndroidManifest.xml [-]
                    JavaDirectories               : <ROOT>/app/src/firstAbcSecondAbc/java
                    JavaDirectories               : <ROOT>/app/src/firstAbcSecondAbc/java2
                    KotlinDirectories             : <ROOT>/app/src/firstAbcSecondAbc/java
                    KotlinDirectories             : <ROOT>/app/src/firstAbcSecondAbc/kotlin [-]
                    ResourcesDirectories          : <ROOT>/app/src/firstAbcSecondAbc/resources [-]
                    ResDirectories                : <ROOT>/app/src/firstAbcSecondAbc/res [-]
                    AssetsDirectories             : <ROOT>/app/src/firstAbcSecondAbc/assets [-]
                    JniLibsDirectories            : <ROOT>/app/src/firstAbcSecondAbc/jniLibs [-]
                    ShadersDirectories            : <ROOT>/app/src/firstAbcSecondAbc/shaders [-]
                    BaselineProfileDirectories    : <ROOT>/app/src/firstAbcSecondAbc/baselineProfiles [-]
                Dependencies
                    compileClasspath
                        androidLibrary                : androidx.appcompat:appcompat:1.1.0@aar
                            javaLibrary                   : androidx.annotation:annotation:1.1.0@jar
                            androidLibrary                : androidx.core:core:1.1.0@aar
                            androidLibrary                : androidx.cursoradapter:cursoradapter:1.0.0@aar
                            androidLibrary                : androidx.fragment:fragment:1.1.0@aar
                            androidLibrary                : androidx.appcompat:appcompat-resources:1.1.0@aar
                            androidLibrary                : androidx.drawerlayout:drawerlayout:1.0.0@aar
                            javaLibrary                   : androidx.collection:collection:1.1.0@jar
                        androidLibrary                : androidx.core:core:1.1.0@aar
                            javaLibrary                   : androidx.annotation:annotation:1.1.0@jar
                            androidLibrary                : androidx.lifecycle:lifecycle-runtime:2.1.0@aar
                            androidLibrary                : androidx.versionedparcelable:versionedparcelable:1.1.0@aar
                            javaLibrary                   : androidx.collection:collection:1.1.0@jar
                        androidLibrary                : androidx.lifecycle:lifecycle-runtime:2.1.0@aar
                            javaLibrary                   : androidx.lifecycle:lifecycle-common:2.1.0@jar
                            javaLibrary                   : androidx.arch.core:core-common:2.1.0@jar
                            javaLibrary                   : androidx.annotation:annotation:1.1.0@jar
                        androidLibrary                : androidx.versionedparcelable:versionedparcelable:1.1.0@aar
                            javaLibrary                   : androidx.annotation:annotation:1.1.0@jar
                            javaLibrary                   : androidx.collection:collection:1.1.0@jar
                        androidLibrary                : androidx.cursoradapter:cursoradapter:1.0.0@aar
                            javaLibrary                   : androidx.annotation:annotation:1.1.0@jar
                        androidLibrary                : androidx.fragment:fragment:1.1.0@aar
                            javaLibrary                   : androidx.annotation:annotation:1.1.0@jar
                            androidLibrary                : androidx.core:core:1.1.0@aar
                            javaLibrary                   : androidx.collection:collection:1.1.0@jar
                            androidLibrary                : androidx.viewpager:viewpager:1.0.0@aar
                            androidLibrary                : androidx.loader:loader:1.0.0@aar
                            androidLibrary                : androidx.activity:activity:1.0.0@aar
                            androidLibrary                : androidx.lifecycle:lifecycle-viewmodel:2.1.0@aar
                        androidLibrary                : androidx.viewpager:viewpager:1.0.0@aar
                            javaLibrary                   : androidx.annotation:annotation:1.1.0@jar
                            androidLibrary                : androidx.core:core:1.1.0@aar
                            androidLibrary                : androidx.customview:customview:1.0.0@aar
                        androidLibrary                : androidx.customview:customview:1.0.0@aar
                            javaLibrary                   : androidx.annotation:annotation:1.1.0@jar
                            androidLibrary                : androidx.core:core:1.1.0@aar
                        androidLibrary                : androidx.loader:loader:1.0.0@aar
                            javaLibrary                   : androidx.annotation:annotation:1.1.0@jar
                            androidLibrary                : androidx.core:core:1.1.0@aar
                            androidLibrary                : androidx.lifecycle:lifecycle-livedata:2.0.0@aar
                            androidLibrary                : androidx.lifecycle:lifecycle-viewmodel:2.1.0@aar
                        androidLibrary                : androidx.lifecycle:lifecycle-livedata:2.0.0@aar
                            androidLibrary                : androidx.arch.core:core-runtime:2.0.0@aar
                            androidLibrary                : androidx.lifecycle:lifecycle-livedata-core:2.0.0@aar
                            javaLibrary                   : androidx.arch.core:core-common:2.1.0@jar
                        androidLibrary                : androidx.arch.core:core-runtime:2.0.0@aar
                            javaLibrary                   : androidx.annotation:annotation:1.1.0@jar
                            javaLibrary                   : androidx.arch.core:core-common:2.1.0@jar
                        androidLibrary                : androidx.lifecycle:lifecycle-livedata-core:2.0.0@aar
                            javaLibrary                   : androidx.lifecycle:lifecycle-common:2.1.0@jar
                            javaLibrary                   : androidx.arch.core:core-common:2.1.0@jar
                            androidLibrary                : androidx.arch.core:core-runtime:2.0.0@aar
                        androidLibrary                : androidx.lifecycle:lifecycle-viewmodel:2.1.0@aar
                            javaLibrary                   : androidx.annotation:annotation:1.1.0@jar
                        androidLibrary                : androidx.activity:activity:1.0.0@aar
                            javaLibrary                   : androidx.annotation:annotation:1.1.0@jar
                            androidLibrary                : androidx.core:core:1.1.0@aar
                            androidLibrary                : androidx.lifecycle:lifecycle-runtime:2.1.0@aar
                            androidLibrary                : androidx.lifecycle:lifecycle-viewmodel:2.1.0@aar
                            androidLibrary                : androidx.savedstate:savedstate:1.0.0@aar
                        androidLibrary                : androidx.savedstate:savedstate:1.0.0@aar
                            javaLibrary                   : androidx.annotation:annotation:1.1.0@jar
                            javaLibrary                   : androidx.arch.core:core-common:2.1.0@jar
                            javaLibrary                   : androidx.lifecycle:lifecycle-common:2.1.0@jar
                        androidLibrary                : androidx.appcompat:appcompat-resources:1.1.0@aar
                            javaLibrary                   : androidx.annotation:annotation:1.1.0@jar
                            androidLibrary                : androidx.core:core:1.1.0@aar
                            androidLibrary                : androidx.vectordrawable:vectordrawable:1.1.0@aar
                            androidLibrary                : androidx.vectordrawable:vectordrawable-animated:1.1.0@aar
                            javaLibrary                   : androidx.collection:collection:1.1.0@jar
                        androidLibrary                : androidx.vectordrawable:vectordrawable:1.1.0@aar
                            javaLibrary                   : androidx.annotation:annotation:1.1.0@jar
                            androidLibrary                : androidx.core:core:1.1.0@aar
                            javaLibrary                   : androidx.collection:collection:1.1.0@jar
                        androidLibrary                : androidx.vectordrawable:vectordrawable-animated:1.1.0@aar
                            androidLibrary                : androidx.vectordrawable:vectordrawable:1.1.0@aar
                            androidLibrary                : androidx.interpolator:interpolator:1.0.0@aar
                            javaLibrary                   : androidx.collection:collection:1.1.0@jar
                        androidLibrary                : androidx.interpolator:interpolator:1.0.0@aar
                            javaLibrary                   : androidx.annotation:annotation:1.1.0@jar
                        androidLibrary                : androidx.drawerlayout:drawerlayout:1.0.0@aar
                            javaLibrary                   : androidx.annotation:annotation:1.1.0@jar
                            androidLibrary                : androidx.core:core:1.1.0@aar
                            androidLibrary                : androidx.customview:customview:1.0.0@aar
                        androidLibrary                : androidx.constraintlayout:constraintlayout:1.1.3@aar
                            javaLibrary                   : androidx.constraintlayout:constraintlayout-solver:1.1.3@jar
                        javaLibrary                   : androidx.annotation:annotation:1.1.0@jar
                        javaLibrary                   : androidx.lifecycle:lifecycle-common:2.1.0@jar
                            javaLibrary                   : androidx.annotation:annotation:1.1.0@jar
                        javaLibrary                   : androidx.arch.core:core-common:2.1.0@jar
                            javaLibrary                   : androidx.annotation:annotation:1.1.0@jar
                        javaLibrary                   : androidx.collection:collection:1.1.0@jar
                            javaLibrary                   : androidx.annotation:annotation:1.1.0@jar
                        javaLibrary                   : androidx.constraintlayout:constraintlayout-solver:1.1.3@jar
                    runtimeClasspath
                        androidLibrary                : androidx.appcompat:appcompat:1.1.0@aar
                            javaLibrary                   : androidx.annotation:annotation:1.1.0@jar
                            androidLibrary                : androidx.core:core:1.1.0@aar
                            androidLibrary                : androidx.cursoradapter:cursoradapter:1.0.0@aar
                            androidLibrary                : androidx.fragment:fragment:1.1.0@aar
                            androidLibrary                : androidx.appcompat:appcompat-resources:1.1.0@aar
                            androidLibrary                : androidx.drawerlayout:drawerlayout:1.0.0@aar
                            javaLibrary                   : androidx.collection:collection:1.1.0@jar
                        androidLibrary                : androidx.core:core:1.1.0@aar
                            javaLibrary                   : androidx.annotation:annotation:1.1.0@jar
                            androidLibrary                : androidx.lifecycle:lifecycle-runtime:2.1.0@aar
                            androidLibrary                : androidx.versionedparcelable:versionedparcelable:1.1.0@aar
                            javaLibrary                   : androidx.collection:collection:1.1.0@jar
                        androidLibrary                : androidx.lifecycle:lifecycle-runtime:2.1.0@aar
                            javaLibrary                   : androidx.lifecycle:lifecycle-common:2.1.0@jar
                            javaLibrary                   : androidx.arch.core:core-common:2.1.0@jar
                            javaLibrary                   : androidx.annotation:annotation:1.1.0@jar
                        androidLibrary                : androidx.versionedparcelable:versionedparcelable:1.1.0@aar
                            javaLibrary                   : androidx.annotation:annotation:1.1.0@jar
                            javaLibrary                   : androidx.collection:collection:1.1.0@jar
                        androidLibrary                : androidx.cursoradapter:cursoradapter:1.0.0@aar
                            javaLibrary                   : androidx.annotation:annotation:1.1.0@jar
                        androidLibrary                : androidx.fragment:fragment:1.1.0@aar
                            javaLibrary                   : androidx.annotation:annotation:1.1.0@jar
                            androidLibrary                : androidx.core:core:1.1.0@aar
                            javaLibrary                   : androidx.collection:collection:1.1.0@jar
                            androidLibrary                : androidx.viewpager:viewpager:1.0.0@aar
                            androidLibrary                : androidx.loader:loader:1.0.0@aar
                            androidLibrary                : androidx.activity:activity:1.0.0@aar
                            androidLibrary                : androidx.lifecycle:lifecycle-viewmodel:2.1.0@aar
                        androidLibrary                : androidx.viewpager:viewpager:1.0.0@aar
                            javaLibrary                   : androidx.annotation:annotation:1.1.0@jar
                            androidLibrary                : androidx.core:core:1.1.0@aar
                            androidLibrary                : androidx.customview:customview:1.0.0@aar
                        androidLibrary                : androidx.customview:customview:1.0.0@aar
                            javaLibrary                   : androidx.annotation:annotation:1.1.0@jar
                            androidLibrary                : androidx.core:core:1.1.0@aar
                        androidLibrary                : androidx.loader:loader:1.0.0@aar
                            javaLibrary                   : androidx.annotation:annotation:1.1.0@jar
                            androidLibrary                : androidx.core:core:1.1.0@aar
                            androidLibrary                : androidx.lifecycle:lifecycle-livedata:2.0.0@aar
                            androidLibrary                : androidx.lifecycle:lifecycle-viewmodel:2.1.0@aar
                        androidLibrary                : androidx.lifecycle:lifecycle-livedata:2.0.0@aar
                            androidLibrary                : androidx.arch.core:core-runtime:2.0.0@aar
                            androidLibrary                : androidx.lifecycle:lifecycle-livedata-core:2.0.0@aar
                            javaLibrary                   : androidx.arch.core:core-common:2.1.0@jar
                        androidLibrary                : androidx.arch.core:core-runtime:2.0.0@aar
                            javaLibrary                   : androidx.annotation:annotation:1.1.0@jar
                            javaLibrary                   : androidx.arch.core:core-common:2.1.0@jar
                        androidLibrary                : androidx.lifecycle:lifecycle-livedata-core:2.0.0@aar
                            javaLibrary                   : androidx.lifecycle:lifecycle-common:2.1.0@jar
                            javaLibrary                   : androidx.arch.core:core-common:2.1.0@jar
                            androidLibrary                : androidx.arch.core:core-runtime:2.0.0@aar
                        androidLibrary                : androidx.lifecycle:lifecycle-viewmodel:2.1.0@aar
                            javaLibrary                   : androidx.annotation:annotation:1.1.0@jar
                        androidLibrary                : androidx.activity:activity:1.0.0@aar
                            javaLibrary                   : androidx.annotation:annotation:1.1.0@jar
                            androidLibrary                : androidx.core:core:1.1.0@aar
                            androidLibrary                : androidx.lifecycle:lifecycle-runtime:2.1.0@aar
                            androidLibrary                : androidx.lifecycle:lifecycle-viewmodel:2.1.0@aar
                            androidLibrary                : androidx.savedstate:savedstate:1.0.0@aar
                        androidLibrary                : androidx.savedstate:savedstate:1.0.0@aar
                            javaLibrary                   : androidx.annotation:annotation:1.1.0@jar
                            javaLibrary                   : androidx.arch.core:core-common:2.1.0@jar
                            javaLibrary                   : androidx.lifecycle:lifecycle-common:2.1.0@jar
                        androidLibrary                : androidx.appcompat:appcompat-resources:1.1.0@aar
                            javaLibrary                   : androidx.annotation:annotation:1.1.0@jar
                            androidLibrary                : androidx.core:core:1.1.0@aar
                            androidLibrary                : androidx.vectordrawable:vectordrawable:1.1.0@aar
                            androidLibrary                : androidx.vectordrawable:vectordrawable-animated:1.1.0@aar
                            javaLibrary                   : androidx.collection:collection:1.1.0@jar
                        androidLibrary                : androidx.vectordrawable:vectordrawable:1.1.0@aar
                            javaLibrary                   : androidx.annotation:annotation:1.1.0@jar
                            androidLibrary                : androidx.core:core:1.1.0@aar
                            javaLibrary                   : androidx.collection:collection:1.1.0@jar
                        androidLibrary                : androidx.vectordrawable:vectordrawable-animated:1.1.0@aar
                            androidLibrary                : androidx.vectordrawable:vectordrawable:1.1.0@aar
                            androidLibrary                : androidx.interpolator:interpolator:1.0.0@aar
                            javaLibrary                   : androidx.collection:collection:1.1.0@jar
                        androidLibrary                : androidx.interpolator:interpolator:1.0.0@aar
                            javaLibrary                   : androidx.annotation:annotation:1.1.0@jar
                        androidLibrary                : androidx.drawerlayout:drawerlayout:1.0.0@aar
                            javaLibrary                   : androidx.annotation:annotation:1.1.0@jar
                            androidLibrary                : androidx.core:core:1.1.0@aar
                            androidLibrary                : androidx.customview:customview:1.0.0@aar
                        androidLibrary                : androidx.constraintlayout:constraintlayout:1.1.3@aar
                            javaLibrary                   : androidx.constraintlayout:constraintlayout-solver:1.1.3@jar
                        javaLibrary                   : androidx.annotation:annotation:1.1.0@jar
                        javaLibrary                   : androidx.lifecycle:lifecycle-common:2.1.0@jar
                            javaLibrary                   : androidx.annotation:annotation:1.1.0@jar
                        javaLibrary                   : androidx.arch.core:core-common:2.1.0@jar
                            javaLibrary                   : androidx.annotation:annotation:1.1.0@jar
                        javaLibrary                   : androidx.collection:collection:1.1.0@jar
                            javaLibrary                   : androidx.annotation:annotation:1.1.0@jar
                        javaLibrary                   : androidx.constraintlayout:constraintlayout-solver:1.1.3@jar
                ApplicationId                 : com.example.multiflavor.firstAbc.secondAbc.debug
                SigningConfigName             : debug
                IsSigned                      : true
                CodeShrinker                  : null
                BuildTasksAndOutputInformation
                    AssembleTaskName              : assembleFirstAbcSecondAbcDebug
                    AssembleTaskOutputListingFile : <ROOT>/app/build/intermediates/apk_ide_redirect_file/firstAbcSecondAbcDebug/createFirstAbcSecondAbcDebugApkListingFileRedirect/redirect.txt [-]
                    BundleTaskName                : bundleFirstAbcSecondAbcDebug
                    BundleTaskOutputListingFile   : <ROOT>/app/build/intermediates/bundle_ide_redirect_file/firstAbcSecondAbcDebug/createFirstAbcSecondAbcDebugBundleListingFileRedirect/redirect.txt [-]
                    ApkFromBundleTaskName         : extractApksForFirstAbcSecondAbcDebug
                    ApkFromBundleTaskOutputListingFile      : <ROOT>/app/build/intermediates/apk_from_bundle_ide_redirect_file/firstAbcSecondAbcDebug/createFirstAbcSecondAbcDebugApksFromBundleListingFileRedirect/redirect.txt [-]
                GeneratedResourceFolders      : <ROOT>/app/build/generated/res/resValues/firstAbcSecondAbc/debug [-]
                DesugaredMethodFiles          : <GRADLE>/caches/<GRADLE_VERSION>/transforms/xxxxxxxxxxxxxxxxxxxxxxxxxxxxxxxx/transformed/D8BackportedDesugaredMethods.txt
            AndroidTestArtifact
                Name                          : ANDROID_TEST
                CompileTaskName               : compileFirstAbcSecondAbcDebugAndroidTestSources
                AssembleTaskName              : assembleFirstAbcSecondAbcDebugAndroidTest
                IsTestArtifact                : true
                IdeSetupTaskNames             : generateFirstAbcSecondAbcDebugAndroidTestSources
                GeneratedSourceFolders        : <ROOT>/app/build/generated/ap_generated_sources/firstAbcSecondAbcDebugAndroidTest/out [-]
                ClassesFolder                 : <ROOT>/app/build/intermediates/compile_and_runtime_not_namespaced_r_class_jar/firstAbcSecondAbcDebugAndroidTest/processFirstAbcSecondAbcDebugAndroidTestResources/R.jar [-]
                ClassesFolder                 : <ROOT>/app/build/intermediates/javac/firstAbcSecondAbcDebugAndroidTest/compileFirstAbcSecondAbcDebugAndroidTestJavaWithJavac/classes [-]
                VariantSourceProvider
                    Name                          : androidTestFirstAbcSecondAbcDebug
                    Manifest                      : <ROOT>/app/src/androidTestFirstAbcSecondAbcDebug/AndroidManifest.xml [-]
                    JavaDirectories               : <ROOT>/app/src/androidTestFirstAbcSecondAbcDebug/java [-]
                    KotlinDirectories             : <ROOT>/app/src/androidTestFirstAbcSecondAbcDebug/java [-]
                    KotlinDirectories             : <ROOT>/app/src/androidTestFirstAbcSecondAbcDebug/kotlin [-]
                    ResourcesDirectories          : <ROOT>/app/src/androidTestFirstAbcSecondAbcDebug/resources [-]
                    ResDirectories                : <ROOT>/app/src/androidTestFirstAbcSecondAbcDebug/res [-]
                    AssetsDirectories             : <ROOT>/app/src/androidTestFirstAbcSecondAbcDebug/assets [-]
                    JniLibsDirectories            : <ROOT>/app/src/androidTestFirstAbcSecondAbcDebug/jniLibs [-]
                    ShadersDirectories            : <ROOT>/app/src/androidTestFirstAbcSecondAbcDebug/shaders [-]
                    BaselineProfileDirectories    : <ROOT>/app/src/androidTestFirstAbcSecondAbcDebug/baselineProfiles [-]
                MultiFlavorSourceProvider
                    Name                          : androidTestFirstAbcSecondAbc
                    Manifest                      : <ROOT>/app/src/androidTestFirstAbcSecondAbc/AndroidManifest.xml [-]
                    JavaDirectories               : <ROOT>/app/src/androidTestFirstAbcSecondAbc/java [-]
                    KotlinDirectories             : <ROOT>/app/src/androidTestFirstAbcSecondAbc/java [-]
                    KotlinDirectories             : <ROOT>/app/src/androidTestFirstAbcSecondAbc/kotlin [-]
                    ResourcesDirectories          : <ROOT>/app/src/androidTestFirstAbcSecondAbc/resources [-]
                    ResDirectories                : <ROOT>/app/src/androidTestFirstAbcSecondAbc/res [-]
                    AssetsDirectories             : <ROOT>/app/src/androidTestFirstAbcSecondAbc/assets [-]
                    JniLibsDirectories            : <ROOT>/app/src/androidTestFirstAbcSecondAbc/jniLibs [-]
                    ShadersDirectories            : <ROOT>/app/src/androidTestFirstAbcSecondAbc/shaders [-]
                    BaselineProfileDirectories    : <ROOT>/app/src/androidTestFirstAbcSecondAbc/baselineProfiles [-]
                Dependencies
                    compileClasspath
                        androidLibrary                : androidx.test.ext:junit:1.1.2@aar
                            javaLibrary                   : junit:junit:4.12@jar
                            androidLibrary                : androidx.test:core:1.3.0@aar
                            androidLibrary                : androidx.test:monitor:1.3.0@aar
                            javaLibrary                   : androidx.annotation:annotation:1.1.0@jar
                        androidLibrary                : androidx.test:core:1.3.0@aar
                            javaLibrary                   : androidx.annotation:annotation:1.1.0@jar
                            androidLibrary                : androidx.test:monitor:1.3.0@aar
                            javaLibrary                   : androidx.lifecycle:lifecycle-common:2.1.0@jar
                        androidLibrary                : androidx.test:monitor:1.3.0@aar
                            javaLibrary                   : androidx.annotation:annotation:1.1.0@jar
                        androidLibrary                : androidx.test.espresso:espresso-core:3.2.0@aar
                            androidLibrary                : androidx.test:runner:1.2.0@aar
                            androidLibrary                : androidx.test.espresso:espresso-idling-resource:3.2.0@aar
                            javaLibrary                   : com.squareup:javawriter:2.1.1@jar
                            javaLibrary                   : javax.inject:javax.inject:1@jar
                            javaLibrary                   : org.hamcrest:hamcrest-library:1.3@jar
                            javaLibrary                   : org.hamcrest:hamcrest-integration:1.3@jar
                            javaLibrary                   : com.google.code.findbugs:jsr305:2.0.1@jar
                        androidLibrary                : androidx.test:runner:1.2.0@aar
                            javaLibrary                   : androidx.annotation:annotation:1.1.0@jar
                            androidLibrary                : androidx.test:monitor:1.3.0@aar
                            javaLibrary                   : junit:junit:4.12@jar
                            javaLibrary                   : net.sf.kxml:kxml2:2.3.0@jar
                        androidLibrary                : androidx.test.espresso:espresso-idling-resource:3.2.0@aar
                        androidLibrary                : androidx.appcompat:appcompat:1.1.0@aar
                            javaLibrary                   : androidx.annotation:annotation:1.1.0@jar
                            androidLibrary                : androidx.core:core:1.1.0@aar
                            androidLibrary                : androidx.cursoradapter:cursoradapter:1.0.0@aar
                            androidLibrary                : androidx.fragment:fragment:1.1.0@aar
                            androidLibrary                : androidx.appcompat:appcompat-resources:1.1.0@aar
                            androidLibrary                : androidx.drawerlayout:drawerlayout:1.0.0@aar
                            javaLibrary                   : androidx.collection:collection:1.1.0@jar
                        androidLibrary                : androidx.core:core:1.1.0@aar
                            javaLibrary                   : androidx.annotation:annotation:1.1.0@jar
                            androidLibrary                : androidx.lifecycle:lifecycle-runtime:2.1.0@aar
                            androidLibrary                : androidx.versionedparcelable:versionedparcelable:1.1.0@aar
                            javaLibrary                   : androidx.collection:collection:1.1.0@jar
                        androidLibrary                : androidx.lifecycle:lifecycle-runtime:2.1.0@aar
                            javaLibrary                   : androidx.lifecycle:lifecycle-common:2.1.0@jar
                            javaLibrary                   : androidx.arch.core:core-common:2.1.0@jar
                            javaLibrary                   : androidx.annotation:annotation:1.1.0@jar
                        androidLibrary                : androidx.versionedparcelable:versionedparcelable:1.1.0@aar
                            javaLibrary                   : androidx.annotation:annotation:1.1.0@jar
                            javaLibrary                   : androidx.collection:collection:1.1.0@jar
                        androidLibrary                : androidx.cursoradapter:cursoradapter:1.0.0@aar
                            javaLibrary                   : androidx.annotation:annotation:1.1.0@jar
                        androidLibrary                : androidx.fragment:fragment:1.1.0@aar
                            javaLibrary                   : androidx.annotation:annotation:1.1.0@jar
                            androidLibrary                : androidx.core:core:1.1.0@aar
                            javaLibrary                   : androidx.collection:collection:1.1.0@jar
                            androidLibrary                : androidx.viewpager:viewpager:1.0.0@aar
                            androidLibrary                : androidx.loader:loader:1.0.0@aar
                            androidLibrary                : androidx.activity:activity:1.0.0@aar
                            androidLibrary                : androidx.lifecycle:lifecycle-viewmodel:2.1.0@aar
                        androidLibrary                : androidx.viewpager:viewpager:1.0.0@aar
                            javaLibrary                   : androidx.annotation:annotation:1.1.0@jar
                            androidLibrary                : androidx.core:core:1.1.0@aar
                            androidLibrary                : androidx.customview:customview:1.0.0@aar
                        androidLibrary                : androidx.customview:customview:1.0.0@aar
                            javaLibrary                   : androidx.annotation:annotation:1.1.0@jar
                            androidLibrary                : androidx.core:core:1.1.0@aar
                        androidLibrary                : androidx.loader:loader:1.0.0@aar
                            javaLibrary                   : androidx.annotation:annotation:1.1.0@jar
                            androidLibrary                : androidx.core:core:1.1.0@aar
                            androidLibrary                : androidx.lifecycle:lifecycle-livedata:2.0.0@aar
                            androidLibrary                : androidx.lifecycle:lifecycle-viewmodel:2.1.0@aar
                        androidLibrary                : androidx.lifecycle:lifecycle-livedata:2.0.0@aar
                            androidLibrary                : androidx.arch.core:core-runtime:2.0.0@aar
                            androidLibrary                : androidx.lifecycle:lifecycle-livedata-core:2.0.0@aar
                            javaLibrary                   : androidx.arch.core:core-common:2.1.0@jar
                        androidLibrary                : androidx.arch.core:core-runtime:2.0.0@aar
                            javaLibrary                   : androidx.annotation:annotation:1.1.0@jar
                            javaLibrary                   : androidx.arch.core:core-common:2.1.0@jar
                        androidLibrary                : androidx.lifecycle:lifecycle-livedata-core:2.0.0@aar
                            javaLibrary                   : androidx.lifecycle:lifecycle-common:2.1.0@jar
                            javaLibrary                   : androidx.arch.core:core-common:2.1.0@jar
                            androidLibrary                : androidx.arch.core:core-runtime:2.0.0@aar
                        androidLibrary                : androidx.lifecycle:lifecycle-viewmodel:2.1.0@aar
                            javaLibrary                   : androidx.annotation:annotation:1.1.0@jar
                        androidLibrary                : androidx.activity:activity:1.0.0@aar
                            javaLibrary                   : androidx.annotation:annotation:1.1.0@jar
                            androidLibrary                : androidx.core:core:1.1.0@aar
                            androidLibrary                : androidx.lifecycle:lifecycle-runtime:2.1.0@aar
                            androidLibrary                : androidx.lifecycle:lifecycle-viewmodel:2.1.0@aar
                            androidLibrary                : androidx.savedstate:savedstate:1.0.0@aar
                        androidLibrary                : androidx.savedstate:savedstate:1.0.0@aar
                            javaLibrary                   : androidx.annotation:annotation:1.1.0@jar
                            javaLibrary                   : androidx.arch.core:core-common:2.1.0@jar
                            javaLibrary                   : androidx.lifecycle:lifecycle-common:2.1.0@jar
                        androidLibrary                : androidx.appcompat:appcompat-resources:1.1.0@aar
                            javaLibrary                   : androidx.annotation:annotation:1.1.0@jar
                            androidLibrary                : androidx.core:core:1.1.0@aar
                            androidLibrary                : androidx.vectordrawable:vectordrawable:1.1.0@aar
                            androidLibrary                : androidx.vectordrawable:vectordrawable-animated:1.1.0@aar
                            javaLibrary                   : androidx.collection:collection:1.1.0@jar
                        androidLibrary                : androidx.vectordrawable:vectordrawable:1.1.0@aar
                            javaLibrary                   : androidx.annotation:annotation:1.1.0@jar
                            androidLibrary                : androidx.core:core:1.1.0@aar
                            javaLibrary                   : androidx.collection:collection:1.1.0@jar
                        androidLibrary                : androidx.vectordrawable:vectordrawable-animated:1.1.0@aar
                            androidLibrary                : androidx.vectordrawable:vectordrawable:1.1.0@aar
                            androidLibrary                : androidx.interpolator:interpolator:1.0.0@aar
                            javaLibrary                   : androidx.collection:collection:1.1.0@jar
                        androidLibrary                : androidx.interpolator:interpolator:1.0.0@aar
                            javaLibrary                   : androidx.annotation:annotation:1.1.0@jar
                        androidLibrary                : androidx.drawerlayout:drawerlayout:1.0.0@aar
                            javaLibrary                   : androidx.annotation:annotation:1.1.0@jar
                            androidLibrary                : androidx.core:core:1.1.0@aar
                            androidLibrary                : androidx.customview:customview:1.0.0@aar
                        androidLibrary                : androidx.constraintlayout:constraintlayout:1.1.3@aar
                            javaLibrary                   : androidx.constraintlayout:constraintlayout-solver:1.1.3@jar
                        javaLibrary                   : junit:junit:4.12@jar
                            javaLibrary                   : org.hamcrest:hamcrest-core:1.3@jar
                        javaLibrary                   : org.hamcrest:hamcrest-core:1.3@jar
                        javaLibrary                   : androidx.annotation:annotation:1.1.0@jar
                        javaLibrary                   : androidx.lifecycle:lifecycle-common:2.1.0@jar
                            javaLibrary                   : androidx.annotation:annotation:1.1.0@jar
                        javaLibrary                   : net.sf.kxml:kxml2:2.3.0@jar
                        javaLibrary                   : com.squareup:javawriter:2.1.1@jar
                        javaLibrary                   : javax.inject:javax.inject:1@jar
                        javaLibrary                   : org.hamcrest:hamcrest-library:1.3@jar
                            javaLibrary                   : org.hamcrest:hamcrest-core:1.3@jar
                        javaLibrary                   : org.hamcrest:hamcrest-integration:1.3@jar
                            javaLibrary                   : org.hamcrest:hamcrest-library:1.3@jar
                        javaLibrary                   : com.google.code.findbugs:jsr305:2.0.1@jar
                        javaLibrary                   : androidx.arch.core:core-common:2.1.0@jar
                            javaLibrary                   : androidx.annotation:annotation:1.1.0@jar
                        javaLibrary                   : androidx.collection:collection:1.1.0@jar
                            javaLibrary                   : androidx.annotation:annotation:1.1.0@jar
                        javaLibrary                   : androidx.constraintlayout:constraintlayout-solver:1.1.3@jar
                        module                        : <ROOT>-:app-MAIN
                    runtimeClasspath
                        androidLibrary                : androidx.test.ext:junit:1.1.2@aar
                            javaLibrary                   : junit:junit:4.12@jar
                            androidLibrary                : androidx.test:core:1.3.0@aar
                            androidLibrary                : androidx.test:monitor:1.3.0@aar
                            javaLibrary                   : androidx.annotation:annotation:1.1.0@jar
                        androidLibrary                : androidx.test:core:1.3.0@aar
                            javaLibrary                   : androidx.annotation:annotation:1.1.0@jar
                            androidLibrary                : androidx.test:monitor:1.3.0@aar
                            javaLibrary                   : androidx.lifecycle:lifecycle-common:2.1.0@jar
                        androidLibrary                : androidx.test:monitor:1.3.0@aar
                            javaLibrary                   : androidx.annotation:annotation:1.1.0@jar
                        androidLibrary                : androidx.test.espresso:espresso-core:3.2.0@aar
                            androidLibrary                : androidx.test:runner:1.2.0@aar
                            androidLibrary                : androidx.test.espresso:espresso-idling-resource:3.2.0@aar
                            javaLibrary                   : com.squareup:javawriter:2.1.1@jar
                            javaLibrary                   : javax.inject:javax.inject:1@jar
                            javaLibrary                   : org.hamcrest:hamcrest-library:1.3@jar
                            javaLibrary                   : org.hamcrest:hamcrest-integration:1.3@jar
                            javaLibrary                   : com.google.code.findbugs:jsr305:2.0.1@jar
                        androidLibrary                : androidx.test:runner:1.2.0@aar
                            javaLibrary                   : androidx.annotation:annotation:1.1.0@jar
                            androidLibrary                : androidx.test:monitor:1.3.0@aar
                            javaLibrary                   : junit:junit:4.12@jar
                            javaLibrary                   : net.sf.kxml:kxml2:2.3.0@jar
                        androidLibrary                : androidx.test.espresso:espresso-idling-resource:3.2.0@aar
                        javaLibrary                   : junit:junit:4.12@jar
                            javaLibrary                   : org.hamcrest:hamcrest-core:1.3@jar
                        javaLibrary                   : org.hamcrest:hamcrest-core:1.3@jar
                        javaLibrary                   : androidx.annotation:annotation:1.1.0@jar
                        javaLibrary                   : androidx.lifecycle:lifecycle-common:2.1.0@jar
                            javaLibrary                   : androidx.annotation:annotation:1.1.0@jar
                        javaLibrary                   : net.sf.kxml:kxml2:2.3.0@jar
                        javaLibrary                   : com.squareup:javawriter:2.1.1@jar
                        javaLibrary                   : javax.inject:javax.inject:1@jar
                        javaLibrary                   : org.hamcrest:hamcrest-library:1.3@jar
                            javaLibrary                   : org.hamcrest:hamcrest-core:1.3@jar
                        javaLibrary                   : org.hamcrest:hamcrest-integration:1.3@jar
                            javaLibrary                   : org.hamcrest:hamcrest-library:1.3@jar
                        javaLibrary                   : com.google.code.findbugs:jsr305:2.0.1@jar
                ProvidedDependencies
                    - provided                    : androidx.activity:activity:1.0.0@aar
                    - provided                    : androidx.appcompat:appcompat-resources:1.1.0@aar
                    - provided                    : androidx.appcompat:appcompat:1.1.0@aar
                    - provided                    : androidx.arch.core:core-common:2.1.0
                    - provided                    : androidx.arch.core:core-runtime:2.0.0@aar
                    - provided                    : androidx.collection:collection:1.1.0
                    - provided                    : androidx.constraintlayout:constraintlayout-solver:1.1.3
                    - provided                    : androidx.constraintlayout:constraintlayout:1.1.3@aar
                    - provided                    : androidx.core:core:1.1.0@aar
                    - provided                    : androidx.cursoradapter:cursoradapter:1.0.0@aar
                    - provided                    : androidx.customview:customview:1.0.0@aar
                    - provided                    : androidx.drawerlayout:drawerlayout:1.0.0@aar
                    - provided                    : androidx.fragment:fragment:1.1.0@aar
                    - provided                    : androidx.interpolator:interpolator:1.0.0@aar
                    - provided                    : androidx.lifecycle:lifecycle-livedata-core:2.0.0@aar
                    - provided                    : androidx.lifecycle:lifecycle-livedata:2.0.0@aar
                    - provided                    : androidx.lifecycle:lifecycle-runtime:2.1.0@aar
                    - provided                    : androidx.lifecycle:lifecycle-viewmodel:2.1.0@aar
                    - provided                    : androidx.loader:loader:1.0.0@aar
                    - provided                    : androidx.savedstate:savedstate:1.0.0@aar
                    - provided                    : androidx.vectordrawable:vectordrawable-animated:1.1.0@aar
                    - provided                    : androidx.vectordrawable:vectordrawable:1.1.0@aar
                    - provided                    : androidx.versionedparcelable:versionedparcelable:1.1.0@aar
                    - provided                    : androidx.viewpager:viewpager:1.0.0@aar
                ApplicationId                 : com.example.multiflavor.firstAbc.secondAbc.debug.test
                SigningConfigName             : debug
                IsSigned                      : true
                CodeShrinker                  : null
                BuildTasksAndOutputInformation
                    AssembleTaskName              : assembleFirstAbcSecondAbcDebugAndroidTest
                    AssembleTaskOutputListingFile : <ROOT>/app/build/intermediates/apk_ide_redirect_file/firstAbcSecondAbcDebugAndroidTest/createFirstAbcSecondAbcDebugAndroidTestApkListingFileRedirect/redirect.txt [-]
                GeneratedResourceFolders      : <ROOT>/app/build/generated/res/resValues/androidTest/firstAbcSecondAbc/debug [-]
                DesugaredMethodFiles          : <GRADLE>/caches/<GRADLE_VERSION>/transforms/xxxxxxxxxxxxxxxxxxxxxxxxxxxxxxxx/transformed/D8BackportedDesugaredMethods.txt
                TestOptions
                    AnimationsDisabled            : false
                    Execution                     : HOST
                    InstrumentedTestTaskName      : connectedFirstAbcSecondAbcDebugAndroidTest
            UnitTestArtifact
                Name                          : UNIT_TEST
                CompileTaskName               : compileFirstAbcSecondAbcDebugUnitTestSources
                AssembleTaskName              : assembleFirstAbcSecondAbcDebugUnitTest
                IsTestArtifact                : true
                IdeSetupTaskNames             : createMockableJar
                GeneratedSourceFolders        : <ROOT>/app/build/generated/ap_generated_sources/firstAbcSecondAbcDebugUnitTest/out [-]
                ClassesFolder                 : <ROOT>/app/build/intermediates/compile_and_runtime_not_namespaced_r_class_jar/firstAbcSecondAbcDebug/processFirstAbcSecondAbcDebugResources/R.jar [-]
                ClassesFolder                 : <ROOT>/app/build/intermediates/javac/firstAbcSecondAbcDebugUnitTest/compileFirstAbcSecondAbcDebugUnitTestJavaWithJavac/classes [-]
                VariantSourceProvider
                    Name                          : testFirstAbcSecondAbcDebug
                    Manifest                      : <ROOT>/app/src/testFirstAbcSecondAbcDebug/AndroidManifest.xml [-]
                    JavaDirectories               : <ROOT>/app/src/testFirstAbcSecondAbcDebug/java
                    KotlinDirectories             : <ROOT>/app/src/testFirstAbcSecondAbcDebug/java
                    KotlinDirectories             : <ROOT>/app/src/testFirstAbcSecondAbcDebug/kotlin [-]
                    ResourcesDirectories          : <ROOT>/app/src/testFirstAbcSecondAbcDebug/resources [-]
                    AssetsDirectories             : <ROOT>/app/src/testFirstAbcSecondAbcDebug/assets [-]
                    JniLibsDirectories            : <ROOT>/app/src/testFirstAbcSecondAbcDebug/jniLibs [-]
                    ShadersDirectories            : <ROOT>/app/src/testFirstAbcSecondAbcDebug/shaders [-]
                    BaselineProfileDirectories    : <ROOT>/app/src/testFirstAbcSecondAbcDebug/baselineProfiles [-]
                MultiFlavorSourceProvider
                    Name                          : testFirstAbcSecondAbc
                    Manifest                      : <ROOT>/app/src/testFirstAbcSecondAbc/AndroidManifest.xml [-]
                    JavaDirectories               : <ROOT>/app/src/testFirstAbcSecondAbc/java
                    KotlinDirectories             : <ROOT>/app/src/testFirstAbcSecondAbc/java
                    KotlinDirectories             : <ROOT>/app/src/testFirstAbcSecondAbc/kotlin [-]
                    ResourcesDirectories          : <ROOT>/app/src/testFirstAbcSecondAbc/resources [-]
                    ResDirectories                : <ROOT>/app/src/testFirstAbcSecondAbc/res [-]
                    AssetsDirectories             : <ROOT>/app/src/testFirstAbcSecondAbc/assets [-]
                    JniLibsDirectories            : <ROOT>/app/src/testFirstAbcSecondAbc/jniLibs [-]
                    ShadersDirectories            : <ROOT>/app/src/testFirstAbcSecondAbc/shaders [-]
                    BaselineProfileDirectories    : <ROOT>/app/src/testFirstAbcSecondAbc/baselineProfiles [-]
                Dependencies
                    compileClasspath
                        androidLibrary                : androidx.appcompat:appcompat:1.1.0@aar
                            javaLibrary                   : androidx.annotation:annotation:1.1.0@jar
                            androidLibrary                : androidx.core:core:1.1.0@aar
                            androidLibrary                : androidx.cursoradapter:cursoradapter:1.0.0@aar
                            androidLibrary                : androidx.fragment:fragment:1.1.0@aar
                            androidLibrary                : androidx.appcompat:appcompat-resources:1.1.0@aar
                            androidLibrary                : androidx.drawerlayout:drawerlayout:1.0.0@aar
                            javaLibrary                   : androidx.collection:collection:1.1.0@jar
                        androidLibrary                : androidx.core:core:1.1.0@aar
                            javaLibrary                   : androidx.annotation:annotation:1.1.0@jar
                            androidLibrary                : androidx.lifecycle:lifecycle-runtime:2.1.0@aar
                            androidLibrary                : androidx.versionedparcelable:versionedparcelable:1.1.0@aar
                            javaLibrary                   : androidx.collection:collection:1.1.0@jar
                        androidLibrary                : androidx.lifecycle:lifecycle-runtime:2.1.0@aar
                            javaLibrary                   : androidx.lifecycle:lifecycle-common:2.1.0@jar
                            javaLibrary                   : androidx.arch.core:core-common:2.1.0@jar
                            javaLibrary                   : androidx.annotation:annotation:1.1.0@jar
                        androidLibrary                : androidx.versionedparcelable:versionedparcelable:1.1.0@aar
                            javaLibrary                   : androidx.annotation:annotation:1.1.0@jar
                            javaLibrary                   : androidx.collection:collection:1.1.0@jar
                        androidLibrary                : androidx.cursoradapter:cursoradapter:1.0.0@aar
                            javaLibrary                   : androidx.annotation:annotation:1.1.0@jar
                        androidLibrary                : androidx.fragment:fragment:1.1.0@aar
                            javaLibrary                   : androidx.annotation:annotation:1.1.0@jar
                            androidLibrary                : androidx.core:core:1.1.0@aar
                            javaLibrary                   : androidx.collection:collection:1.1.0@jar
                            androidLibrary                : androidx.viewpager:viewpager:1.0.0@aar
                            androidLibrary                : androidx.loader:loader:1.0.0@aar
                            androidLibrary                : androidx.activity:activity:1.0.0@aar
                            androidLibrary                : androidx.lifecycle:lifecycle-viewmodel:2.1.0@aar
                        androidLibrary                : androidx.viewpager:viewpager:1.0.0@aar
                            javaLibrary                   : androidx.annotation:annotation:1.1.0@jar
                            androidLibrary                : androidx.core:core:1.1.0@aar
                            androidLibrary                : androidx.customview:customview:1.0.0@aar
                        androidLibrary                : androidx.customview:customview:1.0.0@aar
                            javaLibrary                   : androidx.annotation:annotation:1.1.0@jar
                            androidLibrary                : androidx.core:core:1.1.0@aar
                        androidLibrary                : androidx.loader:loader:1.0.0@aar
                            javaLibrary                   : androidx.annotation:annotation:1.1.0@jar
                            androidLibrary                : androidx.core:core:1.1.0@aar
                            androidLibrary                : androidx.lifecycle:lifecycle-livedata:2.0.0@aar
                            androidLibrary                : androidx.lifecycle:lifecycle-viewmodel:2.1.0@aar
                        androidLibrary                : androidx.lifecycle:lifecycle-livedata:2.0.0@aar
                            androidLibrary                : androidx.arch.core:core-runtime:2.0.0@aar
                            androidLibrary                : androidx.lifecycle:lifecycle-livedata-core:2.0.0@aar
                            javaLibrary                   : androidx.arch.core:core-common:2.1.0@jar
                        androidLibrary                : androidx.arch.core:core-runtime:2.0.0@aar
                            javaLibrary                   : androidx.annotation:annotation:1.1.0@jar
                            javaLibrary                   : androidx.arch.core:core-common:2.1.0@jar
                        androidLibrary                : androidx.lifecycle:lifecycle-livedata-core:2.0.0@aar
                            javaLibrary                   : androidx.lifecycle:lifecycle-common:2.1.0@jar
                            javaLibrary                   : androidx.arch.core:core-common:2.1.0@jar
                            androidLibrary                : androidx.arch.core:core-runtime:2.0.0@aar
                        androidLibrary                : androidx.lifecycle:lifecycle-viewmodel:2.1.0@aar
                            javaLibrary                   : androidx.annotation:annotation:1.1.0@jar
                        androidLibrary                : androidx.activity:activity:1.0.0@aar
                            javaLibrary                   : androidx.annotation:annotation:1.1.0@jar
                            androidLibrary                : androidx.core:core:1.1.0@aar
                            androidLibrary                : androidx.lifecycle:lifecycle-runtime:2.1.0@aar
                            androidLibrary                : androidx.lifecycle:lifecycle-viewmodel:2.1.0@aar
                            androidLibrary                : androidx.savedstate:savedstate:1.0.0@aar
                        androidLibrary                : androidx.savedstate:savedstate:1.0.0@aar
                            javaLibrary                   : androidx.annotation:annotation:1.1.0@jar
                            javaLibrary                   : androidx.arch.core:core-common:2.1.0@jar
                            javaLibrary                   : androidx.lifecycle:lifecycle-common:2.1.0@jar
                        androidLibrary                : androidx.appcompat:appcompat-resources:1.1.0@aar
                            javaLibrary                   : androidx.annotation:annotation:1.1.0@jar
                            androidLibrary                : androidx.core:core:1.1.0@aar
                            androidLibrary                : androidx.vectordrawable:vectordrawable:1.1.0@aar
                            androidLibrary                : androidx.vectordrawable:vectordrawable-animated:1.1.0@aar
                            javaLibrary                   : androidx.collection:collection:1.1.0@jar
                        androidLibrary                : androidx.vectordrawable:vectordrawable:1.1.0@aar
                            javaLibrary                   : androidx.annotation:annotation:1.1.0@jar
                            androidLibrary                : androidx.core:core:1.1.0@aar
                            javaLibrary                   : androidx.collection:collection:1.1.0@jar
                        androidLibrary                : androidx.vectordrawable:vectordrawable-animated:1.1.0@aar
                            androidLibrary                : androidx.vectordrawable:vectordrawable:1.1.0@aar
                            androidLibrary                : androidx.interpolator:interpolator:1.0.0@aar
                            javaLibrary                   : androidx.collection:collection:1.1.0@jar
                        androidLibrary                : androidx.interpolator:interpolator:1.0.0@aar
                            javaLibrary                   : androidx.annotation:annotation:1.1.0@jar
                        androidLibrary                : androidx.drawerlayout:drawerlayout:1.0.0@aar
                            javaLibrary                   : androidx.annotation:annotation:1.1.0@jar
                            androidLibrary                : androidx.core:core:1.1.0@aar
                            androidLibrary                : androidx.customview:customview:1.0.0@aar
                        androidLibrary                : androidx.constraintlayout:constraintlayout:1.1.3@aar
                            javaLibrary                   : androidx.constraintlayout:constraintlayout-solver:1.1.3@jar
                        javaLibrary                   : androidx.annotation:annotation:1.1.0@jar
                        javaLibrary                   : androidx.lifecycle:lifecycle-common:2.1.0@jar
                            javaLibrary                   : androidx.annotation:annotation:1.1.0@jar
                        javaLibrary                   : androidx.arch.core:core-common:2.1.0@jar
                            javaLibrary                   : androidx.annotation:annotation:1.1.0@jar
                        javaLibrary                   : androidx.collection:collection:1.1.0@jar
                            javaLibrary                   : androidx.annotation:annotation:1.1.0@jar
                        javaLibrary                   : androidx.constraintlayout:constraintlayout-solver:1.1.3@jar
                        javaLibrary                   : junit:junit:4.12@jar
                            javaLibrary                   : org.hamcrest:hamcrest-core:1.3@jar
                        javaLibrary                   : org.hamcrest:hamcrest-core:1.3@jar
                        module                        : <ROOT>-:app-MAIN
                    runtimeClasspath
                        androidLibrary                : androidx.appcompat:appcompat:1.1.0@aar
                            javaLibrary                   : androidx.annotation:annotation:1.1.0@jar
                            androidLibrary                : androidx.core:core:1.1.0@aar
                            androidLibrary                : androidx.cursoradapter:cursoradapter:1.0.0@aar
                            androidLibrary                : androidx.fragment:fragment:1.1.0@aar
                            androidLibrary                : androidx.appcompat:appcompat-resources:1.1.0@aar
                            androidLibrary                : androidx.drawerlayout:drawerlayout:1.0.0@aar
                            javaLibrary                   : androidx.collection:collection:1.1.0@jar
                        androidLibrary                : androidx.core:core:1.1.0@aar
                            javaLibrary                   : androidx.annotation:annotation:1.1.0@jar
                            androidLibrary                : androidx.lifecycle:lifecycle-runtime:2.1.0@aar
                            androidLibrary                : androidx.versionedparcelable:versionedparcelable:1.1.0@aar
                            javaLibrary                   : androidx.collection:collection:1.1.0@jar
                        androidLibrary                : androidx.lifecycle:lifecycle-runtime:2.1.0@aar
                            javaLibrary                   : androidx.lifecycle:lifecycle-common:2.1.0@jar
                            javaLibrary                   : androidx.arch.core:core-common:2.1.0@jar
                            javaLibrary                   : androidx.annotation:annotation:1.1.0@jar
                        androidLibrary                : androidx.versionedparcelable:versionedparcelable:1.1.0@aar
                            javaLibrary                   : androidx.annotation:annotation:1.1.0@jar
                            javaLibrary                   : androidx.collection:collection:1.1.0@jar
                        androidLibrary                : androidx.cursoradapter:cursoradapter:1.0.0@aar
                            javaLibrary                   : androidx.annotation:annotation:1.1.0@jar
                        androidLibrary                : androidx.fragment:fragment:1.1.0@aar
                            javaLibrary                   : androidx.annotation:annotation:1.1.0@jar
                            androidLibrary                : androidx.core:core:1.1.0@aar
                            javaLibrary                   : androidx.collection:collection:1.1.0@jar
                            androidLibrary                : androidx.viewpager:viewpager:1.0.0@aar
                            androidLibrary                : androidx.loader:loader:1.0.0@aar
                            androidLibrary                : androidx.activity:activity:1.0.0@aar
                            androidLibrary                : androidx.lifecycle:lifecycle-viewmodel:2.1.0@aar
                        androidLibrary                : androidx.viewpager:viewpager:1.0.0@aar
                            javaLibrary                   : androidx.annotation:annotation:1.1.0@jar
                            androidLibrary                : androidx.core:core:1.1.0@aar
                            androidLibrary                : androidx.customview:customview:1.0.0@aar
                        androidLibrary                : androidx.customview:customview:1.0.0@aar
                            javaLibrary                   : androidx.annotation:annotation:1.1.0@jar
                            androidLibrary                : androidx.core:core:1.1.0@aar
                        androidLibrary                : androidx.loader:loader:1.0.0@aar
                            javaLibrary                   : androidx.annotation:annotation:1.1.0@jar
                            androidLibrary                : androidx.core:core:1.1.0@aar
                            androidLibrary                : androidx.lifecycle:lifecycle-livedata:2.0.0@aar
                            androidLibrary                : androidx.lifecycle:lifecycle-viewmodel:2.1.0@aar
                        androidLibrary                : androidx.lifecycle:lifecycle-livedata:2.0.0@aar
                            androidLibrary                : androidx.arch.core:core-runtime:2.0.0@aar
                            androidLibrary                : androidx.lifecycle:lifecycle-livedata-core:2.0.0@aar
                            javaLibrary                   : androidx.arch.core:core-common:2.1.0@jar
                        androidLibrary                : androidx.arch.core:core-runtime:2.0.0@aar
                            javaLibrary                   : androidx.annotation:annotation:1.1.0@jar
                            javaLibrary                   : androidx.arch.core:core-common:2.1.0@jar
                        androidLibrary                : androidx.lifecycle:lifecycle-livedata-core:2.0.0@aar
                            javaLibrary                   : androidx.lifecycle:lifecycle-common:2.1.0@jar
                            javaLibrary                   : androidx.arch.core:core-common:2.1.0@jar
                            androidLibrary                : androidx.arch.core:core-runtime:2.0.0@aar
                        androidLibrary                : androidx.lifecycle:lifecycle-viewmodel:2.1.0@aar
                            javaLibrary                   : androidx.annotation:annotation:1.1.0@jar
                        androidLibrary                : androidx.activity:activity:1.0.0@aar
                            javaLibrary                   : androidx.annotation:annotation:1.1.0@jar
                            androidLibrary                : androidx.core:core:1.1.0@aar
                            androidLibrary                : androidx.lifecycle:lifecycle-runtime:2.1.0@aar
                            androidLibrary                : androidx.lifecycle:lifecycle-viewmodel:2.1.0@aar
                            androidLibrary                : androidx.savedstate:savedstate:1.0.0@aar
                        androidLibrary                : androidx.savedstate:savedstate:1.0.0@aar
                            javaLibrary                   : androidx.annotation:annotation:1.1.0@jar
                            javaLibrary                   : androidx.arch.core:core-common:2.1.0@jar
                            javaLibrary                   : androidx.lifecycle:lifecycle-common:2.1.0@jar
                        androidLibrary                : androidx.appcompat:appcompat-resources:1.1.0@aar
                            javaLibrary                   : androidx.annotation:annotation:1.1.0@jar
                            androidLibrary                : androidx.core:core:1.1.0@aar
                            androidLibrary                : androidx.vectordrawable:vectordrawable:1.1.0@aar
                            androidLibrary                : androidx.vectordrawable:vectordrawable-animated:1.1.0@aar
                            javaLibrary                   : androidx.collection:collection:1.1.0@jar
                        androidLibrary                : androidx.vectordrawable:vectordrawable:1.1.0@aar
                            javaLibrary                   : androidx.annotation:annotation:1.1.0@jar
                            androidLibrary                : androidx.core:core:1.1.0@aar
                            javaLibrary                   : androidx.collection:collection:1.1.0@jar
                        androidLibrary                : androidx.vectordrawable:vectordrawable-animated:1.1.0@aar
                            androidLibrary                : androidx.vectordrawable:vectordrawable:1.1.0@aar
                            androidLibrary                : androidx.interpolator:interpolator:1.0.0@aar
                            javaLibrary                   : androidx.collection:collection:1.1.0@jar
                        androidLibrary                : androidx.interpolator:interpolator:1.0.0@aar
                            javaLibrary                   : androidx.annotation:annotation:1.1.0@jar
                        androidLibrary                : androidx.drawerlayout:drawerlayout:1.0.0@aar
                            javaLibrary                   : androidx.annotation:annotation:1.1.0@jar
                            androidLibrary                : androidx.core:core:1.1.0@aar
                            androidLibrary                : androidx.customview:customview:1.0.0@aar
                        androidLibrary                : androidx.constraintlayout:constraintlayout:1.1.3@aar
                            javaLibrary                   : androidx.constraintlayout:constraintlayout-solver:1.1.3@jar
                        javaLibrary                   : androidx.annotation:annotation:1.1.0@jar
                        javaLibrary                   : androidx.lifecycle:lifecycle-common:2.1.0@jar
                            javaLibrary                   : androidx.annotation:annotation:1.1.0@jar
                        javaLibrary                   : androidx.arch.core:core-common:2.1.0@jar
                            javaLibrary                   : androidx.annotation:annotation:1.1.0@jar
                        javaLibrary                   : androidx.collection:collection:1.1.0@jar
                            javaLibrary                   : androidx.annotation:annotation:1.1.0@jar
                        javaLibrary                   : androidx.constraintlayout:constraintlayout-solver:1.1.3@jar
                        javaLibrary                   : junit:junit:4.12@jar
                            javaLibrary                   : org.hamcrest:hamcrest-core:1.3@jar
                        javaLibrary                   : org.hamcrest:hamcrest-core:1.3@jar
                        module                        : <ROOT>-:app-MAIN
                            androidLibrary                : androidx.appcompat:appcompat:1.1.0@aar
                            androidLibrary                : androidx.constraintlayout:constraintlayout:1.1.3@aar
                MockablePlatformJar           : <GRADLE>/caches/<GRADLE_VERSION>/transforms/xxxxxxxxxxxxxxxxxxxxxxxxxxxxxxxx/transformed/android.jar
    externalProject               : :app (DefaultExternalProject) (*seen*)
MODULE                        : MultiFlavor.app.androidTest
MODULE                        : MultiFlavor.app.main
MODULE                        : MultiFlavor.app.unitTest<|MERGE_RESOLUTION|>--- conflicted
+++ resolved
@@ -1074,8 +1074,6 @@
                             qName                         : :app:testFirstXyzSecondXyzReleaseUnitTest
         sourceSetModel                : DefaultGradleSourceSetModel
         taskModel                     : DefaultGradleTaskModel
-<<<<<<< HEAD
-=======
             tasks
                 testFirstAbcSecondAbcDebugUnitTest      : testFirstAbcSecondAbcDebugUnitTest (DefaultExternalTask)
                     qName                         : :app:testFirstAbcSecondAbcDebugUnitTest
@@ -1093,7 +1091,6 @@
                     qName                         : :app:testFirstXyzSecondXyzDebugUnitTest
                 testFirstXyzSecondXyzReleaseUnitTest    : testFirstXyzSecondXyzReleaseUnitTest (DefaultExternalTask)
                     qName                         : :app:testFirstXyzSecondXyzReleaseUnitTest
->>>>>>> 8b7d83e8
 MODULE                        : MultiFlavor.app
     GradleModuleModel
         agpVersion                    : <AGP_VERSION>
@@ -1162,10 +1159,7 @@
         MlModelBindingEnabled         : false
         AndroidResourcesEnabled       : true
         DataBindingEnabled            : false
-<<<<<<< HEAD
-=======
         GenerateManifestClass         : false
->>>>>>> 8b7d83e8
     - basicVariant:               : firstAbcSecondAbcDebug
         applicationId                 : com.example.multiflavor.firstAbc.secondAbc.debug
         testApplicationId             : com.example.multiflavor.firstAbc.secondAbc.debug.test
