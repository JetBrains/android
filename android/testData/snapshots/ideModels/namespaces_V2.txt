--- conflicted
+++ resolved
@@ -451,14 +451,11 @@
                             qName                         : :otherlib:testReleaseUnitTest
         sourceSetModel                : DefaultGradleSourceSetModel
         taskModel                     : DefaultGradleTaskModel
-<<<<<<< HEAD
-=======
             tasks
                 testDebugUnitTest             : testDebugUnitTest (DefaultExternalTask)
                     qName                         : :app:testDebugUnitTest
                 testReleaseUnitTest           : testReleaseUnitTest (DefaultExternalTask)
                     qName                         : :app:testReleaseUnitTest
->>>>>>> 8b7d83e8
 MODULE                        : project.app
     GradleModuleModel
         agpVersion                    : <AGP_VERSION>
@@ -527,10 +524,7 @@
         MlModelBindingEnabled         : false
         AndroidResourcesEnabled       : true
         DataBindingEnabled            : false
-<<<<<<< HEAD
-=======
         GenerateManifestClass         : false
->>>>>>> 8b7d83e8
     - basicVariant:               : debug
         applicationId                 : testData.namespaces
         testApplicationId             : testData.namespaces.test
@@ -865,10 +859,7 @@
         MlModelBindingEnabled         : false
         AndroidResourcesEnabled       : true
         DataBindingEnabled            : false
-<<<<<<< HEAD
-=======
         GenerateManifestClass         : false
->>>>>>> 8b7d83e8
     - basicVariant:               : debug
         testApplicationId             : com.example.lib.test
         buildType                     : debug
@@ -1187,10 +1178,7 @@
         MlModelBindingEnabled         : false
         AndroidResourcesEnabled       : true
         DataBindingEnabled            : false
-<<<<<<< HEAD
-=======
         GenerateManifestClass         : false
->>>>>>> 8b7d83e8
     - basicVariant:               : debug
         testApplicationId             : com.example.otherlib.test
         buildType                     : debug
