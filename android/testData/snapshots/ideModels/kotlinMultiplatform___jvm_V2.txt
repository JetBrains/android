--- conflicted
+++ resolved
@@ -18,445 +18,6 @@
     *isInherited                  : true
     ORDER_ENTRY                   : <Module source>
     BUILD_TASKS
-<<<<<<< HEAD
-        TEST_COMPILE_MODE             : All
-        TEST_COMPILE_MODE             : Android tests
-        TEST_COMPILE_MODE             : Unit tests
-        TEST_COMPILE_MODE             : None
-LIBRARY_TABLE
-    - library                     : android.arch.core:runtime:1.1.1@aar (IdeAndroidLibraryImpl)
-        aidlFolder                    : <GRADLE>/caches/transforms-3/xxxxxxxxxxxxxxxxxxxxxxxxxxxxxxxx/transformed/runtime-1.1.1/aidl [-]
-        artifact                      : <M2>/android/arch/core/runtime/1.1.1/runtime-1.1.1.aar
-        artifactAddress               : android.arch.core:runtime:1.1.1@aar
-        assetsFolder                  : <GRADLE>/caches/transforms-3/xxxxxxxxxxxxxxxxxxxxxxxxxxxxxxxx/transformed/runtime-1.1.1/assets [-]
-        - compileJarFiles             : <GRADLE>/caches/transforms-3/xxxxxxxxxxxxxxxxxxxxxxxxxxxxxxxx/transformed/runtime-1.1.1/jars/classes.jar
-        component                     : android.arch.core:runtime:1.1.1
-        externalAnnotations           : <GRADLE>/caches/transforms-3/xxxxxxxxxxxxxxxxxxxxxxxxxxxxxxxx/transformed/runtime-1.1.1/annotations.zip [-]
-        folder                        : <GRADLE>/caches/transforms-3/xxxxxxxxxxxxxxxxxxxxxxxxxxxxxxxx/transformed/runtime-1.1.1
-        jniFolder                     : <GRADLE>/caches/transforms-3/xxxxxxxxxxxxxxxxxxxxxxxxxxxxxxxx/transformed/runtime-1.1.1/jni [-]
-        manifest                      : <GRADLE>/caches/transforms-3/xxxxxxxxxxxxxxxxxxxxxxxxxxxxxxxx/transformed/runtime-1.1.1/AndroidManifest.xml
-        proguardRules                 : <GRADLE>/caches/transforms-3/xxxxxxxxxxxxxxxxxxxxxxxxxxxxxxxx/transformed/runtime-1.1.1/proguard.txt [-]
-        publicResources               : <GRADLE>/caches/transforms-3/xxxxxxxxxxxxxxxxxxxxxxxxxxxxxxxx/transformed/runtime-1.1.1/public.txt [-]
-        renderscriptFolder            : <GRADLE>/caches/transforms-3/xxxxxxxxxxxxxxxxxxxxxxxxxxxxxxxx/transformed/runtime-1.1.1/rs [-]
-        resFolder                     : <GRADLE>/caches/transforms-3/xxxxxxxxxxxxxxxxxxxxxxxxxxxxxxxx/transformed/runtime-1.1.1/res [-]
-        resStaticLibrary              : <GRADLE>/caches/transforms-3/xxxxxxxxxxxxxxxxxxxxxxxxxxxxxxxx/transformed/runtime-1.1.1/res.apk [-]
-        - runtimeJarFiles             : <GRADLE>/caches/transforms-3/xxxxxxxxxxxxxxxxxxxxxxxxxxxxxxxx/transformed/runtime-1.1.1/jars/classes.jar
-        symbolFile                    : <GRADLE>/caches/transforms-3/xxxxxxxxxxxxxxxxxxxxxxxxxxxxxxxx/transformed/runtime-1.1.1/R.txt
-    - library                     : android.arch.lifecycle:livedata-core:1.1.1@aar (IdeAndroidLibraryImpl)
-        aidlFolder                    : <GRADLE>/caches/transforms-3/xxxxxxxxxxxxxxxxxxxxxxxxxxxxxxxx/transformed/livedata-core-1.1.1/aidl [-]
-        artifact                      : <M2>/android/arch/lifecycle/livedata-core/1.1.1/livedata-core-1.1.1.aar
-        artifactAddress               : android.arch.lifecycle:livedata-core:1.1.1@aar
-        assetsFolder                  : <GRADLE>/caches/transforms-3/xxxxxxxxxxxxxxxxxxxxxxxxxxxxxxxx/transformed/livedata-core-1.1.1/assets [-]
-        - compileJarFiles             : <GRADLE>/caches/transforms-3/xxxxxxxxxxxxxxxxxxxxxxxxxxxxxxxx/transformed/livedata-core-1.1.1/jars/classes.jar
-        component                     : android.arch.lifecycle:livedata-core:1.1.1
-        externalAnnotations           : <GRADLE>/caches/transforms-3/xxxxxxxxxxxxxxxxxxxxxxxxxxxxxxxx/transformed/livedata-core-1.1.1/annotations.zip [-]
-        folder                        : <GRADLE>/caches/transforms-3/xxxxxxxxxxxxxxxxxxxxxxxxxxxxxxxx/transformed/livedata-core-1.1.1
-        jniFolder                     : <GRADLE>/caches/transforms-3/xxxxxxxxxxxxxxxxxxxxxxxxxxxxxxxx/transformed/livedata-core-1.1.1/jni [-]
-        manifest                      : <GRADLE>/caches/transforms-3/xxxxxxxxxxxxxxxxxxxxxxxxxxxxxxxx/transformed/livedata-core-1.1.1/AndroidManifest.xml
-        proguardRules                 : <GRADLE>/caches/transforms-3/xxxxxxxxxxxxxxxxxxxxxxxxxxxxxxxx/transformed/livedata-core-1.1.1/proguard.txt [-]
-        publicResources               : <GRADLE>/caches/transforms-3/xxxxxxxxxxxxxxxxxxxxxxxxxxxxxxxx/transformed/livedata-core-1.1.1/public.txt [-]
-        renderscriptFolder            : <GRADLE>/caches/transforms-3/xxxxxxxxxxxxxxxxxxxxxxxxxxxxxxxx/transformed/livedata-core-1.1.1/rs [-]
-        resFolder                     : <GRADLE>/caches/transforms-3/xxxxxxxxxxxxxxxxxxxxxxxxxxxxxxxx/transformed/livedata-core-1.1.1/res [-]
-        resStaticLibrary              : <GRADLE>/caches/transforms-3/xxxxxxxxxxxxxxxxxxxxxxxxxxxxxxxx/transformed/livedata-core-1.1.1/res.apk [-]
-        - runtimeJarFiles             : <GRADLE>/caches/transforms-3/xxxxxxxxxxxxxxxxxxxxxxxxxxxxxxxx/transformed/livedata-core-1.1.1/jars/classes.jar
-        symbolFile                    : <GRADLE>/caches/transforms-3/xxxxxxxxxxxxxxxxxxxxxxxxxxxxxxxx/transformed/livedata-core-1.1.1/R.txt
-    - library                     : android.arch.lifecycle:livedata:1.1.1@aar (IdeAndroidLibraryImpl)
-        aidlFolder                    : <GRADLE>/caches/transforms-3/xxxxxxxxxxxxxxxxxxxxxxxxxxxxxxxx/transformed/livedata-1.1.1/aidl [-]
-        artifact                      : <M2>/android/arch/lifecycle/livedata/1.1.1/livedata-1.1.1.aar
-        artifactAddress               : android.arch.lifecycle:livedata:1.1.1@aar
-        assetsFolder                  : <GRADLE>/caches/transforms-3/xxxxxxxxxxxxxxxxxxxxxxxxxxxxxxxx/transformed/livedata-1.1.1/assets [-]
-        - compileJarFiles             : <GRADLE>/caches/transforms-3/xxxxxxxxxxxxxxxxxxxxxxxxxxxxxxxx/transformed/livedata-1.1.1/jars/classes.jar
-        component                     : android.arch.lifecycle:livedata:1.1.1
-        externalAnnotations           : <GRADLE>/caches/transforms-3/xxxxxxxxxxxxxxxxxxxxxxxxxxxxxxxx/transformed/livedata-1.1.1/annotations.zip [-]
-        folder                        : <GRADLE>/caches/transforms-3/xxxxxxxxxxxxxxxxxxxxxxxxxxxxxxxx/transformed/livedata-1.1.1
-        jniFolder                     : <GRADLE>/caches/transforms-3/xxxxxxxxxxxxxxxxxxxxxxxxxxxxxxxx/transformed/livedata-1.1.1/jni [-]
-        manifest                      : <GRADLE>/caches/transforms-3/xxxxxxxxxxxxxxxxxxxxxxxxxxxxxxxx/transformed/livedata-1.1.1/AndroidManifest.xml
-        proguardRules                 : <GRADLE>/caches/transforms-3/xxxxxxxxxxxxxxxxxxxxxxxxxxxxxxxx/transformed/livedata-1.1.1/proguard.txt [-]
-        publicResources               : <GRADLE>/caches/transforms-3/xxxxxxxxxxxxxxxxxxxxxxxxxxxxxxxx/transformed/livedata-1.1.1/public.txt [-]
-        renderscriptFolder            : <GRADLE>/caches/transforms-3/xxxxxxxxxxxxxxxxxxxxxxxxxxxxxxxx/transformed/livedata-1.1.1/rs [-]
-        resFolder                     : <GRADLE>/caches/transforms-3/xxxxxxxxxxxxxxxxxxxxxxxxxxxxxxxx/transformed/livedata-1.1.1/res [-]
-        resStaticLibrary              : <GRADLE>/caches/transforms-3/xxxxxxxxxxxxxxxxxxxxxxxxxxxxxxxx/transformed/livedata-1.1.1/res.apk [-]
-        - runtimeJarFiles             : <GRADLE>/caches/transforms-3/xxxxxxxxxxxxxxxxxxxxxxxxxxxxxxxx/transformed/livedata-1.1.1/jars/classes.jar
-        symbolFile                    : <GRADLE>/caches/transforms-3/xxxxxxxxxxxxxxxxxxxxxxxxxxxxxxxx/transformed/livedata-1.1.1/R.txt
-    - library                     : android.arch.lifecycle:runtime:1.1.1@aar (IdeAndroidLibraryImpl)
-        aidlFolder                    : <GRADLE>/caches/transforms-3/xxxxxxxxxxxxxxxxxxxxxxxxxxxxxxxx/transformed/runtime-1.1.1/aidl [-]
-        artifact                      : <M2>/android/arch/lifecycle/runtime/1.1.1/runtime-1.1.1.aar
-        artifactAddress               : android.arch.lifecycle:runtime:1.1.1@aar
-        assetsFolder                  : <GRADLE>/caches/transforms-3/xxxxxxxxxxxxxxxxxxxxxxxxxxxxxxxx/transformed/runtime-1.1.1/assets [-]
-        - compileJarFiles             : <GRADLE>/caches/transforms-3/xxxxxxxxxxxxxxxxxxxxxxxxxxxxxxxx/transformed/runtime-1.1.1/jars/classes.jar
-        component                     : android.arch.lifecycle:runtime:1.1.1
-        externalAnnotations           : <GRADLE>/caches/transforms-3/xxxxxxxxxxxxxxxxxxxxxxxxxxxxxxxx/transformed/runtime-1.1.1/annotations.zip [-]
-        folder                        : <GRADLE>/caches/transforms-3/xxxxxxxxxxxxxxxxxxxxxxxxxxxxxxxx/transformed/runtime-1.1.1
-        jniFolder                     : <GRADLE>/caches/transforms-3/xxxxxxxxxxxxxxxxxxxxxxxxxxxxxxxx/transformed/runtime-1.1.1/jni [-]
-        manifest                      : <GRADLE>/caches/transforms-3/xxxxxxxxxxxxxxxxxxxxxxxxxxxxxxxx/transformed/runtime-1.1.1/AndroidManifest.xml
-        proguardRules                 : <GRADLE>/caches/transforms-3/xxxxxxxxxxxxxxxxxxxxxxxxxxxxxxxx/transformed/runtime-1.1.1/proguard.txt
-        publicResources               : <GRADLE>/caches/transforms-3/xxxxxxxxxxxxxxxxxxxxxxxxxxxxxxxx/transformed/runtime-1.1.1/public.txt [-]
-        renderscriptFolder            : <GRADLE>/caches/transforms-3/xxxxxxxxxxxxxxxxxxxxxxxxxxxxxxxx/transformed/runtime-1.1.1/rs [-]
-        resFolder                     : <GRADLE>/caches/transforms-3/xxxxxxxxxxxxxxxxxxxxxxxxxxxxxxxx/transformed/runtime-1.1.1/res [-]
-        resStaticLibrary              : <GRADLE>/caches/transforms-3/xxxxxxxxxxxxxxxxxxxxxxxxxxxxxxxx/transformed/runtime-1.1.1/res.apk [-]
-        - runtimeJarFiles             : <GRADLE>/caches/transforms-3/xxxxxxxxxxxxxxxxxxxxxxxxxxxxxxxx/transformed/runtime-1.1.1/jars/classes.jar
-        symbolFile                    : <GRADLE>/caches/transforms-3/xxxxxxxxxxxxxxxxxxxxxxxxxxxxxxxx/transformed/runtime-1.1.1/R.txt
-    - library                     : android.arch.lifecycle:viewmodel:1.1.1@aar (IdeAndroidLibraryImpl)
-        aidlFolder                    : <GRADLE>/caches/transforms-3/xxxxxxxxxxxxxxxxxxxxxxxxxxxxxxxx/transformed/viewmodel-1.1.1/aidl [-]
-        artifact                      : <M2>/android/arch/lifecycle/viewmodel/1.1.1/viewmodel-1.1.1.aar
-        artifactAddress               : android.arch.lifecycle:viewmodel:1.1.1@aar
-        assetsFolder                  : <GRADLE>/caches/transforms-3/xxxxxxxxxxxxxxxxxxxxxxxxxxxxxxxx/transformed/viewmodel-1.1.1/assets [-]
-        - compileJarFiles             : <GRADLE>/caches/transforms-3/xxxxxxxxxxxxxxxxxxxxxxxxxxxxxxxx/transformed/viewmodel-1.1.1/jars/classes.jar
-        component                     : android.arch.lifecycle:viewmodel:1.1.1
-        externalAnnotations           : <GRADLE>/caches/transforms-3/xxxxxxxxxxxxxxxxxxxxxxxxxxxxxxxx/transformed/viewmodel-1.1.1/annotations.zip [-]
-        folder                        : <GRADLE>/caches/transforms-3/xxxxxxxxxxxxxxxxxxxxxxxxxxxxxxxx/transformed/viewmodel-1.1.1
-        jniFolder                     : <GRADLE>/caches/transforms-3/xxxxxxxxxxxxxxxxxxxxxxxxxxxxxxxx/transformed/viewmodel-1.1.1/jni [-]
-        manifest                      : <GRADLE>/caches/transforms-3/xxxxxxxxxxxxxxxxxxxxxxxxxxxxxxxx/transformed/viewmodel-1.1.1/AndroidManifest.xml
-        proguardRules                 : <GRADLE>/caches/transforms-3/xxxxxxxxxxxxxxxxxxxxxxxxxxxxxxxx/transformed/viewmodel-1.1.1/proguard.txt
-        publicResources               : <GRADLE>/caches/transforms-3/xxxxxxxxxxxxxxxxxxxxxxxxxxxxxxxx/transformed/viewmodel-1.1.1/public.txt [-]
-        renderscriptFolder            : <GRADLE>/caches/transforms-3/xxxxxxxxxxxxxxxxxxxxxxxxxxxxxxxx/transformed/viewmodel-1.1.1/rs [-]
-        resFolder                     : <GRADLE>/caches/transforms-3/xxxxxxxxxxxxxxxxxxxxxxxxxxxxxxxx/transformed/viewmodel-1.1.1/res [-]
-        resStaticLibrary              : <GRADLE>/caches/transforms-3/xxxxxxxxxxxxxxxxxxxxxxxxxxxxxxxx/transformed/viewmodel-1.1.1/res.apk [-]
-        - runtimeJarFiles             : <GRADLE>/caches/transforms-3/xxxxxxxxxxxxxxxxxxxxxxxxxxxxxxxx/transformed/viewmodel-1.1.1/jars/classes.jar
-        symbolFile                    : <GRADLE>/caches/transforms-3/xxxxxxxxxxxxxxxxxxxxxxxxxxxxxxxx/transformed/viewmodel-1.1.1/R.txt
-    - library                     : com.android.support.test:monitor:1.0.2@aar (IdeAndroidLibraryImpl)
-        aidlFolder                    : <GRADLE>/caches/transforms-3/xxxxxxxxxxxxxxxxxxxxxxxxxxxxxxxx/transformed/monitor-1.0.2/aidl [-]
-        artifact                      : <M2>/com/android/support/test/monitor/1.0.2/monitor-1.0.2.aar
-        artifactAddress               : com.android.support.test:monitor:1.0.2@aar
-        assetsFolder                  : <GRADLE>/caches/transforms-3/xxxxxxxxxxxxxxxxxxxxxxxxxxxxxxxx/transformed/monitor-1.0.2/assets [-]
-        - compileJarFiles             : <GRADLE>/caches/transforms-3/xxxxxxxxxxxxxxxxxxxxxxxxxxxxxxxx/transformed/monitor-1.0.2/jars/classes.jar
-        component                     : com.android.support.test:monitor:1.0.2
-        externalAnnotations           : <GRADLE>/caches/transforms-3/xxxxxxxxxxxxxxxxxxxxxxxxxxxxxxxx/transformed/monitor-1.0.2/annotations.zip [-]
-        folder                        : <GRADLE>/caches/transforms-3/xxxxxxxxxxxxxxxxxxxxxxxxxxxxxxxx/transformed/monitor-1.0.2
-        jniFolder                     : <GRADLE>/caches/transforms-3/xxxxxxxxxxxxxxxxxxxxxxxxxxxxxxxx/transformed/monitor-1.0.2/jni [-]
-        manifest                      : <GRADLE>/caches/transforms-3/xxxxxxxxxxxxxxxxxxxxxxxxxxxxxxxx/transformed/monitor-1.0.2/AndroidManifest.xml
-        proguardRules                 : <GRADLE>/caches/transforms-3/xxxxxxxxxxxxxxxxxxxxxxxxxxxxxxxx/transformed/monitor-1.0.2/proguard.txt
-        publicResources               : <GRADLE>/caches/transforms-3/xxxxxxxxxxxxxxxxxxxxxxxxxxxxxxxx/transformed/monitor-1.0.2/public.txt [-]
-        renderscriptFolder            : <GRADLE>/caches/transforms-3/xxxxxxxxxxxxxxxxxxxxxxxxxxxxxxxx/transformed/monitor-1.0.2/rs [-]
-        resFolder                     : <GRADLE>/caches/transforms-3/xxxxxxxxxxxxxxxxxxxxxxxxxxxxxxxx/transformed/monitor-1.0.2/res [-]
-        resStaticLibrary              : <GRADLE>/caches/transforms-3/xxxxxxxxxxxxxxxxxxxxxxxxxxxxxxxx/transformed/monitor-1.0.2/res.apk [-]
-        - runtimeJarFiles             : <GRADLE>/caches/transforms-3/xxxxxxxxxxxxxxxxxxxxxxxxxxxxxxxx/transformed/monitor-1.0.2/jars/classes.jar
-        symbolFile                    : <GRADLE>/caches/transforms-3/xxxxxxxxxxxxxxxxxxxxxxxxxxxxxxxx/transformed/monitor-1.0.2/R.txt
-    - library                     : com.android.support.test:runner:1.0.2@aar (IdeAndroidLibraryImpl)
-        aidlFolder                    : <GRADLE>/caches/transforms-3/xxxxxxxxxxxxxxxxxxxxxxxxxxxxxxxx/transformed/runner-1.0.2/aidl [-]
-        artifact                      : <M2>/com/android/support/test/runner/1.0.2/runner-1.0.2.aar
-        artifactAddress               : com.android.support.test:runner:1.0.2@aar
-        assetsFolder                  : <GRADLE>/caches/transforms-3/xxxxxxxxxxxxxxxxxxxxxxxxxxxxxxxx/transformed/runner-1.0.2/assets [-]
-        - compileJarFiles             : <GRADLE>/caches/transforms-3/xxxxxxxxxxxxxxxxxxxxxxxxxxxxxxxx/transformed/runner-1.0.2/jars/classes.jar
-        component                     : com.android.support.test:runner:1.0.2
-        externalAnnotations           : <GRADLE>/caches/transforms-3/xxxxxxxxxxxxxxxxxxxxxxxxxxxxxxxx/transformed/runner-1.0.2/annotations.zip [-]
-        folder                        : <GRADLE>/caches/transforms-3/xxxxxxxxxxxxxxxxxxxxxxxxxxxxxxxx/transformed/runner-1.0.2
-        jniFolder                     : <GRADLE>/caches/transforms-3/xxxxxxxxxxxxxxxxxxxxxxxxxxxxxxxx/transformed/runner-1.0.2/jni [-]
-        manifest                      : <GRADLE>/caches/transforms-3/xxxxxxxxxxxxxxxxxxxxxxxxxxxxxxxx/transformed/runner-1.0.2/AndroidManifest.xml
-        proguardRules                 : <GRADLE>/caches/transforms-3/xxxxxxxxxxxxxxxxxxxxxxxxxxxxxxxx/transformed/runner-1.0.2/proguard.txt
-        publicResources               : <GRADLE>/caches/transforms-3/xxxxxxxxxxxxxxxxxxxxxxxxxxxxxxxx/transformed/runner-1.0.2/public.txt [-]
-        renderscriptFolder            : <GRADLE>/caches/transforms-3/xxxxxxxxxxxxxxxxxxxxxxxxxxxxxxxx/transformed/runner-1.0.2/rs [-]
-        resFolder                     : <GRADLE>/caches/transforms-3/xxxxxxxxxxxxxxxxxxxxxxxxxxxxxxxx/transformed/runner-1.0.2/res [-]
-        resStaticLibrary              : <GRADLE>/caches/transforms-3/xxxxxxxxxxxxxxxxxxxxxxxxxxxxxxxx/transformed/runner-1.0.2/res.apk [-]
-        - runtimeJarFiles             : <GRADLE>/caches/transforms-3/xxxxxxxxxxxxxxxxxxxxxxxxxxxxxxxx/transformed/runner-1.0.2/jars/classes.jar
-        symbolFile                    : <GRADLE>/caches/transforms-3/xxxxxxxxxxxxxxxxxxxxxxxxxxxxxxxx/transformed/runner-1.0.2/R.txt
-    - library                     : com.android.support:animated-vector-drawable:28.0.0@aar (IdeAndroidLibraryImpl)
-        aidlFolder                    : <GRADLE>/caches/transforms-3/xxxxxxxxxxxxxxxxxxxxxxxxxxxxxxxx/transformed/animated-vector-drawable-28.0.0/aidl [-]
-        artifact                      : <M2>/com/android/support/animated-vector-drawable/28.0.0/animated-vector-drawable-28.0.0.aar
-        artifactAddress               : com.android.support:animated-vector-drawable:28.0.0@aar
-        assetsFolder                  : <GRADLE>/caches/transforms-3/xxxxxxxxxxxxxxxxxxxxxxxxxxxxxxxx/transformed/animated-vector-drawable-28.0.0/assets [-]
-        - compileJarFiles             : <GRADLE>/caches/transforms-3/xxxxxxxxxxxxxxxxxxxxxxxxxxxxxxxx/transformed/animated-vector-drawable-28.0.0/jars/classes.jar
-        component                     : com.android.support:animated-vector-drawable:28.0.0
-        externalAnnotations           : <GRADLE>/caches/transforms-3/xxxxxxxxxxxxxxxxxxxxxxxxxxxxxxxx/transformed/animated-vector-drawable-28.0.0/annotations.zip [-]
-        folder                        : <GRADLE>/caches/transforms-3/xxxxxxxxxxxxxxxxxxxxxxxxxxxxxxxx/transformed/animated-vector-drawable-28.0.0
-        jniFolder                     : <GRADLE>/caches/transforms-3/xxxxxxxxxxxxxxxxxxxxxxxxxxxxxxxx/transformed/animated-vector-drawable-28.0.0/jni [-]
-        manifest                      : <GRADLE>/caches/transforms-3/xxxxxxxxxxxxxxxxxxxxxxxxxxxxxxxx/transformed/animated-vector-drawable-28.0.0/AndroidManifest.xml
-        proguardRules                 : <GRADLE>/caches/transforms-3/xxxxxxxxxxxxxxxxxxxxxxxxxxxxxxxx/transformed/animated-vector-drawable-28.0.0/proguard.txt
-        publicResources               : <GRADLE>/caches/transforms-3/xxxxxxxxxxxxxxxxxxxxxxxxxxxxxxxx/transformed/animated-vector-drawable-28.0.0/public.txt [-]
-        renderscriptFolder            : <GRADLE>/caches/transforms-3/xxxxxxxxxxxxxxxxxxxxxxxxxxxxxxxx/transformed/animated-vector-drawable-28.0.0/rs [-]
-        resFolder                     : <GRADLE>/caches/transforms-3/xxxxxxxxxxxxxxxxxxxxxxxxxxxxxxxx/transformed/animated-vector-drawable-28.0.0/res [-]
-        resStaticLibrary              : <GRADLE>/caches/transforms-3/xxxxxxxxxxxxxxxxxxxxxxxxxxxxxxxx/transformed/animated-vector-drawable-28.0.0/res.apk [-]
-        - runtimeJarFiles             : <GRADLE>/caches/transforms-3/xxxxxxxxxxxxxxxxxxxxxxxxxxxxxxxx/transformed/animated-vector-drawable-28.0.0/jars/classes.jar
-        symbolFile                    : <GRADLE>/caches/transforms-3/xxxxxxxxxxxxxxxxxxxxxxxxxxxxxxxx/transformed/animated-vector-drawable-28.0.0/R.txt
-    - library                     : com.android.support:appcompat-v7:28.0.0@aar (IdeAndroidLibraryImpl)
-        aidlFolder                    : <GRADLE>/caches/transforms-3/xxxxxxxxxxxxxxxxxxxxxxxxxxxxxxxx/transformed/appcompat-v7-28.0.0/aidl [-]
-        artifact                      : <M2>/com/android/support/appcompat-v7/28.0.0/appcompat-v7-28.0.0.aar
-        artifactAddress               : com.android.support:appcompat-v7:28.0.0@aar
-        assetsFolder                  : <GRADLE>/caches/transforms-3/xxxxxxxxxxxxxxxxxxxxxxxxxxxxxxxx/transformed/appcompat-v7-28.0.0/assets [-]
-        - compileJarFiles             : <GRADLE>/caches/transforms-3/xxxxxxxxxxxxxxxxxxxxxxxxxxxxxxxx/transformed/appcompat-v7-28.0.0/jars/classes.jar
-        component                     : com.android.support:appcompat-v7:28.0.0
-        externalAnnotations           : <GRADLE>/caches/transforms-3/xxxxxxxxxxxxxxxxxxxxxxxxxxxxxxxx/transformed/appcompat-v7-28.0.0/annotations.zip
-        folder                        : <GRADLE>/caches/transforms-3/xxxxxxxxxxxxxxxxxxxxxxxxxxxxxxxx/transformed/appcompat-v7-28.0.0
-        jniFolder                     : <GRADLE>/caches/transforms-3/xxxxxxxxxxxxxxxxxxxxxxxxxxxxxxxx/transformed/appcompat-v7-28.0.0/jni [-]
-        manifest                      : <GRADLE>/caches/transforms-3/xxxxxxxxxxxxxxxxxxxxxxxxxxxxxxxx/transformed/appcompat-v7-28.0.0/AndroidManifest.xml
-        proguardRules                 : <GRADLE>/caches/transforms-3/xxxxxxxxxxxxxxxxxxxxxxxxxxxxxxxx/transformed/appcompat-v7-28.0.0/proguard.txt
-        publicResources               : <GRADLE>/caches/transforms-3/xxxxxxxxxxxxxxxxxxxxxxxxxxxxxxxx/transformed/appcompat-v7-28.0.0/public.txt
-        renderscriptFolder            : <GRADLE>/caches/transforms-3/xxxxxxxxxxxxxxxxxxxxxxxxxxxxxxxx/transformed/appcompat-v7-28.0.0/rs [-]
-        resFolder                     : <GRADLE>/caches/transforms-3/xxxxxxxxxxxxxxxxxxxxxxxxxxxxxxxx/transformed/appcompat-v7-28.0.0/res
-        resStaticLibrary              : <GRADLE>/caches/transforms-3/xxxxxxxxxxxxxxxxxxxxxxxxxxxxxxxx/transformed/appcompat-v7-28.0.0/res.apk [-]
-        - runtimeJarFiles             : <GRADLE>/caches/transforms-3/xxxxxxxxxxxxxxxxxxxxxxxxxxxxxxxx/transformed/appcompat-v7-28.0.0/jars/classes.jar
-        symbolFile                    : <GRADLE>/caches/transforms-3/xxxxxxxxxxxxxxxxxxxxxxxxxxxxxxxx/transformed/appcompat-v7-28.0.0/R.txt
-    - library                     : com.android.support:asynclayoutinflater:28.0.0@aar (IdeAndroidLibraryImpl)
-        aidlFolder                    : <GRADLE>/caches/transforms-3/xxxxxxxxxxxxxxxxxxxxxxxxxxxxxxxx/transformed/asynclayoutinflater-28.0.0/aidl [-]
-        artifact                      : <M2>/com/android/support/asynclayoutinflater/28.0.0/asynclayoutinflater-28.0.0.aar
-        artifactAddress               : com.android.support:asynclayoutinflater:28.0.0@aar
-        assetsFolder                  : <GRADLE>/caches/transforms-3/xxxxxxxxxxxxxxxxxxxxxxxxxxxxxxxx/transformed/asynclayoutinflater-28.0.0/assets [-]
-        - compileJarFiles             : <GRADLE>/caches/transforms-3/xxxxxxxxxxxxxxxxxxxxxxxxxxxxxxxx/transformed/asynclayoutinflater-28.0.0/jars/classes.jar
-        component                     : com.android.support:asynclayoutinflater:28.0.0
-        externalAnnotations           : <GRADLE>/caches/transforms-3/xxxxxxxxxxxxxxxxxxxxxxxxxxxxxxxx/transformed/asynclayoutinflater-28.0.0/annotations.zip [-]
-        folder                        : <GRADLE>/caches/transforms-3/xxxxxxxxxxxxxxxxxxxxxxxxxxxxxxxx/transformed/asynclayoutinflater-28.0.0
-        jniFolder                     : <GRADLE>/caches/transforms-3/xxxxxxxxxxxxxxxxxxxxxxxxxxxxxxxx/transformed/asynclayoutinflater-28.0.0/jni [-]
-        manifest                      : <GRADLE>/caches/transforms-3/xxxxxxxxxxxxxxxxxxxxxxxxxxxxxxxx/transformed/asynclayoutinflater-28.0.0/AndroidManifest.xml
-        proguardRules                 : <GRADLE>/caches/transforms-3/xxxxxxxxxxxxxxxxxxxxxxxxxxxxxxxx/transformed/asynclayoutinflater-28.0.0/proguard.txt [-]
-        publicResources               : <GRADLE>/caches/transforms-3/xxxxxxxxxxxxxxxxxxxxxxxxxxxxxxxx/transformed/asynclayoutinflater-28.0.0/public.txt [-]
-        renderscriptFolder            : <GRADLE>/caches/transforms-3/xxxxxxxxxxxxxxxxxxxxxxxxxxxxxxxx/transformed/asynclayoutinflater-28.0.0/rs [-]
-        resFolder                     : <GRADLE>/caches/transforms-3/xxxxxxxxxxxxxxxxxxxxxxxxxxxxxxxx/transformed/asynclayoutinflater-28.0.0/res [-]
-        resStaticLibrary              : <GRADLE>/caches/transforms-3/xxxxxxxxxxxxxxxxxxxxxxxxxxxxxxxx/transformed/asynclayoutinflater-28.0.0/res.apk [-]
-        - runtimeJarFiles             : <GRADLE>/caches/transforms-3/xxxxxxxxxxxxxxxxxxxxxxxxxxxxxxxx/transformed/asynclayoutinflater-28.0.0/jars/classes.jar
-        symbolFile                    : <GRADLE>/caches/transforms-3/xxxxxxxxxxxxxxxxxxxxxxxxxxxxxxxx/transformed/asynclayoutinflater-28.0.0/R.txt
-    - library                     : com.android.support:coordinatorlayout:28.0.0@aar (IdeAndroidLibraryImpl)
-        aidlFolder                    : <GRADLE>/caches/transforms-3/xxxxxxxxxxxxxxxxxxxxxxxxxxxxxxxx/transformed/coordinatorlayout-28.0.0/aidl [-]
-        artifact                      : <M2>/com/android/support/coordinatorlayout/28.0.0/coordinatorlayout-28.0.0.aar
-        artifactAddress               : com.android.support:coordinatorlayout:28.0.0@aar
-        assetsFolder                  : <GRADLE>/caches/transforms-3/xxxxxxxxxxxxxxxxxxxxxxxxxxxxxxxx/transformed/coordinatorlayout-28.0.0/assets [-]
-        - compileJarFiles             : <GRADLE>/caches/transforms-3/xxxxxxxxxxxxxxxxxxxxxxxxxxxxxxxx/transformed/coordinatorlayout-28.0.0/jars/classes.jar
-        component                     : com.android.support:coordinatorlayout:28.0.0
-        externalAnnotations           : <GRADLE>/caches/transforms-3/xxxxxxxxxxxxxxxxxxxxxxxxxxxxxxxx/transformed/coordinatorlayout-28.0.0/annotations.zip
-        folder                        : <GRADLE>/caches/transforms-3/xxxxxxxxxxxxxxxxxxxxxxxxxxxxxxxx/transformed/coordinatorlayout-28.0.0
-        jniFolder                     : <GRADLE>/caches/transforms-3/xxxxxxxxxxxxxxxxxxxxxxxxxxxxxxxx/transformed/coordinatorlayout-28.0.0/jni [-]
-        manifest                      : <GRADLE>/caches/transforms-3/xxxxxxxxxxxxxxxxxxxxxxxxxxxxxxxx/transformed/coordinatorlayout-28.0.0/AndroidManifest.xml
-        proguardRules                 : <GRADLE>/caches/transforms-3/xxxxxxxxxxxxxxxxxxxxxxxxxxxxxxxx/transformed/coordinatorlayout-28.0.0/proguard.txt
-        publicResources               : <GRADLE>/caches/transforms-3/xxxxxxxxxxxxxxxxxxxxxxxxxxxxxxxx/transformed/coordinatorlayout-28.0.0/public.txt
-        renderscriptFolder            : <GRADLE>/caches/transforms-3/xxxxxxxxxxxxxxxxxxxxxxxxxxxxxxxx/transformed/coordinatorlayout-28.0.0/rs [-]
-        resFolder                     : <GRADLE>/caches/transforms-3/xxxxxxxxxxxxxxxxxxxxxxxxxxxxxxxx/transformed/coordinatorlayout-28.0.0/res
-        resStaticLibrary              : <GRADLE>/caches/transforms-3/xxxxxxxxxxxxxxxxxxxxxxxxxxxxxxxx/transformed/coordinatorlayout-28.0.0/res.apk [-]
-        - runtimeJarFiles             : <GRADLE>/caches/transforms-3/xxxxxxxxxxxxxxxxxxxxxxxxxxxxxxxx/transformed/coordinatorlayout-28.0.0/jars/classes.jar
-        symbolFile                    : <GRADLE>/caches/transforms-3/xxxxxxxxxxxxxxxxxxxxxxxxxxxxxxxx/transformed/coordinatorlayout-28.0.0/R.txt
-    - library                     : com.android.support:cursoradapter:28.0.0@aar (IdeAndroidLibraryImpl)
-        aidlFolder                    : <GRADLE>/caches/transforms-3/xxxxxxxxxxxxxxxxxxxxxxxxxxxxxxxx/transformed/cursoradapter-28.0.0/aidl [-]
-        artifact                      : <M2>/com/android/support/cursoradapter/28.0.0/cursoradapter-28.0.0.aar
-        artifactAddress               : com.android.support:cursoradapter:28.0.0@aar
-        assetsFolder                  : <GRADLE>/caches/transforms-3/xxxxxxxxxxxxxxxxxxxxxxxxxxxxxxxx/transformed/cursoradapter-28.0.0/assets [-]
-        - compileJarFiles             : <GRADLE>/caches/transforms-3/xxxxxxxxxxxxxxxxxxxxxxxxxxxxxxxx/transformed/cursoradapter-28.0.0/jars/classes.jar
-        component                     : com.android.support:cursoradapter:28.0.0
-        externalAnnotations           : <GRADLE>/caches/transforms-3/xxxxxxxxxxxxxxxxxxxxxxxxxxxxxxxx/transformed/cursoradapter-28.0.0/annotations.zip [-]
-        folder                        : <GRADLE>/caches/transforms-3/xxxxxxxxxxxxxxxxxxxxxxxxxxxxxxxx/transformed/cursoradapter-28.0.0
-        jniFolder                     : <GRADLE>/caches/transforms-3/xxxxxxxxxxxxxxxxxxxxxxxxxxxxxxxx/transformed/cursoradapter-28.0.0/jni [-]
-        manifest                      : <GRADLE>/caches/transforms-3/xxxxxxxxxxxxxxxxxxxxxxxxxxxxxxxx/transformed/cursoradapter-28.0.0/AndroidManifest.xml
-        proguardRules                 : <GRADLE>/caches/transforms-3/xxxxxxxxxxxxxxxxxxxxxxxxxxxxxxxx/transformed/cursoradapter-28.0.0/proguard.txt [-]
-        publicResources               : <GRADLE>/caches/transforms-3/xxxxxxxxxxxxxxxxxxxxxxxxxxxxxxxx/transformed/cursoradapter-28.0.0/public.txt [-]
-        renderscriptFolder            : <GRADLE>/caches/transforms-3/xxxxxxxxxxxxxxxxxxxxxxxxxxxxxxxx/transformed/cursoradapter-28.0.0/rs [-]
-        resFolder                     : <GRADLE>/caches/transforms-3/xxxxxxxxxxxxxxxxxxxxxxxxxxxxxxxx/transformed/cursoradapter-28.0.0/res [-]
-        resStaticLibrary              : <GRADLE>/caches/transforms-3/xxxxxxxxxxxxxxxxxxxxxxxxxxxxxxxx/transformed/cursoradapter-28.0.0/res.apk [-]
-        - runtimeJarFiles             : <GRADLE>/caches/transforms-3/xxxxxxxxxxxxxxxxxxxxxxxxxxxxxxxx/transformed/cursoradapter-28.0.0/jars/classes.jar
-        symbolFile                    : <GRADLE>/caches/transforms-3/xxxxxxxxxxxxxxxxxxxxxxxxxxxxxxxx/transformed/cursoradapter-28.0.0/R.txt
-    - library                     : com.android.support:customview:28.0.0@aar (IdeAndroidLibraryImpl)
-        aidlFolder                    : <GRADLE>/caches/transforms-3/xxxxxxxxxxxxxxxxxxxxxxxxxxxxxxxx/transformed/customview-28.0.0/aidl [-]
-        artifact                      : <M2>/com/android/support/customview/28.0.0/customview-28.0.0.aar
-        artifactAddress               : com.android.support:customview:28.0.0@aar
-        assetsFolder                  : <GRADLE>/caches/transforms-3/xxxxxxxxxxxxxxxxxxxxxxxxxxxxxxxx/transformed/customview-28.0.0/assets [-]
-        - compileJarFiles             : <GRADLE>/caches/transforms-3/xxxxxxxxxxxxxxxxxxxxxxxxxxxxxxxx/transformed/customview-28.0.0/jars/classes.jar
-        component                     : com.android.support:customview:28.0.0
-        externalAnnotations           : <GRADLE>/caches/transforms-3/xxxxxxxxxxxxxxxxxxxxxxxxxxxxxxxx/transformed/customview-28.0.0/annotations.zip [-]
-        folder                        : <GRADLE>/caches/transforms-3/xxxxxxxxxxxxxxxxxxxxxxxxxxxxxxxx/transformed/customview-28.0.0
-        jniFolder                     : <GRADLE>/caches/transforms-3/xxxxxxxxxxxxxxxxxxxxxxxxxxxxxxxx/transformed/customview-28.0.0/jni [-]
-        manifest                      : <GRADLE>/caches/transforms-3/xxxxxxxxxxxxxxxxxxxxxxxxxxxxxxxx/transformed/customview-28.0.0/AndroidManifest.xml
-        proguardRules                 : <GRADLE>/caches/transforms-3/xxxxxxxxxxxxxxxxxxxxxxxxxxxxxxxx/transformed/customview-28.0.0/proguard.txt [-]
-        publicResources               : <GRADLE>/caches/transforms-3/xxxxxxxxxxxxxxxxxxxxxxxxxxxxxxxx/transformed/customview-28.0.0/public.txt [-]
-        renderscriptFolder            : <GRADLE>/caches/transforms-3/xxxxxxxxxxxxxxxxxxxxxxxxxxxxxxxx/transformed/customview-28.0.0/rs [-]
-        resFolder                     : <GRADLE>/caches/transforms-3/xxxxxxxxxxxxxxxxxxxxxxxxxxxxxxxx/transformed/customview-28.0.0/res [-]
-        resStaticLibrary              : <GRADLE>/caches/transforms-3/xxxxxxxxxxxxxxxxxxxxxxxxxxxxxxxx/transformed/customview-28.0.0/res.apk [-]
-        - runtimeJarFiles             : <GRADLE>/caches/transforms-3/xxxxxxxxxxxxxxxxxxxxxxxxxxxxxxxx/transformed/customview-28.0.0/jars/classes.jar
-        symbolFile                    : <GRADLE>/caches/transforms-3/xxxxxxxxxxxxxxxxxxxxxxxxxxxxxxxx/transformed/customview-28.0.0/R.txt
-    - library                     : com.android.support:documentfile:28.0.0@aar (IdeAndroidLibraryImpl)
-        aidlFolder                    : <GRADLE>/caches/transforms-3/xxxxxxxxxxxxxxxxxxxxxxxxxxxxxxxx/transformed/documentfile-28.0.0/aidl [-]
-        artifact                      : <M2>/com/android/support/documentfile/28.0.0/documentfile-28.0.0.aar
-        artifactAddress               : com.android.support:documentfile:28.0.0@aar
-        assetsFolder                  : <GRADLE>/caches/transforms-3/xxxxxxxxxxxxxxxxxxxxxxxxxxxxxxxx/transformed/documentfile-28.0.0/assets [-]
-        - compileJarFiles             : <GRADLE>/caches/transforms-3/xxxxxxxxxxxxxxxxxxxxxxxxxxxxxxxx/transformed/documentfile-28.0.0/jars/classes.jar
-        component                     : com.android.support:documentfile:28.0.0
-        externalAnnotations           : <GRADLE>/caches/transforms-3/xxxxxxxxxxxxxxxxxxxxxxxxxxxxxxxx/transformed/documentfile-28.0.0/annotations.zip [-]
-        folder                        : <GRADLE>/caches/transforms-3/xxxxxxxxxxxxxxxxxxxxxxxxxxxxxxxx/transformed/documentfile-28.0.0
-        jniFolder                     : <GRADLE>/caches/transforms-3/xxxxxxxxxxxxxxxxxxxxxxxxxxxxxxxx/transformed/documentfile-28.0.0/jni [-]
-        manifest                      : <GRADLE>/caches/transforms-3/xxxxxxxxxxxxxxxxxxxxxxxxxxxxxxxx/transformed/documentfile-28.0.0/AndroidManifest.xml
-        proguardRules                 : <GRADLE>/caches/transforms-3/xxxxxxxxxxxxxxxxxxxxxxxxxxxxxxxx/transformed/documentfile-28.0.0/proguard.txt [-]
-        publicResources               : <GRADLE>/caches/transforms-3/xxxxxxxxxxxxxxxxxxxxxxxxxxxxxxxx/transformed/documentfile-28.0.0/public.txt [-]
-        renderscriptFolder            : <GRADLE>/caches/transforms-3/xxxxxxxxxxxxxxxxxxxxxxxxxxxxxxxx/transformed/documentfile-28.0.0/rs [-]
-        resFolder                     : <GRADLE>/caches/transforms-3/xxxxxxxxxxxxxxxxxxxxxxxxxxxxxxxx/transformed/documentfile-28.0.0/res [-]
-        resStaticLibrary              : <GRADLE>/caches/transforms-3/xxxxxxxxxxxxxxxxxxxxxxxxxxxxxxxx/transformed/documentfile-28.0.0/res.apk [-]
-        - runtimeJarFiles             : <GRADLE>/caches/transforms-3/xxxxxxxxxxxxxxxxxxxxxxxxxxxxxxxx/transformed/documentfile-28.0.0/jars/classes.jar
-        symbolFile                    : <GRADLE>/caches/transforms-3/xxxxxxxxxxxxxxxxxxxxxxxxxxxxxxxx/transformed/documentfile-28.0.0/R.txt
-    - library                     : com.android.support:drawerlayout:28.0.0@aar (IdeAndroidLibraryImpl)
-        aidlFolder                    : <GRADLE>/caches/transforms-3/xxxxxxxxxxxxxxxxxxxxxxxxxxxxxxxx/transformed/drawerlayout-28.0.0/aidl [-]
-        artifact                      : <M2>/com/android/support/drawerlayout/28.0.0/drawerlayout-28.0.0.aar
-        artifactAddress               : com.android.support:drawerlayout:28.0.0@aar
-        assetsFolder                  : <GRADLE>/caches/transforms-3/xxxxxxxxxxxxxxxxxxxxxxxxxxxxxxxx/transformed/drawerlayout-28.0.0/assets [-]
-        - compileJarFiles             : <GRADLE>/caches/transforms-3/xxxxxxxxxxxxxxxxxxxxxxxxxxxxxxxx/transformed/drawerlayout-28.0.0/jars/classes.jar
-        component                     : com.android.support:drawerlayout:28.0.0
-        externalAnnotations           : <GRADLE>/caches/transforms-3/xxxxxxxxxxxxxxxxxxxxxxxxxxxxxxxx/transformed/drawerlayout-28.0.0/annotations.zip
-        folder                        : <GRADLE>/caches/transforms-3/xxxxxxxxxxxxxxxxxxxxxxxxxxxxxxxx/transformed/drawerlayout-28.0.0
-        jniFolder                     : <GRADLE>/caches/transforms-3/xxxxxxxxxxxxxxxxxxxxxxxxxxxxxxxx/transformed/drawerlayout-28.0.0/jni [-]
-        manifest                      : <GRADLE>/caches/transforms-3/xxxxxxxxxxxxxxxxxxxxxxxxxxxxxxxx/transformed/drawerlayout-28.0.0/AndroidManifest.xml
-        proguardRules                 : <GRADLE>/caches/transforms-3/xxxxxxxxxxxxxxxxxxxxxxxxxxxxxxxx/transformed/drawerlayout-28.0.0/proguard.txt [-]
-        publicResources               : <GRADLE>/caches/transforms-3/xxxxxxxxxxxxxxxxxxxxxxxxxxxxxxxx/transformed/drawerlayout-28.0.0/public.txt [-]
-        renderscriptFolder            : <GRADLE>/caches/transforms-3/xxxxxxxxxxxxxxxxxxxxxxxxxxxxxxxx/transformed/drawerlayout-28.0.0/rs [-]
-        resFolder                     : <GRADLE>/caches/transforms-3/xxxxxxxxxxxxxxxxxxxxxxxxxxxxxxxx/transformed/drawerlayout-28.0.0/res [-]
-        resStaticLibrary              : <GRADLE>/caches/transforms-3/xxxxxxxxxxxxxxxxxxxxxxxxxxxxxxxx/transformed/drawerlayout-28.0.0/res.apk [-]
-        - runtimeJarFiles             : <GRADLE>/caches/transforms-3/xxxxxxxxxxxxxxxxxxxxxxxxxxxxxxxx/transformed/drawerlayout-28.0.0/jars/classes.jar
-        symbolFile                    : <GRADLE>/caches/transforms-3/xxxxxxxxxxxxxxxxxxxxxxxxxxxxxxxx/transformed/drawerlayout-28.0.0/R.txt
-    - library                     : com.android.support:interpolator:28.0.0@aar (IdeAndroidLibraryImpl)
-        aidlFolder                    : <GRADLE>/caches/transforms-3/xxxxxxxxxxxxxxxxxxxxxxxxxxxxxxxx/transformed/interpolator-28.0.0/aidl [-]
-        artifact                      : <M2>/com/android/support/interpolator/28.0.0/interpolator-28.0.0.aar
-        artifactAddress               : com.android.support:interpolator:28.0.0@aar
-        assetsFolder                  : <GRADLE>/caches/transforms-3/xxxxxxxxxxxxxxxxxxxxxxxxxxxxxxxx/transformed/interpolator-28.0.0/assets [-]
-        - compileJarFiles             : <GRADLE>/caches/transforms-3/xxxxxxxxxxxxxxxxxxxxxxxxxxxxxxxx/transformed/interpolator-28.0.0/jars/classes.jar
-        component                     : com.android.support:interpolator:28.0.0
-        externalAnnotations           : <GRADLE>/caches/transforms-3/xxxxxxxxxxxxxxxxxxxxxxxxxxxxxxxx/transformed/interpolator-28.0.0/annotations.zip [-]
-        folder                        : <GRADLE>/caches/transforms-3/xxxxxxxxxxxxxxxxxxxxxxxxxxxxxxxx/transformed/interpolator-28.0.0
-        jniFolder                     : <GRADLE>/caches/transforms-3/xxxxxxxxxxxxxxxxxxxxxxxxxxxxxxxx/transformed/interpolator-28.0.0/jni [-]
-        manifest                      : <GRADLE>/caches/transforms-3/xxxxxxxxxxxxxxxxxxxxxxxxxxxxxxxx/transformed/interpolator-28.0.0/AndroidManifest.xml
-        proguardRules                 : <GRADLE>/caches/transforms-3/xxxxxxxxxxxxxxxxxxxxxxxxxxxxxxxx/transformed/interpolator-28.0.0/proguard.txt [-]
-        publicResources               : <GRADLE>/caches/transforms-3/xxxxxxxxxxxxxxxxxxxxxxxxxxxxxxxx/transformed/interpolator-28.0.0/public.txt [-]
-        renderscriptFolder            : <GRADLE>/caches/transforms-3/xxxxxxxxxxxxxxxxxxxxxxxxxxxxxxxx/transformed/interpolator-28.0.0/rs [-]
-        resFolder                     : <GRADLE>/caches/transforms-3/xxxxxxxxxxxxxxxxxxxxxxxxxxxxxxxx/transformed/interpolator-28.0.0/res [-]
-        resStaticLibrary              : <GRADLE>/caches/transforms-3/xxxxxxxxxxxxxxxxxxxxxxxxxxxxxxxx/transformed/interpolator-28.0.0/res.apk [-]
-        - runtimeJarFiles             : <GRADLE>/caches/transforms-3/xxxxxxxxxxxxxxxxxxxxxxxxxxxxxxxx/transformed/interpolator-28.0.0/jars/classes.jar
-        symbolFile                    : <GRADLE>/caches/transforms-3/xxxxxxxxxxxxxxxxxxxxxxxxxxxxxxxx/transformed/interpolator-28.0.0/R.txt
-    - library                     : com.android.support:loader:28.0.0@aar (IdeAndroidLibraryImpl)
-        aidlFolder                    : <GRADLE>/caches/transforms-3/xxxxxxxxxxxxxxxxxxxxxxxxxxxxxxxx/transformed/loader-28.0.0/aidl [-]
-        artifact                      : <M2>/com/android/support/loader/28.0.0/loader-28.0.0.aar
-        artifactAddress               : com.android.support:loader:28.0.0@aar
-        assetsFolder                  : <GRADLE>/caches/transforms-3/xxxxxxxxxxxxxxxxxxxxxxxxxxxxxxxx/transformed/loader-28.0.0/assets [-]
-        - compileJarFiles             : <GRADLE>/caches/transforms-3/xxxxxxxxxxxxxxxxxxxxxxxxxxxxxxxx/transformed/loader-28.0.0/jars/classes.jar
-        component                     : com.android.support:loader:28.0.0
-        externalAnnotations           : <GRADLE>/caches/transforms-3/xxxxxxxxxxxxxxxxxxxxxxxxxxxxxxxx/transformed/loader-28.0.0/annotations.zip [-]
-        folder                        : <GRADLE>/caches/transforms-3/xxxxxxxxxxxxxxxxxxxxxxxxxxxxxxxx/transformed/loader-28.0.0
-        jniFolder                     : <GRADLE>/caches/transforms-3/xxxxxxxxxxxxxxxxxxxxxxxxxxxxxxxx/transformed/loader-28.0.0/jni [-]
-        manifest                      : <GRADLE>/caches/transforms-3/xxxxxxxxxxxxxxxxxxxxxxxxxxxxxxxx/transformed/loader-28.0.0/AndroidManifest.xml
-        proguardRules                 : <GRADLE>/caches/transforms-3/xxxxxxxxxxxxxxxxxxxxxxxxxxxxxxxx/transformed/loader-28.0.0/proguard.txt [-]
-        publicResources               : <GRADLE>/caches/transforms-3/xxxxxxxxxxxxxxxxxxxxxxxxxxxxxxxx/transformed/loader-28.0.0/public.txt [-]
-        renderscriptFolder            : <GRADLE>/caches/transforms-3/xxxxxxxxxxxxxxxxxxxxxxxxxxxxxxxx/transformed/loader-28.0.0/rs [-]
-        resFolder                     : <GRADLE>/caches/transforms-3/xxxxxxxxxxxxxxxxxxxxxxxxxxxxxxxx/transformed/loader-28.0.0/res [-]
-        resStaticLibrary              : <GRADLE>/caches/transforms-3/xxxxxxxxxxxxxxxxxxxxxxxxxxxxxxxx/transformed/loader-28.0.0/res.apk [-]
-        - runtimeJarFiles             : <GRADLE>/caches/transforms-3/xxxxxxxxxxxxxxxxxxxxxxxxxxxxxxxx/transformed/loader-28.0.0/jars/classes.jar
-        symbolFile                    : <GRADLE>/caches/transforms-3/xxxxxxxxxxxxxxxxxxxxxxxxxxxxxxxx/transformed/loader-28.0.0/R.txt
-    - library                     : com.android.support:localbroadcastmanager:28.0.0@aar (IdeAndroidLibraryImpl)
-        aidlFolder                    : <GRADLE>/caches/transforms-3/xxxxxxxxxxxxxxxxxxxxxxxxxxxxxxxx/transformed/localbroadcastmanager-28.0.0/aidl [-]
-        artifact                      : <M2>/com/android/support/localbroadcastmanager/28.0.0/localbroadcastmanager-28.0.0.aar
-        artifactAddress               : com.android.support:localbroadcastmanager:28.0.0@aar
-        assetsFolder                  : <GRADLE>/caches/transforms-3/xxxxxxxxxxxxxxxxxxxxxxxxxxxxxxxx/transformed/localbroadcastmanager-28.0.0/assets [-]
-        - compileJarFiles             : <GRADLE>/caches/transforms-3/xxxxxxxxxxxxxxxxxxxxxxxxxxxxxxxx/transformed/localbroadcastmanager-28.0.0/jars/classes.jar
-        component                     : com.android.support:localbroadcastmanager:28.0.0
-        externalAnnotations           : <GRADLE>/caches/transforms-3/xxxxxxxxxxxxxxxxxxxxxxxxxxxxxxxx/transformed/localbroadcastmanager-28.0.0/annotations.zip [-]
-        folder                        : <GRADLE>/caches/transforms-3/xxxxxxxxxxxxxxxxxxxxxxxxxxxxxxxx/transformed/localbroadcastmanager-28.0.0
-        jniFolder                     : <GRADLE>/caches/transforms-3/xxxxxxxxxxxxxxxxxxxxxxxxxxxxxxxx/transformed/localbroadcastmanager-28.0.0/jni [-]
-        manifest                      : <GRADLE>/caches/transforms-3/xxxxxxxxxxxxxxxxxxxxxxxxxxxxxxxx/transformed/localbroadcastmanager-28.0.0/AndroidManifest.xml
-        proguardRules                 : <GRADLE>/caches/transforms-3/xxxxxxxxxxxxxxxxxxxxxxxxxxxxxxxx/transformed/localbroadcastmanager-28.0.0/proguard.txt [-]
-        publicResources               : <GRADLE>/caches/transforms-3/xxxxxxxxxxxxxxxxxxxxxxxxxxxxxxxx/transformed/localbroadcastmanager-28.0.0/public.txt [-]
-        renderscriptFolder            : <GRADLE>/caches/transforms-3/xxxxxxxxxxxxxxxxxxxxxxxxxxxxxxxx/transformed/localbroadcastmanager-28.0.0/rs [-]
-        resFolder                     : <GRADLE>/caches/transforms-3/xxxxxxxxxxxxxxxxxxxxxxxxxxxxxxxx/transformed/localbroadcastmanager-28.0.0/res [-]
-        resStaticLibrary              : <GRADLE>/caches/transforms-3/xxxxxxxxxxxxxxxxxxxxxxxxxxxxxxxx/transformed/localbroadcastmanager-28.0.0/res.apk [-]
-        - runtimeJarFiles             : <GRADLE>/caches/transforms-3/xxxxxxxxxxxxxxxxxxxxxxxxxxxxxxxx/transformed/localbroadcastmanager-28.0.0/jars/classes.jar
-        symbolFile                    : <GRADLE>/caches/transforms-3/xxxxxxxxxxxxxxxxxxxxxxxxxxxxxxxx/transformed/localbroadcastmanager-28.0.0/R.txt
-    - library                     : com.android.support:print:28.0.0@aar (IdeAndroidLibraryImpl)
-        aidlFolder                    : <GRADLE>/caches/transforms-3/xxxxxxxxxxxxxxxxxxxxxxxxxxxxxxxx/transformed/print-28.0.0/aidl [-]
-        artifact                      : <M2>/com/android/support/print/28.0.0/print-28.0.0.aar
-        artifactAddress               : com.android.support:print:28.0.0@aar
-        assetsFolder                  : <GRADLE>/caches/transforms-3/xxxxxxxxxxxxxxxxxxxxxxxxxxxxxxxx/transformed/print-28.0.0/assets [-]
-        - compileJarFiles             : <GRADLE>/caches/transforms-3/xxxxxxxxxxxxxxxxxxxxxxxxxxxxxxxx/transformed/print-28.0.0/jars/classes.jar
-        component                     : com.android.support:print:28.0.0
-        externalAnnotations           : <GRADLE>/caches/transforms-3/xxxxxxxxxxxxxxxxxxxxxxxxxxxxxxxx/transformed/print-28.0.0/annotations.zip
-        folder                        : <GRADLE>/caches/transforms-3/xxxxxxxxxxxxxxxxxxxxxxxxxxxxxxxx/transformed/print-28.0.0
-        jniFolder                     : <GRADLE>/caches/transforms-3/xxxxxxxxxxxxxxxxxxxxxxxxxxxxxxxx/transformed/print-28.0.0/jni [-]
-        manifest                      : <GRADLE>/caches/transforms-3/xxxxxxxxxxxxxxxxxxxxxxxxxxxxxxxx/transformed/print-28.0.0/AndroidManifest.xml
-        proguardRules                 : <GRADLE>/caches/transforms-3/xxxxxxxxxxxxxxxxxxxxxxxxxxxxxxxx/transformed/print-28.0.0/proguard.txt [-]
-        publicResources               : <GRADLE>/caches/transforms-3/xxxxxxxxxxxxxxxxxxxxxxxxxxxxxxxx/transformed/print-28.0.0/public.txt [-]
-        renderscriptFolder            : <GRADLE>/caches/transforms-3/xxxxxxxxxxxxxxxxxxxxxxxxxxxxxxxx/transformed/print-28.0.0/rs [-]
-        resFolder                     : <GRADLE>/caches/transforms-3/xxxxxxxxxxxxxxxxxxxxxxxxxxxxxxxx/transformed/print-28.0.0/res [-]
-        resStaticLibrary              : <GRADLE>/caches/transforms-3/xxxxxxxxxxxxxxxxxxxxxxxxxxxxxxxx/transformed/print-28.0.0/res.apk [-]
-        - runtimeJarFiles             : <GRADLE>/caches/transforms-3/xxxxxxxxxxxxxxxxxxxxxxxxxxxxxxxx/transformed/print-28.0.0/jars/classes.jar
-        symbolFile                    : <GRADLE>/caches/transforms-3/xxxxxxxxxxxxxxxxxxxxxxxxxxxxxxxx/transformed/print-28.0.0/R.txt
-    - library                     : com.android.support:slidingpanelayout:28.0.0@aar (IdeAndroidLibraryImpl)
-        aidlFolder                    : <GRADLE>/caches/transforms-3/xxxxxxxxxxxxxxxxxxxxxxxxxxxxxxxx/transformed/slidingpanelayout-28.0.0/aidl [-]
-        artifact                      : <M2>/com/android/support/slidingpanelayout/28.0.0/slidingpanelayout-28.0.0.aar
-        artifactAddress               : com.android.support:slidingpanelayout:28.0.0@aar
-        assetsFolder                  : <GRADLE>/caches/transforms-3/xxxxxxxxxxxxxxxxxxxxxxxxxxxxxxxx/transformed/slidingpanelayout-28.0.0/assets [-]
-        - compileJarFiles             : <GRADLE>/caches/transforms-3/xxxxxxxxxxxxxxxxxxxxxxxxxxxxxxxx/transformed/slidingpanelayout-28.0.0/jars/classes.jar
-        component                     : com.android.support:slidingpanelayout:28.0.0
-        externalAnnotations           : <GRADLE>/caches/transforms-3/xxxxxxxxxxxxxxxxxxxxxxxxxxxxxxxx/transformed/slidingpanelayout-28.0.0/annotations.zip [-]
-        folder                        : <GRADLE>/caches/transforms-3/xxxxxxxxxxxxxxxxxxxxxxxxxxxxxxxx/transformed/slidingpanelayout-28.0.0
-        jniFolder                     : <GRADLE>/caches/transforms-3/xxxxxxxxxxxxxxxxxxxxxxxxxxxxxxxx/transformed/slidingpanelayout-28.0.0/jni [-]
-        manifest                      : <GRADLE>/caches/transforms-3/xxxxxxxxxxxxxxxxxxxxxxxxxxxxxxxx/transformed/slidingpanelayout-28.0.0/AndroidManifest.xml
-        proguardRules                 : <GRADLE>/caches/transforms-3/xxxxxxxxxxxxxxxxxxxxxxxxxxxxxxxx/transformed/slidingpanelayout-28.0.0/proguard.txt [-]
-        publicResources               : <GRADLE>/caches/transforms-3/xxxxxxxxxxxxxxxxxxxxxxxxxxxxxxxx/transformed/slidingpanelayout-28.0.0/public.txt [-]
-        renderscriptFolder            : <GRADLE>/caches/transforms-3/xxxxxxxxxxxxxxxxxxxxxxxxxxxxxxxx/transformed/slidingpanelayout-28.0.0/rs [-]
-        resFolder                     : <GRADLE>/caches/transforms-3/xxxxxxxxxxxxxxxxxxxxxxxxxxxxxxxx/transformed/slidingpanelayout-28.0.0/res [-]
-        resStaticLibrary              : <GRADLE>/caches/transforms-3/xxxxxxxxxxxxxxxxxxxxxxxxxxxxxxxx/transformed/slidingpanelayout-28.0.0/res.apk [-]
-        - runtimeJarFiles             : <GRADLE>/caches/transforms-3/xxxxxxxxxxxxxxxxxxxxxxxxxxxxxxxx/transformed/slidingpanelayout-28.0.0/jars/classes.jar
-        symbolFile                    : <GRADLE>/caches/transforms-3/xxxxxxxxxxxxxxxxxxxxxxxxxxxxxxxx/transformed/slidingpanelayout-28.0.0/R.txt
-    - library                     : com.android.support:support-compat:28.0.0@aar (IdeAndroidLibraryImpl)
-        aidlFolder                    : <GRADLE>/caches/transforms-3/xxxxxxxxxxxxxxxxxxxxxxxxxxxxxxxx/transformed/support-compat-28.0.0/aidl
-        artifact                      : <M2>/com/android/support/support-compat/28.0.0/support-compat-28.0.0.aar
-        artifactAddress               : com.android.support:support-compat:28.0.0@aar
-        assetsFolder                  : <GRADLE>/caches/transforms-3/xxxxxxxxxxxxxxxxxxxxxxxxxxxxxxxx/transformed/support-compat-28.0.0/assets [-]
-        - compileJarFiles             : <GRADLE>/caches/transforms-3/xxxxxxxxxxxxxxxxxxxxxxxxxxxxxxxx/transformed/support-compat-28.0.0/jars/classes.jar
-        component                     : com.android.support:support-compat:28.0.0
-        externalAnnotations           : <GRADLE>/caches/transforms-3/xxxxxxxxxxxxxxxxxxxxxxxxxxxxxxxx/transformed/support-compat-28.0.0/annotations.zip
-        folder                        : <GRADLE>/caches/transforms-3/xxxxxxxxxxxxxxxxxxxxxxxxxxxxxxxx/transformed/support-compat-28.0.0
-        jniFolder                     : <GRADLE>/caches/transforms-3/xxxxxxxxxxxxxxxxxxxxxxxxxxxxxxxx/transformed/support-compat-28.0.0/jni [-]
-        manifest                      : <GRADLE>/caches/transforms-3/xxxxxxxxxxxxxxxxxxxxxxxxxxxxxxxx/transformed/support-compat-28.0.0/AndroidManifest.xml
-        proguardRules                 : <GRADLE>/caches/transforms-3/xxxxxxxxxxxxxxxxxxxxxxxxxxxxxxxx/transformed/support-compat-28.0.0/proguard.txt
-        publicResources               : <GRADLE>/caches/transforms-3/xxxxxxxxxxxxxxxxxxxxxxxxxxxxxxxx/transformed/support-compat-28.0.0/public.txt
-        renderscriptFolder            : <GRADLE>/caches/transforms-3/xxxxxxxxxxxxxxxxxxxxxxxxxxxxxxxx/transformed/support-compat-28.0.0/rs [-]
-        resFolder                     : <GRADLE>/caches/transforms-3/xxxxxxxxxxxxxxxxxxxxxxxxxxxxxxxx/transformed/support-compat-28.0.0/res
-        resStaticLibrary              : <GRADLE>/caches/transforms-3/xxxxxxxxxxxxxxxxxxxxxxxxxxxxxxxx/transformed/support-compat-28.0.0/res.apk [-]
-        - runtimeJarFiles             : <GRADLE>/caches/transforms-3/xxxxxxxxxxxxxxxxxxxxxxxxxxxxxxxx/transformed/support-compat-28.0.0/jars/classes.jar
-        symbolFile                    : <GRADLE>/caches/transforms-3/xxxxxxxxxxxxxxxxxxxxxxxxxxxxxxxx/transformed/support-compat-28.0.0/R.txt
-    - library                     : com.android.support:support-core-ui:28.0.0@aar (IdeAndroidLibraryImpl)
-        aidlFolder                    : <GRADLE>/caches/transforms-3/xxxxxxxxxxxxxxxxxxxxxxxxxxxxxxxx/transformed/support-core-ui-28.0.0/aidl [-]
-        artifact                      : <M2>/com/android/support/support-core-ui/28.0.0/support-core-ui-28.0.0.aar
-        artifactAddress               : com.android.support:support-core-ui:28.0.0@aar
-        assetsFolder                  : <GRADLE>/caches/transforms-3/xxxxxxxxxxxxxxxxxxxxxxxxxxxxxxxx/transformed/support-core-ui-28.0.0/assets [-]
-        - compileJarFiles             : <GRADLE>/caches/transforms-3/xxxxxxxxxxxxxxxxxxxxxxxxxxxxxxxx/transformed/support-core-ui-28.0.0/jars/classes.jar
-        component                     : com.android.support:support-core-ui:28.0.0
-        externalAnnotations           : <GRADLE>/caches/transforms-3/xxxxxxxxxxxxxxxxxxxxxxxxxxxxxxxx/transformed/support-core-ui-28.0.0/annotations.zip [-]
-        folder                        : <GRADLE>/caches/transforms-3/xxxxxxxxxxxxxxxxxxxxxxxxxxxxxxxx/transformed/support-core-ui-28.0.0
-        jniFolder                     : <GRADLE>/caches/transforms-3/xxxxxxxxxxxxxxxxxxxxxxxxxxxxxxxx/transformed/support-core-ui-28.0.0/jni [-]
-        manifest                      : <GRADLE>/caches/transforms-3/xxxxxxxxxxxxxxxxxxxxxxxxxxxxxxxx/transformed/support-core-ui-28.0.0/AndroidManifest.xml
-        proguardRules                 : <GRADLE>/caches/transforms-3/xxxxxxxxxxxxxxxxxxxxxxxxxxxxxxxx/transformed/support-core-ui-28.0.0/proguard.txt [-]
-        publicResources               : <GRADLE>/caches/transforms-3/xxxxxxxxxxxxxxxxxxxxxxxxxxxxxxxx/transformed/support-core-ui-28.0.0/public.txt [-]
-        renderscriptFolder            : <GRADLE>/caches/transforms-3/xxxxxxxxxxxxxxxxxxxxxxxxxxxxxxxx/transformed/support-core-ui-28.0.0/rs [-]
-        resFolder                     : <GRADLE>/caches/transforms-3/xxxxxxxxxxxxxxxxxxxxxxxxxxxxxxxx/transformed/support-core-ui-28.0.0/res [-]
-        resStaticLibrary              : <GRADLE>/caches/transforms-3/xxxxxxxxxxxxxxxxxxxxxxxxxxxxxxxx/transformed/support-core-ui-28.0.0/res.apk [-]
-        - runtimeJarFiles             : <GRADLE>/caches/transforms-3/xxxxxxxxxxxxxxxxxxxxxxxxxxxxxxxx/transformed/support-core-ui-28.0.0/jars/classes.jar
-        symbolFile                    : <GRADLE>/caches/transforms-3/xxxxxxxxxxxxxxxxxxxxxxxxxxxxxxxx/transformed/support-core-ui-28.0.0/R.txt
-    - library                     : com.android.support:support-core-utils:28.0.0@aar (IdeAndroidLibraryImpl)
-        aidlFolder                    : <GRADLE>/caches/transforms-3/xxxxxxxxxxxxxxxxxxxxxxxxxxxxxxxx/transformed/support-core-utils-28.0.0/aidl [-]
-        artifact                      : <M2>/com/android/support/support-core-utils/28.0.0/support-core-utils-28.0.0.aar
-        artifactAddress               : com.android.support:support-core-utils:28.0.0@aar
-        assetsFolder                  : <GRADLE>/caches/transforms-3/xxxxxxxxxxxxxxxxxxxxxxxxxxxxxxxx/transformed/support-core-utils-28.0.0/assets [-]
-        - compileJarFiles             : <GRADLE>/caches/transforms-3/xxxxxxxxxxxxxxxxxxxxxxxxxxxxxxxx/transformed/support-core-utils-28.0.0/jars/classes.jar
-        component                     : com.android.support:support-core-utils:28.0.0
-        externalAnnotations           : <GRADLE>/caches/transforms-3/xxxxxxxxxxxxxxxxxxxxxxxxxxxxxxxx/transformed/support-core-utils-28.0.0/annotations.zip [-]
-        folder                        : <GRADLE>/caches/transforms-3/xxxxxxxxxxxxxxxxxxxxxxxxxxxxxxxx/transformed/support-core-utils-28.0.0
-        jniFolder                     : <GRADLE>/caches/transforms-3/xxxxxxxxxxxxxxxxxxxxxxxxxxxxxxxx/transformed/support-core-utils-28.0.0/jni [-]
-        manifest                      : <GRADLE>/caches/transforms-3/xxxxxxxxxxxxxxxxxxxxxxxxxxxxxxxx/transformed/support-core-utils-28.0.0/AndroidManifest.xml
-        proguardRules                 : <GRADLE>/caches/transforms-3/xxxxxxxxxxxxxxxxxxxxxxxxxxxxxxxx/transformed/support-core-utils-28.0.0/proguard.txt [-]
-        publicResources               : <GRADLE>/caches/transforms-3/xxxxxxxxxxxxxxxxxxxxxxxxxxxxxxxx/transformed/support-core-utils-28.0.0/public.txt [-]
-        renderscriptFolder            : <GRADLE>/caches/transforms-3/xxxxxxxxxxxxxxxxxxxxxxxxxxxxxxxx/transformed/support-core-utils-28.0.0/rs [-]
-        resFolder                     : <GRADLE>/caches/transforms-3/xxxxxxxxxxxxxxxxxxxxxxxxxxxxxxxx/transformed/support-core-utils-28.0.0/res [-]
-        resStaticLibrary              : <GRADLE>/caches/transforms-3/xxxxxxxxxxxxxxxxxxxxxxxxxxxxxxxx/transformed/support-core-utils-28.0.0/res.apk [-]
-        - runtimeJarFiles             : <GRADLE>/caches/transforms-3/xxxxxxxxxxxxxxxxxxxxxxxxxxxxxxxx/transformed/support-core-utils-28.0.0/jars/classes.jar
-        symbolFile                    : <GRADLE>/caches/transforms-3/xxxxxxxxxxxxxxxxxxxxxxxxxxxxxxxx/transformed/support-core-utils-28.0.0/R.txt
-    - library                     : com.android.support:support-fragment:28.0.0@aar (IdeAndroidLibraryImpl)
-        aidlFolder                    : <GRADLE>/caches/transforms-3/xxxxxxxxxxxxxxxxxxxxxxxxxxxxxxxx/transformed/support-fragment-28.0.0/aidl [-]
-        artifact                      : <M2>/com/android/support/support-fragment/28.0.0/support-fragment-28.0.0.aar
-        artifactAddress               : com.android.support:support-fragment:28.0.0@aar
-        assetsFolder                  : <GRADLE>/caches/transforms-3/xxxxxxxxxxxxxxxxxxxxxxxxxxxxxxxx/transformed/support-fragment-28.0.0/assets [-]
-        - compileJarFiles             : <GRADLE>/caches/transforms-3/xxxxxxxxxxxxxxxxxxxxxxxxxxxxxxxx/transformed/support-fragment-28.0.0/jars/classes.jar
-        component                     : com.android.support:support-fragment:28.0.0
-        externalAnnotations           : <GRADLE>/caches/transforms-3/xxxxxxxxxxxxxxxxxxxxxxxxxxxxxxxx/transformed/support-fragment-28.0.0/annotations.zip
-        folder                        : <GRADLE>/caches/transforms-3/xxxxxxxxxxxxxxxxxxxxxxxxxxxxxxxx/transformed/support-fragment-28.0.0
-        jniFolder                     : <GRADLE>/caches/transforms-3/xxxxxxxxxxxxxxxxxxxxxxxxxxxxxxxx/transformed/support-fragment-28.0.0/jni [-]
-        manifest                      : <GRADLE>/caches/transforms-3/xxxxxxxxxxxxxxxxxxxxxxxxxxxxxxxx/transformed/support-fragment-28.0.0/AndroidManifest.xml
-        proguardRules                 : <GRADLE>/caches/transforms-3/xxxxxxxxxxxxxxxxxxxxxxxxxxxxxxxx/transformed/support-fragment-28.0.0/proguard.txt [-]
-        publicResources               : <GRADLE>/caches/transforms-3/xxxxxxxxxxxxxxxxxxxxxxxxxxxxxxxx/transformed/support-fragment-28.0.0/public.txt [-]
-        renderscriptFolder            : <GRADLE>/caches/transforms-3/xxxxxxxxxxxxxxxxxxxxxxxxxxxxxxxx/transformed/support-fragment-28.0.0/rs [-]
-        resFolder                     : <GRADLE>/caches/transforms-3/xxxxxxxxxxxxxxxxxxxxxxxxxxxxxxxx/transformed/support-fragment-28.0.0/res [-]
-        resStaticLibrary              : <GRADLE>/caches/transforms-3/xxxxxxxxxxxxxxxxxxxxxxxxxxxxxxxx/transformed/support-fragment-28.0.0/res.apk [-]
-        - runtimeJarFiles             : <GRADLE>/caches/transforms-3/xxxxxxxxxxxxxxxxxxxxxxxxxxxxxxxx/transformed/support-fragment-28.0.0/jars/classes.jar
-        symbolFile                    : <GRADLE>/caches/transforms-3/xxxxxxxxxxxxxxxxxxxxxxxxxxxxxxxx/transformed/support-fragment-28.0.0/R.txt
-=======
 LIBRARY_TABLE
     - library                     : android.arch.core:runtime:1.1.1@aar (IdeAndroidLibraryImpl)
         aidlFolder                    : <GRADLE>/caches/<TRANSFORMS>/xxxxxxxxxxxxxxxxxxxxxxxxxxxxxxxx/transformed/runtime-1.1.1/aidl [-]
@@ -890,81 +451,10 @@
         resStaticLibrary              : <GRADLE>/caches/<TRANSFORMS>/xxxxxxxxxxxxxxxxxxxxxxxxxxxxxxxx/transformed/support-fragment-28.0.0/res.apk [-]
         - runtimeJarFiles             : <GRADLE>/caches/<TRANSFORMS>/xxxxxxxxxxxxxxxxxxxxxxxxxxxxxxxx/transformed/support-fragment-28.0.0/jars/classes.jar
         symbolFile                    : <GRADLE>/caches/<TRANSFORMS>/xxxxxxxxxxxxxxxxxxxxxxxxxxxxxxxx/transformed/support-fragment-28.0.0/R.txt
->>>>>>> 0d09370c
     - library                     : com.android.support:support-vector-drawable:28.0.0@aar (IdeAndroidLibraryImpl)
         aidlFolder                    : <GRADLE>/caches/<TRANSFORMS>/xxxxxxxxxxxxxxxxxxxxxxxxxxxxxxxx/transformed/support-vector-drawable-28.0.0/aidl [-]
         artifact                      : <M2>/com/android/support/support-vector-drawable/28.0.0/support-vector-drawable-28.0.0.aar
         artifactAddress               : com.android.support:support-vector-drawable:28.0.0@aar
-<<<<<<< HEAD
-        assetsFolder                  : <GRADLE>/caches/transforms-3/xxxxxxxxxxxxxxxxxxxxxxxxxxxxxxxx/transformed/support-vector-drawable-28.0.0/assets [-]
-        - compileJarFiles             : <GRADLE>/caches/transforms-3/xxxxxxxxxxxxxxxxxxxxxxxxxxxxxxxx/transformed/support-vector-drawable-28.0.0/jars/classes.jar
-        component                     : com.android.support:support-vector-drawable:28.0.0
-        externalAnnotations           : <GRADLE>/caches/transforms-3/xxxxxxxxxxxxxxxxxxxxxxxxxxxxxxxx/transformed/support-vector-drawable-28.0.0/annotations.zip [-]
-        folder                        : <GRADLE>/caches/transforms-3/xxxxxxxxxxxxxxxxxxxxxxxxxxxxxxxx/transformed/support-vector-drawable-28.0.0
-        jniFolder                     : <GRADLE>/caches/transforms-3/xxxxxxxxxxxxxxxxxxxxxxxxxxxxxxxx/transformed/support-vector-drawable-28.0.0/jni [-]
-        manifest                      : <GRADLE>/caches/transforms-3/xxxxxxxxxxxxxxxxxxxxxxxxxxxxxxxx/transformed/support-vector-drawable-28.0.0/AndroidManifest.xml
-        proguardRules                 : <GRADLE>/caches/transforms-3/xxxxxxxxxxxxxxxxxxxxxxxxxxxxxxxx/transformed/support-vector-drawable-28.0.0/proguard.txt [-]
-        publicResources               : <GRADLE>/caches/transforms-3/xxxxxxxxxxxxxxxxxxxxxxxxxxxxxxxx/transformed/support-vector-drawable-28.0.0/public.txt [-]
-        renderscriptFolder            : <GRADLE>/caches/transforms-3/xxxxxxxxxxxxxxxxxxxxxxxxxxxxxxxx/transformed/support-vector-drawable-28.0.0/rs [-]
-        resFolder                     : <GRADLE>/caches/transforms-3/xxxxxxxxxxxxxxxxxxxxxxxxxxxxxxxx/transformed/support-vector-drawable-28.0.0/res [-]
-        resStaticLibrary              : <GRADLE>/caches/transforms-3/xxxxxxxxxxxxxxxxxxxxxxxxxxxxxxxx/transformed/support-vector-drawable-28.0.0/res.apk [-]
-        - runtimeJarFiles             : <GRADLE>/caches/transforms-3/xxxxxxxxxxxxxxxxxxxxxxxxxxxxxxxx/transformed/support-vector-drawable-28.0.0/jars/classes.jar
-        symbolFile                    : <GRADLE>/caches/transforms-3/xxxxxxxxxxxxxxxxxxxxxxxxxxxxxxxx/transformed/support-vector-drawable-28.0.0/R.txt
-    - library                     : com.android.support:swiperefreshlayout:28.0.0@aar (IdeAndroidLibraryImpl)
-        aidlFolder                    : <GRADLE>/caches/transforms-3/xxxxxxxxxxxxxxxxxxxxxxxxxxxxxxxx/transformed/swiperefreshlayout-28.0.0/aidl [-]
-        artifact                      : <M2>/com/android/support/swiperefreshlayout/28.0.0/swiperefreshlayout-28.0.0.aar
-        artifactAddress               : com.android.support:swiperefreshlayout:28.0.0@aar
-        assetsFolder                  : <GRADLE>/caches/transforms-3/xxxxxxxxxxxxxxxxxxxxxxxxxxxxxxxx/transformed/swiperefreshlayout-28.0.0/assets [-]
-        - compileJarFiles             : <GRADLE>/caches/transforms-3/xxxxxxxxxxxxxxxxxxxxxxxxxxxxxxxx/transformed/swiperefreshlayout-28.0.0/jars/classes.jar
-        component                     : com.android.support:swiperefreshlayout:28.0.0
-        externalAnnotations           : <GRADLE>/caches/transforms-3/xxxxxxxxxxxxxxxxxxxxxxxxxxxxxxxx/transformed/swiperefreshlayout-28.0.0/annotations.zip
-        folder                        : <GRADLE>/caches/transforms-3/xxxxxxxxxxxxxxxxxxxxxxxxxxxxxxxx/transformed/swiperefreshlayout-28.0.0
-        jniFolder                     : <GRADLE>/caches/transforms-3/xxxxxxxxxxxxxxxxxxxxxxxxxxxxxxxx/transformed/swiperefreshlayout-28.0.0/jni [-]
-        manifest                      : <GRADLE>/caches/transforms-3/xxxxxxxxxxxxxxxxxxxxxxxxxxxxxxxx/transformed/swiperefreshlayout-28.0.0/AndroidManifest.xml
-        proguardRules                 : <GRADLE>/caches/transforms-3/xxxxxxxxxxxxxxxxxxxxxxxxxxxxxxxx/transformed/swiperefreshlayout-28.0.0/proguard.txt [-]
-        publicResources               : <GRADLE>/caches/transforms-3/xxxxxxxxxxxxxxxxxxxxxxxxxxxxxxxx/transformed/swiperefreshlayout-28.0.0/public.txt [-]
-        renderscriptFolder            : <GRADLE>/caches/transforms-3/xxxxxxxxxxxxxxxxxxxxxxxxxxxxxxxx/transformed/swiperefreshlayout-28.0.0/rs [-]
-        resFolder                     : <GRADLE>/caches/transforms-3/xxxxxxxxxxxxxxxxxxxxxxxxxxxxxxxx/transformed/swiperefreshlayout-28.0.0/res [-]
-        resStaticLibrary              : <GRADLE>/caches/transforms-3/xxxxxxxxxxxxxxxxxxxxxxxxxxxxxxxx/transformed/swiperefreshlayout-28.0.0/res.apk [-]
-        - runtimeJarFiles             : <GRADLE>/caches/transforms-3/xxxxxxxxxxxxxxxxxxxxxxxxxxxxxxxx/transformed/swiperefreshlayout-28.0.0/jars/classes.jar
-        symbolFile                    : <GRADLE>/caches/transforms-3/xxxxxxxxxxxxxxxxxxxxxxxxxxxxxxxx/transformed/swiperefreshlayout-28.0.0/R.txt
-    - library                     : com.android.support:versionedparcelable:28.0.0@aar (IdeAndroidLibraryImpl)
-        aidlFolder                    : <GRADLE>/caches/transforms-3/xxxxxxxxxxxxxxxxxxxxxxxxxxxxxxxx/transformed/versionedparcelable-28.0.0/aidl
-        artifact                      : <M2>/com/android/support/versionedparcelable/28.0.0/versionedparcelable-28.0.0.aar
-        artifactAddress               : com.android.support:versionedparcelable:28.0.0@aar
-        assetsFolder                  : <GRADLE>/caches/transforms-3/xxxxxxxxxxxxxxxxxxxxxxxxxxxxxxxx/transformed/versionedparcelable-28.0.0/assets [-]
-        - compileJarFiles             : <GRADLE>/caches/transforms-3/xxxxxxxxxxxxxxxxxxxxxxxxxxxxxxxx/transformed/versionedparcelable-28.0.0/jars/classes.jar
-        component                     : com.android.support:versionedparcelable:28.0.0
-        externalAnnotations           : <GRADLE>/caches/transforms-3/xxxxxxxxxxxxxxxxxxxxxxxxxxxxxxxx/transformed/versionedparcelable-28.0.0/annotations.zip [-]
-        folder                        : <GRADLE>/caches/transforms-3/xxxxxxxxxxxxxxxxxxxxxxxxxxxxxxxx/transformed/versionedparcelable-28.0.0
-        jniFolder                     : <GRADLE>/caches/transforms-3/xxxxxxxxxxxxxxxxxxxxxxxxxxxxxxxx/transformed/versionedparcelable-28.0.0/jni [-]
-        manifest                      : <GRADLE>/caches/transforms-3/xxxxxxxxxxxxxxxxxxxxxxxxxxxxxxxx/transformed/versionedparcelable-28.0.0/AndroidManifest.xml
-        proguardRules                 : <GRADLE>/caches/transforms-3/xxxxxxxxxxxxxxxxxxxxxxxxxxxxxxxx/transformed/versionedparcelable-28.0.0/proguard.txt
-        publicResources               : <GRADLE>/caches/transforms-3/xxxxxxxxxxxxxxxxxxxxxxxxxxxxxxxx/transformed/versionedparcelable-28.0.0/public.txt [-]
-        renderscriptFolder            : <GRADLE>/caches/transforms-3/xxxxxxxxxxxxxxxxxxxxxxxxxxxxxxxx/transformed/versionedparcelable-28.0.0/rs [-]
-        resFolder                     : <GRADLE>/caches/transforms-3/xxxxxxxxxxxxxxxxxxxxxxxxxxxxxxxx/transformed/versionedparcelable-28.0.0/res [-]
-        resStaticLibrary              : <GRADLE>/caches/transforms-3/xxxxxxxxxxxxxxxxxxxxxxxxxxxxxxxx/transformed/versionedparcelable-28.0.0/res.apk [-]
-        - runtimeJarFiles             : <GRADLE>/caches/transforms-3/xxxxxxxxxxxxxxxxxxxxxxxxxxxxxxxx/transformed/versionedparcelable-28.0.0/jars/classes.jar
-        symbolFile                    : <GRADLE>/caches/transforms-3/xxxxxxxxxxxxxxxxxxxxxxxxxxxxxxxx/transformed/versionedparcelable-28.0.0/R.txt
-    - library                     : com.android.support:viewpager:28.0.0@aar (IdeAndroidLibraryImpl)
-        aidlFolder                    : <GRADLE>/caches/transforms-3/xxxxxxxxxxxxxxxxxxxxxxxxxxxxxxxx/transformed/viewpager-28.0.0/aidl [-]
-        artifact                      : <M2>/com/android/support/viewpager/28.0.0/viewpager-28.0.0.aar
-        artifactAddress               : com.android.support:viewpager:28.0.0@aar
-        assetsFolder                  : <GRADLE>/caches/transforms-3/xxxxxxxxxxxxxxxxxxxxxxxxxxxxxxxx/transformed/viewpager-28.0.0/assets [-]
-        - compileJarFiles             : <GRADLE>/caches/transforms-3/xxxxxxxxxxxxxxxxxxxxxxxxxxxxxxxx/transformed/viewpager-28.0.0/jars/classes.jar
-        component                     : com.android.support:viewpager:28.0.0
-        externalAnnotations           : <GRADLE>/caches/transforms-3/xxxxxxxxxxxxxxxxxxxxxxxxxxxxxxxx/transformed/viewpager-28.0.0/annotations.zip [-]
-        folder                        : <GRADLE>/caches/transforms-3/xxxxxxxxxxxxxxxxxxxxxxxxxxxxxxxx/transformed/viewpager-28.0.0
-        jniFolder                     : <GRADLE>/caches/transforms-3/xxxxxxxxxxxxxxxxxxxxxxxxxxxxxxxx/transformed/viewpager-28.0.0/jni [-]
-        manifest                      : <GRADLE>/caches/transforms-3/xxxxxxxxxxxxxxxxxxxxxxxxxxxxxxxx/transformed/viewpager-28.0.0/AndroidManifest.xml
-        proguardRules                 : <GRADLE>/caches/transforms-3/xxxxxxxxxxxxxxxxxxxxxxxxxxxxxxxx/transformed/viewpager-28.0.0/proguard.txt [-]
-        publicResources               : <GRADLE>/caches/transforms-3/xxxxxxxxxxxxxxxxxxxxxxxxxxxxxxxx/transformed/viewpager-28.0.0/public.txt [-]
-        renderscriptFolder            : <GRADLE>/caches/transforms-3/xxxxxxxxxxxxxxxxxxxxxxxxxxxxxxxx/transformed/viewpager-28.0.0/rs [-]
-        resFolder                     : <GRADLE>/caches/transforms-3/xxxxxxxxxxxxxxxxxxxxxxxxxxxxxxxx/transformed/viewpager-28.0.0/res [-]
-        resStaticLibrary              : <GRADLE>/caches/transforms-3/xxxxxxxxxxxxxxxxxxxxxxxxxxxxxxxx/transformed/viewpager-28.0.0/res.apk [-]
-        - runtimeJarFiles             : <GRADLE>/caches/transforms-3/xxxxxxxxxxxxxxxxxxxxxxxxxxxxxxxx/transformed/viewpager-28.0.0/jars/classes.jar
-        symbolFile                    : <GRADLE>/caches/transforms-3/xxxxxxxxxxxxxxxxxxxxxxxxxxxxxxxx/transformed/viewpager-28.0.0/R.txt
-=======
         assetsFolder                  : <GRADLE>/caches/<TRANSFORMS>/xxxxxxxxxxxxxxxxxxxxxxxxxxxxxxxx/transformed/support-vector-drawable-28.0.0/assets [-]
         - compileJarFiles             : <GRADLE>/caches/<TRANSFORMS>/xxxxxxxxxxxxxxxxxxxxxxxxxxxxxxxx/transformed/support-vector-drawable-28.0.0/jars/classes.jar
         component                     : com.android.support:support-vector-drawable:28.0.0
@@ -1033,7 +523,6 @@
         resStaticLibrary              : <GRADLE>/caches/<TRANSFORMS>/xxxxxxxxxxxxxxxxxxxxxxxxxxxxxxxx/transformed/viewpager-28.0.0/res.apk [-]
         - runtimeJarFiles             : <GRADLE>/caches/<TRANSFORMS>/xxxxxxxxxxxxxxxxxxxxxxxxxxxxxxxx/transformed/viewpager-28.0.0/jars/classes.jar
         symbolFile                    : <GRADLE>/caches/<TRANSFORMS>/xxxxxxxxxxxxxxxxxxxxxxxxxxxxxxxx/transformed/viewpager-28.0.0/R.txt
->>>>>>> 0d09370c
     - library                     : android.arch.core:common:1.1.1 (IdeJavaLibraryImpl)
         artifact                      : <M2>/android/arch/core/common/1.1.1/common-1.1.1.jar
         artifactAddress               : android.arch.core:common:1.1.1@jar
@@ -1085,19 +574,11 @@
         variant                       : debug
     - library                     : <ROOT>::module2@debug (IdeModuleLibraryImpl)
         buildId                       : <ROOT>
-<<<<<<< HEAD
-        lintJar                       : <ROOT>/module2/build/intermediates/lint_publish_jar/global/prepareLintJarForPublish/lint.jar [-]
-=======
->>>>>>> 0d09370c
         projectPath                   : :module2
         sourceSet                     : MAIN
         variant                       : debug
     - library                     : <ROOT>::module2@debug/commonMain (IdeModuleLibraryImpl)
         buildId                       : <ROOT>
-<<<<<<< HEAD
-        lintJar                       : <ROOT>/module2/build/intermediates/lint_publish_jar/global/prepareLintJarForPublish/lint.jar [-]
-=======
->>>>>>> 0d09370c
         projectPath                   : :module2
         sourceSet                     : commonMain (IdeModuleSourceSetImpl)
             canBeConsumed                 : true
@@ -1126,214 +607,6 @@
                     testReleaseUnitTest           : testReleaseUnitTest (DefaultExternalTask)
                         qName                         : :app:testReleaseUnitTest
                 externalSystemId              : GRADLE
-<<<<<<< HEAD
-                artifactsByConfiguration
-                    androidApis                   : <empty>
-                    androidJdkImage               : <empty>
-                    androidTestAnnotationProcessor          : <empty>
-                    androidTestApi                : <empty>
-                    androidTestApiDependenciesMetadata      : <empty>
-                    androidTestCompileOnly        : <empty>
-                    androidTestCompileOnlyDependenciesMetadata        : <empty>
-                    androidTestDebugAnnotationProcessor     : <empty>
-                    androidTestDebugApi           : <empty>
-                    androidTestDebugApiDependenciesMetadata : <empty>
-                    androidTestDebugCompileOnly   : <empty>
-                    androidTestDebugCompileOnlyDependenciesMetadata   : <empty>
-                    androidTestDebugImplementation          : <empty>
-                    androidTestDebugImplementationDependenciesMetadata          : <empty>
-                    androidTestDebugIntransitiveDependenciesMetadata  : <empty>
-                    androidTestDebugRuntimeOnly   : <empty>
-                    androidTestDebugWearApp       : <empty>
-                    androidTestImplementation     : <empty>
-                    androidTestImplementationDependenciesMetadata     : <empty>
-                    androidTestIntransitiveDependenciesMetadata       : <empty>
-                    androidTestReleaseAnnotationProcessor   : <empty>
-                    androidTestReleaseApi         : <empty>
-                    androidTestReleaseApiDependenciesMetadata         : <empty>
-                    androidTestReleaseCompileOnly : <empty>
-                    androidTestReleaseCompileOnlyDependenciesMetadata : <empty>
-                    androidTestReleaseImplementation        : <empty>
-                    androidTestReleaseImplementationDependenciesMetadata        : <empty>
-                    androidTestReleaseIntransitiveDependenciesMetadata          : <empty>
-                    androidTestReleaseRuntimeOnly : <empty>
-                    androidTestReleaseWearApp     : <empty>
-                    androidTestRuntimeOnly        : <empty>
-                    androidTestUtil               : <empty>
-                    androidTestWearApp            : <empty>
-                    annotationProcessor           : <empty>
-                    api                           : <empty>
-                    apiDependenciesMetadata       : <empty>
-                    archives                      : <empty>
-                    compileOnly                   : <empty>
-                    compileOnlyDependenciesMetadata         : <empty>
-                    coreLibraryDesugaring         : <empty>
-                    debugAndroidTestAnnotationProcessorClasspath      : <empty>
-                    debugAndroidTestApi           : <empty>
-                    debugAndroidTestApiDependenciesMetadata : <empty>
-                    debugAndroidTestCompilationApi          : <empty>
-                    debugAndroidTestCompilationCompileOnly  : <empty>
-                    debugAndroidTestCompilationImplementation         : <empty>
-                    debugAndroidTestCompilationRuntimeOnly  : <empty>
-                    debugAndroidTestCompileClasspath        : <empty>
-                    debugAndroidTestCompileOnly   : <empty>
-                    debugAndroidTestCompileOnlyDependenciesMetadata   : <empty>
-                    debugAndroidTestImplementation          : <empty>
-                    debugAndroidTestImplementationDependenciesMetadata          : <empty>
-                    debugAndroidTestIntransitiveDependenciesMetadata  : <empty>
-                    debugAndroidTestRuntimeClasspath        : <empty>
-                    debugAndroidTestRuntimeOnly   : <empty>
-                    debugAnnotationProcessor      : <empty>
-                    debugAnnotationProcessorClasspath       : <empty>
-                    debugApi                      : <empty>
-                    debugApiDependenciesMetadata  : <empty>
-                    debugApiElements              : <empty>
-                    debugCompilationApi           : <empty>
-                    debugCompilationCompileOnly   : <empty>
-                    debugCompilationImplementation          : <empty>
-                    debugCompilationRuntimeOnly   : <empty>
-                    debugCompileClasspath         : <empty>
-                    debugCompileOnly              : <empty>
-                    debugCompileOnlyDependenciesMetadata    : <empty>
-                    debugImplementation           : <empty>
-                    debugImplementationDependenciesMetadata : <empty>
-                    debugIntransitiveDependenciesMetadata   : <empty>
-                    debugReverseMetadataValues    : <empty>
-                    debugRuntimeClasspath         : <empty>
-                    debugRuntimeElements          : <empty>
-                    debugRuntimeOnly              : <empty>
-                    debugUnitTestAnnotationProcessorClasspath         : <empty>
-                    debugUnitTestApi              : <empty>
-                    debugUnitTestApiDependenciesMetadata    : <empty>
-                    debugUnitTestCompilationApi   : <empty>
-                    debugUnitTestCompilationCompileOnly     : <empty>
-                    debugUnitTestCompilationImplementation  : <empty>
-                    debugUnitTestCompilationRuntimeOnly     : <empty>
-                    debugUnitTestCompileClasspath : <empty>
-                    debugUnitTestCompileOnly      : <empty>
-                    debugUnitTestCompileOnlyDependenciesMetadata      : <empty>
-                    debugUnitTestImplementation   : <empty>
-                    debugUnitTestImplementationDependenciesMetadata   : <empty>
-                    debugUnitTestIntransitiveDependenciesMetadata     : <empty>
-                    debugUnitTestRuntimeClasspath : <empty>
-                    debugUnitTestRuntimeOnly      : <empty>
-                    debugWearApp                  : <empty>
-                    debugWearBundling             : <empty>
-                    default                       : <empty>
-                    implementation                : <empty>
-                    implementationDependenciesMetadata      : <empty>
-                    intransitiveDependenciesMetadata        : <empty>
-                    kotlinBuildToolsApiClasspath  : <empty>
-                    kotlinCompilerClasspath       : <empty>
-                    kotlinCompilerPluginClasspath : <empty>
-                    kotlinCompilerPluginClasspathDebug      : <empty>
-                    kotlinCompilerPluginClasspathDebugAndroidTest     : <empty>
-                    kotlinCompilerPluginClasspathDebugUnitTest        : <empty>
-                    kotlinCompilerPluginClasspathRelease    : <empty>
-                    kotlinCompilerPluginClasspathReleaseUnitTest      : <empty>
-                    kotlinKlibCommonizerClasspath : <empty>
-                    kotlinNativeCompilerPluginClasspath     : <empty>
-                    lintChecks                    : <empty>
-                    lintPublish                   : <empty>
-                    releaseAnnotationProcessor    : <empty>
-                    releaseAnnotationProcessorClasspath     : <empty>
-                    releaseApi                    : <empty>
-                    releaseApiDependenciesMetadata          : <empty>
-                    releaseApiElements            : <empty>
-                    releaseCompilationApi         : <empty>
-                    releaseCompilationCompileOnly : <empty>
-                    releaseCompilationImplementation        : <empty>
-                    releaseCompilationRuntimeOnly : <empty>
-                    releaseCompileClasspath       : <empty>
-                    releaseCompileOnly            : <empty>
-                    releaseCompileOnlyDependenciesMetadata  : <empty>
-                    releaseImplementation         : <empty>
-                    releaseImplementationDependenciesMetadata         : <empty>
-                    releaseIntransitiveDependenciesMetadata : <empty>
-                    releaseReverseMetadataValues  : <empty>
-                    releaseRuntimeClasspath       : <empty>
-                    releaseRuntimeElements        : <empty>
-                    releaseRuntimeOnly            : <empty>
-                    releaseUnitTestAnnotationProcessorClasspath       : <empty>
-                    releaseUnitTestApi            : <empty>
-                    releaseUnitTestApiDependenciesMetadata  : <empty>
-                    releaseUnitTestCompilationApi : <empty>
-                    releaseUnitTestCompilationCompileOnly   : <empty>
-                    releaseUnitTestCompilationImplementation          : <empty>
-                    releaseUnitTestCompilationRuntimeOnly   : <empty>
-                    releaseUnitTestCompileClasspath         : <empty>
-                    releaseUnitTestCompileOnly    : <empty>
-                    releaseUnitTestCompileOnlyDependenciesMetadata    : <empty>
-                    releaseUnitTestImplementation : <empty>
-                    releaseUnitTestImplementationDependenciesMetadata : <empty>
-                    releaseUnitTestIntransitiveDependenciesMetadata   : <empty>
-                    releaseUnitTestRuntimeClasspath         : <empty>
-                    releaseUnitTestRuntimeOnly    : <empty>
-                    releaseWearApp                : <empty>
-                    releaseWearBundling           : <empty>
-                    runtimeOnly                   : <empty>
-                    testAnnotationProcessor       : <empty>
-                    testApi                       : <empty>
-                    testApiDependenciesMetadata   : <empty>
-                    testCompileOnly               : <empty>
-                    testCompileOnlyDependenciesMetadata     : <empty>
-                    testDebugAnnotationProcessor  : <empty>
-                    testDebugApi                  : <empty>
-                    testDebugApiDependenciesMetadata        : <empty>
-                    testDebugCompileOnly          : <empty>
-                    testDebugCompileOnlyDependenciesMetadata          : <empty>
-                    testDebugImplementation       : <empty>
-                    testDebugImplementationDependenciesMetadata       : <empty>
-                    testDebugIntransitiveDependenciesMetadata         : <empty>
-                    testDebugRuntimeOnly          : <empty>
-                    testDebugWearApp              : <empty>
-                    testFixturesAnnotationProcessor         : <empty>
-                    testFixturesApi               : <empty>
-                    testFixturesApiDependenciesMetadata     : <empty>
-                    testFixturesCompileOnly       : <empty>
-                    testFixturesCompileOnlyDependenciesMetadata       : <empty>
-                    testFixturesDebugAnnotationProcessor    : <empty>
-                    testFixturesDebugApi          : <empty>
-                    testFixturesDebugApiDependenciesMetadata          : <empty>
-                    testFixturesDebugCompileOnly  : <empty>
-                    testFixturesDebugCompileOnlyDependenciesMetadata  : <empty>
-                    testFixturesDebugImplementation         : <empty>
-                    testFixturesDebugImplementationDependenciesMetadata         : <empty>
-                    testFixturesDebugIntransitiveDependenciesMetadata : <empty>
-                    testFixturesDebugRuntimeOnly  : <empty>
-                    testFixturesDebugWearApp      : <empty>
-                    testFixturesImplementation    : <empty>
-                    testFixturesImplementationDependenciesMetadata    : <empty>
-                    testFixturesIntransitiveDependenciesMetadata      : <empty>
-                    testFixturesReleaseAnnotationProcessor  : <empty>
-                    testFixturesReleaseApi        : <empty>
-                    testFixturesReleaseApiDependenciesMetadata        : <empty>
-                    testFixturesReleaseCompileOnly          : <empty>
-                    testFixturesReleaseCompileOnlyDependenciesMetadata          : <empty>
-                    testFixturesReleaseImplementation       : <empty>
-                    testFixturesReleaseImplementationDependenciesMetadata       : <empty>
-                    testFixturesReleaseIntransitiveDependenciesMetadata         : <empty>
-                    testFixturesReleaseRuntimeOnly          : <empty>
-                    testFixturesReleaseWearApp    : <empty>
-                    testFixturesRuntimeOnly       : <empty>
-                    testFixturesWearApp           : <empty>
-                    testImplementation            : <empty>
-                    testImplementationDependenciesMetadata  : <empty>
-                    testIntransitiveDependenciesMetadata    : <empty>
-                    testReleaseAnnotationProcessor          : <empty>
-                    testReleaseApi                : <empty>
-                    testReleaseApiDependenciesMetadata      : <empty>
-                    testReleaseCompileOnly        : <empty>
-                    testReleaseCompileOnlyDependenciesMetadata        : <empty>
-                    testReleaseImplementation     : <empty>
-                    testReleaseImplementationDependenciesMetadata     : <empty>
-                    testReleaseIntransitiveDependenciesMetadata       : <empty>
-                    testReleaseRuntimeOnly        : <empty>
-                    testReleaseWearApp            : <empty>
-                    testRuntimeOnly               : <empty>
-                    testWearApp                   : <empty>
-                    wearApp                       : <empty>
-=======
                 sourceSetModel                : DefaultGradleSourceSetModel
                     sourceCompatibility           : <PROJECT_JDK_FEATURE_LEVEL>
                     targetCompatibility           : <PROJECT_JDK_FEATURE_LEVEL>
@@ -1573,7 +846,6 @@
                         testRuntimeOnly               : <empty>
                         testWearApp                   : <empty>
                         wearApp                       : <empty>
->>>>>>> 0d09370c
             module2                       : :module2 (DefaultExternalProject)
                 path                          : :module2 [-]
                 identityPath                  : :module2 [-]
@@ -1592,318 +864,6 @@
                     testReleaseUnitTest           : testReleaseUnitTest (DefaultExternalTask)
                         qName                         : :module2:testReleaseUnitTest
                 externalSystemId              : GRADLE
-<<<<<<< HEAD
-                - artifacts                   : <ROOT>/module2/build/libs/module2-metadata.jar [-]
-                - artifacts                   : <ROOT>/module2/build/libs/module2-jvm.jar [-]
-                artifactsByConfiguration
-                    _internal-unified-test-platform-android-device-provider-ddmlib        : <empty>
-                    _internal-unified-test-platform-android-device-provider-gradle        : <empty>
-                    _internal-unified-test-platform-android-driver-instrumentation        : <empty>
-                    _internal-unified-test-platform-android-test-plugin         : <empty>
-                    _internal-unified-test-platform-android-test-plugin-host-additional-test-output : <empty>
-                    _internal-unified-test-platform-android-test-plugin-host-apk-installer          : <empty>
-                    _internal-unified-test-platform-android-test-plugin-host-coverage     : <empty>
-                    _internal-unified-test-platform-android-test-plugin-host-device-info  : <empty>
-                    _internal-unified-test-platform-android-test-plugin-host-emulator-control       : <empty>
-                    _internal-unified-test-platform-android-test-plugin-host-logcat       : <empty>
-                    _internal-unified-test-platform-android-test-plugin-host-retention    : <empty>
-                    _internal-unified-test-platform-android-test-plugin-result-listener-gradle      : <empty>
-                    _internal-unified-test-platform-core    : <empty>
-                    _internal-unified-test-platform-launcher          : <empty>
-                    allSourceSetsCompileDependenciesMetadata          : <empty>
-                    androidApis                   : <empty>
-                    androidDebugAndroidTestCompilationApi   : <empty>
-                    androidDebugAndroidTestCompilationCompileOnly     : <empty>
-                    androidDebugAndroidTestCompilationImplementation  : <empty>
-                    androidDebugAndroidTestCompilationRuntimeOnly     : <empty>
-                    androidDebugAndroidTestCompileClasspath : <empty>
-                    androidDebugAndroidTestRuntimeClasspath : <empty>
-                    androidDebugApi               : <empty>
-                    androidDebugApiDependenciesMetadata     : <empty>
-                    - androidDebugArchives        : <ROOT>/module2/build/outputs/aar/module2-debug.aar [-]
-                    androidDebugCompilationApi    : <empty>
-                    androidDebugCompilationCompileOnly      : <empty>
-                    androidDebugCompilationImplementation   : <empty>
-                    androidDebugCompilationRuntimeOnly      : <empty>
-                    androidDebugCompileClasspath  : <empty>
-                    androidDebugCompileOnly       : <empty>
-                    androidDebugCompileOnlyDependenciesMetadata       : <empty>
-                    androidDebugImplementation    : <empty>
-                    androidDebugImplementationDependenciesMetadata    : <empty>
-                    androidDebugIntransitiveDependenciesMetadata      : <empty>
-                    androidDebugResolvableDependenciesMetadata        : <empty>
-                    androidDebugRuntimeClasspath  : <empty>
-                    androidDebugRuntimeOnly       : <empty>
-                    androidDebugUnitTestCompilationApi      : <empty>
-                    androidDebugUnitTestCompilationCompileOnly        : <empty>
-                    androidDebugUnitTestCompilationImplementation     : <empty>
-                    androidDebugUnitTestCompilationRuntimeOnly        : <empty>
-                    androidDebugUnitTestCompileClasspath    : <empty>
-                    androidDebugUnitTestRuntimeClasspath    : <empty>
-                    androidInstrumentedTestApi    : <empty>
-                    androidInstrumentedTestApiDependenciesMetadata    : <empty>
-                    androidInstrumentedTestCompileOnly      : <empty>
-                    androidInstrumentedTestCompileOnlyDependenciesMetadata      : <empty>
-                    androidInstrumentedTestDebugApi         : <empty>
-                    androidInstrumentedTestDebugApiDependenciesMetadata         : <empty>
-                    androidInstrumentedTestDebugCompileOnly : <empty>
-                    androidInstrumentedTestDebugCompileOnlyDependenciesMetadata : <empty>
-                    androidInstrumentedTestDebugImplementation        : <empty>
-                    androidInstrumentedTestDebugImplementationDependenciesMetadata        : <empty>
-                    androidInstrumentedTestDebugIntransitiveDependenciesMetadata          : <empty>
-                    androidInstrumentedTestDebugResolvableDependenciesMetadata  : <empty>
-                    androidInstrumentedTestDebugRuntimeOnly : <empty>
-                    androidInstrumentedTestImplementation   : <empty>
-                    androidInstrumentedTestImplementationDependenciesMetadata   : <empty>
-                    androidInstrumentedTestIntransitiveDependenciesMetadata     : <empty>
-                    androidInstrumentedTestResolvableDependenciesMetadata       : <empty>
-                    androidInstrumentedTestRuntimeOnly      : <empty>
-                    androidJdkImage               : <empty>
-                    androidMainApi                : <empty>
-                    androidMainApiDependenciesMetadata      : <empty>
-                    androidMainCompileOnly        : <empty>
-                    androidMainCompileOnlyDependenciesMetadata        : <empty>
-                    androidMainImplementation     : <empty>
-                    androidMainImplementationDependenciesMetadata     : <empty>
-                    androidMainIntransitiveDependenciesMetadata       : <empty>
-                    androidMainResolvableDependenciesMetadata         : <empty>
-                    androidMainRuntimeOnly        : <empty>
-                    androidReleaseApi             : <empty>
-                    androidReleaseApiDependenciesMetadata   : <empty>
-                    - androidReleaseArchives      : <ROOT>/module2/build/outputs/aar/module2-release.aar [-]
-                    androidReleaseCompilationApi  : <empty>
-                    androidReleaseCompilationCompileOnly    : <empty>
-                    androidReleaseCompilationImplementation : <empty>
-                    androidReleaseCompilationRuntimeOnly    : <empty>
-                    androidReleaseCompileClasspath          : <empty>
-                    androidReleaseCompileOnly     : <empty>
-                    androidReleaseCompileOnlyDependenciesMetadata     : <empty>
-                    androidReleaseImplementation  : <empty>
-                    androidReleaseImplementationDependenciesMetadata  : <empty>
-                    androidReleaseIntransitiveDependenciesMetadata    : <empty>
-                    androidReleaseResolvableDependenciesMetadata      : <empty>
-                    androidReleaseRuntimeClasspath          : <empty>
-                    androidReleaseRuntimeOnly     : <empty>
-                    androidReleaseUnitTestCompilationApi    : <empty>
-                    androidReleaseUnitTestCompilationCompileOnly      : <empty>
-                    androidReleaseUnitTestCompilationImplementation   : <empty>
-                    androidReleaseUnitTestCompilationRuntimeOnly      : <empty>
-                    androidReleaseUnitTestCompileClasspath  : <empty>
-                    androidReleaseUnitTestRuntimeClasspath  : <empty>
-                    androidTestAnnotationProcessor          : <empty>
-                    androidTestCompileOnly        : <empty>
-                    androidTestDebugAnnotationProcessor     : <empty>
-                    androidTestDebugCompileOnly   : <empty>
-                    androidTestDebugImplementation          : <empty>
-                    androidTestDebugRuntimeOnly   : <empty>
-                    androidTestDebugWearApp       : <empty>
-                    androidTestImplementation     : <empty>
-                    androidTestReleaseAnnotationProcessor   : <empty>
-                    androidTestReleaseCompileOnly : <empty>
-                    androidTestReleaseImplementation        : <empty>
-                    androidTestReleaseRuntimeOnly : <empty>
-                    androidTestReleaseWearApp     : <empty>
-                    androidTestRuntimeOnly        : <empty>
-                    androidTestUtil               : <empty>
-                    androidTestWearApp            : <empty>
-                    androidUnitTestApi            : <empty>
-                    androidUnitTestApiDependenciesMetadata  : <empty>
-                    androidUnitTestCompileOnly    : <empty>
-                    androidUnitTestCompileOnlyDependenciesMetadata    : <empty>
-                    androidUnitTestDebugApi       : <empty>
-                    androidUnitTestDebugApiDependenciesMetadata       : <empty>
-                    androidUnitTestDebugCompileOnly         : <empty>
-                    androidUnitTestDebugCompileOnlyDependenciesMetadata         : <empty>
-                    androidUnitTestDebugImplementation      : <empty>
-                    androidUnitTestDebugImplementationDependenciesMetadata      : <empty>
-                    androidUnitTestDebugIntransitiveDependenciesMetadata        : <empty>
-                    androidUnitTestDebugResolvableDependenciesMetadata          : <empty>
-                    androidUnitTestDebugRuntimeOnly         : <empty>
-                    androidUnitTestImplementation : <empty>
-                    androidUnitTestImplementationDependenciesMetadata : <empty>
-                    androidUnitTestIntransitiveDependenciesMetadata   : <empty>
-                    androidUnitTestReleaseApi     : <empty>
-                    androidUnitTestReleaseApiDependenciesMetadata     : <empty>
-                    androidUnitTestReleaseCompileOnly       : <empty>
-                    androidUnitTestReleaseCompileOnlyDependenciesMetadata       : <empty>
-                    androidUnitTestReleaseImplementation    : <empty>
-                    androidUnitTestReleaseImplementationDependenciesMetadata    : <empty>
-                    androidUnitTestReleaseIntransitiveDependenciesMetadata      : <empty>
-                    androidUnitTestReleaseResolvableDependenciesMetadata        : <empty>
-                    androidUnitTestReleaseRuntimeOnly       : <empty>
-                    androidUnitTestResolvableDependenciesMetadata     : <empty>
-                    androidUnitTestRuntimeOnly    : <empty>
-                    annotationProcessor           : <empty>
-                    api                           : <empty>
-                    - archives                    : <ROOT>/module2/build/libs/module2-jvm.jar [-]
-                    - archives                    : <ROOT>/module2/build/libs/module2-metadata.jar [-]
-                    - archives                    : <ROOT>/module2/build/outputs/aar/module2-debug.aar [-]
-                    - archives                    : <ROOT>/module2/build/outputs/aar/module2-release.aar [-]
-                    commonMainApi                 : <empty>
-                    commonMainApiDependenciesMetadata       : <empty>
-                    commonMainCompileOnly         : <empty>
-                    commonMainCompileOnlyDependenciesMetadata         : <empty>
-                    commonMainImplementation      : <empty>
-                    commonMainImplementationDependenciesMetadata      : <empty>
-                    commonMainIntransitiveDependenciesMetadata        : <empty>
-                    commonMainResolvableDependenciesMetadata          : <empty>
-                    commonMainRuntimeOnly         : <empty>
-                    commonTestApi                 : <empty>
-                    commonTestApiDependenciesMetadata       : <empty>
-                    commonTestCompileOnly         : <empty>
-                    commonTestCompileOnlyDependenciesMetadata         : <empty>
-                    commonTestImplementation      : <empty>
-                    commonTestImplementationDependenciesMetadata      : <empty>
-                    commonTestIntransitiveDependenciesMetadata        : <empty>
-                    commonTestResolvableDependenciesMetadata          : <empty>
-                    commonTestRuntimeOnly         : <empty>
-                    compileOnly                   : <empty>
-                    coreLibraryDesugaring         : <empty>
-                    debugAndroidTestAnnotationProcessorClasspath      : <empty>
-                    debugAndroidTestCompileClasspath        : <empty>
-                    debugAndroidTestRuntimeClasspath        : <empty>
-                    debugAnnotationProcessor      : <empty>
-                    debugAnnotationProcessorClasspath       : <empty>
-                    debugApi                      : <empty>
-                    debugApiElements              : <empty>
-                    - debugApiElements-published  : <ROOT>/module2/build/outputs/aar/module2-debug.aar [-]
-                    debugCompileClasspath         : <empty>
-                    debugCompileOnly              : <empty>
-                    debugImplementation           : <empty>
-                    debugRuntimeClasspath         : <empty>
-                    debugRuntimeElements          : <empty>
-                    - debugRuntimeElements-published        : <ROOT>/module2/build/outputs/aar/module2-debug.aar [-]
-                    debugRuntimeOnly              : <empty>
-                    - debugSourcesElements        : <ROOT>/module2/build/libs/module2-android-debug-sources.jar [-]
-                    - debugSourcesElements-published        : <ROOT>/module2/build/libs/module2-android-debug-sources.jar [-]
-                    debugUnitTestAnnotationProcessorClasspath         : <empty>
-                    debugUnitTestCompileClasspath : <empty>
-                    debugUnitTestRuntimeClasspath : <empty>
-                    debugWearApp                  : <empty>
-                    default                       : <empty>
-                    implementation                : <empty>
-                    - jvmApiElements              : <ROOT>/module2/build/libs/module2-jvm.jar [-]
-                    - jvmApiElements-published    : <ROOT>/module2/build/libs/module2-jvm.jar [-]
-                    jvmCompilationApi             : <empty>
-                    jvmCompilationCompileOnly     : <empty>
-                    jvmCompilationImplementation  : <empty>
-                    jvmCompilationRuntimeOnly     : <empty>
-                    jvmCompileClasspath           : <empty>
-                    jvmMainApi                    : <empty>
-                    jvmMainApiDependenciesMetadata          : <empty>
-                    jvmMainCompileOnly            : <empty>
-                    jvmMainCompileOnlyDependenciesMetadata  : <empty>
-                    jvmMainImplementation         : <empty>
-                    jvmMainImplementationDependenciesMetadata         : <empty>
-                    jvmMainIntransitiveDependenciesMetadata : <empty>
-                    jvmMainResolvableDependenciesMetadata   : <empty>
-                    jvmMainRuntimeOnly            : <empty>
-                    jvmRuntimeClasspath           : <empty>
-                    - jvmRuntimeElements          : <ROOT>/module2/build/libs/module2-jvm.jar [-]
-                    - jvmRuntimeElements-published          : <ROOT>/module2/build/libs/module2-jvm.jar [-]
-                    - jvmSourcesElements          : <ROOT>/module2/build/libs/module2-jvm-sources.jar [-]
-                    - jvmSourcesElements-published          : <ROOT>/module2/build/libs/module2-jvm-sources.jar [-]
-                    jvmTestApi                    : <empty>
-                    jvmTestApiDependenciesMetadata          : <empty>
-                    jvmTestCompilationApi         : <empty>
-                    jvmTestCompilationCompileOnly : <empty>
-                    jvmTestCompilationImplementation        : <empty>
-                    jvmTestCompilationRuntimeOnly : <empty>
-                    jvmTestCompileClasspath       : <empty>
-                    jvmTestCompileOnly            : <empty>
-                    jvmTestCompileOnlyDependenciesMetadata  : <empty>
-                    jvmTestImplementation         : <empty>
-                    jvmTestImplementationDependenciesMetadata         : <empty>
-                    jvmTestIntransitiveDependenciesMetadata : <empty>
-                    jvmTestResolvableDependenciesMetadata   : <empty>
-                    jvmTestRuntimeClasspath       : <empty>
-                    jvmTestRuntimeOnly            : <empty>
-                    kotlinBuildToolsApiClasspath  : <empty>
-                    kotlinCompilerClasspath       : <empty>
-                    kotlinCompilerPluginClasspath : <empty>
-                    kotlinCompilerPluginClasspathAndroidDebug         : <empty>
-                    kotlinCompilerPluginClasspathAndroidDebugAndroidTest        : <empty>
-                    kotlinCompilerPluginClasspathAndroidDebugUnitTest : <empty>
-                    kotlinCompilerPluginClasspathAndroidRelease       : <empty>
-                    kotlinCompilerPluginClasspathAndroidReleaseUnitTest         : <empty>
-                    kotlinCompilerPluginClasspathJvmMain    : <empty>
-                    kotlinCompilerPluginClasspathJvmTest    : <empty>
-                    kotlinCompilerPluginClasspathMetadataCommonMain   : <empty>
-                    kotlinCompilerPluginClasspathMetadataMain         : <empty>
-                    kotlinKlibCommonizerClasspath : <empty>
-                    kotlinNativeCompilerPluginClasspath     : <empty>
-                    kotlinScriptDef               : <empty>
-                    kotlinScriptDefExtensions     : <empty>
-                    lintChecks                    : <empty>
-                    lintPublish                   : <empty>
-                    - metadataApiElements         : <ROOT>/module2/build/libs/module2-metadata.jar [-]
-                    metadataCommonMainCompilationApi        : <empty>
-                    metadataCommonMainCompilationCompileOnly          : <empty>
-                    metadataCommonMainCompilationImplementation       : <empty>
-                    metadataCommonMainCompilationRuntimeOnly          : <empty>
-                    metadataCommonMainCompileClasspath      : <empty>
-                    metadataCompilationApi        : <empty>
-                    metadataCompilationCompileOnly          : <empty>
-                    metadataCompilationImplementation       : <empty>
-                    metadataCompilationRuntimeOnly          : <empty>
-                    metadataCompileClasspath      : <empty>
-                    metadataSourcesElements       : <empty>
-                    releaseAnnotationProcessor    : <empty>
-                    releaseAnnotationProcessorClasspath     : <empty>
-                    releaseApi                    : <empty>
-                    releaseApiElements            : <empty>
-                    - releaseApiElements-published          : <ROOT>/module2/build/outputs/aar/module2-release.aar [-]
-                    releaseCompileClasspath       : <empty>
-                    releaseCompileOnly            : <empty>
-                    releaseImplementation         : <empty>
-                    releaseRuntimeClasspath       : <empty>
-                    releaseRuntimeElements        : <empty>
-                    - releaseRuntimeElements-published      : <ROOT>/module2/build/outputs/aar/module2-release.aar [-]
-                    releaseRuntimeOnly            : <empty>
-                    - releaseSourcesElements      : <ROOT>/module2/build/libs/module2-android-sources.jar [-]
-                    - releaseSourcesElements-published      : <ROOT>/module2/build/libs/module2-android-sources.jar [-]
-                    releaseUnitTestAnnotationProcessorClasspath       : <empty>
-                    releaseUnitTestCompileClasspath         : <empty>
-                    releaseUnitTestRuntimeClasspath         : <empty>
-                    releaseWearApp                : <empty>
-                    runtimeOnly                   : <empty>
-                    testAnnotationProcessor       : <empty>
-                    testCompileOnly               : <empty>
-                    testDebugAnnotationProcessor  : <empty>
-                    testDebugCompileOnly          : <empty>
-                    testDebugImplementation       : <empty>
-                    testDebugRuntimeOnly          : <empty>
-                    testDebugWearApp              : <empty>
-                    testFixturesAnnotationProcessor         : <empty>
-                    testFixturesApi               : <empty>
-                    testFixturesCompileOnly       : <empty>
-                    testFixturesDebugAnnotationProcessor    : <empty>
-                    testFixturesDebugApi          : <empty>
-                    testFixturesDebugCompileOnly  : <empty>
-                    testFixturesDebugImplementation         : <empty>
-                    testFixturesDebugRuntimeOnly  : <empty>
-                    testFixturesDebugWearApp      : <empty>
-                    testFixturesImplementation    : <empty>
-                    testFixturesReleaseAnnotationProcessor  : <empty>
-                    testFixturesReleaseApi        : <empty>
-                    testFixturesReleaseCompileOnly          : <empty>
-                    testFixturesReleaseImplementation       : <empty>
-                    testFixturesReleaseRuntimeOnly          : <empty>
-                    testFixturesReleaseWearApp    : <empty>
-                    testFixturesRuntimeOnly       : <empty>
-                    testFixturesWearApp           : <empty>
-                    testImplementation            : <empty>
-                    testKotlinScriptDef           : <empty>
-                    testKotlinScriptDefExtensions : <empty>
-                    testReleaseAnnotationProcessor          : <empty>
-                    testReleaseCompileOnly        : <empty>
-                    testReleaseImplementation     : <empty>
-                    testReleaseRuntimeOnly        : <empty>
-                    testReleaseWearApp            : <empty>
-                    testRuntimeOnly               : <empty>
-                    testWearApp                   : <empty>
-                    wearApp                       : <empty>
-=======
                 sourceSetModel                : DefaultGradleSourceSetModel
                     sourceCompatibility           : <PROJECT_JDK_FEATURE_LEVEL>
                     targetCompatibility           : <PROJECT_JDK_FEATURE_LEVEL>
@@ -2229,7 +1189,6 @@
                         wearApp                       : <empty>
                     - additionalArtifacts         : <ROOT>/module2/build/libs/module2-metadata.jar [-]
                     - additionalArtifacts         : <ROOT>/module2/build/libs/module2-jvm.jar [-]
->>>>>>> 0d09370c
         projectDir                    : <ROOT>
         buildDir                      : <ROOT>/build [-]
         buildFile                     : <ROOT>/build.gradle
@@ -2770,11 +1729,7 @@
                     ApkFromBundleTaskName         : extractApksForDebug
                     ApkFromBundleTaskOutputListingFile      : <ROOT>/app/build/intermediates/apk_from_bundle_ide_redirect_file/debug/createDebugApksFromBundleListingFileRedirect/redirect.txt [-]
                 GeneratedResourceFolders      : <ROOT>/app/build/generated/res/resValues/debug [-]
-<<<<<<< HEAD
-                DesugaredMethodFiles          : <GRADLE>/caches/transforms-3/xxxxxxxxxxxxxxxxxxxxxxxxxxxxxxxx/transformed/D8BackportedDesugaredMethods.txt
-=======
                 DesugaredMethodFiles          : <GRADLE>/caches/<TRANSFORMS>/xxxxxxxxxxxxxxxxxxxxxxxxxxxxxxxx/transformed/D8BackportedDesugaredMethods.txt
->>>>>>> 0d09370c
             AndroidTestArtifact
                 Name                          : ANDROID_TEST
                 CompileTaskName               : compileDebugAndroidTestSources
@@ -3252,11 +2207,7 @@
                         module                        : <ROOT>-:module2-MAIN
                         module                        : <ROOT>-:module2-commonMain
                             javaLibrary                   : org.jetbrains.kotlin:kotlin-stdlib:<KOTLIN_VERSION>@jar
-<<<<<<< HEAD
-                MockablePlatformJar           : <GRADLE>/caches/transforms-3/xxxxxxxxxxxxxxxxxxxxxxxxxxxxxxxx/transformed/android.jar
-=======
                 MockablePlatformJar           : <GRADLE>/caches/<TRANSFORMS>/xxxxxxxxxxxxxxxxxxxxxxxxxxxxxxxx/transformed/android.jar
->>>>>>> 0d09370c
     kotlinGradleModel             : KotlinGradleModelImpl
         additionalVisibleSourceSets
             debug                         : <empty>
@@ -3650,11 +2601,7 @@
                 BuildTasksAndOutputInformation
                     AssembleTaskName              : assembleDebug
                 GeneratedResourceFolders      : <ROOT>/module2/build/generated/res/resValues/debug [-]
-<<<<<<< HEAD
-                DesugaredMethodFiles          : <GRADLE>/caches/transforms-3/xxxxxxxxxxxxxxxxxxxxxxxxxxxxxxxx/transformed/D8BackportedDesugaredMethods.txt
-=======
                 DesugaredMethodFiles          : <GRADLE>/caches/<TRANSFORMS>/xxxxxxxxxxxxxxxxxxxxxxxxxxxxxxxx/transformed/D8BackportedDesugaredMethods.txt
->>>>>>> 0d09370c
             AndroidTestArtifact
                 Name                          : ANDROID_TEST
                 CompileTaskName               : compileDebugAndroidTestSources
@@ -3748,21 +2695,6 @@
                         module                        : <ROOT>-:module2-MAIN
                         module                        : <ROOT>-:module2-commonMain
                             javaLibrary                   : org.jetbrains.kotlin:kotlin-stdlib:<KOTLIN_VERSION>@jar
-<<<<<<< HEAD
-                MockablePlatformJar           : <GRADLE>/caches/transforms-3/xxxxxxxxxxxxxxxxxxxxxxxxxxxxxxxx/transformed/android.jar
-    kotlinMppGradleModel          : {androidInstrumentedTest=androidInstrumentedTest, androidMain=androidMain, androidUnitTest=androidUnitTest, commonMain=commonMain, commonTest=commonTest, jvmMain=jvmMain, jvmTest=jvmTest} (KotlinMPPGradleModelImpl)
-        dependencies
-            androidInstrumentedTest
-                - dependency                  : :module2/androidDebug
-                - dependency                  : :module2/androidMain
-                - dependency                  : :module2/commonMain
-            androidMain
-                - dependency                  : :module2/commonMain
-            androidUnitTest
-                - dependency                  : :module2/androidMain
-                - dependency                  : :module2/commonMain
-                - dependency                  : :module2/commonTest
-=======
                 MockablePlatformJar           : <GRADLE>/caches/<TRANSFORMS>/xxxxxxxxxxxxxxxxxxxxxxxxxxxxxxxx/transformed/android.jar
     kotlinMppGradleModel          : {androidInstrumentedTest=androidInstrumentedTest, androidMain=androidMain, androidUnitTest=androidUnitTest, commonMain=commonMain, commonTest=commonTest, jvmMain=jvmMain, jvmTest=jvmTest} (KotlinMPPGradleModelImpl)
         dependencies
@@ -3776,24 +2708,10 @@
                 - dependency                  : :module2::module2/androidMain
                 - dependency                  : :module2::module2/commonMain
                 - dependency                  : :module2::module2/commonTest
->>>>>>> 0d09370c
             commonMain
                 - dependency                  : org.jetbrains.kotlin:kotlin-stdlib:<KOTLIN_VERSION>
                 - dependency                  : org.jetbrains:annotations:13.0
             commonTest
-<<<<<<< HEAD
-                - dependency                  : :module2/commonMain
-                - dependency                  : org.jetbrains.kotlin:kotlin-stdlib:<KOTLIN_VERSION>
-                - dependency                  : org.jetbrains:annotations:13.0
-            jvmMain
-                - dependency                  : :module2/commonMain
-                - dependency                  : org.jetbrains.kotlin:kotlin-stdlib:<KOTLIN_VERSION>
-                - dependency                  : org.jetbrains:annotations:13.0
-            jvmTest
-                - dependency                  : :module2/commonMain
-                - dependency                  : :module2/commonTest
-                - dependency                  : :module2/jvmMain
-=======
                 - dependency                  : :module2::module2/commonMain
                 - dependency                  : org.jetbrains.kotlin:kotlin-stdlib:<KOTLIN_VERSION>
                 - dependency                  : org.jetbrains:annotations:13.0
@@ -3805,7 +2723,6 @@
                 - dependency                  : :module2::module2/commonMain
                 - dependency                  : :module2::module2/commonTest
                 - dependency                  : :module2::module2/jvmMain
->>>>>>> 0d09370c
                 - dependency                  : org.jetbrains.kotlin:kotlin-stdlib:<KOTLIN_VERSION>
                 - dependency                  : org.jetbrains:annotations:13.0
         extraFeatures                 : ExtraFeaturesImpl
@@ -3875,12 +2792,9 @@
                     autoAdvanceLanguageVersion    : true
                     enableSignatureClashChecks    : true
                     explicitApi                   : disable
-<<<<<<< HEAD
-=======
                     - fragmentRefines             : androidDebug:commonMain
                     - fragments                   : androidDebug
                     - fragments                   : commonMain
->>>>>>> 0d09370c
                     multiPlatform                 : true
                     - pluginClasspaths            : <M2>/org/jetbrains/kotlin/kotlin-scripting-compiler-embeddable/<KOTLIN_VERSION>/kotlin-scripting-compiler-embeddable-<KOTLIN_VERSION>.jar
                     - pluginClasspaths            : <M2>/org/jetbrains/kotlin/kotlin-scripting-compiler-impl-embeddable/<KOTLIN_VERSION>/kotlin-scripting-compiler-impl-embeddable-<KOTLIN_VERSION>.jar
@@ -3895,12 +2809,6 @@
                 kotlinTaskProperties          : KotlinTaskPropertiesImpl
                     incremental                   : true
                     pluginVersion                 : <CUT>
-<<<<<<< HEAD
-                    - pureKotlinSourceFolders     : <ROOT>/module2/src/androidDebug/kotlin [-]
-                    - pureKotlinSourceFolders     : <ROOT>/module2/src/debug/java [-]
-                    - pureKotlinSourceFolders     : <ROOT>/module2/src/debug/kotlin [-]
-=======
->>>>>>> 0d09370c
                 output                        : KotlinCompilationOutputImpl
                     - classesDirs                 : <ROOT>/module2/build/tmp/kotlin-classes/debug [-]
                     - classesDirs                 : <ROOT>/module2/build/intermediates/javac/debug/compileDebugJavaWithJavac/classes [-]
@@ -3956,10 +2864,7 @@
                     autoAdvanceLanguageVersion    : true
                     enableSignatureClashChecks    : true
                     explicitApi                   : disable
-<<<<<<< HEAD
-=======
                     - fragments                   : androidInstrumentedTestDebug
->>>>>>> 0d09370c
                     multiPlatform                 : true
                     - pluginClasspaths            : <M2>/org/jetbrains/kotlin/kotlin-scripting-compiler-embeddable/<KOTLIN_VERSION>/kotlin-scripting-compiler-embeddable-<KOTLIN_VERSION>.jar
                     - pluginClasspaths            : <M2>/org/jetbrains/kotlin/kotlin-scripting-compiler-impl-embeddable/<KOTLIN_VERSION>/kotlin-scripting-compiler-impl-embeddable-<KOTLIN_VERSION>.jar
@@ -4051,12 +2956,9 @@
                     autoAdvanceLanguageVersion    : true
                     enableSignatureClashChecks    : true
                     explicitApi                   : disable
-<<<<<<< HEAD
-=======
                     - fragmentRefines             : androidUnitTestDebug:commonTest
                     - fragments                   : androidUnitTestDebug
                     - fragments                   : commonTest
->>>>>>> 0d09370c
                     multiPlatform                 : true
                     - pluginClasspaths            : <M2>/org/jetbrains/kotlin/kotlin-scripting-compiler-embeddable/<KOTLIN_VERSION>/kotlin-scripting-compiler-embeddable-<KOTLIN_VERSION>.jar
                     - pluginClasspaths            : <M2>/org/jetbrains/kotlin/kotlin-scripting-compiler-impl-embeddable/<KOTLIN_VERSION>/kotlin-scripting-compiler-impl-embeddable-<KOTLIN_VERSION>.jar
@@ -4122,12 +3024,9 @@
                     autoAdvanceLanguageVersion    : true
                     enableSignatureClashChecks    : true
                     explicitApi                   : disable
-<<<<<<< HEAD
-=======
                     - fragmentRefines             : jvmMain:commonMain
                     - fragments                   : jvmMain
                     - fragments                   : commonMain
->>>>>>> 0d09370c
                     multiPlatform                 : true
                     - pluginClasspaths            : <M2>/org/jetbrains/kotlin/kotlin-scripting-compiler-embeddable/<KOTLIN_VERSION>/kotlin-scripting-compiler-embeddable-<KOTLIN_VERSION>.jar
                     - pluginClasspaths            : <M2>/org/jetbrains/kotlin/kotlin-scripting-compiler-impl-embeddable/<KOTLIN_VERSION>/kotlin-scripting-compiler-impl-embeddable-<KOTLIN_VERSION>.jar
@@ -4187,12 +3086,9 @@
                     autoAdvanceLanguageVersion    : true
                     enableSignatureClashChecks    : true
                     explicitApi                   : disable
-<<<<<<< HEAD
-=======
                     - fragmentRefines             : jvmTest:commonTest
                     - fragments                   : jvmTest
                     - fragments                   : commonTest
->>>>>>> 0d09370c
                     multiPlatform                 : true
                     - pluginClasspaths            : <M2>/org/jetbrains/kotlin/kotlin-scripting-compiler-embeddable/<KOTLIN_VERSION>/kotlin-scripting-compiler-embeddable-<KOTLIN_VERSION>.jar
                     - pluginClasspaths            : <M2>/org/jetbrains/kotlin/kotlin-scripting-compiler-impl-embeddable/<KOTLIN_VERSION>/kotlin-scripting-compiler-impl-embeddable-<KOTLIN_VERSION>.jar
