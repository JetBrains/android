MODULE                        : project
    ExternalModuleGroup           :
    ExternalModuleVersion         : unspecified
    LinkedProjectId               : project
    LinkedProjectPath             : <ROOT>
    RootProjectPath               : <ROOT>
    COMPILER_MODULE_EXTENSION
        compilerSourceOutputPath      : file://<ROOT>/build/classes/production/project [-]
        compilerTestOutputPath        : file://<ROOT>/build/classes/test/project [-]
        isCompilerPathInherited       : true
        isExcludeOutput               : true
    ModuleFile                    : <ROOT>/.idea/modules/project.iml [-]
    ModuleTypeName                : JAVA_MODULE
    CONENT_ENTRY                  : file://<ROOT>
        EXCLUDE_FOLDER                : file://<ROOT>/.gradle
        EXCLUDE_FOLDER                : file://<ROOT>/build [-]
    JDK                           : <NAME_CUT> JavaSDK
    *isInherited                  : true
    ORDER_ENTRY                   : <Module source>
    BUILD_TASKS
LIBRARY_TABLE
    - library                     : ./app/libs/lib1-1.0.aar (IdeAndroidLibraryImpl)
        aidlFolder                    : <GRADLE>/caches/<TRANSFORMS>/xxxxxxxxxxxxxxxxxxxxxxxxxxxxxxxx/transformed/lib1-1.0/aidl [-]
        artifact                      : <ROOT>/app/libs/lib1-1.0.aar
        artifactAddress               : __local_aars__:<ROOT>/app/libs/lib1-1.0.aar:unspecified@jar
        assetsFolder                  : <GRADLE>/caches/<TRANSFORMS>/xxxxxxxxxxxxxxxxxxxxxxxxxxxxxxxx/transformed/lib1-1.0/assets [-]
        - compileJarFiles             : <GRADLE>/caches/<TRANSFORMS>/xxxxxxxxxxxxxxxxxxxxxxxxxxxxxxxx/transformed/lib1-1.0/jars/classes.jar
        externalAnnotations           : <GRADLE>/caches/<TRANSFORMS>/xxxxxxxxxxxxxxxxxxxxxxxxxxxxxxxx/transformed/lib1-1.0/annotations.zip [-]
        folder                        : <GRADLE>/caches/<TRANSFORMS>/xxxxxxxxxxxxxxxxxxxxxxxxxxxxxxxx/transformed/lib1-1.0
        jniFolder                     : <GRADLE>/caches/<TRANSFORMS>/xxxxxxxxxxxxxxxxxxxxxxxxxxxxxxxx/transformed/lib1-1.0/jni [-]
        lintJar                       : <GRADLE>/caches/<TRANSFORMS>/xxxxxxxxxxxxxxxxxxxxxxxxxxxxxxxx/transformed/lib1-1.0/jars/lint.jar [-]
        manifest                      : <GRADLE>/caches/<TRANSFORMS>/xxxxxxxxxxxxxxxxxxxxxxxxxxxxxxxx/transformed/lib1-1.0/AndroidManifest.xml
        proguardRules                 : <GRADLE>/caches/<TRANSFORMS>/xxxxxxxxxxxxxxxxxxxxxxxxxxxxxxxx/transformed/lib1-1.0/proguard.txt [-]
        publicResources               : <GRADLE>/caches/<TRANSFORMS>/xxxxxxxxxxxxxxxxxxxxxxxxxxxxxxxx/transformed/lib1-1.0/public.txt [-]
        renderscriptFolder            : <GRADLE>/caches/<TRANSFORMS>/xxxxxxxxxxxxxxxxxxxxxxxxxxxxxxxx/transformed/lib1-1.0/rs [-]
        resFolder                     : <GRADLE>/caches/<TRANSFORMS>/xxxxxxxxxxxxxxxxxxxxxxxxxxxxxxxx/transformed/lib1-1.0/res
        resStaticLibrary              : <GRADLE>/caches/<TRANSFORMS>/xxxxxxxxxxxxxxxxxxxxxxxxxxxxxxxx/transformed/lib1-1.0/res.apk [-]
        - runtimeJarFiles             : <GRADLE>/caches/<TRANSFORMS>/xxxxxxxxxxxxxxxxxxxxxxxxxxxxxxxx/transformed/lib1-1.0/jars/classes.jar
        symbolFile                    : <GRADLE>/caches/<TRANSFORMS>/xxxxxxxxxxxxxxxxxxxxxxxxxxxxxxxx/transformed/lib1-1.0/R.txt
    - library                     : android.arch.core:runtime:1.1.1@aar (IdeAndroidLibraryImpl)
        aidlFolder                    : <GRADLE>/caches/<TRANSFORMS>/xxxxxxxxxxxxxxxxxxxxxxxxxxxxxxxx/transformed/runtime-1.1.1/aidl [-]
        artifact                      : <M2>/android/arch/core/runtime/1.1.1/runtime-1.1.1.aar
        artifactAddress               : android.arch.core:runtime:1.1.1@aar
        assetsFolder                  : <GRADLE>/caches/<TRANSFORMS>/xxxxxxxxxxxxxxxxxxxxxxxxxxxxxxxx/transformed/runtime-1.1.1/assets [-]
        - compileJarFiles             : <GRADLE>/caches/<TRANSFORMS>/xxxxxxxxxxxxxxxxxxxxxxxxxxxxxxxx/transformed/runtime-1.1.1/jars/classes.jar
        component                     : android.arch.core:runtime:1.1.1
        externalAnnotations           : <GRADLE>/caches/<TRANSFORMS>/xxxxxxxxxxxxxxxxxxxxxxxxxxxxxxxx/transformed/runtime-1.1.1/annotations.zip [-]
        folder                        : <GRADLE>/caches/<TRANSFORMS>/xxxxxxxxxxxxxxxxxxxxxxxxxxxxxxxx/transformed/runtime-1.1.1
        jniFolder                     : <GRADLE>/caches/<TRANSFORMS>/xxxxxxxxxxxxxxxxxxxxxxxxxxxxxxxx/transformed/runtime-1.1.1/jni [-]
        lintJar                       : <GRADLE>/caches/<TRANSFORMS>/xxxxxxxxxxxxxxxxxxxxxxxxxxxxxxxx/transformed/runtime-1.1.1/jars/lint.jar [-]
        manifest                      : <GRADLE>/caches/<TRANSFORMS>/xxxxxxxxxxxxxxxxxxxxxxxxxxxxxxxx/transformed/runtime-1.1.1/AndroidManifest.xml
        proguardRules                 : <GRADLE>/caches/<TRANSFORMS>/xxxxxxxxxxxxxxxxxxxxxxxxxxxxxxxx/transformed/runtime-1.1.1/proguard.txt [-]
        publicResources               : <GRADLE>/caches/<TRANSFORMS>/xxxxxxxxxxxxxxxxxxxxxxxxxxxxxxxx/transformed/runtime-1.1.1/public.txt [-]
        renderscriptFolder            : <GRADLE>/caches/<TRANSFORMS>/xxxxxxxxxxxxxxxxxxxxxxxxxxxxxxxx/transformed/runtime-1.1.1/rs [-]
        resFolder                     : <GRADLE>/caches/<TRANSFORMS>/xxxxxxxxxxxxxxxxxxxxxxxxxxxxxxxx/transformed/runtime-1.1.1/res [-]
        resStaticLibrary              : <GRADLE>/caches/<TRANSFORMS>/xxxxxxxxxxxxxxxxxxxxxxxxxxxxxxxx/transformed/runtime-1.1.1/res.apk [-]
        - runtimeJarFiles             : <GRADLE>/caches/<TRANSFORMS>/xxxxxxxxxxxxxxxxxxxxxxxxxxxxxxxx/transformed/runtime-1.1.1/jars/classes.jar
        symbolFile                    : <GRADLE>/caches/<TRANSFORMS>/xxxxxxxxxxxxxxxxxxxxxxxxxxxxxxxx/transformed/runtime-1.1.1/R.txt
    - library                     : android.arch.lifecycle:livedata-core:1.1.1@aar (IdeAndroidLibraryImpl)
        aidlFolder                    : <GRADLE>/caches/<TRANSFORMS>/xxxxxxxxxxxxxxxxxxxxxxxxxxxxxxxx/transformed/livedata-core-1.1.1/aidl [-]
        artifact                      : <M2>/android/arch/lifecycle/livedata-core/1.1.1/livedata-core-1.1.1.aar
        artifactAddress               : android.arch.lifecycle:livedata-core:1.1.1@aar
        assetsFolder                  : <GRADLE>/caches/<TRANSFORMS>/xxxxxxxxxxxxxxxxxxxxxxxxxxxxxxxx/transformed/livedata-core-1.1.1/assets [-]
        - compileJarFiles             : <GRADLE>/caches/<TRANSFORMS>/xxxxxxxxxxxxxxxxxxxxxxxxxxxxxxxx/transformed/livedata-core-1.1.1/jars/classes.jar
        component                     : android.arch.lifecycle:livedata-core:1.1.1
        externalAnnotations           : <GRADLE>/caches/<TRANSFORMS>/xxxxxxxxxxxxxxxxxxxxxxxxxxxxxxxx/transformed/livedata-core-1.1.1/annotations.zip [-]
        folder                        : <GRADLE>/caches/<TRANSFORMS>/xxxxxxxxxxxxxxxxxxxxxxxxxxxxxxxx/transformed/livedata-core-1.1.1
        jniFolder                     : <GRADLE>/caches/<TRANSFORMS>/xxxxxxxxxxxxxxxxxxxxxxxxxxxxxxxx/transformed/livedata-core-1.1.1/jni [-]
        lintJar                       : <GRADLE>/caches/<TRANSFORMS>/xxxxxxxxxxxxxxxxxxxxxxxxxxxxxxxx/transformed/livedata-core-1.1.1/jars/lint.jar [-]
        manifest                      : <GRADLE>/caches/<TRANSFORMS>/xxxxxxxxxxxxxxxxxxxxxxxxxxxxxxxx/transformed/livedata-core-1.1.1/AndroidManifest.xml
        proguardRules                 : <GRADLE>/caches/<TRANSFORMS>/xxxxxxxxxxxxxxxxxxxxxxxxxxxxxxxx/transformed/livedata-core-1.1.1/proguard.txt [-]
        publicResources               : <GRADLE>/caches/<TRANSFORMS>/xxxxxxxxxxxxxxxxxxxxxxxxxxxxxxxx/transformed/livedata-core-1.1.1/public.txt [-]
        renderscriptFolder            : <GRADLE>/caches/<TRANSFORMS>/xxxxxxxxxxxxxxxxxxxxxxxxxxxxxxxx/transformed/livedata-core-1.1.1/rs [-]
        resFolder                     : <GRADLE>/caches/<TRANSFORMS>/xxxxxxxxxxxxxxxxxxxxxxxxxxxxxxxx/transformed/livedata-core-1.1.1/res [-]
        resStaticLibrary              : <GRADLE>/caches/<TRANSFORMS>/xxxxxxxxxxxxxxxxxxxxxxxxxxxxxxxx/transformed/livedata-core-1.1.1/res.apk [-]
        - runtimeJarFiles             : <GRADLE>/caches/<TRANSFORMS>/xxxxxxxxxxxxxxxxxxxxxxxxxxxxxxxx/transformed/livedata-core-1.1.1/jars/classes.jar
        symbolFile                    : <GRADLE>/caches/<TRANSFORMS>/xxxxxxxxxxxxxxxxxxxxxxxxxxxxxxxx/transformed/livedata-core-1.1.1/R.txt
    - library                     : android.arch.lifecycle:livedata:1.1.1@aar (IdeAndroidLibraryImpl)
        aidlFolder                    : <GRADLE>/caches/<TRANSFORMS>/xxxxxxxxxxxxxxxxxxxxxxxxxxxxxxxx/transformed/livedata-1.1.1/aidl [-]
        artifact                      : <M2>/android/arch/lifecycle/livedata/1.1.1/livedata-1.1.1.aar
        artifactAddress               : android.arch.lifecycle:livedata:1.1.1@aar
        assetsFolder                  : <GRADLE>/caches/<TRANSFORMS>/xxxxxxxxxxxxxxxxxxxxxxxxxxxxxxxx/transformed/livedata-1.1.1/assets [-]
        - compileJarFiles             : <GRADLE>/caches/<TRANSFORMS>/xxxxxxxxxxxxxxxxxxxxxxxxxxxxxxxx/transformed/livedata-1.1.1/jars/classes.jar
        component                     : android.arch.lifecycle:livedata:1.1.1
        externalAnnotations           : <GRADLE>/caches/<TRANSFORMS>/xxxxxxxxxxxxxxxxxxxxxxxxxxxxxxxx/transformed/livedata-1.1.1/annotations.zip [-]
        folder                        : <GRADLE>/caches/<TRANSFORMS>/xxxxxxxxxxxxxxxxxxxxxxxxxxxxxxxx/transformed/livedata-1.1.1
        jniFolder                     : <GRADLE>/caches/<TRANSFORMS>/xxxxxxxxxxxxxxxxxxxxxxxxxxxxxxxx/transformed/livedata-1.1.1/jni [-]
        lintJar                       : <GRADLE>/caches/<TRANSFORMS>/xxxxxxxxxxxxxxxxxxxxxxxxxxxxxxxx/transformed/livedata-1.1.1/jars/lint.jar [-]
        manifest                      : <GRADLE>/caches/<TRANSFORMS>/xxxxxxxxxxxxxxxxxxxxxxxxxxxxxxxx/transformed/livedata-1.1.1/AndroidManifest.xml
        proguardRules                 : <GRADLE>/caches/<TRANSFORMS>/xxxxxxxxxxxxxxxxxxxxxxxxxxxxxxxx/transformed/livedata-1.1.1/proguard.txt [-]
        publicResources               : <GRADLE>/caches/<TRANSFORMS>/xxxxxxxxxxxxxxxxxxxxxxxxxxxxxxxx/transformed/livedata-1.1.1/public.txt [-]
        renderscriptFolder            : <GRADLE>/caches/<TRANSFORMS>/xxxxxxxxxxxxxxxxxxxxxxxxxxxxxxxx/transformed/livedata-1.1.1/rs [-]
        resFolder                     : <GRADLE>/caches/<TRANSFORMS>/xxxxxxxxxxxxxxxxxxxxxxxxxxxxxxxx/transformed/livedata-1.1.1/res [-]
        resStaticLibrary              : <GRADLE>/caches/<TRANSFORMS>/xxxxxxxxxxxxxxxxxxxxxxxxxxxxxxxx/transformed/livedata-1.1.1/res.apk [-]
        - runtimeJarFiles             : <GRADLE>/caches/<TRANSFORMS>/xxxxxxxxxxxxxxxxxxxxxxxxxxxxxxxx/transformed/livedata-1.1.1/jars/classes.jar
        symbolFile                    : <GRADLE>/caches/<TRANSFORMS>/xxxxxxxxxxxxxxxxxxxxxxxxxxxxxxxx/transformed/livedata-1.1.1/R.txt
    - library                     : android.arch.lifecycle:runtime:1.1.1@aar (IdeAndroidLibraryImpl)
        aidlFolder                    : <GRADLE>/caches/<TRANSFORMS>/xxxxxxxxxxxxxxxxxxxxxxxxxxxxxxxx/transformed/runtime-1.1.1/aidl [-]
        artifact                      : <M2>/android/arch/lifecycle/runtime/1.1.1/runtime-1.1.1.aar
        artifactAddress               : android.arch.lifecycle:runtime:1.1.1@aar
        assetsFolder                  : <GRADLE>/caches/<TRANSFORMS>/xxxxxxxxxxxxxxxxxxxxxxxxxxxxxxxx/transformed/runtime-1.1.1/assets [-]
        - compileJarFiles             : <GRADLE>/caches/<TRANSFORMS>/xxxxxxxxxxxxxxxxxxxxxxxxxxxxxxxx/transformed/runtime-1.1.1/jars/classes.jar
        component                     : android.arch.lifecycle:runtime:1.1.1
        externalAnnotations           : <GRADLE>/caches/<TRANSFORMS>/xxxxxxxxxxxxxxxxxxxxxxxxxxxxxxxx/transformed/runtime-1.1.1/annotations.zip [-]
        folder                        : <GRADLE>/caches/<TRANSFORMS>/xxxxxxxxxxxxxxxxxxxxxxxxxxxxxxxx/transformed/runtime-1.1.1
        jniFolder                     : <GRADLE>/caches/<TRANSFORMS>/xxxxxxxxxxxxxxxxxxxxxxxxxxxxxxxx/transformed/runtime-1.1.1/jni [-]
        lintJar                       : <GRADLE>/caches/<TRANSFORMS>/xxxxxxxxxxxxxxxxxxxxxxxxxxxxxxxx/transformed/runtime-1.1.1/jars/lint.jar [-]
        manifest                      : <GRADLE>/caches/<TRANSFORMS>/xxxxxxxxxxxxxxxxxxxxxxxxxxxxxxxx/transformed/runtime-1.1.1/AndroidManifest.xml
        proguardRules                 : <GRADLE>/caches/<TRANSFORMS>/xxxxxxxxxxxxxxxxxxxxxxxxxxxxxxxx/transformed/runtime-1.1.1/proguard.txt
        publicResources               : <GRADLE>/caches/<TRANSFORMS>/xxxxxxxxxxxxxxxxxxxxxxxxxxxxxxxx/transformed/runtime-1.1.1/public.txt [-]
        renderscriptFolder            : <GRADLE>/caches/<TRANSFORMS>/xxxxxxxxxxxxxxxxxxxxxxxxxxxxxxxx/transformed/runtime-1.1.1/rs [-]
        resFolder                     : <GRADLE>/caches/<TRANSFORMS>/xxxxxxxxxxxxxxxxxxxxxxxxxxxxxxxx/transformed/runtime-1.1.1/res [-]
        resStaticLibrary              : <GRADLE>/caches/<TRANSFORMS>/xxxxxxxxxxxxxxxxxxxxxxxxxxxxxxxx/transformed/runtime-1.1.1/res.apk [-]
        - runtimeJarFiles             : <GRADLE>/caches/<TRANSFORMS>/xxxxxxxxxxxxxxxxxxxxxxxxxxxxxxxx/transformed/runtime-1.1.1/jars/classes.jar
        symbolFile                    : <GRADLE>/caches/<TRANSFORMS>/xxxxxxxxxxxxxxxxxxxxxxxxxxxxxxxx/transformed/runtime-1.1.1/R.txt
    - library                     : android.arch.lifecycle:viewmodel:1.1.1@aar (IdeAndroidLibraryImpl)
        aidlFolder                    : <GRADLE>/caches/<TRANSFORMS>/xxxxxxxxxxxxxxxxxxxxxxxxxxxxxxxx/transformed/viewmodel-1.1.1/aidl [-]
        artifact                      : <M2>/android/arch/lifecycle/viewmodel/1.1.1/viewmodel-1.1.1.aar
        artifactAddress               : android.arch.lifecycle:viewmodel:1.1.1@aar
        assetsFolder                  : <GRADLE>/caches/<TRANSFORMS>/xxxxxxxxxxxxxxxxxxxxxxxxxxxxxxxx/transformed/viewmodel-1.1.1/assets [-]
        - compileJarFiles             : <GRADLE>/caches/<TRANSFORMS>/xxxxxxxxxxxxxxxxxxxxxxxxxxxxxxxx/transformed/viewmodel-1.1.1/jars/classes.jar
        component                     : android.arch.lifecycle:viewmodel:1.1.1
        externalAnnotations           : <GRADLE>/caches/<TRANSFORMS>/xxxxxxxxxxxxxxxxxxxxxxxxxxxxxxxx/transformed/viewmodel-1.1.1/annotations.zip [-]
        folder                        : <GRADLE>/caches/<TRANSFORMS>/xxxxxxxxxxxxxxxxxxxxxxxxxxxxxxxx/transformed/viewmodel-1.1.1
        jniFolder                     : <GRADLE>/caches/<TRANSFORMS>/xxxxxxxxxxxxxxxxxxxxxxxxxxxxxxxx/transformed/viewmodel-1.1.1/jni [-]
        lintJar                       : <GRADLE>/caches/<TRANSFORMS>/xxxxxxxxxxxxxxxxxxxxxxxxxxxxxxxx/transformed/viewmodel-1.1.1/jars/lint.jar [-]
        manifest                      : <GRADLE>/caches/<TRANSFORMS>/xxxxxxxxxxxxxxxxxxxxxxxxxxxxxxxx/transformed/viewmodel-1.1.1/AndroidManifest.xml
        proguardRules                 : <GRADLE>/caches/<TRANSFORMS>/xxxxxxxxxxxxxxxxxxxxxxxxxxxxxxxx/transformed/viewmodel-1.1.1/proguard.txt
        publicResources               : <GRADLE>/caches/<TRANSFORMS>/xxxxxxxxxxxxxxxxxxxxxxxxxxxxxxxx/transformed/viewmodel-1.1.1/public.txt [-]
        renderscriptFolder            : <GRADLE>/caches/<TRANSFORMS>/xxxxxxxxxxxxxxxxxxxxxxxxxxxxxxxx/transformed/viewmodel-1.1.1/rs [-]
        resFolder                     : <GRADLE>/caches/<TRANSFORMS>/xxxxxxxxxxxxxxxxxxxxxxxxxxxxxxxx/transformed/viewmodel-1.1.1/res [-]
        resStaticLibrary              : <GRADLE>/caches/<TRANSFORMS>/xxxxxxxxxxxxxxxxxxxxxxxxxxxxxxxx/transformed/viewmodel-1.1.1/res.apk [-]
        - runtimeJarFiles             : <GRADLE>/caches/<TRANSFORMS>/xxxxxxxxxxxxxxxxxxxxxxxxxxxxxxxx/transformed/viewmodel-1.1.1/jars/classes.jar
        symbolFile                    : <GRADLE>/caches/<TRANSFORMS>/xxxxxxxxxxxxxxxxxxxxxxxxxxxxxxxx/transformed/viewmodel-1.1.1/R.txt
    - library                     : com.android.support.constraint:constraint-layout:1.1.0@aar (IdeAndroidLibraryImpl)
        aidlFolder                    : <GRADLE>/caches/<TRANSFORMS>/xxxxxxxxxxxxxxxxxxxxxxxxxxxxxxxx/transformed/constraint-layout-1.1.0/aidl [-]
        artifact                      : <M2>/com/android/support/constraint/constraint-layout/1.1.0/constraint-layout-1.1.0.aar
        artifactAddress               : com.android.support.constraint:constraint-layout:1.1.0@aar
        assetsFolder                  : <GRADLE>/caches/<TRANSFORMS>/xxxxxxxxxxxxxxxxxxxxxxxxxxxxxxxx/transformed/constraint-layout-1.1.0/assets [-]
        - compileJarFiles             : <GRADLE>/caches/<TRANSFORMS>/xxxxxxxxxxxxxxxxxxxxxxxxxxxxxxxx/transformed/constraint-layout-1.1.0/jars/classes.jar
        component                     : com.android.support.constraint:constraint-layout:1.1.0
        externalAnnotations           : <GRADLE>/caches/<TRANSFORMS>/xxxxxxxxxxxxxxxxxxxxxxxxxxxxxxxx/transformed/constraint-layout-1.1.0/annotations.zip [-]
        folder                        : <GRADLE>/caches/<TRANSFORMS>/xxxxxxxxxxxxxxxxxxxxxxxxxxxxxxxx/transformed/constraint-layout-1.1.0
        jniFolder                     : <GRADLE>/caches/<TRANSFORMS>/xxxxxxxxxxxxxxxxxxxxxxxxxxxxxxxx/transformed/constraint-layout-1.1.0/jni [-]
        lintJar                       : <GRADLE>/caches/<TRANSFORMS>/xxxxxxxxxxxxxxxxxxxxxxxxxxxxxxxx/transformed/constraint-layout-1.1.0/jars/lint.jar [-]
        manifest                      : <GRADLE>/caches/<TRANSFORMS>/xxxxxxxxxxxxxxxxxxxxxxxxxxxxxxxx/transformed/constraint-layout-1.1.0/AndroidManifest.xml
        proguardRules                 : <GRADLE>/caches/<TRANSFORMS>/xxxxxxxxxxxxxxxxxxxxxxxxxxxxxxxx/transformed/constraint-layout-1.1.0/proguard.txt [-]
        publicResources               : <GRADLE>/caches/<TRANSFORMS>/xxxxxxxxxxxxxxxxxxxxxxxxxxxxxxxx/transformed/constraint-layout-1.1.0/public.txt [-]
        renderscriptFolder            : <GRADLE>/caches/<TRANSFORMS>/xxxxxxxxxxxxxxxxxxxxxxxxxxxxxxxx/transformed/constraint-layout-1.1.0/rs [-]
        resFolder                     : <GRADLE>/caches/<TRANSFORMS>/xxxxxxxxxxxxxxxxxxxxxxxxxxxxxxxx/transformed/constraint-layout-1.1.0/res
        resStaticLibrary              : <GRADLE>/caches/<TRANSFORMS>/xxxxxxxxxxxxxxxxxxxxxxxxxxxxxxxx/transformed/constraint-layout-1.1.0/res.apk [-]
        - runtimeJarFiles             : <GRADLE>/caches/<TRANSFORMS>/xxxxxxxxxxxxxxxxxxxxxxxxxxxxxxxx/transformed/constraint-layout-1.1.0/jars/classes.jar
        symbolFile                    : <GRADLE>/caches/<TRANSFORMS>/xxxxxxxxxxxxxxxxxxxxxxxxxxxxxxxx/transformed/constraint-layout-1.1.0/R.txt
    - library                     : com.android.support.test.espresso:espresso-core:3.0.2@aar (IdeAndroidLibraryImpl)
        aidlFolder                    : <GRADLE>/caches/<TRANSFORMS>/xxxxxxxxxxxxxxxxxxxxxxxxxxxxxxxx/transformed/espresso-core-3.0.2/aidl [-]
        artifact                      : <M2>/com/android/support/test/espresso/espresso-core/3.0.2/espresso-core-3.0.2.aar
        artifactAddress               : com.android.support.test.espresso:espresso-core:3.0.2@aar
        assetsFolder                  : <GRADLE>/caches/<TRANSFORMS>/xxxxxxxxxxxxxxxxxxxxxxxxxxxxxxxx/transformed/espresso-core-3.0.2/assets [-]
        - compileJarFiles             : <GRADLE>/caches/<TRANSFORMS>/xxxxxxxxxxxxxxxxxxxxxxxxxxxxxxxx/transformed/espresso-core-3.0.2/jars/classes.jar
        component                     : com.android.support.test.espresso:espresso-core:3.0.2
        externalAnnotations           : <GRADLE>/caches/<TRANSFORMS>/xxxxxxxxxxxxxxxxxxxxxxxxxxxxxxxx/transformed/espresso-core-3.0.2/annotations.zip [-]
        folder                        : <GRADLE>/caches/<TRANSFORMS>/xxxxxxxxxxxxxxxxxxxxxxxxxxxxxxxx/transformed/espresso-core-3.0.2
        jniFolder                     : <GRADLE>/caches/<TRANSFORMS>/xxxxxxxxxxxxxxxxxxxxxxxxxxxxxxxx/transformed/espresso-core-3.0.2/jni [-]
        lintJar                       : <GRADLE>/caches/<TRANSFORMS>/xxxxxxxxxxxxxxxxxxxxxxxxxxxxxxxx/transformed/espresso-core-3.0.2/jars/lint.jar [-]
        manifest                      : <GRADLE>/caches/<TRANSFORMS>/xxxxxxxxxxxxxxxxxxxxxxxxxxxxxxxx/transformed/espresso-core-3.0.2/AndroidManifest.xml
        proguardRules                 : <GRADLE>/caches/<TRANSFORMS>/xxxxxxxxxxxxxxxxxxxxxxxxxxxxxxxx/transformed/espresso-core-3.0.2/proguard.txt
        publicResources               : <GRADLE>/caches/<TRANSFORMS>/xxxxxxxxxxxxxxxxxxxxxxxxxxxxxxxx/transformed/espresso-core-3.0.2/public.txt [-]
        renderscriptFolder            : <GRADLE>/caches/<TRANSFORMS>/xxxxxxxxxxxxxxxxxxxxxxxxxxxxxxxx/transformed/espresso-core-3.0.2/rs [-]
        resFolder                     : <GRADLE>/caches/<TRANSFORMS>/xxxxxxxxxxxxxxxxxxxxxxxxxxxxxxxx/transformed/espresso-core-3.0.2/res [-]
        resStaticLibrary              : <GRADLE>/caches/<TRANSFORMS>/xxxxxxxxxxxxxxxxxxxxxxxxxxxxxxxx/transformed/espresso-core-3.0.2/res.apk [-]
        - runtimeJarFiles             : <GRADLE>/caches/<TRANSFORMS>/xxxxxxxxxxxxxxxxxxxxxxxxxxxxxxxx/transformed/espresso-core-3.0.2/jars/classes.jar
        symbolFile                    : <GRADLE>/caches/<TRANSFORMS>/xxxxxxxxxxxxxxxxxxxxxxxxxxxxxxxx/transformed/espresso-core-3.0.2/R.txt
    - library                     : com.android.support.test.espresso:espresso-idling-resource:3.0.2@aar (IdeAndroidLibraryImpl)
        aidlFolder                    : <GRADLE>/caches/<TRANSFORMS>/xxxxxxxxxxxxxxxxxxxxxxxxxxxxxxxx/transformed/espresso-idling-resource-3.0.2/aidl [-]
        artifact                      : <M2>/com/android/support/test/espresso/espresso-idling-resource/3.0.2/espresso-idling-resource-3.0.2.aar
        artifactAddress               : com.android.support.test.espresso:espresso-idling-resource:3.0.2@aar
        assetsFolder                  : <GRADLE>/caches/<TRANSFORMS>/xxxxxxxxxxxxxxxxxxxxxxxxxxxxxxxx/transformed/espresso-idling-resource-3.0.2/assets [-]
        - compileJarFiles             : <GRADLE>/caches/<TRANSFORMS>/xxxxxxxxxxxxxxxxxxxxxxxxxxxxxxxx/transformed/espresso-idling-resource-3.0.2/jars/classes.jar
        component                     : com.android.support.test.espresso:espresso-idling-resource:3.0.2
        externalAnnotations           : <GRADLE>/caches/<TRANSFORMS>/xxxxxxxxxxxxxxxxxxxxxxxxxxxxxxxx/transformed/espresso-idling-resource-3.0.2/annotations.zip [-]
        folder                        : <GRADLE>/caches/<TRANSFORMS>/xxxxxxxxxxxxxxxxxxxxxxxxxxxxxxxx/transformed/espresso-idling-resource-3.0.2
        jniFolder                     : <GRADLE>/caches/<TRANSFORMS>/xxxxxxxxxxxxxxxxxxxxxxxxxxxxxxxx/transformed/espresso-idling-resource-3.0.2/jni [-]
        lintJar                       : <GRADLE>/caches/<TRANSFORMS>/xxxxxxxxxxxxxxxxxxxxxxxxxxxxxxxx/transformed/espresso-idling-resource-3.0.2/jars/lint.jar [-]
        manifest                      : <GRADLE>/caches/<TRANSFORMS>/xxxxxxxxxxxxxxxxxxxxxxxxxxxxxxxx/transformed/espresso-idling-resource-3.0.2/AndroidManifest.xml
        proguardRules                 : <GRADLE>/caches/<TRANSFORMS>/xxxxxxxxxxxxxxxxxxxxxxxxxxxxxxxx/transformed/espresso-idling-resource-3.0.2/proguard.txt [-]
        publicResources               : <GRADLE>/caches/<TRANSFORMS>/xxxxxxxxxxxxxxxxxxxxxxxxxxxxxxxx/transformed/espresso-idling-resource-3.0.2/public.txt [-]
        renderscriptFolder            : <GRADLE>/caches/<TRANSFORMS>/xxxxxxxxxxxxxxxxxxxxxxxxxxxxxxxx/transformed/espresso-idling-resource-3.0.2/rs [-]
        resFolder                     : <GRADLE>/caches/<TRANSFORMS>/xxxxxxxxxxxxxxxxxxxxxxxxxxxxxxxx/transformed/espresso-idling-resource-3.0.2/res [-]
        resStaticLibrary              : <GRADLE>/caches/<TRANSFORMS>/xxxxxxxxxxxxxxxxxxxxxxxxxxxxxxxx/transformed/espresso-idling-resource-3.0.2/res.apk [-]
        - runtimeJarFiles             : <GRADLE>/caches/<TRANSFORMS>/xxxxxxxxxxxxxxxxxxxxxxxxxxxxxxxx/transformed/espresso-idling-resource-3.0.2/jars/classes.jar
        symbolFile                    : <GRADLE>/caches/<TRANSFORMS>/xxxxxxxxxxxxxxxxxxxxxxxxxxxxxxxx/transformed/espresso-idling-resource-3.0.2/R.txt
    - library                     : com.android.support.test:monitor:1.0.2@aar (IdeAndroidLibraryImpl)
        aidlFolder                    : <GRADLE>/caches/<TRANSFORMS>/xxxxxxxxxxxxxxxxxxxxxxxxxxxxxxxx/transformed/monitor-1.0.2/aidl [-]
        artifact                      : <M2>/com/android/support/test/monitor/1.0.2/monitor-1.0.2.aar
        artifactAddress               : com.android.support.test:monitor:1.0.2@aar
        assetsFolder                  : <GRADLE>/caches/<TRANSFORMS>/xxxxxxxxxxxxxxxxxxxxxxxxxxxxxxxx/transformed/monitor-1.0.2/assets [-]
        - compileJarFiles             : <GRADLE>/caches/<TRANSFORMS>/xxxxxxxxxxxxxxxxxxxxxxxxxxxxxxxx/transformed/monitor-1.0.2/jars/classes.jar
        component                     : com.android.support.test:monitor:1.0.2
        externalAnnotations           : <GRADLE>/caches/<TRANSFORMS>/xxxxxxxxxxxxxxxxxxxxxxxxxxxxxxxx/transformed/monitor-1.0.2/annotations.zip [-]
        folder                        : <GRADLE>/caches/<TRANSFORMS>/xxxxxxxxxxxxxxxxxxxxxxxxxxxxxxxx/transformed/monitor-1.0.2
        jniFolder                     : <GRADLE>/caches/<TRANSFORMS>/xxxxxxxxxxxxxxxxxxxxxxxxxxxxxxxx/transformed/monitor-1.0.2/jni [-]
        lintJar                       : <GRADLE>/caches/<TRANSFORMS>/xxxxxxxxxxxxxxxxxxxxxxxxxxxxxxxx/transformed/monitor-1.0.2/jars/lint.jar [-]
        manifest                      : <GRADLE>/caches/<TRANSFORMS>/xxxxxxxxxxxxxxxxxxxxxxxxxxxxxxxx/transformed/monitor-1.0.2/AndroidManifest.xml
        proguardRules                 : <GRADLE>/caches/<TRANSFORMS>/xxxxxxxxxxxxxxxxxxxxxxxxxxxxxxxx/transformed/monitor-1.0.2/proguard.txt
        publicResources               : <GRADLE>/caches/<TRANSFORMS>/xxxxxxxxxxxxxxxxxxxxxxxxxxxxxxxx/transformed/monitor-1.0.2/public.txt [-]
        renderscriptFolder            : <GRADLE>/caches/<TRANSFORMS>/xxxxxxxxxxxxxxxxxxxxxxxxxxxxxxxx/transformed/monitor-1.0.2/rs [-]
        resFolder                     : <GRADLE>/caches/<TRANSFORMS>/xxxxxxxxxxxxxxxxxxxxxxxxxxxxxxxx/transformed/monitor-1.0.2/res [-]
        resStaticLibrary              : <GRADLE>/caches/<TRANSFORMS>/xxxxxxxxxxxxxxxxxxxxxxxxxxxxxxxx/transformed/monitor-1.0.2/res.apk [-]
        - runtimeJarFiles             : <GRADLE>/caches/<TRANSFORMS>/xxxxxxxxxxxxxxxxxxxxxxxxxxxxxxxx/transformed/monitor-1.0.2/jars/classes.jar
        symbolFile                    : <GRADLE>/caches/<TRANSFORMS>/xxxxxxxxxxxxxxxxxxxxxxxxxxxxxxxx/transformed/monitor-1.0.2/R.txt
    - library                     : com.android.support.test:runner:1.0.2@aar (IdeAndroidLibraryImpl)
        aidlFolder                    : <GRADLE>/caches/<TRANSFORMS>/xxxxxxxxxxxxxxxxxxxxxxxxxxxxxxxx/transformed/runner-1.0.2/aidl [-]
        artifact                      : <M2>/com/android/support/test/runner/1.0.2/runner-1.0.2.aar
        artifactAddress               : com.android.support.test:runner:1.0.2@aar
        assetsFolder                  : <GRADLE>/caches/<TRANSFORMS>/xxxxxxxxxxxxxxxxxxxxxxxxxxxxxxxx/transformed/runner-1.0.2/assets [-]
        - compileJarFiles             : <GRADLE>/caches/<TRANSFORMS>/xxxxxxxxxxxxxxxxxxxxxxxxxxxxxxxx/transformed/runner-1.0.2/jars/classes.jar
        component                     : com.android.support.test:runner:1.0.2
        externalAnnotations           : <GRADLE>/caches/<TRANSFORMS>/xxxxxxxxxxxxxxxxxxxxxxxxxxxxxxxx/transformed/runner-1.0.2/annotations.zip [-]
        folder                        : <GRADLE>/caches/<TRANSFORMS>/xxxxxxxxxxxxxxxxxxxxxxxxxxxxxxxx/transformed/runner-1.0.2
        jniFolder                     : <GRADLE>/caches/<TRANSFORMS>/xxxxxxxxxxxxxxxxxxxxxxxxxxxxxxxx/transformed/runner-1.0.2/jni [-]
        lintJar                       : <GRADLE>/caches/<TRANSFORMS>/xxxxxxxxxxxxxxxxxxxxxxxxxxxxxxxx/transformed/runner-1.0.2/jars/lint.jar [-]
        manifest                      : <GRADLE>/caches/<TRANSFORMS>/xxxxxxxxxxxxxxxxxxxxxxxxxxxxxxxx/transformed/runner-1.0.2/AndroidManifest.xml
        proguardRules                 : <GRADLE>/caches/<TRANSFORMS>/xxxxxxxxxxxxxxxxxxxxxxxxxxxxxxxx/transformed/runner-1.0.2/proguard.txt
        publicResources               : <GRADLE>/caches/<TRANSFORMS>/xxxxxxxxxxxxxxxxxxxxxxxxxxxxxxxx/transformed/runner-1.0.2/public.txt [-]
        renderscriptFolder            : <GRADLE>/caches/<TRANSFORMS>/xxxxxxxxxxxxxxxxxxxxxxxxxxxxxxxx/transformed/runner-1.0.2/rs [-]
        resFolder                     : <GRADLE>/caches/<TRANSFORMS>/xxxxxxxxxxxxxxxxxxxxxxxxxxxxxxxx/transformed/runner-1.0.2/res [-]
        resStaticLibrary              : <GRADLE>/caches/<TRANSFORMS>/xxxxxxxxxxxxxxxxxxxxxxxxxxxxxxxx/transformed/runner-1.0.2/res.apk [-]
        - runtimeJarFiles             : <GRADLE>/caches/<TRANSFORMS>/xxxxxxxxxxxxxxxxxxxxxxxxxxxxxxxx/transformed/runner-1.0.2/jars/classes.jar
        symbolFile                    : <GRADLE>/caches/<TRANSFORMS>/xxxxxxxxxxxxxxxxxxxxxxxxxxxxxxxx/transformed/runner-1.0.2/R.txt
    - library                     : com.android.support:animated-vector-drawable:28.0.0@aar (IdeAndroidLibraryImpl)
        aidlFolder                    : <GRADLE>/caches/<TRANSFORMS>/xxxxxxxxxxxxxxxxxxxxxxxxxxxxxxxx/transformed/animated-vector-drawable-28.0.0/aidl [-]
        artifact                      : <M2>/com/android/support/animated-vector-drawable/28.0.0/animated-vector-drawable-28.0.0.aar
        artifactAddress               : com.android.support:animated-vector-drawable:28.0.0@aar
        assetsFolder                  : <GRADLE>/caches/<TRANSFORMS>/xxxxxxxxxxxxxxxxxxxxxxxxxxxxxxxx/transformed/animated-vector-drawable-28.0.0/assets [-]
        - compileJarFiles             : <GRADLE>/caches/<TRANSFORMS>/xxxxxxxxxxxxxxxxxxxxxxxxxxxxxxxx/transformed/animated-vector-drawable-28.0.0/jars/classes.jar
        component                     : com.android.support:animated-vector-drawable:28.0.0
        externalAnnotations           : <GRADLE>/caches/<TRANSFORMS>/xxxxxxxxxxxxxxxxxxxxxxxxxxxxxxxx/transformed/animated-vector-drawable-28.0.0/annotations.zip [-]
        folder                        : <GRADLE>/caches/<TRANSFORMS>/xxxxxxxxxxxxxxxxxxxxxxxxxxxxxxxx/transformed/animated-vector-drawable-28.0.0
        jniFolder                     : <GRADLE>/caches/<TRANSFORMS>/xxxxxxxxxxxxxxxxxxxxxxxxxxxxxxxx/transformed/animated-vector-drawable-28.0.0/jni [-]
        lintJar                       : <GRADLE>/caches/<TRANSFORMS>/xxxxxxxxxxxxxxxxxxxxxxxxxxxxxxxx/transformed/animated-vector-drawable-28.0.0/jars/lint.jar [-]
        manifest                      : <GRADLE>/caches/<TRANSFORMS>/xxxxxxxxxxxxxxxxxxxxxxxxxxxxxxxx/transformed/animated-vector-drawable-28.0.0/AndroidManifest.xml
        proguardRules                 : <GRADLE>/caches/<TRANSFORMS>/xxxxxxxxxxxxxxxxxxxxxxxxxxxxxxxx/transformed/animated-vector-drawable-28.0.0/proguard.txt
        publicResources               : <GRADLE>/caches/<TRANSFORMS>/xxxxxxxxxxxxxxxxxxxxxxxxxxxxxxxx/transformed/animated-vector-drawable-28.0.0/public.txt [-]
        renderscriptFolder            : <GRADLE>/caches/<TRANSFORMS>/xxxxxxxxxxxxxxxxxxxxxxxxxxxxxxxx/transformed/animated-vector-drawable-28.0.0/rs [-]
        resFolder                     : <GRADLE>/caches/<TRANSFORMS>/xxxxxxxxxxxxxxxxxxxxxxxxxxxxxxxx/transformed/animated-vector-drawable-28.0.0/res [-]
        resStaticLibrary              : <GRADLE>/caches/<TRANSFORMS>/xxxxxxxxxxxxxxxxxxxxxxxxxxxxxxxx/transformed/animated-vector-drawable-28.0.0/res.apk [-]
        - runtimeJarFiles             : <GRADLE>/caches/<TRANSFORMS>/xxxxxxxxxxxxxxxxxxxxxxxxxxxxxxxx/transformed/animated-vector-drawable-28.0.0/jars/classes.jar
        symbolFile                    : <GRADLE>/caches/<TRANSFORMS>/xxxxxxxxxxxxxxxxxxxxxxxxxxxxxxxx/transformed/animated-vector-drawable-28.0.0/R.txt
    - library                     : com.android.support:appcompat-v7:28.0.0@aar (IdeAndroidLibraryImpl)
        aidlFolder                    : <GRADLE>/caches/<TRANSFORMS>/xxxxxxxxxxxxxxxxxxxxxxxxxxxxxxxx/transformed/appcompat-v7-28.0.0/aidl [-]
        artifact                      : <M2>/com/android/support/appcompat-v7/28.0.0/appcompat-v7-28.0.0.aar
        artifactAddress               : com.android.support:appcompat-v7:28.0.0@aar
        assetsFolder                  : <GRADLE>/caches/<TRANSFORMS>/xxxxxxxxxxxxxxxxxxxxxxxxxxxxxxxx/transformed/appcompat-v7-28.0.0/assets [-]
        - compileJarFiles             : <GRADLE>/caches/<TRANSFORMS>/xxxxxxxxxxxxxxxxxxxxxxxxxxxxxxxx/transformed/appcompat-v7-28.0.0/jars/classes.jar
        component                     : com.android.support:appcompat-v7:28.0.0
        externalAnnotations           : <GRADLE>/caches/<TRANSFORMS>/xxxxxxxxxxxxxxxxxxxxxxxxxxxxxxxx/transformed/appcompat-v7-28.0.0/annotations.zip
        folder                        : <GRADLE>/caches/<TRANSFORMS>/xxxxxxxxxxxxxxxxxxxxxxxxxxxxxxxx/transformed/appcompat-v7-28.0.0
        jniFolder                     : <GRADLE>/caches/<TRANSFORMS>/xxxxxxxxxxxxxxxxxxxxxxxxxxxxxxxx/transformed/appcompat-v7-28.0.0/jni [-]
        lintJar                       : <GRADLE>/caches/<TRANSFORMS>/xxxxxxxxxxxxxxxxxxxxxxxxxxxxxxxx/transformed/appcompat-v7-28.0.0/jars/lint.jar [-]
        manifest                      : <GRADLE>/caches/<TRANSFORMS>/xxxxxxxxxxxxxxxxxxxxxxxxxxxxxxxx/transformed/appcompat-v7-28.0.0/AndroidManifest.xml
        proguardRules                 : <GRADLE>/caches/<TRANSFORMS>/xxxxxxxxxxxxxxxxxxxxxxxxxxxxxxxx/transformed/appcompat-v7-28.0.0/proguard.txt
        publicResources               : <GRADLE>/caches/<TRANSFORMS>/xxxxxxxxxxxxxxxxxxxxxxxxxxxxxxxx/transformed/appcompat-v7-28.0.0/public.txt
        renderscriptFolder            : <GRADLE>/caches/<TRANSFORMS>/xxxxxxxxxxxxxxxxxxxxxxxxxxxxxxxx/transformed/appcompat-v7-28.0.0/rs [-]
        resFolder                     : <GRADLE>/caches/<TRANSFORMS>/xxxxxxxxxxxxxxxxxxxxxxxxxxxxxxxx/transformed/appcompat-v7-28.0.0/res
        resStaticLibrary              : <GRADLE>/caches/<TRANSFORMS>/xxxxxxxxxxxxxxxxxxxxxxxxxxxxxxxx/transformed/appcompat-v7-28.0.0/res.apk [-]
        - runtimeJarFiles             : <GRADLE>/caches/<TRANSFORMS>/xxxxxxxxxxxxxxxxxxxxxxxxxxxxxxxx/transformed/appcompat-v7-28.0.0/jars/classes.jar
        symbolFile                    : <GRADLE>/caches/<TRANSFORMS>/xxxxxxxxxxxxxxxxxxxxxxxxxxxxxxxx/transformed/appcompat-v7-28.0.0/R.txt
    - library                     : com.android.support:asynclayoutinflater:28.0.0@aar (IdeAndroidLibraryImpl)
        aidlFolder                    : <GRADLE>/caches/<TRANSFORMS>/xxxxxxxxxxxxxxxxxxxxxxxxxxxxxxxx/transformed/asynclayoutinflater-28.0.0/aidl [-]
        artifact                      : <M2>/com/android/support/asynclayoutinflater/28.0.0/asynclayoutinflater-28.0.0.aar
        artifactAddress               : com.android.support:asynclayoutinflater:28.0.0@aar
        assetsFolder                  : <GRADLE>/caches/<TRANSFORMS>/xxxxxxxxxxxxxxxxxxxxxxxxxxxxxxxx/transformed/asynclayoutinflater-28.0.0/assets [-]
        - compileJarFiles             : <GRADLE>/caches/<TRANSFORMS>/xxxxxxxxxxxxxxxxxxxxxxxxxxxxxxxx/transformed/asynclayoutinflater-28.0.0/jars/classes.jar
        component                     : com.android.support:asynclayoutinflater:28.0.0
        externalAnnotations           : <GRADLE>/caches/<TRANSFORMS>/xxxxxxxxxxxxxxxxxxxxxxxxxxxxxxxx/transformed/asynclayoutinflater-28.0.0/annotations.zip [-]
        folder                        : <GRADLE>/caches/<TRANSFORMS>/xxxxxxxxxxxxxxxxxxxxxxxxxxxxxxxx/transformed/asynclayoutinflater-28.0.0
        jniFolder                     : <GRADLE>/caches/<TRANSFORMS>/xxxxxxxxxxxxxxxxxxxxxxxxxxxxxxxx/transformed/asynclayoutinflater-28.0.0/jni [-]
        lintJar                       : <GRADLE>/caches/<TRANSFORMS>/xxxxxxxxxxxxxxxxxxxxxxxxxxxxxxxx/transformed/asynclayoutinflater-28.0.0/jars/lint.jar [-]
        manifest                      : <GRADLE>/caches/<TRANSFORMS>/xxxxxxxxxxxxxxxxxxxxxxxxxxxxxxxx/transformed/asynclayoutinflater-28.0.0/AndroidManifest.xml
        proguardRules                 : <GRADLE>/caches/<TRANSFORMS>/xxxxxxxxxxxxxxxxxxxxxxxxxxxxxxxx/transformed/asynclayoutinflater-28.0.0/proguard.txt [-]
        publicResources               : <GRADLE>/caches/<TRANSFORMS>/xxxxxxxxxxxxxxxxxxxxxxxxxxxxxxxx/transformed/asynclayoutinflater-28.0.0/public.txt [-]
        renderscriptFolder            : <GRADLE>/caches/<TRANSFORMS>/xxxxxxxxxxxxxxxxxxxxxxxxxxxxxxxx/transformed/asynclayoutinflater-28.0.0/rs [-]
        resFolder                     : <GRADLE>/caches/<TRANSFORMS>/xxxxxxxxxxxxxxxxxxxxxxxxxxxxxxxx/transformed/asynclayoutinflater-28.0.0/res [-]
        resStaticLibrary              : <GRADLE>/caches/<TRANSFORMS>/xxxxxxxxxxxxxxxxxxxxxxxxxxxxxxxx/transformed/asynclayoutinflater-28.0.0/res.apk [-]
        - runtimeJarFiles             : <GRADLE>/caches/<TRANSFORMS>/xxxxxxxxxxxxxxxxxxxxxxxxxxxxxxxx/transformed/asynclayoutinflater-28.0.0/jars/classes.jar
        symbolFile                    : <GRADLE>/caches/<TRANSFORMS>/xxxxxxxxxxxxxxxxxxxxxxxxxxxxxxxx/transformed/asynclayoutinflater-28.0.0/R.txt
    - library                     : com.android.support:coordinatorlayout:28.0.0@aar (IdeAndroidLibraryImpl)
        aidlFolder                    : <GRADLE>/caches/<TRANSFORMS>/xxxxxxxxxxxxxxxxxxxxxxxxxxxxxxxx/transformed/coordinatorlayout-28.0.0/aidl [-]
        artifact                      : <M2>/com/android/support/coordinatorlayout/28.0.0/coordinatorlayout-28.0.0.aar
        artifactAddress               : com.android.support:coordinatorlayout:28.0.0@aar
        assetsFolder                  : <GRADLE>/caches/<TRANSFORMS>/xxxxxxxxxxxxxxxxxxxxxxxxxxxxxxxx/transformed/coordinatorlayout-28.0.0/assets [-]
        - compileJarFiles             : <GRADLE>/caches/<TRANSFORMS>/xxxxxxxxxxxxxxxxxxxxxxxxxxxxxxxx/transformed/coordinatorlayout-28.0.0/jars/classes.jar
        component                     : com.android.support:coordinatorlayout:28.0.0
        externalAnnotations           : <GRADLE>/caches/<TRANSFORMS>/xxxxxxxxxxxxxxxxxxxxxxxxxxxxxxxx/transformed/coordinatorlayout-28.0.0/annotations.zip
        folder                        : <GRADLE>/caches/<TRANSFORMS>/xxxxxxxxxxxxxxxxxxxxxxxxxxxxxxxx/transformed/coordinatorlayout-28.0.0
        jniFolder                     : <GRADLE>/caches/<TRANSFORMS>/xxxxxxxxxxxxxxxxxxxxxxxxxxxxxxxx/transformed/coordinatorlayout-28.0.0/jni [-]
        lintJar                       : <GRADLE>/caches/<TRANSFORMS>/xxxxxxxxxxxxxxxxxxxxxxxxxxxxxxxx/transformed/coordinatorlayout-28.0.0/jars/lint.jar [-]
        manifest                      : <GRADLE>/caches/<TRANSFORMS>/xxxxxxxxxxxxxxxxxxxxxxxxxxxxxxxx/transformed/coordinatorlayout-28.0.0/AndroidManifest.xml
        proguardRules                 : <GRADLE>/caches/<TRANSFORMS>/xxxxxxxxxxxxxxxxxxxxxxxxxxxxxxxx/transformed/coordinatorlayout-28.0.0/proguard.txt
        publicResources               : <GRADLE>/caches/<TRANSFORMS>/xxxxxxxxxxxxxxxxxxxxxxxxxxxxxxxx/transformed/coordinatorlayout-28.0.0/public.txt
        renderscriptFolder            : <GRADLE>/caches/<TRANSFORMS>/xxxxxxxxxxxxxxxxxxxxxxxxxxxxxxxx/transformed/coordinatorlayout-28.0.0/rs [-]
        resFolder                     : <GRADLE>/caches/<TRANSFORMS>/xxxxxxxxxxxxxxxxxxxxxxxxxxxxxxxx/transformed/coordinatorlayout-28.0.0/res
        resStaticLibrary              : <GRADLE>/caches/<TRANSFORMS>/xxxxxxxxxxxxxxxxxxxxxxxxxxxxxxxx/transformed/coordinatorlayout-28.0.0/res.apk [-]
        - runtimeJarFiles             : <GRADLE>/caches/<TRANSFORMS>/xxxxxxxxxxxxxxxxxxxxxxxxxxxxxxxx/transformed/coordinatorlayout-28.0.0/jars/classes.jar
        symbolFile                    : <GRADLE>/caches/<TRANSFORMS>/xxxxxxxxxxxxxxxxxxxxxxxxxxxxxxxx/transformed/coordinatorlayout-28.0.0/R.txt
    - library                     : com.android.support:cursoradapter:28.0.0@aar (IdeAndroidLibraryImpl)
        aidlFolder                    : <GRADLE>/caches/<TRANSFORMS>/xxxxxxxxxxxxxxxxxxxxxxxxxxxxxxxx/transformed/cursoradapter-28.0.0/aidl [-]
        artifact                      : <M2>/com/android/support/cursoradapter/28.0.0/cursoradapter-28.0.0.aar
        artifactAddress               : com.android.support:cursoradapter:28.0.0@aar
        assetsFolder                  : <GRADLE>/caches/<TRANSFORMS>/xxxxxxxxxxxxxxxxxxxxxxxxxxxxxxxx/transformed/cursoradapter-28.0.0/assets [-]
        - compileJarFiles             : <GRADLE>/caches/<TRANSFORMS>/xxxxxxxxxxxxxxxxxxxxxxxxxxxxxxxx/transformed/cursoradapter-28.0.0/jars/classes.jar
        component                     : com.android.support:cursoradapter:28.0.0
        externalAnnotations           : <GRADLE>/caches/<TRANSFORMS>/xxxxxxxxxxxxxxxxxxxxxxxxxxxxxxxx/transformed/cursoradapter-28.0.0/annotations.zip [-]
        folder                        : <GRADLE>/caches/<TRANSFORMS>/xxxxxxxxxxxxxxxxxxxxxxxxxxxxxxxx/transformed/cursoradapter-28.0.0
        jniFolder                     : <GRADLE>/caches/<TRANSFORMS>/xxxxxxxxxxxxxxxxxxxxxxxxxxxxxxxx/transformed/cursoradapter-28.0.0/jni [-]
        lintJar                       : <GRADLE>/caches/<TRANSFORMS>/xxxxxxxxxxxxxxxxxxxxxxxxxxxxxxxx/transformed/cursoradapter-28.0.0/jars/lint.jar [-]
        manifest                      : <GRADLE>/caches/<TRANSFORMS>/xxxxxxxxxxxxxxxxxxxxxxxxxxxxxxxx/transformed/cursoradapter-28.0.0/AndroidManifest.xml
        proguardRules                 : <GRADLE>/caches/<TRANSFORMS>/xxxxxxxxxxxxxxxxxxxxxxxxxxxxxxxx/transformed/cursoradapter-28.0.0/proguard.txt [-]
        publicResources               : <GRADLE>/caches/<TRANSFORMS>/xxxxxxxxxxxxxxxxxxxxxxxxxxxxxxxx/transformed/cursoradapter-28.0.0/public.txt [-]
        renderscriptFolder            : <GRADLE>/caches/<TRANSFORMS>/xxxxxxxxxxxxxxxxxxxxxxxxxxxxxxxx/transformed/cursoradapter-28.0.0/rs [-]
        resFolder                     : <GRADLE>/caches/<TRANSFORMS>/xxxxxxxxxxxxxxxxxxxxxxxxxxxxxxxx/transformed/cursoradapter-28.0.0/res [-]
        resStaticLibrary              : <GRADLE>/caches/<TRANSFORMS>/xxxxxxxxxxxxxxxxxxxxxxxxxxxxxxxx/transformed/cursoradapter-28.0.0/res.apk [-]
        - runtimeJarFiles             : <GRADLE>/caches/<TRANSFORMS>/xxxxxxxxxxxxxxxxxxxxxxxxxxxxxxxx/transformed/cursoradapter-28.0.0/jars/classes.jar
        symbolFile                    : <GRADLE>/caches/<TRANSFORMS>/xxxxxxxxxxxxxxxxxxxxxxxxxxxxxxxx/transformed/cursoradapter-28.0.0/R.txt
    - library                     : com.android.support:customview:28.0.0@aar (IdeAndroidLibraryImpl)
        aidlFolder                    : <GRADLE>/caches/<TRANSFORMS>/xxxxxxxxxxxxxxxxxxxxxxxxxxxxxxxx/transformed/customview-28.0.0/aidl [-]
        artifact                      : <M2>/com/android/support/customview/28.0.0/customview-28.0.0.aar
        artifactAddress               : com.android.support:customview:28.0.0@aar
        assetsFolder                  : <GRADLE>/caches/<TRANSFORMS>/xxxxxxxxxxxxxxxxxxxxxxxxxxxxxxxx/transformed/customview-28.0.0/assets [-]
        - compileJarFiles             : <GRADLE>/caches/<TRANSFORMS>/xxxxxxxxxxxxxxxxxxxxxxxxxxxxxxxx/transformed/customview-28.0.0/jars/classes.jar
        component                     : com.android.support:customview:28.0.0
        externalAnnotations           : <GRADLE>/caches/<TRANSFORMS>/xxxxxxxxxxxxxxxxxxxxxxxxxxxxxxxx/transformed/customview-28.0.0/annotations.zip [-]
        folder                        : <GRADLE>/caches/<TRANSFORMS>/xxxxxxxxxxxxxxxxxxxxxxxxxxxxxxxx/transformed/customview-28.0.0
        jniFolder                     : <GRADLE>/caches/<TRANSFORMS>/xxxxxxxxxxxxxxxxxxxxxxxxxxxxxxxx/transformed/customview-28.0.0/jni [-]
        lintJar                       : <GRADLE>/caches/<TRANSFORMS>/xxxxxxxxxxxxxxxxxxxxxxxxxxxxxxxx/transformed/customview-28.0.0/jars/lint.jar [-]
        manifest                      : <GRADLE>/caches/<TRANSFORMS>/xxxxxxxxxxxxxxxxxxxxxxxxxxxxxxxx/transformed/customview-28.0.0/AndroidManifest.xml
        proguardRules                 : <GRADLE>/caches/<TRANSFORMS>/xxxxxxxxxxxxxxxxxxxxxxxxxxxxxxxx/transformed/customview-28.0.0/proguard.txt [-]
        publicResources               : <GRADLE>/caches/<TRANSFORMS>/xxxxxxxxxxxxxxxxxxxxxxxxxxxxxxxx/transformed/customview-28.0.0/public.txt [-]
        renderscriptFolder            : <GRADLE>/caches/<TRANSFORMS>/xxxxxxxxxxxxxxxxxxxxxxxxxxxxxxxx/transformed/customview-28.0.0/rs [-]
        resFolder                     : <GRADLE>/caches/<TRANSFORMS>/xxxxxxxxxxxxxxxxxxxxxxxxxxxxxxxx/transformed/customview-28.0.0/res [-]
        resStaticLibrary              : <GRADLE>/caches/<TRANSFORMS>/xxxxxxxxxxxxxxxxxxxxxxxxxxxxxxxx/transformed/customview-28.0.0/res.apk [-]
        - runtimeJarFiles             : <GRADLE>/caches/<TRANSFORMS>/xxxxxxxxxxxxxxxxxxxxxxxxxxxxxxxx/transformed/customview-28.0.0/jars/classes.jar
        symbolFile                    : <GRADLE>/caches/<TRANSFORMS>/xxxxxxxxxxxxxxxxxxxxxxxxxxxxxxxx/transformed/customview-28.0.0/R.txt
    - library                     : com.android.support:documentfile:28.0.0@aar (IdeAndroidLibraryImpl)
        aidlFolder                    : <GRADLE>/caches/<TRANSFORMS>/xxxxxxxxxxxxxxxxxxxxxxxxxxxxxxxx/transformed/documentfile-28.0.0/aidl [-]
        artifact                      : <M2>/com/android/support/documentfile/28.0.0/documentfile-28.0.0.aar
        artifactAddress               : com.android.support:documentfile:28.0.0@aar
        assetsFolder                  : <GRADLE>/caches/<TRANSFORMS>/xxxxxxxxxxxxxxxxxxxxxxxxxxxxxxxx/transformed/documentfile-28.0.0/assets [-]
        - compileJarFiles             : <GRADLE>/caches/<TRANSFORMS>/xxxxxxxxxxxxxxxxxxxxxxxxxxxxxxxx/transformed/documentfile-28.0.0/jars/classes.jar
        component                     : com.android.support:documentfile:28.0.0
        externalAnnotations           : <GRADLE>/caches/<TRANSFORMS>/xxxxxxxxxxxxxxxxxxxxxxxxxxxxxxxx/transformed/documentfile-28.0.0/annotations.zip [-]
        folder                        : <GRADLE>/caches/<TRANSFORMS>/xxxxxxxxxxxxxxxxxxxxxxxxxxxxxxxx/transformed/documentfile-28.0.0
        jniFolder                     : <GRADLE>/caches/<TRANSFORMS>/xxxxxxxxxxxxxxxxxxxxxxxxxxxxxxxx/transformed/documentfile-28.0.0/jni [-]
        lintJar                       : <GRADLE>/caches/<TRANSFORMS>/xxxxxxxxxxxxxxxxxxxxxxxxxxxxxxxx/transformed/documentfile-28.0.0/jars/lint.jar [-]
        manifest                      : <GRADLE>/caches/<TRANSFORMS>/xxxxxxxxxxxxxxxxxxxxxxxxxxxxxxxx/transformed/documentfile-28.0.0/AndroidManifest.xml
        proguardRules                 : <GRADLE>/caches/<TRANSFORMS>/xxxxxxxxxxxxxxxxxxxxxxxxxxxxxxxx/transformed/documentfile-28.0.0/proguard.txt [-]
        publicResources               : <GRADLE>/caches/<TRANSFORMS>/xxxxxxxxxxxxxxxxxxxxxxxxxxxxxxxx/transformed/documentfile-28.0.0/public.txt [-]
        renderscriptFolder            : <GRADLE>/caches/<TRANSFORMS>/xxxxxxxxxxxxxxxxxxxxxxxxxxxxxxxx/transformed/documentfile-28.0.0/rs [-]
        resFolder                     : <GRADLE>/caches/<TRANSFORMS>/xxxxxxxxxxxxxxxxxxxxxxxxxxxxxxxx/transformed/documentfile-28.0.0/res [-]
        resStaticLibrary              : <GRADLE>/caches/<TRANSFORMS>/xxxxxxxxxxxxxxxxxxxxxxxxxxxxxxxx/transformed/documentfile-28.0.0/res.apk [-]
        - runtimeJarFiles             : <GRADLE>/caches/<TRANSFORMS>/xxxxxxxxxxxxxxxxxxxxxxxxxxxxxxxx/transformed/documentfile-28.0.0/jars/classes.jar
        symbolFile                    : <GRADLE>/caches/<TRANSFORMS>/xxxxxxxxxxxxxxxxxxxxxxxxxxxxxxxx/transformed/documentfile-28.0.0/R.txt
    - library                     : com.android.support:drawerlayout:28.0.0@aar (IdeAndroidLibraryImpl)
        aidlFolder                    : <GRADLE>/caches/<TRANSFORMS>/xxxxxxxxxxxxxxxxxxxxxxxxxxxxxxxx/transformed/drawerlayout-28.0.0/aidl [-]
        artifact                      : <M2>/com/android/support/drawerlayout/28.0.0/drawerlayout-28.0.0.aar
        artifactAddress               : com.android.support:drawerlayout:28.0.0@aar
        assetsFolder                  : <GRADLE>/caches/<TRANSFORMS>/xxxxxxxxxxxxxxxxxxxxxxxxxxxxxxxx/transformed/drawerlayout-28.0.0/assets [-]
        - compileJarFiles             : <GRADLE>/caches/<TRANSFORMS>/xxxxxxxxxxxxxxxxxxxxxxxxxxxxxxxx/transformed/drawerlayout-28.0.0/jars/classes.jar
        component                     : com.android.support:drawerlayout:28.0.0
        externalAnnotations           : <GRADLE>/caches/<TRANSFORMS>/xxxxxxxxxxxxxxxxxxxxxxxxxxxxxxxx/transformed/drawerlayout-28.0.0/annotations.zip
        folder                        : <GRADLE>/caches/<TRANSFORMS>/xxxxxxxxxxxxxxxxxxxxxxxxxxxxxxxx/transformed/drawerlayout-28.0.0
        jniFolder                     : <GRADLE>/caches/<TRANSFORMS>/xxxxxxxxxxxxxxxxxxxxxxxxxxxxxxxx/transformed/drawerlayout-28.0.0/jni [-]
        lintJar                       : <GRADLE>/caches/<TRANSFORMS>/xxxxxxxxxxxxxxxxxxxxxxxxxxxxxxxx/transformed/drawerlayout-28.0.0/jars/lint.jar [-]
        manifest                      : <GRADLE>/caches/<TRANSFORMS>/xxxxxxxxxxxxxxxxxxxxxxxxxxxxxxxx/transformed/drawerlayout-28.0.0/AndroidManifest.xml
        proguardRules                 : <GRADLE>/caches/<TRANSFORMS>/xxxxxxxxxxxxxxxxxxxxxxxxxxxxxxxx/transformed/drawerlayout-28.0.0/proguard.txt [-]
        publicResources               : <GRADLE>/caches/<TRANSFORMS>/xxxxxxxxxxxxxxxxxxxxxxxxxxxxxxxx/transformed/drawerlayout-28.0.0/public.txt [-]
        renderscriptFolder            : <GRADLE>/caches/<TRANSFORMS>/xxxxxxxxxxxxxxxxxxxxxxxxxxxxxxxx/transformed/drawerlayout-28.0.0/rs [-]
        resFolder                     : <GRADLE>/caches/<TRANSFORMS>/xxxxxxxxxxxxxxxxxxxxxxxxxxxxxxxx/transformed/drawerlayout-28.0.0/res [-]
        resStaticLibrary              : <GRADLE>/caches/<TRANSFORMS>/xxxxxxxxxxxxxxxxxxxxxxxxxxxxxxxx/transformed/drawerlayout-28.0.0/res.apk [-]
        - runtimeJarFiles             : <GRADLE>/caches/<TRANSFORMS>/xxxxxxxxxxxxxxxxxxxxxxxxxxxxxxxx/transformed/drawerlayout-28.0.0/jars/classes.jar
        symbolFile                    : <GRADLE>/caches/<TRANSFORMS>/xxxxxxxxxxxxxxxxxxxxxxxxxxxxxxxx/transformed/drawerlayout-28.0.0/R.txt
    - library                     : com.android.support:interpolator:28.0.0@aar (IdeAndroidLibraryImpl)
        aidlFolder                    : <GRADLE>/caches/<TRANSFORMS>/xxxxxxxxxxxxxxxxxxxxxxxxxxxxxxxx/transformed/interpolator-28.0.0/aidl [-]
        artifact                      : <M2>/com/android/support/interpolator/28.0.0/interpolator-28.0.0.aar
        artifactAddress               : com.android.support:interpolator:28.0.0@aar
        assetsFolder                  : <GRADLE>/caches/<TRANSFORMS>/xxxxxxxxxxxxxxxxxxxxxxxxxxxxxxxx/transformed/interpolator-28.0.0/assets [-]
        - compileJarFiles             : <GRADLE>/caches/<TRANSFORMS>/xxxxxxxxxxxxxxxxxxxxxxxxxxxxxxxx/transformed/interpolator-28.0.0/jars/classes.jar
        component                     : com.android.support:interpolator:28.0.0
        externalAnnotations           : <GRADLE>/caches/<TRANSFORMS>/xxxxxxxxxxxxxxxxxxxxxxxxxxxxxxxx/transformed/interpolator-28.0.0/annotations.zip [-]
        folder                        : <GRADLE>/caches/<TRANSFORMS>/xxxxxxxxxxxxxxxxxxxxxxxxxxxxxxxx/transformed/interpolator-28.0.0
        jniFolder                     : <GRADLE>/caches/<TRANSFORMS>/xxxxxxxxxxxxxxxxxxxxxxxxxxxxxxxx/transformed/interpolator-28.0.0/jni [-]
        lintJar                       : <GRADLE>/caches/<TRANSFORMS>/xxxxxxxxxxxxxxxxxxxxxxxxxxxxxxxx/transformed/interpolator-28.0.0/jars/lint.jar [-]
        manifest                      : <GRADLE>/caches/<TRANSFORMS>/xxxxxxxxxxxxxxxxxxxxxxxxxxxxxxxx/transformed/interpolator-28.0.0/AndroidManifest.xml
        proguardRules                 : <GRADLE>/caches/<TRANSFORMS>/xxxxxxxxxxxxxxxxxxxxxxxxxxxxxxxx/transformed/interpolator-28.0.0/proguard.txt [-]
        publicResources               : <GRADLE>/caches/<TRANSFORMS>/xxxxxxxxxxxxxxxxxxxxxxxxxxxxxxxx/transformed/interpolator-28.0.0/public.txt [-]
        renderscriptFolder            : <GRADLE>/caches/<TRANSFORMS>/xxxxxxxxxxxxxxxxxxxxxxxxxxxxxxxx/transformed/interpolator-28.0.0/rs [-]
        resFolder                     : <GRADLE>/caches/<TRANSFORMS>/xxxxxxxxxxxxxxxxxxxxxxxxxxxxxxxx/transformed/interpolator-28.0.0/res [-]
        resStaticLibrary              : <GRADLE>/caches/<TRANSFORMS>/xxxxxxxxxxxxxxxxxxxxxxxxxxxxxxxx/transformed/interpolator-28.0.0/res.apk [-]
        - runtimeJarFiles             : <GRADLE>/caches/<TRANSFORMS>/xxxxxxxxxxxxxxxxxxxxxxxxxxxxxxxx/transformed/interpolator-28.0.0/jars/classes.jar
        symbolFile                    : <GRADLE>/caches/<TRANSFORMS>/xxxxxxxxxxxxxxxxxxxxxxxxxxxxxxxx/transformed/interpolator-28.0.0/R.txt
    - library                     : com.android.support:loader:28.0.0@aar (IdeAndroidLibraryImpl)
        aidlFolder                    : <GRADLE>/caches/<TRANSFORMS>/xxxxxxxxxxxxxxxxxxxxxxxxxxxxxxxx/transformed/loader-28.0.0/aidl [-]
        artifact                      : <M2>/com/android/support/loader/28.0.0/loader-28.0.0.aar
        artifactAddress               : com.android.support:loader:28.0.0@aar
        assetsFolder                  : <GRADLE>/caches/<TRANSFORMS>/xxxxxxxxxxxxxxxxxxxxxxxxxxxxxxxx/transformed/loader-28.0.0/assets [-]
        - compileJarFiles             : <GRADLE>/caches/<TRANSFORMS>/xxxxxxxxxxxxxxxxxxxxxxxxxxxxxxxx/transformed/loader-28.0.0/jars/classes.jar
        component                     : com.android.support:loader:28.0.0
        externalAnnotations           : <GRADLE>/caches/<TRANSFORMS>/xxxxxxxxxxxxxxxxxxxxxxxxxxxxxxxx/transformed/loader-28.0.0/annotations.zip [-]
        folder                        : <GRADLE>/caches/<TRANSFORMS>/xxxxxxxxxxxxxxxxxxxxxxxxxxxxxxxx/transformed/loader-28.0.0
        jniFolder                     : <GRADLE>/caches/<TRANSFORMS>/xxxxxxxxxxxxxxxxxxxxxxxxxxxxxxxx/transformed/loader-28.0.0/jni [-]
        lintJar                       : <GRADLE>/caches/<TRANSFORMS>/xxxxxxxxxxxxxxxxxxxxxxxxxxxxxxxx/transformed/loader-28.0.0/jars/lint.jar [-]
        manifest                      : <GRADLE>/caches/<TRANSFORMS>/xxxxxxxxxxxxxxxxxxxxxxxxxxxxxxxx/transformed/loader-28.0.0/AndroidManifest.xml
        proguardRules                 : <GRADLE>/caches/<TRANSFORMS>/xxxxxxxxxxxxxxxxxxxxxxxxxxxxxxxx/transformed/loader-28.0.0/proguard.txt [-]
        publicResources               : <GRADLE>/caches/<TRANSFORMS>/xxxxxxxxxxxxxxxxxxxxxxxxxxxxxxxx/transformed/loader-28.0.0/public.txt [-]
        renderscriptFolder            : <GRADLE>/caches/<TRANSFORMS>/xxxxxxxxxxxxxxxxxxxxxxxxxxxxxxxx/transformed/loader-28.0.0/rs [-]
        resFolder                     : <GRADLE>/caches/<TRANSFORMS>/xxxxxxxxxxxxxxxxxxxxxxxxxxxxxxxx/transformed/loader-28.0.0/res [-]
        resStaticLibrary              : <GRADLE>/caches/<TRANSFORMS>/xxxxxxxxxxxxxxxxxxxxxxxxxxxxxxxx/transformed/loader-28.0.0/res.apk [-]
        - runtimeJarFiles             : <GRADLE>/caches/<TRANSFORMS>/xxxxxxxxxxxxxxxxxxxxxxxxxxxxxxxx/transformed/loader-28.0.0/jars/classes.jar
        symbolFile                    : <GRADLE>/caches/<TRANSFORMS>/xxxxxxxxxxxxxxxxxxxxxxxxxxxxxxxx/transformed/loader-28.0.0/R.txt
    - library                     : com.android.support:localbroadcastmanager:28.0.0@aar (IdeAndroidLibraryImpl)
        aidlFolder                    : <GRADLE>/caches/<TRANSFORMS>/xxxxxxxxxxxxxxxxxxxxxxxxxxxxxxxx/transformed/localbroadcastmanager-28.0.0/aidl [-]
        artifact                      : <M2>/com/android/support/localbroadcastmanager/28.0.0/localbroadcastmanager-28.0.0.aar
        artifactAddress               : com.android.support:localbroadcastmanager:28.0.0@aar
        assetsFolder                  : <GRADLE>/caches/<TRANSFORMS>/xxxxxxxxxxxxxxxxxxxxxxxxxxxxxxxx/transformed/localbroadcastmanager-28.0.0/assets [-]
        - compileJarFiles             : <GRADLE>/caches/<TRANSFORMS>/xxxxxxxxxxxxxxxxxxxxxxxxxxxxxxxx/transformed/localbroadcastmanager-28.0.0/jars/classes.jar
        component                     : com.android.support:localbroadcastmanager:28.0.0
        externalAnnotations           : <GRADLE>/caches/<TRANSFORMS>/xxxxxxxxxxxxxxxxxxxxxxxxxxxxxxxx/transformed/localbroadcastmanager-28.0.0/annotations.zip [-]
        folder                        : <GRADLE>/caches/<TRANSFORMS>/xxxxxxxxxxxxxxxxxxxxxxxxxxxxxxxx/transformed/localbroadcastmanager-28.0.0
        jniFolder                     : <GRADLE>/caches/<TRANSFORMS>/xxxxxxxxxxxxxxxxxxxxxxxxxxxxxxxx/transformed/localbroadcastmanager-28.0.0/jni [-]
        lintJar                       : <GRADLE>/caches/<TRANSFORMS>/xxxxxxxxxxxxxxxxxxxxxxxxxxxxxxxx/transformed/localbroadcastmanager-28.0.0/jars/lint.jar [-]
        manifest                      : <GRADLE>/caches/<TRANSFORMS>/xxxxxxxxxxxxxxxxxxxxxxxxxxxxxxxx/transformed/localbroadcastmanager-28.0.0/AndroidManifest.xml
        proguardRules                 : <GRADLE>/caches/<TRANSFORMS>/xxxxxxxxxxxxxxxxxxxxxxxxxxxxxxxx/transformed/localbroadcastmanager-28.0.0/proguard.txt [-]
        publicResources               : <GRADLE>/caches/<TRANSFORMS>/xxxxxxxxxxxxxxxxxxxxxxxxxxxxxxxx/transformed/localbroadcastmanager-28.0.0/public.txt [-]
        renderscriptFolder            : <GRADLE>/caches/<TRANSFORMS>/xxxxxxxxxxxxxxxxxxxxxxxxxxxxxxxx/transformed/localbroadcastmanager-28.0.0/rs [-]
        resFolder                     : <GRADLE>/caches/<TRANSFORMS>/xxxxxxxxxxxxxxxxxxxxxxxxxxxxxxxx/transformed/localbroadcastmanager-28.0.0/res [-]
        resStaticLibrary              : <GRADLE>/caches/<TRANSFORMS>/xxxxxxxxxxxxxxxxxxxxxxxxxxxxxxxx/transformed/localbroadcastmanager-28.0.0/res.apk [-]
        - runtimeJarFiles             : <GRADLE>/caches/<TRANSFORMS>/xxxxxxxxxxxxxxxxxxxxxxxxxxxxxxxx/transformed/localbroadcastmanager-28.0.0/jars/classes.jar
        symbolFile                    : <GRADLE>/caches/<TRANSFORMS>/xxxxxxxxxxxxxxxxxxxxxxxxxxxxxxxx/transformed/localbroadcastmanager-28.0.0/R.txt
    - library                     : com.android.support:print:28.0.0@aar (IdeAndroidLibraryImpl)
        aidlFolder                    : <GRADLE>/caches/<TRANSFORMS>/xxxxxxxxxxxxxxxxxxxxxxxxxxxxxxxx/transformed/print-28.0.0/aidl [-]
        artifact                      : <M2>/com/android/support/print/28.0.0/print-28.0.0.aar
        artifactAddress               : com.android.support:print:28.0.0@aar
        assetsFolder                  : <GRADLE>/caches/<TRANSFORMS>/xxxxxxxxxxxxxxxxxxxxxxxxxxxxxxxx/transformed/print-28.0.0/assets [-]
        - compileJarFiles             : <GRADLE>/caches/<TRANSFORMS>/xxxxxxxxxxxxxxxxxxxxxxxxxxxxxxxx/transformed/print-28.0.0/jars/classes.jar
        component                     : com.android.support:print:28.0.0
        externalAnnotations           : <GRADLE>/caches/<TRANSFORMS>/xxxxxxxxxxxxxxxxxxxxxxxxxxxxxxxx/transformed/print-28.0.0/annotations.zip
        folder                        : <GRADLE>/caches/<TRANSFORMS>/xxxxxxxxxxxxxxxxxxxxxxxxxxxxxxxx/transformed/print-28.0.0
        jniFolder                     : <GRADLE>/caches/<TRANSFORMS>/xxxxxxxxxxxxxxxxxxxxxxxxxxxxxxxx/transformed/print-28.0.0/jni [-]
        lintJar                       : <GRADLE>/caches/<TRANSFORMS>/xxxxxxxxxxxxxxxxxxxxxxxxxxxxxxxx/transformed/print-28.0.0/jars/lint.jar [-]
        manifest                      : <GRADLE>/caches/<TRANSFORMS>/xxxxxxxxxxxxxxxxxxxxxxxxxxxxxxxx/transformed/print-28.0.0/AndroidManifest.xml
        proguardRules                 : <GRADLE>/caches/<TRANSFORMS>/xxxxxxxxxxxxxxxxxxxxxxxxxxxxxxxx/transformed/print-28.0.0/proguard.txt [-]
        publicResources               : <GRADLE>/caches/<TRANSFORMS>/xxxxxxxxxxxxxxxxxxxxxxxxxxxxxxxx/transformed/print-28.0.0/public.txt [-]
        renderscriptFolder            : <GRADLE>/caches/<TRANSFORMS>/xxxxxxxxxxxxxxxxxxxxxxxxxxxxxxxx/transformed/print-28.0.0/rs [-]
        resFolder                     : <GRADLE>/caches/<TRANSFORMS>/xxxxxxxxxxxxxxxxxxxxxxxxxxxxxxxx/transformed/print-28.0.0/res [-]
        resStaticLibrary              : <GRADLE>/caches/<TRANSFORMS>/xxxxxxxxxxxxxxxxxxxxxxxxxxxxxxxx/transformed/print-28.0.0/res.apk [-]
        - runtimeJarFiles             : <GRADLE>/caches/<TRANSFORMS>/xxxxxxxxxxxxxxxxxxxxxxxxxxxxxxxx/transformed/print-28.0.0/jars/classes.jar
        symbolFile                    : <GRADLE>/caches/<TRANSFORMS>/xxxxxxxxxxxxxxxxxxxxxxxxxxxxxxxx/transformed/print-28.0.0/R.txt
    - library                     : com.android.support:slidingpanelayout:28.0.0@aar (IdeAndroidLibraryImpl)
        aidlFolder                    : <GRADLE>/caches/<TRANSFORMS>/xxxxxxxxxxxxxxxxxxxxxxxxxxxxxxxx/transformed/slidingpanelayout-28.0.0/aidl [-]
        artifact                      : <M2>/com/android/support/slidingpanelayout/28.0.0/slidingpanelayout-28.0.0.aar
        artifactAddress               : com.android.support:slidingpanelayout:28.0.0@aar
        assetsFolder                  : <GRADLE>/caches/<TRANSFORMS>/xxxxxxxxxxxxxxxxxxxxxxxxxxxxxxxx/transformed/slidingpanelayout-28.0.0/assets [-]
        - compileJarFiles             : <GRADLE>/caches/<TRANSFORMS>/xxxxxxxxxxxxxxxxxxxxxxxxxxxxxxxx/transformed/slidingpanelayout-28.0.0/jars/classes.jar
        component                     : com.android.support:slidingpanelayout:28.0.0
        externalAnnotations           : <GRADLE>/caches/<TRANSFORMS>/xxxxxxxxxxxxxxxxxxxxxxxxxxxxxxxx/transformed/slidingpanelayout-28.0.0/annotations.zip [-]
        folder                        : <GRADLE>/caches/<TRANSFORMS>/xxxxxxxxxxxxxxxxxxxxxxxxxxxxxxxx/transformed/slidingpanelayout-28.0.0
        jniFolder                     : <GRADLE>/caches/<TRANSFORMS>/xxxxxxxxxxxxxxxxxxxxxxxxxxxxxxxx/transformed/slidingpanelayout-28.0.0/jni [-]
        lintJar                       : <GRADLE>/caches/<TRANSFORMS>/xxxxxxxxxxxxxxxxxxxxxxxxxxxxxxxx/transformed/slidingpanelayout-28.0.0/jars/lint.jar [-]
        manifest                      : <GRADLE>/caches/<TRANSFORMS>/xxxxxxxxxxxxxxxxxxxxxxxxxxxxxxxx/transformed/slidingpanelayout-28.0.0/AndroidManifest.xml
        proguardRules                 : <GRADLE>/caches/<TRANSFORMS>/xxxxxxxxxxxxxxxxxxxxxxxxxxxxxxxx/transformed/slidingpanelayout-28.0.0/proguard.txt [-]
        publicResources               : <GRADLE>/caches/<TRANSFORMS>/xxxxxxxxxxxxxxxxxxxxxxxxxxxxxxxx/transformed/slidingpanelayout-28.0.0/public.txt [-]
        renderscriptFolder            : <GRADLE>/caches/<TRANSFORMS>/xxxxxxxxxxxxxxxxxxxxxxxxxxxxxxxx/transformed/slidingpanelayout-28.0.0/rs [-]
        resFolder                     : <GRADLE>/caches/<TRANSFORMS>/xxxxxxxxxxxxxxxxxxxxxxxxxxxxxxxx/transformed/slidingpanelayout-28.0.0/res [-]
        resStaticLibrary              : <GRADLE>/caches/<TRANSFORMS>/xxxxxxxxxxxxxxxxxxxxxxxxxxxxxxxx/transformed/slidingpanelayout-28.0.0/res.apk [-]
        - runtimeJarFiles             : <GRADLE>/caches/<TRANSFORMS>/xxxxxxxxxxxxxxxxxxxxxxxxxxxxxxxx/transformed/slidingpanelayout-28.0.0/jars/classes.jar
        symbolFile                    : <GRADLE>/caches/<TRANSFORMS>/xxxxxxxxxxxxxxxxxxxxxxxxxxxxxxxx/transformed/slidingpanelayout-28.0.0/R.txt
    - library                     : com.android.support:support-compat:28.0.0@aar (IdeAndroidLibraryImpl)
        aidlFolder                    : <GRADLE>/caches/<TRANSFORMS>/xxxxxxxxxxxxxxxxxxxxxxxxxxxxxxxx/transformed/support-compat-28.0.0/aidl
        artifact                      : <M2>/com/android/support/support-compat/28.0.0/support-compat-28.0.0.aar
        artifactAddress               : com.android.support:support-compat:28.0.0@aar
        assetsFolder                  : <GRADLE>/caches/<TRANSFORMS>/xxxxxxxxxxxxxxxxxxxxxxxxxxxxxxxx/transformed/support-compat-28.0.0/assets [-]
        - compileJarFiles             : <GRADLE>/caches/<TRANSFORMS>/xxxxxxxxxxxxxxxxxxxxxxxxxxxxxxxx/transformed/support-compat-28.0.0/jars/classes.jar
        component                     : com.android.support:support-compat:28.0.0
        externalAnnotations           : <GRADLE>/caches/<TRANSFORMS>/xxxxxxxxxxxxxxxxxxxxxxxxxxxxxxxx/transformed/support-compat-28.0.0/annotations.zip
        folder                        : <GRADLE>/caches/<TRANSFORMS>/xxxxxxxxxxxxxxxxxxxxxxxxxxxxxxxx/transformed/support-compat-28.0.0
        jniFolder                     : <GRADLE>/caches/<TRANSFORMS>/xxxxxxxxxxxxxxxxxxxxxxxxxxxxxxxx/transformed/support-compat-28.0.0/jni [-]
        lintJar                       : <GRADLE>/caches/<TRANSFORMS>/xxxxxxxxxxxxxxxxxxxxxxxxxxxxxxxx/transformed/support-compat-28.0.0/jars/lint.jar [-]
        manifest                      : <GRADLE>/caches/<TRANSFORMS>/xxxxxxxxxxxxxxxxxxxxxxxxxxxxxxxx/transformed/support-compat-28.0.0/AndroidManifest.xml
        proguardRules                 : <GRADLE>/caches/<TRANSFORMS>/xxxxxxxxxxxxxxxxxxxxxxxxxxxxxxxx/transformed/support-compat-28.0.0/proguard.txt
        publicResources               : <GRADLE>/caches/<TRANSFORMS>/xxxxxxxxxxxxxxxxxxxxxxxxxxxxxxxx/transformed/support-compat-28.0.0/public.txt
        renderscriptFolder            : <GRADLE>/caches/<TRANSFORMS>/xxxxxxxxxxxxxxxxxxxxxxxxxxxxxxxx/transformed/support-compat-28.0.0/rs [-]
        resFolder                     : <GRADLE>/caches/<TRANSFORMS>/xxxxxxxxxxxxxxxxxxxxxxxxxxxxxxxx/transformed/support-compat-28.0.0/res
        resStaticLibrary              : <GRADLE>/caches/<TRANSFORMS>/xxxxxxxxxxxxxxxxxxxxxxxxxxxxxxxx/transformed/support-compat-28.0.0/res.apk [-]
        - runtimeJarFiles             : <GRADLE>/caches/<TRANSFORMS>/xxxxxxxxxxxxxxxxxxxxxxxxxxxxxxxx/transformed/support-compat-28.0.0/jars/classes.jar
        symbolFile                    : <GRADLE>/caches/<TRANSFORMS>/xxxxxxxxxxxxxxxxxxxxxxxxxxxxxxxx/transformed/support-compat-28.0.0/R.txt
    - library                     : com.android.support:support-core-ui:28.0.0@aar (IdeAndroidLibraryImpl)
        aidlFolder                    : <GRADLE>/caches/<TRANSFORMS>/xxxxxxxxxxxxxxxxxxxxxxxxxxxxxxxx/transformed/support-core-ui-28.0.0/aidl [-]
        artifact                      : <M2>/com/android/support/support-core-ui/28.0.0/support-core-ui-28.0.0.aar
        artifactAddress               : com.android.support:support-core-ui:28.0.0@aar
        assetsFolder                  : <GRADLE>/caches/<TRANSFORMS>/xxxxxxxxxxxxxxxxxxxxxxxxxxxxxxxx/transformed/support-core-ui-28.0.0/assets [-]
        - compileJarFiles             : <GRADLE>/caches/<TRANSFORMS>/xxxxxxxxxxxxxxxxxxxxxxxxxxxxxxxx/transformed/support-core-ui-28.0.0/jars/classes.jar
        component                     : com.android.support:support-core-ui:28.0.0
        externalAnnotations           : <GRADLE>/caches/<TRANSFORMS>/xxxxxxxxxxxxxxxxxxxxxxxxxxxxxxxx/transformed/support-core-ui-28.0.0/annotations.zip [-]
        folder                        : <GRADLE>/caches/<TRANSFORMS>/xxxxxxxxxxxxxxxxxxxxxxxxxxxxxxxx/transformed/support-core-ui-28.0.0
        jniFolder                     : <GRADLE>/caches/<TRANSFORMS>/xxxxxxxxxxxxxxxxxxxxxxxxxxxxxxxx/transformed/support-core-ui-28.0.0/jni [-]
        lintJar                       : <GRADLE>/caches/<TRANSFORMS>/xxxxxxxxxxxxxxxxxxxxxxxxxxxxxxxx/transformed/support-core-ui-28.0.0/jars/lint.jar [-]
        manifest                      : <GRADLE>/caches/<TRANSFORMS>/xxxxxxxxxxxxxxxxxxxxxxxxxxxxxxxx/transformed/support-core-ui-28.0.0/AndroidManifest.xml
        proguardRules                 : <GRADLE>/caches/<TRANSFORMS>/xxxxxxxxxxxxxxxxxxxxxxxxxxxxxxxx/transformed/support-core-ui-28.0.0/proguard.txt [-]
        publicResources               : <GRADLE>/caches/<TRANSFORMS>/xxxxxxxxxxxxxxxxxxxxxxxxxxxxxxxx/transformed/support-core-ui-28.0.0/public.txt [-]
        renderscriptFolder            : <GRADLE>/caches/<TRANSFORMS>/xxxxxxxxxxxxxxxxxxxxxxxxxxxxxxxx/transformed/support-core-ui-28.0.0/rs [-]
        resFolder                     : <GRADLE>/caches/<TRANSFORMS>/xxxxxxxxxxxxxxxxxxxxxxxxxxxxxxxx/transformed/support-core-ui-28.0.0/res [-]
        resStaticLibrary              : <GRADLE>/caches/<TRANSFORMS>/xxxxxxxxxxxxxxxxxxxxxxxxxxxxxxxx/transformed/support-core-ui-28.0.0/res.apk [-]
        - runtimeJarFiles             : <GRADLE>/caches/<TRANSFORMS>/xxxxxxxxxxxxxxxxxxxxxxxxxxxxxxxx/transformed/support-core-ui-28.0.0/jars/classes.jar
        symbolFile                    : <GRADLE>/caches/<TRANSFORMS>/xxxxxxxxxxxxxxxxxxxxxxxxxxxxxxxx/transformed/support-core-ui-28.0.0/R.txt
    - library                     : com.android.support:support-core-utils:28.0.0@aar (IdeAndroidLibraryImpl)
        aidlFolder                    : <GRADLE>/caches/<TRANSFORMS>/xxxxxxxxxxxxxxxxxxxxxxxxxxxxxxxx/transformed/support-core-utils-28.0.0/aidl [-]
        artifact                      : <M2>/com/android/support/support-core-utils/28.0.0/support-core-utils-28.0.0.aar
        artifactAddress               : com.android.support:support-core-utils:28.0.0@aar
        assetsFolder                  : <GRADLE>/caches/<TRANSFORMS>/xxxxxxxxxxxxxxxxxxxxxxxxxxxxxxxx/transformed/support-core-utils-28.0.0/assets [-]
        - compileJarFiles             : <GRADLE>/caches/<TRANSFORMS>/xxxxxxxxxxxxxxxxxxxxxxxxxxxxxxxx/transformed/support-core-utils-28.0.0/jars/classes.jar
        component                     : com.android.support:support-core-utils:28.0.0
        externalAnnotations           : <GRADLE>/caches/<TRANSFORMS>/xxxxxxxxxxxxxxxxxxxxxxxxxxxxxxxx/transformed/support-core-utils-28.0.0/annotations.zip [-]
        folder                        : <GRADLE>/caches/<TRANSFORMS>/xxxxxxxxxxxxxxxxxxxxxxxxxxxxxxxx/transformed/support-core-utils-28.0.0
        jniFolder                     : <GRADLE>/caches/<TRANSFORMS>/xxxxxxxxxxxxxxxxxxxxxxxxxxxxxxxx/transformed/support-core-utils-28.0.0/jni [-]
        lintJar                       : <GRADLE>/caches/<TRANSFORMS>/xxxxxxxxxxxxxxxxxxxxxxxxxxxxxxxx/transformed/support-core-utils-28.0.0/jars/lint.jar [-]
        manifest                      : <GRADLE>/caches/<TRANSFORMS>/xxxxxxxxxxxxxxxxxxxxxxxxxxxxxxxx/transformed/support-core-utils-28.0.0/AndroidManifest.xml
        proguardRules                 : <GRADLE>/caches/<TRANSFORMS>/xxxxxxxxxxxxxxxxxxxxxxxxxxxxxxxx/transformed/support-core-utils-28.0.0/proguard.txt [-]
        publicResources               : <GRADLE>/caches/<TRANSFORMS>/xxxxxxxxxxxxxxxxxxxxxxxxxxxxxxxx/transformed/support-core-utils-28.0.0/public.txt [-]
        renderscriptFolder            : <GRADLE>/caches/<TRANSFORMS>/xxxxxxxxxxxxxxxxxxxxxxxxxxxxxxxx/transformed/support-core-utils-28.0.0/rs [-]
        resFolder                     : <GRADLE>/caches/<TRANSFORMS>/xxxxxxxxxxxxxxxxxxxxxxxxxxxxxxxx/transformed/support-core-utils-28.0.0/res [-]
        resStaticLibrary              : <GRADLE>/caches/<TRANSFORMS>/xxxxxxxxxxxxxxxxxxxxxxxxxxxxxxxx/transformed/support-core-utils-28.0.0/res.apk [-]
        - runtimeJarFiles             : <GRADLE>/caches/<TRANSFORMS>/xxxxxxxxxxxxxxxxxxxxxxxxxxxxxxxx/transformed/support-core-utils-28.0.0/jars/classes.jar
        symbolFile                    : <GRADLE>/caches/<TRANSFORMS>/xxxxxxxxxxxxxxxxxxxxxxxxxxxxxxxx/transformed/support-core-utils-28.0.0/R.txt
    - library                     : com.android.support:support-fragment:28.0.0@aar (IdeAndroidLibraryImpl)
        aidlFolder                    : <GRADLE>/caches/<TRANSFORMS>/xxxxxxxxxxxxxxxxxxxxxxxxxxxxxxxx/transformed/support-fragment-28.0.0/aidl [-]
        artifact                      : <M2>/com/android/support/support-fragment/28.0.0/support-fragment-28.0.0.aar
        artifactAddress               : com.android.support:support-fragment:28.0.0@aar
        assetsFolder                  : <GRADLE>/caches/<TRANSFORMS>/xxxxxxxxxxxxxxxxxxxxxxxxxxxxxxxx/transformed/support-fragment-28.0.0/assets [-]
        - compileJarFiles             : <GRADLE>/caches/<TRANSFORMS>/xxxxxxxxxxxxxxxxxxxxxxxxxxxxxxxx/transformed/support-fragment-28.0.0/jars/classes.jar
        component                     : com.android.support:support-fragment:28.0.0
        externalAnnotations           : <GRADLE>/caches/<TRANSFORMS>/xxxxxxxxxxxxxxxxxxxxxxxxxxxxxxxx/transformed/support-fragment-28.0.0/annotations.zip
        folder                        : <GRADLE>/caches/<TRANSFORMS>/xxxxxxxxxxxxxxxxxxxxxxxxxxxxxxxx/transformed/support-fragment-28.0.0
        jniFolder                     : <GRADLE>/caches/<TRANSFORMS>/xxxxxxxxxxxxxxxxxxxxxxxxxxxxxxxx/transformed/support-fragment-28.0.0/jni [-]
        lintJar                       : <GRADLE>/caches/<TRANSFORMS>/xxxxxxxxxxxxxxxxxxxxxxxxxxxxxxxx/transformed/support-fragment-28.0.0/jars/lint.jar [-]
        manifest                      : <GRADLE>/caches/<TRANSFORMS>/xxxxxxxxxxxxxxxxxxxxxxxxxxxxxxxx/transformed/support-fragment-28.0.0/AndroidManifest.xml
        proguardRules                 : <GRADLE>/caches/<TRANSFORMS>/xxxxxxxxxxxxxxxxxxxxxxxxxxxxxxxx/transformed/support-fragment-28.0.0/proguard.txt [-]
        publicResources               : <GRADLE>/caches/<TRANSFORMS>/xxxxxxxxxxxxxxxxxxxxxxxxxxxxxxxx/transformed/support-fragment-28.0.0/public.txt [-]
        renderscriptFolder            : <GRADLE>/caches/<TRANSFORMS>/xxxxxxxxxxxxxxxxxxxxxxxxxxxxxxxx/transformed/support-fragment-28.0.0/rs [-]
        resFolder                     : <GRADLE>/caches/<TRANSFORMS>/xxxxxxxxxxxxxxxxxxxxxxxxxxxxxxxx/transformed/support-fragment-28.0.0/res [-]
        resStaticLibrary              : <GRADLE>/caches/<TRANSFORMS>/xxxxxxxxxxxxxxxxxxxxxxxxxxxxxxxx/transformed/support-fragment-28.0.0/res.apk [-]
        - runtimeJarFiles             : <GRADLE>/caches/<TRANSFORMS>/xxxxxxxxxxxxxxxxxxxxxxxxxxxxxxxx/transformed/support-fragment-28.0.0/jars/classes.jar
        symbolFile                    : <GRADLE>/caches/<TRANSFORMS>/xxxxxxxxxxxxxxxxxxxxxxxxxxxxxxxx/transformed/support-fragment-28.0.0/R.txt
    - library                     : com.android.support:support-vector-drawable:28.0.0@aar (IdeAndroidLibraryImpl)
        aidlFolder                    : <GRADLE>/caches/<TRANSFORMS>/xxxxxxxxxxxxxxxxxxxxxxxxxxxxxxxx/transformed/support-vector-drawable-28.0.0/aidl [-]
        artifact                      : <M2>/com/android/support/support-vector-drawable/28.0.0/support-vector-drawable-28.0.0.aar
        artifactAddress               : com.android.support:support-vector-drawable:28.0.0@aar
        assetsFolder                  : <GRADLE>/caches/<TRANSFORMS>/xxxxxxxxxxxxxxxxxxxxxxxxxxxxxxxx/transformed/support-vector-drawable-28.0.0/assets [-]
        - compileJarFiles             : <GRADLE>/caches/<TRANSFORMS>/xxxxxxxxxxxxxxxxxxxxxxxxxxxxxxxx/transformed/support-vector-drawable-28.0.0/jars/classes.jar
        component                     : com.android.support:support-vector-drawable:28.0.0
        externalAnnotations           : <GRADLE>/caches/<TRANSFORMS>/xxxxxxxxxxxxxxxxxxxxxxxxxxxxxxxx/transformed/support-vector-drawable-28.0.0/annotations.zip [-]
        folder                        : <GRADLE>/caches/<TRANSFORMS>/xxxxxxxxxxxxxxxxxxxxxxxxxxxxxxxx/transformed/support-vector-drawable-28.0.0
        jniFolder                     : <GRADLE>/caches/<TRANSFORMS>/xxxxxxxxxxxxxxxxxxxxxxxxxxxxxxxx/transformed/support-vector-drawable-28.0.0/jni [-]
        lintJar                       : <GRADLE>/caches/<TRANSFORMS>/xxxxxxxxxxxxxxxxxxxxxxxxxxxxxxxx/transformed/support-vector-drawable-28.0.0/jars/lint.jar [-]
        manifest                      : <GRADLE>/caches/<TRANSFORMS>/xxxxxxxxxxxxxxxxxxxxxxxxxxxxxxxx/transformed/support-vector-drawable-28.0.0/AndroidManifest.xml
        proguardRules                 : <GRADLE>/caches/<TRANSFORMS>/xxxxxxxxxxxxxxxxxxxxxxxxxxxxxxxx/transformed/support-vector-drawable-28.0.0/proguard.txt [-]
        publicResources               : <GRADLE>/caches/<TRANSFORMS>/xxxxxxxxxxxxxxxxxxxxxxxxxxxxxxxx/transformed/support-vector-drawable-28.0.0/public.txt [-]
        renderscriptFolder            : <GRADLE>/caches/<TRANSFORMS>/xxxxxxxxxxxxxxxxxxxxxxxxxxxxxxxx/transformed/support-vector-drawable-28.0.0/rs [-]
        resFolder                     : <GRADLE>/caches/<TRANSFORMS>/xxxxxxxxxxxxxxxxxxxxxxxxxxxxxxxx/transformed/support-vector-drawable-28.0.0/res [-]
        resStaticLibrary              : <GRADLE>/caches/<TRANSFORMS>/xxxxxxxxxxxxxxxxxxxxxxxxxxxxxxxx/transformed/support-vector-drawable-28.0.0/res.apk [-]
        - runtimeJarFiles             : <GRADLE>/caches/<TRANSFORMS>/xxxxxxxxxxxxxxxxxxxxxxxxxxxxxxxx/transformed/support-vector-drawable-28.0.0/jars/classes.jar
        symbolFile                    : <GRADLE>/caches/<TRANSFORMS>/xxxxxxxxxxxxxxxxxxxxxxxxxxxxxxxx/transformed/support-vector-drawable-28.0.0/R.txt
    - library                     : com.android.support:swiperefreshlayout:28.0.0@aar (IdeAndroidLibraryImpl)
        aidlFolder                    : <GRADLE>/caches/<TRANSFORMS>/xxxxxxxxxxxxxxxxxxxxxxxxxxxxxxxx/transformed/swiperefreshlayout-28.0.0/aidl [-]
        artifact                      : <M2>/com/android/support/swiperefreshlayout/28.0.0/swiperefreshlayout-28.0.0.aar
        artifactAddress               : com.android.support:swiperefreshlayout:28.0.0@aar
        assetsFolder                  : <GRADLE>/caches/<TRANSFORMS>/xxxxxxxxxxxxxxxxxxxxxxxxxxxxxxxx/transformed/swiperefreshlayout-28.0.0/assets [-]
        - compileJarFiles             : <GRADLE>/caches/<TRANSFORMS>/xxxxxxxxxxxxxxxxxxxxxxxxxxxxxxxx/transformed/swiperefreshlayout-28.0.0/jars/classes.jar
        component                     : com.android.support:swiperefreshlayout:28.0.0
        externalAnnotations           : <GRADLE>/caches/<TRANSFORMS>/xxxxxxxxxxxxxxxxxxxxxxxxxxxxxxxx/transformed/swiperefreshlayout-28.0.0/annotations.zip
        folder                        : <GRADLE>/caches/<TRANSFORMS>/xxxxxxxxxxxxxxxxxxxxxxxxxxxxxxxx/transformed/swiperefreshlayout-28.0.0
        jniFolder                     : <GRADLE>/caches/<TRANSFORMS>/xxxxxxxxxxxxxxxxxxxxxxxxxxxxxxxx/transformed/swiperefreshlayout-28.0.0/jni [-]
        lintJar                       : <GRADLE>/caches/<TRANSFORMS>/xxxxxxxxxxxxxxxxxxxxxxxxxxxxxxxx/transformed/swiperefreshlayout-28.0.0/jars/lint.jar [-]
        manifest                      : <GRADLE>/caches/<TRANSFORMS>/xxxxxxxxxxxxxxxxxxxxxxxxxxxxxxxx/transformed/swiperefreshlayout-28.0.0/AndroidManifest.xml
        proguardRules                 : <GRADLE>/caches/<TRANSFORMS>/xxxxxxxxxxxxxxxxxxxxxxxxxxxxxxxx/transformed/swiperefreshlayout-28.0.0/proguard.txt [-]
        publicResources               : <GRADLE>/caches/<TRANSFORMS>/xxxxxxxxxxxxxxxxxxxxxxxxxxxxxxxx/transformed/swiperefreshlayout-28.0.0/public.txt [-]
        renderscriptFolder            : <GRADLE>/caches/<TRANSFORMS>/xxxxxxxxxxxxxxxxxxxxxxxxxxxxxxxx/transformed/swiperefreshlayout-28.0.0/rs [-]
        resFolder                     : <GRADLE>/caches/<TRANSFORMS>/xxxxxxxxxxxxxxxxxxxxxxxxxxxxxxxx/transformed/swiperefreshlayout-28.0.0/res [-]
        resStaticLibrary              : <GRADLE>/caches/<TRANSFORMS>/xxxxxxxxxxxxxxxxxxxxxxxxxxxxxxxx/transformed/swiperefreshlayout-28.0.0/res.apk [-]
        - runtimeJarFiles             : <GRADLE>/caches/<TRANSFORMS>/xxxxxxxxxxxxxxxxxxxxxxxxxxxxxxxx/transformed/swiperefreshlayout-28.0.0/jars/classes.jar
        symbolFile                    : <GRADLE>/caches/<TRANSFORMS>/xxxxxxxxxxxxxxxxxxxxxxxxxxxxxxxx/transformed/swiperefreshlayout-28.0.0/R.txt
    - library                     : com.android.support:versionedparcelable:28.0.0@aar (IdeAndroidLibraryImpl)
        aidlFolder                    : <GRADLE>/caches/<TRANSFORMS>/xxxxxxxxxxxxxxxxxxxxxxxxxxxxxxxx/transformed/versionedparcelable-28.0.0/aidl
        artifact                      : <M2>/com/android/support/versionedparcelable/28.0.0/versionedparcelable-28.0.0.aar
        artifactAddress               : com.android.support:versionedparcelable:28.0.0@aar
        assetsFolder                  : <GRADLE>/caches/<TRANSFORMS>/xxxxxxxxxxxxxxxxxxxxxxxxxxxxxxxx/transformed/versionedparcelable-28.0.0/assets [-]
        - compileJarFiles             : <GRADLE>/caches/<TRANSFORMS>/xxxxxxxxxxxxxxxxxxxxxxxxxxxxxxxx/transformed/versionedparcelable-28.0.0/jars/classes.jar
        component                     : com.android.support:versionedparcelable:28.0.0
        externalAnnotations           : <GRADLE>/caches/<TRANSFORMS>/xxxxxxxxxxxxxxxxxxxxxxxxxxxxxxxx/transformed/versionedparcelable-28.0.0/annotations.zip [-]
        folder                        : <GRADLE>/caches/<TRANSFORMS>/xxxxxxxxxxxxxxxxxxxxxxxxxxxxxxxx/transformed/versionedparcelable-28.0.0
        jniFolder                     : <GRADLE>/caches/<TRANSFORMS>/xxxxxxxxxxxxxxxxxxxxxxxxxxxxxxxx/transformed/versionedparcelable-28.0.0/jni [-]
        lintJar                       : <GRADLE>/caches/<TRANSFORMS>/xxxxxxxxxxxxxxxxxxxxxxxxxxxxxxxx/transformed/versionedparcelable-28.0.0/jars/lint.jar [-]
        manifest                      : <GRADLE>/caches/<TRANSFORMS>/xxxxxxxxxxxxxxxxxxxxxxxxxxxxxxxx/transformed/versionedparcelable-28.0.0/AndroidManifest.xml
        proguardRules                 : <GRADLE>/caches/<TRANSFORMS>/xxxxxxxxxxxxxxxxxxxxxxxxxxxxxxxx/transformed/versionedparcelable-28.0.0/proguard.txt
        publicResources               : <GRADLE>/caches/<TRANSFORMS>/xxxxxxxxxxxxxxxxxxxxxxxxxxxxxxxx/transformed/versionedparcelable-28.0.0/public.txt [-]
        renderscriptFolder            : <GRADLE>/caches/<TRANSFORMS>/xxxxxxxxxxxxxxxxxxxxxxxxxxxxxxxx/transformed/versionedparcelable-28.0.0/rs [-]
        resFolder                     : <GRADLE>/caches/<TRANSFORMS>/xxxxxxxxxxxxxxxxxxxxxxxxxxxxxxxx/transformed/versionedparcelable-28.0.0/res [-]
        resStaticLibrary              : <GRADLE>/caches/<TRANSFORMS>/xxxxxxxxxxxxxxxxxxxxxxxxxxxxxxxx/transformed/versionedparcelable-28.0.0/res.apk [-]
        - runtimeJarFiles             : <GRADLE>/caches/<TRANSFORMS>/xxxxxxxxxxxxxxxxxxxxxxxxxxxxxxxx/transformed/versionedparcelable-28.0.0/jars/classes.jar
        symbolFile                    : <GRADLE>/caches/<TRANSFORMS>/xxxxxxxxxxxxxxxxxxxxxxxxxxxxxxxx/transformed/versionedparcelable-28.0.0/R.txt
    - library                     : com.android.support:viewpager:28.0.0@aar (IdeAndroidLibraryImpl)
        aidlFolder                    : <GRADLE>/caches/<TRANSFORMS>/xxxxxxxxxxxxxxxxxxxxxxxxxxxxxxxx/transformed/viewpager-28.0.0/aidl [-]
        artifact                      : <M2>/com/android/support/viewpager/28.0.0/viewpager-28.0.0.aar
        artifactAddress               : com.android.support:viewpager:28.0.0@aar
        assetsFolder                  : <GRADLE>/caches/<TRANSFORMS>/xxxxxxxxxxxxxxxxxxxxxxxxxxxxxxxx/transformed/viewpager-28.0.0/assets [-]
        - compileJarFiles             : <GRADLE>/caches/<TRANSFORMS>/xxxxxxxxxxxxxxxxxxxxxxxxxxxxxxxx/transformed/viewpager-28.0.0/jars/classes.jar
        component                     : com.android.support:viewpager:28.0.0
        externalAnnotations           : <GRADLE>/caches/<TRANSFORMS>/xxxxxxxxxxxxxxxxxxxxxxxxxxxxxxxx/transformed/viewpager-28.0.0/annotations.zip [-]
        folder                        : <GRADLE>/caches/<TRANSFORMS>/xxxxxxxxxxxxxxxxxxxxxxxxxxxxxxxx/transformed/viewpager-28.0.0
        jniFolder                     : <GRADLE>/caches/<TRANSFORMS>/xxxxxxxxxxxxxxxxxxxxxxxxxxxxxxxx/transformed/viewpager-28.0.0/jni [-]
        lintJar                       : <GRADLE>/caches/<TRANSFORMS>/xxxxxxxxxxxxxxxxxxxxxxxxxxxxxxxx/transformed/viewpager-28.0.0/jars/lint.jar [-]
        manifest                      : <GRADLE>/caches/<TRANSFORMS>/xxxxxxxxxxxxxxxxxxxxxxxxxxxxxxxx/transformed/viewpager-28.0.0/AndroidManifest.xml
        proguardRules                 : <GRADLE>/caches/<TRANSFORMS>/xxxxxxxxxxxxxxxxxxxxxxxxxxxxxxxx/transformed/viewpager-28.0.0/proguard.txt [-]
        publicResources               : <GRADLE>/caches/<TRANSFORMS>/xxxxxxxxxxxxxxxxxxxxxxxxxxxxxxxx/transformed/viewpager-28.0.0/public.txt [-]
        renderscriptFolder            : <GRADLE>/caches/<TRANSFORMS>/xxxxxxxxxxxxxxxxxxxxxxxxxxxxxxxx/transformed/viewpager-28.0.0/rs [-]
        resFolder                     : <GRADLE>/caches/<TRANSFORMS>/xxxxxxxxxxxxxxxxxxxxxxxxxxxxxxxx/transformed/viewpager-28.0.0/res [-]
        resStaticLibrary              : <GRADLE>/caches/<TRANSFORMS>/xxxxxxxxxxxxxxxxxxxxxxxxxxxxxxxx/transformed/viewpager-28.0.0/res.apk [-]
        - runtimeJarFiles             : <GRADLE>/caches/<TRANSFORMS>/xxxxxxxxxxxxxxxxxxxxxxxxxxxxxxxx/transformed/viewpager-28.0.0/jars/classes.jar
        symbolFile                    : <GRADLE>/caches/<TRANSFORMS>/xxxxxxxxxxxxxxxxxxxxxxxxxxxxxxxx/transformed/viewpager-28.0.0/R.txt
    - library                     : com.example.libs:lib2:1.0@aar (IdeAndroidLibraryImpl)
        aidlFolder                    : <GRADLE>/caches/<TRANSFORMS>/xxxxxxxxxxxxxxxxxxxxxxxxxxxxxxxx/transformed/lib2-1.0/aidl [-]
        artifact                      : <DEV>/tools/adt/idea/android/testData/projects/psdSampleRepo/com/example/libs/lib2/1.0/lib2-1.0.aar
        artifactAddress               : com.example.libs:lib2:1.0@aar
        assetsFolder                  : <GRADLE>/caches/<TRANSFORMS>/xxxxxxxxxxxxxxxxxxxxxxxxxxxxxxxx/transformed/lib2-1.0/assets [-]
        - compileJarFiles             : <GRADLE>/caches/<TRANSFORMS>/xxxxxxxxxxxxxxxxxxxxxxxxxxxxxxxx/transformed/lib2-1.0/jars/classes.jar
        component                     : com.example.libs:lib2:1.0
        externalAnnotations           : <GRADLE>/caches/<TRANSFORMS>/xxxxxxxxxxxxxxxxxxxxxxxxxxxxxxxx/transformed/lib2-1.0/annotations.zip [-]
        folder                        : <GRADLE>/caches/<TRANSFORMS>/xxxxxxxxxxxxxxxxxxxxxxxxxxxxxxxx/transformed/lib2-1.0
        jniFolder                     : <GRADLE>/caches/<TRANSFORMS>/xxxxxxxxxxxxxxxxxxxxxxxxxxxxxxxx/transformed/lib2-1.0/jni [-]
        lintJar                       : <GRADLE>/caches/<TRANSFORMS>/xxxxxxxxxxxxxxxxxxxxxxxxxxxxxxxx/transformed/lib2-1.0/jars/lint.jar [-]
        manifest                      : <GRADLE>/caches/<TRANSFORMS>/xxxxxxxxxxxxxxxxxxxxxxxxxxxxxxxx/transformed/lib2-1.0/AndroidManifest.xml
        proguardRules                 : <GRADLE>/caches/<TRANSFORMS>/xxxxxxxxxxxxxxxxxxxxxxxxxxxxxxxx/transformed/lib2-1.0/proguard.txt [-]
        publicResources               : <GRADLE>/caches/<TRANSFORMS>/xxxxxxxxxxxxxxxxxxxxxxxxxxxxxxxx/transformed/lib2-1.0/public.txt [-]
        renderscriptFolder            : <GRADLE>/caches/<TRANSFORMS>/xxxxxxxxxxxxxxxxxxxxxxxxxxxxxxxx/transformed/lib2-1.0/rs [-]
        resFolder                     : <GRADLE>/caches/<TRANSFORMS>/xxxxxxxxxxxxxxxxxxxxxxxxxxxxxxxx/transformed/lib2-1.0/res
        resStaticLibrary              : <GRADLE>/caches/<TRANSFORMS>/xxxxxxxxxxxxxxxxxxxxxxxxxxxxxxxx/transformed/lib2-1.0/res.apk [-]
        - runtimeJarFiles             : <GRADLE>/caches/<TRANSFORMS>/xxxxxxxxxxxxxxxxxxxxxxxxxxxxxxxx/transformed/lib2-1.0/jars/classes.jar
        symbolFile                    : <GRADLE>/caches/<TRANSFORMS>/xxxxxxxxxxxxxxxxxxxxxxxxxxxxxxxx/transformed/lib2-1.0/R.txt
    - library                     : ./jav/build/libs/jav.jar (IdeJavaLibraryImpl)
        artifact                      : <ROOT>/jav/build/libs/jav.jar [-]
        artifactAddress               : __local_jars__:<ROOT>/jav/build/libs/jav.jar:unspecified
    - library                     : android.arch.core:common:1.1.1 (IdeJavaLibraryImpl)
        artifact                      : <M2>/android/arch/core/common/1.1.1/common-1.1.1.jar
        artifactAddress               : android.arch.core:common:1.1.1@jar
        component                     : android.arch.core:common:1.1.1
    - library                     : android.arch.lifecycle:common:1.1.1 (IdeJavaLibraryImpl)
        artifact                      : <M2>/android/arch/lifecycle/common/1.1.1/common-1.1.1.jar
        artifactAddress               : android.arch.lifecycle:common:1.1.1@jar
        component                     : android.arch.lifecycle:common:1.1.1
    - library                     : com.android.support.constraint:constraint-layout-solver:1.1.0 (IdeJavaLibraryImpl)
        artifact                      : <M2>/com/android/support/constraint/constraint-layout-solver/<VERSION>/constraint-layout-solver-<VERSION>.jar
        artifactAddress               : com.android.support.constraint:constraint-layout-solver:1.1.0@jar
        component                     : com.android.support.constraint:constraint-layout-solver:1.1.0
    - library                     : com.android.support:collections:28.0.0 (IdeJavaLibraryImpl)
        artifact                      : <M2>/com/android/support/collections/<VERSION>/collections-<VERSION>.jar
        artifactAddress               : com.android.support:collections:28.0.0@jar
        component                     : com.android.support:collections:28.0.0
    - library                     : com.android.support:support-annotations:28.0.0 (IdeJavaLibraryImpl)
        artifact                      : <M2>/com/android/support/support-annotations/<VERSION>/support-annotations-<VERSION>.jar
        artifactAddress               : com.android.support:support-annotations:28.0.0@jar
        component                     : com.android.support:support-annotations:28.0.0
    - library                     : com.example.jlib:lib3:1.0 (IdeJavaLibraryImpl)
        artifact                      : <DEV>/tools/adt/idea/android/testData/projects/psdSampleRepo/com/example/jlib/lib3/1.0/lib3-1.0.jar
        artifactAddress               : com.example.jlib:lib3:1.0@jar
        component                     : com.example.jlib:lib3:1.0
    - library                     : com.example.jlib:lib4:1.0 (IdeJavaLibraryImpl)
        artifact                      : <DEV>/tools/adt/idea/android/testData/projects/psdSampleRepo/com/example/jlib/lib4/1.0/lib4-1.0.jar
        artifactAddress               : com.example.jlib:lib4:1.0@jar
        component                     : com.example.jlib:lib4:1.0
    - library                     : com.google.code.findbugs:jsr305:2.0.1 (IdeJavaLibraryImpl)
        artifact                      : <M2>/com/google/code/findbugs/jsr305/2.0.1/jsr305-2.0.1.jar
        artifactAddress               : com.google.code.findbugs:jsr305:2.0.1@jar
        component                     : com.google.code.findbugs:jsr305:2.0.1
    - library                     : com.squareup:javawriter:2.1.1 (IdeJavaLibraryImpl)
        artifact                      : <M2>/com/squareup/javawriter/2.1.1/javawriter-2.1.1.jar
        artifactAddress               : com.squareup:javawriter:2.1.1@jar
        component                     : com.squareup:javawriter:2.1.1
    - library                     : javax.inject:javax.inject:1 (IdeJavaLibraryImpl)
        artifact                      : <M2>/javax/inject/javax.inject/1/javax.inject-1.jar
        artifactAddress               : javax.inject:javax.inject:1@jar
        component                     : javax.inject:javax.inject:1
    - library                     : junit:junit:4.12 (IdeJavaLibraryImpl)
        artifact                      : <M2>/junit/junit/4.12/junit-4.12.jar
        artifactAddress               : junit:junit:4.12@jar
        component                     : junit:junit:4.12
    - library                     : net.sf.kxml:kxml2:2.3.0 (IdeJavaLibraryImpl)
        artifact                      : <M2>/net/sf/kxml/kxml2/2.3.0/kxml2-2.3.0.jar
        artifactAddress               : net.sf.kxml:kxml2:2.3.0@jar
        component                     : net.sf.kxml:kxml2:2.3.0
    - library                     : org.hamcrest:hamcrest-core:1.3 (IdeJavaLibraryImpl)
        artifact                      : <M2>/org/hamcrest/hamcrest-core/1.3/hamcrest-core-1.3.jar
        artifactAddress               : org.hamcrest:hamcrest-core:1.3@jar
        component                     : org.hamcrest:hamcrest-core:1.3
    - library                     : org.hamcrest:hamcrest-integration:1.3 (IdeJavaLibraryImpl)
        artifact                      : <M2>/org/hamcrest/hamcrest-integration/1.3/hamcrest-integration-1.3.jar
        artifactAddress               : org.hamcrest:hamcrest-integration:1.3@jar
        component                     : org.hamcrest:hamcrest-integration:1.3
    - library                     : org.hamcrest:hamcrest-library:1.3 (IdeJavaLibraryImpl)
        artifact                      : <M2>/org/hamcrest/hamcrest-library/1.3/hamcrest-library-1.3.jar
        artifactAddress               : org.hamcrest:hamcrest-library:1.3@jar
        component                     : org.hamcrest:hamcrest-library:1.3
    - library                     : <ROOT>::app@basicBarDebug (IdeModuleLibraryImpl)
        buildId                       : <ROOT>
        projectPath                   : :app
        sourceSet                     : MAIN
        variant                       : basicBarDebug
    - library                     : <ROOT>::dyn_feature@debug (IdeModuleLibraryImpl)
        buildId                       : <ROOT>
        projectPath                   : :dyn_feature
        sourceSet                     : MAIN
        variant                       : debug
    - library                     : <ROOT>::jav (IdeModuleLibraryImpl)
        buildId                       : <ROOT>
        projectPath                   : :jav
        sourceSet                     : MAIN
    - library                     : <ROOT>::lib@debug (IdeModuleLibraryImpl)
        buildId                       : <ROOT>
        lintJar                       : <ROOT>/lib/build/intermediates/lint_publish_jar/global/lint.jar [-]
        projectPath                   : :lib
        sourceSet                     : MAIN
        variant                       : debug
    - library                     : <ROOT>::nested1@debug (IdeModuleLibraryImpl)
        buildId                       : <ROOT>
        lintJar                       : <ROOT>/nested1/build/intermediates/lint_publish_jar/global/lint.jar [-]
        projectPath                   : :nested1
        sourceSet                     : MAIN
        variant                       : debug
    - library                     : <ROOT>::nested1:deep@debug (IdeModuleLibraryImpl)
        buildId                       : <ROOT>
        lintJar                       : <ROOT>/nested1/deep/build/intermediates/lint_publish_jar/global/lint.jar [-]
        projectPath                   : :nested1:deep
        sourceSet                     : MAIN
        variant                       : debug
    - library                     : <ROOT>::nested2@basicDebug (IdeModuleLibraryImpl)
        buildId                       : <ROOT>
        lintJar                       : <ROOT>/nested2/build/intermediates/lint_publish_jar/global/lint.jar [-]
        projectPath                   : :nested2
        sourceSet                     : MAIN
        variant                       : basicDebug
    - library                     : <ROOT>::nested2:deep@debug (IdeModuleLibraryImpl)
        buildId                       : <ROOT>
        lintJar                       : <ROOT>/nested2/deep/build/intermediates/lint_publish_jar/global/lint.jar [-]
        projectPath                   : :nested2:deep
        sourceSet                     : MAIN
        variant                       : debug
    - library                     : <ROOT>::nested2:trans:deep2@debug (IdeModuleLibraryImpl)
        buildId                       : <ROOT>
        lintJar                       : <ROOT>/nested2/trans/deep2/build/intermediates/lint_publish_jar/global/lint.jar [-]
        projectPath                   : :nested2:trans:deep2
        sourceSet                     : MAIN
        variant                       : debug
MODULE                        : project
    externalProject               : project (DefaultExternalProject)
        path                          : : [-]
        identityPath                  : : [-]
        name                          : project
        qName                         : project
        version                       : unspecified
        projectDir                    : <ROOT>
        buildDir                      : <ROOT>/build [-]
        buildFile                     : <ROOT>/build.gradle
        externalSystemId              : GRADLE
        childProjects
            app                           : :app (DefaultExternalProject)
                path                          : :app [-]
                identityPath                  : :app [-]
                name                          : app
                qName                         : :app
                group                         : project
                version                       : unspecified
                projectDir                    : <ROOT>/app
                buildDir                      : <ROOT>/app/build [-]
                buildFile                     : <ROOT>/app/build.gradle
                externalSystemId              : GRADLE
                sourceSetModel                : DefaultGradleSourceSetModel
                    sourceCompatibility           : <PROJECT_JDK_FEATURE_LEVEL>
                    targetCompatibility           : <PROJECT_JDK_FEATURE_LEVEL>
                    configurationArtifacts
                        androidApis                   : <empty>
                        androidJacocoAnt              : <empty>
                        androidJdkImage               : <empty>
                        androidTestAnnotationProcessor          : <empty>
                        androidTestBarAnnotationProcessor       : <empty>
                        androidTestBarCompileOnly     : <empty>
                        androidTestBarImplementation  : <empty>
                        androidTestBarRuntimeOnly     : <empty>
                        androidTestBarWearApp         : <empty>
                        androidTestBasicAnnotationProcessor     : <empty>
                        androidTestBasicBarAnnotationProcessor  : <empty>
                        androidTestBasicBarCompileOnly          : <empty>
                        androidTestBasicBarDebugAnnotationProcessor       : <empty>
                        androidTestBasicBarDebugCompileOnly     : <empty>
                        androidTestBasicBarDebugImplementation  : <empty>
                        androidTestBasicBarDebugRuntimeOnly     : <empty>
                        androidTestBasicBarDebugWearApp         : <empty>
                        androidTestBasicBarImplementation       : <empty>
                        androidTestBasicBarRuntimeOnly          : <empty>
                        androidTestBasicBarWearApp    : <empty>
                        androidTestBasicCompileOnly   : <empty>
                        androidTestBasicImplementation          : <empty>
                        androidTestBasicOtherBarAnnotationProcessor       : <empty>
                        androidTestBasicOtherBarCompileOnly     : <empty>
                        androidTestBasicOtherBarDebugAnnotationProcessor  : <empty>
                        androidTestBasicOtherBarDebugCompileOnly          : <empty>
                        androidTestBasicOtherBarDebugImplementation       : <empty>
                        androidTestBasicOtherBarDebugRuntimeOnly          : <empty>
                        androidTestBasicOtherBarDebugWearApp    : <empty>
                        androidTestBasicOtherBarImplementation  : <empty>
                        androidTestBasicOtherBarRuntimeOnly     : <empty>
                        androidTestBasicOtherBarWearApp         : <empty>
                        androidTestBasicRuntimeOnly   : <empty>
                        androidTestBasicWearApp       : <empty>
                        androidTestCompileOnly        : <empty>
                        androidTestDebugAnnotationProcessor     : <empty>
                        androidTestDebugCompileOnly   : <empty>
                        androidTestDebugImplementation          : <empty>
                        androidTestDebugRuntimeOnly   : <empty>
                        androidTestDebugWearApp       : <empty>
                        androidTestImplementation     : <empty>
                        androidTestOtherBarAnnotationProcessor  : <empty>
                        androidTestOtherBarCompileOnly          : <empty>
                        androidTestOtherBarImplementation       : <empty>
                        androidTestOtherBarRuntimeOnly          : <empty>
                        androidTestOtherBarWearApp    : <empty>
                        androidTestPaidAnnotationProcessor      : <empty>
                        androidTestPaidBarAnnotationProcessor   : <empty>
                        androidTestPaidBarCompileOnly : <empty>
                        androidTestPaidBarDebugAnnotationProcessor        : <empty>
                        androidTestPaidBarDebugCompileOnly      : <empty>
                        androidTestPaidBarDebugImplementation   : <empty>
                        androidTestPaidBarDebugRuntimeOnly      : <empty>
                        androidTestPaidBarDebugWearApp          : <empty>
                        androidTestPaidBarImplementation        : <empty>
                        androidTestPaidBarRuntimeOnly : <empty>
                        androidTestPaidBarWearApp     : <empty>
                        androidTestPaidCompileOnly    : <empty>
                        androidTestPaidImplementation : <empty>
                        androidTestPaidOtherBarAnnotationProcessor        : <empty>
                        androidTestPaidOtherBarCompileOnly      : <empty>
                        androidTestPaidOtherBarDebugAnnotationProcessor   : <empty>
                        androidTestPaidOtherBarDebugCompileOnly : <empty>
                        androidTestPaidOtherBarDebugImplementation        : <empty>
                        androidTestPaidOtherBarDebugRuntimeOnly : <empty>
                        androidTestPaidOtherBarDebugWearApp     : <empty>
                        androidTestPaidOtherBarImplementation   : <empty>
                        androidTestPaidOtherBarRuntimeOnly      : <empty>
                        androidTestPaidOtherBarWearApp          : <empty>
                        androidTestPaidRuntimeOnly    : <empty>
                        androidTestPaidWearApp        : <empty>
                        androidTestReleaseAnnotationProcessor   : <empty>
                        androidTestReleaseCompileOnly : <empty>
                        androidTestReleaseImplementation        : <empty>
                        androidTestReleaseRuntimeOnly : <empty>
                        androidTestReleaseWearApp     : <empty>
                        androidTestRuntimeOnly        : <empty>
                        androidTestSpecialReleaseAnnotationProcessor      : <empty>
                        androidTestSpecialReleaseCompileOnly    : <empty>
                        androidTestSpecialReleaseImplementation : <empty>
                        androidTestSpecialReleaseRuntimeOnly    : <empty>
                        androidTestSpecialReleaseWearApp        : <empty>
                        androidTestUtil               : <empty>
                        androidTestWearApp            : <empty>
                        annotationProcessor           : <empty>
                        api                           : <empty>
                        archives                      : <empty>
                        barAnnotationProcessor        : <empty>
                        barApi                        : <empty>
                        barCompileOnly                : <empty>
                        barImplementation             : <empty>
                        barRuntimeOnly                : <empty>
                        barWearApp                    : <empty>
                        basicAnnotationProcessor      : <empty>
                        basicApi                      : <empty>
                        basicBarAnnotationProcessor   : <empty>
                        basicBarApi                   : <empty>
                        basicBarCompileOnly           : <empty>
                        - basicBarDebugAabPublication : <ROOT>/app/build/outputs/bundle/basicBarDebug/app-basic-bar-debug.aab [-]
                        basicBarDebugAndroidTestAnnotationProcessorClasspath        : <empty>
                        basicBarDebugAndroidTestCompileClasspath          : <empty>
                        basicBarDebugAndroidTestRuntimeClasspath          : <empty>
                        basicBarDebugAnnotationProcessor        : <empty>
                        basicBarDebugAnnotationProcessorClasspath         : <empty>
                        basicBarDebugApi              : <empty>
                        basicBarDebugApiElements      : <empty>
                        - basicBarDebugApkPublication : <ROOT>/app/build/outputs/apk-zips/basicBarDebug/apks.zip [-]
                        basicBarDebugCompileClasspath : <empty>
                        basicBarDebugCompileOnly      : <empty>
                        basicBarDebugImplementation   : <empty>
                        basicBarDebugReverseMetadataValues      : <empty>
                        basicBarDebugRuntimeClasspath : <empty>
                        basicBarDebugRuntimeElements  : <empty>
                        basicBarDebugRuntimeOnly      : <empty>
                        basicBarDebugUnitTestAnnotationProcessorClasspath : <empty>
                        basicBarDebugUnitTestCompileClasspath   : <empty>
                        basicBarDebugUnitTestRuntimeClasspath   : <empty>
                        basicBarDebugWearApp          : <empty>
                        basicBarDebugWearBundling     : <empty>
                        basicBarImplementation        : <empty>
                        - basicBarReleaseAabPublication         : <ROOT>/app/build/outputs/bundle/basicBarRelease/app-basic-bar-release.aab [-]
                        basicBarReleaseAnnotationProcessor      : <empty>
                        basicBarReleaseAnnotationProcessorClasspath       : <empty>
                        basicBarReleaseApi            : <empty>
                        basicBarReleaseApiElements    : <empty>
                        - basicBarReleaseApkPublication         : <ROOT>/app/build/outputs/apk-zips/basicBarRelease/apks.zip [-]
                        basicBarReleaseCompileClasspath         : <empty>
                        basicBarReleaseCompileOnly    : <empty>
                        basicBarReleaseImplementation : <empty>
                        basicBarReleaseReverseMetadataValues    : <empty>
                        basicBarReleaseRuntimeClasspath         : <empty>
                        basicBarReleaseRuntimeElements          : <empty>
                        basicBarReleaseRuntimeOnly    : <empty>
                        basicBarReleaseUnitTestAnnotationProcessorClasspath         : <empty>
                        basicBarReleaseUnitTestCompileClasspath : <empty>
                        basicBarReleaseUnitTestRuntimeClasspath : <empty>
                        basicBarReleaseWearApp        : <empty>
                        basicBarReleaseWearBundling   : <empty>
                        basicBarRuntimeOnly           : <empty>
                        - basicBarSpecialReleaseAabPublication  : <ROOT>/app/build/outputs/bundle/basicBarSpecialRelease/app-basic-bar-specialRelease.aab [-]
                        basicBarSpecialReleaseAnnotationProcessor         : <empty>
                        basicBarSpecialReleaseAnnotationProcessorClasspath          : <empty>
                        basicBarSpecialReleaseApi     : <empty>
                        basicBarSpecialReleaseApiElements       : <empty>
                        - basicBarSpecialReleaseApkPublication  : <ROOT>/app/build/outputs/apk-zips/basicBarSpecialRelease/apks.zip [-]
                        basicBarSpecialReleaseCompileClasspath  : <empty>
                        basicBarSpecialReleaseCompileOnly       : <empty>
                        basicBarSpecialReleaseImplementation    : <empty>
                        basicBarSpecialReleaseReverseMetadataValues       : <empty>
                        basicBarSpecialReleaseRuntimeClasspath  : <empty>
                        basicBarSpecialReleaseRuntimeElements   : <empty>
                        basicBarSpecialReleaseRuntimeOnly       : <empty>
                        basicBarSpecialReleaseUnitTestAnnotationProcessorClasspath  : <empty>
                        basicBarSpecialReleaseUnitTestCompileClasspath    : <empty>
                        basicBarSpecialReleaseUnitTestRuntimeClasspath    : <empty>
                        basicBarSpecialReleaseWearApp : <empty>
                        basicBarSpecialReleaseWearBundling      : <empty>
                        basicBarWearApp               : <empty>
                        basicCompileOnly              : <empty>
                        basicImplementation           : <empty>
                        basicOtherBarAnnotationProcessor        : <empty>
                        basicOtherBarApi              : <empty>
                        basicOtherBarCompileOnly      : <empty>
                        - basicOtherBarDebugAabPublication      : <ROOT>/app/build/outputs/bundle/basicOtherBarDebug/app-basic-otherBar-debug.aab [-]
                        basicOtherBarDebugAndroidTestAnnotationProcessorClasspath   : <empty>
                        basicOtherBarDebugAndroidTestCompileClasspath     : <empty>
                        basicOtherBarDebugAndroidTestRuntimeClasspath     : <empty>
                        basicOtherBarDebugAnnotationProcessor   : <empty>
                        basicOtherBarDebugAnnotationProcessorClasspath    : <empty>
                        basicOtherBarDebugApi         : <empty>
                        basicOtherBarDebugApiElements : <empty>
                        - basicOtherBarDebugApkPublication      : <ROOT>/app/build/outputs/apk-zips/basicOtherBarDebug/apks.zip [-]
                        basicOtherBarDebugCompileClasspath      : <empty>
                        basicOtherBarDebugCompileOnly : <empty>
                        basicOtherBarDebugImplementation        : <empty>
                        basicOtherBarDebugReverseMetadataValues : <empty>
                        basicOtherBarDebugRuntimeClasspath      : <empty>
                        basicOtherBarDebugRuntimeElements       : <empty>
                        basicOtherBarDebugRuntimeOnly : <empty>
                        basicOtherBarDebugUnitTestAnnotationProcessorClasspath      : <empty>
                        basicOtherBarDebugUnitTestCompileClasspath        : <empty>
                        basicOtherBarDebugUnitTestRuntimeClasspath        : <empty>
                        basicOtherBarDebugWearApp     : <empty>
                        basicOtherBarDebugWearBundling          : <empty>
                        basicOtherBarImplementation   : <empty>
                        - basicOtherBarReleaseAabPublication    : <ROOT>/app/build/outputs/bundle/basicOtherBarRelease/app-basic-otherBar-release.aab [-]
                        basicOtherBarReleaseAnnotationProcessor : <empty>
                        basicOtherBarReleaseAnnotationProcessorClasspath  : <empty>
                        basicOtherBarReleaseApi       : <empty>
                        basicOtherBarReleaseApiElements         : <empty>
                        - basicOtherBarReleaseApkPublication    : <ROOT>/app/build/outputs/apk-zips/basicOtherBarRelease/apks.zip [-]
                        basicOtherBarReleaseCompileClasspath    : <empty>
                        basicOtherBarReleaseCompileOnly         : <empty>
                        basicOtherBarReleaseImplementation      : <empty>
                        basicOtherBarReleaseReverseMetadataValues         : <empty>
                        basicOtherBarReleaseRuntimeClasspath    : <empty>
                        basicOtherBarReleaseRuntimeElements     : <empty>
                        basicOtherBarReleaseRuntimeOnly         : <empty>
                        basicOtherBarReleaseUnitTestAnnotationProcessorClasspath    : <empty>
                        basicOtherBarReleaseUnitTestCompileClasspath      : <empty>
                        basicOtherBarReleaseUnitTestRuntimeClasspath      : <empty>
                        basicOtherBarReleaseWearApp   : <empty>
                        basicOtherBarReleaseWearBundling        : <empty>
                        basicOtherBarRuntimeOnly      : <empty>
                        - basicOtherBarSpecialReleaseAabPublication       : <ROOT>/app/build/outputs/bundle/basicOtherBarSpecialRelease/app-basic-otherBar-specialRelease.aab [-]
                        basicOtherBarSpecialReleaseAnnotationProcessor    : <empty>
                        basicOtherBarSpecialReleaseAnnotationProcessorClasspath     : <empty>
                        basicOtherBarSpecialReleaseApi          : <empty>
                        basicOtherBarSpecialReleaseApiElements  : <empty>
                        - basicOtherBarSpecialReleaseApkPublication       : <ROOT>/app/build/outputs/apk-zips/basicOtherBarSpecialRelease/apks.zip [-]
                        basicOtherBarSpecialReleaseCompileClasspath       : <empty>
                        basicOtherBarSpecialReleaseCompileOnly  : <empty>
                        basicOtherBarSpecialReleaseImplementation         : <empty>
                        basicOtherBarSpecialReleaseReverseMetadataValues  : <empty>
                        basicOtherBarSpecialReleaseRuntimeClasspath       : <empty>
                        basicOtherBarSpecialReleaseRuntimeElements        : <empty>
                        basicOtherBarSpecialReleaseRuntimeOnly  : <empty>
                        basicOtherBarSpecialReleaseUnitTestAnnotationProcessorClasspath       : <empty>
                        basicOtherBarSpecialReleaseUnitTestCompileClasspath         : <empty>
                        basicOtherBarSpecialReleaseUnitTestRuntimeClasspath         : <empty>
                        basicOtherBarSpecialReleaseWearApp      : <empty>
                        basicOtherBarSpecialReleaseWearBundling : <empty>
                        basicOtherBarWearApp          : <empty>
                        basicRuntimeOnly              : <empty>
                        basicWearApp                  : <empty>
                        compileOnly                   : <empty>
                        coreLibraryDesugaring         : <empty>
                        debugAnnotationProcessor      : <empty>
                        debugApi                      : <empty>
                        debugCompileOnly              : <empty>
                        debugImplementation           : <empty>
                        debugRuntimeOnly              : <empty>
                        debugWearApp                  : <empty>
                        default                       : <empty>
                        implementation                : <empty>
                        lintChecks                    : <empty>
                        lintClassPath                 : <empty>
                        lintPublish                   : <empty>
                        otherBarAnnotationProcessor   : <empty>
                        otherBarApi                   : <empty>
                        otherBarCompileOnly           : <empty>
                        otherBarImplementation        : <empty>
                        otherBarRuntimeOnly           : <empty>
                        otherBarWearApp               : <empty>
                        paidAnnotationProcessor       : <empty>
                        paidApi                       : <empty>
                        paidBarAnnotationProcessor    : <empty>
                        paidBarApi                    : <empty>
                        paidBarCompileOnly            : <empty>
                        - paidBarDebugAabPublication  : <ROOT>/app/build/outputs/bundle/paidBarDebug/app-paid-bar-debug.aab [-]
                        paidBarDebugAndroidTestAnnotationProcessorClasspath         : <empty>
                        paidBarDebugAndroidTestCompileClasspath : <empty>
                        paidBarDebugAndroidTestRuntimeClasspath : <empty>
                        paidBarDebugAnnotationProcessor         : <empty>
                        paidBarDebugAnnotationProcessorClasspath          : <empty>
                        paidBarDebugApi               : <empty>
                        paidBarDebugApiElements       : <empty>
                        - paidBarDebugApkPublication  : <ROOT>/app/build/outputs/apk-zips/paidBarDebug/apks.zip [-]
                        paidBarDebugCompileClasspath  : <empty>
                        paidBarDebugCompileOnly       : <empty>
                        paidBarDebugImplementation    : <empty>
                        paidBarDebugReverseMetadataValues       : <empty>
                        paidBarDebugRuntimeClasspath  : <empty>
                        paidBarDebugRuntimeElements   : <empty>
                        paidBarDebugRuntimeOnly       : <empty>
                        paidBarDebugUnitTestAnnotationProcessorClasspath  : <empty>
                        paidBarDebugUnitTestCompileClasspath    : <empty>
                        paidBarDebugUnitTestRuntimeClasspath    : <empty>
                        paidBarDebugWearApp           : <empty>
                        paidBarDebugWearBundling      : <empty>
                        paidBarImplementation         : <empty>
                        - paidBarReleaseAabPublication          : <ROOT>/app/build/outputs/bundle/paidBarRelease/app-paid-bar-release.aab [-]
                        paidBarReleaseAnnotationProcessor       : <empty>
                        paidBarReleaseAnnotationProcessorClasspath        : <empty>
                        paidBarReleaseApi             : <empty>
                        paidBarReleaseApiElements     : <empty>
                        - paidBarReleaseApkPublication          : <ROOT>/app/build/outputs/apk-zips/paidBarRelease/apks.zip [-]
                        paidBarReleaseCompileClasspath          : <empty>
                        paidBarReleaseCompileOnly     : <empty>
                        paidBarReleaseImplementation  : <empty>
                        paidBarReleaseReverseMetadataValues     : <empty>
                        paidBarReleaseRuntimeClasspath          : <empty>
                        paidBarReleaseRuntimeElements : <empty>
                        paidBarReleaseRuntimeOnly     : <empty>
                        paidBarReleaseUnitTestAnnotationProcessorClasspath          : <empty>
                        paidBarReleaseUnitTestCompileClasspath  : <empty>
                        paidBarReleaseUnitTestRuntimeClasspath  : <empty>
                        paidBarReleaseWearApp         : <empty>
                        paidBarReleaseWearBundling    : <empty>
                        paidBarRuntimeOnly            : <empty>
                        - paidBarSpecialReleaseAabPublication   : <ROOT>/app/build/outputs/bundle/paidBarSpecialRelease/app-paid-bar-specialRelease.aab [-]
                        paidBarSpecialReleaseAnnotationProcessor          : <empty>
                        paidBarSpecialReleaseAnnotationProcessorClasspath : <empty>
                        paidBarSpecialReleaseApi      : <empty>
                        paidBarSpecialReleaseApiElements        : <empty>
                        - paidBarSpecialReleaseApkPublication   : <ROOT>/app/build/outputs/apk-zips/paidBarSpecialRelease/apks.zip [-]
                        paidBarSpecialReleaseCompileClasspath   : <empty>
                        paidBarSpecialReleaseCompileOnly        : <empty>
                        paidBarSpecialReleaseImplementation     : <empty>
                        paidBarSpecialReleaseReverseMetadataValues        : <empty>
                        paidBarSpecialReleaseRuntimeClasspath   : <empty>
                        paidBarSpecialReleaseRuntimeElements    : <empty>
                        paidBarSpecialReleaseRuntimeOnly        : <empty>
                        paidBarSpecialReleaseUnitTestAnnotationProcessorClasspath   : <empty>
                        paidBarSpecialReleaseUnitTestCompileClasspath     : <empty>
                        paidBarSpecialReleaseUnitTestRuntimeClasspath     : <empty>
                        paidBarSpecialReleaseWearApp  : <empty>
                        paidBarSpecialReleaseWearBundling       : <empty>
                        paidBarWearApp                : <empty>
                        paidCompileOnly               : <empty>
                        paidImplementation            : <empty>
                        paidOtherBarAnnotationProcessor         : <empty>
                        paidOtherBarApi               : <empty>
                        paidOtherBarCompileOnly       : <empty>
                        - paidOtherBarDebugAabPublication       : <ROOT>/app/build/outputs/bundle/paidOtherBarDebug/app-paid-otherBar-debug.aab [-]
                        paidOtherBarDebugAndroidTestAnnotationProcessorClasspath    : <empty>
                        paidOtherBarDebugAndroidTestCompileClasspath      : <empty>
                        paidOtherBarDebugAndroidTestRuntimeClasspath      : <empty>
                        paidOtherBarDebugAnnotationProcessor    : <empty>
                        paidOtherBarDebugAnnotationProcessorClasspath     : <empty>
                        paidOtherBarDebugApi          : <empty>
                        paidOtherBarDebugApiElements  : <empty>
                        - paidOtherBarDebugApkPublication       : <ROOT>/app/build/outputs/apk-zips/paidOtherBarDebug/apks.zip [-]
                        paidOtherBarDebugCompileClasspath       : <empty>
                        paidOtherBarDebugCompileOnly  : <empty>
                        paidOtherBarDebugImplementation         : <empty>
                        paidOtherBarDebugReverseMetadataValues  : <empty>
                        paidOtherBarDebugRuntimeClasspath       : <empty>
                        paidOtherBarDebugRuntimeElements        : <empty>
                        paidOtherBarDebugRuntimeOnly  : <empty>
                        paidOtherBarDebugUnitTestAnnotationProcessorClasspath       : <empty>
                        paidOtherBarDebugUnitTestCompileClasspath         : <empty>
                        paidOtherBarDebugUnitTestRuntimeClasspath         : <empty>
                        paidOtherBarDebugWearApp      : <empty>
                        paidOtherBarDebugWearBundling : <empty>
                        paidOtherBarImplementation    : <empty>
                        - paidOtherBarReleaseAabPublication     : <ROOT>/app/build/outputs/bundle/paidOtherBarRelease/app-paid-otherBar-release.aab [-]
                        paidOtherBarReleaseAnnotationProcessor  : <empty>
                        paidOtherBarReleaseAnnotationProcessorClasspath   : <empty>
                        paidOtherBarReleaseApi        : <empty>
                        paidOtherBarReleaseApiElements          : <empty>
                        - paidOtherBarReleaseApkPublication     : <ROOT>/app/build/outputs/apk-zips/paidOtherBarRelease/apks.zip [-]
                        paidOtherBarReleaseCompileClasspath     : <empty>
                        paidOtherBarReleaseCompileOnly          : <empty>
                        paidOtherBarReleaseImplementation       : <empty>
                        paidOtherBarReleaseReverseMetadataValues          : <empty>
                        paidOtherBarReleaseRuntimeClasspath     : <empty>
                        paidOtherBarReleaseRuntimeElements      : <empty>
                        paidOtherBarReleaseRuntimeOnly          : <empty>
                        paidOtherBarReleaseUnitTestAnnotationProcessorClasspath     : <empty>
                        paidOtherBarReleaseUnitTestCompileClasspath       : <empty>
                        paidOtherBarReleaseUnitTestRuntimeClasspath       : <empty>
                        paidOtherBarReleaseWearApp    : <empty>
                        paidOtherBarReleaseWearBundling         : <empty>
                        paidOtherBarRuntimeOnly       : <empty>
                        - paidOtherBarSpecialReleaseAabPublication        : <ROOT>/app/build/outputs/bundle/paidOtherBarSpecialRelease/app-paid-otherBar-specialRelease.aab [-]
                        paidOtherBarSpecialReleaseAnnotationProcessor     : <empty>
                        paidOtherBarSpecialReleaseAnnotationProcessorClasspath      : <empty>
                        paidOtherBarSpecialReleaseApi : <empty>
                        paidOtherBarSpecialReleaseApiElements   : <empty>
                        - paidOtherBarSpecialReleaseApkPublication        : <ROOT>/app/build/outputs/apk-zips/paidOtherBarSpecialRelease/apks.zip [-]
                        paidOtherBarSpecialReleaseCompileClasspath        : <empty>
                        paidOtherBarSpecialReleaseCompileOnly   : <empty>
                        paidOtherBarSpecialReleaseImplementation          : <empty>
                        paidOtherBarSpecialReleaseReverseMetadataValues   : <empty>
                        paidOtherBarSpecialReleaseRuntimeClasspath        : <empty>
                        paidOtherBarSpecialReleaseRuntimeElements         : <empty>
                        paidOtherBarSpecialReleaseRuntimeOnly   : <empty>
                        paidOtherBarSpecialReleaseUnitTestAnnotationProcessorClasspath        : <empty>
                        paidOtherBarSpecialReleaseUnitTestCompileClasspath          : <empty>
                        paidOtherBarSpecialReleaseUnitTestRuntimeClasspath          : <empty>
                        paidOtherBarSpecialReleaseWearApp       : <empty>
                        paidOtherBarSpecialReleaseWearBundling  : <empty>
                        paidOtherBarWearApp           : <empty>
                        paidRuntimeOnly               : <empty>
                        paidWearApp                   : <empty>
                        releaseAnnotationProcessor    : <empty>
                        releaseApi                    : <empty>
                        releaseCompileOnly            : <empty>
                        releaseImplementation         : <empty>
                        releaseRuntimeOnly            : <empty>
                        releaseWearApp                : <empty>
                        runtimeOnly                   : <empty>
                        specialReleaseAnnotationProcessor       : <empty>
                        specialReleaseApi             : <empty>
                        specialReleaseCompileOnly     : <empty>
                        specialReleaseImplementation  : <empty>
                        specialReleaseRuntimeOnly     : <empty>
                        specialReleaseWearApp         : <empty>
                        testAnnotationProcessor       : <empty>
                        testBarAnnotationProcessor    : <empty>
                        testBarCompileOnly            : <empty>
                        testBarImplementation         : <empty>
                        testBarRuntimeOnly            : <empty>
                        testBarWearApp                : <empty>
                        testBasicAnnotationProcessor  : <empty>
                        testBasicBarAnnotationProcessor         : <empty>
                        testBasicBarCompileOnly       : <empty>
                        testBasicBarDebugAnnotationProcessor    : <empty>
                        testBasicBarDebugCompileOnly  : <empty>
                        testBasicBarDebugImplementation         : <empty>
                        testBasicBarDebugRuntimeOnly  : <empty>
                        testBasicBarDebugWearApp      : <empty>
                        testBasicBarImplementation    : <empty>
                        testBasicBarReleaseAnnotationProcessor  : <empty>
                        testBasicBarReleaseCompileOnly          : <empty>
                        testBasicBarReleaseImplementation       : <empty>
                        testBasicBarReleaseRuntimeOnly          : <empty>
                        testBasicBarReleaseWearApp    : <empty>
                        testBasicBarRuntimeOnly       : <empty>
                        testBasicBarSpecialReleaseAnnotationProcessor     : <empty>
                        testBasicBarSpecialReleaseCompileOnly   : <empty>
                        testBasicBarSpecialReleaseImplementation          : <empty>
                        testBasicBarSpecialReleaseRuntimeOnly   : <empty>
                        testBasicBarSpecialReleaseWearApp       : <empty>
                        testBasicBarWearApp           : <empty>
                        testBasicCompileOnly          : <empty>
                        testBasicImplementation       : <empty>
                        testBasicOtherBarAnnotationProcessor    : <empty>
                        testBasicOtherBarCompileOnly  : <empty>
                        testBasicOtherBarDebugAnnotationProcessor         : <empty>
                        testBasicOtherBarDebugCompileOnly       : <empty>
                        testBasicOtherBarDebugImplementation    : <empty>
                        testBasicOtherBarDebugRuntimeOnly       : <empty>
                        testBasicOtherBarDebugWearApp : <empty>
                        testBasicOtherBarImplementation         : <empty>
                        testBasicOtherBarReleaseAnnotationProcessor       : <empty>
                        testBasicOtherBarReleaseCompileOnly     : <empty>
                        testBasicOtherBarReleaseImplementation  : <empty>
                        testBasicOtherBarReleaseRuntimeOnly     : <empty>
                        testBasicOtherBarReleaseWearApp         : <empty>
                        testBasicOtherBarRuntimeOnly  : <empty>
                        testBasicOtherBarSpecialReleaseAnnotationProcessor          : <empty>
                        testBasicOtherBarSpecialReleaseCompileOnly        : <empty>
                        testBasicOtherBarSpecialReleaseImplementation     : <empty>
                        testBasicOtherBarSpecialReleaseRuntimeOnly        : <empty>
                        testBasicOtherBarSpecialReleaseWearApp  : <empty>
                        testBasicOtherBarWearApp      : <empty>
                        testBasicRuntimeOnly          : <empty>
                        testBasicWearApp              : <empty>
                        testCompileOnly               : <empty>
                        testDebugAnnotationProcessor  : <empty>
                        testDebugCompileOnly          : <empty>
                        testDebugImplementation       : <empty>
                        testDebugRuntimeOnly          : <empty>
                        testDebugWearApp              : <empty>
                        testImplementation            : <empty>
                        testOtherBarAnnotationProcessor         : <empty>
                        testOtherBarCompileOnly       : <empty>
                        testOtherBarImplementation    : <empty>
                        testOtherBarRuntimeOnly       : <empty>
                        testOtherBarWearApp           : <empty>
                        testPaidAnnotationProcessor   : <empty>
                        testPaidBarAnnotationProcessor          : <empty>
                        testPaidBarCompileOnly        : <empty>
                        testPaidBarDebugAnnotationProcessor     : <empty>
                        testPaidBarDebugCompileOnly   : <empty>
                        testPaidBarDebugImplementation          : <empty>
                        testPaidBarDebugRuntimeOnly   : <empty>
                        testPaidBarDebugWearApp       : <empty>
                        testPaidBarImplementation     : <empty>
                        testPaidBarReleaseAnnotationProcessor   : <empty>
                        testPaidBarReleaseCompileOnly : <empty>
                        testPaidBarReleaseImplementation        : <empty>
                        testPaidBarReleaseRuntimeOnly : <empty>
                        testPaidBarReleaseWearApp     : <empty>
                        testPaidBarRuntimeOnly        : <empty>
                        testPaidBarSpecialReleaseAnnotationProcessor      : <empty>
                        testPaidBarSpecialReleaseCompileOnly    : <empty>
                        testPaidBarSpecialReleaseImplementation : <empty>
                        testPaidBarSpecialReleaseRuntimeOnly    : <empty>
                        testPaidBarSpecialReleaseWearApp        : <empty>
                        testPaidBarWearApp            : <empty>
                        testPaidCompileOnly           : <empty>
                        testPaidImplementation        : <empty>
                        testPaidOtherBarAnnotationProcessor     : <empty>
                        testPaidOtherBarCompileOnly   : <empty>
                        testPaidOtherBarDebugAnnotationProcessor          : <empty>
                        testPaidOtherBarDebugCompileOnly        : <empty>
                        testPaidOtherBarDebugImplementation     : <empty>
                        testPaidOtherBarDebugRuntimeOnly        : <empty>
                        testPaidOtherBarDebugWearApp  : <empty>
                        testPaidOtherBarImplementation          : <empty>
                        testPaidOtherBarReleaseAnnotationProcessor        : <empty>
                        testPaidOtherBarReleaseCompileOnly      : <empty>
                        testPaidOtherBarReleaseImplementation   : <empty>
                        testPaidOtherBarReleaseRuntimeOnly      : <empty>
                        testPaidOtherBarReleaseWearApp          : <empty>
                        testPaidOtherBarRuntimeOnly   : <empty>
                        testPaidOtherBarSpecialReleaseAnnotationProcessor : <empty>
                        testPaidOtherBarSpecialReleaseCompileOnly         : <empty>
                        testPaidOtherBarSpecialReleaseImplementation      : <empty>
                        testPaidOtherBarSpecialReleaseRuntimeOnly         : <empty>
                        testPaidOtherBarSpecialReleaseWearApp   : <empty>
                        testPaidOtherBarWearApp       : <empty>
                        testPaidRuntimeOnly           : <empty>
                        testPaidWearApp               : <empty>
                        testReleaseAnnotationProcessor          : <empty>
                        testReleaseCompileOnly        : <empty>
                        testReleaseImplementation     : <empty>
                        testReleaseRuntimeOnly        : <empty>
                        testReleaseWearApp            : <empty>
                        testRuntimeOnly               : <empty>
                        testSpecialReleaseAnnotationProcessor   : <empty>
                        testSpecialReleaseCompileOnly : <empty>
                        testSpecialReleaseImplementation        : <empty>
                        testSpecialReleaseRuntimeOnly : <empty>
                        testSpecialReleaseWearApp     : <empty>
                        testWearApp                   : <empty>
                        wearApp                       : <empty>
                taskModel                     : DefaultGradleTaskModel
                    tasks
                        testBasicBarDebugUnitTest     : testBasicBarDebugUnitTest (DefaultExternalTask)
                            qName                         : :app:testBasicBarDebugUnitTest
                        testBasicBarReleaseUnitTest   : testBasicBarReleaseUnitTest (DefaultExternalTask)
                            qName                         : :app:testBasicBarReleaseUnitTest
                        testBasicBarSpecialReleaseUnitTest      : testBasicBarSpecialReleaseUnitTest (DefaultExternalTask)
                            qName                         : :app:testBasicBarSpecialReleaseUnitTest
                        testBasicOtherBarDebugUnitTest          : testBasicOtherBarDebugUnitTest (DefaultExternalTask)
                            qName                         : :app:testBasicOtherBarDebugUnitTest
                        testBasicOtherBarReleaseUnitTest        : testBasicOtherBarReleaseUnitTest (DefaultExternalTask)
                            qName                         : :app:testBasicOtherBarReleaseUnitTest
                        testBasicOtherBarSpecialReleaseUnitTest : testBasicOtherBarSpecialReleaseUnitTest (DefaultExternalTask)
                            qName                         : :app:testBasicOtherBarSpecialReleaseUnitTest
                        testPaidBarDebugUnitTest      : testPaidBarDebugUnitTest (DefaultExternalTask)
                            qName                         : :app:testPaidBarDebugUnitTest
                        testPaidBarReleaseUnitTest    : testPaidBarReleaseUnitTest (DefaultExternalTask)
                            qName                         : :app:testPaidBarReleaseUnitTest
                        testPaidBarSpecialReleaseUnitTest       : testPaidBarSpecialReleaseUnitTest (DefaultExternalTask)
                            qName                         : :app:testPaidBarSpecialReleaseUnitTest
                        testPaidOtherBarDebugUnitTest : testPaidOtherBarDebugUnitTest (DefaultExternalTask)
                            qName                         : :app:testPaidOtherBarDebugUnitTest
                        testPaidOtherBarReleaseUnitTest         : testPaidOtherBarReleaseUnitTest (DefaultExternalTask)
                            qName                         : :app:testPaidOtherBarReleaseUnitTest
                        testPaidOtherBarSpecialReleaseUnitTest  : testPaidOtherBarSpecialReleaseUnitTest (DefaultExternalTask)
                            qName                         : :app:testPaidOtherBarSpecialReleaseUnitTest
            dyn_feature                   : :dyn_feature (DefaultExternalProject)
                path                          : :dyn_feature [-]
                identityPath                  : :dyn_feature [-]
                name                          : dyn_feature
                qName                         : :dyn_feature
                group                         : project
                version                       : unspecified
                projectDir                    : <ROOT>/dyn_feature
                buildDir                      : <ROOT>/dyn_feature/build [-]
                buildFile                     : <ROOT>/dyn_feature/build.gradle
                externalSystemId              : GRADLE
                sourceSetModel                : DefaultGradleSourceSetModel
                    sourceCompatibility           : <PROJECT_JDK_FEATURE_LEVEL>
                    targetCompatibility           : <PROJECT_JDK_FEATURE_LEVEL>
                    configurationArtifacts
                        androidApis                   : <empty>
                        androidJacocoAnt              : <empty>
                        androidJdkImage               : <empty>
                        androidTestAnnotationProcessor          : <empty>
                        androidTestCompileOnly        : <empty>
                        androidTestDebugAnnotationProcessor     : <empty>
                        androidTestDebugCompileOnly   : <empty>
                        androidTestDebugImplementation          : <empty>
                        androidTestDebugRuntimeOnly   : <empty>
                        androidTestDebugWearApp       : <empty>
                        androidTestImplementation     : <empty>
                        androidTestReleaseAnnotationProcessor   : <empty>
                        androidTestReleaseCompileOnly : <empty>
                        androidTestReleaseImplementation        : <empty>
                        androidTestReleaseRuntimeOnly : <empty>
                        androidTestReleaseWearApp     : <empty>
                        androidTestRuntimeOnly        : <empty>
                        androidTestUtil               : <empty>
                        androidTestWearApp            : <empty>
                        annotationProcessor           : <empty>
                        api                           : <empty>
                        archives                      : <empty>
                        compileOnly                   : <empty>
                        coreLibraryDesugaring         : <empty>
                        debugAndroidTestAnnotationProcessorClasspath      : <empty>
                        debugAndroidTestCompileClasspath        : <empty>
                        debugAndroidTestRuntimeClasspath        : <empty>
                        debugAnnotationProcessor      : <empty>
                        debugAnnotationProcessorClasspath       : <empty>
                        debugApi                      : <empty>
                        debugApiElements              : <empty>
                        debugCompileClasspath         : <empty>
                        debugCompileOnly              : <empty>
                        debugImplementation           : <empty>
                        debugReverseMetadataElements  : <empty>
                        debugRuntimeClasspath         : <empty>
                        debugRuntimeElements          : <empty>
                        debugRuntimeOnly              : <empty>
                        debugUnitTestAnnotationProcessorClasspath         : <empty>
                        debugUnitTestCompileClasspath : <empty>
                        debugUnitTestRuntimeClasspath : <empty>
                        debugWearApp                  : <empty>
                        default                       : <empty>
                        implementation                : <empty>
                        lintChecks                    : <empty>
                        lintClassPath                 : <empty>
                        lintPublish                   : <empty>
                        releaseAnnotationProcessor    : <empty>
                        releaseAnnotationProcessorClasspath     : <empty>
                        releaseApi                    : <empty>
                        releaseApiElements            : <empty>
                        releaseCompileClasspath       : <empty>
                        releaseCompileOnly            : <empty>
                        releaseImplementation         : <empty>
                        releaseReverseMetadataElements          : <empty>
                        releaseRuntimeClasspath       : <empty>
                        releaseRuntimeElements        : <empty>
                        releaseRuntimeOnly            : <empty>
                        releaseUnitTestAnnotationProcessorClasspath       : <empty>
                        releaseUnitTestCompileClasspath         : <empty>
                        releaseUnitTestRuntimeClasspath         : <empty>
                        releaseWearApp                : <empty>
                        runtimeOnly                   : <empty>
                        testAnnotationProcessor       : <empty>
                        testCompileOnly               : <empty>
                        testDebugAnnotationProcessor  : <empty>
                        testDebugCompileOnly          : <empty>
                        testDebugImplementation       : <empty>
                        testDebugRuntimeOnly          : <empty>
                        testDebugWearApp              : <empty>
                        testImplementation            : <empty>
                        testReleaseAnnotationProcessor          : <empty>
                        testReleaseCompileOnly        : <empty>
                        testReleaseImplementation     : <empty>
                        testReleaseRuntimeOnly        : <empty>
                        testReleaseWearApp            : <empty>
                        testRuntimeOnly               : <empty>
                        testWearApp                   : <empty>
                        wearApp                       : <empty>
                taskModel                     : DefaultGradleTaskModel
                    tasks
                        testDebugUnitTest             : testDebugUnitTest (DefaultExternalTask)
                            qName                         : :dyn_feature:testDebugUnitTest
                        testReleaseUnitTest           : testReleaseUnitTest (DefaultExternalTask)
                            qName                         : :dyn_feature:testReleaseUnitTest
            jav                           : :jav (DefaultExternalProject)
                path                          : :jav [-]
                identityPath                  : :jav [-]
                name                          : jav
                qName                         : :jav
                group                         : project
                version                       : unspecified
                projectDir                    : <ROOT>/jav
                buildDir                      : <ROOT>/jav/build [-]
                buildFile                     : <ROOT>/jav/build.gradle
                externalSystemId              : GRADLE
                sourceSetModel                : DefaultGradleSourceSetModel
                    sourceCompatibility           : 1.6
                    targetCompatibility           : 1.6
                    - taskArtifacts               : <ROOT>/jav/build/libs/jav.jar [-]
                    configurationArtifacts
                        annotationProcessor           : <empty>
                        api                           : <empty>
                        - apiElements                 : <ROOT>/jav/build/libs/jav.jar [-]
                        - archives                    : <ROOT>/jav/build/libs/jav.jar [-]
                        compileClasspath              : <empty>
                        compileOnly                   : <empty>
                        compileOnlyApi                : <empty>
                        default                       : <empty>
                        implementation                : <empty>
                        runtimeClasspath              : <empty>
                        - runtimeElements             : <ROOT>/jav/build/libs/jav.jar [-]
                        runtimeOnly                   : <empty>
                        testAnnotationProcessor       : <empty>
                        testCompileClasspath          : <empty>
                        testCompileOnly               : <empty>
                        testImplementation            : <empty>
                        testRuntimeClasspath          : <empty>
                        testRuntimeOnly               : <empty>
                    sourceSets
                        main
                            sourceCompatibility           : 1.6
                            targetCompatibility           : 1.6
                            - artifacts                   : <ROOT>/jav/build/libs/jav.jar [-]
                            - dependencies                : DefaultFileCollectionDependency
                                - files                       : <ROOT>/jav/build/classes/java/main [-]
                                - files                       : <ROOT>/jav/build/resources/main [-]
                            sources
                                SOURCE                        : alljava (DefaultExternalSourceDirectorySet)
                                    - srcDirs                     : <ROOT>/jav/src/main/java [-]
                                    outputDir                     : <ROOT>/jav/out/production/classes [-]
                                    - gradleOutputDirs            : <ROOT>/jav/build/classes/java/main [-]
                                    patterns                      : FilePatternSetImpl
                                RESOURCE                      : resources (DefaultExternalSourceDirectorySet)
                                    - srcDirs                     : <ROOT>/jav/src/main/resources [-]
                                    outputDir                     : <ROOT>/jav/out/production/resources [-]
                                    - gradleOutputDirs            : <ROOT>/jav/build/resources/main [-]
                                    patterns                      : FilePatternSetImpl
                        test
                            sourceCompatibility           : 1.6
                            targetCompatibility           : 1.6
                            - dependencies                : DefaultFileCollectionDependency
                                - files                       : <ROOT>/jav/build/classes/java/main [-]
                                - files                       : <ROOT>/jav/build/resources/main [-]
                            - dependencies                : DefaultFileCollectionDependency
                                - files                       : <ROOT>/jav/build/classes/java/test [-]
                                - files                       : <ROOT>/jav/build/resources/test [-]
                            sources
                                TEST                          : alljava (DefaultExternalSourceDirectorySet)
                                    - srcDirs                     : <ROOT>/jav/src/test/java [-]
                                    outputDir                     : <ROOT>/jav/out/test/classes [-]
                                    - gradleOutputDirs            : <ROOT>/jav/build/classes/java/test [-]
                                    patterns                      : FilePatternSetImpl
                                TEST_RESOURCE                 : resources (DefaultExternalSourceDirectorySet)
                                    - srcDirs                     : <ROOT>/jav/src/test/resources [-]
                                    outputDir                     : <ROOT>/jav/out/test/resources [-]
                                    - gradleOutputDirs            : <ROOT>/jav/build/resources/test [-]
                                    patterns                      : FilePatternSetImpl
                taskModel                     : DefaultGradleTaskModel
                    tasks
                        test                          : test (DefaultExternalTask)
                            qName                         : :jav:test
            lib                           : :lib (DefaultExternalProject)
                path                          : :lib [-]
                identityPath                  : :lib [-]
                name                          : lib
                qName                         : :lib
                group                         : project
                version                       : unspecified
                projectDir                    : <ROOT>/lib
                buildDir                      : <ROOT>/lib/build [-]
                buildFile                     : <ROOT>/lib/build.gradle
                externalSystemId              : GRADLE
                sourceSetModel                : DefaultGradleSourceSetModel
                    sourceCompatibility           : <PROJECT_JDK_FEATURE_LEVEL>
                    targetCompatibility           : <PROJECT_JDK_FEATURE_LEVEL>
                    configurationArtifacts
                        androidApis                   : <empty>
                        androidJacocoAnt              : <empty>
                        androidJdkImage               : <empty>
                        androidTestAnnotationProcessor          : <empty>
                        androidTestCompileOnly        : <empty>
                        androidTestDebugAnnotationProcessor     : <empty>
                        androidTestDebugCompileOnly   : <empty>
                        androidTestDebugImplementation          : <empty>
                        androidTestDebugRuntimeOnly   : <empty>
                        androidTestDebugWearApp       : <empty>
                        androidTestImplementation     : <empty>
                        androidTestReleaseAnnotationProcessor   : <empty>
                        androidTestReleaseCompileOnly : <empty>
                        androidTestReleaseImplementation        : <empty>
                        androidTestReleaseRuntimeOnly : <empty>
                        androidTestReleaseWearApp     : <empty>
                        androidTestRuntimeOnly        : <empty>
                        androidTestUtil               : <empty>
                        androidTestWearApp            : <empty>
                        annotationProcessor           : <empty>
                        api                           : <empty>
                        archives                      : <empty>
                        compileOnly                   : <empty>
                        coreLibraryDesugaring         : <empty>
                        - debugAllApiPublication      : <ROOT>/lib/build/outputs/aar/lib-debug.aar [-]
                        - debugAllRuntimePublication  : <ROOT>/lib/build/outputs/aar/lib-debug.aar [-]
                        debugAndroidTestAnnotationProcessorClasspath      : <empty>
                        debugAndroidTestCompileClasspath        : <empty>
                        debugAndroidTestRuntimeClasspath        : <empty>
                        debugAnnotationProcessor      : <empty>
                        debugAnnotationProcessorClasspath       : <empty>
                        debugApi                      : <empty>
                        debugApiElements              : <empty>
                        - debugApiPublication         : <ROOT>/lib/build/outputs/aar/lib-debug.aar [-]
                        debugCompileClasspath         : <empty>
                        debugCompileOnly              : <empty>
                        debugImplementation           : <empty>
                        debugRuntimeClasspath         : <empty>
                        debugRuntimeElements          : <empty>
                        debugRuntimeOnly              : <empty>
                        - debugRuntimePublication     : <ROOT>/lib/build/outputs/aar/lib-debug.aar [-]
                        debugUnitTestAnnotationProcessorClasspath         : <empty>
                        debugUnitTestCompileClasspath : <empty>
                        debugUnitTestRuntimeClasspath : <empty>
                        debugWearApp                  : <empty>
                        default                       : <empty>
                        implementation                : <empty>
                        lintChecks                    : <empty>
                        lintClassPath                 : <empty>
                        lintPublish                   : <empty>
                        - releaseAllApiPublication    : <ROOT>/lib/build/outputs/aar/lib-release.aar [-]
                        - releaseAllRuntimePublication          : <ROOT>/lib/build/outputs/aar/lib-release.aar [-]
                        releaseAnnotationProcessor    : <empty>
                        releaseAnnotationProcessorClasspath     : <empty>
                        releaseApi                    : <empty>
                        releaseApiElements            : <empty>
                        - releaseApiPublication       : <ROOT>/lib/build/outputs/aar/lib-release.aar [-]
                        releaseCompileClasspath       : <empty>
                        releaseCompileOnly            : <empty>
                        releaseImplementation         : <empty>
                        releaseRuntimeClasspath       : <empty>
                        releaseRuntimeElements        : <empty>
                        releaseRuntimeOnly            : <empty>
                        - releaseRuntimePublication   : <ROOT>/lib/build/outputs/aar/lib-release.aar [-]
                        releaseUnitTestAnnotationProcessorClasspath       : <empty>
                        releaseUnitTestCompileClasspath         : <empty>
                        releaseUnitTestRuntimeClasspath         : <empty>
                        releaseWearApp                : <empty>
                        runtimeOnly                   : <empty>
                        testAnnotationProcessor       : <empty>
                        testCompileOnly               : <empty>
                        testDebugAnnotationProcessor  : <empty>
                        testDebugCompileOnly          : <empty>
                        testDebugImplementation       : <empty>
                        testDebugRuntimeOnly          : <empty>
                        testDebugWearApp              : <empty>
                        testImplementation            : <empty>
                        testReleaseAnnotationProcessor          : <empty>
                        testReleaseCompileOnly        : <empty>
                        testReleaseImplementation     : <empty>
                        testReleaseRuntimeOnly        : <empty>
                        testReleaseWearApp            : <empty>
                        testRuntimeOnly               : <empty>
                        testWearApp                   : <empty>
                        wearApp                       : <empty>
                taskModel                     : DefaultGradleTaskModel
                    tasks
                        testDebugUnitTest             : testDebugUnitTest (DefaultExternalTask)
                            qName                         : :lib:testDebugUnitTest
                        testReleaseUnitTest           : testReleaseUnitTest (DefaultExternalTask)
                            qName                         : :lib:testReleaseUnitTest
            nested1                       : :nested1 (DefaultExternalProject)
                path                          : :nested1 [-]
                identityPath                  : :nested1 [-]
                name                          : nested1
                qName                         : :nested1
                group                         : project
                version                       : unspecified
                projectDir                    : <ROOT>/nested1
                buildDir                      : <ROOT>/nested1/build [-]
                buildFile                     : <ROOT>/nested1/build.gradle
                externalSystemId              : GRADLE
                childProjects
                    deep                          : :nested1:deep (DefaultExternalProject)
                        path                          : :nested1:deep [-]
                        identityPath                  : :nested1:deep [-]
                        name                          : deep
                        qName                         : :nested1:deep
                        group                         : project.nested1
                        version                       : unspecified
                        projectDir                    : <ROOT>/nested1/deep
                        buildDir                      : <ROOT>/nested1/deep/build [-]
                        buildFile                     : <ROOT>/nested1/deep/build.gradle
                        externalSystemId              : GRADLE
                        sourceSetModel                : DefaultGradleSourceSetModel
                            sourceCompatibility           : <PROJECT_JDK_FEATURE_LEVEL>
                            targetCompatibility           : <PROJECT_JDK_FEATURE_LEVEL>
                            configurationArtifacts
                                androidApis                   : <empty>
                                androidJacocoAnt              : <empty>
                                androidJdkImage               : <empty>
                                androidTestAnnotationProcessor          : <empty>
                                androidTestCompileOnly        : <empty>
                                androidTestDebugAnnotationProcessor     : <empty>
                                androidTestDebugCompileOnly   : <empty>
                                androidTestDebugImplementation          : <empty>
                                androidTestDebugRuntimeOnly   : <empty>
                                androidTestDebugWearApp       : <empty>
                                androidTestImplementation     : <empty>
                                androidTestReleaseAnnotationProcessor   : <empty>
                                androidTestReleaseCompileOnly : <empty>
                                androidTestReleaseImplementation        : <empty>
                                androidTestReleaseRuntimeOnly : <empty>
                                androidTestReleaseWearApp     : <empty>
                                androidTestRuntimeOnly        : <empty>
                                androidTestUtil               : <empty>
                                androidTestWearApp            : <empty>
                                annotationProcessor           : <empty>
                                api                           : <empty>
                                archives                      : <empty>
                                compileOnly                   : <empty>
                                coreLibraryDesugaring         : <empty>
                                - debugAllApiPublication      : <ROOT>/nested1/deep/build/outputs/aar/deep-debug.aar [-]
                                - debugAllRuntimePublication  : <ROOT>/nested1/deep/build/outputs/aar/deep-debug.aar [-]
                                debugAndroidTestAnnotationProcessorClasspath      : <empty>
                                debugAndroidTestCompileClasspath        : <empty>
                                debugAndroidTestRuntimeClasspath        : <empty>
                                debugAnnotationProcessor      : <empty>
                                debugAnnotationProcessorClasspath       : <empty>
                                debugApi                      : <empty>
                                debugApiElements              : <empty>
                                - debugApiPublication         : <ROOT>/nested1/deep/build/outputs/aar/deep-debug.aar [-]
                                debugCompileClasspath         : <empty>
                                debugCompileOnly              : <empty>
                                debugImplementation           : <empty>
                                debugRuntimeClasspath         : <empty>
                                debugRuntimeElements          : <empty>
                                debugRuntimeOnly              : <empty>
                                - debugRuntimePublication     : <ROOT>/nested1/deep/build/outputs/aar/deep-debug.aar [-]
                                debugUnitTestAnnotationProcessorClasspath         : <empty>
                                debugUnitTestCompileClasspath : <empty>
                                debugUnitTestRuntimeClasspath : <empty>
                                debugWearApp                  : <empty>
                                default                       : <empty>
                                implementation                : <empty>
                                lintChecks                    : <empty>
                                lintClassPath                 : <empty>
                                lintPublish                   : <empty>
                                - releaseAllApiPublication    : <ROOT>/nested1/deep/build/outputs/aar/deep-release.aar [-]
                                - releaseAllRuntimePublication          : <ROOT>/nested1/deep/build/outputs/aar/deep-release.aar [-]
                                releaseAnnotationProcessor    : <empty>
                                releaseAnnotationProcessorClasspath     : <empty>
                                releaseApi                    : <empty>
                                releaseApiElements            : <empty>
                                - releaseApiPublication       : <ROOT>/nested1/deep/build/outputs/aar/deep-release.aar [-]
                                releaseCompileClasspath       : <empty>
                                releaseCompileOnly            : <empty>
                                releaseImplementation         : <empty>
                                releaseRuntimeClasspath       : <empty>
                                releaseRuntimeElements        : <empty>
                                releaseRuntimeOnly            : <empty>
                                - releaseRuntimePublication   : <ROOT>/nested1/deep/build/outputs/aar/deep-release.aar [-]
                                releaseUnitTestAnnotationProcessorClasspath       : <empty>
                                releaseUnitTestCompileClasspath         : <empty>
                                releaseUnitTestRuntimeClasspath         : <empty>
                                releaseWearApp                : <empty>
                                runtimeOnly                   : <empty>
                                testAnnotationProcessor       : <empty>
                                testCompileOnly               : <empty>
                                testDebugAnnotationProcessor  : <empty>
                                testDebugCompileOnly          : <empty>
                                testDebugImplementation       : <empty>
                                testDebugRuntimeOnly          : <empty>
                                testDebugWearApp              : <empty>
                                testImplementation            : <empty>
                                testReleaseAnnotationProcessor          : <empty>
                                testReleaseCompileOnly        : <empty>
                                testReleaseImplementation     : <empty>
                                testReleaseRuntimeOnly        : <empty>
                                testReleaseWearApp            : <empty>
                                testRuntimeOnly               : <empty>
                                testWearApp                   : <empty>
                                wearApp                       : <empty>
                        taskModel                     : DefaultGradleTaskModel
                            tasks
                                testDebugUnitTest             : testDebugUnitTest (DefaultExternalTask)
                                    qName                         : :nested1:deep:testDebugUnitTest
                                testReleaseUnitTest           : testReleaseUnitTest (DefaultExternalTask)
                                    qName                         : :nested1:deep:testReleaseUnitTest
                sourceSetModel                : DefaultGradleSourceSetModel
                    sourceCompatibility           : <PROJECT_JDK_FEATURE_LEVEL>
                    targetCompatibility           : <PROJECT_JDK_FEATURE_LEVEL>
                    configurationArtifacts
                        androidApis                   : <empty>
                        androidJacocoAnt              : <empty>
                        androidJdkImage               : <empty>
                        androidTestAnnotationProcessor          : <empty>
                        androidTestCompileOnly        : <empty>
                        androidTestDebugAnnotationProcessor     : <empty>
                        androidTestDebugCompileOnly   : <empty>
                        androidTestDebugImplementation          : <empty>
                        androidTestDebugRuntimeOnly   : <empty>
                        androidTestDebugWearApp       : <empty>
                        androidTestImplementation     : <empty>
                        androidTestReleaseAnnotationProcessor   : <empty>
                        androidTestReleaseCompileOnly : <empty>
                        androidTestReleaseImplementation        : <empty>
                        androidTestReleaseRuntimeOnly : <empty>
                        androidTestReleaseWearApp     : <empty>
                        androidTestRuntimeOnly        : <empty>
                        androidTestUtil               : <empty>
                        androidTestWearApp            : <empty>
                        annotationProcessor           : <empty>
                        api                           : <empty>
                        archives                      : <empty>
                        compileOnly                   : <empty>
                        coreLibraryDesugaring         : <empty>
                        - debugAllApiPublication      : <ROOT>/nested1/build/outputs/aar/nested1-debug.aar [-]
                        - debugAllRuntimePublication  : <ROOT>/nested1/build/outputs/aar/nested1-debug.aar [-]
                        debugAndroidTestAnnotationProcessorClasspath      : <empty>
                        debugAndroidTestCompileClasspath        : <empty>
                        debugAndroidTestRuntimeClasspath        : <empty>
                        debugAnnotationProcessor      : <empty>
                        debugAnnotationProcessorClasspath       : <empty>
                        debugApi                      : <empty>
                        debugApiElements              : <empty>
                        - debugApiPublication         : <ROOT>/nested1/build/outputs/aar/nested1-debug.aar [-]
                        debugCompileClasspath         : <empty>
                        debugCompileOnly              : <empty>
                        debugImplementation           : <empty>
                        debugRuntimeClasspath         : <empty>
                        debugRuntimeElements          : <empty>
                        debugRuntimeOnly              : <empty>
                        - debugRuntimePublication     : <ROOT>/nested1/build/outputs/aar/nested1-debug.aar [-]
                        debugUnitTestAnnotationProcessorClasspath         : <empty>
                        debugUnitTestCompileClasspath : <empty>
                        debugUnitTestRuntimeClasspath : <empty>
                        debugWearApp                  : <empty>
                        default                       : <empty>
                        implementation                : <empty>
                        lintChecks                    : <empty>
                        lintClassPath                 : <empty>
                        lintPublish                   : <empty>
                        - releaseAllApiPublication    : <ROOT>/nested1/build/outputs/aar/nested1-release.aar [-]
                        - releaseAllRuntimePublication          : <ROOT>/nested1/build/outputs/aar/nested1-release.aar [-]
                        releaseAnnotationProcessor    : <empty>
                        releaseAnnotationProcessorClasspath     : <empty>
                        releaseApi                    : <empty>
                        releaseApiElements            : <empty>
                        - releaseApiPublication       : <ROOT>/nested1/build/outputs/aar/nested1-release.aar [-]
                        releaseCompileClasspath       : <empty>
                        releaseCompileOnly            : <empty>
                        releaseImplementation         : <empty>
                        releaseRuntimeClasspath       : <empty>
                        releaseRuntimeElements        : <empty>
                        releaseRuntimeOnly            : <empty>
                        - releaseRuntimePublication   : <ROOT>/nested1/build/outputs/aar/nested1-release.aar [-]
                        releaseUnitTestAnnotationProcessorClasspath       : <empty>
                        releaseUnitTestCompileClasspath         : <empty>
                        releaseUnitTestRuntimeClasspath         : <empty>
                        releaseWearApp                : <empty>
                        runtimeOnly                   : <empty>
                        testAnnotationProcessor       : <empty>
                        testCompileOnly               : <empty>
                        testDebugAnnotationProcessor  : <empty>
                        testDebugCompileOnly          : <empty>
                        testDebugImplementation       : <empty>
                        testDebugRuntimeOnly          : <empty>
                        testDebugWearApp              : <empty>
                        testImplementation            : <empty>
                        testReleaseAnnotationProcessor          : <empty>
                        testReleaseCompileOnly        : <empty>
                        testReleaseImplementation     : <empty>
                        testReleaseRuntimeOnly        : <empty>
                        testReleaseWearApp            : <empty>
                        testRuntimeOnly               : <empty>
                        testWearApp                   : <empty>
                        wearApp                       : <empty>
                taskModel                     : DefaultGradleTaskModel
                    tasks
                        testDebugUnitTest             : testDebugUnitTest (DefaultExternalTask)
                            qName                         : :nested1:testDebugUnitTest
                        testReleaseUnitTest           : testReleaseUnitTest (DefaultExternalTask)
                            qName                         : :nested1:testReleaseUnitTest
            nested2                       : :nested2 (DefaultExternalProject)
                path                          : :nested2 [-]
                identityPath                  : :nested2 [-]
                name                          : nested2
                qName                         : :nested2
                group                         : project
                version                       : unspecified
                projectDir                    : <ROOT>/nested2
                buildDir                      : <ROOT>/nested2/build [-]
                buildFile                     : <ROOT>/nested2/build.gradle
                externalSystemId              : GRADLE
                childProjects
                    deep                          : :nested2:deep (DefaultExternalProject)
                        path                          : :nested2:deep [-]
                        identityPath                  : :nested2:deep [-]
                        name                          : deep
                        qName                         : :nested2:deep
                        group                         : project.nested2
                        version                       : unspecified
                        projectDir                    : <ROOT>/nested2/deep
                        buildDir                      : <ROOT>/nested2/deep/build [-]
                        buildFile                     : <ROOT>/nested2/deep/build.gradle
                        externalSystemId              : GRADLE
                        sourceSetModel                : DefaultGradleSourceSetModel
                            sourceCompatibility           : <PROJECT_JDK_FEATURE_LEVEL>
                            targetCompatibility           : <PROJECT_JDK_FEATURE_LEVEL>
                            configurationArtifacts
                                androidApis                   : <empty>
                                androidJacocoAnt              : <empty>
                                androidJdkImage               : <empty>
                                androidTestAnnotationProcessor          : <empty>
                                androidTestCompileOnly        : <empty>
                                androidTestDebugAnnotationProcessor     : <empty>
                                androidTestDebugCompileOnly   : <empty>
                                androidTestDebugImplementation          : <empty>
                                androidTestDebugRuntimeOnly   : <empty>
                                androidTestDebugWearApp       : <empty>
                                androidTestImplementation     : <empty>
                                androidTestReleaseAnnotationProcessor   : <empty>
                                androidTestReleaseCompileOnly : <empty>
                                androidTestReleaseImplementation        : <empty>
                                androidTestReleaseRuntimeOnly : <empty>
                                androidTestReleaseWearApp     : <empty>
                                androidTestRuntimeOnly        : <empty>
                                androidTestUtil               : <empty>
                                androidTestWearApp            : <empty>
                                annotationProcessor           : <empty>
                                api                           : <empty>
                                archives                      : <empty>
                                compileOnly                   : <empty>
                                coreLibraryDesugaring         : <empty>
                                - debugAllApiPublication      : <ROOT>/nested2/deep/build/outputs/aar/deep-debug.aar [-]
                                - debugAllRuntimePublication  : <ROOT>/nested2/deep/build/outputs/aar/deep-debug.aar [-]
                                debugAndroidTestAnnotationProcessorClasspath      : <empty>
                                debugAndroidTestCompileClasspath        : <empty>
                                debugAndroidTestRuntimeClasspath        : <empty>
                                debugAnnotationProcessor      : <empty>
                                debugAnnotationProcessorClasspath       : <empty>
                                debugApi                      : <empty>
                                debugApiElements              : <empty>
                                - debugApiPublication         : <ROOT>/nested2/deep/build/outputs/aar/deep-debug.aar [-]
                                debugCompileClasspath         : <empty>
                                debugCompileOnly              : <empty>
                                debugImplementation           : <empty>
                                debugRuntimeClasspath         : <empty>
                                debugRuntimeElements          : <empty>
                                debugRuntimeOnly              : <empty>
                                - debugRuntimePublication     : <ROOT>/nested2/deep/build/outputs/aar/deep-debug.aar [-]
                                debugUnitTestAnnotationProcessorClasspath         : <empty>
                                debugUnitTestCompileClasspath : <empty>
                                debugUnitTestRuntimeClasspath : <empty>
                                debugWearApp                  : <empty>
                                default                       : <empty>
                                implementation                : <empty>
                                lintChecks                    : <empty>
                                lintClassPath                 : <empty>
                                lintPublish                   : <empty>
                                - releaseAllApiPublication    : <ROOT>/nested2/deep/build/outputs/aar/deep-release.aar [-]
                                - releaseAllRuntimePublication          : <ROOT>/nested2/deep/build/outputs/aar/deep-release.aar [-]
                                releaseAnnotationProcessor    : <empty>
                                releaseAnnotationProcessorClasspath     : <empty>
                                releaseApi                    : <empty>
                                releaseApiElements            : <empty>
                                - releaseApiPublication       : <ROOT>/nested2/deep/build/outputs/aar/deep-release.aar [-]
                                releaseCompileClasspath       : <empty>
                                releaseCompileOnly            : <empty>
                                releaseImplementation         : <empty>
                                releaseRuntimeClasspath       : <empty>
                                releaseRuntimeElements        : <empty>
                                releaseRuntimeOnly            : <empty>
                                - releaseRuntimePublication   : <ROOT>/nested2/deep/build/outputs/aar/deep-release.aar [-]
                                releaseUnitTestAnnotationProcessorClasspath       : <empty>
                                releaseUnitTestCompileClasspath         : <empty>
                                releaseUnitTestRuntimeClasspath         : <empty>
                                releaseWearApp                : <empty>
                                runtimeOnly                   : <empty>
                                testAnnotationProcessor       : <empty>
                                testCompileOnly               : <empty>
                                testDebugAnnotationProcessor  : <empty>
                                testDebugCompileOnly          : <empty>
                                testDebugImplementation       : <empty>
                                testDebugRuntimeOnly          : <empty>
                                testDebugWearApp              : <empty>
                                testImplementation            : <empty>
                                testReleaseAnnotationProcessor          : <empty>
                                testReleaseCompileOnly        : <empty>
                                testReleaseImplementation     : <empty>
                                testReleaseRuntimeOnly        : <empty>
                                testReleaseWearApp            : <empty>
                                testRuntimeOnly               : <empty>
                                testWearApp                   : <empty>
                                wearApp                       : <empty>
                        taskModel                     : DefaultGradleTaskModel
                            tasks
                                testDebugUnitTest             : testDebugUnitTest (DefaultExternalTask)
                                    qName                         : :nested2:deep:testDebugUnitTest
                                testReleaseUnitTest           : testReleaseUnitTest (DefaultExternalTask)
                                    qName                         : :nested2:deep:testReleaseUnitTest
                    trans                         : :nested2:trans (DefaultExternalProject)
                        path                          : :nested2:trans [-]
                        identityPath                  : :nested2:trans [-]
                        name                          : trans
                        qName                         : :nested2:trans
                        group                         : project.nested2
                        version                       : unspecified
                        projectDir                    : <ROOT>/nested2/trans
                        buildDir                      : <ROOT>/nested2/trans/build [-]
                        buildFile                     : <ROOT>/nested2/trans/build.gradle [-]
                        externalSystemId              : GRADLE
                        childProjects
                            deep2                         : :nested2:trans:deep2 (DefaultExternalProject)
                                path                          : :nested2:trans:deep2 [-]
                                identityPath                  : :nested2:trans:deep2 [-]
                                name                          : deep2
                                qName                         : :nested2:trans:deep2
                                group                         : project.nested2.trans
                                version                       : unspecified
                                projectDir                    : <ROOT>/nested2/trans/deep2
                                buildDir                      : <ROOT>/nested2/trans/deep2/build [-]
                                buildFile                     : <ROOT>/nested2/trans/deep2/build.gradle
                                externalSystemId              : GRADLE
                                sourceSetModel                : DefaultGradleSourceSetModel
                                    sourceCompatibility           : <PROJECT_JDK_FEATURE_LEVEL>
                                    targetCompatibility           : <PROJECT_JDK_FEATURE_LEVEL>
                                    configurationArtifacts
                                        androidApis                   : <empty>
                                        androidJacocoAnt              : <empty>
                                        androidJdkImage               : <empty>
                                        androidTestAnnotationProcessor          : <empty>
                                        androidTestCompileOnly        : <empty>
                                        androidTestDebugAnnotationProcessor     : <empty>
                                        androidTestDebugCompileOnly   : <empty>
                                        androidTestDebugImplementation          : <empty>
                                        androidTestDebugRuntimeOnly   : <empty>
                                        androidTestDebugWearApp       : <empty>
                                        androidTestImplementation     : <empty>
                                        androidTestReleaseAnnotationProcessor   : <empty>
                                        androidTestReleaseCompileOnly : <empty>
                                        androidTestReleaseImplementation        : <empty>
                                        androidTestReleaseRuntimeOnly : <empty>
                                        androidTestReleaseWearApp     : <empty>
                                        androidTestRuntimeOnly        : <empty>
                                        androidTestUtil               : <empty>
                                        androidTestWearApp            : <empty>
                                        annotationProcessor           : <empty>
                                        api                           : <empty>
                                        archives                      : <empty>
                                        compileOnly                   : <empty>
                                        coreLibraryDesugaring         : <empty>
                                        - debugAllApiPublication      : <ROOT>/nested2/trans/deep2/build/outputs/aar/deep2-debug.aar [-]
                                        - debugAllRuntimePublication  : <ROOT>/nested2/trans/deep2/build/outputs/aar/deep2-debug.aar [-]
                                        debugAndroidTestAnnotationProcessorClasspath      : <empty>
                                        debugAndroidTestCompileClasspath        : <empty>
                                        debugAndroidTestRuntimeClasspath        : <empty>
                                        debugAnnotationProcessor      : <empty>
                                        debugAnnotationProcessorClasspath       : <empty>
                                        debugApi                      : <empty>
                                        debugApiElements              : <empty>
                                        - debugApiPublication         : <ROOT>/nested2/trans/deep2/build/outputs/aar/deep2-debug.aar [-]
                                        debugCompileClasspath         : <empty>
                                        debugCompileOnly              : <empty>
                                        debugImplementation           : <empty>
                                        debugRuntimeClasspath         : <empty>
                                        debugRuntimeElements          : <empty>
                                        debugRuntimeOnly              : <empty>
                                        - debugRuntimePublication     : <ROOT>/nested2/trans/deep2/build/outputs/aar/deep2-debug.aar [-]
                                        debugUnitTestAnnotationProcessorClasspath         : <empty>
                                        debugUnitTestCompileClasspath : <empty>
                                        debugUnitTestRuntimeClasspath : <empty>
                                        debugWearApp                  : <empty>
                                        default                       : <empty>
                                        implementation                : <empty>
                                        lintChecks                    : <empty>
                                        lintClassPath                 : <empty>
                                        lintPublish                   : <empty>
                                        - releaseAllApiPublication    : <ROOT>/nested2/trans/deep2/build/outputs/aar/deep2-release.aar [-]
                                        - releaseAllRuntimePublication          : <ROOT>/nested2/trans/deep2/build/outputs/aar/deep2-release.aar [-]
                                        releaseAnnotationProcessor    : <empty>
                                        releaseAnnotationProcessorClasspath     : <empty>
                                        releaseApi                    : <empty>
                                        releaseApiElements            : <empty>
                                        - releaseApiPublication       : <ROOT>/nested2/trans/deep2/build/outputs/aar/deep2-release.aar [-]
                                        releaseCompileClasspath       : <empty>
                                        releaseCompileOnly            : <empty>
                                        releaseImplementation         : <empty>
                                        releaseRuntimeClasspath       : <empty>
                                        releaseRuntimeElements        : <empty>
                                        releaseRuntimeOnly            : <empty>
                                        - releaseRuntimePublication   : <ROOT>/nested2/trans/deep2/build/outputs/aar/deep2-release.aar [-]
                                        releaseUnitTestAnnotationProcessorClasspath       : <empty>
                                        releaseUnitTestCompileClasspath         : <empty>
                                        releaseUnitTestRuntimeClasspath         : <empty>
                                        releaseWearApp                : <empty>
                                        runtimeOnly                   : <empty>
                                        testAnnotationProcessor       : <empty>
                                        testCompileOnly               : <empty>
                                        testDebugAnnotationProcessor  : <empty>
                                        testDebugCompileOnly          : <empty>
                                        testDebugImplementation       : <empty>
                                        testDebugRuntimeOnly          : <empty>
                                        testDebugWearApp              : <empty>
                                        testImplementation            : <empty>
                                        testReleaseAnnotationProcessor          : <empty>
                                        testReleaseCompileOnly        : <empty>
                                        testReleaseImplementation     : <empty>
                                        testReleaseRuntimeOnly        : <empty>
                                        testReleaseWearApp            : <empty>
                                        testRuntimeOnly               : <empty>
                                        testWearApp                   : <empty>
                                        wearApp                       : <empty>
                                taskModel                     : DefaultGradleTaskModel
                                    tasks
                                        testDebugUnitTest             : testDebugUnitTest (DefaultExternalTask)
                                            qName                         : :nested2:trans:deep2:testDebugUnitTest
                                        testReleaseUnitTest           : testReleaseUnitTest (DefaultExternalTask)
                                            qName                         : :nested2:trans:deep2:testReleaseUnitTest
                        sourceSetModel                : DefaultGradleSourceSetModel
                        taskModel                     : DefaultGradleTaskModel
<<<<<<< HEAD
=======
                            tasks
                                testDebugUnitTest             : testDebugUnitTest (DefaultExternalTask)
                                    qName                         : :nested2:trans:deep2:testDebugUnitTest
                                testReleaseUnitTest           : testReleaseUnitTest (DefaultExternalTask)
                                    qName                         : :nested2:trans:deep2:testReleaseUnitTest
>>>>>>> 8b7d83e8
                sourceSetModel                : DefaultGradleSourceSetModel
                    sourceCompatibility           : <PROJECT_JDK_FEATURE_LEVEL>
                    targetCompatibility           : <PROJECT_JDK_FEATURE_LEVEL>
                    configurationArtifacts
                        androidApis                   : <empty>
                        androidJacocoAnt              : <empty>
                        androidJdkImage               : <empty>
                        androidTestAnnotationProcessor          : <empty>
                        androidTestBasicAnnotationProcessor     : <empty>
                        androidTestBasicCompileOnly   : <empty>
                        androidTestBasicDebugAnnotationProcessor          : <empty>
                        androidTestBasicDebugCompileOnly        : <empty>
                        androidTestBasicDebugImplementation     : <empty>
                        androidTestBasicDebugRuntimeOnly        : <empty>
                        androidTestBasicDebugWearApp  : <empty>
                        androidTestBasicImplementation          : <empty>
                        androidTestBasicRuntimeOnly   : <empty>
                        androidTestBasicWearApp       : <empty>
                        androidTestCompileOnly        : <empty>
                        androidTestDebugAnnotationProcessor     : <empty>
                        androidTestDebugCompileOnly   : <empty>
                        androidTestDebugImplementation          : <empty>
                        androidTestDebugRuntimeOnly   : <empty>
                        androidTestDebugWearApp       : <empty>
                        androidTestImplementation     : <empty>
                        androidTestPaidAnnotationProcessor      : <empty>
                        androidTestPaidCompileOnly    : <empty>
                        androidTestPaidDebugAnnotationProcessor : <empty>
                        androidTestPaidDebugCompileOnly         : <empty>
                        androidTestPaidDebugImplementation      : <empty>
                        androidTestPaidDebugRuntimeOnly         : <empty>
                        androidTestPaidDebugWearApp   : <empty>
                        androidTestPaidImplementation : <empty>
                        androidTestPaidRuntimeOnly    : <empty>
                        androidTestPaidWearApp        : <empty>
                        androidTestReleaseAnnotationProcessor   : <empty>
                        androidTestReleaseCompileOnly : <empty>
                        androidTestReleaseImplementation        : <empty>
                        androidTestReleaseRuntimeOnly : <empty>
                        androidTestReleaseWearApp     : <empty>
                        androidTestRuntimeOnly        : <empty>
                        androidTestUtil               : <empty>
                        androidTestWearApp            : <empty>
                        annotationProcessor           : <empty>
                        api                           : <empty>
                        archives                      : <empty>
                        basicAnnotationProcessor      : <empty>
                        basicApi                      : <empty>
                        basicCompileOnly              : <empty>
                        - basicDebugAllApiPublication : <ROOT>/nested2/build/outputs/aar/nested2-basic-debug.aar [-]
                        - basicDebugAllRuntimePublication       : <ROOT>/nested2/build/outputs/aar/nested2-basic-debug.aar [-]
                        basicDebugAndroidTestAnnotationProcessorClasspath : <empty>
                        basicDebugAndroidTestCompileClasspath   : <empty>
                        basicDebugAndroidTestRuntimeClasspath   : <empty>
                        basicDebugAnnotationProcessor : <empty>
                        basicDebugAnnotationProcessorClasspath  : <empty>
                        basicDebugApi                 : <empty>
                        basicDebugApiElements         : <empty>
                        - basicDebugApiPublication    : <ROOT>/nested2/build/outputs/aar/nested2-basic-debug.aar [-]
                        basicDebugCompileClasspath    : <empty>
                        basicDebugCompileOnly         : <empty>
                        basicDebugImplementation      : <empty>
                        basicDebugRuntimeClasspath    : <empty>
                        basicDebugRuntimeElements     : <empty>
                        basicDebugRuntimeOnly         : <empty>
                        - basicDebugRuntimePublication          : <ROOT>/nested2/build/outputs/aar/nested2-basic-debug.aar [-]
                        basicDebugUnitTestAnnotationProcessorClasspath    : <empty>
                        basicDebugUnitTestCompileClasspath      : <empty>
                        basicDebugUnitTestRuntimeClasspath      : <empty>
                        basicDebugWearApp             : <empty>
                        basicImplementation           : <empty>
                        - basicReleaseAllApiPublication         : <ROOT>/nested2/build/outputs/aar/nested2-basic-release.aar [-]
                        - basicReleaseAllRuntimePublication     : <ROOT>/nested2/build/outputs/aar/nested2-basic-release.aar [-]
                        basicReleaseAnnotationProcessor         : <empty>
                        basicReleaseAnnotationProcessorClasspath          : <empty>
                        basicReleaseApi               : <empty>
                        basicReleaseApiElements       : <empty>
                        - basicReleaseApiPublication  : <ROOT>/nested2/build/outputs/aar/nested2-basic-release.aar [-]
                        basicReleaseCompileClasspath  : <empty>
                        basicReleaseCompileOnly       : <empty>
                        basicReleaseImplementation    : <empty>
                        basicReleaseRuntimeClasspath  : <empty>
                        basicReleaseRuntimeElements   : <empty>
                        basicReleaseRuntimeOnly       : <empty>
                        - basicReleaseRuntimePublication        : <ROOT>/nested2/build/outputs/aar/nested2-basic-release.aar [-]
                        basicReleaseUnitTestAnnotationProcessorClasspath  : <empty>
                        basicReleaseUnitTestCompileClasspath    : <empty>
                        basicReleaseUnitTestRuntimeClasspath    : <empty>
                        basicReleaseWearApp           : <empty>
                        basicRuntimeOnly              : <empty>
                        basicWearApp                  : <empty>
                        compileOnly                   : <empty>
                        coreLibraryDesugaring         : <empty>
                        debugAnnotationProcessor      : <empty>
                        debugApi                      : <empty>
                        debugCompileOnly              : <empty>
                        debugImplementation           : <empty>
                        debugRuntimeOnly              : <empty>
                        debugWearApp                  : <empty>
                        default                       : <empty>
                        implementation                : <empty>
                        lintChecks                    : <empty>
                        lintClassPath                 : <empty>
                        lintPublish                   : <empty>
                        paidAnnotationProcessor       : <empty>
                        paidApi                       : <empty>
                        paidCompileOnly               : <empty>
                        - paidDebugAllApiPublication  : <ROOT>/nested2/build/outputs/aar/nested2-paid-debug.aar [-]
                        - paidDebugAllRuntimePublication        : <ROOT>/nested2/build/outputs/aar/nested2-paid-debug.aar [-]
                        paidDebugAndroidTestAnnotationProcessorClasspath  : <empty>
                        paidDebugAndroidTestCompileClasspath    : <empty>
                        paidDebugAndroidTestRuntimeClasspath    : <empty>
                        paidDebugAnnotationProcessor  : <empty>
                        paidDebugAnnotationProcessorClasspath   : <empty>
                        paidDebugApi                  : <empty>
                        paidDebugApiElements          : <empty>
                        - paidDebugApiPublication     : <ROOT>/nested2/build/outputs/aar/nested2-paid-debug.aar [-]
                        paidDebugCompileClasspath     : <empty>
                        paidDebugCompileOnly          : <empty>
                        paidDebugImplementation       : <empty>
                        paidDebugRuntimeClasspath     : <empty>
                        paidDebugRuntimeElements      : <empty>
                        paidDebugRuntimeOnly          : <empty>
                        - paidDebugRuntimePublication : <ROOT>/nested2/build/outputs/aar/nested2-paid-debug.aar [-]
                        paidDebugUnitTestAnnotationProcessorClasspath     : <empty>
                        paidDebugUnitTestCompileClasspath       : <empty>
                        paidDebugUnitTestRuntimeClasspath       : <empty>
                        paidDebugWearApp              : <empty>
                        paidImplementation            : <empty>
                        - paidReleaseAllApiPublication          : <ROOT>/nested2/build/outputs/aar/nested2-paid-release.aar [-]
                        - paidReleaseAllRuntimePublication      : <ROOT>/nested2/build/outputs/aar/nested2-paid-release.aar [-]
                        paidReleaseAnnotationProcessor          : <empty>
                        paidReleaseAnnotationProcessorClasspath : <empty>
                        paidReleaseApi                : <empty>
                        paidReleaseApiElements        : <empty>
                        - paidReleaseApiPublication   : <ROOT>/nested2/build/outputs/aar/nested2-paid-release.aar [-]
                        paidReleaseCompileClasspath   : <empty>
                        paidReleaseCompileOnly        : <empty>
                        paidReleaseImplementation     : <empty>
                        paidReleaseRuntimeClasspath   : <empty>
                        paidReleaseRuntimeElements    : <empty>
                        paidReleaseRuntimeOnly        : <empty>
                        - paidReleaseRuntimePublication         : <ROOT>/nested2/build/outputs/aar/nested2-paid-release.aar [-]
                        paidReleaseUnitTestAnnotationProcessorClasspath   : <empty>
                        paidReleaseUnitTestCompileClasspath     : <empty>
                        paidReleaseUnitTestRuntimeClasspath     : <empty>
                        paidReleaseWearApp            : <empty>
                        paidRuntimeOnly               : <empty>
                        paidWearApp                   : <empty>
                        releaseAnnotationProcessor    : <empty>
                        releaseApi                    : <empty>
                        releaseCompileOnly            : <empty>
                        releaseImplementation         : <empty>
                        releaseRuntimeOnly            : <empty>
                        releaseWearApp                : <empty>
                        runtimeOnly                   : <empty>
                        testAnnotationProcessor       : <empty>
                        testBasicAnnotationProcessor  : <empty>
                        testBasicCompileOnly          : <empty>
                        testBasicDebugAnnotationProcessor       : <empty>
                        testBasicDebugCompileOnly     : <empty>
                        testBasicDebugImplementation  : <empty>
                        testBasicDebugRuntimeOnly     : <empty>
                        testBasicDebugWearApp         : <empty>
                        testBasicImplementation       : <empty>
                        testBasicReleaseAnnotationProcessor     : <empty>
                        testBasicReleaseCompileOnly   : <empty>
                        testBasicReleaseImplementation          : <empty>
                        testBasicReleaseRuntimeOnly   : <empty>
                        testBasicReleaseWearApp       : <empty>
                        testBasicRuntimeOnly          : <empty>
                        testBasicWearApp              : <empty>
                        testCompileOnly               : <empty>
                        testDebugAnnotationProcessor  : <empty>
                        testDebugCompileOnly          : <empty>
                        testDebugImplementation       : <empty>
                        testDebugRuntimeOnly          : <empty>
                        testDebugWearApp              : <empty>
                        testImplementation            : <empty>
                        testPaidAnnotationProcessor   : <empty>
                        testPaidCompileOnly           : <empty>
                        testPaidDebugAnnotationProcessor        : <empty>
                        testPaidDebugCompileOnly      : <empty>
                        testPaidDebugImplementation   : <empty>
                        testPaidDebugRuntimeOnly      : <empty>
                        testPaidDebugWearApp          : <empty>
                        testPaidImplementation        : <empty>
                        testPaidReleaseAnnotationProcessor      : <empty>
                        testPaidReleaseCompileOnly    : <empty>
                        testPaidReleaseImplementation : <empty>
                        testPaidReleaseRuntimeOnly    : <empty>
                        testPaidReleaseWearApp        : <empty>
                        testPaidRuntimeOnly           : <empty>
                        testPaidWearApp               : <empty>
                        testReleaseAnnotationProcessor          : <empty>
                        testReleaseCompileOnly        : <empty>
                        testReleaseImplementation     : <empty>
                        testReleaseRuntimeOnly        : <empty>
                        testReleaseWearApp            : <empty>
                        testRuntimeOnly               : <empty>
                        testWearApp                   : <empty>
                        wearApp                       : <empty>
                taskModel                     : DefaultGradleTaskModel
                    tasks
                        testBasicDebugUnitTest        : testBasicDebugUnitTest (DefaultExternalTask)
                            qName                         : :nested2:testBasicDebugUnitTest
                        testBasicReleaseUnitTest      : testBasicReleaseUnitTest (DefaultExternalTask)
                            qName                         : :nested2:testBasicReleaseUnitTest
<<<<<<< HEAD
=======
                        testDebugUnitTest             : testDebugUnitTest (DefaultExternalTask)
                            qName                         : :nested2:deep:testDebugUnitTest
>>>>>>> 8b7d83e8
                        testPaidDebugUnitTest         : testPaidDebugUnitTest (DefaultExternalTask)
                            qName                         : :nested2:testPaidDebugUnitTest
                        testPaidReleaseUnitTest       : testPaidReleaseUnitTest (DefaultExternalTask)
                            qName                         : :nested2:testPaidReleaseUnitTest
<<<<<<< HEAD
        sourceSetModel                : DefaultGradleSourceSetModel
        taskModel                     : DefaultGradleTaskModel
=======
                        testReleaseUnitTest           : testReleaseUnitTest (DefaultExternalTask)
                            qName                         : :nested2:deep:testReleaseUnitTest
        sourceSetModel                : DefaultGradleSourceSetModel
        taskModel                     : DefaultGradleTaskModel
            tasks
                test                          : test (DefaultExternalTask)
                    qName                         : :jav:test
                testBasicBarDebugUnitTest     : testBasicBarDebugUnitTest (DefaultExternalTask)
                    qName                         : :app:testBasicBarDebugUnitTest
                testBasicBarReleaseUnitTest   : testBasicBarReleaseUnitTest (DefaultExternalTask)
                    qName                         : :app:testBasicBarReleaseUnitTest
                testBasicBarSpecialReleaseUnitTest      : testBasicBarSpecialReleaseUnitTest (DefaultExternalTask)
                    qName                         : :app:testBasicBarSpecialReleaseUnitTest
                testBasicDebugUnitTest        : testBasicDebugUnitTest (DefaultExternalTask)
                    qName                         : :nested2:testBasicDebugUnitTest
                testBasicOtherBarDebugUnitTest          : testBasicOtherBarDebugUnitTest (DefaultExternalTask)
                    qName                         : :app:testBasicOtherBarDebugUnitTest
                testBasicOtherBarReleaseUnitTest        : testBasicOtherBarReleaseUnitTest (DefaultExternalTask)
                    qName                         : :app:testBasicOtherBarReleaseUnitTest
                testBasicOtherBarSpecialReleaseUnitTest : testBasicOtherBarSpecialReleaseUnitTest (DefaultExternalTask)
                    qName                         : :app:testBasicOtherBarSpecialReleaseUnitTest
                testBasicReleaseUnitTest      : testBasicReleaseUnitTest (DefaultExternalTask)
                    qName                         : :nested2:testBasicReleaseUnitTest
                testDebugUnitTest             : testDebugUnitTest (DefaultExternalTask)
                    qName                         : :dyn_feature:testDebugUnitTest
                testPaidBarDebugUnitTest      : testPaidBarDebugUnitTest (DefaultExternalTask)
                    qName                         : :app:testPaidBarDebugUnitTest
                testPaidBarReleaseUnitTest    : testPaidBarReleaseUnitTest (DefaultExternalTask)
                    qName                         : :app:testPaidBarReleaseUnitTest
                testPaidBarSpecialReleaseUnitTest       : testPaidBarSpecialReleaseUnitTest (DefaultExternalTask)
                    qName                         : :app:testPaidBarSpecialReleaseUnitTest
                testPaidDebugUnitTest         : testPaidDebugUnitTest (DefaultExternalTask)
                    qName                         : :nested2:testPaidDebugUnitTest
                testPaidOtherBarDebugUnitTest : testPaidOtherBarDebugUnitTest (DefaultExternalTask)
                    qName                         : :app:testPaidOtherBarDebugUnitTest
                testPaidOtherBarReleaseUnitTest         : testPaidOtherBarReleaseUnitTest (DefaultExternalTask)
                    qName                         : :app:testPaidOtherBarReleaseUnitTest
                testPaidOtherBarSpecialReleaseUnitTest  : testPaidOtherBarSpecialReleaseUnitTest (DefaultExternalTask)
                    qName                         : :app:testPaidOtherBarSpecialReleaseUnitTest
                testPaidReleaseUnitTest       : testPaidReleaseUnitTest (DefaultExternalTask)
                    qName                         : :nested2:testPaidReleaseUnitTest
                testReleaseUnitTest           : testReleaseUnitTest (DefaultExternalTask)
                    qName                         : :dyn_feature:testReleaseUnitTest
>>>>>>> 8b7d83e8
MODULE                        : project.app
    GradleModuleModel
        agpVersion                    : 7.0.0
        gradlePath                    : :app
        gradleVersion                 : 7.0.2
        buildFile                     : <ROOT>/app/build.gradle
        buildFilePath                 : <ROOT>/app/build.gradle
        rootFolderPath                : <ROOT>
        hasSafeArgsJava               : false
        hasSafeArgsKotlin             : false
    CurrentVariantReportedVersions
        minSdk
            ApiLevel                      : 16
            ApiString                     : 16
        runtimeMinSdk
            ApiLevel                      : 16
            ApiString                     : 16
        targetSdk
            ApiLevel                      : 32
            ApiString                     : 32
    RootBuildId                   : <ROOT>
    BuildId                       : <ROOT>
    ProjectPath                   : :app
    ModelVersion                  : 7.0.0
    ProjectType                   : PROJECT_TYPE_APP
    CompileTarget                 : android-32
    BuildFolder                   : <ROOT>/app/build [-]
    buildToolsVersion             : 30.0.2
    IsBaseSplit                   : true
    GroupId                       : project
    Namespace                     : com.example.projectwithappandlib.app
    TestNamespace                 : com.example.projectwithappandlib.app.test
    AaptOptions
        NameSpacing                   : DISABLED
    LintOptions
        IsCheckTestSources            : false
        IsCheckDependencies           : false
        IsAbortOnError                : true
        IsAbsolutePaths               : true
        IsNoLines                     : false
        IsQuiet                       : false
        IsCheckAllWarnings            : false
        IsIgnoreWarnings              : false
        IsWarningsAsErrors            : false
        IsIgnoreTestSources           : false
        IsIgnoreTestFixturesSources   : false
        IsCheckGeneratedSources       : false
        IsCheckReleaseBuilds          : true
        IsExplainIssues               : true
        IsShowAll                     : false
        TextReport                    : false
        HtmlReport                    : true
        XmlReport                     : true
        SarifReport                   : false
    JavaCompileOptions
        Encoding                      : UTF-8
        SourceCompatibility           : 1.8
        TargetCompatibility           : 1.8
        IsCoreLibraryDesugaringEnabled          : false
    AgpFlags
        ApplicationRClassConstantIds  : true
        AestRClassConstantIds         : true
        TransitiveRClasses            : true
        UseAndroidX                   : false
        UsesCompose                   : false
        MlModelBindingEnabled         : false
        AndroidResourcesEnabled       : true
        DataBindingEnabled            : false
<<<<<<< HEAD
=======
        GenerateManifestClass         : false
>>>>>>> 8b7d83e8
    - basicVariant:               : basicBarDebug
        applicationId                 : com.example.psd.sample.app.defaultSuffix.barSuffix
        testApplicationId             : com.example.psd.sample.app.default.test
        buildType                     : debug
    - basicVariant:               : basicOtherBarDebug
        applicationId                 : com.example.psd.sample.app.defaultSuffix
        testApplicationId             : com.example.psd.sample.app.default.test
        buildType                     : debug
    - basicVariant:               : paidBarDebug
        applicationId                 : com.example.psd.sample.app.paid.defaultSuffix.barSuffix
        testApplicationId             : com.example.psd.sample.app.paid.test
        buildType                     : debug
    - basicVariant:               : paidOtherBarDebug
        applicationId                 : com.example.psd.sample.app.paid.defaultSuffix
        testApplicationId             : com.example.psd.sample.app.paid.test
        buildType                     : debug
    - basicVariant:               : basicBarRelease
        applicationId                 : com.example.psd.sample.app.defaultSuffix.barSuffix.suffix
        buildType                     : release
    - basicVariant:               : basicOtherBarRelease
        applicationId                 : com.example.psd.sample.app.defaultSuffix.suffix
        buildType                     : release
    - basicVariant:               : paidBarRelease
        applicationId                 : com.example.psd.sample.app.paid.defaultSuffix.barSuffix.suffix
        buildType                     : release
    - basicVariant:               : paidOtherBarRelease
        applicationId                 : com.example.psd.sample.app.paid.defaultSuffix.suffix
        buildType                     : release
    - basicVariant:               : basicBarSpecialRelease
        applicationId                 : com.example.psd.sample.app.defaultSuffix.barSuffix
        buildType                     : specialRelease
    - basicVariant:               : basicOtherBarSpecialRelease
        applicationId                 : com.example.psd.sample.app.defaultSuffix
        buildType                     : specialRelease
    - basicVariant:               : paidBarSpecialRelease
        applicationId                 : com.example.psd.sample.app.paid.defaultSuffix.barSuffix
        buildType                     : specialRelease
    - basicVariant:               : paidOtherBarSpecialRelease
        applicationId                 : com.example.psd.sample.app.paid.defaultSuffix
        buildType                     : specialRelease
    FlavorDimensions              : foo
    FlavorDimensions              : bar
    BootClassPath                 : <ANDROID_SDK>/platforms/android-32/android.jar
    DynamicFeatures               : :dyn_feature
    ViewBindingOptions
        Enabled                       : false
    DependenciesInfo
        IncludeInApk                  : true
        IncludeInBundle               : true
    DefaultConfig
        ProductFlavor
            Name                          : main
            ApplicationIdSuffix           : defaultSuffix
            VersionNameSuffix             : vns
            ManifestPlaceholders
                aa                            : aaa
                bb                            : bbb
                cc                            : true
            ApplicationId                 : com.example.psd.sample.app.default
            VersionCode                   : 1
            VersionName                   : 1.0
            MaxSdkVersion                 : 26
            TestApplicationId             : com.example.psd.sample.app.default.test
            TestFunctionalTest            : false
            MinSdkVersion
                ApiLevel                      : 16
                ApiString                     : 16
            TargetSdkVersion
                ApiLevel                      : 32
                ApiString                     : 32
            VectorDrawables
                UseSupportLibrary             : false
        SourceProvider
            Name                          : main
            Manifest                      : <ROOT>/app/src/main/AndroidManifest.xml
            JavaDirectories               : <ROOT>/app/src/main/java
            KotlinDirectories             : <ROOT>/app/src/main/java
            KotlinDirectories             : <ROOT>/app/src/main/kotlin [-]
            ResourcesDirectories          : <ROOT>/app/src/main/resources [-]
            AidlDirectories               : <ROOT>/app/src/main/aidl [-]
            RenderscriptDirectories       : <ROOT>/app/src/main/rs [-]
            ResDirectories                : <ROOT>/app/src/main/res
            AssetsDirectories             : <ROOT>/app/src/main/assets [-]
            JniLibsDirectories            : <ROOT>/app/src/main/jniLibs [-]
            ShadersDirectories            : <ROOT>/app/src/main/shaders [-]
        ExtraSourceProviders
            ExtraSourceProvider
                ArtifactName                  : _android_test_
                SourceProvider
                    Name                          : androidTest
                    Manifest                      : <ROOT>/app/src/androidTest/AndroidManifest.xml [-]
                    JavaDirectories               : <ROOT>/app/src/androidTest/java [-]
                    KotlinDirectories             : <ROOT>/app/src/androidTest/java [-]
                    KotlinDirectories             : <ROOT>/app/src/androidTest/kotlin [-]
                    ResourcesDirectories          : <ROOT>/app/src/androidTest/resources [-]
                    AidlDirectories               : <ROOT>/app/src/androidTest/aidl [-]
                    RenderscriptDirectories       : <ROOT>/app/src/androidTest/rs [-]
                    ResDirectories                : <ROOT>/app/src/androidTest/res [-]
                    AssetsDirectories             : <ROOT>/app/src/androidTest/assets [-]
                    JniLibsDirectories            : <ROOT>/app/src/androidTest/jniLibs [-]
                    ShadersDirectories            : <ROOT>/app/src/androidTest/shaders [-]
            ExtraSourceProvider
                ArtifactName                  : _unit_test_
                SourceProvider
                    Name                          : test
                    Manifest                      : <ROOT>/app/src/test/AndroidManifest.xml [-]
                    JavaDirectories               : <ROOT>/app/src/test/java [-]
                    KotlinDirectories             : <ROOT>/app/src/test/java [-]
                    KotlinDirectories             : <ROOT>/app/src/test/kotlin [-]
                    ResourcesDirectories          : <ROOT>/app/src/test/resources [-]
                    AidlDirectories               : <ROOT>/app/src/test/aidl [-]
                    RenderscriptDirectories       : <ROOT>/app/src/test/rs [-]
                    ResDirectories                : <ROOT>/app/src/test/res [-]
                    AssetsDirectories             : <ROOT>/app/src/test/assets [-]
                    JniLibsDirectories            : <ROOT>/app/src/test/jniLibs [-]
                    ShadersDirectories            : <ROOT>/app/src/test/shaders [-]
    BuildTypes
        BuildType
            Name                          : debug
            IsDebuggable                  : true
            IsJniDebuggable               : false
            IsPseudoLocalesEnabled        : true
            IsRenderscriptDebuggable      : false
            RenderscriptOptimLevel        : 3
            IsMinifyEnabled               : false
            IsZipAlignEnabled             : true
        SourceProvider
            Name                          : debug
            Manifest                      : <ROOT>/app/src/debug/AndroidManifest.xml [-]
            JavaDirectories               : <ROOT>/app/src/debug/java [-]
            KotlinDirectories             : <ROOT>/app/src/debug/java [-]
            KotlinDirectories             : <ROOT>/app/src/debug/kotlin [-]
            ResourcesDirectories          : <ROOT>/app/src/debug/resources [-]
            AidlDirectories               : <ROOT>/app/src/debug/aidl [-]
            RenderscriptDirectories       : <ROOT>/app/src/debug/rs [-]
            ResDirectories                : <ROOT>/app/src/debug/res [-]
            AssetsDirectories             : <ROOT>/app/src/debug/assets [-]
            JniLibsDirectories            : <ROOT>/app/src/debug/jniLibs [-]
            ShadersDirectories            : <ROOT>/app/src/debug/shaders [-]
        ExtraSourceProviders
            ExtraSourceProvider
                ArtifactName                  : _android_test_
                SourceProvider
                    Name                          : androidTestDebug
                    Manifest                      : <ROOT>/app/src/androidTestDebug/AndroidManifest.xml [-]
                    JavaDirectories               : <ROOT>/app/src/androidTestDebug/java [-]
                    KotlinDirectories             : <ROOT>/app/src/androidTestDebug/java [-]
                    KotlinDirectories             : <ROOT>/app/src/androidTestDebug/kotlin [-]
                    ResourcesDirectories          : <ROOT>/app/src/androidTestDebug/resources [-]
                    AidlDirectories               : <ROOT>/app/src/androidTestDebug/aidl [-]
                    RenderscriptDirectories       : <ROOT>/app/src/androidTestDebug/rs [-]
                    ResDirectories                : <ROOT>/app/src/androidTestDebug/res [-]
                    AssetsDirectories             : <ROOT>/app/src/androidTestDebug/assets [-]
                    JniLibsDirectories            : <ROOT>/app/src/androidTestDebug/jniLibs [-]
                    ShadersDirectories            : <ROOT>/app/src/androidTestDebug/shaders [-]
        ExtraSourceProviders
            ExtraSourceProvider
                ArtifactName                  : _unit_test_
                SourceProvider
                    Name                          : testDebug
                    Manifest                      : <ROOT>/app/src/testDebug/AndroidManifest.xml [-]
                    JavaDirectories               : <ROOT>/app/src/testDebug/java [-]
                    KotlinDirectories             : <ROOT>/app/src/testDebug/java [-]
                    KotlinDirectories             : <ROOT>/app/src/testDebug/kotlin [-]
                    ResourcesDirectories          : <ROOT>/app/src/testDebug/resources [-]
                    AidlDirectories               : <ROOT>/app/src/testDebug/aidl [-]
                    RenderscriptDirectories       : <ROOT>/app/src/testDebug/rs [-]
                    ResDirectories                : <ROOT>/app/src/testDebug/res [-]
                    AssetsDirectories             : <ROOT>/app/src/testDebug/assets [-]
                    JniLibsDirectories            : <ROOT>/app/src/testDebug/jniLibs [-]
                    ShadersDirectories            : <ROOT>/app/src/testDebug/shaders [-]
        BuildType
            Name                          : release
            ApplicationIdSuffix           : suffix
            VersionNameSuffix             : vsuffix
            IsDebuggable                  : false
            IsJniDebuggable               : false
            IsPseudoLocalesEnabled        : false
            IsRenderscriptDebuggable      : false
            RenderscriptOptimLevel        : 2
            IsMinifyEnabled               : false
            IsZipAlignEnabled             : true
        SourceProvider
            Name                          : release
            Manifest                      : <ROOT>/app/src/release/AndroidManifest.xml [-]
            JavaDirectories               : <ROOT>/app/src/release/java [-]
            KotlinDirectories             : <ROOT>/app/src/release/java [-]
            KotlinDirectories             : <ROOT>/app/src/release/kotlin [-]
            ResourcesDirectories          : <ROOT>/app/src/release/resources [-]
            AidlDirectories               : <ROOT>/app/src/release/aidl [-]
            RenderscriptDirectories       : <ROOT>/app/src/release/rs [-]
            ResDirectories                : <ROOT>/app/src/release/res [-]
            AssetsDirectories             : <ROOT>/app/src/release/assets [-]
            JniLibsDirectories            : <ROOT>/app/src/release/jniLibs [-]
            ShadersDirectories            : <ROOT>/app/src/release/shaders [-]
        ExtraSourceProviders
            ExtraSourceProvider
                ArtifactName                  : _android_test_
                SourceProvider
                    Name                          : androidTestRelease
                    Manifest                      : <ROOT>/app/src/androidTestRelease/AndroidManifest.xml [-]
                    JavaDirectories               : <ROOT>/app/src/androidTestRelease/java [-]
                    KotlinDirectories             : <ROOT>/app/src/androidTestRelease/java [-]
                    KotlinDirectories             : <ROOT>/app/src/androidTestRelease/kotlin [-]
                    ResourcesDirectories          : <ROOT>/app/src/androidTestRelease/resources [-]
                    AidlDirectories               : <ROOT>/app/src/androidTestRelease/aidl [-]
                    RenderscriptDirectories       : <ROOT>/app/src/androidTestRelease/rs [-]
                    ResDirectories                : <ROOT>/app/src/androidTestRelease/res [-]
                    AssetsDirectories             : <ROOT>/app/src/androidTestRelease/assets [-]
                    JniLibsDirectories            : <ROOT>/app/src/androidTestRelease/jniLibs [-]
                    ShadersDirectories            : <ROOT>/app/src/androidTestRelease/shaders [-]
        ExtraSourceProviders
            ExtraSourceProvider
                ArtifactName                  : _unit_test_
                SourceProvider
                    Name                          : testRelease
                    Manifest                      : <ROOT>/app/src/testRelease/AndroidManifest.xml [-]
                    JavaDirectories               : <ROOT>/app/src/testRelease/java [-]
                    KotlinDirectories             : <ROOT>/app/src/testRelease/java [-]
                    KotlinDirectories             : <ROOT>/app/src/testRelease/kotlin [-]
                    ResourcesDirectories          : <ROOT>/app/src/testRelease/resources [-]
                    AidlDirectories               : <ROOT>/app/src/testRelease/aidl [-]
                    RenderscriptDirectories       : <ROOT>/app/src/testRelease/rs [-]
                    ResDirectories                : <ROOT>/app/src/testRelease/res [-]
                    AssetsDirectories             : <ROOT>/app/src/testRelease/assets [-]
                    JniLibsDirectories            : <ROOT>/app/src/testRelease/jniLibs [-]
                    ShadersDirectories            : <ROOT>/app/src/testRelease/shaders [-]
        BuildType
            Name                          : specialRelease
            VersionNameSuffix             : vnsSpecial
            IsDebuggable                  : false
            IsJniDebuggable               : false
            IsPseudoLocalesEnabled        : false
            IsRenderscriptDebuggable      : false
            RenderscriptOptimLevel        : 3
            IsMinifyEnabled               : false
            IsZipAlignEnabled             : true
        SourceProvider
            Name                          : specialRelease
            Manifest                      : <ROOT>/app/src/specialRelease/AndroidManifest.xml [-]
            JavaDirectories               : <ROOT>/app/src/specialRelease/java [-]
            KotlinDirectories             : <ROOT>/app/src/specialRelease/java [-]
            KotlinDirectories             : <ROOT>/app/src/specialRelease/kotlin [-]
            ResourcesDirectories          : <ROOT>/app/src/specialRelease/resources [-]
            AidlDirectories               : <ROOT>/app/src/specialRelease/aidl [-]
            RenderscriptDirectories       : <ROOT>/app/src/specialRelease/rs [-]
            ResDirectories                : <ROOT>/app/src/specialRelease/res [-]
            AssetsDirectories             : <ROOT>/app/src/specialRelease/assets [-]
            JniLibsDirectories            : <ROOT>/app/src/specialRelease/jniLibs [-]
            ShadersDirectories            : <ROOT>/app/src/specialRelease/shaders [-]
        ExtraSourceProviders
            ExtraSourceProvider
                ArtifactName                  : _android_test_
                SourceProvider
                    Name                          : androidTestSpecialRelease
                    Manifest                      : <ROOT>/app/src/androidTestSpecialRelease/AndroidManifest.xml [-]
                    JavaDirectories               : <ROOT>/app/src/androidTestSpecialRelease/java [-]
                    KotlinDirectories             : <ROOT>/app/src/androidTestSpecialRelease/java [-]
                    KotlinDirectories             : <ROOT>/app/src/androidTestSpecialRelease/kotlin [-]
                    ResourcesDirectories          : <ROOT>/app/src/androidTestSpecialRelease/resources [-]
                    AidlDirectories               : <ROOT>/app/src/androidTestSpecialRelease/aidl [-]
                    RenderscriptDirectories       : <ROOT>/app/src/androidTestSpecialRelease/rs [-]
                    ResDirectories                : <ROOT>/app/src/androidTestSpecialRelease/res [-]
                    AssetsDirectories             : <ROOT>/app/src/androidTestSpecialRelease/assets [-]
                    JniLibsDirectories            : <ROOT>/app/src/androidTestSpecialRelease/jniLibs [-]
                    ShadersDirectories            : <ROOT>/app/src/androidTestSpecialRelease/shaders [-]
        ExtraSourceProviders
            ExtraSourceProvider
                ArtifactName                  : _unit_test_
                SourceProvider
                    Name                          : testSpecialRelease
                    Manifest                      : <ROOT>/app/src/testSpecialRelease/AndroidManifest.xml [-]
                    JavaDirectories               : <ROOT>/app/src/testSpecialRelease/java [-]
                    KotlinDirectories             : <ROOT>/app/src/testSpecialRelease/java [-]
                    KotlinDirectories             : <ROOT>/app/src/testSpecialRelease/kotlin [-]
                    ResourcesDirectories          : <ROOT>/app/src/testSpecialRelease/resources [-]
                    AidlDirectories               : <ROOT>/app/src/testSpecialRelease/aidl [-]
                    RenderscriptDirectories       : <ROOT>/app/src/testSpecialRelease/rs [-]
                    ResDirectories                : <ROOT>/app/src/testSpecialRelease/res [-]
                    AssetsDirectories             : <ROOT>/app/src/testSpecialRelease/assets [-]
                    JniLibsDirectories            : <ROOT>/app/src/testSpecialRelease/jniLibs [-]
                    ShadersDirectories            : <ROOT>/app/src/testSpecialRelease/shaders [-]
    ProductFlavors
        ProductFlavor
            Name                          : basic
            Dimension                     : foo
            ApplicationId                 : com.example.psd.sample.app
            VectorDrawables
        SourceProvider
            Name                          : basic
            Manifest                      : <ROOT>/app/src/basic/AndroidManifest.xml [-]
            JavaDirectories               : <ROOT>/app/src/basic/java [-]
            KotlinDirectories             : <ROOT>/app/src/basic/java [-]
            KotlinDirectories             : <ROOT>/app/src/basic/kotlin [-]
            ResourcesDirectories          : <ROOT>/app/src/basic/resources [-]
            AidlDirectories               : <ROOT>/app/src/basic/aidl [-]
            RenderscriptDirectories       : <ROOT>/app/src/basic/rs [-]
            ResDirectories                : <ROOT>/app/src/basic/res [-]
            AssetsDirectories             : <ROOT>/app/src/basic/assets [-]
            JniLibsDirectories            : <ROOT>/app/src/basic/jniLibs [-]
            ShadersDirectories            : <ROOT>/app/src/basic/shaders [-]
        ExtraSourceProviders
            ExtraSourceProvider
                ArtifactName                  : _android_test_
                SourceProvider
                    Name                          : androidTestBasic
                    Manifest                      : <ROOT>/app/src/androidTestBasic/AndroidManifest.xml [-]
                    JavaDirectories               : <ROOT>/app/src/androidTestBasic/java [-]
                    KotlinDirectories             : <ROOT>/app/src/androidTestBasic/java [-]
                    KotlinDirectories             : <ROOT>/app/src/androidTestBasic/kotlin [-]
                    ResourcesDirectories          : <ROOT>/app/src/androidTestBasic/resources [-]
                    AidlDirectories               : <ROOT>/app/src/androidTestBasic/aidl [-]
                    RenderscriptDirectories       : <ROOT>/app/src/androidTestBasic/rs [-]
                    ResDirectories                : <ROOT>/app/src/androidTestBasic/res [-]
                    AssetsDirectories             : <ROOT>/app/src/androidTestBasic/assets [-]
                    JniLibsDirectories            : <ROOT>/app/src/androidTestBasic/jniLibs [-]
                    ShadersDirectories            : <ROOT>/app/src/androidTestBasic/shaders [-]
            ExtraSourceProvider
                ArtifactName                  : _unit_test_
                SourceProvider
                    Name                          : testBasic
                    Manifest                      : <ROOT>/app/src/testBasic/AndroidManifest.xml [-]
                    JavaDirectories               : <ROOT>/app/src/testBasic/java [-]
                    KotlinDirectories             : <ROOT>/app/src/testBasic/java [-]
                    KotlinDirectories             : <ROOT>/app/src/testBasic/kotlin [-]
                    ResourcesDirectories          : <ROOT>/app/src/testBasic/resources [-]
                    AidlDirectories               : <ROOT>/app/src/testBasic/aidl [-]
                    RenderscriptDirectories       : <ROOT>/app/src/testBasic/rs [-]
                    ResDirectories                : <ROOT>/app/src/testBasic/res [-]
                    AssetsDirectories             : <ROOT>/app/src/testBasic/assets [-]
                    JniLibsDirectories            : <ROOT>/app/src/testBasic/jniLibs [-]
                    ShadersDirectories            : <ROOT>/app/src/testBasic/shaders [-]
        ProductFlavor
            Name                          : paid
            VersionNameSuffix             : vnsFoo
            Dimension                     : foo
            ApplicationId                 : com.example.psd.sample.app.paid
            VersionCode                   : 2
            VersionName                   : 2.0
            MaxSdkVersion                 : 25
            TestApplicationId             : com.example.psd.sample.app.paid.test
            TestHandleProfiling           : true
            TestFunctionalTest            : true
            MinSdkVersion
                ApiLevel                      : 10
                ApiString                     : 10
            TargetSdkVersion
                ApiLevel                      : 32
                ApiString                     : 32
            TestInstrumentationRunnerArguments
                a                             : AAA
                b                             : BBB
                c                             : CCC
            VectorDrawables
        SourceProvider
            Name                          : paid
            Manifest                      : <ROOT>/app/src/paid/AndroidManifest.xml
            JavaDirectories               : <ROOT>/app/src/paid/java
            KotlinDirectories             : <ROOT>/app/src/paid/java
            KotlinDirectories             : <ROOT>/app/src/paid/kotlin [-]
            ResourcesDirectories          : <ROOT>/app/src/paid/resources [-]
            AidlDirectories               : <ROOT>/app/src/paid/aidl [-]
            RenderscriptDirectories       : <ROOT>/app/src/paid/rs [-]
            ResDirectories                : <ROOT>/app/src/paid/res
            AssetsDirectories             : <ROOT>/app/src/paid/assets [-]
            JniLibsDirectories            : <ROOT>/app/src/paid/jniLibs [-]
            ShadersDirectories            : <ROOT>/app/src/paid/shaders [-]
        ExtraSourceProviders
            ExtraSourceProvider
                ArtifactName                  : _android_test_
                SourceProvider
                    Name                          : androidTestPaid
                    Manifest                      : <ROOT>/app/src/androidTestPaid/AndroidManifest.xml [-]
                    JavaDirectories               : <ROOT>/app/src/androidTestPaid/java [-]
                    KotlinDirectories             : <ROOT>/app/src/androidTestPaid/java [-]
                    KotlinDirectories             : <ROOT>/app/src/androidTestPaid/kotlin [-]
                    ResourcesDirectories          : <ROOT>/app/src/androidTestPaid/resources [-]
                    AidlDirectories               : <ROOT>/app/src/androidTestPaid/aidl [-]
                    RenderscriptDirectories       : <ROOT>/app/src/androidTestPaid/rs [-]
                    ResDirectories                : <ROOT>/app/src/androidTestPaid/res [-]
                    AssetsDirectories             : <ROOT>/app/src/androidTestPaid/assets [-]
                    JniLibsDirectories            : <ROOT>/app/src/androidTestPaid/jniLibs [-]
                    ShadersDirectories            : <ROOT>/app/src/androidTestPaid/shaders [-]
            ExtraSourceProvider
                ArtifactName                  : _unit_test_
                SourceProvider
                    Name                          : testPaid
                    Manifest                      : <ROOT>/app/src/testPaid/AndroidManifest.xml [-]
                    JavaDirectories               : <ROOT>/app/src/testPaid/java [-]
                    KotlinDirectories             : <ROOT>/app/src/testPaid/java [-]
                    KotlinDirectories             : <ROOT>/app/src/testPaid/kotlin [-]
                    ResourcesDirectories          : <ROOT>/app/src/testPaid/resources [-]
                    AidlDirectories               : <ROOT>/app/src/testPaid/aidl [-]
                    RenderscriptDirectories       : <ROOT>/app/src/testPaid/rs [-]
                    ResDirectories                : <ROOT>/app/src/testPaid/res [-]
                    AssetsDirectories             : <ROOT>/app/src/testPaid/assets [-]
                    JniLibsDirectories            : <ROOT>/app/src/testPaid/jniLibs [-]
                    ShadersDirectories            : <ROOT>/app/src/testPaid/shaders [-]
        ProductFlavor
            Name                          : bar
            ApplicationIdSuffix           : barSuffix
            Dimension                     : bar
            VectorDrawables
        SourceProvider
            Name                          : bar
            Manifest                      : <ROOT>/app/src/bar/AndroidManifest.xml [-]
            JavaDirectories               : <ROOT>/app/src/bar/java [-]
            KotlinDirectories             : <ROOT>/app/src/bar/java [-]
            KotlinDirectories             : <ROOT>/app/src/bar/kotlin [-]
            ResourcesDirectories          : <ROOT>/app/src/bar/resources [-]
            AidlDirectories               : <ROOT>/app/src/bar/aidl [-]
            RenderscriptDirectories       : <ROOT>/app/src/bar/rs [-]
            ResDirectories                : <ROOT>/app/src/bar/res [-]
            AssetsDirectories             : <ROOT>/app/src/bar/assets [-]
            JniLibsDirectories            : <ROOT>/app/src/bar/jniLibs [-]
            ShadersDirectories            : <ROOT>/app/src/bar/shaders [-]
        ExtraSourceProviders
            ExtraSourceProvider
                ArtifactName                  : _android_test_
                SourceProvider
                    Name                          : androidTestBar
                    Manifest                      : <ROOT>/app/src/androidTestBar/AndroidManifest.xml [-]
                    JavaDirectories               : <ROOT>/app/src/androidTestBar/java [-]
                    KotlinDirectories             : <ROOT>/app/src/androidTestBar/java [-]
                    KotlinDirectories             : <ROOT>/app/src/androidTestBar/kotlin [-]
                    ResourcesDirectories          : <ROOT>/app/src/androidTestBar/resources [-]
                    AidlDirectories               : <ROOT>/app/src/androidTestBar/aidl [-]
                    RenderscriptDirectories       : <ROOT>/app/src/androidTestBar/rs [-]
                    ResDirectories                : <ROOT>/app/src/androidTestBar/res [-]
                    AssetsDirectories             : <ROOT>/app/src/androidTestBar/assets [-]
                    JniLibsDirectories            : <ROOT>/app/src/androidTestBar/jniLibs [-]
                    ShadersDirectories            : <ROOT>/app/src/androidTestBar/shaders [-]
            ExtraSourceProvider
                ArtifactName                  : _unit_test_
                SourceProvider
                    Name                          : testBar
                    Manifest                      : <ROOT>/app/src/testBar/AndroidManifest.xml [-]
                    JavaDirectories               : <ROOT>/app/src/testBar/java [-]
                    KotlinDirectories             : <ROOT>/app/src/testBar/java [-]
                    KotlinDirectories             : <ROOT>/app/src/testBar/kotlin [-]
                    ResourcesDirectories          : <ROOT>/app/src/testBar/resources [-]
                    AidlDirectories               : <ROOT>/app/src/testBar/aidl [-]
                    RenderscriptDirectories       : <ROOT>/app/src/testBar/rs [-]
                    ResDirectories                : <ROOT>/app/src/testBar/res [-]
                    AssetsDirectories             : <ROOT>/app/src/testBar/assets [-]
                    JniLibsDirectories            : <ROOT>/app/src/testBar/jniLibs [-]
                    ShadersDirectories            : <ROOT>/app/src/testBar/shaders [-]
        ProductFlavor
            Name                          : otherBar
            Dimension                     : bar
            resourceConfigurations        : hdpi
            resourceConfigurations        : xhdpi
            resourceConfigurations        : en
            VectorDrawables
        SourceProvider
            Name                          : otherBar
            Manifest                      : <ROOT>/app/src/otherBar/AndroidManifest.xml [-]
            JavaDirectories               : <ROOT>/app/src/otherBar/java [-]
            KotlinDirectories             : <ROOT>/app/src/otherBar/java [-]
            KotlinDirectories             : <ROOT>/app/src/otherBar/kotlin [-]
            ResourcesDirectories          : <ROOT>/app/src/otherBar/resources [-]
            AidlDirectories               : <ROOT>/app/src/otherBar/aidl [-]
            RenderscriptDirectories       : <ROOT>/app/src/otherBar/rs [-]
            ResDirectories                : <ROOT>/app/src/otherBar/res [-]
            AssetsDirectories             : <ROOT>/app/src/otherBar/assets [-]
            JniLibsDirectories            : <ROOT>/app/src/otherBar/jniLibs [-]
            ShadersDirectories            : <ROOT>/app/src/otherBar/shaders [-]
        ExtraSourceProviders
            ExtraSourceProvider
                ArtifactName                  : _android_test_
                SourceProvider
                    Name                          : androidTestOtherBar
                    Manifest                      : <ROOT>/app/src/androidTestOtherBar/AndroidManifest.xml [-]
                    JavaDirectories               : <ROOT>/app/src/androidTestOtherBar/java [-]
                    KotlinDirectories             : <ROOT>/app/src/androidTestOtherBar/java [-]
                    KotlinDirectories             : <ROOT>/app/src/androidTestOtherBar/kotlin [-]
                    ResourcesDirectories          : <ROOT>/app/src/androidTestOtherBar/resources [-]
                    AidlDirectories               : <ROOT>/app/src/androidTestOtherBar/aidl [-]
                    RenderscriptDirectories       : <ROOT>/app/src/androidTestOtherBar/rs [-]
                    ResDirectories                : <ROOT>/app/src/androidTestOtherBar/res [-]
                    AssetsDirectories             : <ROOT>/app/src/androidTestOtherBar/assets [-]
                    JniLibsDirectories            : <ROOT>/app/src/androidTestOtherBar/jniLibs [-]
                    ShadersDirectories            : <ROOT>/app/src/androidTestOtherBar/shaders [-]
            ExtraSourceProvider
                ArtifactName                  : _unit_test_
                SourceProvider
                    Name                          : testOtherBar
                    Manifest                      : <ROOT>/app/src/testOtherBar/AndroidManifest.xml [-]
                    JavaDirectories               : <ROOT>/app/src/testOtherBar/java [-]
                    KotlinDirectories             : <ROOT>/app/src/testOtherBar/java [-]
                    KotlinDirectories             : <ROOT>/app/src/testOtherBar/kotlin [-]
                    ResourcesDirectories          : <ROOT>/app/src/testOtherBar/resources [-]
                    AidlDirectories               : <ROOT>/app/src/testOtherBar/aidl [-]
                    RenderscriptDirectories       : <ROOT>/app/src/testOtherBar/rs [-]
                    ResDirectories                : <ROOT>/app/src/testOtherBar/res [-]
                    AssetsDirectories             : <ROOT>/app/src/testOtherBar/assets [-]
                    JniLibsDirectories            : <ROOT>/app/src/testOtherBar/jniLibs [-]
                    ShadersDirectories            : <ROOT>/app/src/testOtherBar/shaders [-]
    SigningConfigs
        SigningConfig
            Name                          : debug
            StoreFile                     : debug.keystore
            StorePassword                 : android
            KeyAlias                      : AndroidDebugKey
        SigningConfig
            Name                          : myConfig
            StoreFile                     : debug.keystore
            StorePassword                 : android
            KeyAlias                      : androiddebugkey
    VariantBuildInformation
        VariantBuildInformation
            VariantName                   : basicBarDebug
            BuildTasksAndOutputInformation
                AssembleTaskName              : assembleBasicBarDebug
                AssembleTaskOutputListingFile : <ROOT>/app/build/outputs/apk/basicBar/debug/output-metadata.json [-]
                BundleTaskName                : bundleBasicBarDebug
                BundleTaskOutputListingFile   : <ROOT>/app/build/intermediates/bundle_ide_model/basicBarDebug/output-metadata.json [-]
                ApkFromBundleTaskName         : extractApksForBasicBarDebug
                ApkFromBundleTaskOutputListingFile      : <ROOT>/app/build/intermediates/apk_from_bundle_ide_model/basicBarDebug/output-metadata.json [-]
        VariantBuildInformation
            VariantName                   : basicOtherBarDebug
            BuildTasksAndOutputInformation
                AssembleTaskName              : assembleBasicOtherBarDebug
                AssembleTaskOutputListingFile : <ROOT>/app/build/outputs/apk/basicOtherBar/debug/output-metadata.json [-]
                BundleTaskName                : bundleBasicOtherBarDebug
                BundleTaskOutputListingFile   : <ROOT>/app/build/intermediates/bundle_ide_model/basicOtherBarDebug/output-metadata.json [-]
                ApkFromBundleTaskName         : extractApksForBasicOtherBarDebug
                ApkFromBundleTaskOutputListingFile      : <ROOT>/app/build/intermediates/apk_from_bundle_ide_model/basicOtherBarDebug/output-metadata.json [-]
        VariantBuildInformation
            VariantName                   : paidBarDebug
            BuildTasksAndOutputInformation
                AssembleTaskName              : assemblePaidBarDebug
                AssembleTaskOutputListingFile : <ROOT>/app/build/outputs/apk/paidBar/debug/output-metadata.json [-]
                BundleTaskName                : bundlePaidBarDebug
                BundleTaskOutputListingFile   : <ROOT>/app/build/intermediates/bundle_ide_model/paidBarDebug/output-metadata.json [-]
                ApkFromBundleTaskName         : extractApksForPaidBarDebug
                ApkFromBundleTaskOutputListingFile      : <ROOT>/app/build/intermediates/apk_from_bundle_ide_model/paidBarDebug/output-metadata.json [-]
        VariantBuildInformation
            VariantName                   : paidOtherBarDebug
            BuildTasksAndOutputInformation
                AssembleTaskName              : assemblePaidOtherBarDebug
                AssembleTaskOutputListingFile : <ROOT>/app/build/outputs/apk/paidOtherBar/debug/output-metadata.json [-]
                BundleTaskName                : bundlePaidOtherBarDebug
                BundleTaskOutputListingFile   : <ROOT>/app/build/intermediates/bundle_ide_model/paidOtherBarDebug/output-metadata.json [-]
                ApkFromBundleTaskName         : extractApksForPaidOtherBarDebug
                ApkFromBundleTaskOutputListingFile      : <ROOT>/app/build/intermediates/apk_from_bundle_ide_model/paidOtherBarDebug/output-metadata.json [-]
        VariantBuildInformation
            VariantName                   : basicBarRelease
            BuildTasksAndOutputInformation
                AssembleTaskName              : assembleBasicBarRelease
                AssembleTaskOutputListingFile : <ROOT>/app/build/outputs/apk/basicBar/release/output-metadata.json [-]
                BundleTaskName                : bundleBasicBarRelease
                BundleTaskOutputListingFile   : <ROOT>/app/build/intermediates/bundle_ide_model/basicBarRelease/output-metadata.json [-]
                ApkFromBundleTaskName         : extractApksForBasicBarRelease
                ApkFromBundleTaskOutputListingFile      : <ROOT>/app/build/intermediates/apk_from_bundle_ide_model/basicBarRelease/output-metadata.json [-]
        VariantBuildInformation
            VariantName                   : basicOtherBarRelease
            BuildTasksAndOutputInformation
                AssembleTaskName              : assembleBasicOtherBarRelease
                AssembleTaskOutputListingFile : <ROOT>/app/build/outputs/apk/basicOtherBar/release/output-metadata.json [-]
                BundleTaskName                : bundleBasicOtherBarRelease
                BundleTaskOutputListingFile   : <ROOT>/app/build/intermediates/bundle_ide_model/basicOtherBarRelease/output-metadata.json [-]
                ApkFromBundleTaskName         : extractApksForBasicOtherBarRelease
                ApkFromBundleTaskOutputListingFile      : <ROOT>/app/build/intermediates/apk_from_bundle_ide_model/basicOtherBarRelease/output-metadata.json [-]
        VariantBuildInformation
            VariantName                   : paidBarRelease
            BuildTasksAndOutputInformation
                AssembleTaskName              : assemblePaidBarRelease
                AssembleTaskOutputListingFile : <ROOT>/app/build/outputs/apk/paidBar/release/output-metadata.json [-]
                BundleTaskName                : bundlePaidBarRelease
                BundleTaskOutputListingFile   : <ROOT>/app/build/intermediates/bundle_ide_model/paidBarRelease/output-metadata.json [-]
                ApkFromBundleTaskName         : extractApksForPaidBarRelease
                ApkFromBundleTaskOutputListingFile      : <ROOT>/app/build/intermediates/apk_from_bundle_ide_model/paidBarRelease/output-metadata.json [-]
        VariantBuildInformation
            VariantName                   : paidOtherBarRelease
            BuildTasksAndOutputInformation
                AssembleTaskName              : assemblePaidOtherBarRelease
                AssembleTaskOutputListingFile : <ROOT>/app/build/outputs/apk/paidOtherBar/release/output-metadata.json [-]
                BundleTaskName                : bundlePaidOtherBarRelease
                BundleTaskOutputListingFile   : <ROOT>/app/build/intermediates/bundle_ide_model/paidOtherBarRelease/output-metadata.json [-]
                ApkFromBundleTaskName         : extractApksForPaidOtherBarRelease
                ApkFromBundleTaskOutputListingFile      : <ROOT>/app/build/intermediates/apk_from_bundle_ide_model/paidOtherBarRelease/output-metadata.json [-]
        VariantBuildInformation
            VariantName                   : basicBarSpecialRelease
            BuildTasksAndOutputInformation
                AssembleTaskName              : assembleBasicBarSpecialRelease
                AssembleTaskOutputListingFile : <ROOT>/app/build/outputs/apk/basicBar/specialRelease/output-metadata.json [-]
                BundleTaskName                : bundleBasicBarSpecialRelease
                BundleTaskOutputListingFile   : <ROOT>/app/build/intermediates/bundle_ide_model/basicBarSpecialRelease/output-metadata.json [-]
                ApkFromBundleTaskName         : extractApksForBasicBarSpecialRelease
                ApkFromBundleTaskOutputListingFile      : <ROOT>/app/build/intermediates/apk_from_bundle_ide_model/basicBarSpecialRelease/output-metadata.json [-]
        VariantBuildInformation
            VariantName                   : basicOtherBarSpecialRelease
            BuildTasksAndOutputInformation
                AssembleTaskName              : assembleBasicOtherBarSpecialRelease
                AssembleTaskOutputListingFile : <ROOT>/app/build/outputs/apk/basicOtherBar/specialRelease/output-metadata.json [-]
                BundleTaskName                : bundleBasicOtherBarSpecialRelease
                BundleTaskOutputListingFile   : <ROOT>/app/build/intermediates/bundle_ide_model/basicOtherBarSpecialRelease/output-metadata.json [-]
                ApkFromBundleTaskName         : extractApksForBasicOtherBarSpecialRelease
                ApkFromBundleTaskOutputListingFile      : <ROOT>/app/build/intermediates/apk_from_bundle_ide_model/basicOtherBarSpecialRelease/output-metadata.json [-]
        VariantBuildInformation
            VariantName                   : paidBarSpecialRelease
            BuildTasksAndOutputInformation
                AssembleTaskName              : assemblePaidBarSpecialRelease
                AssembleTaskOutputListingFile : <ROOT>/app/build/outputs/apk/paidBar/specialRelease/output-metadata.json [-]
                BundleTaskName                : bundlePaidBarSpecialRelease
                BundleTaskOutputListingFile   : <ROOT>/app/build/intermediates/bundle_ide_model/paidBarSpecialRelease/output-metadata.json [-]
                ApkFromBundleTaskName         : extractApksForPaidBarSpecialRelease
                ApkFromBundleTaskOutputListingFile      : <ROOT>/app/build/intermediates/apk_from_bundle_ide_model/paidBarSpecialRelease/output-metadata.json [-]
        VariantBuildInformation
            VariantName                   : paidOtherBarSpecialRelease
            BuildTasksAndOutputInformation
                AssembleTaskName              : assemblePaidOtherBarSpecialRelease
                AssembleTaskOutputListingFile : <ROOT>/app/build/outputs/apk/paidOtherBar/specialRelease/output-metadata.json [-]
                BundleTaskName                : bundlePaidOtherBarSpecialRelease
                BundleTaskOutputListingFile   : <ROOT>/app/build/intermediates/bundle_ide_model/paidOtherBarSpecialRelease/output-metadata.json [-]
                ApkFromBundleTaskName         : extractApksForPaidOtherBarSpecialRelease
                ApkFromBundleTaskOutputListingFile      : <ROOT>/app/build/intermediates/apk_from_bundle_ide_model/paidOtherBarSpecialRelease/output-metadata.json [-]
    IdeVariants
        IdeVariant
            Name                          : basicBarDebug
            BuildType                     : debug
            DisplayName                   : basic-bar-debug
            InstantAppCompatible          : false
            MinSdkVersion
                ApiLevel                      : 16
                ApiString                     : 16
            TargetSdkVersion
                ApiLevel                      : 32
                ApiString                     : 32
            MaxSdkVersion                 : 26
            VersionCode                   : 1
            VersionNameSuffix             : vns
            VersionNameWithSuffix         : 1.0vns
            DeprecatedPreMergedTestApplicationId    : com.example.psd.sample.app.default.test
            DeprecatedPreMergedApplicationId        : com.example.psd.sample.app.defaultSuffix.barSuffix
            ProductFlavors                : basic
            ProductFlavors                : bar
            ManifestPlaceholders
                aa                            : aaa
                bb                            : bbb
                cc                            : true
            MainArtifact
                Name                          : MAIN
                CompileTaskName               : compileBasicBarDebugSources
                AssembleTaskName              : assembleBasicBarDebug
                IsTestArtifact                : false
                IdeSetupTaskNames             : generateBasicBarDebugSources
                GeneratedSourceFolders        : <ROOT>/app/build/generated/aidl_source_output_dir/basicBarDebug/out [-]
                GeneratedSourceFolders        : <ROOT>/app/build/generated/ap_generated_sources/basicBarDebug/out [-]
                GeneratedSourceFolders        : <ROOT>/app/build/generated/renderscript_source_output_dir/basicBarDebug/out [-]
                GeneratedSourceFolders        : <ROOT>/app/build/generated/source/buildConfig/basicBar/debug [-]
                ClassesFolder                 : <ROOT>/app/build/intermediates/compile_and_runtime_not_namespaced_r_class_jar/basicBarDebug/R.jar [-]
                ClassesFolder                 : <ROOT>/app/build/intermediates/javac/basicBarDebug/classes [-]
                VariantSourceProvider
                    Name                          : basicBarDebug
                    Manifest                      : <ROOT>/app/src/basicBarDebug/AndroidManifest.xml [-]
                    JavaDirectories               : <ROOT>/app/src/basicBarDebug/java [-]
                    KotlinDirectories             : <ROOT>/app/src/basicBarDebug/java [-]
                    KotlinDirectories             : <ROOT>/app/src/basicBarDebug/kotlin [-]
                    ResourcesDirectories          : <ROOT>/app/src/basicBarDebug/resources [-]
                    AidlDirectories               : <ROOT>/app/src/basicBarDebug/aidl [-]
                    RenderscriptDirectories       : <ROOT>/app/src/basicBarDebug/rs [-]
                    ResDirectories                : <ROOT>/app/src/basicBarDebug/res [-]
                    AssetsDirectories             : <ROOT>/app/src/basicBarDebug/assets [-]
                    JniLibsDirectories            : <ROOT>/app/src/basicBarDebug/jniLibs [-]
                    ShadersDirectories            : <ROOT>/app/src/basicBarDebug/shaders [-]
                MultiFlavorSourceProvider
                    Name                          : basicBar
                    Manifest                      : <ROOT>/app/src/basicBar/AndroidManifest.xml [-]
                    JavaDirectories               : <ROOT>/app/src/basicBar/java [-]
                    KotlinDirectories             : <ROOT>/app/src/basicBar/java [-]
                    KotlinDirectories             : <ROOT>/app/src/basicBar/kotlin [-]
                    ResourcesDirectories          : <ROOT>/app/src/basicBar/resources [-]
                    AidlDirectories               : <ROOT>/app/src/basicBar/aidl [-]
                    RenderscriptDirectories       : <ROOT>/app/src/basicBar/rs [-]
                    ResDirectories                : <ROOT>/app/src/basicBar/res [-]
                    AssetsDirectories             : <ROOT>/app/src/basicBar/assets [-]
                    JniLibsDirectories            : <ROOT>/app/src/basicBar/jniLibs [-]
                    ShadersDirectories            : <ROOT>/app/src/basicBar/shaders [-]
                Dependencies
                    compileClasspath
                        androidLibrary                : __local_aars__:<ROOT>/app/libs/lib1-1.0.aar:unspecified@jar
                        androidLibrary                : com.example.libs:lib2:1.0@aar
                        module                        : <ROOT>-:lib-MAIN
                        androidLibrary                : com.android.support:appcompat-v7:28.0.0@aar
                        androidLibrary                : com.android.support:support-fragment:28.0.0@aar
                        androidLibrary                : com.android.support:animated-vector-drawable:28.0.0@aar
                        androidLibrary                : com.android.support:support-core-ui:28.0.0@aar
                        androidLibrary                : com.android.support:support-core-utils:28.0.0@aar
                        androidLibrary                : com.android.support:support-vector-drawable:28.0.0@aar
                        androidLibrary                : com.android.support:loader:28.0.0@aar
                        androidLibrary                : com.android.support:viewpager:28.0.0@aar
                        androidLibrary                : com.android.support:coordinatorlayout:28.0.0@aar
                        androidLibrary                : com.android.support:drawerlayout:28.0.0@aar
                        androidLibrary                : com.android.support:slidingpanelayout:28.0.0@aar
                        androidLibrary                : com.android.support:customview:28.0.0@aar
                        androidLibrary                : com.android.support:swiperefreshlayout:28.0.0@aar
                        androidLibrary                : com.android.support:asynclayoutinflater:28.0.0@aar
                        androidLibrary                : com.android.support:support-compat:28.0.0@aar
                        androidLibrary                : com.android.support:versionedparcelable:28.0.0@aar
                        androidLibrary                : com.android.support:cursoradapter:28.0.0@aar
                        androidLibrary                : android.arch.lifecycle:runtime:1.1.1@aar
                        androidLibrary                : com.android.support:documentfile:28.0.0@aar
                        androidLibrary                : com.android.support:localbroadcastmanager:28.0.0@aar
                        androidLibrary                : com.android.support:print:28.0.0@aar
                        androidLibrary                : android.arch.lifecycle:viewmodel:1.1.1@aar
                        androidLibrary                : android.arch.lifecycle:livedata:1.1.1@aar
                        androidLibrary                : android.arch.lifecycle:livedata-core:1.1.1@aar
                        androidLibrary                : android.arch.core:runtime:1.1.1@aar
                        androidLibrary                : com.android.support:interpolator:28.0.0@aar
                        androidLibrary                : com.android.support.constraint:constraint-layout:1.1.0@aar
                        javaLibrary                   : com.android.support:collections:28.0.0@jar
                        javaLibrary                   : android.arch.lifecycle:common:1.1.1@jar
                        javaLibrary                   : android.arch.core:common:1.1.1@jar
                        javaLibrary                   : com.android.support:support-annotations:28.0.0@jar
                        javaLibrary                   : com.android.support.constraint:constraint-layout-solver:1.1.0@jar
                        javaLibrary                   : com.example.jlib:lib3:1.0@jar
                        javaLibrary                   : com.example.jlib:lib4:1.0@jar
                    runtimeClasspath
                        androidLibrary                : __local_aars__:<ROOT>/app/libs/lib1-1.0.aar:unspecified@jar
                        module                        : <ROOT>-:lib-MAIN
                        androidLibrary                : com.android.support:appcompat-v7:28.0.0@aar
                        androidLibrary                : com.android.support:support-fragment:28.0.0@aar
                        androidLibrary                : com.android.support:animated-vector-drawable:28.0.0@aar
                        androidLibrary                : com.android.support:support-core-ui:28.0.0@aar
                        androidLibrary                : com.android.support:support-core-utils:28.0.0@aar
                        androidLibrary                : com.android.support:support-vector-drawable:28.0.0@aar
                        androidLibrary                : com.android.support:loader:28.0.0@aar
                        androidLibrary                : com.android.support:viewpager:28.0.0@aar
                        androidLibrary                : com.android.support:coordinatorlayout:28.0.0@aar
                        androidLibrary                : com.android.support:drawerlayout:28.0.0@aar
                        androidLibrary                : com.android.support:slidingpanelayout:28.0.0@aar
                        androidLibrary                : com.android.support:customview:28.0.0@aar
                        androidLibrary                : com.android.support:swiperefreshlayout:28.0.0@aar
                        androidLibrary                : com.android.support:asynclayoutinflater:28.0.0@aar
                        androidLibrary                : com.android.support:support-compat:28.0.0@aar
                        androidLibrary                : com.android.support:versionedparcelable:28.0.0@aar
                        androidLibrary                : com.android.support:cursoradapter:28.0.0@aar
                        androidLibrary                : android.arch.lifecycle:runtime:1.1.1@aar
                        androidLibrary                : com.android.support:documentfile:28.0.0@aar
                        androidLibrary                : com.android.support:localbroadcastmanager:28.0.0@aar
                        androidLibrary                : com.android.support:print:28.0.0@aar
                        androidLibrary                : android.arch.lifecycle:viewmodel:1.1.1@aar
                        androidLibrary                : android.arch.lifecycle:livedata:1.1.1@aar
                        androidLibrary                : android.arch.lifecycle:livedata-core:1.1.1@aar
                        androidLibrary                : android.arch.core:runtime:1.1.1@aar
                        androidLibrary                : com.android.support:interpolator:28.0.0@aar
                        androidLibrary                : com.android.support.constraint:constraint-layout:1.1.0@aar
                        javaLibrary                   : com.android.support:collections:28.0.0@jar
                        javaLibrary                   : android.arch.lifecycle:common:1.1.1@jar
                        javaLibrary                   : android.arch.core:common:1.1.1@jar
                        javaLibrary                   : com.android.support:support-annotations:28.0.0@jar
                        javaLibrary                   : com.android.support.constraint:constraint-layout-solver:1.1.0@jar
                        javaLibrary                   : __local_jars__:<ROOT>/jav/build/libs/jav.jar:unspecified
                ProvidedDependencies
                    - provided                    : com.example.jlib:lib3:1.0
                    - provided                    : com.example.jlib:lib4:1.0
                    - provided                    : com.example.libs:lib2:1.0@aar
                RuntimeOnlyClasses
                    - class                       : <ROOT>/jav/build/libs/jav.jar [-]
                ApplicationId                 : com.example.psd.sample.app.defaultSuffix.barSuffix
                SigningConfigName             : debug
                IsSigned                      : true
                CodeShrinker                  : null
                BuildTasksAndOutputInformation
                    AssembleTaskName              : assembleBasicBarDebug
                    AssembleTaskOutputListingFile : <ROOT>/app/build/outputs/apk/basicBar/debug/output-metadata.json [-]
                    BundleTaskName                : bundleBasicBarDebug
                    BundleTaskOutputListingFile   : <ROOT>/app/build/intermediates/bundle_ide_model/basicBarDebug/output-metadata.json [-]
                    ApkFromBundleTaskName         : extractApksForBasicBarDebug
                    ApkFromBundleTaskOutputListingFile      : <ROOT>/app/build/intermediates/apk_from_bundle_ide_model/basicBarDebug/output-metadata.json [-]
                GeneratedResourceFolders      : <ROOT>/app/build/generated/res/rs/basicBar/debug [-]
                GeneratedResourceFolders      : <ROOT>/app/build/generated/res/resValues/basicBar/debug [-]
            AndroidTestArtifact
                Name                          : ANDROID_TEST
                CompileTaskName               : compileBasicBarDebugAndroidTestSources
                AssembleTaskName              : assembleBasicBarDebugAndroidTest
                IsTestArtifact                : true
                IdeSetupTaskNames             : generateBasicBarDebugAndroidTestSources
                GeneratedSourceFolders        : <ROOT>/app/build/generated/aidl_source_output_dir/basicBarDebugAndroidTest/out [-]
                GeneratedSourceFolders        : <ROOT>/app/build/generated/ap_generated_sources/basicBarDebugAndroidTest/out [-]
                GeneratedSourceFolders        : <ROOT>/app/build/generated/renderscript_source_output_dir/basicBarDebugAndroidTest/out [-]
                GeneratedSourceFolders        : <ROOT>/app/build/generated/source/buildConfig/androidTest/basicBar/debug [-]
                ClassesFolder                 : <ROOT>/app/build/intermediates/compile_and_runtime_not_namespaced_r_class_jar/basicBarDebugAndroidTest/R.jar [-]
                ClassesFolder                 : <ROOT>/app/build/intermediates/javac/basicBarDebugAndroidTest/classes [-]
                VariantSourceProvider
                    Name                          : androidTestBasicBarDebug
                    Manifest                      : <ROOT>/app/src/androidTestBasicBarDebug/AndroidManifest.xml [-]
                    JavaDirectories               : <ROOT>/app/src/androidTestBasicBarDebug/java [-]
                    KotlinDirectories             : <ROOT>/app/src/androidTestBasicBarDebug/java [-]
                    KotlinDirectories             : <ROOT>/app/src/androidTestBasicBarDebug/kotlin [-]
                    ResourcesDirectories          : <ROOT>/app/src/androidTestBasicBarDebug/resources [-]
                    AidlDirectories               : <ROOT>/app/src/androidTestBasicBarDebug/aidl [-]
                    RenderscriptDirectories       : <ROOT>/app/src/androidTestBasicBarDebug/rs [-]
                    ResDirectories                : <ROOT>/app/src/androidTestBasicBarDebug/res [-]
                    AssetsDirectories             : <ROOT>/app/src/androidTestBasicBarDebug/assets [-]
                    JniLibsDirectories            : <ROOT>/app/src/androidTestBasicBarDebug/jniLibs [-]
                    ShadersDirectories            : <ROOT>/app/src/androidTestBasicBarDebug/shaders [-]
                MultiFlavorSourceProvider
                    Name                          : androidTestBasicBar
                    Manifest                      : <ROOT>/app/src/androidTestBasicBar/AndroidManifest.xml [-]
                    JavaDirectories               : <ROOT>/app/src/androidTestBasicBar/java [-]
                    KotlinDirectories             : <ROOT>/app/src/androidTestBasicBar/java [-]
                    KotlinDirectories             : <ROOT>/app/src/androidTestBasicBar/kotlin [-]
                    ResourcesDirectories          : <ROOT>/app/src/androidTestBasicBar/resources [-]
                    AidlDirectories               : <ROOT>/app/src/androidTestBasicBar/aidl [-]
                    RenderscriptDirectories       : <ROOT>/app/src/androidTestBasicBar/rs [-]
                    ResDirectories                : <ROOT>/app/src/androidTestBasicBar/res [-]
                    AssetsDirectories             : <ROOT>/app/src/androidTestBasicBar/assets [-]
                    JniLibsDirectories            : <ROOT>/app/src/androidTestBasicBar/jniLibs [-]
                    ShadersDirectories            : <ROOT>/app/src/androidTestBasicBar/shaders [-]
                Dependencies
                    compileClasspath
                        androidLibrary                : __local_aars__:<ROOT>/app/libs/lib1-1.0.aar:unspecified@jar
                        androidLibrary                : com.android.support.test.espresso:espresso-core:3.0.2@aar
                        module                        : <ROOT>-:lib-MAIN
                        androidLibrary                : com.android.support:appcompat-v7:28.0.0@aar
                        androidLibrary                : com.android.support.test:runner:1.0.2@aar
                        androidLibrary                : com.android.support:support-fragment:28.0.0@aar
                        androidLibrary                : com.android.support:animated-vector-drawable:28.0.0@aar
                        androidLibrary                : com.android.support:support-core-ui:28.0.0@aar
                        androidLibrary                : com.android.support:support-core-utils:28.0.0@aar
                        androidLibrary                : com.android.support:support-vector-drawable:28.0.0@aar
                        androidLibrary                : com.android.support:loader:28.0.0@aar
                        androidLibrary                : com.android.support:viewpager:28.0.0@aar
                        androidLibrary                : com.android.support:coordinatorlayout:28.0.0@aar
                        androidLibrary                : com.android.support:drawerlayout:28.0.0@aar
                        androidLibrary                : com.android.support:slidingpanelayout:28.0.0@aar
                        androidLibrary                : com.android.support:customview:28.0.0@aar
                        androidLibrary                : com.android.support:swiperefreshlayout:28.0.0@aar
                        androidLibrary                : com.android.support:asynclayoutinflater:28.0.0@aar
                        androidLibrary                : com.android.support:support-compat:28.0.0@aar
                        androidLibrary                : com.android.support:versionedparcelable:28.0.0@aar
                        androidLibrary                : com.android.support:cursoradapter:28.0.0@aar
                        androidLibrary                : com.android.support.test:monitor:1.0.2@aar
                        androidLibrary                : android.arch.lifecycle:runtime:1.1.1@aar
                        androidLibrary                : com.android.support:documentfile:28.0.0@aar
                        androidLibrary                : com.android.support:localbroadcastmanager:28.0.0@aar
                        androidLibrary                : com.android.support:print:28.0.0@aar
                        androidLibrary                : android.arch.lifecycle:viewmodel:1.1.1@aar
                        androidLibrary                : android.arch.lifecycle:livedata:1.1.1@aar
                        androidLibrary                : android.arch.lifecycle:livedata-core:1.1.1@aar
                        androidLibrary                : android.arch.core:runtime:1.1.1@aar
                        androidLibrary                : com.android.support:interpolator:28.0.0@aar
                        androidLibrary                : com.android.support.test.espresso:espresso-idling-resource:3.0.2@aar
                        androidLibrary                : com.android.support.constraint:constraint-layout:1.1.0@aar
                        javaLibrary                   : com.android.support:collections:28.0.0@jar
                        javaLibrary                   : android.arch.lifecycle:common:1.1.1@jar
                        javaLibrary                   : android.arch.core:common:1.1.1@jar
                        javaLibrary                   : com.android.support:support-annotations:28.0.0@jar
                        javaLibrary                   : junit:junit:4.12@jar
                        javaLibrary                   : org.hamcrest:hamcrest-integration:1.3@jar
                        javaLibrary                   : org.hamcrest:hamcrest-library:1.3@jar
                        javaLibrary                   : org.hamcrest:hamcrest-core:1.3@jar
                        javaLibrary                   : net.sf.kxml:kxml2:2.3.0@jar
                        javaLibrary                   : com.squareup:javawriter:2.1.1@jar
                        javaLibrary                   : javax.inject:javax.inject:1@jar
                        javaLibrary                   : com.google.code.findbugs:jsr305:2.0.1@jar
                        javaLibrary                   : com.android.support.constraint:constraint-layout-solver:1.1.0@jar
                        module                        : <ROOT>-:app-MAIN
                    runtimeClasspath
                        androidLibrary                : com.android.support.test.espresso:espresso-core:3.0.2@aar
                        module                        : <ROOT>-:lib-MAIN
                        androidLibrary                : com.android.support.test:runner:1.0.2@aar
                        androidLibrary                : com.android.support.test:monitor:1.0.2@aar
                        androidLibrary                : com.android.support.test.espresso:espresso-idling-resource:3.0.2@aar
                        javaLibrary                   : com.android.support:support-annotations:28.0.0@jar
                        javaLibrary                   : junit:junit:4.12@jar
                        javaLibrary                   : org.hamcrest:hamcrest-integration:1.3@jar
                        javaLibrary                   : org.hamcrest:hamcrest-library:1.3@jar
                        javaLibrary                   : org.hamcrest:hamcrest-core:1.3@jar
                        javaLibrary                   : net.sf.kxml:kxml2:2.3.0@jar
                        javaLibrary                   : com.squareup:javawriter:2.1.1@jar
                        javaLibrary                   : javax.inject:javax.inject:1@jar
                        javaLibrary                   : com.google.code.findbugs:jsr305:2.0.1@jar
                        module                        : <ROOT>-:app-MAIN
                ProvidedDependencies
                    - provided                    : ./app/libs/lib1-1.0.aar
                    - provided                    : android.arch.core:common:1.1.1
                    - provided                    : android.arch.core:runtime:1.1.1@aar
                    - provided                    : android.arch.lifecycle:common:1.1.1
                    - provided                    : android.arch.lifecycle:livedata-core:1.1.1@aar
                    - provided                    : android.arch.lifecycle:livedata:1.1.1@aar
                    - provided                    : android.arch.lifecycle:runtime:1.1.1@aar
                    - provided                    : android.arch.lifecycle:viewmodel:1.1.1@aar
                    - provided                    : com.android.support.constraint:constraint-layout-solver:1.1.0
                    - provided                    : com.android.support.constraint:constraint-layout:1.1.0@aar
                    - provided                    : com.android.support:animated-vector-drawable:28.0.0@aar
                    - provided                    : com.android.support:appcompat-v7:28.0.0@aar
                    - provided                    : com.android.support:asynclayoutinflater:28.0.0@aar
                    - provided                    : com.android.support:collections:28.0.0
                    - provided                    : com.android.support:coordinatorlayout:28.0.0@aar
                    - provided                    : com.android.support:cursoradapter:28.0.0@aar
                    - provided                    : com.android.support:customview:28.0.0@aar
                    - provided                    : com.android.support:documentfile:28.0.0@aar
                    - provided                    : com.android.support:drawerlayout:28.0.0@aar
                    - provided                    : com.android.support:interpolator:28.0.0@aar
                    - provided                    : com.android.support:loader:28.0.0@aar
                    - provided                    : com.android.support:localbroadcastmanager:28.0.0@aar
                    - provided                    : com.android.support:print:28.0.0@aar
                    - provided                    : com.android.support:slidingpanelayout:28.0.0@aar
                    - provided                    : com.android.support:support-compat:28.0.0@aar
                    - provided                    : com.android.support:support-core-ui:28.0.0@aar
                    - provided                    : com.android.support:support-core-utils:28.0.0@aar
                    - provided                    : com.android.support:support-fragment:28.0.0@aar
                    - provided                    : com.android.support:support-vector-drawable:28.0.0@aar
                    - provided                    : com.android.support:swiperefreshlayout:28.0.0@aar
                    - provided                    : com.android.support:versionedparcelable:28.0.0@aar
                    - provided                    : com.android.support:viewpager:28.0.0@aar
                ApplicationId                 : com.example.psd.sample.app.default.test
                SigningConfigName             : debug
                IsSigned                      : true
                CodeShrinker                  : null
                BuildTasksAndOutputInformation
                    AssembleTaskName              : assembleBasicBarDebugAndroidTest
                    AssembleTaskOutputListingFile : <ROOT>/app/build/outputs/apk/androidTest/basicBar/debug/output-metadata.json [-]
                GeneratedResourceFolders      : <ROOT>/app/build/generated/res/rs/androidTest/basicBar/debug [-]
                GeneratedResourceFolders      : <ROOT>/app/build/generated/res/resValues/androidTest/basicBar/debug [-]
                TestOptions
                    AnimationsDisabled            : false
                    Execution                     : HOST
            UnitTestArtifact
                Name                          : UNIT_TEST
                CompileTaskName               : compileBasicBarDebugUnitTestSources
                AssembleTaskName              : assembleBasicBarDebugUnitTest
                IsTestArtifact                : true
                IdeSetupTaskNames             : createMockableJar
                GeneratedSourceFolders        : <ROOT>/app/build/generated/ap_generated_sources/basicBarDebugUnitTest/out [-]
                ClassesFolder                 : <ROOT>/app/build/intermediates/compile_and_runtime_not_namespaced_r_class_jar/basicBarDebug/R.jar [-]
                ClassesFolder                 : <ROOT>/app/build/intermediates/javac/basicBarDebugUnitTest/classes [-]
                VariantSourceProvider
                    Name                          : testBasicBarDebug
                    Manifest                      : <ROOT>/app/src/testBasicBarDebug/AndroidManifest.xml [-]
                    JavaDirectories               : <ROOT>/app/src/testBasicBarDebug/java [-]
                    KotlinDirectories             : <ROOT>/app/src/testBasicBarDebug/java [-]
                    KotlinDirectories             : <ROOT>/app/src/testBasicBarDebug/kotlin [-]
                    ResourcesDirectories          : <ROOT>/app/src/testBasicBarDebug/resources [-]
                    AidlDirectories               : <ROOT>/app/src/testBasicBarDebug/aidl [-]
                    RenderscriptDirectories       : <ROOT>/app/src/testBasicBarDebug/rs [-]
                    ResDirectories                : <ROOT>/app/src/testBasicBarDebug/res [-]
                    AssetsDirectories             : <ROOT>/app/src/testBasicBarDebug/assets [-]
                    JniLibsDirectories            : <ROOT>/app/src/testBasicBarDebug/jniLibs [-]
                    ShadersDirectories            : <ROOT>/app/src/testBasicBarDebug/shaders [-]
                MultiFlavorSourceProvider
                    Name                          : testBasicBar
                    Manifest                      : <ROOT>/app/src/testBasicBar/AndroidManifest.xml [-]
                    JavaDirectories               : <ROOT>/app/src/testBasicBar/java [-]
                    KotlinDirectories             : <ROOT>/app/src/testBasicBar/java [-]
                    KotlinDirectories             : <ROOT>/app/src/testBasicBar/kotlin [-]
                    ResourcesDirectories          : <ROOT>/app/src/testBasicBar/resources [-]
                    AidlDirectories               : <ROOT>/app/src/testBasicBar/aidl [-]
                    RenderscriptDirectories       : <ROOT>/app/src/testBasicBar/rs [-]
                    ResDirectories                : <ROOT>/app/src/testBasicBar/res [-]
                    AssetsDirectories             : <ROOT>/app/src/testBasicBar/assets [-]
                    JniLibsDirectories            : <ROOT>/app/src/testBasicBar/jniLibs [-]
                    ShadersDirectories            : <ROOT>/app/src/testBasicBar/shaders [-]
                Dependencies
                    compileClasspath
                        androidLibrary                : __local_aars__:<ROOT>/app/libs/lib1-1.0.aar:unspecified@jar
                        module                        : <ROOT>-:lib-MAIN
                        androidLibrary                : com.android.support:appcompat-v7:28.0.0@aar
                        androidLibrary                : com.android.support:support-fragment:28.0.0@aar
                        androidLibrary                : com.android.support:animated-vector-drawable:28.0.0@aar
                        androidLibrary                : com.android.support:support-core-ui:28.0.0@aar
                        androidLibrary                : com.android.support:support-core-utils:28.0.0@aar
                        androidLibrary                : com.android.support:support-vector-drawable:28.0.0@aar
                        androidLibrary                : com.android.support:loader:28.0.0@aar
                        androidLibrary                : com.android.support:viewpager:28.0.0@aar
                        androidLibrary                : com.android.support:coordinatorlayout:28.0.0@aar
                        androidLibrary                : com.android.support:drawerlayout:28.0.0@aar
                        androidLibrary                : com.android.support:slidingpanelayout:28.0.0@aar
                        androidLibrary                : com.android.support:customview:28.0.0@aar
                        androidLibrary                : com.android.support:swiperefreshlayout:28.0.0@aar
                        androidLibrary                : com.android.support:asynclayoutinflater:28.0.0@aar
                        androidLibrary                : com.android.support:support-compat:28.0.0@aar
                        androidLibrary                : com.android.support:versionedparcelable:28.0.0@aar
                        androidLibrary                : com.android.support:cursoradapter:28.0.0@aar
                        androidLibrary                : android.arch.lifecycle:runtime:1.1.1@aar
                        androidLibrary                : com.android.support:documentfile:28.0.0@aar
                        androidLibrary                : com.android.support:localbroadcastmanager:28.0.0@aar
                        androidLibrary                : com.android.support:print:28.0.0@aar
                        androidLibrary                : android.arch.lifecycle:viewmodel:1.1.1@aar
                        androidLibrary                : android.arch.lifecycle:livedata:1.1.1@aar
                        androidLibrary                : android.arch.lifecycle:livedata-core:1.1.1@aar
                        androidLibrary                : android.arch.core:runtime:1.1.1@aar
                        androidLibrary                : com.android.support:interpolator:28.0.0@aar
                        androidLibrary                : com.android.support.constraint:constraint-layout:1.1.0@aar
                        javaLibrary                   : com.android.support:collections:28.0.0@jar
                        javaLibrary                   : android.arch.lifecycle:common:1.1.1@jar
                        javaLibrary                   : android.arch.core:common:1.1.1@jar
                        javaLibrary                   : com.android.support:support-annotations:28.0.0@jar
                        javaLibrary                   : com.android.support.constraint:constraint-layout-solver:1.1.0@jar
                        module                        : <ROOT>-:app-MAIN
                    runtimeClasspath
                        androidLibrary                : __local_aars__:<ROOT>/app/libs/lib1-1.0.aar:unspecified@jar
                        module                        : <ROOT>-:lib-MAIN
                        androidLibrary                : com.android.support:appcompat-v7:28.0.0@aar
                        androidLibrary                : com.android.support:support-fragment:28.0.0@aar
                        androidLibrary                : com.android.support:animated-vector-drawable:28.0.0@aar
                        androidLibrary                : com.android.support:support-core-ui:28.0.0@aar
                        androidLibrary                : com.android.support:support-core-utils:28.0.0@aar
                        androidLibrary                : com.android.support:support-vector-drawable:28.0.0@aar
                        androidLibrary                : com.android.support:loader:28.0.0@aar
                        androidLibrary                : com.android.support:viewpager:28.0.0@aar
                        androidLibrary                : com.android.support:coordinatorlayout:28.0.0@aar
                        androidLibrary                : com.android.support:drawerlayout:28.0.0@aar
                        androidLibrary                : com.android.support:slidingpanelayout:28.0.0@aar
                        androidLibrary                : com.android.support:customview:28.0.0@aar
                        androidLibrary                : com.android.support:swiperefreshlayout:28.0.0@aar
                        androidLibrary                : com.android.support:asynclayoutinflater:28.0.0@aar
                        androidLibrary                : com.android.support:support-compat:28.0.0@aar
                        androidLibrary                : com.android.support:versionedparcelable:28.0.0@aar
                        androidLibrary                : com.android.support:cursoradapter:28.0.0@aar
                        androidLibrary                : android.arch.lifecycle:runtime:1.1.1@aar
                        androidLibrary                : com.android.support:documentfile:28.0.0@aar
                        androidLibrary                : com.android.support:localbroadcastmanager:28.0.0@aar
                        androidLibrary                : com.android.support:print:28.0.0@aar
                        androidLibrary                : android.arch.lifecycle:viewmodel:1.1.1@aar
                        androidLibrary                : android.arch.lifecycle:livedata:1.1.1@aar
                        androidLibrary                : android.arch.lifecycle:livedata-core:1.1.1@aar
                        androidLibrary                : android.arch.core:runtime:1.1.1@aar
                        androidLibrary                : com.android.support:interpolator:28.0.0@aar
                        androidLibrary                : com.android.support.constraint:constraint-layout:1.1.0@aar
                        javaLibrary                   : com.android.support:collections:28.0.0@jar
                        javaLibrary                   : android.arch.lifecycle:common:1.1.1@jar
                        javaLibrary                   : android.arch.core:common:1.1.1@jar
                        javaLibrary                   : com.android.support:support-annotations:28.0.0@jar
                        javaLibrary                   : com.android.support.constraint:constraint-layout-solver:1.1.0@jar
                        module                        : <ROOT>-:app-MAIN
                        javaLibrary                   : __local_jars__:<ROOT>/jav/build/libs/jav.jar:unspecified
                RuntimeOnlyClasses
                    - class                       : <ROOT>/jav/build/libs/jav.jar [-]
                MockablePlatformJar           : <GRADLE>/caches/<TRANSFORMS>/xxxxxxxxxxxxxxxxxxxxxxxxxxxxxxxx/transformed/android.jar
    externalProject               : :app (DefaultExternalProject) (*seen*)
MODULE                        : project.app.androidTest
MODULE                        : project.app.main
MODULE                        : project.app.unitTest
MODULE                        : project.dyn_feature
    GradleModuleModel
        agpVersion                    : 7.0.0
        gradlePath                    : :dyn_feature
        gradleVersion                 : 7.0.2
        buildFile                     : <ROOT>/dyn_feature/build.gradle
        buildFilePath                 : <ROOT>/dyn_feature/build.gradle
        rootFolderPath                : <ROOT>
        hasSafeArgsJava               : false
        hasSafeArgsKotlin             : false
    CurrentVariantReportedVersions
        minSdk
            ApiLevel                      : 1
            ApiString                     : 1
        runtimeMinSdk
            ApiLevel                      : 1
            ApiString                     : 1
        targetSdk
            ApiLevel                      : 1
            ApiString                     : 1
    RootBuildId                   : <ROOT>
    BuildId                       : <ROOT>
    ProjectPath                   : :dyn_feature
    ModelVersion                  : 7.0.0
    ProjectType                   : PROJECT_TYPE_DYNAMIC_FEATURE
    CompileTarget                 : android-32
    BuildFolder                   : <ROOT>/dyn_feature/build [-]
    buildToolsVersion             : 30.0.2
    IsBaseSplit                   : false
    GroupId                       : project
    Namespace                     : com.example.dyn_feature
    TestNamespace                 : com.example.dyn_feature.test
    AaptOptions
        NameSpacing                   : DISABLED
    LintOptions
        IsCheckTestSources            : false
        IsCheckDependencies           : false
        IsAbortOnError                : true
        IsAbsolutePaths               : true
        IsNoLines                     : false
        IsQuiet                       : false
        IsCheckAllWarnings            : false
        IsIgnoreWarnings              : false
        IsWarningsAsErrors            : false
        IsIgnoreTestSources           : false
        IsIgnoreTestFixturesSources   : false
        IsCheckGeneratedSources       : false
        IsCheckReleaseBuilds          : true
        IsExplainIssues               : true
        IsShowAll                     : false
        TextReport                    : false
        HtmlReport                    : true
        XmlReport                     : true
        SarifReport                   : false
    JavaCompileOptions
        Encoding                      : UTF-8
        SourceCompatibility           : 1.8
        TargetCompatibility           : 1.8
        IsCoreLibraryDesugaringEnabled          : false
    AgpFlags
        ApplicationRClassConstantIds  : true
        AestRClassConstantIds         : true
        TransitiveRClasses            : true
        UseAndroidX                   : false
        UsesCompose                   : false
        MlModelBindingEnabled         : false
        AndroidResourcesEnabled       : true
        DataBindingEnabled            : false
<<<<<<< HEAD
=======
        GenerateManifestClass         : false
>>>>>>> 8b7d83e8
    - basicVariant:               : debug
        testApplicationId             : com.example.dyn_feature.test
        buildType                     : debug
    - basicVariant:               : release
        buildType                     : release
    BootClassPath                 : <ANDROID_SDK>/platforms/android-32/android.jar
    BaseFeature                   : :app
    ViewBindingOptions
        Enabled                       : false
    DefaultConfig
        ProductFlavor
            Name                          : main
            VectorDrawables
                UseSupportLibrary             : false
        SourceProvider
            Name                          : main
            Manifest                      : <ROOT>/dyn_feature/src/main/AndroidManifest.xml
            JavaDirectories               : <ROOT>/dyn_feature/src/main/java [-]
            KotlinDirectories             : <ROOT>/dyn_feature/src/main/java [-]
            KotlinDirectories             : <ROOT>/dyn_feature/src/main/kotlin [-]
            ResourcesDirectories          : <ROOT>/dyn_feature/src/main/resources [-]
            AidlDirectories               : <ROOT>/dyn_feature/src/main/aidl [-]
            RenderscriptDirectories       : <ROOT>/dyn_feature/src/main/rs [-]
            ResDirectories                : <ROOT>/dyn_feature/src/main/res [-]
            AssetsDirectories             : <ROOT>/dyn_feature/src/main/assets [-]
            JniLibsDirectories            : <ROOT>/dyn_feature/src/main/jniLibs [-]
            ShadersDirectories            : <ROOT>/dyn_feature/src/main/shaders [-]
        ExtraSourceProviders
            ExtraSourceProvider
                ArtifactName                  : _android_test_
                SourceProvider
                    Name                          : androidTest
                    Manifest                      : <ROOT>/dyn_feature/src/androidTest/AndroidManifest.xml [-]
                    JavaDirectories               : <ROOT>/dyn_feature/src/androidTest/java [-]
                    KotlinDirectories             : <ROOT>/dyn_feature/src/androidTest/java [-]
                    KotlinDirectories             : <ROOT>/dyn_feature/src/androidTest/kotlin [-]
                    ResourcesDirectories          : <ROOT>/dyn_feature/src/androidTest/resources [-]
                    AidlDirectories               : <ROOT>/dyn_feature/src/androidTest/aidl [-]
                    RenderscriptDirectories       : <ROOT>/dyn_feature/src/androidTest/rs [-]
                    ResDirectories                : <ROOT>/dyn_feature/src/androidTest/res [-]
                    AssetsDirectories             : <ROOT>/dyn_feature/src/androidTest/assets [-]
                    JniLibsDirectories            : <ROOT>/dyn_feature/src/androidTest/jniLibs [-]
                    ShadersDirectories            : <ROOT>/dyn_feature/src/androidTest/shaders [-]
            ExtraSourceProvider
                ArtifactName                  : _unit_test_
                SourceProvider
                    Name                          : test
                    Manifest                      : <ROOT>/dyn_feature/src/test/AndroidManifest.xml [-]
                    JavaDirectories               : <ROOT>/dyn_feature/src/test/java [-]
                    KotlinDirectories             : <ROOT>/dyn_feature/src/test/java [-]
                    KotlinDirectories             : <ROOT>/dyn_feature/src/test/kotlin [-]
                    ResourcesDirectories          : <ROOT>/dyn_feature/src/test/resources [-]
                    AidlDirectories               : <ROOT>/dyn_feature/src/test/aidl [-]
                    RenderscriptDirectories       : <ROOT>/dyn_feature/src/test/rs [-]
                    ResDirectories                : <ROOT>/dyn_feature/src/test/res [-]
                    AssetsDirectories             : <ROOT>/dyn_feature/src/test/assets [-]
                    JniLibsDirectories            : <ROOT>/dyn_feature/src/test/jniLibs [-]
                    ShadersDirectories            : <ROOT>/dyn_feature/src/test/shaders [-]
    BuildTypes
        BuildType
            Name                          : debug
            IsDebuggable                  : true
            IsJniDebuggable               : false
            IsPseudoLocalesEnabled        : false
            IsRenderscriptDebuggable      : false
            RenderscriptOptimLevel        : 3
            IsMinifyEnabled               : false
            IsZipAlignEnabled             : true
        SourceProvider
            Name                          : debug
            Manifest                      : <ROOT>/dyn_feature/src/debug/AndroidManifest.xml [-]
            JavaDirectories               : <ROOT>/dyn_feature/src/debug/java [-]
            KotlinDirectories             : <ROOT>/dyn_feature/src/debug/java [-]
            KotlinDirectories             : <ROOT>/dyn_feature/src/debug/kotlin [-]
            ResourcesDirectories          : <ROOT>/dyn_feature/src/debug/resources [-]
            AidlDirectories               : <ROOT>/dyn_feature/src/debug/aidl [-]
            RenderscriptDirectories       : <ROOT>/dyn_feature/src/debug/rs [-]
            ResDirectories                : <ROOT>/dyn_feature/src/debug/res [-]
            AssetsDirectories             : <ROOT>/dyn_feature/src/debug/assets [-]
            JniLibsDirectories            : <ROOT>/dyn_feature/src/debug/jniLibs [-]
            ShadersDirectories            : <ROOT>/dyn_feature/src/debug/shaders [-]
        ExtraSourceProviders
            ExtraSourceProvider
                ArtifactName                  : _android_test_
                SourceProvider
                    Name                          : androidTestDebug
                    Manifest                      : <ROOT>/dyn_feature/src/androidTestDebug/AndroidManifest.xml [-]
                    JavaDirectories               : <ROOT>/dyn_feature/src/androidTestDebug/java [-]
                    KotlinDirectories             : <ROOT>/dyn_feature/src/androidTestDebug/java [-]
                    KotlinDirectories             : <ROOT>/dyn_feature/src/androidTestDebug/kotlin [-]
                    ResourcesDirectories          : <ROOT>/dyn_feature/src/androidTestDebug/resources [-]
                    AidlDirectories               : <ROOT>/dyn_feature/src/androidTestDebug/aidl [-]
                    RenderscriptDirectories       : <ROOT>/dyn_feature/src/androidTestDebug/rs [-]
                    ResDirectories                : <ROOT>/dyn_feature/src/androidTestDebug/res [-]
                    AssetsDirectories             : <ROOT>/dyn_feature/src/androidTestDebug/assets [-]
                    JniLibsDirectories            : <ROOT>/dyn_feature/src/androidTestDebug/jniLibs [-]
                    ShadersDirectories            : <ROOT>/dyn_feature/src/androidTestDebug/shaders [-]
        ExtraSourceProviders
            ExtraSourceProvider
                ArtifactName                  : _unit_test_
                SourceProvider
                    Name                          : testDebug
                    Manifest                      : <ROOT>/dyn_feature/src/testDebug/AndroidManifest.xml [-]
                    JavaDirectories               : <ROOT>/dyn_feature/src/testDebug/java [-]
                    KotlinDirectories             : <ROOT>/dyn_feature/src/testDebug/java [-]
                    KotlinDirectories             : <ROOT>/dyn_feature/src/testDebug/kotlin [-]
                    ResourcesDirectories          : <ROOT>/dyn_feature/src/testDebug/resources [-]
                    AidlDirectories               : <ROOT>/dyn_feature/src/testDebug/aidl [-]
                    RenderscriptDirectories       : <ROOT>/dyn_feature/src/testDebug/rs [-]
                    ResDirectories                : <ROOT>/dyn_feature/src/testDebug/res [-]
                    AssetsDirectories             : <ROOT>/dyn_feature/src/testDebug/assets [-]
                    JniLibsDirectories            : <ROOT>/dyn_feature/src/testDebug/jniLibs [-]
                    ShadersDirectories            : <ROOT>/dyn_feature/src/testDebug/shaders [-]
        BuildType
            Name                          : release
            IsDebuggable                  : false
            IsJniDebuggable               : false
            IsPseudoLocalesEnabled        : false
            IsRenderscriptDebuggable      : false
            RenderscriptOptimLevel        : 3
            IsMinifyEnabled               : false
            IsZipAlignEnabled             : true
        SourceProvider
            Name                          : release
            Manifest                      : <ROOT>/dyn_feature/src/release/AndroidManifest.xml [-]
            JavaDirectories               : <ROOT>/dyn_feature/src/release/java [-]
            KotlinDirectories             : <ROOT>/dyn_feature/src/release/java [-]
            KotlinDirectories             : <ROOT>/dyn_feature/src/release/kotlin [-]
            ResourcesDirectories          : <ROOT>/dyn_feature/src/release/resources [-]
            AidlDirectories               : <ROOT>/dyn_feature/src/release/aidl [-]
            RenderscriptDirectories       : <ROOT>/dyn_feature/src/release/rs [-]
            ResDirectories                : <ROOT>/dyn_feature/src/release/res [-]
            AssetsDirectories             : <ROOT>/dyn_feature/src/release/assets [-]
            JniLibsDirectories            : <ROOT>/dyn_feature/src/release/jniLibs [-]
            ShadersDirectories            : <ROOT>/dyn_feature/src/release/shaders [-]
        ExtraSourceProviders
            ExtraSourceProvider
                ArtifactName                  : _android_test_
                SourceProvider
                    Name                          : androidTestRelease
                    Manifest                      : <ROOT>/dyn_feature/src/androidTestRelease/AndroidManifest.xml [-]
                    JavaDirectories               : <ROOT>/dyn_feature/src/androidTestRelease/java [-]
                    KotlinDirectories             : <ROOT>/dyn_feature/src/androidTestRelease/java [-]
                    KotlinDirectories             : <ROOT>/dyn_feature/src/androidTestRelease/kotlin [-]
                    ResourcesDirectories          : <ROOT>/dyn_feature/src/androidTestRelease/resources [-]
                    AidlDirectories               : <ROOT>/dyn_feature/src/androidTestRelease/aidl [-]
                    RenderscriptDirectories       : <ROOT>/dyn_feature/src/androidTestRelease/rs [-]
                    ResDirectories                : <ROOT>/dyn_feature/src/androidTestRelease/res [-]
                    AssetsDirectories             : <ROOT>/dyn_feature/src/androidTestRelease/assets [-]
                    JniLibsDirectories            : <ROOT>/dyn_feature/src/androidTestRelease/jniLibs [-]
                    ShadersDirectories            : <ROOT>/dyn_feature/src/androidTestRelease/shaders [-]
        ExtraSourceProviders
            ExtraSourceProvider
                ArtifactName                  : _unit_test_
                SourceProvider
                    Name                          : testRelease
                    Manifest                      : <ROOT>/dyn_feature/src/testRelease/AndroidManifest.xml [-]
                    JavaDirectories               : <ROOT>/dyn_feature/src/testRelease/java [-]
                    KotlinDirectories             : <ROOT>/dyn_feature/src/testRelease/java [-]
                    KotlinDirectories             : <ROOT>/dyn_feature/src/testRelease/kotlin [-]
                    ResourcesDirectories          : <ROOT>/dyn_feature/src/testRelease/resources [-]
                    AidlDirectories               : <ROOT>/dyn_feature/src/testRelease/aidl [-]
                    RenderscriptDirectories       : <ROOT>/dyn_feature/src/testRelease/rs [-]
                    ResDirectories                : <ROOT>/dyn_feature/src/testRelease/res [-]
                    AssetsDirectories             : <ROOT>/dyn_feature/src/testRelease/assets [-]
                    JniLibsDirectories            : <ROOT>/dyn_feature/src/testRelease/jniLibs [-]
                    ShadersDirectories            : <ROOT>/dyn_feature/src/testRelease/shaders [-]
    SigningConfigs
        SigningConfig
            Name                          : debug
            StoreFile                     : debug.keystore
            StorePassword                 : android
            KeyAlias                      : AndroidDebugKey
    VariantBuildInformation
        VariantBuildInformation
            VariantName                   : debug
            BuildTasksAndOutputInformation
                AssembleTaskName              : assembleDebug
                AssembleTaskOutputListingFile : <ROOT>/dyn_feature/build/outputs/apk/debug/output-metadata.json [-]
        VariantBuildInformation
            VariantName                   : release
            BuildTasksAndOutputInformation
                AssembleTaskName              : assembleRelease
                AssembleTaskOutputListingFile : <ROOT>/dyn_feature/build/outputs/apk/release/output-metadata.json [-]
    IdeVariants
        IdeVariant
            Name                          : debug
            BuildType                     : debug
            DisplayName                   : debug
            InstantAppCompatible          : false
            MinSdkVersion
                ApiLevel                      : 1
                ApiString                     : 1
            DeprecatedPreMergedApplicationId        : com.example.dyn_feature
            MainArtifact
                Name                          : MAIN
                CompileTaskName               : compileDebugSources
                AssembleTaskName              : assembleDebug
                IsTestArtifact                : false
                IdeSetupTaskNames             : generateDebugSources
                GeneratedSourceFolders        : <ROOT>/dyn_feature/build/generated/aidl_source_output_dir/debug/out [-]
                GeneratedSourceFolders        : <ROOT>/dyn_feature/build/generated/ap_generated_sources/debug/out [-]
                GeneratedSourceFolders        : <ROOT>/dyn_feature/build/generated/renderscript_source_output_dir/debug/out [-]
                GeneratedSourceFolders        : <ROOT>/dyn_feature/build/generated/source/buildConfig/debug [-]
                ClassesFolder                 : <ROOT>/dyn_feature/build/intermediates/compile_and_runtime_not_namespaced_r_class_jar/debug/R.jar [-]
                ClassesFolder                 : <ROOT>/dyn_feature/build/intermediates/javac/debug/classes [-]
                Dependencies
                    compileClasspath
                    runtimeClasspath
                IsSigned                      : false
                CodeShrinker                  : null
                BuildTasksAndOutputInformation
                    AssembleTaskName              : assembleDebug
                    AssembleTaskOutputListingFile : <ROOT>/dyn_feature/build/outputs/apk/debug/output-metadata.json [-]
                GeneratedResourceFolders      : <ROOT>/dyn_feature/build/generated/res/rs/debug [-]
                GeneratedResourceFolders      : <ROOT>/dyn_feature/build/generated/res/resValues/debug [-]
            AndroidTestArtifact
                Name                          : ANDROID_TEST
                CompileTaskName               : compileDebugAndroidTestSources
                AssembleTaskName              : assembleDebugAndroidTest
                IsTestArtifact                : true
                IdeSetupTaskNames             : generateDebugAndroidTestSources
                GeneratedSourceFolders        : <ROOT>/dyn_feature/build/generated/aidl_source_output_dir/debugAndroidTest/out [-]
                GeneratedSourceFolders        : <ROOT>/dyn_feature/build/generated/ap_generated_sources/debugAndroidTest/out [-]
                GeneratedSourceFolders        : <ROOT>/dyn_feature/build/generated/renderscript_source_output_dir/debugAndroidTest/out [-]
                GeneratedSourceFolders        : <ROOT>/dyn_feature/build/generated/source/buildConfig/androidTest/debug [-]
                ClassesFolder                 : <ROOT>/dyn_feature/build/intermediates/compile_and_runtime_not_namespaced_r_class_jar/debugAndroidTest/R.jar [-]
                ClassesFolder                 : <ROOT>/dyn_feature/build/intermediates/javac/debugAndroidTest/classes [-]
                Dependencies
                    compileClasspath
                        module                        : <ROOT>-:dyn_feature-MAIN
                    runtimeClasspath
                        module                        : <ROOT>-:dyn_feature-MAIN
                ApplicationId                 : com.example.dyn_feature.test
                IsSigned                      : false
                CodeShrinker                  : null
                BuildTasksAndOutputInformation
                    AssembleTaskName              : assembleDebugAndroidTest
                    AssembleTaskOutputListingFile : <ROOT>/dyn_feature/build/outputs/apk/androidTest/debug/output-metadata.json [-]
                GeneratedResourceFolders      : <ROOT>/dyn_feature/build/generated/res/rs/androidTest/debug [-]
                GeneratedResourceFolders      : <ROOT>/dyn_feature/build/generated/res/resValues/androidTest/debug [-]
                TestOptions
                    AnimationsDisabled            : false
                    Execution                     : HOST
            UnitTestArtifact
                Name                          : UNIT_TEST
                CompileTaskName               : compileDebugUnitTestSources
                AssembleTaskName              : assembleDebugUnitTest
                IsTestArtifact                : true
                IdeSetupTaskNames             : createMockableJar
                GeneratedSourceFolders        : <ROOT>/dyn_feature/build/generated/ap_generated_sources/debugUnitTest/out [-]
                ClassesFolder                 : <ROOT>/dyn_feature/build/intermediates/compile_and_runtime_not_namespaced_r_class_jar/debug/R.jar [-]
                ClassesFolder                 : <ROOT>/dyn_feature/build/intermediates/javac/debugUnitTest/classes [-]
                Dependencies
                    compileClasspath
                        module                        : <ROOT>-:dyn_feature-MAIN
                    runtimeClasspath
                        module                        : <ROOT>-:dyn_feature-MAIN
                MockablePlatformJar           : <GRADLE>/caches/<TRANSFORMS>/xxxxxxxxxxxxxxxxxxxxxxxxxxxxxxxx/transformed/android.jar
    externalProject               : :dyn_feature (DefaultExternalProject) (*seen*)
MODULE                        : project.dyn_feature.androidTest
MODULE                        : project.dyn_feature.main
MODULE                        : project.dyn_feature.unitTest
MODULE                        : project.jav
    GradleModuleModel
        gradlePath                    : :jav
        gradleVersion                 : 7.0.2
        buildFile                     : <ROOT>/jav/build.gradle
        buildFilePath                 : <ROOT>/jav/build.gradle
        rootFolderPath                : <ROOT>
        hasSafeArgsJava               : false
        hasSafeArgsKotlin             : false
    externalProject               : :jav (DefaultExternalProject) (*seen*)
MODULE                        : project.jav.main
MODULE                        : project.jav.test
MODULE                        : project.lib
    GradleModuleModel
        agpVersion                    : 7.0.0
        gradlePath                    : :lib
        gradleVersion                 : 7.0.2
        buildFile                     : <ROOT>/lib/build.gradle
        buildFilePath                 : <ROOT>/lib/build.gradle
        rootFolderPath                : <ROOT>
        hasSafeArgsJava               : false
        hasSafeArgsKotlin             : false
    CurrentVariantReportedVersions
        minSdk
            ApiLevel                      : 16
            ApiString                     : 16
        runtimeMinSdk
            ApiLevel                      : 16
            ApiString                     : 16
        targetSdk
            ApiLevel                      : 32
            ApiString                     : 32
    RootBuildId                   : <ROOT>
    BuildId                       : <ROOT>
    ProjectPath                   : :lib
    ModelVersion                  : 7.0.0
    ProjectType                   : PROJECT_TYPE_LIBRARY
    CompileTarget                 : android-32
    BuildFolder                   : <ROOT>/lib/build [-]
    buildToolsVersion             : 30.0.2
    IsBaseSplit                   : false
    GroupId                       : project
    Namespace                     : com.example.projectwithappandlib.lib
    TestNamespace                 : com.example.projectwithappandlib.lib.test
    AaptOptions
        NameSpacing                   : DISABLED
    LintOptions
        IsCheckTestSources            : false
        IsCheckDependencies           : false
        IsAbortOnError                : true
        IsAbsolutePaths               : true
        IsNoLines                     : false
        IsQuiet                       : false
        IsCheckAllWarnings            : false
        IsIgnoreWarnings              : false
        IsWarningsAsErrors            : false
        IsIgnoreTestSources           : false
        IsIgnoreTestFixturesSources   : false
        IsCheckGeneratedSources       : false
        IsCheckReleaseBuilds          : true
        IsExplainIssues               : true
        IsShowAll                     : false
        TextReport                    : false
        HtmlReport                    : true
        XmlReport                     : true
        SarifReport                   : false
    JavaCompileOptions
        Encoding                      : UTF-8
        SourceCompatibility           : 1.8
        TargetCompatibility           : 1.8
        IsCoreLibraryDesugaringEnabled          : false
    AgpFlags
        ApplicationRClassConstantIds  : true
        AestRClassConstantIds         : true
        TransitiveRClasses            : true
        UseAndroidX                   : false
        UsesCompose                   : false
        MlModelBindingEnabled         : false
        AndroidResourcesEnabled       : true
        DataBindingEnabled            : false
<<<<<<< HEAD
=======
        GenerateManifestClass         : false
>>>>>>> 8b7d83e8
    - basicVariant:               : debug
        testApplicationId             : com.example.projectwithappandlib.lib.test
        buildType                     : debug
    - basicVariant:               : release
        buildType                     : release
    BootClassPath                 : <ANDROID_SDK>/platforms/android-32/android.jar
    ViewBindingOptions
        Enabled                       : false
    DefaultConfig
        ProductFlavor
            Name                          : main
            VersionCode                   : 1
            VersionName                   : 1.0
            MinSdkVersion
                ApiLevel                      : 16
                ApiString                     : 16
            TargetSdkVersion
                ApiLevel                      : 32
                ApiString                     : 32
            VectorDrawables
                UseSupportLibrary             : false
        SourceProvider
            Name                          : main
            Manifest                      : <ROOT>/lib/src/main/AndroidManifest.xml
            JavaDirectories               : <ROOT>/lib/src/main/java
            KotlinDirectories             : <ROOT>/lib/src/main/java
            KotlinDirectories             : <ROOT>/lib/src/main/kotlin [-]
            ResourcesDirectories          : <ROOT>/lib/src/main/resources [-]
            AidlDirectories               : <ROOT>/lib/src/main/aidl [-]
            RenderscriptDirectories       : <ROOT>/lib/src/main/rs [-]
            ResDirectories                : <ROOT>/lib/src/main/res
            AssetsDirectories             : <ROOT>/lib/src/main/assets [-]
            JniLibsDirectories            : <ROOT>/lib/src/main/jniLibs [-]
            ShadersDirectories            : <ROOT>/lib/src/main/shaders [-]
        ExtraSourceProviders
            ExtraSourceProvider
                ArtifactName                  : _android_test_
                SourceProvider
                    Name                          : androidTest
                    Manifest                      : <ROOT>/lib/src/androidTest/AndroidManifest.xml [-]
                    JavaDirectories               : <ROOT>/lib/src/androidTest/java [-]
                    KotlinDirectories             : <ROOT>/lib/src/androidTest/java [-]
                    KotlinDirectories             : <ROOT>/lib/src/androidTest/kotlin [-]
                    ResourcesDirectories          : <ROOT>/lib/src/androidTest/resources [-]
                    AidlDirectories               : <ROOT>/lib/src/androidTest/aidl [-]
                    RenderscriptDirectories       : <ROOT>/lib/src/androidTest/rs [-]
                    ResDirectories                : <ROOT>/lib/src/androidTest/res [-]
                    AssetsDirectories             : <ROOT>/lib/src/androidTest/assets [-]
                    JniLibsDirectories            : <ROOT>/lib/src/androidTest/jniLibs [-]
                    ShadersDirectories            : <ROOT>/lib/src/androidTest/shaders [-]
            ExtraSourceProvider
                ArtifactName                  : _unit_test_
                SourceProvider
                    Name                          : test
                    Manifest                      : <ROOT>/lib/src/test/AndroidManifest.xml [-]
                    JavaDirectories               : <ROOT>/lib/src/test/java [-]
                    KotlinDirectories             : <ROOT>/lib/src/test/java [-]
                    KotlinDirectories             : <ROOT>/lib/src/test/kotlin [-]
                    ResourcesDirectories          : <ROOT>/lib/src/test/resources [-]
                    AidlDirectories               : <ROOT>/lib/src/test/aidl [-]
                    RenderscriptDirectories       : <ROOT>/lib/src/test/rs [-]
                    ResDirectories                : <ROOT>/lib/src/test/res [-]
                    AssetsDirectories             : <ROOT>/lib/src/test/assets [-]
                    JniLibsDirectories            : <ROOT>/lib/src/test/jniLibs [-]
                    ShadersDirectories            : <ROOT>/lib/src/test/shaders [-]
    BuildTypes
        BuildType
            Name                          : debug
            IsDebuggable                  : true
            IsJniDebuggable               : false
            IsPseudoLocalesEnabled        : false
            IsRenderscriptDebuggable      : false
            RenderscriptOptimLevel        : 3
            IsMinifyEnabled               : false
            IsZipAlignEnabled             : true
        SourceProvider
            Name                          : debug
            Manifest                      : <ROOT>/lib/src/debug/AndroidManifest.xml [-]
            JavaDirectories               : <ROOT>/lib/src/debug/java [-]
            KotlinDirectories             : <ROOT>/lib/src/debug/java [-]
            KotlinDirectories             : <ROOT>/lib/src/debug/kotlin [-]
            ResourcesDirectories          : <ROOT>/lib/src/debug/resources [-]
            AidlDirectories               : <ROOT>/lib/src/debug/aidl [-]
            RenderscriptDirectories       : <ROOT>/lib/src/debug/rs [-]
            ResDirectories                : <ROOT>/lib/src/debug/res [-]
            AssetsDirectories             : <ROOT>/lib/src/debug/assets [-]
            JniLibsDirectories            : <ROOT>/lib/src/debug/jniLibs [-]
            ShadersDirectories            : <ROOT>/lib/src/debug/shaders [-]
        ExtraSourceProviders
            ExtraSourceProvider
                ArtifactName                  : _android_test_
                SourceProvider
                    Name                          : androidTestDebug
                    Manifest                      : <ROOT>/lib/src/androidTestDebug/AndroidManifest.xml [-]
                    JavaDirectories               : <ROOT>/lib/src/androidTestDebug/java [-]
                    KotlinDirectories             : <ROOT>/lib/src/androidTestDebug/java [-]
                    KotlinDirectories             : <ROOT>/lib/src/androidTestDebug/kotlin [-]
                    ResourcesDirectories          : <ROOT>/lib/src/androidTestDebug/resources [-]
                    AidlDirectories               : <ROOT>/lib/src/androidTestDebug/aidl [-]
                    RenderscriptDirectories       : <ROOT>/lib/src/androidTestDebug/rs [-]
                    ResDirectories                : <ROOT>/lib/src/androidTestDebug/res [-]
                    AssetsDirectories             : <ROOT>/lib/src/androidTestDebug/assets [-]
                    JniLibsDirectories            : <ROOT>/lib/src/androidTestDebug/jniLibs [-]
                    ShadersDirectories            : <ROOT>/lib/src/androidTestDebug/shaders [-]
        ExtraSourceProviders
            ExtraSourceProvider
                ArtifactName                  : _unit_test_
                SourceProvider
                    Name                          : testDebug
                    Manifest                      : <ROOT>/lib/src/testDebug/AndroidManifest.xml [-]
                    JavaDirectories               : <ROOT>/lib/src/testDebug/java [-]
                    KotlinDirectories             : <ROOT>/lib/src/testDebug/java [-]
                    KotlinDirectories             : <ROOT>/lib/src/testDebug/kotlin [-]
                    ResourcesDirectories          : <ROOT>/lib/src/testDebug/resources [-]
                    AidlDirectories               : <ROOT>/lib/src/testDebug/aidl [-]
                    RenderscriptDirectories       : <ROOT>/lib/src/testDebug/rs [-]
                    ResDirectories                : <ROOT>/lib/src/testDebug/res [-]
                    AssetsDirectories             : <ROOT>/lib/src/testDebug/assets [-]
                    JniLibsDirectories            : <ROOT>/lib/src/testDebug/jniLibs [-]
                    ShadersDirectories            : <ROOT>/lib/src/testDebug/shaders [-]
        BuildType
            Name                          : release
            IsDebuggable                  : false
            IsJniDebuggable               : false
            IsPseudoLocalesEnabled        : false
            IsRenderscriptDebuggable      : false
            RenderscriptOptimLevel        : 3
            IsMinifyEnabled               : false
            IsZipAlignEnabled             : true
        SourceProvider
            Name                          : release
            Manifest                      : <ROOT>/lib/src/release/AndroidManifest.xml [-]
            JavaDirectories               : <ROOT>/lib/src/release/java [-]
            KotlinDirectories             : <ROOT>/lib/src/release/java [-]
            KotlinDirectories             : <ROOT>/lib/src/release/kotlin [-]
            ResourcesDirectories          : <ROOT>/lib/src/release/resources [-]
            AidlDirectories               : <ROOT>/lib/src/release/aidl [-]
            RenderscriptDirectories       : <ROOT>/lib/src/release/rs [-]
            ResDirectories                : <ROOT>/lib/src/release/res [-]
            AssetsDirectories             : <ROOT>/lib/src/release/assets [-]
            JniLibsDirectories            : <ROOT>/lib/src/release/jniLibs [-]
            ShadersDirectories            : <ROOT>/lib/src/release/shaders [-]
        ExtraSourceProviders
            ExtraSourceProvider
                ArtifactName                  : _android_test_
                SourceProvider
                    Name                          : androidTestRelease
                    Manifest                      : <ROOT>/lib/src/androidTestRelease/AndroidManifest.xml [-]
                    JavaDirectories               : <ROOT>/lib/src/androidTestRelease/java [-]
                    KotlinDirectories             : <ROOT>/lib/src/androidTestRelease/java [-]
                    KotlinDirectories             : <ROOT>/lib/src/androidTestRelease/kotlin [-]
                    ResourcesDirectories          : <ROOT>/lib/src/androidTestRelease/resources [-]
                    AidlDirectories               : <ROOT>/lib/src/androidTestRelease/aidl [-]
                    RenderscriptDirectories       : <ROOT>/lib/src/androidTestRelease/rs [-]
                    ResDirectories                : <ROOT>/lib/src/androidTestRelease/res [-]
                    AssetsDirectories             : <ROOT>/lib/src/androidTestRelease/assets [-]
                    JniLibsDirectories            : <ROOT>/lib/src/androidTestRelease/jniLibs [-]
                    ShadersDirectories            : <ROOT>/lib/src/androidTestRelease/shaders [-]
        ExtraSourceProviders
            ExtraSourceProvider
                ArtifactName                  : _unit_test_
                SourceProvider
                    Name                          : testRelease
                    Manifest                      : <ROOT>/lib/src/testRelease/AndroidManifest.xml [-]
                    JavaDirectories               : <ROOT>/lib/src/testRelease/java [-]
                    KotlinDirectories             : <ROOT>/lib/src/testRelease/java [-]
                    KotlinDirectories             : <ROOT>/lib/src/testRelease/kotlin [-]
                    ResourcesDirectories          : <ROOT>/lib/src/testRelease/resources [-]
                    AidlDirectories               : <ROOT>/lib/src/testRelease/aidl [-]
                    RenderscriptDirectories       : <ROOT>/lib/src/testRelease/rs [-]
                    ResDirectories                : <ROOT>/lib/src/testRelease/res [-]
                    AssetsDirectories             : <ROOT>/lib/src/testRelease/assets [-]
                    JniLibsDirectories            : <ROOT>/lib/src/testRelease/jniLibs [-]
                    ShadersDirectories            : <ROOT>/lib/src/testRelease/shaders [-]
    SigningConfigs
        SigningConfig
            Name                          : debug
            StoreFile                     : debug.keystore
            StorePassword                 : android
            KeyAlias                      : AndroidDebugKey
    VariantBuildInformation
        VariantBuildInformation
            VariantName                   : debug
            BuildTasksAndOutputInformation
                AssembleTaskName              : assembleDebug
        VariantBuildInformation
            VariantName                   : release
            BuildTasksAndOutputInformation
                AssembleTaskName              : assembleRelease
    IdeVariants
        IdeVariant
            Name                          : debug
            BuildType                     : debug
            DisplayName                   : debug
            InstantAppCompatible          : false
            MinSdkVersion
                ApiLevel                      : 16
                ApiString                     : 16
            TargetSdkVersion
                ApiLevel                      : 32
                ApiString                     : 32
            VersionCode                   : 1
            VersionNameWithSuffix         : 1.0
            DeprecatedPreMergedApplicationId        : com.example.projectwithappandlib.lib
            MainArtifact
                Name                          : MAIN
                CompileTaskName               : compileDebugSources
                AssembleTaskName              : assembleDebug
                IsTestArtifact                : false
                IdeSetupTaskNames             : generateDebugSources
                GeneratedSourceFolders        : <ROOT>/lib/build/generated/aidl_source_output_dir/debug/out [-]
                GeneratedSourceFolders        : <ROOT>/lib/build/generated/ap_generated_sources/debug/out [-]
                GeneratedSourceFolders        : <ROOT>/lib/build/generated/renderscript_source_output_dir/debug/out [-]
                GeneratedSourceFolders        : <ROOT>/lib/build/generated/source/buildConfig/debug [-]
                ClassesFolder                 : <ROOT>/lib/build/intermediates/compile_r_class_jar/debug/R.jar [-]
                ClassesFolder                 : <ROOT>/lib/build/intermediates/javac/debug/classes [-]
                Dependencies
                    compileClasspath
                        androidLibrary                : com.android.support:appcompat-v7:28.0.0@aar
                        androidLibrary                : com.android.support:support-fragment:28.0.0@aar
                        androidLibrary                : com.android.support:animated-vector-drawable:28.0.0@aar
                        androidLibrary                : com.android.support:support-core-ui:28.0.0@aar
                        androidLibrary                : com.android.support:support-core-utils:28.0.0@aar
                        androidLibrary                : com.android.support:support-vector-drawable:28.0.0@aar
                        androidLibrary                : com.android.support:loader:28.0.0@aar
                        androidLibrary                : com.android.support:viewpager:28.0.0@aar
                        androidLibrary                : com.android.support:coordinatorlayout:28.0.0@aar
                        androidLibrary                : com.android.support:drawerlayout:28.0.0@aar
                        androidLibrary                : com.android.support:slidingpanelayout:28.0.0@aar
                        androidLibrary                : com.android.support:customview:28.0.0@aar
                        androidLibrary                : com.android.support:swiperefreshlayout:28.0.0@aar
                        androidLibrary                : com.android.support:asynclayoutinflater:28.0.0@aar
                        androidLibrary                : com.android.support:support-compat:28.0.0@aar
                        androidLibrary                : com.android.support:versionedparcelable:28.0.0@aar
                        androidLibrary                : com.android.support:cursoradapter:28.0.0@aar
                        androidLibrary                : android.arch.lifecycle:runtime:1.1.1@aar
                        androidLibrary                : com.android.support:documentfile:28.0.0@aar
                        androidLibrary                : com.android.support:localbroadcastmanager:28.0.0@aar
                        androidLibrary                : com.android.support:print:28.0.0@aar
                        androidLibrary                : android.arch.lifecycle:viewmodel:1.1.1@aar
                        androidLibrary                : android.arch.lifecycle:livedata:1.1.1@aar
                        androidLibrary                : android.arch.lifecycle:livedata-core:1.1.1@aar
                        androidLibrary                : android.arch.core:runtime:1.1.1@aar
                        androidLibrary                : com.android.support:interpolator:28.0.0@aar
                        javaLibrary                   : com.android.support:collections:28.0.0@jar
                        javaLibrary                   : android.arch.lifecycle:common:1.1.1@jar
                        javaLibrary                   : android.arch.core:common:1.1.1@jar
                        javaLibrary                   : com.android.support:support-annotations:28.0.0@jar
                        module                        : <ROOT>-:jav-MAIN
                    runtimeClasspath
                        androidLibrary                : com.android.support:appcompat-v7:28.0.0@aar
                        androidLibrary                : com.android.support:support-fragment:28.0.0@aar
                        androidLibrary                : com.android.support:animated-vector-drawable:28.0.0@aar
                        androidLibrary                : com.android.support:support-core-ui:28.0.0@aar
                        androidLibrary                : com.android.support:support-core-utils:28.0.0@aar
                        androidLibrary                : com.android.support:support-vector-drawable:28.0.0@aar
                        androidLibrary                : com.android.support:loader:28.0.0@aar
                        androidLibrary                : com.android.support:viewpager:28.0.0@aar
                        androidLibrary                : com.android.support:coordinatorlayout:28.0.0@aar
                        androidLibrary                : com.android.support:drawerlayout:28.0.0@aar
                        androidLibrary                : com.android.support:slidingpanelayout:28.0.0@aar
                        androidLibrary                : com.android.support:customview:28.0.0@aar
                        androidLibrary                : com.android.support:swiperefreshlayout:28.0.0@aar
                        androidLibrary                : com.android.support:asynclayoutinflater:28.0.0@aar
                        androidLibrary                : com.android.support:support-compat:28.0.0@aar
                        androidLibrary                : com.android.support:versionedparcelable:28.0.0@aar
                        androidLibrary                : com.android.support:cursoradapter:28.0.0@aar
                        androidLibrary                : android.arch.lifecycle:runtime:1.1.1@aar
                        androidLibrary                : com.android.support:documentfile:28.0.0@aar
                        androidLibrary                : com.android.support:localbroadcastmanager:28.0.0@aar
                        androidLibrary                : com.android.support:print:28.0.0@aar
                        androidLibrary                : android.arch.lifecycle:viewmodel:1.1.1@aar
                        androidLibrary                : android.arch.lifecycle:livedata:1.1.1@aar
                        androidLibrary                : android.arch.lifecycle:livedata-core:1.1.1@aar
                        androidLibrary                : android.arch.core:runtime:1.1.1@aar
                        androidLibrary                : com.android.support:interpolator:28.0.0@aar
                        javaLibrary                   : com.android.support:collections:28.0.0@jar
                        javaLibrary                   : android.arch.lifecycle:common:1.1.1@jar
                        javaLibrary                   : android.arch.core:common:1.1.1@jar
                        javaLibrary                   : com.android.support:support-annotations:28.0.0@jar
                        module                        : <ROOT>-:jav-MAIN
                IsSigned                      : false
                CodeShrinker                  : null
                BuildTasksAndOutputInformation
                    AssembleTaskName              : assembleDebug
                GeneratedResourceFolders      : <ROOT>/lib/build/generated/res/rs/debug [-]
                GeneratedResourceFolders      : <ROOT>/lib/build/generated/res/resValues/debug [-]
            AndroidTestArtifact
                Name                          : ANDROID_TEST
                CompileTaskName               : compileDebugAndroidTestSources
                AssembleTaskName              : assembleDebugAndroidTest
                IsTestArtifact                : true
                IdeSetupTaskNames             : generateDebugAndroidTestSources
                GeneratedSourceFolders        : <ROOT>/lib/build/generated/aidl_source_output_dir/debugAndroidTest/out [-]
                GeneratedSourceFolders        : <ROOT>/lib/build/generated/ap_generated_sources/debugAndroidTest/out [-]
                GeneratedSourceFolders        : <ROOT>/lib/build/generated/renderscript_source_output_dir/debugAndroidTest/out [-]
                GeneratedSourceFolders        : <ROOT>/lib/build/generated/source/buildConfig/androidTest/debug [-]
                ClassesFolder                 : <ROOT>/lib/build/intermediates/compile_and_runtime_not_namespaced_r_class_jar/debugAndroidTest/R.jar [-]
                ClassesFolder                 : <ROOT>/lib/build/intermediates/javac/debugAndroidTest/classes [-]
                Dependencies
                    compileClasspath
                        module                        : <ROOT>-:lib-MAIN
                        androidLibrary                : com.android.support:appcompat-v7:28.0.0@aar
                        androidLibrary                : com.android.support:support-fragment:28.0.0@aar
                        androidLibrary                : com.android.support:animated-vector-drawable:28.0.0@aar
                        androidLibrary                : com.android.support:support-core-ui:28.0.0@aar
                        androidLibrary                : com.android.support:support-core-utils:28.0.0@aar
                        androidLibrary                : com.android.support:support-vector-drawable:28.0.0@aar
                        androidLibrary                : com.android.support:loader:28.0.0@aar
                        androidLibrary                : com.android.support:viewpager:28.0.0@aar
                        androidLibrary                : com.android.support:coordinatorlayout:28.0.0@aar
                        androidLibrary                : com.android.support:drawerlayout:28.0.0@aar
                        androidLibrary                : com.android.support:slidingpanelayout:28.0.0@aar
                        androidLibrary                : com.android.support:customview:28.0.0@aar
                        androidLibrary                : com.android.support:swiperefreshlayout:28.0.0@aar
                        androidLibrary                : com.android.support:asynclayoutinflater:28.0.0@aar
                        androidLibrary                : com.android.support:support-compat:28.0.0@aar
                        androidLibrary                : com.android.support:versionedparcelable:28.0.0@aar
                        androidLibrary                : com.android.support:cursoradapter:28.0.0@aar
                        androidLibrary                : android.arch.lifecycle:runtime:1.1.1@aar
                        androidLibrary                : com.android.support:documentfile:28.0.0@aar
                        androidLibrary                : com.android.support:localbroadcastmanager:28.0.0@aar
                        androidLibrary                : com.android.support:print:28.0.0@aar
                        androidLibrary                : android.arch.lifecycle:viewmodel:1.1.1@aar
                        androidLibrary                : android.arch.lifecycle:livedata:1.1.1@aar
                        androidLibrary                : android.arch.lifecycle:livedata-core:1.1.1@aar
                        androidLibrary                : android.arch.core:runtime:1.1.1@aar
                        androidLibrary                : com.android.support:interpolator:28.0.0@aar
                        javaLibrary                   : com.android.support:collections:28.0.0@jar
                        javaLibrary                   : android.arch.lifecycle:common:1.1.1@jar
                        javaLibrary                   : android.arch.core:common:1.1.1@jar
                        javaLibrary                   : com.android.support:support-annotations:28.0.0@jar
                        module                        : <ROOT>-:jav-MAIN
                    runtimeClasspath
                        module                        : <ROOT>-:lib-MAIN
                        androidLibrary                : com.android.support:appcompat-v7:28.0.0@aar
                        androidLibrary                : com.android.support:support-fragment:28.0.0@aar
                        androidLibrary                : com.android.support:animated-vector-drawable:28.0.0@aar
                        androidLibrary                : com.android.support:support-core-ui:28.0.0@aar
                        androidLibrary                : com.android.support:support-core-utils:28.0.0@aar
                        androidLibrary                : com.android.support:support-vector-drawable:28.0.0@aar
                        androidLibrary                : com.android.support:loader:28.0.0@aar
                        androidLibrary                : com.android.support:viewpager:28.0.0@aar
                        androidLibrary                : com.android.support:coordinatorlayout:28.0.0@aar
                        androidLibrary                : com.android.support:drawerlayout:28.0.0@aar
                        androidLibrary                : com.android.support:slidingpanelayout:28.0.0@aar
                        androidLibrary                : com.android.support:customview:28.0.0@aar
                        androidLibrary                : com.android.support:swiperefreshlayout:28.0.0@aar
                        androidLibrary                : com.android.support:asynclayoutinflater:28.0.0@aar
                        androidLibrary                : com.android.support:support-compat:28.0.0@aar
                        androidLibrary                : com.android.support:versionedparcelable:28.0.0@aar
                        androidLibrary                : com.android.support:cursoradapter:28.0.0@aar
                        androidLibrary                : android.arch.lifecycle:runtime:1.1.1@aar
                        androidLibrary                : com.android.support:documentfile:28.0.0@aar
                        androidLibrary                : com.android.support:localbroadcastmanager:28.0.0@aar
                        androidLibrary                : com.android.support:print:28.0.0@aar
                        androidLibrary                : android.arch.lifecycle:viewmodel:1.1.1@aar
                        androidLibrary                : android.arch.lifecycle:livedata:1.1.1@aar
                        androidLibrary                : android.arch.lifecycle:livedata-core:1.1.1@aar
                        androidLibrary                : android.arch.core:runtime:1.1.1@aar
                        androidLibrary                : com.android.support:interpolator:28.0.0@aar
                        javaLibrary                   : com.android.support:collections:28.0.0@jar
                        javaLibrary                   : android.arch.lifecycle:common:1.1.1@jar
                        javaLibrary                   : android.arch.core:common:1.1.1@jar
                        javaLibrary                   : com.android.support:support-annotations:28.0.0@jar
                        module                        : <ROOT>-:jav-MAIN
                ApplicationId                 : com.example.projectwithappandlib.lib.test
                SigningConfigName             : debug
                IsSigned                      : true
                CodeShrinker                  : null
                BuildTasksAndOutputInformation
                    AssembleTaskName              : assembleDebugAndroidTest
                    AssembleTaskOutputListingFile : <ROOT>/lib/build/outputs/apk/androidTest/debug/output-metadata.json [-]
                GeneratedResourceFolders      : <ROOT>/lib/build/generated/res/rs/androidTest/debug [-]
                GeneratedResourceFolders      : <ROOT>/lib/build/generated/res/resValues/androidTest/debug [-]
                TestOptions
                    AnimationsDisabled            : false
                    Execution                     : HOST
            UnitTestArtifact
                Name                          : UNIT_TEST
                CompileTaskName               : compileDebugUnitTestSources
                AssembleTaskName              : assembleDebugUnitTest
                IsTestArtifact                : true
                IdeSetupTaskNames             : createMockableJar
                GeneratedSourceFolders        : <ROOT>/lib/build/generated/ap_generated_sources/debugUnitTest/out [-]
                ClassesFolder                 : <ROOT>/lib/build/intermediates/compile_and_runtime_not_namespaced_r_class_jar/debugUnitTest/R.jar [-]
                ClassesFolder                 : <ROOT>/lib/build/intermediates/javac/debugUnitTest/classes [-]
                Dependencies
                    compileClasspath
                        module                        : <ROOT>-:lib-MAIN
                        androidLibrary                : com.android.support:appcompat-v7:28.0.0@aar
                        androidLibrary                : com.android.support:support-fragment:28.0.0@aar
                        androidLibrary                : com.android.support:animated-vector-drawable:28.0.0@aar
                        androidLibrary                : com.android.support:support-core-ui:28.0.0@aar
                        androidLibrary                : com.android.support:support-core-utils:28.0.0@aar
                        androidLibrary                : com.android.support:support-vector-drawable:28.0.0@aar
                        androidLibrary                : com.android.support:loader:28.0.0@aar
                        androidLibrary                : com.android.support:viewpager:28.0.0@aar
                        androidLibrary                : com.android.support:coordinatorlayout:28.0.0@aar
                        androidLibrary                : com.android.support:drawerlayout:28.0.0@aar
                        androidLibrary                : com.android.support:slidingpanelayout:28.0.0@aar
                        androidLibrary                : com.android.support:customview:28.0.0@aar
                        androidLibrary                : com.android.support:swiperefreshlayout:28.0.0@aar
                        androidLibrary                : com.android.support:asynclayoutinflater:28.0.0@aar
                        androidLibrary                : com.android.support:support-compat:28.0.0@aar
                        androidLibrary                : com.android.support:versionedparcelable:28.0.0@aar
                        androidLibrary                : com.android.support:cursoradapter:28.0.0@aar
                        androidLibrary                : android.arch.lifecycle:runtime:1.1.1@aar
                        androidLibrary                : com.android.support:documentfile:28.0.0@aar
                        androidLibrary                : com.android.support:localbroadcastmanager:28.0.0@aar
                        androidLibrary                : com.android.support:print:28.0.0@aar
                        androidLibrary                : android.arch.lifecycle:viewmodel:1.1.1@aar
                        androidLibrary                : android.arch.lifecycle:livedata:1.1.1@aar
                        androidLibrary                : android.arch.lifecycle:livedata-core:1.1.1@aar
                        androidLibrary                : android.arch.core:runtime:1.1.1@aar
                        androidLibrary                : com.android.support:interpolator:28.0.0@aar
                        javaLibrary                   : com.android.support:collections:28.0.0@jar
                        javaLibrary                   : android.arch.lifecycle:common:1.1.1@jar
                        javaLibrary                   : android.arch.core:common:1.1.1@jar
                        javaLibrary                   : com.android.support:support-annotations:28.0.0@jar
                        module                        : <ROOT>-:jav-MAIN
                    runtimeClasspath
                        module                        : <ROOT>-:lib-MAIN
                        androidLibrary                : com.android.support:appcompat-v7:28.0.0@aar
                        androidLibrary                : com.android.support:support-fragment:28.0.0@aar
                        androidLibrary                : com.android.support:animated-vector-drawable:28.0.0@aar
                        androidLibrary                : com.android.support:support-core-ui:28.0.0@aar
                        androidLibrary                : com.android.support:support-core-utils:28.0.0@aar
                        androidLibrary                : com.android.support:support-vector-drawable:28.0.0@aar
                        androidLibrary                : com.android.support:loader:28.0.0@aar
                        androidLibrary                : com.android.support:viewpager:28.0.0@aar
                        androidLibrary                : com.android.support:coordinatorlayout:28.0.0@aar
                        androidLibrary                : com.android.support:drawerlayout:28.0.0@aar
                        androidLibrary                : com.android.support:slidingpanelayout:28.0.0@aar
                        androidLibrary                : com.android.support:customview:28.0.0@aar
                        androidLibrary                : com.android.support:swiperefreshlayout:28.0.0@aar
                        androidLibrary                : com.android.support:asynclayoutinflater:28.0.0@aar
                        androidLibrary                : com.android.support:support-compat:28.0.0@aar
                        androidLibrary                : com.android.support:versionedparcelable:28.0.0@aar
                        androidLibrary                : com.android.support:cursoradapter:28.0.0@aar
                        androidLibrary                : android.arch.lifecycle:runtime:1.1.1@aar
                        androidLibrary                : com.android.support:documentfile:28.0.0@aar
                        androidLibrary                : com.android.support:localbroadcastmanager:28.0.0@aar
                        androidLibrary                : com.android.support:print:28.0.0@aar
                        androidLibrary                : android.arch.lifecycle:viewmodel:1.1.1@aar
                        androidLibrary                : android.arch.lifecycle:livedata:1.1.1@aar
                        androidLibrary                : android.arch.lifecycle:livedata-core:1.1.1@aar
                        androidLibrary                : android.arch.core:runtime:1.1.1@aar
                        androidLibrary                : com.android.support:interpolator:28.0.0@aar
                        javaLibrary                   : com.android.support:collections:28.0.0@jar
                        javaLibrary                   : android.arch.lifecycle:common:1.1.1@jar
                        javaLibrary                   : android.arch.core:common:1.1.1@jar
                        javaLibrary                   : com.android.support:support-annotations:28.0.0@jar
                        module                        : <ROOT>-:jav-MAIN
                MockablePlatformJar           : <GRADLE>/caches/<TRANSFORMS>/xxxxxxxxxxxxxxxxxxxxxxxxxxxxxxxx/transformed/android.jar
    externalProject               : :lib (DefaultExternalProject) (*seen*)
MODULE                        : project.lib.androidTest
MODULE                        : project.lib.main
MODULE                        : project.lib.unitTest
MODULE                        : project.nested1
    GradleModuleModel
        agpVersion                    : 7.0.0
        gradlePath                    : :nested1
        gradleVersion                 : 7.0.2
        buildFile                     : <ROOT>/nested1/build.gradle
        buildFilePath                 : <ROOT>/nested1/build.gradle
        rootFolderPath                : <ROOT>
        hasSafeArgsJava               : false
        hasSafeArgsKotlin             : false
    CurrentVariantReportedVersions
        minSdk
            ApiLevel                      : 1
            ApiString                     : 1
        runtimeMinSdk
            ApiLevel                      : 1
            ApiString                     : 1
        targetSdk
            ApiLevel                      : 1
            ApiString                     : 1
    RootBuildId                   : <ROOT>
    BuildId                       : <ROOT>
    ProjectPath                   : :nested1
    ModelVersion                  : 7.0.0
    ProjectType                   : PROJECT_TYPE_LIBRARY
    CompileTarget                 : android-32
    BuildFolder                   : <ROOT>/nested1/build [-]
    buildToolsVersion             : 30.0.2
    IsBaseSplit                   : false
    GroupId                       : project
    Namespace                     : com.example.nested1
    TestNamespace                 : com.example.nested1.test
    AaptOptions
        NameSpacing                   : DISABLED
    LintOptions
        IsCheckTestSources            : false
        IsCheckDependencies           : false
        IsAbortOnError                : true
        IsAbsolutePaths               : true
        IsNoLines                     : false
        IsQuiet                       : false
        IsCheckAllWarnings            : false
        IsIgnoreWarnings              : false
        IsWarningsAsErrors            : false
        IsIgnoreTestSources           : false
        IsIgnoreTestFixturesSources   : false
        IsCheckGeneratedSources       : false
        IsCheckReleaseBuilds          : true
        IsExplainIssues               : true
        IsShowAll                     : false
        TextReport                    : false
        HtmlReport                    : true
        XmlReport                     : true
        SarifReport                   : false
    JavaCompileOptions
        Encoding                      : UTF-8
        SourceCompatibility           : 1.8
        TargetCompatibility           : 1.8
        IsCoreLibraryDesugaringEnabled          : false
    AgpFlags
        ApplicationRClassConstantIds  : true
        AestRClassConstantIds         : true
        TransitiveRClasses            : true
        UseAndroidX                   : false
        UsesCompose                   : false
        MlModelBindingEnabled         : false
        AndroidResourcesEnabled       : true
        DataBindingEnabled            : false
<<<<<<< HEAD
=======
        GenerateManifestClass         : false
>>>>>>> 8b7d83e8
    - basicVariant:               : debug
        testApplicationId             : com.example.nested1.test
        buildType                     : debug
    - basicVariant:               : release
        buildType                     : release
    BootClassPath                 : <ANDROID_SDK>/platforms/android-32/android.jar
    ViewBindingOptions
        Enabled                       : false
    DefaultConfig
        ProductFlavor
            Name                          : main
            VectorDrawables
                UseSupportLibrary             : false
        SourceProvider
            Name                          : main
            Manifest                      : <ROOT>/nested1/src/main/AndroidManifest.xml
            JavaDirectories               : <ROOT>/nested1/src/main/java [-]
            KotlinDirectories             : <ROOT>/nested1/src/main/java [-]
            KotlinDirectories             : <ROOT>/nested1/src/main/kotlin [-]
            ResourcesDirectories          : <ROOT>/nested1/src/main/resources [-]
            AidlDirectories               : <ROOT>/nested1/src/main/aidl [-]
            RenderscriptDirectories       : <ROOT>/nested1/src/main/rs [-]
            ResDirectories                : <ROOT>/nested1/src/main/res [-]
            AssetsDirectories             : <ROOT>/nested1/src/main/assets [-]
            JniLibsDirectories            : <ROOT>/nested1/src/main/jniLibs [-]
            ShadersDirectories            : <ROOT>/nested1/src/main/shaders [-]
        ExtraSourceProviders
            ExtraSourceProvider
                ArtifactName                  : _android_test_
                SourceProvider
                    Name                          : androidTest
                    Manifest                      : <ROOT>/nested1/src/androidTest/AndroidManifest.xml [-]
                    JavaDirectories               : <ROOT>/nested1/src/androidTest/java [-]
                    KotlinDirectories             : <ROOT>/nested1/src/androidTest/java [-]
                    KotlinDirectories             : <ROOT>/nested1/src/androidTest/kotlin [-]
                    ResourcesDirectories          : <ROOT>/nested1/src/androidTest/resources [-]
                    AidlDirectories               : <ROOT>/nested1/src/androidTest/aidl [-]
                    RenderscriptDirectories       : <ROOT>/nested1/src/androidTest/rs [-]
                    ResDirectories                : <ROOT>/nested1/src/androidTest/res [-]
                    AssetsDirectories             : <ROOT>/nested1/src/androidTest/assets [-]
                    JniLibsDirectories            : <ROOT>/nested1/src/androidTest/jniLibs [-]
                    ShadersDirectories            : <ROOT>/nested1/src/androidTest/shaders [-]
            ExtraSourceProvider
                ArtifactName                  : _unit_test_
                SourceProvider
                    Name                          : test
                    Manifest                      : <ROOT>/nested1/src/test/AndroidManifest.xml [-]
                    JavaDirectories               : <ROOT>/nested1/src/test/java [-]
                    KotlinDirectories             : <ROOT>/nested1/src/test/java [-]
                    KotlinDirectories             : <ROOT>/nested1/src/test/kotlin [-]
                    ResourcesDirectories          : <ROOT>/nested1/src/test/resources [-]
                    AidlDirectories               : <ROOT>/nested1/src/test/aidl [-]
                    RenderscriptDirectories       : <ROOT>/nested1/src/test/rs [-]
                    ResDirectories                : <ROOT>/nested1/src/test/res [-]
                    AssetsDirectories             : <ROOT>/nested1/src/test/assets [-]
                    JniLibsDirectories            : <ROOT>/nested1/src/test/jniLibs [-]
                    ShadersDirectories            : <ROOT>/nested1/src/test/shaders [-]
    BuildTypes
        BuildType
            Name                          : debug
            IsDebuggable                  : true
            IsJniDebuggable               : false
            IsPseudoLocalesEnabled        : false
            IsRenderscriptDebuggable      : false
            RenderscriptOptimLevel        : 3
            IsMinifyEnabled               : false
            IsZipAlignEnabled             : true
        SourceProvider
            Name                          : debug
            Manifest                      : <ROOT>/nested1/src/debug/AndroidManifest.xml [-]
            JavaDirectories               : <ROOT>/nested1/src/debug/java [-]
            KotlinDirectories             : <ROOT>/nested1/src/debug/java [-]
            KotlinDirectories             : <ROOT>/nested1/src/debug/kotlin [-]
            ResourcesDirectories          : <ROOT>/nested1/src/debug/resources [-]
            AidlDirectories               : <ROOT>/nested1/src/debug/aidl [-]
            RenderscriptDirectories       : <ROOT>/nested1/src/debug/rs [-]
            ResDirectories                : <ROOT>/nested1/src/debug/res [-]
            AssetsDirectories             : <ROOT>/nested1/src/debug/assets [-]
            JniLibsDirectories            : <ROOT>/nested1/src/debug/jniLibs [-]
            ShadersDirectories            : <ROOT>/nested1/src/debug/shaders [-]
        ExtraSourceProviders
            ExtraSourceProvider
                ArtifactName                  : _android_test_
                SourceProvider
                    Name                          : androidTestDebug
                    Manifest                      : <ROOT>/nested1/src/androidTestDebug/AndroidManifest.xml [-]
                    JavaDirectories               : <ROOT>/nested1/src/androidTestDebug/java [-]
                    KotlinDirectories             : <ROOT>/nested1/src/androidTestDebug/java [-]
                    KotlinDirectories             : <ROOT>/nested1/src/androidTestDebug/kotlin [-]
                    ResourcesDirectories          : <ROOT>/nested1/src/androidTestDebug/resources [-]
                    AidlDirectories               : <ROOT>/nested1/src/androidTestDebug/aidl [-]
                    RenderscriptDirectories       : <ROOT>/nested1/src/androidTestDebug/rs [-]
                    ResDirectories                : <ROOT>/nested1/src/androidTestDebug/res [-]
                    AssetsDirectories             : <ROOT>/nested1/src/androidTestDebug/assets [-]
                    JniLibsDirectories            : <ROOT>/nested1/src/androidTestDebug/jniLibs [-]
                    ShadersDirectories            : <ROOT>/nested1/src/androidTestDebug/shaders [-]
        ExtraSourceProviders
            ExtraSourceProvider
                ArtifactName                  : _unit_test_
                SourceProvider
                    Name                          : testDebug
                    Manifest                      : <ROOT>/nested1/src/testDebug/AndroidManifest.xml [-]
                    JavaDirectories               : <ROOT>/nested1/src/testDebug/java [-]
                    KotlinDirectories             : <ROOT>/nested1/src/testDebug/java [-]
                    KotlinDirectories             : <ROOT>/nested1/src/testDebug/kotlin [-]
                    ResourcesDirectories          : <ROOT>/nested1/src/testDebug/resources [-]
                    AidlDirectories               : <ROOT>/nested1/src/testDebug/aidl [-]
                    RenderscriptDirectories       : <ROOT>/nested1/src/testDebug/rs [-]
                    ResDirectories                : <ROOT>/nested1/src/testDebug/res [-]
                    AssetsDirectories             : <ROOT>/nested1/src/testDebug/assets [-]
                    JniLibsDirectories            : <ROOT>/nested1/src/testDebug/jniLibs [-]
                    ShadersDirectories            : <ROOT>/nested1/src/testDebug/shaders [-]
        BuildType
            Name                          : release
            IsDebuggable                  : false
            IsJniDebuggable               : false
            IsPseudoLocalesEnabled        : false
            IsRenderscriptDebuggable      : false
            RenderscriptOptimLevel        : 3
            IsMinifyEnabled               : false
            IsZipAlignEnabled             : true
        SourceProvider
            Name                          : release
            Manifest                      : <ROOT>/nested1/src/release/AndroidManifest.xml [-]
            JavaDirectories               : <ROOT>/nested1/src/release/java [-]
            KotlinDirectories             : <ROOT>/nested1/src/release/java [-]
            KotlinDirectories             : <ROOT>/nested1/src/release/kotlin [-]
            ResourcesDirectories          : <ROOT>/nested1/src/release/resources [-]
            AidlDirectories               : <ROOT>/nested1/src/release/aidl [-]
            RenderscriptDirectories       : <ROOT>/nested1/src/release/rs [-]
            ResDirectories                : <ROOT>/nested1/src/release/res [-]
            AssetsDirectories             : <ROOT>/nested1/src/release/assets [-]
            JniLibsDirectories            : <ROOT>/nested1/src/release/jniLibs [-]
            ShadersDirectories            : <ROOT>/nested1/src/release/shaders [-]
        ExtraSourceProviders
            ExtraSourceProvider
                ArtifactName                  : _android_test_
                SourceProvider
                    Name                          : androidTestRelease
                    Manifest                      : <ROOT>/nested1/src/androidTestRelease/AndroidManifest.xml [-]
                    JavaDirectories               : <ROOT>/nested1/src/androidTestRelease/java [-]
                    KotlinDirectories             : <ROOT>/nested1/src/androidTestRelease/java [-]
                    KotlinDirectories             : <ROOT>/nested1/src/androidTestRelease/kotlin [-]
                    ResourcesDirectories          : <ROOT>/nested1/src/androidTestRelease/resources [-]
                    AidlDirectories               : <ROOT>/nested1/src/androidTestRelease/aidl [-]
                    RenderscriptDirectories       : <ROOT>/nested1/src/androidTestRelease/rs [-]
                    ResDirectories                : <ROOT>/nested1/src/androidTestRelease/res [-]
                    AssetsDirectories             : <ROOT>/nested1/src/androidTestRelease/assets [-]
                    JniLibsDirectories            : <ROOT>/nested1/src/androidTestRelease/jniLibs [-]
                    ShadersDirectories            : <ROOT>/nested1/src/androidTestRelease/shaders [-]
        ExtraSourceProviders
            ExtraSourceProvider
                ArtifactName                  : _unit_test_
                SourceProvider
                    Name                          : testRelease
                    Manifest                      : <ROOT>/nested1/src/testRelease/AndroidManifest.xml [-]
                    JavaDirectories               : <ROOT>/nested1/src/testRelease/java [-]
                    KotlinDirectories             : <ROOT>/nested1/src/testRelease/java [-]
                    KotlinDirectories             : <ROOT>/nested1/src/testRelease/kotlin [-]
                    ResourcesDirectories          : <ROOT>/nested1/src/testRelease/resources [-]
                    AidlDirectories               : <ROOT>/nested1/src/testRelease/aidl [-]
                    RenderscriptDirectories       : <ROOT>/nested1/src/testRelease/rs [-]
                    ResDirectories                : <ROOT>/nested1/src/testRelease/res [-]
                    AssetsDirectories             : <ROOT>/nested1/src/testRelease/assets [-]
                    JniLibsDirectories            : <ROOT>/nested1/src/testRelease/jniLibs [-]
                    ShadersDirectories            : <ROOT>/nested1/src/testRelease/shaders [-]
    SigningConfigs
        SigningConfig
            Name                          : debug
            StoreFile                     : debug.keystore
            StorePassword                 : android
            KeyAlias                      : AndroidDebugKey
    VariantBuildInformation
        VariantBuildInformation
            VariantName                   : debug
            BuildTasksAndOutputInformation
                AssembleTaskName              : assembleDebug
        VariantBuildInformation
            VariantName                   : release
            BuildTasksAndOutputInformation
                AssembleTaskName              : assembleRelease
    IdeVariants
        IdeVariant
            Name                          : debug
            BuildType                     : debug
            DisplayName                   : debug
            InstantAppCompatible          : false
            MinSdkVersion
                ApiLevel                      : 1
                ApiString                     : 1
            DeprecatedPreMergedApplicationId        : com.example.nested1
            MainArtifact
                Name                          : MAIN
                CompileTaskName               : compileDebugSources
                AssembleTaskName              : assembleDebug
                IsTestArtifact                : false
                IdeSetupTaskNames             : generateDebugSources
                GeneratedSourceFolders        : <ROOT>/nested1/build/generated/aidl_source_output_dir/debug/out [-]
                GeneratedSourceFolders        : <ROOT>/nested1/build/generated/ap_generated_sources/debug/out [-]
                GeneratedSourceFolders        : <ROOT>/nested1/build/generated/renderscript_source_output_dir/debug/out [-]
                GeneratedSourceFolders        : <ROOT>/nested1/build/generated/source/buildConfig/debug [-]
                ClassesFolder                 : <ROOT>/nested1/build/intermediates/compile_r_class_jar/debug/R.jar [-]
                ClassesFolder                 : <ROOT>/nested1/build/intermediates/javac/debug/classes [-]
                Dependencies
                    compileClasspath
                    runtimeClasspath
                IsSigned                      : false
                CodeShrinker                  : null
                BuildTasksAndOutputInformation
                    AssembleTaskName              : assembleDebug
                GeneratedResourceFolders      : <ROOT>/nested1/build/generated/res/rs/debug [-]
                GeneratedResourceFolders      : <ROOT>/nested1/build/generated/res/resValues/debug [-]
            AndroidTestArtifact
                Name                          : ANDROID_TEST
                CompileTaskName               : compileDebugAndroidTestSources
                AssembleTaskName              : assembleDebugAndroidTest
                IsTestArtifact                : true
                IdeSetupTaskNames             : generateDebugAndroidTestSources
                GeneratedSourceFolders        : <ROOT>/nested1/build/generated/aidl_source_output_dir/debugAndroidTest/out [-]
                GeneratedSourceFolders        : <ROOT>/nested1/build/generated/ap_generated_sources/debugAndroidTest/out [-]
                GeneratedSourceFolders        : <ROOT>/nested1/build/generated/renderscript_source_output_dir/debugAndroidTest/out [-]
                GeneratedSourceFolders        : <ROOT>/nested1/build/generated/source/buildConfig/androidTest/debug [-]
                ClassesFolder                 : <ROOT>/nested1/build/intermediates/compile_and_runtime_not_namespaced_r_class_jar/debugAndroidTest/R.jar [-]
                ClassesFolder                 : <ROOT>/nested1/build/intermediates/javac/debugAndroidTest/classes [-]
                Dependencies
                    compileClasspath
                        module                        : <ROOT>-:nested1-MAIN
                    runtimeClasspath
                        module                        : <ROOT>-:nested1-MAIN
                ApplicationId                 : com.example.nested1.test
                SigningConfigName             : debug
                IsSigned                      : true
                CodeShrinker                  : null
                BuildTasksAndOutputInformation
                    AssembleTaskName              : assembleDebugAndroidTest
                    AssembleTaskOutputListingFile : <ROOT>/nested1/build/outputs/apk/androidTest/debug/output-metadata.json [-]
                GeneratedResourceFolders      : <ROOT>/nested1/build/generated/res/rs/androidTest/debug [-]
                GeneratedResourceFolders      : <ROOT>/nested1/build/generated/res/resValues/androidTest/debug [-]
                TestOptions
                    AnimationsDisabled            : false
                    Execution                     : HOST
            UnitTestArtifact
                Name                          : UNIT_TEST
                CompileTaskName               : compileDebugUnitTestSources
                AssembleTaskName              : assembleDebugUnitTest
                IsTestArtifact                : true
                IdeSetupTaskNames             : createMockableJar
                GeneratedSourceFolders        : <ROOT>/nested1/build/generated/ap_generated_sources/debugUnitTest/out [-]
                ClassesFolder                 : <ROOT>/nested1/build/intermediates/compile_and_runtime_not_namespaced_r_class_jar/debugUnitTest/R.jar [-]
                ClassesFolder                 : <ROOT>/nested1/build/intermediates/javac/debugUnitTest/classes [-]
                Dependencies
                    compileClasspath
                        module                        : <ROOT>-:nested1-MAIN
                    runtimeClasspath
                        module                        : <ROOT>-:nested1-MAIN
                MockablePlatformJar           : <GRADLE>/caches/<TRANSFORMS>/xxxxxxxxxxxxxxxxxxxxxxxxxxxxxxxx/transformed/android.jar
    externalProject               : :nested1 (DefaultExternalProject) (*seen*)
MODULE                        : project.nested1.androidTest
MODULE                        : project.nested1.deep
    GradleModuleModel
        agpVersion                    : 7.0.0
        gradlePath                    : :nested1:deep
        gradleVersion                 : 7.0.2
        buildFile                     : <ROOT>/nested1/deep/build.gradle
        buildFilePath                 : <ROOT>/nested1/deep/build.gradle
        rootFolderPath                : <ROOT>
        hasSafeArgsJava               : false
        hasSafeArgsKotlin             : false
    CurrentVariantReportedVersions
        minSdk
            ApiLevel                      : 1
            ApiString                     : 1
        runtimeMinSdk
            ApiLevel                      : 1
            ApiString                     : 1
        targetSdk
            ApiLevel                      : 1
            ApiString                     : 1
    RootBuildId                   : <ROOT>
    BuildId                       : <ROOT>
    ProjectPath                   : :nested1:deep
    ModelVersion                  : 7.0.0
    ProjectType                   : PROJECT_TYPE_LIBRARY
    CompileTarget                 : android-32
    BuildFolder                   : <ROOT>/nested1/deep/build [-]
    buildToolsVersion             : 30.0.2
    IsBaseSplit                   : false
    GroupId                       : project.nested1
    Namespace                     : com.example.nested1.deep
    TestNamespace                 : com.example.nested1.deep.test
    AaptOptions
        NameSpacing                   : DISABLED
    LintOptions
        IsCheckTestSources            : false
        IsCheckDependencies           : false
        IsAbortOnError                : true
        IsAbsolutePaths               : true
        IsNoLines                     : false
        IsQuiet                       : false
        IsCheckAllWarnings            : false
        IsIgnoreWarnings              : false
        IsWarningsAsErrors            : false
        IsIgnoreTestSources           : false
        IsIgnoreTestFixturesSources   : false
        IsCheckGeneratedSources       : false
        IsCheckReleaseBuilds          : true
        IsExplainIssues               : true
        IsShowAll                     : false
        TextReport                    : false
        HtmlReport                    : true
        XmlReport                     : true
        SarifReport                   : false
    JavaCompileOptions
        Encoding                      : UTF-8
        SourceCompatibility           : 1.8
        TargetCompatibility           : 1.8
        IsCoreLibraryDesugaringEnabled          : false
    AgpFlags
        ApplicationRClassConstantIds  : true
        AestRClassConstantIds         : true
        TransitiveRClasses            : true
        UseAndroidX                   : false
        UsesCompose                   : false
        MlModelBindingEnabled         : false
        AndroidResourcesEnabled       : true
        DataBindingEnabled            : false
<<<<<<< HEAD
=======
        GenerateManifestClass         : false
>>>>>>> 8b7d83e8
    - basicVariant:               : debug
        testApplicationId             : com.example.nested1.deep.test
        buildType                     : debug
    - basicVariant:               : release
        buildType                     : release
    BootClassPath                 : <ANDROID_SDK>/platforms/android-32/android.jar
    ViewBindingOptions
        Enabled                       : false
    DefaultConfig
        ProductFlavor
            Name                          : main
            VersionCode                   : 1
            resourceConfigurations        : en
            resourceConfigurations        : fr
            VectorDrawables
                UseSupportLibrary             : false
        SourceProvider
            Name                          : main
            Manifest                      : <ROOT>/nested1/deep/src/main/AndroidManifest.xml
            JavaDirectories               : <ROOT>/nested1/deep/src/main/java [-]
            KotlinDirectories             : <ROOT>/nested1/deep/src/main/java [-]
            KotlinDirectories             : <ROOT>/nested1/deep/src/main/kotlin [-]
            ResourcesDirectories          : <ROOT>/nested1/deep/src/main/resources [-]
            AidlDirectories               : <ROOT>/nested1/deep/src/main/aidl [-]
            RenderscriptDirectories       : <ROOT>/nested1/deep/src/main/rs [-]
            ResDirectories                : <ROOT>/nested1/deep/src/main/res [-]
            AssetsDirectories             : <ROOT>/nested1/deep/src/main/assets [-]
            JniLibsDirectories            : <ROOT>/nested1/deep/src/main/jniLibs [-]
            ShadersDirectories            : <ROOT>/nested1/deep/src/main/shaders [-]
        ExtraSourceProviders
            ExtraSourceProvider
                ArtifactName                  : _android_test_
                SourceProvider
                    Name                          : androidTest
                    Manifest                      : <ROOT>/nested1/deep/src/androidTest/AndroidManifest.xml [-]
                    JavaDirectories               : <ROOT>/nested1/deep/src/androidTest/java [-]
                    KotlinDirectories             : <ROOT>/nested1/deep/src/androidTest/java [-]
                    KotlinDirectories             : <ROOT>/nested1/deep/src/androidTest/kotlin [-]
                    ResourcesDirectories          : <ROOT>/nested1/deep/src/androidTest/resources [-]
                    AidlDirectories               : <ROOT>/nested1/deep/src/androidTest/aidl [-]
                    RenderscriptDirectories       : <ROOT>/nested1/deep/src/androidTest/rs [-]
                    ResDirectories                : <ROOT>/nested1/deep/src/androidTest/res [-]
                    AssetsDirectories             : <ROOT>/nested1/deep/src/androidTest/assets [-]
                    JniLibsDirectories            : <ROOT>/nested1/deep/src/androidTest/jniLibs [-]
                    ShadersDirectories            : <ROOT>/nested1/deep/src/androidTest/shaders [-]
            ExtraSourceProvider
                ArtifactName                  : _unit_test_
                SourceProvider
                    Name                          : test
                    Manifest                      : <ROOT>/nested1/deep/src/test/AndroidManifest.xml [-]
                    JavaDirectories               : <ROOT>/nested1/deep/src/test/java [-]
                    KotlinDirectories             : <ROOT>/nested1/deep/src/test/java [-]
                    KotlinDirectories             : <ROOT>/nested1/deep/src/test/kotlin [-]
                    ResourcesDirectories          : <ROOT>/nested1/deep/src/test/resources [-]
                    AidlDirectories               : <ROOT>/nested1/deep/src/test/aidl [-]
                    RenderscriptDirectories       : <ROOT>/nested1/deep/src/test/rs [-]
                    ResDirectories                : <ROOT>/nested1/deep/src/test/res [-]
                    AssetsDirectories             : <ROOT>/nested1/deep/src/test/assets [-]
                    JniLibsDirectories            : <ROOT>/nested1/deep/src/test/jniLibs [-]
                    ShadersDirectories            : <ROOT>/nested1/deep/src/test/shaders [-]
    BuildTypes
        BuildType
            Name                          : debug
            IsDebuggable                  : true
            IsJniDebuggable               : false
            IsPseudoLocalesEnabled        : false
            IsRenderscriptDebuggable      : false
            RenderscriptOptimLevel        : 3
            IsMinifyEnabled               : false
            IsZipAlignEnabled             : true
        SourceProvider
            Name                          : debug
            Manifest                      : <ROOT>/nested1/deep/src/debug/AndroidManifest.xml [-]
            JavaDirectories               : <ROOT>/nested1/deep/src/debug/java [-]
            KotlinDirectories             : <ROOT>/nested1/deep/src/debug/java [-]
            KotlinDirectories             : <ROOT>/nested1/deep/src/debug/kotlin [-]
            ResourcesDirectories          : <ROOT>/nested1/deep/src/debug/resources [-]
            AidlDirectories               : <ROOT>/nested1/deep/src/debug/aidl [-]
            RenderscriptDirectories       : <ROOT>/nested1/deep/src/debug/rs [-]
            ResDirectories                : <ROOT>/nested1/deep/src/debug/res [-]
            AssetsDirectories             : <ROOT>/nested1/deep/src/debug/assets [-]
            JniLibsDirectories            : <ROOT>/nested1/deep/src/debug/jniLibs [-]
            ShadersDirectories            : <ROOT>/nested1/deep/src/debug/shaders [-]
        ExtraSourceProviders
            ExtraSourceProvider
                ArtifactName                  : _android_test_
                SourceProvider
                    Name                          : androidTestDebug
                    Manifest                      : <ROOT>/nested1/deep/src/androidTestDebug/AndroidManifest.xml [-]
                    JavaDirectories               : <ROOT>/nested1/deep/src/androidTestDebug/java [-]
                    KotlinDirectories             : <ROOT>/nested1/deep/src/androidTestDebug/java [-]
                    KotlinDirectories             : <ROOT>/nested1/deep/src/androidTestDebug/kotlin [-]
                    ResourcesDirectories          : <ROOT>/nested1/deep/src/androidTestDebug/resources [-]
                    AidlDirectories               : <ROOT>/nested1/deep/src/androidTestDebug/aidl [-]
                    RenderscriptDirectories       : <ROOT>/nested1/deep/src/androidTestDebug/rs [-]
                    ResDirectories                : <ROOT>/nested1/deep/src/androidTestDebug/res [-]
                    AssetsDirectories             : <ROOT>/nested1/deep/src/androidTestDebug/assets [-]
                    JniLibsDirectories            : <ROOT>/nested1/deep/src/androidTestDebug/jniLibs [-]
                    ShadersDirectories            : <ROOT>/nested1/deep/src/androidTestDebug/shaders [-]
        ExtraSourceProviders
            ExtraSourceProvider
                ArtifactName                  : _unit_test_
                SourceProvider
                    Name                          : testDebug
                    Manifest                      : <ROOT>/nested1/deep/src/testDebug/AndroidManifest.xml [-]
                    JavaDirectories               : <ROOT>/nested1/deep/src/testDebug/java [-]
                    KotlinDirectories             : <ROOT>/nested1/deep/src/testDebug/java [-]
                    KotlinDirectories             : <ROOT>/nested1/deep/src/testDebug/kotlin [-]
                    ResourcesDirectories          : <ROOT>/nested1/deep/src/testDebug/resources [-]
                    AidlDirectories               : <ROOT>/nested1/deep/src/testDebug/aidl [-]
                    RenderscriptDirectories       : <ROOT>/nested1/deep/src/testDebug/rs [-]
                    ResDirectories                : <ROOT>/nested1/deep/src/testDebug/res [-]
                    AssetsDirectories             : <ROOT>/nested1/deep/src/testDebug/assets [-]
                    JniLibsDirectories            : <ROOT>/nested1/deep/src/testDebug/jniLibs [-]
                    ShadersDirectories            : <ROOT>/nested1/deep/src/testDebug/shaders [-]
        BuildType
            Name                          : release
            IsDebuggable                  : false
            IsJniDebuggable               : false
            IsPseudoLocalesEnabled        : false
            IsRenderscriptDebuggable      : false
            RenderscriptOptimLevel        : 3
            IsMinifyEnabled               : false
            IsZipAlignEnabled             : true
        SourceProvider
            Name                          : release
            Manifest                      : <ROOT>/nested1/deep/src/release/AndroidManifest.xml [-]
            JavaDirectories               : <ROOT>/nested1/deep/src/release/java [-]
            KotlinDirectories             : <ROOT>/nested1/deep/src/release/java [-]
            KotlinDirectories             : <ROOT>/nested1/deep/src/release/kotlin [-]
            ResourcesDirectories          : <ROOT>/nested1/deep/src/release/resources [-]
            AidlDirectories               : <ROOT>/nested1/deep/src/release/aidl [-]
            RenderscriptDirectories       : <ROOT>/nested1/deep/src/release/rs [-]
            ResDirectories                : <ROOT>/nested1/deep/src/release/res [-]
            AssetsDirectories             : <ROOT>/nested1/deep/src/release/assets [-]
            JniLibsDirectories            : <ROOT>/nested1/deep/src/release/jniLibs [-]
            ShadersDirectories            : <ROOT>/nested1/deep/src/release/shaders [-]
        ExtraSourceProviders
            ExtraSourceProvider
                ArtifactName                  : _android_test_
                SourceProvider
                    Name                          : androidTestRelease
                    Manifest                      : <ROOT>/nested1/deep/src/androidTestRelease/AndroidManifest.xml [-]
                    JavaDirectories               : <ROOT>/nested1/deep/src/androidTestRelease/java [-]
                    KotlinDirectories             : <ROOT>/nested1/deep/src/androidTestRelease/java [-]
                    KotlinDirectories             : <ROOT>/nested1/deep/src/androidTestRelease/kotlin [-]
                    ResourcesDirectories          : <ROOT>/nested1/deep/src/androidTestRelease/resources [-]
                    AidlDirectories               : <ROOT>/nested1/deep/src/androidTestRelease/aidl [-]
                    RenderscriptDirectories       : <ROOT>/nested1/deep/src/androidTestRelease/rs [-]
                    ResDirectories                : <ROOT>/nested1/deep/src/androidTestRelease/res [-]
                    AssetsDirectories             : <ROOT>/nested1/deep/src/androidTestRelease/assets [-]
                    JniLibsDirectories            : <ROOT>/nested1/deep/src/androidTestRelease/jniLibs [-]
                    ShadersDirectories            : <ROOT>/nested1/deep/src/androidTestRelease/shaders [-]
        ExtraSourceProviders
            ExtraSourceProvider
                ArtifactName                  : _unit_test_
                SourceProvider
                    Name                          : testRelease
                    Manifest                      : <ROOT>/nested1/deep/src/testRelease/AndroidManifest.xml [-]
                    JavaDirectories               : <ROOT>/nested1/deep/src/testRelease/java [-]
                    KotlinDirectories             : <ROOT>/nested1/deep/src/testRelease/java [-]
                    KotlinDirectories             : <ROOT>/nested1/deep/src/testRelease/kotlin [-]
                    ResourcesDirectories          : <ROOT>/nested1/deep/src/testRelease/resources [-]
                    AidlDirectories               : <ROOT>/nested1/deep/src/testRelease/aidl [-]
                    RenderscriptDirectories       : <ROOT>/nested1/deep/src/testRelease/rs [-]
                    ResDirectories                : <ROOT>/nested1/deep/src/testRelease/res [-]
                    AssetsDirectories             : <ROOT>/nested1/deep/src/testRelease/assets [-]
                    JniLibsDirectories            : <ROOT>/nested1/deep/src/testRelease/jniLibs [-]
                    ShadersDirectories            : <ROOT>/nested1/deep/src/testRelease/shaders [-]
    SigningConfigs
        SigningConfig
            Name                          : debug
            StoreFile                     : debug.keystore
            StorePassword                 : android
            KeyAlias                      : AndroidDebugKey
    VariantBuildInformation
        VariantBuildInformation
            VariantName                   : debug
            BuildTasksAndOutputInformation
                AssembleTaskName              : assembleDebug
        VariantBuildInformation
            VariantName                   : release
            BuildTasksAndOutputInformation
                AssembleTaskName              : assembleRelease
    IdeVariants
        IdeVariant
            Name                          : debug
            BuildType                     : debug
            DisplayName                   : debug
            InstantAppCompatible          : false
            MinSdkVersion
                ApiLevel                      : 1
                ApiString                     : 1
            VersionCode                   : 1
            DeprecatedPreMergedApplicationId        : com.example.nested1.deep
            ResourceConfigurations        : en
            ResourceConfigurations        : fr
            MainArtifact
                Name                          : MAIN
                CompileTaskName               : compileDebugSources
                AssembleTaskName              : assembleDebug
                IsTestArtifact                : false
                IdeSetupTaskNames             : generateDebugSources
                GeneratedSourceFolders        : <ROOT>/nested1/deep/build/generated/aidl_source_output_dir/debug/out [-]
                GeneratedSourceFolders        : <ROOT>/nested1/deep/build/generated/ap_generated_sources/debug/out [-]
                GeneratedSourceFolders        : <ROOT>/nested1/deep/build/generated/renderscript_source_output_dir/debug/out [-]
                GeneratedSourceFolders        : <ROOT>/nested1/deep/build/generated/source/buildConfig/debug [-]
                ClassesFolder                 : <ROOT>/nested1/deep/build/intermediates/compile_r_class_jar/debug/R.jar [-]
                ClassesFolder                 : <ROOT>/nested1/deep/build/intermediates/javac/debug/classes [-]
                Dependencies
                    compileClasspath
                    runtimeClasspath
                IsSigned                      : false
                CodeShrinker                  : null
                BuildTasksAndOutputInformation
                    AssembleTaskName              : assembleDebug
                GeneratedResourceFolders      : <ROOT>/nested1/deep/build/generated/res/rs/debug [-]
                GeneratedResourceFolders      : <ROOT>/nested1/deep/build/generated/res/resValues/debug [-]
            AndroidTestArtifact
                Name                          : ANDROID_TEST
                CompileTaskName               : compileDebugAndroidTestSources
                AssembleTaskName              : assembleDebugAndroidTest
                IsTestArtifact                : true
                IdeSetupTaskNames             : generateDebugAndroidTestSources
                GeneratedSourceFolders        : <ROOT>/nested1/deep/build/generated/aidl_source_output_dir/debugAndroidTest/out [-]
                GeneratedSourceFolders        : <ROOT>/nested1/deep/build/generated/ap_generated_sources/debugAndroidTest/out [-]
                GeneratedSourceFolders        : <ROOT>/nested1/deep/build/generated/renderscript_source_output_dir/debugAndroidTest/out [-]
                GeneratedSourceFolders        : <ROOT>/nested1/deep/build/generated/source/buildConfig/androidTest/debug [-]
                ClassesFolder                 : <ROOT>/nested1/deep/build/intermediates/compile_and_runtime_not_namespaced_r_class_jar/debugAndroidTest/R.jar [-]
                ClassesFolder                 : <ROOT>/nested1/deep/build/intermediates/javac/debugAndroidTest/classes [-]
                Dependencies
                    compileClasspath
                        module                        : <ROOT>-:nested1:deep-MAIN
                    runtimeClasspath
                        module                        : <ROOT>-:nested1:deep-MAIN
                ApplicationId                 : com.example.nested1.deep.test
                SigningConfigName             : debug
                IsSigned                      : true
                CodeShrinker                  : null
                BuildTasksAndOutputInformation
                    AssembleTaskName              : assembleDebugAndroidTest
                    AssembleTaskOutputListingFile : <ROOT>/nested1/deep/build/outputs/apk/androidTest/debug/output-metadata.json [-]
                GeneratedResourceFolders      : <ROOT>/nested1/deep/build/generated/res/rs/androidTest/debug [-]
                GeneratedResourceFolders      : <ROOT>/nested1/deep/build/generated/res/resValues/androidTest/debug [-]
                TestOptions
                    AnimationsDisabled            : false
                    Execution                     : HOST
            UnitTestArtifact
                Name                          : UNIT_TEST
                CompileTaskName               : compileDebugUnitTestSources
                AssembleTaskName              : assembleDebugUnitTest
                IsTestArtifact                : true
                IdeSetupTaskNames             : createMockableJar
                GeneratedSourceFolders        : <ROOT>/nested1/deep/build/generated/ap_generated_sources/debugUnitTest/out [-]
                ClassesFolder                 : <ROOT>/nested1/deep/build/intermediates/compile_and_runtime_not_namespaced_r_class_jar/debugUnitTest/R.jar [-]
                ClassesFolder                 : <ROOT>/nested1/deep/build/intermediates/javac/debugUnitTest/classes [-]
                Dependencies
                    compileClasspath
                        module                        : <ROOT>-:nested1:deep-MAIN
                    runtimeClasspath
                        module                        : <ROOT>-:nested1:deep-MAIN
                MockablePlatformJar           : <GRADLE>/caches/<TRANSFORMS>/xxxxxxxxxxxxxxxxxxxxxxxxxxxxxxxx/transformed/android.jar
    externalProject               : :nested1:deep (DefaultExternalProject) (*seen*)
MODULE                        : project.nested1.deep.androidTest
MODULE                        : project.nested1.deep.main
MODULE                        : project.nested1.deep.unitTest
MODULE                        : project.nested1.main
MODULE                        : project.nested1.unitTest
MODULE                        : project.nested2
    GradleModuleModel
        agpVersion                    : 7.0.0
        gradlePath                    : :nested2
        gradleVersion                 : 7.0.2
        buildFile                     : <ROOT>/nested2/build.gradle
        buildFilePath                 : <ROOT>/nested2/build.gradle
        rootFolderPath                : <ROOT>
        hasSafeArgsJava               : false
        hasSafeArgsKotlin             : false
    CurrentVariantReportedVersions
        minSdk
            ApiLevel                      : 1
            ApiString                     : 1
        runtimeMinSdk
            ApiLevel                      : 1
            ApiString                     : 1
        targetSdk
            ApiLevel                      : 1
            ApiString                     : 1
    RootBuildId                   : <ROOT>
    BuildId                       : <ROOT>
    ProjectPath                   : :nested2
    ModelVersion                  : 7.0.0
    ProjectType                   : PROJECT_TYPE_LIBRARY
    CompileTarget                 : android-32
    BuildFolder                   : <ROOT>/nested2/build [-]
    buildToolsVersion             : 30.0.2
    IsBaseSplit                   : false
    GroupId                       : project
    Namespace                     : com.example.nested2
    TestNamespace                 : com.example.nested2.test
    AaptOptions
        NameSpacing                   : DISABLED
    LintOptions
        IsCheckTestSources            : false
        IsCheckDependencies           : false
        IsAbortOnError                : true
        IsAbsolutePaths               : true
        IsNoLines                     : false
        IsQuiet                       : false
        IsCheckAllWarnings            : false
        IsIgnoreWarnings              : false
        IsWarningsAsErrors            : false
        IsIgnoreTestSources           : false
        IsIgnoreTestFixturesSources   : false
        IsCheckGeneratedSources       : false
        IsCheckReleaseBuilds          : true
        IsExplainIssues               : true
        IsShowAll                     : false
        TextReport                    : false
        HtmlReport                    : true
        XmlReport                     : true
        SarifReport                   : false
    JavaCompileOptions
        Encoding                      : UTF-8
        SourceCompatibility           : 1.8
        TargetCompatibility           : 1.8
        IsCoreLibraryDesugaringEnabled          : false
    AgpFlags
        ApplicationRClassConstantIds  : true
        AestRClassConstantIds         : true
        TransitiveRClasses            : true
        UseAndroidX                   : false
        UsesCompose                   : false
        MlModelBindingEnabled         : false
        AndroidResourcesEnabled       : true
        DataBindingEnabled            : false
<<<<<<< HEAD
=======
        GenerateManifestClass         : false
>>>>>>> 8b7d83e8
    - basicVariant:               : basicDebug
        testApplicationId             : com.example.nested2.test
        buildType                     : debug
    - basicVariant:               : paidDebug
        testApplicationId             : com.example.nested2.test
        buildType                     : debug
    - basicVariant:               : basicRelease
        buildType                     : release
    - basicVariant:               : paidRelease
        buildType                     : release
    FlavorDimensions              : foo
    BootClassPath                 : <ANDROID_SDK>/platforms/android-32/android.jar
    ViewBindingOptions
        Enabled                       : false
    DefaultConfig
        ProductFlavor
            Name                          : main
            VectorDrawables
                UseSupportLibrary             : false
        SourceProvider
            Name                          : main
            Manifest                      : <ROOT>/nested2/src/main/AndroidManifest.xml
            JavaDirectories               : <ROOT>/nested2/src/main/java [-]
            KotlinDirectories             : <ROOT>/nested2/src/main/java [-]
            KotlinDirectories             : <ROOT>/nested2/src/main/kotlin [-]
            ResourcesDirectories          : <ROOT>/nested2/src/main/resources [-]
            AidlDirectories               : <ROOT>/nested2/src/main/aidl [-]
            RenderscriptDirectories       : <ROOT>/nested2/src/main/rs [-]
            ResDirectories                : <ROOT>/nested2/src/main/res [-]
            AssetsDirectories             : <ROOT>/nested2/src/main/assets [-]
            JniLibsDirectories            : <ROOT>/nested2/src/main/jniLibs [-]
            ShadersDirectories            : <ROOT>/nested2/src/main/shaders [-]
        ExtraSourceProviders
            ExtraSourceProvider
                ArtifactName                  : _android_test_
                SourceProvider
                    Name                          : androidTest
                    Manifest                      : <ROOT>/nested2/src/androidTest/AndroidManifest.xml [-]
                    JavaDirectories               : <ROOT>/nested2/src/androidTest/java [-]
                    KotlinDirectories             : <ROOT>/nested2/src/androidTest/java [-]
                    KotlinDirectories             : <ROOT>/nested2/src/androidTest/kotlin [-]
                    ResourcesDirectories          : <ROOT>/nested2/src/androidTest/resources [-]
                    AidlDirectories               : <ROOT>/nested2/src/androidTest/aidl [-]
                    RenderscriptDirectories       : <ROOT>/nested2/src/androidTest/rs [-]
                    ResDirectories                : <ROOT>/nested2/src/androidTest/res [-]
                    AssetsDirectories             : <ROOT>/nested2/src/androidTest/assets [-]
                    JniLibsDirectories            : <ROOT>/nested2/src/androidTest/jniLibs [-]
                    ShadersDirectories            : <ROOT>/nested2/src/androidTest/shaders [-]
            ExtraSourceProvider
                ArtifactName                  : _unit_test_
                SourceProvider
                    Name                          : test
                    Manifest                      : <ROOT>/nested2/src/test/AndroidManifest.xml [-]
                    JavaDirectories               : <ROOT>/nested2/src/test/java [-]
                    KotlinDirectories             : <ROOT>/nested2/src/test/java [-]
                    KotlinDirectories             : <ROOT>/nested2/src/test/kotlin [-]
                    ResourcesDirectories          : <ROOT>/nested2/src/test/resources [-]
                    AidlDirectories               : <ROOT>/nested2/src/test/aidl [-]
                    RenderscriptDirectories       : <ROOT>/nested2/src/test/rs [-]
                    ResDirectories                : <ROOT>/nested2/src/test/res [-]
                    AssetsDirectories             : <ROOT>/nested2/src/test/assets [-]
                    JniLibsDirectories            : <ROOT>/nested2/src/test/jniLibs [-]
                    ShadersDirectories            : <ROOT>/nested2/src/test/shaders [-]
    BuildTypes
        BuildType
            Name                          : debug
            IsDebuggable                  : true
            IsJniDebuggable               : false
            IsPseudoLocalesEnabled        : false
            IsRenderscriptDebuggable      : false
            RenderscriptOptimLevel        : 3
            IsMinifyEnabled               : false
            IsZipAlignEnabled             : true
        SourceProvider
            Name                          : debug
            Manifest                      : <ROOT>/nested2/src/debug/AndroidManifest.xml [-]
            JavaDirectories               : <ROOT>/nested2/src/debug/java [-]
            KotlinDirectories             : <ROOT>/nested2/src/debug/java [-]
            KotlinDirectories             : <ROOT>/nested2/src/debug/kotlin [-]
            ResourcesDirectories          : <ROOT>/nested2/src/debug/resources [-]
            AidlDirectories               : <ROOT>/nested2/src/debug/aidl [-]
            RenderscriptDirectories       : <ROOT>/nested2/src/debug/rs [-]
            ResDirectories                : <ROOT>/nested2/src/debug/res [-]
            AssetsDirectories             : <ROOT>/nested2/src/debug/assets [-]
            JniLibsDirectories            : <ROOT>/nested2/src/debug/jniLibs [-]
            ShadersDirectories            : <ROOT>/nested2/src/debug/shaders [-]
        ExtraSourceProviders
            ExtraSourceProvider
                ArtifactName                  : _android_test_
                SourceProvider
                    Name                          : androidTestDebug
                    Manifest                      : <ROOT>/nested2/src/androidTestDebug/AndroidManifest.xml [-]
                    JavaDirectories               : <ROOT>/nested2/src/androidTestDebug/java [-]
                    KotlinDirectories             : <ROOT>/nested2/src/androidTestDebug/java [-]
                    KotlinDirectories             : <ROOT>/nested2/src/androidTestDebug/kotlin [-]
                    ResourcesDirectories          : <ROOT>/nested2/src/androidTestDebug/resources [-]
                    AidlDirectories               : <ROOT>/nested2/src/androidTestDebug/aidl [-]
                    RenderscriptDirectories       : <ROOT>/nested2/src/androidTestDebug/rs [-]
                    ResDirectories                : <ROOT>/nested2/src/androidTestDebug/res [-]
                    AssetsDirectories             : <ROOT>/nested2/src/androidTestDebug/assets [-]
                    JniLibsDirectories            : <ROOT>/nested2/src/androidTestDebug/jniLibs [-]
                    ShadersDirectories            : <ROOT>/nested2/src/androidTestDebug/shaders [-]
        ExtraSourceProviders
            ExtraSourceProvider
                ArtifactName                  : _unit_test_
                SourceProvider
                    Name                          : testDebug
                    Manifest                      : <ROOT>/nested2/src/testDebug/AndroidManifest.xml [-]
                    JavaDirectories               : <ROOT>/nested2/src/testDebug/java [-]
                    KotlinDirectories             : <ROOT>/nested2/src/testDebug/java [-]
                    KotlinDirectories             : <ROOT>/nested2/src/testDebug/kotlin [-]
                    ResourcesDirectories          : <ROOT>/nested2/src/testDebug/resources [-]
                    AidlDirectories               : <ROOT>/nested2/src/testDebug/aidl [-]
                    RenderscriptDirectories       : <ROOT>/nested2/src/testDebug/rs [-]
                    ResDirectories                : <ROOT>/nested2/src/testDebug/res [-]
                    AssetsDirectories             : <ROOT>/nested2/src/testDebug/assets [-]
                    JniLibsDirectories            : <ROOT>/nested2/src/testDebug/jniLibs [-]
                    ShadersDirectories            : <ROOT>/nested2/src/testDebug/shaders [-]
        BuildType
            Name                          : release
            IsDebuggable                  : false
            IsJniDebuggable               : false
            IsPseudoLocalesEnabled        : false
            IsRenderscriptDebuggable      : false
            RenderscriptOptimLevel        : 3
            IsMinifyEnabled               : false
            IsZipAlignEnabled             : true
        SourceProvider
            Name                          : release
            Manifest                      : <ROOT>/nested2/src/release/AndroidManifest.xml [-]
            JavaDirectories               : <ROOT>/nested2/src/release/java [-]
            KotlinDirectories             : <ROOT>/nested2/src/release/java [-]
            KotlinDirectories             : <ROOT>/nested2/src/release/kotlin [-]
            ResourcesDirectories          : <ROOT>/nested2/src/release/resources [-]
            AidlDirectories               : <ROOT>/nested2/src/release/aidl [-]
            RenderscriptDirectories       : <ROOT>/nested2/src/release/rs [-]
            ResDirectories                : <ROOT>/nested2/src/release/res [-]
            AssetsDirectories             : <ROOT>/nested2/src/release/assets [-]
            JniLibsDirectories            : <ROOT>/nested2/src/release/jniLibs [-]
            ShadersDirectories            : <ROOT>/nested2/src/release/shaders [-]
        ExtraSourceProviders
            ExtraSourceProvider
                ArtifactName                  : _android_test_
                SourceProvider
                    Name                          : androidTestRelease
                    Manifest                      : <ROOT>/nested2/src/androidTestRelease/AndroidManifest.xml [-]
                    JavaDirectories               : <ROOT>/nested2/src/androidTestRelease/java [-]
                    KotlinDirectories             : <ROOT>/nested2/src/androidTestRelease/java [-]
                    KotlinDirectories             : <ROOT>/nested2/src/androidTestRelease/kotlin [-]
                    ResourcesDirectories          : <ROOT>/nested2/src/androidTestRelease/resources [-]
                    AidlDirectories               : <ROOT>/nested2/src/androidTestRelease/aidl [-]
                    RenderscriptDirectories       : <ROOT>/nested2/src/androidTestRelease/rs [-]
                    ResDirectories                : <ROOT>/nested2/src/androidTestRelease/res [-]
                    AssetsDirectories             : <ROOT>/nested2/src/androidTestRelease/assets [-]
                    JniLibsDirectories            : <ROOT>/nested2/src/androidTestRelease/jniLibs [-]
                    ShadersDirectories            : <ROOT>/nested2/src/androidTestRelease/shaders [-]
        ExtraSourceProviders
            ExtraSourceProvider
                ArtifactName                  : _unit_test_
                SourceProvider
                    Name                          : testRelease
                    Manifest                      : <ROOT>/nested2/src/testRelease/AndroidManifest.xml [-]
                    JavaDirectories               : <ROOT>/nested2/src/testRelease/java [-]
                    KotlinDirectories             : <ROOT>/nested2/src/testRelease/java [-]
                    KotlinDirectories             : <ROOT>/nested2/src/testRelease/kotlin [-]
                    ResourcesDirectories          : <ROOT>/nested2/src/testRelease/resources [-]
                    AidlDirectories               : <ROOT>/nested2/src/testRelease/aidl [-]
                    RenderscriptDirectories       : <ROOT>/nested2/src/testRelease/rs [-]
                    ResDirectories                : <ROOT>/nested2/src/testRelease/res [-]
                    AssetsDirectories             : <ROOT>/nested2/src/testRelease/assets [-]
                    JniLibsDirectories            : <ROOT>/nested2/src/testRelease/jniLibs [-]
                    ShadersDirectories            : <ROOT>/nested2/src/testRelease/shaders [-]
    ProductFlavors
        ProductFlavor
            Name                          : basic
            Dimension                     : foo
            VectorDrawables
        SourceProvider
            Name                          : basic
            Manifest                      : <ROOT>/nested2/src/basic/AndroidManifest.xml [-]
            JavaDirectories               : <ROOT>/nested2/src/basic/java [-]
            KotlinDirectories             : <ROOT>/nested2/src/basic/java [-]
            KotlinDirectories             : <ROOT>/nested2/src/basic/kotlin [-]
            ResourcesDirectories          : <ROOT>/nested2/src/basic/resources [-]
            AidlDirectories               : <ROOT>/nested2/src/basic/aidl [-]
            RenderscriptDirectories       : <ROOT>/nested2/src/basic/rs [-]
            ResDirectories                : <ROOT>/nested2/src/basic/res [-]
            AssetsDirectories             : <ROOT>/nested2/src/basic/assets [-]
            JniLibsDirectories            : <ROOT>/nested2/src/basic/jniLibs [-]
            ShadersDirectories            : <ROOT>/nested2/src/basic/shaders [-]
        ExtraSourceProviders
            ExtraSourceProvider
                ArtifactName                  : _android_test_
                SourceProvider
                    Name                          : androidTestBasic
                    Manifest                      : <ROOT>/nested2/src/androidTestBasic/AndroidManifest.xml [-]
                    JavaDirectories               : <ROOT>/nested2/src/androidTestBasic/java [-]
                    KotlinDirectories             : <ROOT>/nested2/src/androidTestBasic/java [-]
                    KotlinDirectories             : <ROOT>/nested2/src/androidTestBasic/kotlin [-]
                    ResourcesDirectories          : <ROOT>/nested2/src/androidTestBasic/resources [-]
                    AidlDirectories               : <ROOT>/nested2/src/androidTestBasic/aidl [-]
                    RenderscriptDirectories       : <ROOT>/nested2/src/androidTestBasic/rs [-]
                    ResDirectories                : <ROOT>/nested2/src/androidTestBasic/res [-]
                    AssetsDirectories             : <ROOT>/nested2/src/androidTestBasic/assets [-]
                    JniLibsDirectories            : <ROOT>/nested2/src/androidTestBasic/jniLibs [-]
                    ShadersDirectories            : <ROOT>/nested2/src/androidTestBasic/shaders [-]
            ExtraSourceProvider
                ArtifactName                  : _unit_test_
                SourceProvider
                    Name                          : testBasic
                    Manifest                      : <ROOT>/nested2/src/testBasic/AndroidManifest.xml [-]
                    JavaDirectories               : <ROOT>/nested2/src/testBasic/java [-]
                    KotlinDirectories             : <ROOT>/nested2/src/testBasic/java [-]
                    KotlinDirectories             : <ROOT>/nested2/src/testBasic/kotlin [-]
                    ResourcesDirectories          : <ROOT>/nested2/src/testBasic/resources [-]
                    AidlDirectories               : <ROOT>/nested2/src/testBasic/aidl [-]
                    RenderscriptDirectories       : <ROOT>/nested2/src/testBasic/rs [-]
                    ResDirectories                : <ROOT>/nested2/src/testBasic/res [-]
                    AssetsDirectories             : <ROOT>/nested2/src/testBasic/assets [-]
                    JniLibsDirectories            : <ROOT>/nested2/src/testBasic/jniLibs [-]
                    ShadersDirectories            : <ROOT>/nested2/src/testBasic/shaders [-]
        ProductFlavor
            Name                          : paid
            Dimension                     : foo
            VectorDrawables
        SourceProvider
            Name                          : paid
            Manifest                      : <ROOT>/nested2/src/paid/AndroidManifest.xml [-]
            JavaDirectories               : <ROOT>/nested2/src/paid/java [-]
            KotlinDirectories             : <ROOT>/nested2/src/paid/java [-]
            KotlinDirectories             : <ROOT>/nested2/src/paid/kotlin [-]
            ResourcesDirectories          : <ROOT>/nested2/src/paid/resources [-]
            AidlDirectories               : <ROOT>/nested2/src/paid/aidl [-]
            RenderscriptDirectories       : <ROOT>/nested2/src/paid/rs [-]
            ResDirectories                : <ROOT>/nested2/src/paid/res [-]
            AssetsDirectories             : <ROOT>/nested2/src/paid/assets [-]
            JniLibsDirectories            : <ROOT>/nested2/src/paid/jniLibs [-]
            ShadersDirectories            : <ROOT>/nested2/src/paid/shaders [-]
        ExtraSourceProviders
            ExtraSourceProvider
                ArtifactName                  : _android_test_
                SourceProvider
                    Name                          : androidTestPaid
                    Manifest                      : <ROOT>/nested2/src/androidTestPaid/AndroidManifest.xml [-]
                    JavaDirectories               : <ROOT>/nested2/src/androidTestPaid/java [-]
                    KotlinDirectories             : <ROOT>/nested2/src/androidTestPaid/java [-]
                    KotlinDirectories             : <ROOT>/nested2/src/androidTestPaid/kotlin [-]
                    ResourcesDirectories          : <ROOT>/nested2/src/androidTestPaid/resources [-]
                    AidlDirectories               : <ROOT>/nested2/src/androidTestPaid/aidl [-]
                    RenderscriptDirectories       : <ROOT>/nested2/src/androidTestPaid/rs [-]
                    ResDirectories                : <ROOT>/nested2/src/androidTestPaid/res [-]
                    AssetsDirectories             : <ROOT>/nested2/src/androidTestPaid/assets [-]
                    JniLibsDirectories            : <ROOT>/nested2/src/androidTestPaid/jniLibs [-]
                    ShadersDirectories            : <ROOT>/nested2/src/androidTestPaid/shaders [-]
            ExtraSourceProvider
                ArtifactName                  : _unit_test_
                SourceProvider
                    Name                          : testPaid
                    Manifest                      : <ROOT>/nested2/src/testPaid/AndroidManifest.xml [-]
                    JavaDirectories               : <ROOT>/nested2/src/testPaid/java [-]
                    KotlinDirectories             : <ROOT>/nested2/src/testPaid/java [-]
                    KotlinDirectories             : <ROOT>/nested2/src/testPaid/kotlin [-]
                    ResourcesDirectories          : <ROOT>/nested2/src/testPaid/resources [-]
                    AidlDirectories               : <ROOT>/nested2/src/testPaid/aidl [-]
                    RenderscriptDirectories       : <ROOT>/nested2/src/testPaid/rs [-]
                    ResDirectories                : <ROOT>/nested2/src/testPaid/res [-]
                    AssetsDirectories             : <ROOT>/nested2/src/testPaid/assets [-]
                    JniLibsDirectories            : <ROOT>/nested2/src/testPaid/jniLibs [-]
                    ShadersDirectories            : <ROOT>/nested2/src/testPaid/shaders [-]
    SigningConfigs
        SigningConfig
            Name                          : debug
            StoreFile                     : debug.keystore
            StorePassword                 : android
            KeyAlias                      : AndroidDebugKey
    VariantBuildInformation
        VariantBuildInformation
            VariantName                   : basicDebug
            BuildTasksAndOutputInformation
                AssembleTaskName              : assembleBasicDebug
        VariantBuildInformation
            VariantName                   : paidDebug
            BuildTasksAndOutputInformation
                AssembleTaskName              : assemblePaidDebug
        VariantBuildInformation
            VariantName                   : basicRelease
            BuildTasksAndOutputInformation
                AssembleTaskName              : assembleBasicRelease
        VariantBuildInformation
            VariantName                   : paidRelease
            BuildTasksAndOutputInformation
                AssembleTaskName              : assemblePaidRelease
    IdeVariants
        IdeVariant
            Name                          : basicDebug
            BuildType                     : debug
            DisplayName                   : basic-debug
            InstantAppCompatible          : false
            MinSdkVersion
                ApiLevel                      : 1
                ApiString                     : 1
            VersionNameSuffix             :
            DeprecatedPreMergedApplicationId        : com.example.nested2
            ProductFlavors                : basic
            MainArtifact
                Name                          : MAIN
                CompileTaskName               : compileBasicDebugSources
                AssembleTaskName              : assembleBasicDebug
                IsTestArtifact                : false
                IdeSetupTaskNames             : generateBasicDebugSources
                GeneratedSourceFolders        : <ROOT>/nested2/build/generated/aidl_source_output_dir/basicDebug/out [-]
                GeneratedSourceFolders        : <ROOT>/nested2/build/generated/ap_generated_sources/basicDebug/out [-]
                GeneratedSourceFolders        : <ROOT>/nested2/build/generated/renderscript_source_output_dir/basicDebug/out [-]
                GeneratedSourceFolders        : <ROOT>/nested2/build/generated/source/buildConfig/basic/debug [-]
                ClassesFolder                 : <ROOT>/nested2/build/intermediates/compile_r_class_jar/basicDebug/R.jar [-]
                ClassesFolder                 : <ROOT>/nested2/build/intermediates/javac/basicDebug/classes [-]
                VariantSourceProvider
                    Name                          : basicDebug
                    Manifest                      : <ROOT>/nested2/src/basicDebug/AndroidManifest.xml [-]
                    JavaDirectories               : <ROOT>/nested2/src/basicDebug/java [-]
                    KotlinDirectories             : <ROOT>/nested2/src/basicDebug/java [-]
                    KotlinDirectories             : <ROOT>/nested2/src/basicDebug/kotlin [-]
                    ResourcesDirectories          : <ROOT>/nested2/src/basicDebug/resources [-]
                    AidlDirectories               : <ROOT>/nested2/src/basicDebug/aidl [-]
                    RenderscriptDirectories       : <ROOT>/nested2/src/basicDebug/rs [-]
                    ResDirectories                : <ROOT>/nested2/src/basicDebug/res [-]
                    AssetsDirectories             : <ROOT>/nested2/src/basicDebug/assets [-]
                    JniLibsDirectories            : <ROOT>/nested2/src/basicDebug/jniLibs [-]
                    ShadersDirectories            : <ROOT>/nested2/src/basicDebug/shaders [-]
                Dependencies
                    compileClasspath
                    runtimeClasspath
                IsSigned                      : false
                CodeShrinker                  : null
                BuildTasksAndOutputInformation
                    AssembleTaskName              : assembleBasicDebug
                GeneratedResourceFolders      : <ROOT>/nested2/build/generated/res/rs/basic/debug [-]
                GeneratedResourceFolders      : <ROOT>/nested2/build/generated/res/resValues/basic/debug [-]
            AndroidTestArtifact
                Name                          : ANDROID_TEST
                CompileTaskName               : compileBasicDebugAndroidTestSources
                AssembleTaskName              : assembleBasicDebugAndroidTest
                IsTestArtifact                : true
                IdeSetupTaskNames             : generateBasicDebugAndroidTestSources
                GeneratedSourceFolders        : <ROOT>/nested2/build/generated/aidl_source_output_dir/basicDebugAndroidTest/out [-]
                GeneratedSourceFolders        : <ROOT>/nested2/build/generated/ap_generated_sources/basicDebugAndroidTest/out [-]
                GeneratedSourceFolders        : <ROOT>/nested2/build/generated/renderscript_source_output_dir/basicDebugAndroidTest/out [-]
                GeneratedSourceFolders        : <ROOT>/nested2/build/generated/source/buildConfig/androidTest/basic/debug [-]
                ClassesFolder                 : <ROOT>/nested2/build/intermediates/compile_and_runtime_not_namespaced_r_class_jar/basicDebugAndroidTest/R.jar [-]
                ClassesFolder                 : <ROOT>/nested2/build/intermediates/javac/basicDebugAndroidTest/classes [-]
                VariantSourceProvider
                    Name                          : androidTestBasicDebug
                    Manifest                      : <ROOT>/nested2/src/androidTestBasicDebug/AndroidManifest.xml [-]
                    JavaDirectories               : <ROOT>/nested2/src/androidTestBasicDebug/java [-]
                    KotlinDirectories             : <ROOT>/nested2/src/androidTestBasicDebug/java [-]
                    KotlinDirectories             : <ROOT>/nested2/src/androidTestBasicDebug/kotlin [-]
                    ResourcesDirectories          : <ROOT>/nested2/src/androidTestBasicDebug/resources [-]
                    AidlDirectories               : <ROOT>/nested2/src/androidTestBasicDebug/aidl [-]
                    RenderscriptDirectories       : <ROOT>/nested2/src/androidTestBasicDebug/rs [-]
                    ResDirectories                : <ROOT>/nested2/src/androidTestBasicDebug/res [-]
                    AssetsDirectories             : <ROOT>/nested2/src/androidTestBasicDebug/assets [-]
                    JniLibsDirectories            : <ROOT>/nested2/src/androidTestBasicDebug/jniLibs [-]
                    ShadersDirectories            : <ROOT>/nested2/src/androidTestBasicDebug/shaders [-]
                Dependencies
                    compileClasspath
                        module                        : <ROOT>-:nested2-MAIN
                    runtimeClasspath
                        module                        : <ROOT>-:nested2-MAIN
                ApplicationId                 : com.example.nested2.test
                SigningConfigName             : debug
                IsSigned                      : true
                CodeShrinker                  : null
                BuildTasksAndOutputInformation
                    AssembleTaskName              : assembleBasicDebugAndroidTest
                    AssembleTaskOutputListingFile : <ROOT>/nested2/build/outputs/apk/androidTest/basic/debug/output-metadata.json [-]
                GeneratedResourceFolders      : <ROOT>/nested2/build/generated/res/rs/androidTest/basic/debug [-]
                GeneratedResourceFolders      : <ROOT>/nested2/build/generated/res/resValues/androidTest/basic/debug [-]
                TestOptions
                    AnimationsDisabled            : false
                    Execution                     : HOST
            UnitTestArtifact
                Name                          : UNIT_TEST
                CompileTaskName               : compileBasicDebugUnitTestSources
                AssembleTaskName              : assembleBasicDebugUnitTest
                IsTestArtifact                : true
                IdeSetupTaskNames             : createMockableJar
                GeneratedSourceFolders        : <ROOT>/nested2/build/generated/ap_generated_sources/basicDebugUnitTest/out [-]
                ClassesFolder                 : <ROOT>/nested2/build/intermediates/compile_and_runtime_not_namespaced_r_class_jar/basicDebugUnitTest/R.jar [-]
                ClassesFolder                 : <ROOT>/nested2/build/intermediates/javac/basicDebugUnitTest/classes [-]
                VariantSourceProvider
                    Name                          : testBasicDebug
                    Manifest                      : <ROOT>/nested2/src/testBasicDebug/AndroidManifest.xml [-]
                    JavaDirectories               : <ROOT>/nested2/src/testBasicDebug/java [-]
                    KotlinDirectories             : <ROOT>/nested2/src/testBasicDebug/java [-]
                    KotlinDirectories             : <ROOT>/nested2/src/testBasicDebug/kotlin [-]
                    ResourcesDirectories          : <ROOT>/nested2/src/testBasicDebug/resources [-]
                    AidlDirectories               : <ROOT>/nested2/src/testBasicDebug/aidl [-]
                    RenderscriptDirectories       : <ROOT>/nested2/src/testBasicDebug/rs [-]
                    ResDirectories                : <ROOT>/nested2/src/testBasicDebug/res [-]
                    AssetsDirectories             : <ROOT>/nested2/src/testBasicDebug/assets [-]
                    JniLibsDirectories            : <ROOT>/nested2/src/testBasicDebug/jniLibs [-]
                    ShadersDirectories            : <ROOT>/nested2/src/testBasicDebug/shaders [-]
                Dependencies
                    compileClasspath
                        module                        : <ROOT>-:nested2-MAIN
                    runtimeClasspath
                        module                        : <ROOT>-:nested2-MAIN
                MockablePlatformJar           : <GRADLE>/caches/<TRANSFORMS>/xxxxxxxxxxxxxxxxxxxxxxxxxxxxxxxx/transformed/android.jar
    externalProject               : :nested2 (DefaultExternalProject) (*seen*)
MODULE                        : project.nested2.androidTest
MODULE                        : project.nested2.deep
    GradleModuleModel
        agpVersion                    : 7.0.0
        gradlePath                    : :nested2:deep
        gradleVersion                 : 7.0.2
        buildFile                     : <ROOT>/nested2/deep/build.gradle
        buildFilePath                 : <ROOT>/nested2/deep/build.gradle
        rootFolderPath                : <ROOT>
        hasSafeArgsJava               : false
        hasSafeArgsKotlin             : false
    CurrentVariantReportedVersions
        minSdk
            ApiLevel                      : 1
            ApiString                     : 1
        runtimeMinSdk
            ApiLevel                      : 1
            ApiString                     : 1
        targetSdk
            ApiLevel                      : 1
            ApiString                     : 1
    RootBuildId                   : <ROOT>
    BuildId                       : <ROOT>
    ProjectPath                   : :nested2:deep
    ModelVersion                  : 7.0.0
    ProjectType                   : PROJECT_TYPE_LIBRARY
    CompileTarget                 : android-32
    BuildFolder                   : <ROOT>/nested2/deep/build [-]
    buildToolsVersion             : 30.0.2
    IsBaseSplit                   : false
    GroupId                       : project.nested2
    Namespace                     : com.example.nested2.deep
    TestNamespace                 : com.example.nested2.deep.test
    AaptOptions
        NameSpacing                   : DISABLED
    LintOptions
        IsCheckTestSources            : false
        IsCheckDependencies           : false
        IsAbortOnError                : true
        IsAbsolutePaths               : true
        IsNoLines                     : false
        IsQuiet                       : false
        IsCheckAllWarnings            : false
        IsIgnoreWarnings              : false
        IsWarningsAsErrors            : false
        IsIgnoreTestSources           : false
        IsIgnoreTestFixturesSources   : false
        IsCheckGeneratedSources       : false
        IsCheckReleaseBuilds          : true
        IsExplainIssues               : true
        IsShowAll                     : false
        TextReport                    : false
        HtmlReport                    : true
        XmlReport                     : true
        SarifReport                   : false
    JavaCompileOptions
        Encoding                      : UTF-8
        SourceCompatibility           : 1.8
        TargetCompatibility           : 1.8
        IsCoreLibraryDesugaringEnabled          : false
    AgpFlags
        ApplicationRClassConstantIds  : true
        AestRClassConstantIds         : true
        TransitiveRClasses            : true
        UseAndroidX                   : false
        UsesCompose                   : false
        MlModelBindingEnabled         : false
        AndroidResourcesEnabled       : true
        DataBindingEnabled            : false
<<<<<<< HEAD
=======
        GenerateManifestClass         : false
>>>>>>> 8b7d83e8
    - basicVariant:               : debug
        testApplicationId             : com.example.nested2.deep.test
        buildType                     : debug
    - basicVariant:               : release
        buildType                     : release
    BootClassPath                 : <ANDROID_SDK>/platforms/android-32/android.jar
    ViewBindingOptions
        Enabled                       : false
    DefaultConfig
        ProductFlavor
            Name                          : main
            VectorDrawables
                UseSupportLibrary             : false
        SourceProvider
            Name                          : main
            Manifest                      : <ROOT>/nested2/deep/src/main/AndroidManifest.xml
            JavaDirectories               : <ROOT>/nested2/deep/src/main/java [-]
            KotlinDirectories             : <ROOT>/nested2/deep/src/main/java [-]
            KotlinDirectories             : <ROOT>/nested2/deep/src/main/kotlin [-]
            ResourcesDirectories          : <ROOT>/nested2/deep/src/main/resources [-]
            AidlDirectories               : <ROOT>/nested2/deep/src/main/aidl [-]
            RenderscriptDirectories       : <ROOT>/nested2/deep/src/main/rs [-]
            ResDirectories                : <ROOT>/nested2/deep/src/main/res [-]
            AssetsDirectories             : <ROOT>/nested2/deep/src/main/assets [-]
            JniLibsDirectories            : <ROOT>/nested2/deep/src/main/jniLibs [-]
            ShadersDirectories            : <ROOT>/nested2/deep/src/main/shaders [-]
        ExtraSourceProviders
            ExtraSourceProvider
                ArtifactName                  : _android_test_
                SourceProvider
                    Name                          : androidTest
                    Manifest                      : <ROOT>/nested2/deep/src/androidTest/AndroidManifest.xml [-]
                    JavaDirectories               : <ROOT>/nested2/deep/src/androidTest/java [-]
                    KotlinDirectories             : <ROOT>/nested2/deep/src/androidTest/java [-]
                    KotlinDirectories             : <ROOT>/nested2/deep/src/androidTest/kotlin [-]
                    ResourcesDirectories          : <ROOT>/nested2/deep/src/androidTest/resources [-]
                    AidlDirectories               : <ROOT>/nested2/deep/src/androidTest/aidl [-]
                    RenderscriptDirectories       : <ROOT>/nested2/deep/src/androidTest/rs [-]
                    ResDirectories                : <ROOT>/nested2/deep/src/androidTest/res [-]
                    AssetsDirectories             : <ROOT>/nested2/deep/src/androidTest/assets [-]
                    JniLibsDirectories            : <ROOT>/nested2/deep/src/androidTest/jniLibs [-]
                    ShadersDirectories            : <ROOT>/nested2/deep/src/androidTest/shaders [-]
            ExtraSourceProvider
                ArtifactName                  : _unit_test_
                SourceProvider
                    Name                          : test
                    Manifest                      : <ROOT>/nested2/deep/src/test/AndroidManifest.xml [-]
                    JavaDirectories               : <ROOT>/nested2/deep/src/test/java [-]
                    KotlinDirectories             : <ROOT>/nested2/deep/src/test/java [-]
                    KotlinDirectories             : <ROOT>/nested2/deep/src/test/kotlin [-]
                    ResourcesDirectories          : <ROOT>/nested2/deep/src/test/resources [-]
                    AidlDirectories               : <ROOT>/nested2/deep/src/test/aidl [-]
                    RenderscriptDirectories       : <ROOT>/nested2/deep/src/test/rs [-]
                    ResDirectories                : <ROOT>/nested2/deep/src/test/res [-]
                    AssetsDirectories             : <ROOT>/nested2/deep/src/test/assets [-]
                    JniLibsDirectories            : <ROOT>/nested2/deep/src/test/jniLibs [-]
                    ShadersDirectories            : <ROOT>/nested2/deep/src/test/shaders [-]
    BuildTypes
        BuildType
            Name                          : debug
            IsDebuggable                  : true
            IsJniDebuggable               : false
            IsPseudoLocalesEnabled        : false
            IsRenderscriptDebuggable      : false
            RenderscriptOptimLevel        : 3
            IsMinifyEnabled               : false
            IsZipAlignEnabled             : true
        SourceProvider
            Name                          : debug
            Manifest                      : <ROOT>/nested2/deep/src/debug/AndroidManifest.xml [-]
            JavaDirectories               : <ROOT>/nested2/deep/src/debug/java [-]
            KotlinDirectories             : <ROOT>/nested2/deep/src/debug/java [-]
            KotlinDirectories             : <ROOT>/nested2/deep/src/debug/kotlin [-]
            ResourcesDirectories          : <ROOT>/nested2/deep/src/debug/resources [-]
            AidlDirectories               : <ROOT>/nested2/deep/src/debug/aidl [-]
            RenderscriptDirectories       : <ROOT>/nested2/deep/src/debug/rs [-]
            ResDirectories                : <ROOT>/nested2/deep/src/debug/res [-]
            AssetsDirectories             : <ROOT>/nested2/deep/src/debug/assets [-]
            JniLibsDirectories            : <ROOT>/nested2/deep/src/debug/jniLibs [-]
            ShadersDirectories            : <ROOT>/nested2/deep/src/debug/shaders [-]
        ExtraSourceProviders
            ExtraSourceProvider
                ArtifactName                  : _android_test_
                SourceProvider
                    Name                          : androidTestDebug
                    Manifest                      : <ROOT>/nested2/deep/src/androidTestDebug/AndroidManifest.xml [-]
                    JavaDirectories               : <ROOT>/nested2/deep/src/androidTestDebug/java [-]
                    KotlinDirectories             : <ROOT>/nested2/deep/src/androidTestDebug/java [-]
                    KotlinDirectories             : <ROOT>/nested2/deep/src/androidTestDebug/kotlin [-]
                    ResourcesDirectories          : <ROOT>/nested2/deep/src/androidTestDebug/resources [-]
                    AidlDirectories               : <ROOT>/nested2/deep/src/androidTestDebug/aidl [-]
                    RenderscriptDirectories       : <ROOT>/nested2/deep/src/androidTestDebug/rs [-]
                    ResDirectories                : <ROOT>/nested2/deep/src/androidTestDebug/res [-]
                    AssetsDirectories             : <ROOT>/nested2/deep/src/androidTestDebug/assets [-]
                    JniLibsDirectories            : <ROOT>/nested2/deep/src/androidTestDebug/jniLibs [-]
                    ShadersDirectories            : <ROOT>/nested2/deep/src/androidTestDebug/shaders [-]
        ExtraSourceProviders
            ExtraSourceProvider
                ArtifactName                  : _unit_test_
                SourceProvider
                    Name                          : testDebug
                    Manifest                      : <ROOT>/nested2/deep/src/testDebug/AndroidManifest.xml [-]
                    JavaDirectories               : <ROOT>/nested2/deep/src/testDebug/java [-]
                    KotlinDirectories             : <ROOT>/nested2/deep/src/testDebug/java [-]
                    KotlinDirectories             : <ROOT>/nested2/deep/src/testDebug/kotlin [-]
                    ResourcesDirectories          : <ROOT>/nested2/deep/src/testDebug/resources [-]
                    AidlDirectories               : <ROOT>/nested2/deep/src/testDebug/aidl [-]
                    RenderscriptDirectories       : <ROOT>/nested2/deep/src/testDebug/rs [-]
                    ResDirectories                : <ROOT>/nested2/deep/src/testDebug/res [-]
                    AssetsDirectories             : <ROOT>/nested2/deep/src/testDebug/assets [-]
                    JniLibsDirectories            : <ROOT>/nested2/deep/src/testDebug/jniLibs [-]
                    ShadersDirectories            : <ROOT>/nested2/deep/src/testDebug/shaders [-]
        BuildType
            Name                          : release
            IsDebuggable                  : false
            IsJniDebuggable               : false
            IsPseudoLocalesEnabled        : false
            IsRenderscriptDebuggable      : false
            RenderscriptOptimLevel        : 3
            IsMinifyEnabled               : false
            IsZipAlignEnabled             : true
        SourceProvider
            Name                          : release
            Manifest                      : <ROOT>/nested2/deep/src/release/AndroidManifest.xml [-]
            JavaDirectories               : <ROOT>/nested2/deep/src/release/java [-]
            KotlinDirectories             : <ROOT>/nested2/deep/src/release/java [-]
            KotlinDirectories             : <ROOT>/nested2/deep/src/release/kotlin [-]
            ResourcesDirectories          : <ROOT>/nested2/deep/src/release/resources [-]
            AidlDirectories               : <ROOT>/nested2/deep/src/release/aidl [-]
            RenderscriptDirectories       : <ROOT>/nested2/deep/src/release/rs [-]
            ResDirectories                : <ROOT>/nested2/deep/src/release/res [-]
            AssetsDirectories             : <ROOT>/nested2/deep/src/release/assets [-]
            JniLibsDirectories            : <ROOT>/nested2/deep/src/release/jniLibs [-]
            ShadersDirectories            : <ROOT>/nested2/deep/src/release/shaders [-]
        ExtraSourceProviders
            ExtraSourceProvider
                ArtifactName                  : _android_test_
                SourceProvider
                    Name                          : androidTestRelease
                    Manifest                      : <ROOT>/nested2/deep/src/androidTestRelease/AndroidManifest.xml [-]
                    JavaDirectories               : <ROOT>/nested2/deep/src/androidTestRelease/java [-]
                    KotlinDirectories             : <ROOT>/nested2/deep/src/androidTestRelease/java [-]
                    KotlinDirectories             : <ROOT>/nested2/deep/src/androidTestRelease/kotlin [-]
                    ResourcesDirectories          : <ROOT>/nested2/deep/src/androidTestRelease/resources [-]
                    AidlDirectories               : <ROOT>/nested2/deep/src/androidTestRelease/aidl [-]
                    RenderscriptDirectories       : <ROOT>/nested2/deep/src/androidTestRelease/rs [-]
                    ResDirectories                : <ROOT>/nested2/deep/src/androidTestRelease/res [-]
                    AssetsDirectories             : <ROOT>/nested2/deep/src/androidTestRelease/assets [-]
                    JniLibsDirectories            : <ROOT>/nested2/deep/src/androidTestRelease/jniLibs [-]
                    ShadersDirectories            : <ROOT>/nested2/deep/src/androidTestRelease/shaders [-]
        ExtraSourceProviders
            ExtraSourceProvider
                ArtifactName                  : _unit_test_
                SourceProvider
                    Name                          : testRelease
                    Manifest                      : <ROOT>/nested2/deep/src/testRelease/AndroidManifest.xml [-]
                    JavaDirectories               : <ROOT>/nested2/deep/src/testRelease/java [-]
                    KotlinDirectories             : <ROOT>/nested2/deep/src/testRelease/java [-]
                    KotlinDirectories             : <ROOT>/nested2/deep/src/testRelease/kotlin [-]
                    ResourcesDirectories          : <ROOT>/nested2/deep/src/testRelease/resources [-]
                    AidlDirectories               : <ROOT>/nested2/deep/src/testRelease/aidl [-]
                    RenderscriptDirectories       : <ROOT>/nested2/deep/src/testRelease/rs [-]
                    ResDirectories                : <ROOT>/nested2/deep/src/testRelease/res [-]
                    AssetsDirectories             : <ROOT>/nested2/deep/src/testRelease/assets [-]
                    JniLibsDirectories            : <ROOT>/nested2/deep/src/testRelease/jniLibs [-]
                    ShadersDirectories            : <ROOT>/nested2/deep/src/testRelease/shaders [-]
    SigningConfigs
        SigningConfig
            Name                          : debug
            StoreFile                     : debug.keystore
            StorePassword                 : android
            KeyAlias                      : AndroidDebugKey
    VariantBuildInformation
        VariantBuildInformation
            VariantName                   : debug
            BuildTasksAndOutputInformation
                AssembleTaskName              : assembleDebug
        VariantBuildInformation
            VariantName                   : release
            BuildTasksAndOutputInformation
                AssembleTaskName              : assembleRelease
    IdeVariants
        IdeVariant
            Name                          : debug
            BuildType                     : debug
            DisplayName                   : debug
            InstantAppCompatible          : false
            MinSdkVersion
                ApiLevel                      : 1
                ApiString                     : 1
            DeprecatedPreMergedApplicationId        : com.example.nested2.deep
            MainArtifact
                Name                          : MAIN
                CompileTaskName               : compileDebugSources
                AssembleTaskName              : assembleDebug
                IsTestArtifact                : false
                IdeSetupTaskNames             : generateDebugSources
                GeneratedSourceFolders        : <ROOT>/nested2/deep/build/generated/aidl_source_output_dir/debug/out [-]
                GeneratedSourceFolders        : <ROOT>/nested2/deep/build/generated/ap_generated_sources/debug/out [-]
                GeneratedSourceFolders        : <ROOT>/nested2/deep/build/generated/renderscript_source_output_dir/debug/out [-]
                GeneratedSourceFolders        : <ROOT>/nested2/deep/build/generated/source/buildConfig/debug [-]
                ClassesFolder                 : <ROOT>/nested2/deep/build/intermediates/compile_r_class_jar/debug/R.jar [-]
                ClassesFolder                 : <ROOT>/nested2/deep/build/intermediates/javac/debug/classes [-]
                Dependencies
                    compileClasspath
                    runtimeClasspath
                IsSigned                      : false
                CodeShrinker                  : null
                BuildTasksAndOutputInformation
                    AssembleTaskName              : assembleDebug
                GeneratedResourceFolders      : <ROOT>/nested2/deep/build/generated/res/rs/debug [-]
                GeneratedResourceFolders      : <ROOT>/nested2/deep/build/generated/res/resValues/debug [-]
            AndroidTestArtifact
                Name                          : ANDROID_TEST
                CompileTaskName               : compileDebugAndroidTestSources
                AssembleTaskName              : assembleDebugAndroidTest
                IsTestArtifact                : true
                IdeSetupTaskNames             : generateDebugAndroidTestSources
                GeneratedSourceFolders        : <ROOT>/nested2/deep/build/generated/aidl_source_output_dir/debugAndroidTest/out [-]
                GeneratedSourceFolders        : <ROOT>/nested2/deep/build/generated/ap_generated_sources/debugAndroidTest/out [-]
                GeneratedSourceFolders        : <ROOT>/nested2/deep/build/generated/renderscript_source_output_dir/debugAndroidTest/out [-]
                GeneratedSourceFolders        : <ROOT>/nested2/deep/build/generated/source/buildConfig/androidTest/debug [-]
                ClassesFolder                 : <ROOT>/nested2/deep/build/intermediates/compile_and_runtime_not_namespaced_r_class_jar/debugAndroidTest/R.jar [-]
                ClassesFolder                 : <ROOT>/nested2/deep/build/intermediates/javac/debugAndroidTest/classes [-]
                Dependencies
                    compileClasspath
                        module                        : <ROOT>-:nested2:deep-MAIN
                    runtimeClasspath
                        module                        : <ROOT>-:nested2:deep-MAIN
                ApplicationId                 : com.example.nested2.deep.test
                SigningConfigName             : debug
                IsSigned                      : true
                CodeShrinker                  : null
                BuildTasksAndOutputInformation
                    AssembleTaskName              : assembleDebugAndroidTest
                    AssembleTaskOutputListingFile : <ROOT>/nested2/deep/build/outputs/apk/androidTest/debug/output-metadata.json [-]
                GeneratedResourceFolders      : <ROOT>/nested2/deep/build/generated/res/rs/androidTest/debug [-]
                GeneratedResourceFolders      : <ROOT>/nested2/deep/build/generated/res/resValues/androidTest/debug [-]
                TestOptions
                    AnimationsDisabled            : false
                    Execution                     : HOST
            UnitTestArtifact
                Name                          : UNIT_TEST
                CompileTaskName               : compileDebugUnitTestSources
                AssembleTaskName              : assembleDebugUnitTest
                IsTestArtifact                : true
                IdeSetupTaskNames             : createMockableJar
                GeneratedSourceFolders        : <ROOT>/nested2/deep/build/generated/ap_generated_sources/debugUnitTest/out [-]
                ClassesFolder                 : <ROOT>/nested2/deep/build/intermediates/compile_and_runtime_not_namespaced_r_class_jar/debugUnitTest/R.jar [-]
                ClassesFolder                 : <ROOT>/nested2/deep/build/intermediates/javac/debugUnitTest/classes [-]
                Dependencies
                    compileClasspath
                        module                        : <ROOT>-:nested2:deep-MAIN
                    runtimeClasspath
                        module                        : <ROOT>-:nested2:deep-MAIN
                MockablePlatformJar           : <GRADLE>/caches/<TRANSFORMS>/xxxxxxxxxxxxxxxxxxxxxxxxxxxxxxxx/transformed/android.jar
    externalProject               : :nested2:deep (DefaultExternalProject) (*seen*)
MODULE                        : project.nested2.deep.androidTest
MODULE                        : project.nested2.deep.main
MODULE                        : project.nested2.deep.unitTest
MODULE                        : project.nested2.main
MODULE                        : project.nested2.trans
    GradleModuleModel
        gradlePath                    : :nested2:trans
        gradleVersion                 : 7.0.2
        buildFilePath                 : <ROOT>/nested2/trans/build.gradle [-]
        rootFolderPath                : <ROOT>
        hasSafeArgsJava               : false
        hasSafeArgsKotlin             : false
    externalProject               : :nested2:trans (DefaultExternalProject) (*seen*)
MODULE                        : project.nested2.trans.deep2
    GradleModuleModel
        agpVersion                    : 7.0.0
        gradlePath                    : :nested2:trans:deep2
        gradleVersion                 : 7.0.2
        buildFile                     : <ROOT>/nested2/trans/deep2/build.gradle
        buildFilePath                 : <ROOT>/nested2/trans/deep2/build.gradle
        rootFolderPath                : <ROOT>
        hasSafeArgsJava               : false
        hasSafeArgsKotlin             : false
    CurrentVariantReportedVersions
        minSdk
            ApiLevel                      : 1
            ApiString                     : 1
        runtimeMinSdk
            ApiLevel                      : 1
            ApiString                     : 1
        targetSdk
            ApiLevel                      : 1
            ApiString                     : 1
    RootBuildId                   : <ROOT>
    BuildId                       : <ROOT>
    ProjectPath                   : :nested2:trans:deep2
    ModelVersion                  : 7.0.0
    ProjectType                   : PROJECT_TYPE_LIBRARY
    CompileTarget                 : android-32
    BuildFolder                   : <ROOT>/nested2/trans/deep2/build [-]
    buildToolsVersion             : 30.0.2
    IsBaseSplit                   : false
    GroupId                       : project.nested2.trans
    Namespace                     : com.example.nested2.trans.deep2
    TestNamespace                 : com.example.nested2.trans.deep2.test
    AaptOptions
        NameSpacing                   : DISABLED
    LintOptions
        IsCheckTestSources            : false
        IsCheckDependencies           : false
        IsAbortOnError                : true
        IsAbsolutePaths               : true
        IsNoLines                     : false
        IsQuiet                       : false
        IsCheckAllWarnings            : false
        IsIgnoreWarnings              : false
        IsWarningsAsErrors            : false
        IsIgnoreTestSources           : false
        IsIgnoreTestFixturesSources   : false
        IsCheckGeneratedSources       : false
        IsCheckReleaseBuilds          : true
        IsExplainIssues               : true
        IsShowAll                     : false
        TextReport                    : false
        HtmlReport                    : true
        XmlReport                     : true
        SarifReport                   : false
    JavaCompileOptions
        Encoding                      : UTF-8
        SourceCompatibility           : 1.8
        TargetCompatibility           : 1.8
        IsCoreLibraryDesugaringEnabled          : false
    AgpFlags
        ApplicationRClassConstantIds  : true
        AestRClassConstantIds         : true
        TransitiveRClasses            : true
        UseAndroidX                   : false
        UsesCompose                   : false
        MlModelBindingEnabled         : false
        AndroidResourcesEnabled       : true
        DataBindingEnabled            : false
<<<<<<< HEAD
=======
        GenerateManifestClass         : false
>>>>>>> 8b7d83e8
    - basicVariant:               : debug
        testApplicationId             : com.example.nested2.trans.deep2.test
        buildType                     : debug
    - basicVariant:               : release
        buildType                     : release
    BootClassPath                 : <ANDROID_SDK>/platforms/android-32/android.jar
    ViewBindingOptions
        Enabled                       : false
    DefaultConfig
        ProductFlavor
            Name                          : main
            VectorDrawables
                UseSupportLibrary             : false
        SourceProvider
            Name                          : main
            Manifest                      : <ROOT>/nested2/trans/deep2/src/main/AndroidManifest.xml
            JavaDirectories               : <ROOT>/nested2/trans/deep2/src/main/java [-]
            KotlinDirectories             : <ROOT>/nested2/trans/deep2/src/main/java [-]
            KotlinDirectories             : <ROOT>/nested2/trans/deep2/src/main/kotlin [-]
            ResourcesDirectories          : <ROOT>/nested2/trans/deep2/src/main/resources [-]
            AidlDirectories               : <ROOT>/nested2/trans/deep2/src/main/aidl [-]
            RenderscriptDirectories       : <ROOT>/nested2/trans/deep2/src/main/rs [-]
            ResDirectories                : <ROOT>/nested2/trans/deep2/src/main/res [-]
            AssetsDirectories             : <ROOT>/nested2/trans/deep2/src/main/assets [-]
            JniLibsDirectories            : <ROOT>/nested2/trans/deep2/src/main/jniLibs [-]
            ShadersDirectories            : <ROOT>/nested2/trans/deep2/src/main/shaders [-]
        ExtraSourceProviders
            ExtraSourceProvider
                ArtifactName                  : _android_test_
                SourceProvider
                    Name                          : androidTest
                    Manifest                      : <ROOT>/nested2/trans/deep2/src/androidTest/AndroidManifest.xml [-]
                    JavaDirectories               : <ROOT>/nested2/trans/deep2/src/androidTest/java [-]
                    KotlinDirectories             : <ROOT>/nested2/trans/deep2/src/androidTest/java [-]
                    KotlinDirectories             : <ROOT>/nested2/trans/deep2/src/androidTest/kotlin [-]
                    ResourcesDirectories          : <ROOT>/nested2/trans/deep2/src/androidTest/resources [-]
                    AidlDirectories               : <ROOT>/nested2/trans/deep2/src/androidTest/aidl [-]
                    RenderscriptDirectories       : <ROOT>/nested2/trans/deep2/src/androidTest/rs [-]
                    ResDirectories                : <ROOT>/nested2/trans/deep2/src/androidTest/res [-]
                    AssetsDirectories             : <ROOT>/nested2/trans/deep2/src/androidTest/assets [-]
                    JniLibsDirectories            : <ROOT>/nested2/trans/deep2/src/androidTest/jniLibs [-]
                    ShadersDirectories            : <ROOT>/nested2/trans/deep2/src/androidTest/shaders [-]
            ExtraSourceProvider
                ArtifactName                  : _unit_test_
                SourceProvider
                    Name                          : test
                    Manifest                      : <ROOT>/nested2/trans/deep2/src/test/AndroidManifest.xml [-]
                    JavaDirectories               : <ROOT>/nested2/trans/deep2/src/test/java [-]
                    KotlinDirectories             : <ROOT>/nested2/trans/deep2/src/test/java [-]
                    KotlinDirectories             : <ROOT>/nested2/trans/deep2/src/test/kotlin [-]
                    ResourcesDirectories          : <ROOT>/nested2/trans/deep2/src/test/resources [-]
                    AidlDirectories               : <ROOT>/nested2/trans/deep2/src/test/aidl [-]
                    RenderscriptDirectories       : <ROOT>/nested2/trans/deep2/src/test/rs [-]
                    ResDirectories                : <ROOT>/nested2/trans/deep2/src/test/res [-]
                    AssetsDirectories             : <ROOT>/nested2/trans/deep2/src/test/assets [-]
                    JniLibsDirectories            : <ROOT>/nested2/trans/deep2/src/test/jniLibs [-]
                    ShadersDirectories            : <ROOT>/nested2/trans/deep2/src/test/shaders [-]
    BuildTypes
        BuildType
            Name                          : debug
            IsDebuggable                  : true
            IsJniDebuggable               : true
            IsPseudoLocalesEnabled        : false
            IsRenderscriptDebuggable      : false
            RenderscriptOptimLevel        : 3
            IsMinifyEnabled               : false
            IsZipAlignEnabled             : true
        SourceProvider
            Name                          : debug
            Manifest                      : <ROOT>/nested2/trans/deep2/src/debug/AndroidManifest.xml [-]
            JavaDirectories               : <ROOT>/nested2/trans/deep2/src/debug/java [-]
            KotlinDirectories             : <ROOT>/nested2/trans/deep2/src/debug/java [-]
            KotlinDirectories             : <ROOT>/nested2/trans/deep2/src/debug/kotlin [-]
            ResourcesDirectories          : <ROOT>/nested2/trans/deep2/src/debug/resources [-]
            AidlDirectories               : <ROOT>/nested2/trans/deep2/src/debug/aidl [-]
            RenderscriptDirectories       : <ROOT>/nested2/trans/deep2/src/debug/rs [-]
            ResDirectories                : <ROOT>/nested2/trans/deep2/src/debug/res [-]
            AssetsDirectories             : <ROOT>/nested2/trans/deep2/src/debug/assets [-]
            JniLibsDirectories            : <ROOT>/nested2/trans/deep2/src/debug/jniLibs [-]
            ShadersDirectories            : <ROOT>/nested2/trans/deep2/src/debug/shaders [-]
        ExtraSourceProviders
            ExtraSourceProvider
                ArtifactName                  : _android_test_
                SourceProvider
                    Name                          : androidTestDebug
                    Manifest                      : <ROOT>/nested2/trans/deep2/src/androidTestDebug/AndroidManifest.xml [-]
                    JavaDirectories               : <ROOT>/nested2/trans/deep2/src/androidTestDebug/java [-]
                    KotlinDirectories             : <ROOT>/nested2/trans/deep2/src/androidTestDebug/java [-]
                    KotlinDirectories             : <ROOT>/nested2/trans/deep2/src/androidTestDebug/kotlin [-]
                    ResourcesDirectories          : <ROOT>/nested2/trans/deep2/src/androidTestDebug/resources [-]
                    AidlDirectories               : <ROOT>/nested2/trans/deep2/src/androidTestDebug/aidl [-]
                    RenderscriptDirectories       : <ROOT>/nested2/trans/deep2/src/androidTestDebug/rs [-]
                    ResDirectories                : <ROOT>/nested2/trans/deep2/src/androidTestDebug/res [-]
                    AssetsDirectories             : <ROOT>/nested2/trans/deep2/src/androidTestDebug/assets [-]
                    JniLibsDirectories            : <ROOT>/nested2/trans/deep2/src/androidTestDebug/jniLibs [-]
                    ShadersDirectories            : <ROOT>/nested2/trans/deep2/src/androidTestDebug/shaders [-]
        ExtraSourceProviders
            ExtraSourceProvider
                ArtifactName                  : _unit_test_
                SourceProvider
                    Name                          : testDebug
                    Manifest                      : <ROOT>/nested2/trans/deep2/src/testDebug/AndroidManifest.xml [-]
                    JavaDirectories               : <ROOT>/nested2/trans/deep2/src/testDebug/java [-]
                    KotlinDirectories             : <ROOT>/nested2/trans/deep2/src/testDebug/java [-]
                    KotlinDirectories             : <ROOT>/nested2/trans/deep2/src/testDebug/kotlin [-]
                    ResourcesDirectories          : <ROOT>/nested2/trans/deep2/src/testDebug/resources [-]
                    AidlDirectories               : <ROOT>/nested2/trans/deep2/src/testDebug/aidl [-]
                    RenderscriptDirectories       : <ROOT>/nested2/trans/deep2/src/testDebug/rs [-]
                    ResDirectories                : <ROOT>/nested2/trans/deep2/src/testDebug/res [-]
                    AssetsDirectories             : <ROOT>/nested2/trans/deep2/src/testDebug/assets [-]
                    JniLibsDirectories            : <ROOT>/nested2/trans/deep2/src/testDebug/jniLibs [-]
                    ShadersDirectories            : <ROOT>/nested2/trans/deep2/src/testDebug/shaders [-]
        BuildType
            Name                          : release
            IsDebuggable                  : false
            IsJniDebuggable               : false
            IsPseudoLocalesEnabled        : false
            IsRenderscriptDebuggable      : false
            RenderscriptOptimLevel        : 3
            IsMinifyEnabled               : false
            IsZipAlignEnabled             : true
        SourceProvider
            Name                          : release
            Manifest                      : <ROOT>/nested2/trans/deep2/src/release/AndroidManifest.xml [-]
            JavaDirectories               : <ROOT>/nested2/trans/deep2/src/release/java [-]
            KotlinDirectories             : <ROOT>/nested2/trans/deep2/src/release/java [-]
            KotlinDirectories             : <ROOT>/nested2/trans/deep2/src/release/kotlin [-]
            ResourcesDirectories          : <ROOT>/nested2/trans/deep2/src/release/resources [-]
            AidlDirectories               : <ROOT>/nested2/trans/deep2/src/release/aidl [-]
            RenderscriptDirectories       : <ROOT>/nested2/trans/deep2/src/release/rs [-]
            ResDirectories                : <ROOT>/nested2/trans/deep2/src/release/res [-]
            AssetsDirectories             : <ROOT>/nested2/trans/deep2/src/release/assets [-]
            JniLibsDirectories            : <ROOT>/nested2/trans/deep2/src/release/jniLibs [-]
            ShadersDirectories            : <ROOT>/nested2/trans/deep2/src/release/shaders [-]
        ExtraSourceProviders
            ExtraSourceProvider
                ArtifactName                  : _android_test_
                SourceProvider
                    Name                          : androidTestRelease
                    Manifest                      : <ROOT>/nested2/trans/deep2/src/androidTestRelease/AndroidManifest.xml [-]
                    JavaDirectories               : <ROOT>/nested2/trans/deep2/src/androidTestRelease/java [-]
                    KotlinDirectories             : <ROOT>/nested2/trans/deep2/src/androidTestRelease/java [-]
                    KotlinDirectories             : <ROOT>/nested2/trans/deep2/src/androidTestRelease/kotlin [-]
                    ResourcesDirectories          : <ROOT>/nested2/trans/deep2/src/androidTestRelease/resources [-]
                    AidlDirectories               : <ROOT>/nested2/trans/deep2/src/androidTestRelease/aidl [-]
                    RenderscriptDirectories       : <ROOT>/nested2/trans/deep2/src/androidTestRelease/rs [-]
                    ResDirectories                : <ROOT>/nested2/trans/deep2/src/androidTestRelease/res [-]
                    AssetsDirectories             : <ROOT>/nested2/trans/deep2/src/androidTestRelease/assets [-]
                    JniLibsDirectories            : <ROOT>/nested2/trans/deep2/src/androidTestRelease/jniLibs [-]
                    ShadersDirectories            : <ROOT>/nested2/trans/deep2/src/androidTestRelease/shaders [-]
        ExtraSourceProviders
            ExtraSourceProvider
                ArtifactName                  : _unit_test_
                SourceProvider
                    Name                          : testRelease
                    Manifest                      : <ROOT>/nested2/trans/deep2/src/testRelease/AndroidManifest.xml [-]
                    JavaDirectories               : <ROOT>/nested2/trans/deep2/src/testRelease/java [-]
                    KotlinDirectories             : <ROOT>/nested2/trans/deep2/src/testRelease/java [-]
                    KotlinDirectories             : <ROOT>/nested2/trans/deep2/src/testRelease/kotlin [-]
                    ResourcesDirectories          : <ROOT>/nested2/trans/deep2/src/testRelease/resources [-]
                    AidlDirectories               : <ROOT>/nested2/trans/deep2/src/testRelease/aidl [-]
                    RenderscriptDirectories       : <ROOT>/nested2/trans/deep2/src/testRelease/rs [-]
                    ResDirectories                : <ROOT>/nested2/trans/deep2/src/testRelease/res [-]
                    AssetsDirectories             : <ROOT>/nested2/trans/deep2/src/testRelease/assets [-]
                    JniLibsDirectories            : <ROOT>/nested2/trans/deep2/src/testRelease/jniLibs [-]
                    ShadersDirectories            : <ROOT>/nested2/trans/deep2/src/testRelease/shaders [-]
    SigningConfigs
        SigningConfig
            Name                          : debug
            StoreFile                     : debug.keystore
            StorePassword                 : android
            KeyAlias                      : AndroidDebugKey
    VariantBuildInformation
        VariantBuildInformation
            VariantName                   : debug
            BuildTasksAndOutputInformation
                AssembleTaskName              : assembleDebug
        VariantBuildInformation
            VariantName                   : release
            BuildTasksAndOutputInformation
                AssembleTaskName              : assembleRelease
    IdeVariants
        IdeVariant
            Name                          : debug
            BuildType                     : debug
            DisplayName                   : debug
            InstantAppCompatible          : false
            MinSdkVersion
                ApiLevel                      : 1
                ApiString                     : 1
            DeprecatedPreMergedApplicationId        : com.example.nested2.trans.deep2
            MainArtifact
                Name                          : MAIN
                CompileTaskName               : compileDebugSources
                AssembleTaskName              : assembleDebug
                IsTestArtifact                : false
                IdeSetupTaskNames             : generateDebugSources
                GeneratedSourceFolders        : <ROOT>/nested2/trans/deep2/build/generated/aidl_source_output_dir/debug/out [-]
                GeneratedSourceFolders        : <ROOT>/nested2/trans/deep2/build/generated/ap_generated_sources/debug/out [-]
                GeneratedSourceFolders        : <ROOT>/nested2/trans/deep2/build/generated/renderscript_source_output_dir/debug/out [-]
                GeneratedSourceFolders        : <ROOT>/nested2/trans/deep2/build/generated/source/buildConfig/debug [-]
                ClassesFolder                 : <ROOT>/nested2/trans/deep2/build/intermediates/compile_r_class_jar/debug/R.jar [-]
                ClassesFolder                 : <ROOT>/nested2/trans/deep2/build/intermediates/javac/debug/classes [-]
                Dependencies
                    compileClasspath
                    runtimeClasspath
                IsSigned                      : false
                CodeShrinker                  : null
                BuildTasksAndOutputInformation
                    AssembleTaskName              : assembleDebug
                GeneratedResourceFolders      : <ROOT>/nested2/trans/deep2/build/generated/res/rs/debug [-]
                GeneratedResourceFolders      : <ROOT>/nested2/trans/deep2/build/generated/res/resValues/debug [-]
            AndroidTestArtifact
                Name                          : ANDROID_TEST
                CompileTaskName               : compileDebugAndroidTestSources
                AssembleTaskName              : assembleDebugAndroidTest
                IsTestArtifact                : true
                IdeSetupTaskNames             : generateDebugAndroidTestSources
                GeneratedSourceFolders        : <ROOT>/nested2/trans/deep2/build/generated/aidl_source_output_dir/debugAndroidTest/out [-]
                GeneratedSourceFolders        : <ROOT>/nested2/trans/deep2/build/generated/ap_generated_sources/debugAndroidTest/out [-]
                GeneratedSourceFolders        : <ROOT>/nested2/trans/deep2/build/generated/renderscript_source_output_dir/debugAndroidTest/out [-]
                GeneratedSourceFolders        : <ROOT>/nested2/trans/deep2/build/generated/source/buildConfig/androidTest/debug [-]
                ClassesFolder                 : <ROOT>/nested2/trans/deep2/build/intermediates/compile_and_runtime_not_namespaced_r_class_jar/debugAndroidTest/R.jar [-]
                ClassesFolder                 : <ROOT>/nested2/trans/deep2/build/intermediates/javac/debugAndroidTest/classes [-]
                Dependencies
                    compileClasspath
                        module                        : <ROOT>-:nested2:trans:deep2-MAIN
                    runtimeClasspath
                        module                        : <ROOT>-:nested2:trans:deep2-MAIN
                ApplicationId                 : com.example.nested2.trans.deep2.test
                SigningConfigName             : debug
                IsSigned                      : true
                CodeShrinker                  : null
                BuildTasksAndOutputInformation
                    AssembleTaskName              : assembleDebugAndroidTest
                    AssembleTaskOutputListingFile : <ROOT>/nested2/trans/deep2/build/outputs/apk/androidTest/debug/output-metadata.json [-]
                GeneratedResourceFolders      : <ROOT>/nested2/trans/deep2/build/generated/res/rs/androidTest/debug [-]
                GeneratedResourceFolders      : <ROOT>/nested2/trans/deep2/build/generated/res/resValues/androidTest/debug [-]
                TestOptions
                    AnimationsDisabled            : false
                    Execution                     : HOST
            UnitTestArtifact
                Name                          : UNIT_TEST
                CompileTaskName               : compileDebugUnitTestSources
                AssembleTaskName              : assembleDebugUnitTest
                IsTestArtifact                : true
                IdeSetupTaskNames             : createMockableJar
                GeneratedSourceFolders        : <ROOT>/nested2/trans/deep2/build/generated/ap_generated_sources/debugUnitTest/out [-]
                ClassesFolder                 : <ROOT>/nested2/trans/deep2/build/intermediates/compile_and_runtime_not_namespaced_r_class_jar/debugUnitTest/R.jar [-]
                ClassesFolder                 : <ROOT>/nested2/trans/deep2/build/intermediates/javac/debugUnitTest/classes [-]
                Dependencies
                    compileClasspath
                        module                        : <ROOT>-:nested2:trans:deep2-MAIN
                    runtimeClasspath
                        module                        : <ROOT>-:nested2:trans:deep2-MAIN
                MockablePlatformJar           : <GRADLE>/caches/<TRANSFORMS>/xxxxxxxxxxxxxxxxxxxxxxxxxxxxxxxx/transformed/android.jar
    externalProject               : :nested2:trans:deep2 (DefaultExternalProject) (*seen*)
MODULE                        : project.nested2.trans.deep2.androidTest
MODULE                        : project.nested2.trans.deep2.main
MODULE                        : project.nested2.trans.deep2.unitTest
MODULE                        : project.nested2.unitTest<|MERGE_RESOLUTION|>--- conflicted
+++ resolved
@@ -2055,14 +2055,11 @@
                                             qName                         : :nested2:trans:deep2:testReleaseUnitTest
                         sourceSetModel                : DefaultGradleSourceSetModel
                         taskModel                     : DefaultGradleTaskModel
-<<<<<<< HEAD
-=======
                             tasks
                                 testDebugUnitTest             : testDebugUnitTest (DefaultExternalTask)
                                     qName                         : :nested2:trans:deep2:testDebugUnitTest
                                 testReleaseUnitTest           : testReleaseUnitTest (DefaultExternalTask)
                                     qName                         : :nested2:trans:deep2:testReleaseUnitTest
->>>>>>> 8b7d83e8
                 sourceSetModel                : DefaultGradleSourceSetModel
                     sourceCompatibility           : <PROJECT_JDK_FEATURE_LEVEL>
                     targetCompatibility           : <PROJECT_JDK_FEATURE_LEVEL>
@@ -2271,19 +2268,12 @@
                             qName                         : :nested2:testBasicDebugUnitTest
                         testBasicReleaseUnitTest      : testBasicReleaseUnitTest (DefaultExternalTask)
                             qName                         : :nested2:testBasicReleaseUnitTest
-<<<<<<< HEAD
-=======
                         testDebugUnitTest             : testDebugUnitTest (DefaultExternalTask)
                             qName                         : :nested2:deep:testDebugUnitTest
->>>>>>> 8b7d83e8
                         testPaidDebugUnitTest         : testPaidDebugUnitTest (DefaultExternalTask)
                             qName                         : :nested2:testPaidDebugUnitTest
                         testPaidReleaseUnitTest       : testPaidReleaseUnitTest (DefaultExternalTask)
                             qName                         : :nested2:testPaidReleaseUnitTest
-<<<<<<< HEAD
-        sourceSetModel                : DefaultGradleSourceSetModel
-        taskModel                     : DefaultGradleTaskModel
-=======
                         testReleaseUnitTest           : testReleaseUnitTest (DefaultExternalTask)
                             qName                         : :nested2:deep:testReleaseUnitTest
         sourceSetModel                : DefaultGradleSourceSetModel
@@ -2327,7 +2317,6 @@
                     qName                         : :nested2:testPaidReleaseUnitTest
                 testReleaseUnitTest           : testReleaseUnitTest (DefaultExternalTask)
                     qName                         : :dyn_feature:testReleaseUnitTest
->>>>>>> 8b7d83e8
 MODULE                        : project.app
     GradleModuleModel
         agpVersion                    : 7.0.0
@@ -2396,10 +2385,7 @@
         MlModelBindingEnabled         : false
         AndroidResourcesEnabled       : true
         DataBindingEnabled            : false
-<<<<<<< HEAD
-=======
         GenerateManifestClass         : false
->>>>>>> 8b7d83e8
     - basicVariant:               : basicBarDebug
         applicationId                 : com.example.psd.sample.app.defaultSuffix.barSuffix
         testApplicationId             : com.example.psd.sample.app.default.test
@@ -3506,10 +3492,7 @@
         MlModelBindingEnabled         : false
         AndroidResourcesEnabled       : true
         DataBindingEnabled            : false
-<<<<<<< HEAD
-=======
         GenerateManifestClass         : false
->>>>>>> 8b7d83e8
     - basicVariant:               : debug
         testApplicationId             : com.example.dyn_feature.test
         buildType                     : debug
@@ -3853,10 +3836,7 @@
         MlModelBindingEnabled         : false
         AndroidResourcesEnabled       : true
         DataBindingEnabled            : false
-<<<<<<< HEAD
-=======
         GenerateManifestClass         : false
->>>>>>> 8b7d83e8
     - basicVariant:               : debug
         testApplicationId             : com.example.projectwithappandlib.lib.test
         buildType                     : debug
@@ -4384,10 +4364,7 @@
         MlModelBindingEnabled         : false
         AndroidResourcesEnabled       : true
         DataBindingEnabled            : false
-<<<<<<< HEAD
-=======
         GenerateManifestClass         : false
->>>>>>> 8b7d83e8
     - basicVariant:               : debug
         testApplicationId             : com.example.nested1.test
         buildType                     : debug
@@ -4714,10 +4691,7 @@
         MlModelBindingEnabled         : false
         AndroidResourcesEnabled       : true
         DataBindingEnabled            : false
-<<<<<<< HEAD
-=======
         GenerateManifestClass         : false
->>>>>>> 8b7d83e8
     - basicVariant:               : debug
         testApplicationId             : com.example.nested1.deep.test
         buildType                     : debug
@@ -5054,10 +5028,7 @@
         MlModelBindingEnabled         : false
         AndroidResourcesEnabled       : true
         DataBindingEnabled            : false
-<<<<<<< HEAD
-=======
         GenerateManifestClass         : false
->>>>>>> 8b7d83e8
     - basicVariant:               : basicDebug
         testApplicationId             : com.example.nested2.test
         buildType                     : debug
@@ -5536,10 +5507,7 @@
         MlModelBindingEnabled         : false
         AndroidResourcesEnabled       : true
         DataBindingEnabled            : false
-<<<<<<< HEAD
-=======
         GenerateManifestClass         : false
->>>>>>> 8b7d83e8
     - basicVariant:               : debug
         testApplicationId             : com.example.nested2.deep.test
         buildType                     : debug
@@ -5878,10 +5846,7 @@
         MlModelBindingEnabled         : false
         AndroidResourcesEnabled       : true
         DataBindingEnabled            : false
-<<<<<<< HEAD
-=======
         GenerateManifestClass         : false
->>>>>>> 8b7d83e8
     - basicVariant:               : debug
         testApplicationId             : com.example.nested2.trans.deep2.test
         buildType                     : debug
