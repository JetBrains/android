MODULE                        : project
    ExternalModuleGroup           :
    ExternalModuleVersion         : unspecified
    LinkedProjectId               : project
    LinkedProjectPath             : <ROOT>
    RootProjectPath               : <ROOT>
    COMPILER_MODULE_EXTENSION
        compilerSourceOutputPath      : file://<ROOT>/build/classes/production/project [-]
        compilerTestOutputPath        : file://<ROOT>/build/classes/test/project [-]
        isCompilerPathInherited       : true
        isExcludeOutput               : true
    ModuleFile                    : <ROOT>/.idea/modules/project.iml [-]
    ModuleTypeName                : JAVA_MODULE
    CONENT_ENTRY                  : file://<ROOT>
        EXCLUDE_FOLDER                : file://<ROOT>/.gradle
        EXCLUDE_FOLDER                : file://<ROOT>/build [-]
    JDK                           : <NAME_CUT> JavaSDK
    *isInherited                  : true
    ORDER_ENTRY                   : <Module source>
    BUILD_TASKS
LIBRARY_TABLE
    - library                     : __wrapped_aars__::library-debug:unspecified@aar (IdeAndroidLibraryImpl)
        aidlFolder                    : <GRADLE>/caches/<GRADLE_VERSION>/transforms/xxxxxxxxxxxxxxxxxxxxxxxxxxxxxxxx/transformed/library-debug/aidl [-]
        artifact                      : <ROOT>/library-debug/library-debug.aar
        artifactAddress               : __wrapped_aars__::library-debug:unspecified@aar
        assetsFolder                  : <GRADLE>/caches/<GRADLE_VERSION>/transforms/xxxxxxxxxxxxxxxxxxxxxxxxxxxxxxxx/transformed/library-debug/assets
        - compileJarFiles             : <GRADLE>/caches/<GRADLE_VERSION>/transforms/xxxxxxxxxxxxxxxxxxxxxxxxxxxxxxxx/transformed/library-debug/jars/classes.jar
        externalAnnotations           : <GRADLE>/caches/<GRADLE_VERSION>/transforms/xxxxxxxxxxxxxxxxxxxxxxxxxxxxxxxx/transformed/library-debug/annotations.zip [-]
        folder                        : <GRADLE>/caches/<GRADLE_VERSION>/transforms/xxxxxxxxxxxxxxxxxxxxxxxxxxxxxxxx/transformed/library-debug
        jniFolder                     : <GRADLE>/caches/<GRADLE_VERSION>/transforms/xxxxxxxxxxxxxxxxxxxxxxxxxxxxxxxx/transformed/library-debug/jni [-]
        manifest                      : <GRADLE>/caches/<GRADLE_VERSION>/transforms/xxxxxxxxxxxxxxxxxxxxxxxxxxxxxxxx/transformed/library-debug/AndroidManifest.xml
        proguardRules                 : <GRADLE>/caches/<GRADLE_VERSION>/transforms/xxxxxxxxxxxxxxxxxxxxxxxxxxxxxxxx/transformed/library-debug/proguard.txt [-]
        publicResources               : <GRADLE>/caches/<GRADLE_VERSION>/transforms/xxxxxxxxxxxxxxxxxxxxxxxxxxxxxxxx/transformed/library-debug/public.txt [-]
        renderscriptFolder            : <GRADLE>/caches/<GRADLE_VERSION>/transforms/xxxxxxxxxxxxxxxxxxxxxxxxxxxxxxxx/transformed/library-debug/rs [-]
        resFolder                     : <GRADLE>/caches/<GRADLE_VERSION>/transforms/xxxxxxxxxxxxxxxxxxxxxxxxxxxxxxxx/transformed/library-debug/res
        resStaticLibrary              : <GRADLE>/caches/<GRADLE_VERSION>/transforms/xxxxxxxxxxxxxxxxxxxxxxxxxxxxxxxx/transformed/library-debug/res.apk [-]
        - runtimeJarFiles             : <GRADLE>/caches/<GRADLE_VERSION>/transforms/xxxxxxxxxxxxxxxxxxxxxxxxxxxxxxxx/transformed/library-debug/jars/classes.jar
        symbolFile                    : <GRADLE>/caches/<GRADLE_VERSION>/transforms/xxxxxxxxxxxxxxxxxxxxxxxxxxxxxxxx/transformed/library-debug/R.txt
    - library                     : <ROOT>::app@debug (IdeModuleLibraryImpl)
        buildId                       : <ROOT>
        projectPath                   : :app
        sourceSet                     : MAIN
        variant                       : debug
    - library                     : <ROOT>::library@debug (IdeModuleLibraryImpl)
        buildId                       : <ROOT>
        projectPath                   : :library
        sourceSet                     : MAIN
        variant                       : debug
MODULE                        : project
    externalProject               : project (DefaultExternalProject)
        path                          : : [-]
        identityPath                  : : [-]
        name                          : project
        qName                         : project
        version                       : unspecified
        projectDir                    : <ROOT>
        buildDir                      : <ROOT>/build [-]
        buildFile                     : <ROOT>/build.gradle
        externalSystemId              : GRADLE
        childProjects
            app                           : :app (DefaultExternalProject)
                path                          : :app [-]
                identityPath                  : :app [-]
                name                          : app
                qName                         : :app
                group                         : project
                version                       : unspecified
                projectDir                    : <ROOT>/app
                buildDir                      : <ROOT>/app/build [-]
                buildFile                     : <ROOT>/app/build.gradle
                externalSystemId              : GRADLE
                sourceSetModel                : DefaultGradleSourceSetModel
                    sourceCompatibility           : <PROJECT_JDK_FEATURE_LEVEL>
                    targetCompatibility           : <PROJECT_JDK_FEATURE_LEVEL>
                    configurationArtifacts
                        _internal-unified-test-platform-android-device-provider-ddmlib        : <empty>
                        _internal-unified-test-platform-android-device-provider-gradle        : <empty>
                        _internal-unified-test-platform-android-driver-instrumentation        : <empty>
                        _internal-unified-test-platform-android-test-plugin         : <empty>
                        _internal-unified-test-platform-android-test-plugin-host-additional-test-output : <empty>
                        _internal-unified-test-platform-android-test-plugin-host-apk-installer          : <empty>
                        _internal-unified-test-platform-android-test-plugin-host-coverage     : <empty>
                        _internal-unified-test-platform-android-test-plugin-host-device-info  : <empty>
                        _internal-unified-test-platform-android-test-plugin-host-emulator-control       : <empty>
                        _internal-unified-test-platform-android-test-plugin-host-logcat       : <empty>
                        _internal-unified-test-platform-android-test-plugin-result-listener-gradle      : <empty>
                        _internal-unified-test-platform-core    : <empty>
                        _internal-unified-test-platform-launcher          : <empty>
                        androidApis                   : <empty>
                        androidJdkImage               : <empty>
                        androidTestAnnotationProcessor          : <empty>
                        androidTestCompileOnly        : <empty>
                        androidTestDebugAnnotationProcessor     : <empty>
                        androidTestDebugCompileOnly   : <empty>
                        androidTestDebugImplementation          : <empty>
                        androidTestDebugRuntimeOnly   : <empty>
                        androidTestDebugWearApp       : <empty>
                        androidTestImplementation     : <empty>
                        androidTestReleaseAnnotationProcessor   : <empty>
                        androidTestReleaseCompileOnly : <empty>
                        androidTestReleaseImplementation        : <empty>
                        androidTestReleaseRuntimeOnly : <empty>
                        androidTestReleaseWearApp     : <empty>
                        androidTestRuntimeOnly        : <empty>
                        androidTestUtil               : <empty>
                        androidTestWearApp            : <empty>
                        annotationProcessor           : <empty>
                        api                           : <empty>
                        archives                      : <empty>
                        compileOnly                   : <empty>
                        compileOnlyApi                : <empty>
                        coreLibraryDesugaring         : <empty>
                        debugAndroidTestAnnotationProcessorClasspath      : <empty>
                        debugAndroidTestCompileClasspath        : <empty>
                        debugAndroidTestRuntimeClasspath        : <empty>
                        debugAnnotationProcessor      : <empty>
                        debugAnnotationProcessorClasspath       : <empty>
                        debugApi                      : <empty>
                        debugApiElements              : <empty>
                        debugCompileClasspath         : <empty>
                        debugCompileOnly              : <empty>
                        debugCompileOnlyApi           : <empty>
                        debugImplementation           : <empty>
                        debugReverseMetadataValues    : <empty>
                        debugRuntimeClasspath         : <empty>
                        debugRuntimeElements          : <empty>
                        debugRuntimeOnly              : <empty>
                        debugUnitTestAnnotationProcessorClasspath         : <empty>
                        debugUnitTestCompileClasspath : <empty>
                        debugUnitTestRuntimeClasspath : <empty>
                        debugWearApp                  : <empty>
                        debugWearBundling             : <empty>
                        default                       : <empty>
                        implementation                : <empty>
                        lintChecks                    : <empty>
                        lintPublish                   : <empty>
                        releaseAnnotationProcessor    : <empty>
                        releaseAnnotationProcessorClasspath     : <empty>
                        releaseApi                    : <empty>
                        releaseApiElements            : <empty>
                        releaseCompileClasspath       : <empty>
                        releaseCompileOnly            : <empty>
                        releaseCompileOnlyApi         : <empty>
                        releaseImplementation         : <empty>
                        releaseReverseMetadataValues  : <empty>
                        releaseRuntimeClasspath       : <empty>
                        releaseRuntimeElements        : <empty>
                        releaseRuntimeOnly            : <empty>
                        releaseUnitTestAnnotationProcessorClasspath       : <empty>
                        releaseUnitTestCompileClasspath         : <empty>
                        releaseUnitTestRuntimeClasspath         : <empty>
                        releaseWearApp                : <empty>
                        releaseWearBundling           : <empty>
                        runtimeOnly                   : <empty>
                        testAnnotationProcessor       : <empty>
                        testCompileOnly               : <empty>
                        testDebugAnnotationProcessor  : <empty>
                        testDebugCompileOnly          : <empty>
                        testDebugImplementation       : <empty>
                        testDebugRuntimeOnly          : <empty>
                        testDebugWearApp              : <empty>
                        testFixturesAnnotationProcessor         : <empty>
                        testFixturesApi               : <empty>
                        testFixturesCompileOnly       : <empty>
                        testFixturesCompileOnlyApi    : <empty>
                        testFixturesDebugAnnotationProcessor    : <empty>
                        testFixturesDebugApi          : <empty>
                        testFixturesDebugCompileOnly  : <empty>
                        testFixturesDebugCompileOnlyApi         : <empty>
                        testFixturesDebugImplementation         : <empty>
                        testFixturesDebugRuntimeOnly  : <empty>
                        testFixturesDebugWearApp      : <empty>
                        testFixturesImplementation    : <empty>
                        testFixturesReleaseAnnotationProcessor  : <empty>
                        testFixturesReleaseApi        : <empty>
                        testFixturesReleaseCompileOnly          : <empty>
                        testFixturesReleaseCompileOnlyApi       : <empty>
                        testFixturesReleaseImplementation       : <empty>
                        testFixturesReleaseRuntimeOnly          : <empty>
                        testFixturesReleaseWearApp    : <empty>
                        testFixturesRuntimeOnly       : <empty>
                        testFixturesWearApp           : <empty>
                        testImplementation            : <empty>
                        testReleaseAnnotationProcessor          : <empty>
                        testReleaseCompileOnly        : <empty>
                        testReleaseImplementation     : <empty>
                        testReleaseRuntimeOnly        : <empty>
                        testReleaseWearApp            : <empty>
                        testRuntimeOnly               : <empty>
                        testWearApp                   : <empty>
                        wearApp                       : <empty>
                taskModel                     : DefaultGradleTaskModel
                    tasks
                        testDebugUnitTest             : testDebugUnitTest (DefaultExternalTask)
                            qName                         : :app:testDebugUnitTest
                        testReleaseUnitTest           : testReleaseUnitTest (DefaultExternalTask)
                            qName                         : :app:testReleaseUnitTest
            library                       : :library (DefaultExternalProject)
                path                          : :library [-]
                identityPath                  : :library [-]
                name                          : library
                qName                         : :library
                group                         : project
                version                       : unspecified
                projectDir                    : <ROOT>/library
                buildDir                      : <ROOT>/library/build [-]
                buildFile                     : <ROOT>/library/build.gradle
                externalSystemId              : GRADLE
                sourceSetModel                : DefaultGradleSourceSetModel
                    sourceCompatibility           : <PROJECT_JDK_FEATURE_LEVEL>
                    targetCompatibility           : <PROJECT_JDK_FEATURE_LEVEL>
                    configurationArtifacts
                        _internal-unified-test-platform-android-device-provider-ddmlib        : <empty>
                        _internal-unified-test-platform-android-device-provider-gradle        : <empty>
                        _internal-unified-test-platform-android-driver-instrumentation        : <empty>
                        _internal-unified-test-platform-android-test-plugin         : <empty>
                        _internal-unified-test-platform-android-test-plugin-host-additional-test-output : <empty>
                        _internal-unified-test-platform-android-test-plugin-host-apk-installer          : <empty>
                        _internal-unified-test-platform-android-test-plugin-host-coverage     : <empty>
                        _internal-unified-test-platform-android-test-plugin-host-device-info  : <empty>
                        _internal-unified-test-platform-android-test-plugin-host-emulator-control       : <empty>
                        _internal-unified-test-platform-android-test-plugin-host-logcat       : <empty>
                        _internal-unified-test-platform-android-test-plugin-result-listener-gradle      : <empty>
                        _internal-unified-test-platform-core    : <empty>
                        _internal-unified-test-platform-launcher          : <empty>
                        androidApis                   : <empty>
                        androidJdkImage               : <empty>
                        androidTestAnnotationProcessor          : <empty>
                        androidTestCompileOnly        : <empty>
                        androidTestDebugAnnotationProcessor     : <empty>
                        androidTestDebugCompileOnly   : <empty>
                        androidTestDebugImplementation          : <empty>
                        androidTestDebugRuntimeOnly   : <empty>
                        androidTestDebugWearApp       : <empty>
                        androidTestImplementation     : <empty>
                        androidTestReleaseAnnotationProcessor   : <empty>
                        androidTestReleaseCompileOnly : <empty>
                        androidTestReleaseImplementation        : <empty>
                        androidTestReleaseRuntimeOnly : <empty>
                        androidTestReleaseWearApp     : <empty>
                        androidTestRuntimeOnly        : <empty>
                        androidTestUtil               : <empty>
                        androidTestWearApp            : <empty>
                        annotationProcessor           : <empty>
                        api                           : <empty>
                        archives                      : <empty>
                        compileOnly                   : <empty>
                        compileOnlyApi                : <empty>
                        coreLibraryDesugaring         : <empty>
                        debugAndroidTestAnnotationProcessorClasspath      : <empty>
                        debugAndroidTestCompileClasspath        : <empty>
                        debugAndroidTestRuntimeClasspath        : <empty>
                        debugAnnotationProcessor      : <empty>
                        debugAnnotationProcessorClasspath       : <empty>
                        debugApi                      : <empty>
                        debugApiElements              : <empty>
                        debugCompileClasspath         : <empty>
                        debugCompileOnly              : <empty>
                        debugCompileOnlyApi           : <empty>
                        debugImplementation           : <empty>
                        debugRuntimeClasspath         : <empty>
                        debugRuntimeElements          : <empty>
                        debugRuntimeOnly              : <empty>
                        debugUnitTestAnnotationProcessorClasspath         : <empty>
                        debugUnitTestCompileClasspath : <empty>
                        debugUnitTestRuntimeClasspath : <empty>
                        debugWearApp                  : <empty>
                        default                       : <empty>
                        implementation                : <empty>
                        lintChecks                    : <empty>
                        lintPublish                   : <empty>
                        releaseAnnotationProcessor    : <empty>
                        releaseAnnotationProcessorClasspath     : <empty>
                        releaseApi                    : <empty>
                        releaseApiElements            : <empty>
                        releaseCompileClasspath       : <empty>
                        releaseCompileOnly            : <empty>
                        releaseCompileOnlyApi         : <empty>
                        releaseImplementation         : <empty>
                        releaseRuntimeClasspath       : <empty>
                        releaseRuntimeElements        : <empty>
                        releaseRuntimeOnly            : <empty>
                        releaseUnitTestAnnotationProcessorClasspath       : <empty>
                        releaseUnitTestCompileClasspath         : <empty>
                        releaseUnitTestRuntimeClasspath         : <empty>
                        releaseWearApp                : <empty>
                        runtimeOnly                   : <empty>
                        testAnnotationProcessor       : <empty>
                        testCompileOnly               : <empty>
                        testDebugAnnotationProcessor  : <empty>
                        testDebugCompileOnly          : <empty>
                        testDebugImplementation       : <empty>
                        testDebugRuntimeOnly          : <empty>
                        testDebugWearApp              : <empty>
                        testFixturesAnnotationProcessor         : <empty>
                        testFixturesApi               : <empty>
                        testFixturesCompileOnly       : <empty>
                        testFixturesCompileOnlyApi    : <empty>
                        testFixturesDebugAnnotationProcessor    : <empty>
                        testFixturesDebugApi          : <empty>
                        testFixturesDebugCompileOnly  : <empty>
                        testFixturesDebugCompileOnlyApi         : <empty>
                        testFixturesDebugImplementation         : <empty>
                        testFixturesDebugRuntimeOnly  : <empty>
                        testFixturesDebugWearApp      : <empty>
                        testFixturesImplementation    : <empty>
                        testFixturesReleaseAnnotationProcessor  : <empty>
                        testFixturesReleaseApi        : <empty>
                        testFixturesReleaseCompileOnly          : <empty>
                        testFixturesReleaseCompileOnlyApi       : <empty>
                        testFixturesReleaseImplementation       : <empty>
                        testFixturesReleaseRuntimeOnly          : <empty>
                        testFixturesReleaseWearApp    : <empty>
                        testFixturesRuntimeOnly       : <empty>
                        testFixturesWearApp           : <empty>
                        testImplementation            : <empty>
                        testReleaseAnnotationProcessor          : <empty>
                        testReleaseCompileOnly        : <empty>
                        testReleaseImplementation     : <empty>
                        testReleaseRuntimeOnly        : <empty>
                        testReleaseWearApp            : <empty>
                        testRuntimeOnly               : <empty>
                        testWearApp                   : <empty>
                        wearApp                       : <empty>
                taskModel                     : DefaultGradleTaskModel
                    tasks
                        testDebugUnitTest             : testDebugUnitTest (DefaultExternalTask)
                            qName                         : :library:testDebugUnitTest
                        testReleaseUnitTest           : testReleaseUnitTest (DefaultExternalTask)
                            qName                         : :library:testReleaseUnitTest
            library-debug                 : :library-debug (DefaultExternalProject)
                path                          : :library-debug [-]
                identityPath                  : :library-debug [-]
                name                          : library-debug
                qName                         : :library-debug
                group                         : project
                version                       : unspecified
                projectDir                    : <ROOT>/library-debug
                buildDir                      : <ROOT>/library-debug/build [-]
                buildFile                     : <ROOT>/library-debug/build.gradle
                externalSystemId              : GRADLE
                sourceSetModel                : DefaultGradleSourceSetModel
                    configurationArtifacts
                        - default                     : <ROOT>/library-debug/library-debug.aar
                taskModel                     : DefaultGradleTaskModel
        sourceSetModel                : DefaultGradleSourceSetModel
        taskModel                     : DefaultGradleTaskModel
<<<<<<< HEAD
=======
            tasks
                testDebugUnitTest             : testDebugUnitTest (DefaultExternalTask)
                    qName                         : :app:testDebugUnitTest
                testReleaseUnitTest           : testReleaseUnitTest (DefaultExternalTask)
                    qName                         : :app:testReleaseUnitTest
>>>>>>> 8b7d83e8
MODULE                        : project.app
    GradleModuleModel
        agpVersion                    : <AGP_VERSION>
        gradlePath                    : :app
        gradleVersion                 : <GRADLE_VERSION>
        buildFile                     : <ROOT>/app/build.gradle
        buildFilePath                 : <ROOT>/app/build.gradle
        rootFolderPath                : <ROOT>
        hasSafeArgsJava               : false
        hasSafeArgsKotlin             : false
    CurrentVariantReportedVersions
        minSdk
            ApiLevel                      : 22
            ApiString                     : 22
        runtimeMinSdk
            ApiLevel                      : 22
            ApiString                     : 22
        targetSdk
            ApiLevel                      : 34
            ApiString                     : 34
    RootBuildId                   : <ROOT>
    BuildId                       : <ROOT>
    ProjectPath                   : :app
    ModelVersion                  : <AGP_VERSION>
    ProjectType                   : PROJECT_TYPE_APP
    CompileTarget                 : android-34
    BuildFolder                   : <ROOT>/app/build [-]
    buildToolsVersion             : <CURRENT_BUILD_TOOLS_VERSION>
    IsBaseSplit                   : true
    GroupId                       : project
    Namespace                     : com.android.test.localaarsasmodules
    TestNamespace                 : com.android.test.localaarsasmodules.test
    AaptOptions
        NameSpacing                   : DISABLED
    LintOptions
        IsCheckTestSources            : false
        IsCheckDependencies           : false
        IsAbortOnError                : true
        IsAbsolutePaths               : true
        IsNoLines                     : false
        IsQuiet                       : false
        IsCheckAllWarnings            : false
        IsIgnoreWarnings              : false
        IsWarningsAsErrors            : false
        IsIgnoreTestSources           : false
        IsIgnoreTestFixturesSources   : false
        IsCheckGeneratedSources       : false
        IsCheckReleaseBuilds          : true
        IsExplainIssues               : true
        IsShowAll                     : false
        TextReport                    : false
        HtmlReport                    : true
        XmlReport                     : true
        SarifReport                   : false
    JavaCompileOptions
        Encoding                      : UTF-8
        SourceCompatibility           : 1.8
        TargetCompatibility           : 1.8
        IsCoreLibraryDesugaringEnabled          : false
    AgpFlags
        ApplicationRClassConstantIds  : false
        AestRClassConstantIds         : false
        TransitiveRClasses            : false
        UseAndroidX                   : false
        UsesCompose                   : false
        MlModelBindingEnabled         : false
        AndroidResourcesEnabled       : true
        DataBindingEnabled            : false
<<<<<<< HEAD
=======
        GenerateManifestClass         : false
>>>>>>> 8b7d83e8
    - basicVariant:               : debug
        applicationId                 : com.android.test.localaarsasmodules
        testApplicationId             : com.android.test.localaarsasmodules.test
        buildType                     : debug
    - basicVariant:               : release
        applicationId                 : com.android.test.localaarsasmodules
        buildType                     : release
    BootClassPath                 : <ANDROID_SDK>/platforms/android-34/android.jar
    ViewBindingOptions
        Enabled                       : false
    DependenciesInfo
        IncludeInApk                  : true
        IncludeInBundle               : true
    DefaultConfig
        ProductFlavor
            Name                          : main
            ApplicationId                 : com.android.test.localaarsasmodules
            VersionCode                   : 1
            VersionName                   : 1.0
            MinSdkVersion
                ApiLevel                      : 22
                ApiString                     : 22
            TargetSdkVersion
                ApiLevel                      : 34
                ApiString                     : 34
            VectorDrawables
                UseSupportLibrary             : false
        SourceProvider
            Name                          : main
            Manifest                      : <ROOT>/app/src/main/AndroidManifest.xml
            JavaDirectories               : <ROOT>/app/src/main/java
            KotlinDirectories             : <ROOT>/app/src/main/java
            KotlinDirectories             : <ROOT>/app/src/main/kotlin [-]
            ResourcesDirectories          : <ROOT>/app/src/main/resources [-]
            ResDirectories                : <ROOT>/app/src/main/res
            AssetsDirectories             : <ROOT>/app/src/main/assets [-]
            JniLibsDirectories            : <ROOT>/app/src/main/jniLibs [-]
            ShadersDirectories            : <ROOT>/app/src/main/shaders [-]
            BaselineProfileDirectories    : <ROOT>/app/src/main/baselineProfiles [-]
        ExtraSourceProviders
            ExtraSourceProvider
                ArtifactName                  : _android_test_
                SourceProvider
                    Name                          : androidTest
                    Manifest                      : <ROOT>/app/src/androidTest/AndroidManifest.xml [-]
                    JavaDirectories               : <ROOT>/app/src/androidTest/java
                    KotlinDirectories             : <ROOT>/app/src/androidTest/java
                    KotlinDirectories             : <ROOT>/app/src/androidTest/kotlin [-]
                    ResourcesDirectories          : <ROOT>/app/src/androidTest/resources [-]
                    ResDirectories                : <ROOT>/app/src/androidTest/res [-]
                    AssetsDirectories             : <ROOT>/app/src/androidTest/assets [-]
                    JniLibsDirectories            : <ROOT>/app/src/androidTest/jniLibs [-]
                    ShadersDirectories            : <ROOT>/app/src/androidTest/shaders [-]
                    BaselineProfileDirectories    : <ROOT>/app/src/androidTest/baselineProfiles [-]
            ExtraSourceProvider
                ArtifactName                  : _unit_test_
                SourceProvider
                    Name                          : test
                    Manifest                      : <ROOT>/app/src/test/AndroidManifest.xml [-]
                    JavaDirectories               : <ROOT>/app/src/test/java [-]
                    KotlinDirectories             : <ROOT>/app/src/test/java [-]
                    KotlinDirectories             : <ROOT>/app/src/test/kotlin [-]
                    ResourcesDirectories          : <ROOT>/app/src/test/resources [-]
                    ResDirectories                : <ROOT>/app/src/test/res [-]
                    AssetsDirectories             : <ROOT>/app/src/test/assets [-]
                    JniLibsDirectories            : <ROOT>/app/src/test/jniLibs [-]
                    ShadersDirectories            : <ROOT>/app/src/test/shaders [-]
                    BaselineProfileDirectories    : <ROOT>/app/src/test/baselineProfiles [-]
    BuildTypes
        BuildType
            Name                          : debug
            IsDebuggable                  : true
            IsJniDebuggable               : false
            IsPseudoLocalesEnabled        : false
            IsRenderscriptDebuggable      : false
            RenderscriptOptimLevel        : 3
            IsMinifyEnabled               : false
            IsZipAlignEnabled             : true
        SourceProvider
            Name                          : debug
            Manifest                      : <ROOT>/app/src/debug/AndroidManifest.xml [-]
            JavaDirectories               : <ROOT>/app/src/debug/java [-]
            KotlinDirectories             : <ROOT>/app/src/debug/java [-]
            KotlinDirectories             : <ROOT>/app/src/debug/kotlin [-]
            ResourcesDirectories          : <ROOT>/app/src/debug/resources [-]
            ResDirectories                : <ROOT>/app/src/debug/res [-]
            AssetsDirectories             : <ROOT>/app/src/debug/assets [-]
            JniLibsDirectories            : <ROOT>/app/src/debug/jniLibs [-]
            ShadersDirectories            : <ROOT>/app/src/debug/shaders [-]
            BaselineProfileDirectories    : <ROOT>/app/src/debug/baselineProfiles [-]
        ExtraSourceProviders
            ExtraSourceProvider
                ArtifactName                  : _android_test_
                SourceProvider
                    Name                          : androidTestDebug
                    Manifest                      : <ROOT>/app/src/androidTestDebug/AndroidManifest.xml [-]
                    JavaDirectories               : <ROOT>/app/src/androidTestDebug/java [-]
                    KotlinDirectories             : <ROOT>/app/src/androidTestDebug/java [-]
                    KotlinDirectories             : <ROOT>/app/src/androidTestDebug/kotlin [-]
                    ResourcesDirectories          : <ROOT>/app/src/androidTestDebug/resources [-]
                    ResDirectories                : <ROOT>/app/src/androidTestDebug/res [-]
                    AssetsDirectories             : <ROOT>/app/src/androidTestDebug/assets [-]
                    JniLibsDirectories            : <ROOT>/app/src/androidTestDebug/jniLibs [-]
                    ShadersDirectories            : <ROOT>/app/src/androidTestDebug/shaders [-]
                    BaselineProfileDirectories    : <ROOT>/app/src/androidTestDebug/baselineProfiles [-]
        ExtraSourceProviders
            ExtraSourceProvider
                ArtifactName                  : _unit_test_
                SourceProvider
                    Name                          : testDebug
                    Manifest                      : <ROOT>/app/src/testDebug/AndroidManifest.xml [-]
                    JavaDirectories               : <ROOT>/app/src/testDebug/java [-]
                    KotlinDirectories             : <ROOT>/app/src/testDebug/java [-]
                    KotlinDirectories             : <ROOT>/app/src/testDebug/kotlin [-]
                    ResourcesDirectories          : <ROOT>/app/src/testDebug/resources [-]
                    ResDirectories                : <ROOT>/app/src/testDebug/res [-]
                    AssetsDirectories             : <ROOT>/app/src/testDebug/assets [-]
                    JniLibsDirectories            : <ROOT>/app/src/testDebug/jniLibs [-]
                    ShadersDirectories            : <ROOT>/app/src/testDebug/shaders [-]
                    BaselineProfileDirectories    : <ROOT>/app/src/testDebug/baselineProfiles [-]
        BuildType
            Name                          : release
            ProguardFiles                 : <ROOT>/app/build/intermediates/default_proguard_files/global/proguard-android.txt-<AGP_VERSION> [-]
            ProguardFiles                 : <ROOT>/app/proguard-rules.pro
            IsDebuggable                  : false
            IsJniDebuggable               : false
            IsPseudoLocalesEnabled        : false
            IsRenderscriptDebuggable      : false
            RenderscriptOptimLevel        : 3
            IsMinifyEnabled               : false
            IsZipAlignEnabled             : true
        SourceProvider
            Name                          : release
            Manifest                      : <ROOT>/app/src/release/AndroidManifest.xml [-]
            JavaDirectories               : <ROOT>/app/src/release/java [-]
            KotlinDirectories             : <ROOT>/app/src/release/java [-]
            KotlinDirectories             : <ROOT>/app/src/release/kotlin [-]
            ResourcesDirectories          : <ROOT>/app/src/release/resources [-]
            ResDirectories                : <ROOT>/app/src/release/res [-]
            AssetsDirectories             : <ROOT>/app/src/release/assets [-]
            JniLibsDirectories            : <ROOT>/app/src/release/jniLibs [-]
            ShadersDirectories            : <ROOT>/app/src/release/shaders [-]
            BaselineProfileDirectories    : <ROOT>/app/src/release/baselineProfiles [-]
        ExtraSourceProviders
            ExtraSourceProvider
                ArtifactName                  : _unit_test_
                SourceProvider
                    Name                          : testRelease
                    Manifest                      : <ROOT>/app/src/testRelease/AndroidManifest.xml [-]
                    JavaDirectories               : <ROOT>/app/src/testRelease/java [-]
                    KotlinDirectories             : <ROOT>/app/src/testRelease/java [-]
                    KotlinDirectories             : <ROOT>/app/src/testRelease/kotlin [-]
                    ResourcesDirectories          : <ROOT>/app/src/testRelease/resources [-]
                    ResDirectories                : <ROOT>/app/src/testRelease/res [-]
                    AssetsDirectories             : <ROOT>/app/src/testRelease/assets [-]
                    JniLibsDirectories            : <ROOT>/app/src/testRelease/jniLibs [-]
                    ShadersDirectories            : <ROOT>/app/src/testRelease/shaders [-]
                    BaselineProfileDirectories    : <ROOT>/app/src/testRelease/baselineProfiles [-]
    SigningConfigs
        SigningConfig
            Name                          : debug
            StoreFile                     : debug.keystore
            StorePassword                 : android
            KeyAlias                      : AndroidDebugKey
    VariantBuildInformation
        VariantBuildInformation
            VariantName                   : debug
            BuildTasksAndOutputInformation
                AssembleTaskName              : assembleDebug
                AssembleTaskOutputListingFile : <ROOT>/app/build/intermediates/apk_ide_redirect_file/debug/createDebugApkListingFileRedirect/redirect.txt [-]
                BundleTaskName                : bundleDebug
                BundleTaskOutputListingFile   : <ROOT>/app/build/intermediates/bundle_ide_redirect_file/debug/createDebugBundleListingFileRedirect/redirect.txt [-]
                ApkFromBundleTaskName         : extractApksForDebug
                ApkFromBundleTaskOutputListingFile      : <ROOT>/app/build/intermediates/apk_from_bundle_ide_redirect_file/debug/createDebugApksFromBundleListingFileRedirect/redirect.txt [-]
        VariantBuildInformation
            VariantName                   : release
            BuildTasksAndOutputInformation
                AssembleTaskName              : assembleRelease
                AssembleTaskOutputListingFile : <ROOT>/app/build/intermediates/apk_ide_redirect_file/release/createReleaseApkListingFileRedirect/redirect.txt [-]
                BundleTaskName                : bundleRelease
                BundleTaskOutputListingFile   : <ROOT>/app/build/intermediates/bundle_ide_redirect_file/release/createReleaseBundleListingFileRedirect/redirect.txt [-]
                ApkFromBundleTaskName         : extractApksForRelease
                ApkFromBundleTaskOutputListingFile      : <ROOT>/app/build/intermediates/apk_from_bundle_ide_redirect_file/release/createReleaseApksFromBundleListingFileRedirect/redirect.txt [-]
    IdeVariants
        IdeVariant
            Name                          : debug
            BuildType                     : debug
            DisplayName                   : debug
            InstantAppCompatible          : false
            MinSdkVersion
                ApiLevel                      : 22
                ApiString                     : 22
            TargetSdkVersion
                ApiLevel                      : 34
                ApiString                     : 34
            VersionCode                   : 1
            VersionNameWithSuffix         : 1.0
            MainArtifact
                Name                          : MAIN
                CompileTaskName               : compileDebugSources
                AssembleTaskName              : assembleDebug
                IsTestArtifact                : false
                IdeSetupTaskNames             : generateDebugSources
                GeneratedSourceFolders        : <ROOT>/app/build/generated/ap_generated_sources/debug/out [-]
                ClassesFolder                 : <ROOT>/app/build/intermediates/compile_and_runtime_not_namespaced_r_class_jar/debug/processDebugResources/R.jar [-]
                ClassesFolder                 : <ROOT>/app/build/intermediates/javac/debug/compileDebugJavaWithJavac/classes [-]
                Dependencies
                    compileClasspath
                        androidLibrary                : __wrapped_aars__::library-debug:unspecified@aar
                    runtimeClasspath
                        androidLibrary                : __wrapped_aars__::library-debug:unspecified@aar
                ApplicationId                 : com.android.test.localaarsasmodules
                SigningConfigName             : debug
                IsSigned                      : true
                CodeShrinker                  : null
                BuildTasksAndOutputInformation
                    AssembleTaskName              : assembleDebug
                    AssembleTaskOutputListingFile : <ROOT>/app/build/intermediates/apk_ide_redirect_file/debug/createDebugApkListingFileRedirect/redirect.txt [-]
                    BundleTaskName                : bundleDebug
                    BundleTaskOutputListingFile   : <ROOT>/app/build/intermediates/bundle_ide_redirect_file/debug/createDebugBundleListingFileRedirect/redirect.txt [-]
                    ApkFromBundleTaskName         : extractApksForDebug
                    ApkFromBundleTaskOutputListingFile      : <ROOT>/app/build/intermediates/apk_from_bundle_ide_redirect_file/debug/createDebugApksFromBundleListingFileRedirect/redirect.txt [-]
                GeneratedResourceFolders      : <ROOT>/app/build/generated/res/resValues/debug [-]
                DesugaredMethodFiles          : <GRADLE>/caches/<GRADLE_VERSION>/transforms/xxxxxxxxxxxxxxxxxxxxxxxxxxxxxxxx/transformed/D8BackportedDesugaredMethods.txt
            AndroidTestArtifact
                Name                          : ANDROID_TEST
                CompileTaskName               : compileDebugAndroidTestSources
                AssembleTaskName              : assembleDebugAndroidTest
                IsTestArtifact                : true
                IdeSetupTaskNames             : generateDebugAndroidTestSources
                GeneratedSourceFolders        : <ROOT>/app/build/generated/ap_generated_sources/debugAndroidTest/out [-]
                ClassesFolder                 : <ROOT>/app/build/intermediates/compile_and_runtime_not_namespaced_r_class_jar/debugAndroidTest/processDebugAndroidTestResources/R.jar [-]
                ClassesFolder                 : <ROOT>/app/build/intermediates/javac/debugAndroidTest/compileDebugAndroidTestJavaWithJavac/classes [-]
                Dependencies
                    compileClasspath
                        androidLibrary                : __wrapped_aars__::library-debug:unspecified@aar
                        module                        : <ROOT>-:app-MAIN
                            androidLibrary                : __wrapped_aars__::library-debug:unspecified@aar
                    runtimeClasspath
                ProvidedDependencies
                    - provided                    : __wrapped_aars__::library-debug:unspecified@aar
                ApplicationId                 : com.android.test.localaarsasmodules.test
                SigningConfigName             : debug
                IsSigned                      : true
                CodeShrinker                  : null
                BuildTasksAndOutputInformation
                    AssembleTaskName              : assembleDebugAndroidTest
                    AssembleTaskOutputListingFile : <ROOT>/app/build/intermediates/apk_ide_redirect_file/debugAndroidTest/createDebugAndroidTestApkListingFileRedirect/redirect.txt [-]
                GeneratedResourceFolders      : <ROOT>/app/build/generated/res/resValues/androidTest/debug [-]
                DesugaredMethodFiles          : <GRADLE>/caches/<GRADLE_VERSION>/transforms/xxxxxxxxxxxxxxxxxxxxxxxxxxxxxxxx/transformed/D8BackportedDesugaredMethods.txt
                TestOptions
                    AnimationsDisabled            : false
                    Execution                     : HOST
                    InstrumentedTestTaskName      : connectedDebugAndroidTest
            UnitTestArtifact
                Name                          : UNIT_TEST
                CompileTaskName               : compileDebugUnitTestSources
                AssembleTaskName              : assembleDebugUnitTest
                IsTestArtifact                : true
                IdeSetupTaskNames             : createMockableJar
                GeneratedSourceFolders        : <ROOT>/app/build/generated/ap_generated_sources/debugUnitTest/out [-]
                ClassesFolder                 : <ROOT>/app/build/intermediates/compile_and_runtime_not_namespaced_r_class_jar/debug/processDebugResources/R.jar [-]
                ClassesFolder                 : <ROOT>/app/build/intermediates/javac/debugUnitTest/compileDebugUnitTestJavaWithJavac/classes [-]
                Dependencies
                    compileClasspath
                        androidLibrary                : __wrapped_aars__::library-debug:unspecified@aar
                        module                        : <ROOT>-:app-MAIN
                            androidLibrary                : __wrapped_aars__::library-debug:unspecified@aar
                    runtimeClasspath
                        androidLibrary                : __wrapped_aars__::library-debug:unspecified@aar
                        module                        : <ROOT>-:app-MAIN
                            androidLibrary                : __wrapped_aars__::library-debug:unspecified@aar
                MockablePlatformJar           : <GRADLE>/caches/<GRADLE_VERSION>/transforms/xxxxxxxxxxxxxxxxxxxxxxxxxxxxxxxx/transformed/android.jar
    externalProject               : :app (DefaultExternalProject) (*seen*)
MODULE                        : project.app.androidTest
MODULE                        : project.app.main
MODULE                        : project.app.unitTest
MODULE                        : project.library
    GradleModuleModel
        agpVersion                    : <AGP_VERSION>
        gradlePath                    : :library
        gradleVersion                 : <GRADLE_VERSION>
        buildFile                     : <ROOT>/library/build.gradle
        buildFilePath                 : <ROOT>/library/build.gradle
        rootFolderPath                : <ROOT>
        hasSafeArgsJava               : false
        hasSafeArgsKotlin             : false
    CurrentVariantReportedVersions
        minSdk
            ApiLevel                      : 22
            ApiString                     : 22
        runtimeMinSdk
            ApiLevel                      : 22
            ApiString                     : 22
        targetSdk
            ApiLevel                      : 34
            ApiString                     : 34
    RootBuildId                   : <ROOT>
    BuildId                       : <ROOT>
    ProjectPath                   : :library
    ModelVersion                  : <AGP_VERSION>
    ProjectType                   : PROJECT_TYPE_LIBRARY
    CompileTarget                 : android-34
    BuildFolder                   : <ROOT>/library/build [-]
    buildToolsVersion             : <CURRENT_BUILD_TOOLS_VERSION>
    IsBaseSplit                   : false
    GroupId                       : project
    Namespace                     : com.android.test.library
    TestNamespace                 : com.android.test.library.test
    AaptOptions
        NameSpacing                   : DISABLED
    LintOptions
        IsCheckTestSources            : false
        IsCheckDependencies           : false
        IsAbortOnError                : true
        IsAbsolutePaths               : true
        IsNoLines                     : false
        IsQuiet                       : false
        IsCheckAllWarnings            : false
        IsIgnoreWarnings              : false
        IsWarningsAsErrors            : false
        IsIgnoreTestSources           : false
        IsIgnoreTestFixturesSources   : false
        IsCheckGeneratedSources       : false
        IsCheckReleaseBuilds          : true
        IsExplainIssues               : true
        IsShowAll                     : false
        TextReport                    : false
        HtmlReport                    : true
        XmlReport                     : true
        SarifReport                   : false
    JavaCompileOptions
        Encoding                      : UTF-8
        SourceCompatibility           : 1.8
        TargetCompatibility           : 1.8
        IsCoreLibraryDesugaringEnabled          : false
    AgpFlags
        ApplicationRClassConstantIds  : false
        AestRClassConstantIds         : false
        TransitiveRClasses            : false
        UseAndroidX                   : false
        UsesCompose                   : false
        MlModelBindingEnabled         : false
        AndroidResourcesEnabled       : true
        DataBindingEnabled            : false
<<<<<<< HEAD
=======
        GenerateManifestClass         : false
>>>>>>> 8b7d83e8
    - basicVariant:               : debug
        testApplicationId             : com.android.test.library.test
        buildType                     : debug
    - basicVariant:               : release
        buildType                     : release
    BootClassPath                 : <ANDROID_SDK>/platforms/android-34/android.jar
    ViewBindingOptions
        Enabled                       : false
    DefaultConfig
        ProductFlavor
            Name                          : main
            VersionCode                   : 1
            VersionName                   : 1.0
            MinSdkVersion
                ApiLevel                      : 22
                ApiString                     : 22
            TargetSdkVersion
                ApiLevel                      : 34
                ApiString                     : 34
            VectorDrawables
                UseSupportLibrary             : false
        SourceProvider
            Name                          : main
            Manifest                      : <ROOT>/library/src/main/AndroidManifest.xml
            JavaDirectories               : <ROOT>/library/src/main/java
            KotlinDirectories             : <ROOT>/library/src/main/java
            KotlinDirectories             : <ROOT>/library/src/main/kotlin [-]
            ResourcesDirectories          : <ROOT>/library/src/main/resources [-]
            ResDirectories                : <ROOT>/library/src/main/res
            AssetsDirectories             : <ROOT>/library/src/main/assets
            JniLibsDirectories            : <ROOT>/library/src/main/jniLibs [-]
            ShadersDirectories            : <ROOT>/library/src/main/shaders [-]
            BaselineProfileDirectories    : <ROOT>/library/src/main/baselineProfiles [-]
        ExtraSourceProviders
            ExtraSourceProvider
                ArtifactName                  : _android_test_
                SourceProvider
                    Name                          : androidTest
                    Manifest                      : <ROOT>/library/src/androidTest/AndroidManifest.xml [-]
                    JavaDirectories               : <ROOT>/library/src/androidTest/java
                    KotlinDirectories             : <ROOT>/library/src/androidTest/java
                    KotlinDirectories             : <ROOT>/library/src/androidTest/kotlin [-]
                    ResourcesDirectories          : <ROOT>/library/src/androidTest/resources [-]
                    ResDirectories                : <ROOT>/library/src/androidTest/res [-]
                    AssetsDirectories             : <ROOT>/library/src/androidTest/assets [-]
                    JniLibsDirectories            : <ROOT>/library/src/androidTest/jniLibs [-]
                    ShadersDirectories            : <ROOT>/library/src/androidTest/shaders [-]
                    BaselineProfileDirectories    : <ROOT>/library/src/androidTest/baselineProfiles [-]
            ExtraSourceProvider
                ArtifactName                  : _unit_test_
                SourceProvider
                    Name                          : test
                    Manifest                      : <ROOT>/library/src/test/AndroidManifest.xml [-]
                    JavaDirectories               : <ROOT>/library/src/test/java [-]
                    KotlinDirectories             : <ROOT>/library/src/test/java [-]
                    KotlinDirectories             : <ROOT>/library/src/test/kotlin [-]
                    ResourcesDirectories          : <ROOT>/library/src/test/resources [-]
                    ResDirectories                : <ROOT>/library/src/test/res [-]
                    AssetsDirectories             : <ROOT>/library/src/test/assets [-]
                    JniLibsDirectories            : <ROOT>/library/src/test/jniLibs [-]
                    ShadersDirectories            : <ROOT>/library/src/test/shaders [-]
                    BaselineProfileDirectories    : <ROOT>/library/src/test/baselineProfiles [-]
    BuildTypes
        BuildType
            Name                          : debug
            IsDebuggable                  : true
            IsJniDebuggable               : false
            IsPseudoLocalesEnabled        : false
            IsRenderscriptDebuggable      : false
            RenderscriptOptimLevel        : 3
            IsMinifyEnabled               : false
            IsZipAlignEnabled             : true
        SourceProvider
            Name                          : debug
            Manifest                      : <ROOT>/library/src/debug/AndroidManifest.xml [-]
            JavaDirectories               : <ROOT>/library/src/debug/java [-]
            KotlinDirectories             : <ROOT>/library/src/debug/java [-]
            KotlinDirectories             : <ROOT>/library/src/debug/kotlin [-]
            ResourcesDirectories          : <ROOT>/library/src/debug/resources [-]
            ResDirectories                : <ROOT>/library/src/debug/res [-]
            AssetsDirectories             : <ROOT>/library/src/debug/assets [-]
            JniLibsDirectories            : <ROOT>/library/src/debug/jniLibs [-]
            ShadersDirectories            : <ROOT>/library/src/debug/shaders [-]
            BaselineProfileDirectories    : <ROOT>/library/src/debug/baselineProfiles [-]
        ExtraSourceProviders
            ExtraSourceProvider
                ArtifactName                  : _android_test_
                SourceProvider
                    Name                          : androidTestDebug
                    Manifest                      : <ROOT>/library/src/androidTestDebug/AndroidManifest.xml [-]
                    JavaDirectories               : <ROOT>/library/src/androidTestDebug/java [-]
                    KotlinDirectories             : <ROOT>/library/src/androidTestDebug/java [-]
                    KotlinDirectories             : <ROOT>/library/src/androidTestDebug/kotlin [-]
                    ResourcesDirectories          : <ROOT>/library/src/androidTestDebug/resources [-]
                    ResDirectories                : <ROOT>/library/src/androidTestDebug/res [-]
                    AssetsDirectories             : <ROOT>/library/src/androidTestDebug/assets [-]
                    JniLibsDirectories            : <ROOT>/library/src/androidTestDebug/jniLibs [-]
                    ShadersDirectories            : <ROOT>/library/src/androidTestDebug/shaders [-]
                    BaselineProfileDirectories    : <ROOT>/library/src/androidTestDebug/baselineProfiles [-]
        ExtraSourceProviders
            ExtraSourceProvider
                ArtifactName                  : _unit_test_
                SourceProvider
                    Name                          : testDebug
                    Manifest                      : <ROOT>/library/src/testDebug/AndroidManifest.xml [-]
                    JavaDirectories               : <ROOT>/library/src/testDebug/java [-]
                    KotlinDirectories             : <ROOT>/library/src/testDebug/java [-]
                    KotlinDirectories             : <ROOT>/library/src/testDebug/kotlin [-]
                    ResourcesDirectories          : <ROOT>/library/src/testDebug/resources [-]
                    ResDirectories                : <ROOT>/library/src/testDebug/res [-]
                    AssetsDirectories             : <ROOT>/library/src/testDebug/assets [-]
                    JniLibsDirectories            : <ROOT>/library/src/testDebug/jniLibs [-]
                    ShadersDirectories            : <ROOT>/library/src/testDebug/shaders [-]
                    BaselineProfileDirectories    : <ROOT>/library/src/testDebug/baselineProfiles [-]
        BuildType
            Name                          : release
            ProguardFiles                 : <ROOT>/library/build/intermediates/default_proguard_files/global/proguard-android.txt-<AGP_VERSION> [-]
            ProguardFiles                 : <ROOT>/library/proguard-rules.pro
            IsDebuggable                  : false
            IsJniDebuggable               : false
            IsPseudoLocalesEnabled        : false
            IsRenderscriptDebuggable      : false
            RenderscriptOptimLevel        : 3
            IsMinifyEnabled               : false
            IsZipAlignEnabled             : true
        SourceProvider
            Name                          : release
            Manifest                      : <ROOT>/library/src/release/AndroidManifest.xml [-]
            JavaDirectories               : <ROOT>/library/src/release/java [-]
            KotlinDirectories             : <ROOT>/library/src/release/java [-]
            KotlinDirectories             : <ROOT>/library/src/release/kotlin [-]
            ResourcesDirectories          : <ROOT>/library/src/release/resources [-]
            ResDirectories                : <ROOT>/library/src/release/res [-]
            AssetsDirectories             : <ROOT>/library/src/release/assets [-]
            JniLibsDirectories            : <ROOT>/library/src/release/jniLibs [-]
            ShadersDirectories            : <ROOT>/library/src/release/shaders [-]
            BaselineProfileDirectories    : <ROOT>/library/src/release/baselineProfiles [-]
        ExtraSourceProviders
            ExtraSourceProvider
                ArtifactName                  : _unit_test_
                SourceProvider
                    Name                          : testRelease
                    Manifest                      : <ROOT>/library/src/testRelease/AndroidManifest.xml [-]
                    JavaDirectories               : <ROOT>/library/src/testRelease/java [-]
                    KotlinDirectories             : <ROOT>/library/src/testRelease/java [-]
                    KotlinDirectories             : <ROOT>/library/src/testRelease/kotlin [-]
                    ResourcesDirectories          : <ROOT>/library/src/testRelease/resources [-]
                    ResDirectories                : <ROOT>/library/src/testRelease/res [-]
                    AssetsDirectories             : <ROOT>/library/src/testRelease/assets [-]
                    JniLibsDirectories            : <ROOT>/library/src/testRelease/jniLibs [-]
                    ShadersDirectories            : <ROOT>/library/src/testRelease/shaders [-]
                    BaselineProfileDirectories    : <ROOT>/library/src/testRelease/baselineProfiles [-]
    SigningConfigs
        SigningConfig
            Name                          : debug
            StoreFile                     : debug.keystore
            StorePassword                 : android
            KeyAlias                      : AndroidDebugKey
    VariantBuildInformation
        VariantBuildInformation
            VariantName                   : debug
            BuildTasksAndOutputInformation
                AssembleTaskName              : assembleDebug
        VariantBuildInformation
            VariantName                   : release
            BuildTasksAndOutputInformation
                AssembleTaskName              : assembleRelease
    IdeVariants
        IdeVariant
            Name                          : debug
            BuildType                     : debug
            DisplayName                   : debug
            InstantAppCompatible          : false
            MinSdkVersion
                ApiLevel                      : 22
                ApiString                     : 22
            TargetSdkVersion
                ApiLevel                      : 34
                ApiString                     : 34
            VersionCode                   : 1
            VersionNameWithSuffix         : 1.0
            MainArtifact
                Name                          : MAIN
                CompileTaskName               : compileDebugSources
                AssembleTaskName              : assembleDebug
                IsTestArtifact                : false
                IdeSetupTaskNames             : generateDebugSources
                GeneratedSourceFolders        : <ROOT>/library/build/generated/ap_generated_sources/debug/out [-]
                ClassesFolder                 : <ROOT>/library/build/intermediates/compile_r_class_jar/debug/generateDebugRFile/R.jar [-]
                ClassesFolder                 : <ROOT>/library/build/intermediates/javac/debug/compileDebugJavaWithJavac/classes [-]
                Dependencies
                    compileClasspath
                    runtimeClasspath
                IsSigned                      : false
                CodeShrinker                  : null
                BuildTasksAndOutputInformation
                    AssembleTaskName              : assembleDebug
                GeneratedResourceFolders      : <ROOT>/library/build/generated/res/resValues/debug [-]
                DesugaredMethodFiles          : <GRADLE>/caches/<GRADLE_VERSION>/transforms/xxxxxxxxxxxxxxxxxxxxxxxxxxxxxxxx/transformed/D8BackportedDesugaredMethods.txt
            AndroidTestArtifact
                Name                          : ANDROID_TEST
                CompileTaskName               : compileDebugAndroidTestSources
                AssembleTaskName              : assembleDebugAndroidTest
                IsTestArtifact                : true
                IdeSetupTaskNames             : generateDebugAndroidTestSources
                GeneratedSourceFolders        : <ROOT>/library/build/generated/ap_generated_sources/debugAndroidTest/out [-]
                ClassesFolder                 : <ROOT>/library/build/intermediates/compile_and_runtime_not_namespaced_r_class_jar/debugAndroidTest/processDebugAndroidTestResources/R.jar [-]
                ClassesFolder                 : <ROOT>/library/build/intermediates/javac/debugAndroidTest/compileDebugAndroidTestJavaWithJavac/classes [-]
                Dependencies
                    compileClasspath
                        module                        : <ROOT>-:library-MAIN
                    runtimeClasspath
                        module                        : <ROOT>-:library-MAIN
                ApplicationId                 : com.android.test.library.test
                SigningConfigName             : debug
                IsSigned                      : true
                CodeShrinker                  : null
                BuildTasksAndOutputInformation
                    AssembleTaskName              : assembleDebugAndroidTest
                    AssembleTaskOutputListingFile : <ROOT>/library/build/intermediates/apk_ide_redirect_file/debugAndroidTest/createDebugAndroidTestApkListingFileRedirect/redirect.txt [-]
                GeneratedResourceFolders      : <ROOT>/library/build/generated/res/resValues/androidTest/debug [-]
                DesugaredMethodFiles          : <GRADLE>/caches/<GRADLE_VERSION>/transforms/xxxxxxxxxxxxxxxxxxxxxxxxxxxxxxxx/transformed/D8BackportedDesugaredMethods.txt
                TestOptions
                    AnimationsDisabled            : false
                    Execution                     : HOST
                    InstrumentedTestTaskName      : connectedDebugAndroidTest
            UnitTestArtifact
                Name                          : UNIT_TEST
                CompileTaskName               : compileDebugUnitTestSources
                AssembleTaskName              : assembleDebugUnitTest
                IsTestArtifact                : true
                IdeSetupTaskNames             : createMockableJar
                GeneratedSourceFolders        : <ROOT>/library/build/generated/ap_generated_sources/debugUnitTest/out [-]
                ClassesFolder                 : <ROOT>/library/build/intermediates/compile_and_runtime_not_namespaced_r_class_jar/debugUnitTest/generateDebugUnitTestStubRFile/R.jar [-]
                ClassesFolder                 : <ROOT>/library/build/intermediates/javac/debugUnitTest/compileDebugUnitTestJavaWithJavac/classes [-]
                Dependencies
                    compileClasspath
                        module                        : <ROOT>-:library-MAIN
                    runtimeClasspath
                        module                        : <ROOT>-:library-MAIN
                MockablePlatformJar           : <GRADLE>/caches/<GRADLE_VERSION>/transforms/xxxxxxxxxxxxxxxxxxxxxxxxxxxxxxxx/transformed/android.jar
    externalProject               : :library (DefaultExternalProject) (*seen*)
MODULE                        : project.library-debug
    GradleModuleModel
        gradlePath                    : :library-debug
        gradleVersion                 : <GRADLE_VERSION>
        buildFile                     : <ROOT>/library-debug/build.gradle
        buildFilePath                 : <ROOT>/library-debug/build.gradle
        rootFolderPath                : <ROOT>
        hasSafeArgsJava               : false
        hasSafeArgsKotlin             : false
    externalProject               : :library-debug (DefaultExternalProject) (*seen*)
MODULE                        : project.library.androidTest
MODULE                        : project.library.main
MODULE                        : project.library.unitTest<|MERGE_RESOLUTION|>--- conflicted
+++ resolved
@@ -345,14 +345,11 @@
                 taskModel                     : DefaultGradleTaskModel
         sourceSetModel                : DefaultGradleSourceSetModel
         taskModel                     : DefaultGradleTaskModel
-<<<<<<< HEAD
-=======
             tasks
                 testDebugUnitTest             : testDebugUnitTest (DefaultExternalTask)
                     qName                         : :app:testDebugUnitTest
                 testReleaseUnitTest           : testReleaseUnitTest (DefaultExternalTask)
                     qName                         : :app:testReleaseUnitTest
->>>>>>> 8b7d83e8
 MODULE                        : project.app
     GradleModuleModel
         agpVersion                    : <AGP_VERSION>
@@ -421,10 +418,7 @@
         MlModelBindingEnabled         : false
         AndroidResourcesEnabled       : true
         DataBindingEnabled            : false
-<<<<<<< HEAD
-=======
         GenerateManifestClass         : false
->>>>>>> 8b7d83e8
     - basicVariant:               : debug
         applicationId                 : com.android.test.localaarsasmodules
         testApplicationId             : com.android.test.localaarsasmodules.test
@@ -770,10 +764,7 @@
         MlModelBindingEnabled         : false
         AndroidResourcesEnabled       : true
         DataBindingEnabled            : false
-<<<<<<< HEAD
-=======
         GenerateManifestClass         : false
->>>>>>> 8b7d83e8
     - basicVariant:               : debug
         testApplicationId             : com.android.test.library.test
         buildType                     : debug
