--- conflicted
+++ resolved
@@ -1030,14 +1030,11 @@
                             qName                         : :app:testReleaseUnitTest
         sourceSetModel                : DefaultGradleSourceSetModel
         taskModel                     : DefaultGradleTaskModel
-<<<<<<< HEAD
-=======
             tasks
                 testDebugUnitTest             : testDebugUnitTest (DefaultExternalTask)
                     qName                         : :app:testDebugUnitTest
                 testReleaseUnitTest           : testReleaseUnitTest (DefaultExternalTask)
                     qName                         : :app:testReleaseUnitTest
->>>>>>> 8b7d83e8
 MODULE                        : My_First_App.app
     GradleModuleModel
         agpVersion                    : 8.0.2
@@ -1106,10 +1103,7 @@
         MlModelBindingEnabled         : false
         AndroidResourcesEnabled       : true
         DataBindingEnabled            : false
-<<<<<<< HEAD
-=======
         GenerateManifestClass         : false
->>>>>>> 8b7d83e8
     - basicVariant:               : debug
         applicationId                 : com.example.firstapp
         testApplicationId             : com.example.firstapp.test
@@ -2073,18 +2067,6 @@
                     autoAdvanceLanguageVersion    : true
                     explicitApi                   : disable
                     explicitReturnTypes           : disable
-<<<<<<< HEAD
-                    - pluginClasspaths            : <M2>/org/jetbrains/kotlin/kotlin-android-extensions/<KOTLIN_VERSION>/kotlin-android-extensions-<KOTLIN_VERSION>.jar
-                    - pluginClasspaths            : <M2>/org/jetbrains/kotlin/kotlin-compiler-embeddable/<KOTLIN_VERSION>/kotlin-compiler-embeddable-<KOTLIN_VERSION>.jar
-                    - pluginClasspaths            : <M2>/org/jetbrains/kotlin/kotlin-stdlib/<KOTLIN_VERSION>/kotlin-stdlib-<KOTLIN_VERSION>.jar
-                    - pluginClasspaths            : <M2>/org/jetbrains/kotlin/kotlin-script-runtime/<KOTLIN_VERSION>/kotlin-script-runtime-<KOTLIN_VERSION>.jar
-                    - pluginClasspaths            : <M2>/org/jetbrains/kotlin/kotlin-reflect/<KOTLIN_VERSION>/kotlin-reflect-<KOTLIN_VERSION>.jar
-                    - pluginClasspaths            : <M2>/org/jetbrains/kotlin/kotlin-daemon-embeddable/<KOTLIN_VERSION>/kotlin-daemon-embeddable-<KOTLIN_VERSION>.jar
-                    - pluginClasspaths            : <M2>/org/jetbrains/intellij/deps/trove4j/1.0.20200330/trove4j-1.0.20200330.jar
-                    - pluginClasspaths            : <M2>/org/jetbrains/kotlinx/kotlinx-coroutines-core-jvm/1.6.4/kotlinx-coroutines-core-jvm-1.6.4.jar
-                    - pluginClasspaths            : <M2>/org/jetbrains/annotations/13.0/annotations-13.0.jar
-=======
->>>>>>> 8b7d83e8
                     useFirLT                      : true
             debugAndroidTest
                 compilerArguments             : K2JVMCompilerArguments
@@ -2103,18 +2085,6 @@
                     autoAdvanceLanguageVersion    : true
                     explicitApi                   : disable
                     explicitReturnTypes           : disable
-<<<<<<< HEAD
-                    - pluginClasspaths            : <M2>/org/jetbrains/kotlin/kotlin-android-extensions/<KOTLIN_VERSION>/kotlin-android-extensions-<KOTLIN_VERSION>.jar
-                    - pluginClasspaths            : <M2>/org/jetbrains/kotlin/kotlin-compiler-embeddable/<KOTLIN_VERSION>/kotlin-compiler-embeddable-<KOTLIN_VERSION>.jar
-                    - pluginClasspaths            : <M2>/org/jetbrains/kotlin/kotlin-stdlib/<KOTLIN_VERSION>/kotlin-stdlib-<KOTLIN_VERSION>.jar
-                    - pluginClasspaths            : <M2>/org/jetbrains/kotlin/kotlin-script-runtime/<KOTLIN_VERSION>/kotlin-script-runtime-<KOTLIN_VERSION>.jar
-                    - pluginClasspaths            : <M2>/org/jetbrains/kotlin/kotlin-reflect/<KOTLIN_VERSION>/kotlin-reflect-<KOTLIN_VERSION>.jar
-                    - pluginClasspaths            : <M2>/org/jetbrains/kotlin/kotlin-daemon-embeddable/<KOTLIN_VERSION>/kotlin-daemon-embeddable-<KOTLIN_VERSION>.jar
-                    - pluginClasspaths            : <M2>/org/jetbrains/intellij/deps/trove4j/1.0.20200330/trove4j-1.0.20200330.jar
-                    - pluginClasspaths            : <M2>/org/jetbrains/kotlinx/kotlinx-coroutines-core-jvm/1.6.4/kotlinx-coroutines-core-jvm-1.6.4.jar
-                    - pluginClasspaths            : <M2>/org/jetbrains/annotations/13.0/annotations-13.0.jar
-=======
->>>>>>> 8b7d83e8
                     useFirLT                      : true
             debugUnitTest
                 compilerArguments             : K2JVMCompilerArguments
@@ -2133,18 +2103,6 @@
                     autoAdvanceLanguageVersion    : true
                     explicitApi                   : disable
                     explicitReturnTypes           : disable
-<<<<<<< HEAD
-                    - pluginClasspaths            : <M2>/org/jetbrains/kotlin/kotlin-android-extensions/<KOTLIN_VERSION>/kotlin-android-extensions-<KOTLIN_VERSION>.jar
-                    - pluginClasspaths            : <M2>/org/jetbrains/kotlin/kotlin-compiler-embeddable/<KOTLIN_VERSION>/kotlin-compiler-embeddable-<KOTLIN_VERSION>.jar
-                    - pluginClasspaths            : <M2>/org/jetbrains/kotlin/kotlin-stdlib/<KOTLIN_VERSION>/kotlin-stdlib-<KOTLIN_VERSION>.jar
-                    - pluginClasspaths            : <M2>/org/jetbrains/kotlin/kotlin-script-runtime/<KOTLIN_VERSION>/kotlin-script-runtime-<KOTLIN_VERSION>.jar
-                    - pluginClasspaths            : <M2>/org/jetbrains/kotlin/kotlin-reflect/<KOTLIN_VERSION>/kotlin-reflect-<KOTLIN_VERSION>.jar
-                    - pluginClasspaths            : <M2>/org/jetbrains/kotlin/kotlin-daemon-embeddable/<KOTLIN_VERSION>/kotlin-daemon-embeddable-<KOTLIN_VERSION>.jar
-                    - pluginClasspaths            : <M2>/org/jetbrains/intellij/deps/trove4j/1.0.20200330/trove4j-1.0.20200330.jar
-                    - pluginClasspaths            : <M2>/org/jetbrains/kotlinx/kotlinx-coroutines-core-jvm/1.6.4/kotlinx-coroutines-core-jvm-1.6.4.jar
-                    - pluginClasspaths            : <M2>/org/jetbrains/annotations/13.0/annotations-13.0.jar
-=======
->>>>>>> 8b7d83e8
                     useFirLT                      : true
         gradleUserHome                : <GRADLE>
         hasKotlinPlugin               : true
@@ -2239,10 +2197,7 @@
         MlModelBindingEnabled         : false
         AndroidResourcesEnabled       : true
         DataBindingEnabled            : false
-<<<<<<< HEAD
-=======
         GenerateManifestClass         : false
->>>>>>> 8b7d83e8
     - basicVariant:               : debug
         testApplicationId             : com.example.mysharedlibrary.test
         buildType                     : debug
@@ -3246,18 +3201,6 @@
                     autoAdvanceLanguageVersion    : true
                     explicitApi                   : disable
                     explicitReturnTypes           : disable
-<<<<<<< HEAD
-                    - pluginClasspaths            : <M2>/org/jetbrains/kotlin/kotlin-android-extensions/<KOTLIN_VERSION>/kotlin-android-extensions-<KOTLIN_VERSION>.jar
-                    - pluginClasspaths            : <M2>/org/jetbrains/kotlin/kotlin-compiler-embeddable/<KOTLIN_VERSION>/kotlin-compiler-embeddable-<KOTLIN_VERSION>.jar
-                    - pluginClasspaths            : <M2>/org/jetbrains/kotlin/kotlin-stdlib/<KOTLIN_VERSION>/kotlin-stdlib-<KOTLIN_VERSION>.jar
-                    - pluginClasspaths            : <M2>/org/jetbrains/kotlin/kotlin-script-runtime/<KOTLIN_VERSION>/kotlin-script-runtime-<KOTLIN_VERSION>.jar
-                    - pluginClasspaths            : <M2>/org/jetbrains/kotlin/kotlin-reflect/<KOTLIN_VERSION>/kotlin-reflect-<KOTLIN_VERSION>.jar
-                    - pluginClasspaths            : <M2>/org/jetbrains/kotlin/kotlin-daemon-embeddable/<KOTLIN_VERSION>/kotlin-daemon-embeddable-<KOTLIN_VERSION>.jar
-                    - pluginClasspaths            : <M2>/org/jetbrains/intellij/deps/trove4j/1.0.20200330/trove4j-1.0.20200330.jar
-                    - pluginClasspaths            : <M2>/org/jetbrains/kotlinx/kotlinx-coroutines-core-jvm/1.6.4/kotlinx-coroutines-core-jvm-1.6.4.jar
-                    - pluginClasspaths            : <M2>/org/jetbrains/annotations/13.0/annotations-13.0.jar
-=======
->>>>>>> 8b7d83e8
                     useFirLT                      : true
             debugAndroidTest
                 compilerArguments             : K2JVMCompilerArguments
@@ -3276,18 +3219,6 @@
                     autoAdvanceLanguageVersion    : true
                     explicitApi                   : disable
                     explicitReturnTypes           : disable
-<<<<<<< HEAD
-                    - pluginClasspaths            : <M2>/org/jetbrains/kotlin/kotlin-android-extensions/<KOTLIN_VERSION>/kotlin-android-extensions-<KOTLIN_VERSION>.jar
-                    - pluginClasspaths            : <M2>/org/jetbrains/kotlin/kotlin-compiler-embeddable/<KOTLIN_VERSION>/kotlin-compiler-embeddable-<KOTLIN_VERSION>.jar
-                    - pluginClasspaths            : <M2>/org/jetbrains/kotlin/kotlin-stdlib/<KOTLIN_VERSION>/kotlin-stdlib-<KOTLIN_VERSION>.jar
-                    - pluginClasspaths            : <M2>/org/jetbrains/kotlin/kotlin-script-runtime/<KOTLIN_VERSION>/kotlin-script-runtime-<KOTLIN_VERSION>.jar
-                    - pluginClasspaths            : <M2>/org/jetbrains/kotlin/kotlin-reflect/<KOTLIN_VERSION>/kotlin-reflect-<KOTLIN_VERSION>.jar
-                    - pluginClasspaths            : <M2>/org/jetbrains/kotlin/kotlin-daemon-embeddable/<KOTLIN_VERSION>/kotlin-daemon-embeddable-<KOTLIN_VERSION>.jar
-                    - pluginClasspaths            : <M2>/org/jetbrains/intellij/deps/trove4j/1.0.20200330/trove4j-1.0.20200330.jar
-                    - pluginClasspaths            : <M2>/org/jetbrains/kotlinx/kotlinx-coroutines-core-jvm/1.6.4/kotlinx-coroutines-core-jvm-1.6.4.jar
-                    - pluginClasspaths            : <M2>/org/jetbrains/annotations/13.0/annotations-13.0.jar
-=======
->>>>>>> 8b7d83e8
                     useFirLT                      : true
             debugUnitTest
                 compilerArguments             : K2JVMCompilerArguments
@@ -3306,18 +3237,6 @@
                     autoAdvanceLanguageVersion    : true
                     explicitApi                   : disable
                     explicitReturnTypes           : disable
-<<<<<<< HEAD
-                    - pluginClasspaths            : <M2>/org/jetbrains/kotlin/kotlin-android-extensions/<KOTLIN_VERSION>/kotlin-android-extensions-<KOTLIN_VERSION>.jar
-                    - pluginClasspaths            : <M2>/org/jetbrains/kotlin/kotlin-compiler-embeddable/<KOTLIN_VERSION>/kotlin-compiler-embeddable-<KOTLIN_VERSION>.jar
-                    - pluginClasspaths            : <M2>/org/jetbrains/kotlin/kotlin-stdlib/<KOTLIN_VERSION>/kotlin-stdlib-<KOTLIN_VERSION>.jar
-                    - pluginClasspaths            : <M2>/org/jetbrains/kotlin/kotlin-script-runtime/<KOTLIN_VERSION>/kotlin-script-runtime-<KOTLIN_VERSION>.jar
-                    - pluginClasspaths            : <M2>/org/jetbrains/kotlin/kotlin-reflect/<KOTLIN_VERSION>/kotlin-reflect-<KOTLIN_VERSION>.jar
-                    - pluginClasspaths            : <M2>/org/jetbrains/kotlin/kotlin-daemon-embeddable/<KOTLIN_VERSION>/kotlin-daemon-embeddable-<KOTLIN_VERSION>.jar
-                    - pluginClasspaths            : <M2>/org/jetbrains/intellij/deps/trove4j/1.0.20200330/trove4j-1.0.20200330.jar
-                    - pluginClasspaths            : <M2>/org/jetbrains/kotlinx/kotlinx-coroutines-core-jvm/1.6.4/kotlinx-coroutines-core-jvm-1.6.4.jar
-                    - pluginClasspaths            : <M2>/org/jetbrains/annotations/13.0/annotations-13.0.jar
-=======
->>>>>>> 8b7d83e8
                     useFirLT                      : true
         gradleUserHome                : <GRADLE>
         hasKotlinPlugin               : true
