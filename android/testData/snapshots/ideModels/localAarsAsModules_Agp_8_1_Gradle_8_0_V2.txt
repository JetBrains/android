MODULE                        : project
    ExternalModuleGroup           :
    ExternalModuleVersion         : unspecified
    LinkedProjectId               : project
    LinkedProjectPath             : <ROOT>
    RootProjectPath               : <ROOT>
    COMPILER_MODULE_EXTENSION
        compilerSourceOutputPath      : file://<ROOT>/build/classes/production/project [-]
        compilerTestOutputPath        : file://<ROOT>/build/classes/test/project [-]
        isCompilerPathInherited       : true
        isExcludeOutput               : true
    ModuleFile                    : <ROOT>/.idea/modules/project.iml [-]
    ModuleTypeName                : JAVA_MODULE
    CONENT_ENTRY                  : file://<ROOT>
        EXCLUDE_FOLDER                : file://<ROOT>/.gradle
        EXCLUDE_FOLDER                : file://<ROOT>/build [-]
    JDK                           : <NAME_CUT> JavaSDK
    *isInherited                  : true
    ORDER_ENTRY                   : <Module source>
    BUILD_TASKS
LIBRARY_TABLE
    - library                     : __wrapped_aars__::library-debug:unspecified@aar (IdeAndroidLibraryImpl)
        aidlFolder                    : <ROOT>/library-debug/build/.transforms/xxxxxxxxxxxxxxxxxxxxxxxxxxxxxxxx/transformed/library-debug/aidl [-]
        artifact                      : <ROOT>/library-debug/library-debug.aar
        artifactAddress               : __wrapped_aars__::library-debug:unspecified@aar
        assetsFolder                  : <ROOT>/library-debug/build/.transforms/xxxxxxxxxxxxxxxxxxxxxxxxxxxxxxxx/transformed/library-debug/assets
        - compileJarFiles             : <ROOT>/library-debug/build/.transforms/xxxxxxxxxxxxxxxxxxxxxxxxxxxxxxxx/transformed/library-debug/jars/classes.jar
        externalAnnotations           : <ROOT>/library-debug/build/.transforms/xxxxxxxxxxxxxxxxxxxxxxxxxxxxxxxx/transformed/library-debug/annotations.zip [-]
        folder                        : <ROOT>/library-debug/build/.transforms/xxxxxxxxxxxxxxxxxxxxxxxxxxxxxxxx/transformed/library-debug
        jniFolder                     : <ROOT>/library-debug/build/.transforms/xxxxxxxxxxxxxxxxxxxxxxxxxxxxxxxx/transformed/library-debug/jni [-]
        manifest                      : <ROOT>/library-debug/build/.transforms/xxxxxxxxxxxxxxxxxxxxxxxxxxxxxxxx/transformed/library-debug/AndroidManifest.xml
        proguardRules                 : <ROOT>/library-debug/build/.transforms/xxxxxxxxxxxxxxxxxxxxxxxxxxxxxxxx/transformed/library-debug/proguard.txt [-]
        publicResources               : <ROOT>/library-debug/build/.transforms/xxxxxxxxxxxxxxxxxxxxxxxxxxxxxxxx/transformed/library-debug/public.txt [-]
        renderscriptFolder            : <ROOT>/library-debug/build/.transforms/xxxxxxxxxxxxxxxxxxxxxxxxxxxxxxxx/transformed/library-debug/rs [-]
        resFolder                     : <ROOT>/library-debug/build/.transforms/xxxxxxxxxxxxxxxxxxxxxxxxxxxxxxxx/transformed/library-debug/res
        resStaticLibrary              : <ROOT>/library-debug/build/.transforms/xxxxxxxxxxxxxxxxxxxxxxxxxxxxxxxx/transformed/library-debug/res.apk [-]
        - runtimeJarFiles             : <ROOT>/library-debug/build/.transforms/xxxxxxxxxxxxxxxxxxxxxxxxxxxxxxxx/transformed/library-debug/jars/classes.jar
        symbolFile                    : <ROOT>/library-debug/build/.transforms/xxxxxxxxxxxxxxxxxxxxxxxxxxxxxxxx/transformed/library-debug/R.txt
    - library                     : <ROOT>::app@debug (IdeModuleLibraryImpl)
        buildId                       : <ROOT>
        projectPath                   : :app
        sourceSet                     : MAIN
        variant                       : debug
    - library                     : <ROOT>::library@debug (IdeModuleLibraryImpl)
        buildId                       : <ROOT>
        lintJar                       : <ROOT>/library/build/intermediates/lint_publish_jar/global/lint.jar [-]
        projectPath                   : :library
        sourceSet                     : MAIN
        variant                       : debug
MODULE                        : project
    externalProject               : project (DefaultExternalProject)
        path                          : : [-]
        identityPath                  : : [-]
        name                          : project
        qName                         : project
        version                       : unspecified
        projectDir                    : <ROOT>
        buildDir                      : <ROOT>/build [-]
        buildFile                     : <ROOT>/build.gradle
        externalSystemId              : GRADLE
        childProjects
            app                           : :app (DefaultExternalProject)
                path                          : :app [-]
                identityPath                  : :app [-]
                name                          : app
                qName                         : :app
                group                         : project
                version                       : unspecified
                projectDir                    : <ROOT>/app
                buildDir                      : <ROOT>/app/build [-]
                buildFile                     : <ROOT>/app/build.gradle
                externalSystemId              : GRADLE
                sourceSetModel                : DefaultGradleSourceSetModel
                    sourceCompatibility           : <PROJECT_JDK_FEATURE_LEVEL>
                    targetCompatibility           : <PROJECT_JDK_FEATURE_LEVEL>
                    configurationArtifacts
                        androidApis                   : <empty>
                        androidJdkImage               : <empty>
                        androidTestAnnotationProcessor          : <empty>
                        androidTestCompileOnly        : <empty>
                        androidTestDebugAnnotationProcessor     : <empty>
                        androidTestDebugCompileOnly   : <empty>
                        androidTestDebugImplementation          : <empty>
                        androidTestDebugRuntimeOnly   : <empty>
                        androidTestDebugWearApp       : <empty>
                        androidTestImplementation     : <empty>
                        androidTestReleaseAnnotationProcessor   : <empty>
                        androidTestReleaseCompileOnly : <empty>
                        androidTestReleaseImplementation        : <empty>
                        androidTestReleaseRuntimeOnly : <empty>
                        androidTestReleaseWearApp     : <empty>
                        androidTestRuntimeOnly        : <empty>
                        androidTestUtil               : <empty>
                        androidTestWearApp            : <empty>
                        annotationProcessor           : <empty>
                        api                           : <empty>
                        archives                      : <empty>
                        compileOnly                   : <empty>
                        coreLibraryDesugaring         : <empty>
                        debugAndroidTestAnnotationProcessorClasspath      : <empty>
                        debugAndroidTestCompileClasspath        : <empty>
                        debugAndroidTestRuntimeClasspath        : <empty>
                        debugAnnotationProcessor      : <empty>
                        debugAnnotationProcessorClasspath       : <empty>
                        debugApi                      : <empty>
                        debugApiElements              : <empty>
                        debugCompileClasspath         : <empty>
                        debugCompileOnly              : <empty>
                        debugImplementation           : <empty>
                        debugReverseMetadataValues    : <empty>
                        debugRuntimeClasspath         : <empty>
                        debugRuntimeElements          : <empty>
                        debugRuntimeOnly              : <empty>
                        debugUnitTestAnnotationProcessorClasspath         : <empty>
                        debugUnitTestCompileClasspath : <empty>
                        debugUnitTestRuntimeClasspath : <empty>
                        debugWearApp                  : <empty>
                        debugWearBundling             : <empty>
                        default                       : <empty>
                        implementation                : <empty>
                        lintChecks                    : <empty>
                        lintPublish                   : <empty>
                        releaseAnnotationProcessor    : <empty>
                        releaseAnnotationProcessorClasspath     : <empty>
                        releaseApi                    : <empty>
                        releaseApiElements            : <empty>
                        releaseCompileClasspath       : <empty>
                        releaseCompileOnly            : <empty>
                        releaseImplementation         : <empty>
                        releaseReverseMetadataValues  : <empty>
                        releaseRuntimeClasspath       : <empty>
                        releaseRuntimeElements        : <empty>
                        releaseRuntimeOnly            : <empty>
                        releaseUnitTestAnnotationProcessorClasspath       : <empty>
                        releaseUnitTestCompileClasspath         : <empty>
                        releaseUnitTestRuntimeClasspath         : <empty>
                        releaseWearApp                : <empty>
                        releaseWearBundling           : <empty>
                        runtimeOnly                   : <empty>
                        testAnnotationProcessor       : <empty>
                        testCompileOnly               : <empty>
                        testDebugAnnotationProcessor  : <empty>
                        testDebugCompileOnly          : <empty>
                        testDebugImplementation       : <empty>
                        testDebugRuntimeOnly          : <empty>
                        testDebugWearApp              : <empty>
                        testFixturesAnnotationProcessor         : <empty>
                        testFixturesApi               : <empty>
                        testFixturesCompileOnly       : <empty>
                        testFixturesDebugAnnotationProcessor    : <empty>
                        testFixturesDebugApi          : <empty>
                        testFixturesDebugCompileOnly  : <empty>
                        testFixturesDebugImplementation         : <empty>
                        testFixturesDebugRuntimeOnly  : <empty>
                        testFixturesDebugWearApp      : <empty>
                        testFixturesImplementation    : <empty>
                        testFixturesReleaseAnnotationProcessor  : <empty>
                        testFixturesReleaseApi        : <empty>
                        testFixturesReleaseCompileOnly          : <empty>
                        testFixturesReleaseImplementation       : <empty>
                        testFixturesReleaseRuntimeOnly          : <empty>
                        testFixturesReleaseWearApp    : <empty>
                        testFixturesRuntimeOnly       : <empty>
                        testFixturesWearApp           : <empty>
                        testImplementation            : <empty>
                        testReleaseAnnotationProcessor          : <empty>
                        testReleaseCompileOnly        : <empty>
                        testReleaseImplementation     : <empty>
                        testReleaseRuntimeOnly        : <empty>
                        testReleaseWearApp            : <empty>
                        testRuntimeOnly               : <empty>
                        testWearApp                   : <empty>
                        wearApp                       : <empty>
                taskModel                     : DefaultGradleTaskModel
                    tasks
                        testDebugUnitTest             : testDebugUnitTest (DefaultExternalTask)
                            qName                         : :app:testDebugUnitTest
                        testReleaseUnitTest           : testReleaseUnitTest (DefaultExternalTask)
                            qName                         : :app:testReleaseUnitTest
            library                       : :library (DefaultExternalProject)
                path                          : :library [-]
                identityPath                  : :library [-]
                name                          : library
                qName                         : :library
                group                         : project
                version                       : unspecified
                projectDir                    : <ROOT>/library
                buildDir                      : <ROOT>/library/build [-]
                buildFile                     : <ROOT>/library/build.gradle
                externalSystemId              : GRADLE
                sourceSetModel                : DefaultGradleSourceSetModel
                    sourceCompatibility           : <PROJECT_JDK_FEATURE_LEVEL>
                    targetCompatibility           : <PROJECT_JDK_FEATURE_LEVEL>
                    configurationArtifacts
                        androidApis                   : <empty>
                        androidJdkImage               : <empty>
                        androidTestAnnotationProcessor          : <empty>
                        androidTestCompileOnly        : <empty>
                        androidTestDebugAnnotationProcessor     : <empty>
                        androidTestDebugCompileOnly   : <empty>
                        androidTestDebugImplementation          : <empty>
                        androidTestDebugRuntimeOnly   : <empty>
                        androidTestDebugWearApp       : <empty>
                        androidTestImplementation     : <empty>
                        androidTestReleaseAnnotationProcessor   : <empty>
                        androidTestReleaseCompileOnly : <empty>
                        androidTestReleaseImplementation        : <empty>
                        androidTestReleaseRuntimeOnly : <empty>
                        androidTestReleaseWearApp     : <empty>
                        androidTestRuntimeOnly        : <empty>
                        androidTestUtil               : <empty>
                        androidTestWearApp            : <empty>
                        annotationProcessor           : <empty>
                        api                           : <empty>
                        archives                      : <empty>
                        compileOnly                   : <empty>
                        coreLibraryDesugaring         : <empty>
                        debugAndroidTestAnnotationProcessorClasspath      : <empty>
                        debugAndroidTestCompileClasspath        : <empty>
                        debugAndroidTestRuntimeClasspath        : <empty>
                        debugAnnotationProcessor      : <empty>
                        debugAnnotationProcessorClasspath       : <empty>
                        debugApi                      : <empty>
                        debugApiElements              : <empty>
                        debugCompileClasspath         : <empty>
                        debugCompileOnly              : <empty>
                        debugImplementation           : <empty>
                        debugRuntimeClasspath         : <empty>
                        debugRuntimeElements          : <empty>
                        debugRuntimeOnly              : <empty>
                        debugUnitTestAnnotationProcessorClasspath         : <empty>
                        debugUnitTestCompileClasspath : <empty>
                        debugUnitTestRuntimeClasspath : <empty>
                        debugWearApp                  : <empty>
                        default                       : <empty>
                        implementation                : <empty>
                        lintChecks                    : <empty>
                        lintPublish                   : <empty>
                        releaseAnnotationProcessor    : <empty>
                        releaseAnnotationProcessorClasspath     : <empty>
                        releaseApi                    : <empty>
                        releaseApiElements            : <empty>
                        releaseCompileClasspath       : <empty>
                        releaseCompileOnly            : <empty>
                        releaseImplementation         : <empty>
                        releaseRuntimeClasspath       : <empty>
                        releaseRuntimeElements        : <empty>
                        releaseRuntimeOnly            : <empty>
                        releaseUnitTestAnnotationProcessorClasspath       : <empty>
                        releaseUnitTestCompileClasspath         : <empty>
                        releaseUnitTestRuntimeClasspath         : <empty>
                        releaseWearApp                : <empty>
                        runtimeOnly                   : <empty>
                        testAnnotationProcessor       : <empty>
                        testCompileOnly               : <empty>
                        testDebugAnnotationProcessor  : <empty>
                        testDebugCompileOnly          : <empty>
                        testDebugImplementation       : <empty>
                        testDebugRuntimeOnly          : <empty>
                        testDebugWearApp              : <empty>
                        testFixturesAnnotationProcessor         : <empty>
                        testFixturesApi               : <empty>
                        testFixturesCompileOnly       : <empty>
                        testFixturesDebugAnnotationProcessor    : <empty>
                        testFixturesDebugApi          : <empty>
                        testFixturesDebugCompileOnly  : <empty>
                        testFixturesDebugImplementation         : <empty>
                        testFixturesDebugRuntimeOnly  : <empty>
                        testFixturesDebugWearApp      : <empty>
                        testFixturesImplementation    : <empty>
                        testFixturesReleaseAnnotationProcessor  : <empty>
                        testFixturesReleaseApi        : <empty>
                        testFixturesReleaseCompileOnly          : <empty>
                        testFixturesReleaseImplementation       : <empty>
                        testFixturesReleaseRuntimeOnly          : <empty>
                        testFixturesReleaseWearApp    : <empty>
                        testFixturesRuntimeOnly       : <empty>
                        testFixturesWearApp           : <empty>
                        testImplementation            : <empty>
                        testReleaseAnnotationProcessor          : <empty>
                        testReleaseCompileOnly        : <empty>
                        testReleaseImplementation     : <empty>
                        testReleaseRuntimeOnly        : <empty>
                        testReleaseWearApp            : <empty>
                        testRuntimeOnly               : <empty>
                        testWearApp                   : <empty>
                        wearApp                       : <empty>
                taskModel                     : DefaultGradleTaskModel
                    tasks
                        testDebugUnitTest             : testDebugUnitTest (DefaultExternalTask)
                            qName                         : :library:testDebugUnitTest
                        testReleaseUnitTest           : testReleaseUnitTest (DefaultExternalTask)
                            qName                         : :library:testReleaseUnitTest
            library-debug                 : :library-debug (DefaultExternalProject)
                path                          : :library-debug [-]
                identityPath                  : :library-debug [-]
                name                          : library-debug
                qName                         : :library-debug
                group                         : project
                version                       : unspecified
                projectDir                    : <ROOT>/library-debug
                buildDir                      : <ROOT>/library-debug/build
                buildFile                     : <ROOT>/library-debug/build.gradle
                externalSystemId              : GRADLE
                sourceSetModel                : DefaultGradleSourceSetModel
                    configurationArtifacts
                        - default                     : <ROOT>/library-debug/library-debug.aar
                taskModel                     : DefaultGradleTaskModel
        sourceSetModel                : DefaultGradleSourceSetModel
        taskModel                     : DefaultGradleTaskModel
<<<<<<< HEAD
=======
            tasks
                testDebugUnitTest             : testDebugUnitTest (DefaultExternalTask)
                    qName                         : :app:testDebugUnitTest
                testReleaseUnitTest           : testReleaseUnitTest (DefaultExternalTask)
                    qName                         : :app:testReleaseUnitTest
>>>>>>> 8b7d83e8
MODULE                        : project.app
    GradleModuleModel
        agpVersion                    : 8.1.0
        gradlePath                    : :app
        gradleVersion                 : 8.0
        buildFile                     : <ROOT>/app/build.gradle
        buildFilePath                 : <ROOT>/app/build.gradle
        rootFolderPath                : <ROOT>
        hasSafeArgsJava               : false
        hasSafeArgsKotlin             : false
    CurrentVariantReportedVersions
        minSdk
            ApiLevel                      : 22
            ApiString                     : 22
        runtimeMinSdk
            ApiLevel                      : 22
            ApiString                     : 22
        targetSdk
            ApiLevel                      : 34
            ApiString                     : 34
    RootBuildId                   : <ROOT>
    BuildId                       : <ROOT>
    ProjectPath                   : :app
    ModelVersion                  : 8.1.0
    ProjectType                   : PROJECT_TYPE_APP
    CompileTarget                 : android-34
    BuildFolder                   : <ROOT>/app/build [-]
    buildToolsVersion             : 33.0.1
    IsBaseSplit                   : true
    GroupId                       : project
    Namespace                     : com.android.test.localaarsasmodules
    TestNamespace                 : com.android.test.localaarsasmodules.test
    AaptOptions
        NameSpacing                   : DISABLED
    LintOptions
        IsCheckTestSources            : false
        IsCheckDependencies           : false
        IsAbortOnError                : true
        IsAbsolutePaths               : true
        IsNoLines                     : false
        IsQuiet                       : false
        IsCheckAllWarnings            : false
        IsIgnoreWarnings              : false
        IsWarningsAsErrors            : false
        IsIgnoreTestSources           : false
        IsIgnoreTestFixturesSources   : false
        IsCheckGeneratedSources       : false
        IsCheckReleaseBuilds          : true
        IsExplainIssues               : true
        IsShowAll                     : false
        TextReport                    : false
        HtmlReport                    : true
        XmlReport                     : true
        SarifReport                   : false
    JavaCompileOptions
        Encoding                      : UTF-8
        SourceCompatibility           : 1.8
        TargetCompatibility           : 1.8
        IsCoreLibraryDesugaringEnabled          : false
    AgpFlags
        ApplicationRClassConstantIds  : false
        AestRClassConstantIds         : false
        TransitiveRClasses            : false
        UseAndroidX                   : false
        UsesCompose                   : false
        MlModelBindingEnabled         : false
        AndroidResourcesEnabled       : true
        DataBindingEnabled            : false
<<<<<<< HEAD
=======
        GenerateManifestClass         : false
>>>>>>> 8b7d83e8
    - basicVariant:               : debug
        applicationId                 : com.android.test.localaarsasmodules
        testApplicationId             : com.android.test.localaarsasmodules.test
        buildType                     : debug
    - basicVariant:               : release
        applicationId                 : com.android.test.localaarsasmodules
        buildType                     : release
    BootClassPath                 : <ANDROID_SDK>/platforms/android-34/android.jar
    ViewBindingOptions
        Enabled                       : false
    DependenciesInfo
        IncludeInApk                  : true
        IncludeInBundle               : true
    DefaultConfig
        ProductFlavor
            Name                          : main
            ApplicationId                 : com.android.test.localaarsasmodules
            VersionCode                   : 1
            VersionName                   : 1.0
            MinSdkVersion
                ApiLevel                      : 22
                ApiString                     : 22
            TargetSdkVersion
                ApiLevel                      : 34
                ApiString                     : 34
            VectorDrawables
                UseSupportLibrary             : false
        SourceProvider
            Name                          : main
            Manifest                      : <ROOT>/app/src/main/AndroidManifest.xml
            JavaDirectories               : <ROOT>/app/src/main/java
            KotlinDirectories             : <ROOT>/app/src/main/java
            KotlinDirectories             : <ROOT>/app/src/main/kotlin [-]
            ResourcesDirectories          : <ROOT>/app/src/main/resources [-]
            ResDirectories                : <ROOT>/app/src/main/res
            AssetsDirectories             : <ROOT>/app/src/main/assets [-]
            JniLibsDirectories            : <ROOT>/app/src/main/jniLibs [-]
            ShadersDirectories            : <ROOT>/app/src/main/shaders [-]
            BaselineProfileDirectories    : <ROOT>/app/src/main/baselineProfiles [-]
        ExtraSourceProviders
            ExtraSourceProvider
                ArtifactName                  : _android_test_
                SourceProvider
                    Name                          : androidTest
                    Manifest                      : <ROOT>/app/src/androidTest/AndroidManifest.xml [-]
                    JavaDirectories               : <ROOT>/app/src/androidTest/java
                    KotlinDirectories             : <ROOT>/app/src/androidTest/java
                    KotlinDirectories             : <ROOT>/app/src/androidTest/kotlin [-]
                    ResourcesDirectories          : <ROOT>/app/src/androidTest/resources [-]
                    ResDirectories                : <ROOT>/app/src/androidTest/res [-]
                    AssetsDirectories             : <ROOT>/app/src/androidTest/assets [-]
                    JniLibsDirectories            : <ROOT>/app/src/androidTest/jniLibs [-]
                    ShadersDirectories            : <ROOT>/app/src/androidTest/shaders [-]
                    BaselineProfileDirectories    : <ROOT>/app/src/androidTest/baselineProfiles [-]
            ExtraSourceProvider
                ArtifactName                  : _unit_test_
                SourceProvider
                    Name                          : test
                    Manifest                      : <ROOT>/app/src/test/AndroidManifest.xml [-]
                    JavaDirectories               : <ROOT>/app/src/test/java [-]
                    KotlinDirectories             : <ROOT>/app/src/test/java [-]
                    KotlinDirectories             : <ROOT>/app/src/test/kotlin [-]
                    ResourcesDirectories          : <ROOT>/app/src/test/resources [-]
                    ResDirectories                : <ROOT>/app/src/test/res [-]
                    AssetsDirectories             : <ROOT>/app/src/test/assets [-]
                    JniLibsDirectories            : <ROOT>/app/src/test/jniLibs [-]
                    ShadersDirectories            : <ROOT>/app/src/test/shaders [-]
                    BaselineProfileDirectories    : <ROOT>/app/src/test/baselineProfiles [-]
    BuildTypes
        BuildType
            Name                          : debug
            IsDebuggable                  : true
            IsJniDebuggable               : false
            IsPseudoLocalesEnabled        : false
            IsRenderscriptDebuggable      : false
            RenderscriptOptimLevel        : 3
            IsMinifyEnabled               : false
            IsZipAlignEnabled             : true
        SourceProvider
            Name                          : debug
            Manifest                      : <ROOT>/app/src/debug/AndroidManifest.xml [-]
            JavaDirectories               : <ROOT>/app/src/debug/java [-]
            KotlinDirectories             : <ROOT>/app/src/debug/java [-]
            KotlinDirectories             : <ROOT>/app/src/debug/kotlin [-]
            ResourcesDirectories          : <ROOT>/app/src/debug/resources [-]
            ResDirectories                : <ROOT>/app/src/debug/res [-]
            AssetsDirectories             : <ROOT>/app/src/debug/assets [-]
            JniLibsDirectories            : <ROOT>/app/src/debug/jniLibs [-]
            ShadersDirectories            : <ROOT>/app/src/debug/shaders [-]
            BaselineProfileDirectories    : <ROOT>/app/src/debug/baselineProfiles [-]
        ExtraSourceProviders
            ExtraSourceProvider
                ArtifactName                  : _android_test_
                SourceProvider
                    Name                          : androidTestDebug
                    Manifest                      : <ROOT>/app/src/androidTestDebug/AndroidManifest.xml [-]
                    JavaDirectories               : <ROOT>/app/src/androidTestDebug/java [-]
                    KotlinDirectories             : <ROOT>/app/src/androidTestDebug/java [-]
                    KotlinDirectories             : <ROOT>/app/src/androidTestDebug/kotlin [-]
                    ResourcesDirectories          : <ROOT>/app/src/androidTestDebug/resources [-]
                    ResDirectories                : <ROOT>/app/src/androidTestDebug/res [-]
                    AssetsDirectories             : <ROOT>/app/src/androidTestDebug/assets [-]
                    JniLibsDirectories            : <ROOT>/app/src/androidTestDebug/jniLibs [-]
                    ShadersDirectories            : <ROOT>/app/src/androidTestDebug/shaders [-]
                    BaselineProfileDirectories    : <ROOT>/app/src/androidTestDebug/baselineProfiles [-]
        ExtraSourceProviders
            ExtraSourceProvider
                ArtifactName                  : _unit_test_
                SourceProvider
                    Name                          : testDebug
                    Manifest                      : <ROOT>/app/src/testDebug/AndroidManifest.xml [-]
                    JavaDirectories               : <ROOT>/app/src/testDebug/java [-]
                    KotlinDirectories             : <ROOT>/app/src/testDebug/java [-]
                    KotlinDirectories             : <ROOT>/app/src/testDebug/kotlin [-]
                    ResourcesDirectories          : <ROOT>/app/src/testDebug/resources [-]
                    ResDirectories                : <ROOT>/app/src/testDebug/res [-]
                    AssetsDirectories             : <ROOT>/app/src/testDebug/assets [-]
                    JniLibsDirectories            : <ROOT>/app/src/testDebug/jniLibs [-]
                    ShadersDirectories            : <ROOT>/app/src/testDebug/shaders [-]
                    BaselineProfileDirectories    : <ROOT>/app/src/testDebug/baselineProfiles [-]
        BuildType
            Name                          : release
            ProguardFiles                 : <ROOT>/app/build/intermediates/default_proguard_files/global/proguard-android.txt-8.1.0 [-]
            ProguardFiles                 : <ROOT>/app/proguard-rules.pro
            IsDebuggable                  : false
            IsJniDebuggable               : false
            IsPseudoLocalesEnabled        : false
            IsRenderscriptDebuggable      : false
            RenderscriptOptimLevel        : 3
            IsMinifyEnabled               : false
            IsZipAlignEnabled             : true
        SourceProvider
            Name                          : release
            Manifest                      : <ROOT>/app/src/release/AndroidManifest.xml [-]
            JavaDirectories               : <ROOT>/app/src/release/java [-]
            KotlinDirectories             : <ROOT>/app/src/release/java [-]
            KotlinDirectories             : <ROOT>/app/src/release/kotlin [-]
            ResourcesDirectories          : <ROOT>/app/src/release/resources [-]
            ResDirectories                : <ROOT>/app/src/release/res [-]
            AssetsDirectories             : <ROOT>/app/src/release/assets [-]
            JniLibsDirectories            : <ROOT>/app/src/release/jniLibs [-]
            ShadersDirectories            : <ROOT>/app/src/release/shaders [-]
            BaselineProfileDirectories    : <ROOT>/app/src/release/baselineProfiles [-]
        ExtraSourceProviders
            ExtraSourceProvider
                ArtifactName                  : _unit_test_
                SourceProvider
                    Name                          : testRelease
                    Manifest                      : <ROOT>/app/src/testRelease/AndroidManifest.xml [-]
                    JavaDirectories               : <ROOT>/app/src/testRelease/java [-]
                    KotlinDirectories             : <ROOT>/app/src/testRelease/java [-]
                    KotlinDirectories             : <ROOT>/app/src/testRelease/kotlin [-]
                    ResourcesDirectories          : <ROOT>/app/src/testRelease/resources [-]
                    ResDirectories                : <ROOT>/app/src/testRelease/res [-]
                    AssetsDirectories             : <ROOT>/app/src/testRelease/assets [-]
                    JniLibsDirectories            : <ROOT>/app/src/testRelease/jniLibs [-]
                    ShadersDirectories            : <ROOT>/app/src/testRelease/shaders [-]
                    BaselineProfileDirectories    : <ROOT>/app/src/testRelease/baselineProfiles [-]
    SigningConfigs
        SigningConfig
            Name                          : debug
            StoreFile                     : debug.keystore
            StorePassword                 : android
            KeyAlias                      : AndroidDebugKey
    VariantBuildInformation
        VariantBuildInformation
            VariantName                   : debug
            BuildTasksAndOutputInformation
                AssembleTaskName              : assembleDebug
                AssembleTaskOutputListingFile : <ROOT>/app/build/intermediates/apk_ide_redirect_file/debug/redirect.txt [-]
                BundleTaskName                : bundleDebug
                BundleTaskOutputListingFile   : <ROOT>/app/build/intermediates/bundle_ide_redirect_file/debug/redirect.txt [-]
                ApkFromBundleTaskName         : extractApksForDebug
                ApkFromBundleTaskOutputListingFile      : <ROOT>/app/build/intermediates/apk_from_bundle_ide_redirect_file/debug/redirect.txt [-]
        VariantBuildInformation
            VariantName                   : release
            BuildTasksAndOutputInformation
                AssembleTaskName              : assembleRelease
                AssembleTaskOutputListingFile : <ROOT>/app/build/intermediates/apk_ide_redirect_file/release/redirect.txt [-]
                BundleTaskName                : bundleRelease
                BundleTaskOutputListingFile   : <ROOT>/app/build/intermediates/bundle_ide_redirect_file/release/redirect.txt [-]
                ApkFromBundleTaskName         : extractApksForRelease
                ApkFromBundleTaskOutputListingFile      : <ROOT>/app/build/intermediates/apk_from_bundle_ide_redirect_file/release/redirect.txt [-]
    IdeVariants
        IdeVariant
            Name                          : debug
            BuildType                     : debug
            DisplayName                   : debug
            InstantAppCompatible          : false
            MinSdkVersion
                ApiLevel                      : 22
                ApiString                     : 22
            TargetSdkVersion
                ApiLevel                      : 34
                ApiString                     : 34
            VersionCode                   : 1
            VersionNameWithSuffix         : 1.0
            MainArtifact
                Name                          : MAIN
                CompileTaskName               : compileDebugSources
                AssembleTaskName              : assembleDebug
                IsTestArtifact                : false
                IdeSetupTaskNames             : generateDebugSources
                GeneratedSourceFolders        : <ROOT>/app/build/generated/ap_generated_sources/debug/out [-]
                ClassesFolder                 : <ROOT>/app/build/intermediates/compile_and_runtime_not_namespaced_r_class_jar/debug/R.jar [-]
                ClassesFolder                 : <ROOT>/app/build/intermediates/javac/debug/classes [-]
                Dependencies
                    compileClasspath
                        androidLibrary                : __wrapped_aars__::library-debug:unspecified@aar
                    runtimeClasspath
                        androidLibrary                : __wrapped_aars__::library-debug:unspecified@aar
                ApplicationId                 : com.android.test.localaarsasmodules
                SigningConfigName             : debug
                IsSigned                      : true
                CodeShrinker                  : null
                BuildTasksAndOutputInformation
                    AssembleTaskName              : assembleDebug
                    AssembleTaskOutputListingFile : <ROOT>/app/build/intermediates/apk_ide_redirect_file/debug/redirect.txt [-]
                    BundleTaskName                : bundleDebug
                    BundleTaskOutputListingFile   : <ROOT>/app/build/intermediates/bundle_ide_redirect_file/debug/redirect.txt [-]
                    ApkFromBundleTaskName         : extractApksForDebug
                    ApkFromBundleTaskOutputListingFile      : <ROOT>/app/build/intermediates/apk_from_bundle_ide_redirect_file/debug/redirect.txt [-]
                GeneratedResourceFolders      : <ROOT>/app/build/generated/res/resValues/debug [-]
                DesugaredMethodFiles          : <GRADLE>/caches/<TRANSFORMS>/xxxxxxxxxxxxxxxxxxxxxxxxxxxxxxxx/transformed/D8BackportedDesugaredMethods.txt
            AndroidTestArtifact
                Name                          : ANDROID_TEST
                CompileTaskName               : compileDebugAndroidTestSources
                AssembleTaskName              : assembleDebugAndroidTest
                IsTestArtifact                : true
                IdeSetupTaskNames             : generateDebugAndroidTestSources
                GeneratedSourceFolders        : <ROOT>/app/build/generated/ap_generated_sources/debugAndroidTest/out [-]
                ClassesFolder                 : <ROOT>/app/build/intermediates/compile_and_runtime_not_namespaced_r_class_jar/debugAndroidTest/R.jar [-]
                ClassesFolder                 : <ROOT>/app/build/intermediates/javac/debugAndroidTest/classes [-]
                Dependencies
                    compileClasspath
                        androidLibrary                : __wrapped_aars__::library-debug:unspecified@aar
                        module                        : <ROOT>-:app-MAIN
                            androidLibrary                : __wrapped_aars__::library-debug:unspecified@aar
                    runtimeClasspath
                ProvidedDependencies
                    - provided                    : __wrapped_aars__::library-debug:unspecified@aar
                ApplicationId                 : com.android.test.localaarsasmodules.test
                SigningConfigName             : debug
                IsSigned                      : true
                CodeShrinker                  : null
                BuildTasksAndOutputInformation
                    AssembleTaskName              : assembleDebugAndroidTest
                    AssembleTaskOutputListingFile : <ROOT>/app/build/intermediates/apk_ide_redirect_file/debugAndroidTest/redirect.txt [-]
                GeneratedResourceFolders      : <ROOT>/app/build/generated/res/resValues/androidTest/debug [-]
                DesugaredMethodFiles          : <GRADLE>/caches/<TRANSFORMS>/xxxxxxxxxxxxxxxxxxxxxxxxxxxxxxxx/transformed/D8BackportedDesugaredMethods.txt
                TestOptions
                    AnimationsDisabled            : false
                    Execution                     : HOST
                    InstrumentedTestTaskName      : connectedDebugAndroidTest
            UnitTestArtifact
                Name                          : UNIT_TEST
                CompileTaskName               : compileDebugUnitTestSources
                AssembleTaskName              : assembleDebugUnitTest
                IsTestArtifact                : true
                IdeSetupTaskNames             : createMockableJar
                GeneratedSourceFolders        : <ROOT>/app/build/generated/ap_generated_sources/debugUnitTest/out [-]
                ClassesFolder                 : <ROOT>/app/build/intermediates/compile_and_runtime_not_namespaced_r_class_jar/debug/R.jar [-]
                ClassesFolder                 : <ROOT>/app/build/intermediates/javac/debugUnitTest/classes [-]
                Dependencies
                    compileClasspath
                        androidLibrary                : __wrapped_aars__::library-debug:unspecified@aar
                        module                        : <ROOT>-:app-MAIN
                            androidLibrary                : __wrapped_aars__::library-debug:unspecified@aar
                    runtimeClasspath
                        androidLibrary                : __wrapped_aars__::library-debug:unspecified@aar
                        module                        : <ROOT>-:app-MAIN
                            androidLibrary                : __wrapped_aars__::library-debug:unspecified@aar
                MockablePlatformJar           : <GRADLE>/caches/<TRANSFORMS>/xxxxxxxxxxxxxxxxxxxxxxxxxxxxxxxx/transformed/android.jar
    externalProject               : :app (DefaultExternalProject) (*seen*)
MODULE                        : project.app.androidTest
MODULE                        : project.app.main
MODULE                        : project.app.unitTest
MODULE                        : project.library
    GradleModuleModel
        agpVersion                    : 8.1.0
        gradlePath                    : :library
        gradleVersion                 : 8.0
        buildFile                     : <ROOT>/library/build.gradle
        buildFilePath                 : <ROOT>/library/build.gradle
        rootFolderPath                : <ROOT>
        hasSafeArgsJava               : false
        hasSafeArgsKotlin             : false
    CurrentVariantReportedVersions
        minSdk
            ApiLevel                      : 22
            ApiString                     : 22
        runtimeMinSdk
            ApiLevel                      : 22
            ApiString                     : 22
        targetSdk
            ApiLevel                      : 34
            ApiString                     : 34
    RootBuildId                   : <ROOT>
    BuildId                       : <ROOT>
    ProjectPath                   : :library
    ModelVersion                  : 8.1.0
    ProjectType                   : PROJECT_TYPE_LIBRARY
    CompileTarget                 : android-34
    BuildFolder                   : <ROOT>/library/build [-]
    buildToolsVersion             : 33.0.1
    IsBaseSplit                   : false
    GroupId                       : project
    Namespace                     : com.android.test.library
    TestNamespace                 : com.android.test.library.test
    AaptOptions
        NameSpacing                   : DISABLED
    LintOptions
        IsCheckTestSources            : false
        IsCheckDependencies           : false
        IsAbortOnError                : true
        IsAbsolutePaths               : true
        IsNoLines                     : false
        IsQuiet                       : false
        IsCheckAllWarnings            : false
        IsIgnoreWarnings              : false
        IsWarningsAsErrors            : false
        IsIgnoreTestSources           : false
        IsIgnoreTestFixturesSources   : false
        IsCheckGeneratedSources       : false
        IsCheckReleaseBuilds          : true
        IsExplainIssues               : true
        IsShowAll                     : false
        TextReport                    : false
        HtmlReport                    : true
        XmlReport                     : true
        SarifReport                   : false
    JavaCompileOptions
        Encoding                      : UTF-8
        SourceCompatibility           : 1.8
        TargetCompatibility           : 1.8
        IsCoreLibraryDesugaringEnabled          : false
    AgpFlags
        ApplicationRClassConstantIds  : false
        AestRClassConstantIds         : false
        TransitiveRClasses            : false
        UseAndroidX                   : false
        UsesCompose                   : false
        MlModelBindingEnabled         : false
        AndroidResourcesEnabled       : true
        DataBindingEnabled            : false
<<<<<<< HEAD
=======
        GenerateManifestClass         : false
>>>>>>> 8b7d83e8
    - basicVariant:               : debug
        testApplicationId             : com.android.test.library.test
        buildType                     : debug
    - basicVariant:               : release
        buildType                     : release
    BootClassPath                 : <ANDROID_SDK>/platforms/android-34/android.jar
    ViewBindingOptions
        Enabled                       : false
    DefaultConfig
        ProductFlavor
            Name                          : main
            VersionCode                   : 1
            VersionName                   : 1.0
            MinSdkVersion
                ApiLevel                      : 22
                ApiString                     : 22
            TargetSdkVersion
                ApiLevel                      : 34
                ApiString                     : 34
            VectorDrawables
                UseSupportLibrary             : false
        SourceProvider
            Name                          : main
            Manifest                      : <ROOT>/library/src/main/AndroidManifest.xml
            JavaDirectories               : <ROOT>/library/src/main/java
            KotlinDirectories             : <ROOT>/library/src/main/java
            KotlinDirectories             : <ROOT>/library/src/main/kotlin [-]
            ResourcesDirectories          : <ROOT>/library/src/main/resources [-]
            ResDirectories                : <ROOT>/library/src/main/res
            AssetsDirectories             : <ROOT>/library/src/main/assets
            JniLibsDirectories            : <ROOT>/library/src/main/jniLibs [-]
            ShadersDirectories            : <ROOT>/library/src/main/shaders [-]
            BaselineProfileDirectories    : <ROOT>/library/src/main/baselineProfiles [-]
        ExtraSourceProviders
            ExtraSourceProvider
                ArtifactName                  : _android_test_
                SourceProvider
                    Name                          : androidTest
                    Manifest                      : <ROOT>/library/src/androidTest/AndroidManifest.xml [-]
                    JavaDirectories               : <ROOT>/library/src/androidTest/java
                    KotlinDirectories             : <ROOT>/library/src/androidTest/java
                    KotlinDirectories             : <ROOT>/library/src/androidTest/kotlin [-]
                    ResourcesDirectories          : <ROOT>/library/src/androidTest/resources [-]
                    ResDirectories                : <ROOT>/library/src/androidTest/res [-]
                    AssetsDirectories             : <ROOT>/library/src/androidTest/assets [-]
                    JniLibsDirectories            : <ROOT>/library/src/androidTest/jniLibs [-]
                    ShadersDirectories            : <ROOT>/library/src/androidTest/shaders [-]
                    BaselineProfileDirectories    : <ROOT>/library/src/androidTest/baselineProfiles [-]
            ExtraSourceProvider
                ArtifactName                  : _unit_test_
                SourceProvider
                    Name                          : test
                    Manifest                      : <ROOT>/library/src/test/AndroidManifest.xml [-]
                    JavaDirectories               : <ROOT>/library/src/test/java [-]
                    KotlinDirectories             : <ROOT>/library/src/test/java [-]
                    KotlinDirectories             : <ROOT>/library/src/test/kotlin [-]
                    ResourcesDirectories          : <ROOT>/library/src/test/resources [-]
                    ResDirectories                : <ROOT>/library/src/test/res [-]
                    AssetsDirectories             : <ROOT>/library/src/test/assets [-]
                    JniLibsDirectories            : <ROOT>/library/src/test/jniLibs [-]
                    ShadersDirectories            : <ROOT>/library/src/test/shaders [-]
                    BaselineProfileDirectories    : <ROOT>/library/src/test/baselineProfiles [-]
    BuildTypes
        BuildType
            Name                          : debug
            IsDebuggable                  : true
            IsJniDebuggable               : false
            IsPseudoLocalesEnabled        : false
            IsRenderscriptDebuggable      : false
            RenderscriptOptimLevel        : 3
            IsMinifyEnabled               : false
            IsZipAlignEnabled             : true
        SourceProvider
            Name                          : debug
            Manifest                      : <ROOT>/library/src/debug/AndroidManifest.xml [-]
            JavaDirectories               : <ROOT>/library/src/debug/java [-]
            KotlinDirectories             : <ROOT>/library/src/debug/java [-]
            KotlinDirectories             : <ROOT>/library/src/debug/kotlin [-]
            ResourcesDirectories          : <ROOT>/library/src/debug/resources [-]
            ResDirectories                : <ROOT>/library/src/debug/res [-]
            AssetsDirectories             : <ROOT>/library/src/debug/assets [-]
            JniLibsDirectories            : <ROOT>/library/src/debug/jniLibs [-]
            ShadersDirectories            : <ROOT>/library/src/debug/shaders [-]
            BaselineProfileDirectories    : <ROOT>/library/src/debug/baselineProfiles [-]
        ExtraSourceProviders
            ExtraSourceProvider
                ArtifactName                  : _android_test_
                SourceProvider
                    Name                          : androidTestDebug
                    Manifest                      : <ROOT>/library/src/androidTestDebug/AndroidManifest.xml [-]
                    JavaDirectories               : <ROOT>/library/src/androidTestDebug/java [-]
                    KotlinDirectories             : <ROOT>/library/src/androidTestDebug/java [-]
                    KotlinDirectories             : <ROOT>/library/src/androidTestDebug/kotlin [-]
                    ResourcesDirectories          : <ROOT>/library/src/androidTestDebug/resources [-]
                    ResDirectories                : <ROOT>/library/src/androidTestDebug/res [-]
                    AssetsDirectories             : <ROOT>/library/src/androidTestDebug/assets [-]
                    JniLibsDirectories            : <ROOT>/library/src/androidTestDebug/jniLibs [-]
                    ShadersDirectories            : <ROOT>/library/src/androidTestDebug/shaders [-]
                    BaselineProfileDirectories    : <ROOT>/library/src/androidTestDebug/baselineProfiles [-]
        ExtraSourceProviders
            ExtraSourceProvider
                ArtifactName                  : _unit_test_
                SourceProvider
                    Name                          : testDebug
                    Manifest                      : <ROOT>/library/src/testDebug/AndroidManifest.xml [-]
                    JavaDirectories               : <ROOT>/library/src/testDebug/java [-]
                    KotlinDirectories             : <ROOT>/library/src/testDebug/java [-]
                    KotlinDirectories             : <ROOT>/library/src/testDebug/kotlin [-]
                    ResourcesDirectories          : <ROOT>/library/src/testDebug/resources [-]
                    ResDirectories                : <ROOT>/library/src/testDebug/res [-]
                    AssetsDirectories             : <ROOT>/library/src/testDebug/assets [-]
                    JniLibsDirectories            : <ROOT>/library/src/testDebug/jniLibs [-]
                    ShadersDirectories            : <ROOT>/library/src/testDebug/shaders [-]
                    BaselineProfileDirectories    : <ROOT>/library/src/testDebug/baselineProfiles [-]
        BuildType
            Name                          : release
            ProguardFiles                 : <ROOT>/library/build/intermediates/default_proguard_files/global/proguard-android.txt-8.1.0 [-]
            ProguardFiles                 : <ROOT>/library/proguard-rules.pro
            IsDebuggable                  : false
            IsJniDebuggable               : false
            IsPseudoLocalesEnabled        : false
            IsRenderscriptDebuggable      : false
            RenderscriptOptimLevel        : 3
            IsMinifyEnabled               : false
            IsZipAlignEnabled             : true
        SourceProvider
            Name                          : release
            Manifest                      : <ROOT>/library/src/release/AndroidManifest.xml [-]
            JavaDirectories               : <ROOT>/library/src/release/java [-]
            KotlinDirectories             : <ROOT>/library/src/release/java [-]
            KotlinDirectories             : <ROOT>/library/src/release/kotlin [-]
            ResourcesDirectories          : <ROOT>/library/src/release/resources [-]
            ResDirectories                : <ROOT>/library/src/release/res [-]
            AssetsDirectories             : <ROOT>/library/src/release/assets [-]
            JniLibsDirectories            : <ROOT>/library/src/release/jniLibs [-]
            ShadersDirectories            : <ROOT>/library/src/release/shaders [-]
            BaselineProfileDirectories    : <ROOT>/library/src/release/baselineProfiles [-]
        ExtraSourceProviders
            ExtraSourceProvider
                ArtifactName                  : _unit_test_
                SourceProvider
                    Name                          : testRelease
                    Manifest                      : <ROOT>/library/src/testRelease/AndroidManifest.xml [-]
                    JavaDirectories               : <ROOT>/library/src/testRelease/java [-]
                    KotlinDirectories             : <ROOT>/library/src/testRelease/java [-]
                    KotlinDirectories             : <ROOT>/library/src/testRelease/kotlin [-]
                    ResourcesDirectories          : <ROOT>/library/src/testRelease/resources [-]
                    ResDirectories                : <ROOT>/library/src/testRelease/res [-]
                    AssetsDirectories             : <ROOT>/library/src/testRelease/assets [-]
                    JniLibsDirectories            : <ROOT>/library/src/testRelease/jniLibs [-]
                    ShadersDirectories            : <ROOT>/library/src/testRelease/shaders [-]
                    BaselineProfileDirectories    : <ROOT>/library/src/testRelease/baselineProfiles [-]
    SigningConfigs
        SigningConfig
            Name                          : debug
            StoreFile                     : debug.keystore
            StorePassword                 : android
            KeyAlias                      : AndroidDebugKey
    VariantBuildInformation
        VariantBuildInformation
            VariantName                   : debug
            BuildTasksAndOutputInformation
                AssembleTaskName              : assembleDebug
        VariantBuildInformation
            VariantName                   : release
            BuildTasksAndOutputInformation
                AssembleTaskName              : assembleRelease
    IdeVariants
        IdeVariant
            Name                          : debug
            BuildType                     : debug
            DisplayName                   : debug
            InstantAppCompatible          : false
            MinSdkVersion
                ApiLevel                      : 22
                ApiString                     : 22
            TargetSdkVersion
                ApiLevel                      : 34
                ApiString                     : 34
            VersionCode                   : 1
            VersionNameWithSuffix         : 1.0
            MainArtifact
                Name                          : MAIN
                CompileTaskName               : compileDebugSources
                AssembleTaskName              : assembleDebug
                IsTestArtifact                : false
                IdeSetupTaskNames             : generateDebugSources
                GeneratedSourceFolders        : <ROOT>/library/build/generated/ap_generated_sources/debug/out [-]
                ClassesFolder                 : <ROOT>/library/build/intermediates/compile_r_class_jar/debug/R.jar [-]
                ClassesFolder                 : <ROOT>/library/build/intermediates/javac/debug/classes [-]
                Dependencies
                    compileClasspath
                    runtimeClasspath
                IsSigned                      : false
                CodeShrinker                  : null
                BuildTasksAndOutputInformation
                    AssembleTaskName              : assembleDebug
                GeneratedResourceFolders      : <ROOT>/library/build/generated/res/resValues/debug [-]
                DesugaredMethodFiles          : <GRADLE>/caches/<TRANSFORMS>/xxxxxxxxxxxxxxxxxxxxxxxxxxxxxxxx/transformed/D8BackportedDesugaredMethods.txt
            AndroidTestArtifact
                Name                          : ANDROID_TEST
                CompileTaskName               : compileDebugAndroidTestSources
                AssembleTaskName              : assembleDebugAndroidTest
                IsTestArtifact                : true
                IdeSetupTaskNames             : generateDebugAndroidTestSources
                GeneratedSourceFolders        : <ROOT>/library/build/generated/ap_generated_sources/debugAndroidTest/out [-]
                ClassesFolder                 : <ROOT>/library/build/intermediates/compile_and_runtime_not_namespaced_r_class_jar/debugAndroidTest/R.jar [-]
                ClassesFolder                 : <ROOT>/library/build/intermediates/javac/debugAndroidTest/classes [-]
                Dependencies
                    compileClasspath
                        module                        : <ROOT>-:library-MAIN
                    runtimeClasspath
                        module                        : <ROOT>-:library-MAIN
                ApplicationId                 : com.android.test.library.test
                SigningConfigName             : debug
                IsSigned                      : true
                CodeShrinker                  : null
                BuildTasksAndOutputInformation
                    AssembleTaskName              : assembleDebugAndroidTest
                    AssembleTaskOutputListingFile : <ROOT>/library/build/intermediates/apk_ide_redirect_file/debugAndroidTest/redirect.txt [-]
                GeneratedResourceFolders      : <ROOT>/library/build/generated/res/resValues/androidTest/debug [-]
                DesugaredMethodFiles          : <GRADLE>/caches/<TRANSFORMS>/xxxxxxxxxxxxxxxxxxxxxxxxxxxxxxxx/transformed/D8BackportedDesugaredMethods.txt
                TestOptions
                    AnimationsDisabled            : false
                    Execution                     : HOST
                    InstrumentedTestTaskName      : connectedDebugAndroidTest
            UnitTestArtifact
                Name                          : UNIT_TEST
                CompileTaskName               : compileDebugUnitTestSources
                AssembleTaskName              : assembleDebugUnitTest
                IsTestArtifact                : true
                IdeSetupTaskNames             : createMockableJar
                GeneratedSourceFolders        : <ROOT>/library/build/generated/ap_generated_sources/debugUnitTest/out [-]
                ClassesFolder                 : <ROOT>/library/build/intermediates/compile_and_runtime_not_namespaced_r_class_jar/debugUnitTest/R.jar [-]
                ClassesFolder                 : <ROOT>/library/build/intermediates/javac/debugUnitTest/classes [-]
                Dependencies
                    compileClasspath
                        module                        : <ROOT>-:library-MAIN
                    runtimeClasspath
                        module                        : <ROOT>-:library-MAIN
                MockablePlatformJar           : <GRADLE>/caches/<TRANSFORMS>/xxxxxxxxxxxxxxxxxxxxxxxxxxxxxxxx/transformed/android.jar
    externalProject               : :library (DefaultExternalProject) (*seen*)
MODULE                        : project.library-debug
    GradleModuleModel
        gradlePath                    : :library-debug
        gradleVersion                 : 8.0
        buildFile                     : <ROOT>/library-debug/build.gradle
        buildFilePath                 : <ROOT>/library-debug/build.gradle
        rootFolderPath                : <ROOT>
        hasSafeArgsJava               : false
        hasSafeArgsKotlin             : false
    externalProject               : :library-debug (DefaultExternalProject) (*seen*)
MODULE                        : project.library.androidTest
MODULE                        : project.library.main
MODULE                        : project.library.unitTest<|MERGE_RESOLUTION|>--- conflicted
+++ resolved
@@ -308,14 +308,11 @@
                 taskModel                     : DefaultGradleTaskModel
         sourceSetModel                : DefaultGradleSourceSetModel
         taskModel                     : DefaultGradleTaskModel
-<<<<<<< HEAD
-=======
             tasks
                 testDebugUnitTest             : testDebugUnitTest (DefaultExternalTask)
                     qName                         : :app:testDebugUnitTest
                 testReleaseUnitTest           : testReleaseUnitTest (DefaultExternalTask)
                     qName                         : :app:testReleaseUnitTest
->>>>>>> 8b7d83e8
 MODULE                        : project.app
     GradleModuleModel
         agpVersion                    : 8.1.0
@@ -384,10 +381,7 @@
         MlModelBindingEnabled         : false
         AndroidResourcesEnabled       : true
         DataBindingEnabled            : false
-<<<<<<< HEAD
-=======
         GenerateManifestClass         : false
->>>>>>> 8b7d83e8
     - basicVariant:               : debug
         applicationId                 : com.android.test.localaarsasmodules
         testApplicationId             : com.android.test.localaarsasmodules.test
@@ -733,10 +727,7 @@
         MlModelBindingEnabled         : false
         AndroidResourcesEnabled       : true
         DataBindingEnabled            : false
-<<<<<<< HEAD
-=======
         GenerateManifestClass         : false
->>>>>>> 8b7d83e8
     - basicVariant:               : debug
         testApplicationId             : com.android.test.library.test
         buildType                     : debug
