MODULE                        : navgraph
    ExternalModuleGroup           :
    ExternalModuleVersion         : unspecified
    LinkedProjectId               : navgraph
    LinkedProjectPath             : <ROOT>
    RootProjectPath               : <ROOT>
    COMPILER_MODULE_EXTENSION
        compilerSourceOutputPath      : file://<ROOT>/build/classes/production/navgraph [-]
        compilerTestOutputPath        : file://<ROOT>/build/classes/test/navgraph [-]
        isCompilerPathInherited       : true
        isExcludeOutput               : true
    ModuleFile                    : <ROOT>/.idea/modules/navgraph.iml [-]
    ModuleTypeName                : JAVA_MODULE
    CONENT_ENTRY                  : file://<ROOT>
        EXCLUDE_FOLDER                : file://<ROOT>/.gradle
        EXCLUDE_FOLDER                : file://<ROOT>/build [-]
    JDK                           : <NAME_CUT> JavaSDK
    *isInherited                  : true
    ORDER_ENTRY                   : <Module source>
    BUILD_TASKS
LIBRARY_TABLE
    - library                     : <GRADLE>/caches/<TRANSFORMS>/xxxxxxxxxxxxxxxxxxxxxxxxxxxxxxxx/transformed/tracing-1.0.0/jars/classes.jar (IdeAndroidLibraryImpl)
        aidlFolder                    : <GRADLE>/caches/<TRANSFORMS>/xxxxxxxxxxxxxxxxxxxxxxxxxxxxxxxx/transformed/tracing-1.0.0/aidl [-]
        artifactAddress               : __local_aars__:<GRADLE>/caches/<TRANSFORMS>/xxxxxxxxxxxxxxxxxxxxxxxxxxxxxxxx/transformed/tracing-1.0.0/jars/classes.jar:unspecified
        assetsFolder                  : <GRADLE>/caches/<TRANSFORMS>/xxxxxxxxxxxxxxxxxxxxxxxxxxxxxxxx/transformed/tracing-1.0.0/assets [-]
        - compileJarFiles             : <GRADLE>/caches/<TRANSFORMS>/xxxxxxxxxxxxxxxxxxxxxxxxxxxxxxxx/transformed/tracing-1.0.0/jars/classes.jar
        externalAnnotations           : <GRADLE>/caches/<TRANSFORMS>/xxxxxxxxxxxxxxxxxxxxxxxxxxxxxxxx/transformed/tracing-1.0.0/annotations.zip [-]
        folder                        : <GRADLE>/caches/<TRANSFORMS>/xxxxxxxxxxxxxxxxxxxxxxxxxxxxxxxx/transformed/tracing-1.0.0
        jniFolder                     : <GRADLE>/caches/<TRANSFORMS>/xxxxxxxxxxxxxxxxxxxxxxxxxxxxxxxx/transformed/tracing-1.0.0/jni [-]
        manifest                      : <GRADLE>/caches/<TRANSFORMS>/xxxxxxxxxxxxxxxxxxxxxxxxxxxxxxxx/transformed/tracing-1.0.0/AndroidManifest.xml
        proguardRules                 : <GRADLE>/caches/<TRANSFORMS>/xxxxxxxxxxxxxxxxxxxxxxxxxxxxxxxx/transformed/tracing-1.0.0/proguard.txt [-]
        publicResources               : <GRADLE>/caches/<TRANSFORMS>/xxxxxxxxxxxxxxxxxxxxxxxxxxxxxxxx/transformed/tracing-1.0.0/public.txt [-]
        renderscriptFolder            : <GRADLE>/caches/<TRANSFORMS>/xxxxxxxxxxxxxxxxxxxxxxxxxxxxxxxx/transformed/tracing-1.0.0/rs [-]
        resFolder                     : <GRADLE>/caches/<TRANSFORMS>/xxxxxxxxxxxxxxxxxxxxxxxxxxxxxxxx/transformed/tracing-1.0.0/res [-]
        - runtimeJarFiles             : <GRADLE>/caches/<TRANSFORMS>/xxxxxxxxxxxxxxxxxxxxxxxxxxxxxxxx/transformed/tracing-1.0.0/jars/classes.jar
        symbolFile                    : <GRADLE>/caches/<TRANSFORMS>/xxxxxxxxxxxxxxxxxxxxxxxxxxxxxxxx/transformed/tracing-1.0.0/R.txt
    - library                     : androidx.activity:activity:1.2.3@aar (IdeAndroidLibraryImpl)
        aidlFolder                    : <GRADLE>/caches/<TRANSFORMS>/xxxxxxxxxxxxxxxxxxxxxxxxxxxxxxxx/transformed/activity-1.2.3/aidl [-]
        artifact                      : <M2>/androidx/activity/activity/1.2.3/activity-1.2.3.aar
        artifactAddress               : androidx.activity:activity:1.2.3@aar
        assetsFolder                  : <GRADLE>/caches/<TRANSFORMS>/xxxxxxxxxxxxxxxxxxxxxxxxxxxxxxxx/transformed/activity-1.2.3/assets [-]
        - compileJarFiles             : <GRADLE>/caches/<TRANSFORMS>/xxxxxxxxxxxxxxxxxxxxxxxxxxxxxxxx/transformed/activity-1.2.3/jars/classes.jar
        component                     : androidx.activity:activity:1.2.3
        externalAnnotations           : <GRADLE>/caches/<TRANSFORMS>/xxxxxxxxxxxxxxxxxxxxxxxxxxxxxxxx/transformed/activity-1.2.3/annotations.zip
        folder                        : <GRADLE>/caches/<TRANSFORMS>/xxxxxxxxxxxxxxxxxxxxxxxxxxxxxxxx/transformed/activity-1.2.3
        jniFolder                     : <GRADLE>/caches/<TRANSFORMS>/xxxxxxxxxxxxxxxxxxxxxxxxxxxxxxxx/transformed/activity-1.2.3/jni [-]
        lintJar                       : <GRADLE>/caches/<TRANSFORMS>/xxxxxxxxxxxxxxxxxxxxxxxxxxxxxxxx/transformed/activity-1.2.3/jars/lint.jar
        manifest                      : <GRADLE>/caches/<TRANSFORMS>/xxxxxxxxxxxxxxxxxxxxxxxxxxxxxxxx/transformed/activity-1.2.3/AndroidManifest.xml
        proguardRules                 : <GRADLE>/caches/<TRANSFORMS>/xxxxxxxxxxxxxxxxxxxxxxxxxxxxxxxx/transformed/activity-1.2.3/proguard.txt [-]
        publicResources               : <GRADLE>/caches/<TRANSFORMS>/xxxxxxxxxxxxxxxxxxxxxxxxxxxxxxxx/transformed/activity-1.2.3/public.txt [-]
        renderscriptFolder            : <GRADLE>/caches/<TRANSFORMS>/xxxxxxxxxxxxxxxxxxxxxxxxxxxxxxxx/transformed/activity-1.2.3/rs [-]
        resFolder                     : <GRADLE>/caches/<TRANSFORMS>/xxxxxxxxxxxxxxxxxxxxxxxxxxxxxxxx/transformed/activity-1.2.3/res [-]
        resStaticLibrary              : <GRADLE>/caches/<TRANSFORMS>/xxxxxxxxxxxxxxxxxxxxxxxxxxxxxxxx/transformed/activity-1.2.3/res.apk [-]
        - runtimeJarFiles             : <GRADLE>/caches/<TRANSFORMS>/xxxxxxxxxxxxxxxxxxxxxxxxxxxxxxxx/transformed/activity-1.2.3/jars/classes.jar
        symbolFile                    : <GRADLE>/caches/<TRANSFORMS>/xxxxxxxxxxxxxxxxxxxxxxxxxxxxxxxx/transformed/activity-1.2.3/R.txt
    - library                     : androidx.annotation:annotation-experimental:1.0.0@aar (IdeAndroidLibraryImpl)
        aidlFolder                    : <GRADLE>/caches/<TRANSFORMS>/xxxxxxxxxxxxxxxxxxxxxxxxxxxxxxxx/transformed/annotation-experimental-1.0.0/aidl [-]
        artifact                      : <M2>/androidx/annotation/annotation-experimental/1.0.0/annotation-experimental-1.0.0.aar
        artifactAddress               : androidx.annotation:annotation-experimental:1.0.0@aar
        assetsFolder                  : <GRADLE>/caches/<TRANSFORMS>/xxxxxxxxxxxxxxxxxxxxxxxxxxxxxxxx/transformed/annotation-experimental-1.0.0/assets [-]
        - compileJarFiles             : <GRADLE>/caches/<TRANSFORMS>/xxxxxxxxxxxxxxxxxxxxxxxxxxxxxxxx/transformed/annotation-experimental-1.0.0/jars/classes.jar
        component                     : androidx.annotation:annotation-experimental:1.0.0
        externalAnnotations           : <GRADLE>/caches/<TRANSFORMS>/xxxxxxxxxxxxxxxxxxxxxxxxxxxxxxxx/transformed/annotation-experimental-1.0.0/annotations.zip [-]
        folder                        : <GRADLE>/caches/<TRANSFORMS>/xxxxxxxxxxxxxxxxxxxxxxxxxxxxxxxx/transformed/annotation-experimental-1.0.0
        jniFolder                     : <GRADLE>/caches/<TRANSFORMS>/xxxxxxxxxxxxxxxxxxxxxxxxxxxxxxxx/transformed/annotation-experimental-1.0.0/jni [-]
        lintJar                       : <GRADLE>/caches/<TRANSFORMS>/xxxxxxxxxxxxxxxxxxxxxxxxxxxxxxxx/transformed/annotation-experimental-1.0.0/jars/lint.jar
        manifest                      : <GRADLE>/caches/<TRANSFORMS>/xxxxxxxxxxxxxxxxxxxxxxxxxxxxxxxx/transformed/annotation-experimental-1.0.0/AndroidManifest.xml
        proguardRules                 : <GRADLE>/caches/<TRANSFORMS>/xxxxxxxxxxxxxxxxxxxxxxxxxxxxxxxx/transformed/annotation-experimental-1.0.0/proguard.txt [-]
        publicResources               : <GRADLE>/caches/<TRANSFORMS>/xxxxxxxxxxxxxxxxxxxxxxxxxxxxxxxx/transformed/annotation-experimental-1.0.0/public.txt [-]
        renderscriptFolder            : <GRADLE>/caches/<TRANSFORMS>/xxxxxxxxxxxxxxxxxxxxxxxxxxxxxxxx/transformed/annotation-experimental-1.0.0/rs [-]
        resFolder                     : <GRADLE>/caches/<TRANSFORMS>/xxxxxxxxxxxxxxxxxxxxxxxxxxxxxxxx/transformed/annotation-experimental-1.0.0/res [-]
        resStaticLibrary              : <GRADLE>/caches/<TRANSFORMS>/xxxxxxxxxxxxxxxxxxxxxxxxxxxxxxxx/transformed/annotation-experimental-1.0.0/res.apk [-]
        - runtimeJarFiles             : <GRADLE>/caches/<TRANSFORMS>/xxxxxxxxxxxxxxxxxxxxxxxxxxxxxxxx/transformed/annotation-experimental-1.0.0/jars/classes.jar
        symbolFile                    : <GRADLE>/caches/<TRANSFORMS>/xxxxxxxxxxxxxxxxxxxxxxxxxxxxxxxx/transformed/annotation-experimental-1.0.0/R.txt
    - library                     : androidx.appcompat:appcompat-resources:1.3.0@aar (IdeAndroidLibraryImpl)
        aidlFolder                    : <GRADLE>/caches/<TRANSFORMS>/xxxxxxxxxxxxxxxxxxxxxxxxxxxxxxxx/transformed/appcompat-resources-1.3.0/aidl [-]
        artifact                      : <M2>/androidx/appcompat/appcompat-resources/1.3.0/appcompat-resources-1.3.0.aar
        artifactAddress               : androidx.appcompat:appcompat-resources:1.3.0@aar
        assetsFolder                  : <GRADLE>/caches/<TRANSFORMS>/xxxxxxxxxxxxxxxxxxxxxxxxxxxxxxxx/transformed/appcompat-resources-1.3.0/assets [-]
        - compileJarFiles             : <GRADLE>/caches/<TRANSFORMS>/xxxxxxxxxxxxxxxxxxxxxxxxxxxxxxxx/transformed/appcompat-resources-1.3.0/jars/classes.jar
        component                     : androidx.appcompat:appcompat-resources:1.3.0
        externalAnnotations           : <GRADLE>/caches/<TRANSFORMS>/xxxxxxxxxxxxxxxxxxxxxxxxxxxxxxxx/transformed/appcompat-resources-1.3.0/annotations.zip [-]
        folder                        : <GRADLE>/caches/<TRANSFORMS>/xxxxxxxxxxxxxxxxxxxxxxxxxxxxxxxx/transformed/appcompat-resources-1.3.0
        jniFolder                     : <GRADLE>/caches/<TRANSFORMS>/xxxxxxxxxxxxxxxxxxxxxxxxxxxxxxxx/transformed/appcompat-resources-1.3.0/jni [-]
        lintJar                       : <GRADLE>/caches/<TRANSFORMS>/xxxxxxxxxxxxxxxxxxxxxxxxxxxxxxxx/transformed/appcompat-resources-1.3.0/jars/lint.jar [-]
        manifest                      : <GRADLE>/caches/<TRANSFORMS>/xxxxxxxxxxxxxxxxxxxxxxxxxxxxxxxx/transformed/appcompat-resources-1.3.0/AndroidManifest.xml
        proguardRules                 : <GRADLE>/caches/<TRANSFORMS>/xxxxxxxxxxxxxxxxxxxxxxxxxxxxxxxx/transformed/appcompat-resources-1.3.0/proguard.txt [-]
        publicResources               : <GRADLE>/caches/<TRANSFORMS>/xxxxxxxxxxxxxxxxxxxxxxxxxxxxxxxx/transformed/appcompat-resources-1.3.0/public.txt
        renderscriptFolder            : <GRADLE>/caches/<TRANSFORMS>/xxxxxxxxxxxxxxxxxxxxxxxxxxxxxxxx/transformed/appcompat-resources-1.3.0/rs [-]
        resFolder                     : <GRADLE>/caches/<TRANSFORMS>/xxxxxxxxxxxxxxxxxxxxxxxxxxxxxxxx/transformed/appcompat-resources-1.3.0/res
        resStaticLibrary              : <GRADLE>/caches/<TRANSFORMS>/xxxxxxxxxxxxxxxxxxxxxxxxxxxxxxxx/transformed/appcompat-resources-1.3.0/res.apk [-]
        - runtimeJarFiles             : <GRADLE>/caches/<TRANSFORMS>/xxxxxxxxxxxxxxxxxxxxxxxxxxxxxxxx/transformed/appcompat-resources-1.3.0/jars/classes.jar
        symbolFile                    : <GRADLE>/caches/<TRANSFORMS>/xxxxxxxxxxxxxxxxxxxxxxxxxxxxxxxx/transformed/appcompat-resources-1.3.0/R.txt
    - library                     : androidx.appcompat:appcompat:1.3.0@aar (IdeAndroidLibraryImpl)
        aidlFolder                    : <GRADLE>/caches/<TRANSFORMS>/xxxxxxxxxxxxxxxxxxxxxxxxxxxxxxxx/transformed/appcompat-1.3.0/aidl [-]
        artifact                      : <M2>/androidx/appcompat/appcompat/1.3.0/appcompat-1.3.0.aar
        artifactAddress               : androidx.appcompat:appcompat:1.3.0@aar
        assetsFolder                  : <GRADLE>/caches/<TRANSFORMS>/xxxxxxxxxxxxxxxxxxxxxxxxxxxxxxxx/transformed/appcompat-1.3.0/assets [-]
        - compileJarFiles             : <GRADLE>/caches/<TRANSFORMS>/xxxxxxxxxxxxxxxxxxxxxxxxxxxxxxxx/transformed/appcompat-1.3.0/jars/classes.jar
        component                     : androidx.appcompat:appcompat:1.3.0
        externalAnnotations           : <GRADLE>/caches/<TRANSFORMS>/xxxxxxxxxxxxxxxxxxxxxxxxxxxxxxxx/transformed/appcompat-1.3.0/annotations.zip
        folder                        : <GRADLE>/caches/<TRANSFORMS>/xxxxxxxxxxxxxxxxxxxxxxxxxxxxxxxx/transformed/appcompat-1.3.0
        jniFolder                     : <GRADLE>/caches/<TRANSFORMS>/xxxxxxxxxxxxxxxxxxxxxxxxxxxxxxxx/transformed/appcompat-1.3.0/jni [-]
        lintJar                       : <GRADLE>/caches/<TRANSFORMS>/xxxxxxxxxxxxxxxxxxxxxxxxxxxxxxxx/transformed/appcompat-1.3.0/jars/lint.jar
        manifest                      : <GRADLE>/caches/<TRANSFORMS>/xxxxxxxxxxxxxxxxxxxxxxxxxxxxxxxx/transformed/appcompat-1.3.0/AndroidManifest.xml
        proguardRules                 : <GRADLE>/caches/<TRANSFORMS>/xxxxxxxxxxxxxxxxxxxxxxxxxxxxxxxx/transformed/appcompat-1.3.0/proguard.txt
        publicResources               : <GRADLE>/caches/<TRANSFORMS>/xxxxxxxxxxxxxxxxxxxxxxxxxxxxxxxx/transformed/appcompat-1.3.0/public.txt
        renderscriptFolder            : <GRADLE>/caches/<TRANSFORMS>/xxxxxxxxxxxxxxxxxxxxxxxxxxxxxxxx/transformed/appcompat-1.3.0/rs [-]
        resFolder                     : <GRADLE>/caches/<TRANSFORMS>/xxxxxxxxxxxxxxxxxxxxxxxxxxxxxxxx/transformed/appcompat-1.3.0/res
        resStaticLibrary              : <GRADLE>/caches/<TRANSFORMS>/xxxxxxxxxxxxxxxxxxxxxxxxxxxxxxxx/transformed/appcompat-1.3.0/res.apk [-]
        - runtimeJarFiles             : <GRADLE>/caches/<TRANSFORMS>/xxxxxxxxxxxxxxxxxxxxxxxxxxxxxxxx/transformed/appcompat-1.3.0/jars/classes.jar
        symbolFile                    : <GRADLE>/caches/<TRANSFORMS>/xxxxxxxxxxxxxxxxxxxxxxxxxxxxxxxx/transformed/appcompat-1.3.0/R.txt
    - library                     : androidx.arch.core:core-runtime:2.0.0@aar (IdeAndroidLibraryImpl)
        aidlFolder                    : <GRADLE>/caches/<TRANSFORMS>/xxxxxxxxxxxxxxxxxxxxxxxxxxxxxxxx/transformed/core-runtime-2.0.0/aidl [-]
        artifact                      : <M2>/androidx/arch/core/core-runtime/2.0.0/core-runtime-2.0.0.aar
        artifactAddress               : androidx.arch.core:core-runtime:2.0.0@aar
        assetsFolder                  : <GRADLE>/caches/<TRANSFORMS>/xxxxxxxxxxxxxxxxxxxxxxxxxxxxxxxx/transformed/core-runtime-2.0.0/assets [-]
        - compileJarFiles             : <GRADLE>/caches/<TRANSFORMS>/xxxxxxxxxxxxxxxxxxxxxxxxxxxxxxxx/transformed/core-runtime-2.0.0/jars/classes.jar
        component                     : androidx.arch.core:core-runtime:2.0.0
        externalAnnotations           : <GRADLE>/caches/<TRANSFORMS>/xxxxxxxxxxxxxxxxxxxxxxxxxxxxxxxx/transformed/core-runtime-2.0.0/annotations.zip [-]
        folder                        : <GRADLE>/caches/<TRANSFORMS>/xxxxxxxxxxxxxxxxxxxxxxxxxxxxxxxx/transformed/core-runtime-2.0.0
        jniFolder                     : <GRADLE>/caches/<TRANSFORMS>/xxxxxxxxxxxxxxxxxxxxxxxxxxxxxxxx/transformed/core-runtime-2.0.0/jni [-]
        lintJar                       : <GRADLE>/caches/<TRANSFORMS>/xxxxxxxxxxxxxxxxxxxxxxxxxxxxxxxx/transformed/core-runtime-2.0.0/jars/lint.jar [-]
        manifest                      : <GRADLE>/caches/<TRANSFORMS>/xxxxxxxxxxxxxxxxxxxxxxxxxxxxxxxx/transformed/core-runtime-2.0.0/AndroidManifest.xml
        proguardRules                 : <GRADLE>/caches/<TRANSFORMS>/xxxxxxxxxxxxxxxxxxxxxxxxxxxxxxxx/transformed/core-runtime-2.0.0/proguard.txt [-]
        publicResources               : <GRADLE>/caches/<TRANSFORMS>/xxxxxxxxxxxxxxxxxxxxxxxxxxxxxxxx/transformed/core-runtime-2.0.0/public.txt [-]
        renderscriptFolder            : <GRADLE>/caches/<TRANSFORMS>/xxxxxxxxxxxxxxxxxxxxxxxxxxxxxxxx/transformed/core-runtime-2.0.0/rs [-]
        resFolder                     : <GRADLE>/caches/<TRANSFORMS>/xxxxxxxxxxxxxxxxxxxxxxxxxxxxxxxx/transformed/core-runtime-2.0.0/res [-]
        resStaticLibrary              : <GRADLE>/caches/<TRANSFORMS>/xxxxxxxxxxxxxxxxxxxxxxxxxxxxxxxx/transformed/core-runtime-2.0.0/res.apk [-]
        - runtimeJarFiles             : <GRADLE>/caches/<TRANSFORMS>/xxxxxxxxxxxxxxxxxxxxxxxxxxxxxxxx/transformed/core-runtime-2.0.0/jars/classes.jar
        symbolFile                    : <GRADLE>/caches/<TRANSFORMS>/xxxxxxxxxxxxxxxxxxxxxxxxxxxxxxxx/transformed/core-runtime-2.0.0/R.txt
    - library                     : androidx.arch.core:core-runtime:2.1.0@aar (IdeAndroidLibraryImpl)
        aidlFolder                    : <GRADLE>/caches/<TRANSFORMS>/xxxxxxxxxxxxxxxxxxxxxxxxxxxxxxxx/transformed/core-runtime-2.1.0/aidl [-]
        artifact                      : <M2>/androidx/arch/core/core-runtime/2.1.0/core-runtime-2.1.0.aar
        artifactAddress               : androidx.arch.core:core-runtime:2.1.0@aar
        assetsFolder                  : <GRADLE>/caches/<TRANSFORMS>/xxxxxxxxxxxxxxxxxxxxxxxxxxxxxxxx/transformed/core-runtime-2.1.0/assets [-]
        - compileJarFiles             : <GRADLE>/caches/<TRANSFORMS>/xxxxxxxxxxxxxxxxxxxxxxxxxxxxxxxx/transformed/core-runtime-2.1.0/jars/classes.jar
        component                     : androidx.arch.core:core-runtime:2.1.0
        externalAnnotations           : <GRADLE>/caches/<TRANSFORMS>/xxxxxxxxxxxxxxxxxxxxxxxxxxxxxxxx/transformed/core-runtime-2.1.0/annotations.zip [-]
        folder                        : <GRADLE>/caches/<TRANSFORMS>/xxxxxxxxxxxxxxxxxxxxxxxxxxxxxxxx/transformed/core-runtime-2.1.0
        jniFolder                     : <GRADLE>/caches/<TRANSFORMS>/xxxxxxxxxxxxxxxxxxxxxxxxxxxxxxxx/transformed/core-runtime-2.1.0/jni [-]
        lintJar                       : <GRADLE>/caches/<TRANSFORMS>/xxxxxxxxxxxxxxxxxxxxxxxxxxxxxxxx/transformed/core-runtime-2.1.0/jars/lint.jar [-]
        manifest                      : <GRADLE>/caches/<TRANSFORMS>/xxxxxxxxxxxxxxxxxxxxxxxxxxxxxxxx/transformed/core-runtime-2.1.0/AndroidManifest.xml
        proguardRules                 : <GRADLE>/caches/<TRANSFORMS>/xxxxxxxxxxxxxxxxxxxxxxxxxxxxxxxx/transformed/core-runtime-2.1.0/proguard.txt [-]
        publicResources               : <GRADLE>/caches/<TRANSFORMS>/xxxxxxxxxxxxxxxxxxxxxxxxxxxxxxxx/transformed/core-runtime-2.1.0/public.txt [-]
        renderscriptFolder            : <GRADLE>/caches/<TRANSFORMS>/xxxxxxxxxxxxxxxxxxxxxxxxxxxxxxxx/transformed/core-runtime-2.1.0/rs [-]
        resFolder                     : <GRADLE>/caches/<TRANSFORMS>/xxxxxxxxxxxxxxxxxxxxxxxxxxxxxxxx/transformed/core-runtime-2.1.0/res [-]
        resStaticLibrary              : <GRADLE>/caches/<TRANSFORMS>/xxxxxxxxxxxxxxxxxxxxxxxxxxxxxxxx/transformed/core-runtime-2.1.0/res.apk [-]
        - runtimeJarFiles             : <GRADLE>/caches/<TRANSFORMS>/xxxxxxxxxxxxxxxxxxxxxxxxxxxxxxxx/transformed/core-runtime-2.1.0/jars/classes.jar
        symbolFile                    : <GRADLE>/caches/<TRANSFORMS>/xxxxxxxxxxxxxxxxxxxxxxxxxxxxxxxx/transformed/core-runtime-2.1.0/R.txt
    - library                     : androidx.asynclayoutinflater:asynclayoutinflater:1.0.0@aar (IdeAndroidLibraryImpl)
        aidlFolder                    : <GRADLE>/caches/<TRANSFORMS>/xxxxxxxxxxxxxxxxxxxxxxxxxxxxxxxx/transformed/asynclayoutinflater-1.0.0/aidl [-]
        artifact                      : <M2>/androidx/asynclayoutinflater/asynclayoutinflater/1.0.0/asynclayoutinflater-1.0.0.aar
        artifactAddress               : androidx.asynclayoutinflater:asynclayoutinflater:1.0.0@aar
        assetsFolder                  : <GRADLE>/caches/<TRANSFORMS>/xxxxxxxxxxxxxxxxxxxxxxxxxxxxxxxx/transformed/asynclayoutinflater-1.0.0/assets [-]
        - compileJarFiles             : <GRADLE>/caches/<TRANSFORMS>/xxxxxxxxxxxxxxxxxxxxxxxxxxxxxxxx/transformed/asynclayoutinflater-1.0.0/jars/classes.jar
        component                     : androidx.asynclayoutinflater:asynclayoutinflater:1.0.0
        externalAnnotations           : <GRADLE>/caches/<TRANSFORMS>/xxxxxxxxxxxxxxxxxxxxxxxxxxxxxxxx/transformed/asynclayoutinflater-1.0.0/annotations.zip [-]
        folder                        : <GRADLE>/caches/<TRANSFORMS>/xxxxxxxxxxxxxxxxxxxxxxxxxxxxxxxx/transformed/asynclayoutinflater-1.0.0
        jniFolder                     : <GRADLE>/caches/<TRANSFORMS>/xxxxxxxxxxxxxxxxxxxxxxxxxxxxxxxx/transformed/asynclayoutinflater-1.0.0/jni [-]
        lintJar                       : <GRADLE>/caches/<TRANSFORMS>/xxxxxxxxxxxxxxxxxxxxxxxxxxxxxxxx/transformed/asynclayoutinflater-1.0.0/jars/lint.jar [-]
        manifest                      : <GRADLE>/caches/<TRANSFORMS>/xxxxxxxxxxxxxxxxxxxxxxxxxxxxxxxx/transformed/asynclayoutinflater-1.0.0/AndroidManifest.xml
        proguardRules                 : <GRADLE>/caches/<TRANSFORMS>/xxxxxxxxxxxxxxxxxxxxxxxxxxxxxxxx/transformed/asynclayoutinflater-1.0.0/proguard.txt [-]
        publicResources               : <GRADLE>/caches/<TRANSFORMS>/xxxxxxxxxxxxxxxxxxxxxxxxxxxxxxxx/transformed/asynclayoutinflater-1.0.0/public.txt [-]
        renderscriptFolder            : <GRADLE>/caches/<TRANSFORMS>/xxxxxxxxxxxxxxxxxxxxxxxxxxxxxxxx/transformed/asynclayoutinflater-1.0.0/rs [-]
        resFolder                     : <GRADLE>/caches/<TRANSFORMS>/xxxxxxxxxxxxxxxxxxxxxxxxxxxxxxxx/transformed/asynclayoutinflater-1.0.0/res [-]
        resStaticLibrary              : <GRADLE>/caches/<TRANSFORMS>/xxxxxxxxxxxxxxxxxxxxxxxxxxxxxxxx/transformed/asynclayoutinflater-1.0.0/res.apk [-]
        - runtimeJarFiles             : <GRADLE>/caches/<TRANSFORMS>/xxxxxxxxxxxxxxxxxxxxxxxxxxxxxxxx/transformed/asynclayoutinflater-1.0.0/jars/classes.jar
        symbolFile                    : <GRADLE>/caches/<TRANSFORMS>/xxxxxxxxxxxxxxxxxxxxxxxxxxxxxxxx/transformed/asynclayoutinflater-1.0.0/R.txt
    - library                     : androidx.cardview:cardview:1.0.0@aar (IdeAndroidLibraryImpl)
        aidlFolder                    : <GRADLE>/caches/<TRANSFORMS>/xxxxxxxxxxxxxxxxxxxxxxxxxxxxxxxx/transformed/cardview-1.0.0/aidl [-]
        artifact                      : <M2>/androidx/cardview/cardview/1.0.0/cardview-1.0.0.aar
        artifactAddress               : androidx.cardview:cardview:1.0.0@aar
        assetsFolder                  : <GRADLE>/caches/<TRANSFORMS>/xxxxxxxxxxxxxxxxxxxxxxxxxxxxxxxx/transformed/cardview-1.0.0/assets [-]
        - compileJarFiles             : <GRADLE>/caches/<TRANSFORMS>/xxxxxxxxxxxxxxxxxxxxxxxxxxxxxxxx/transformed/cardview-1.0.0/jars/classes.jar
        component                     : androidx.cardview:cardview:1.0.0
        externalAnnotations           : <GRADLE>/caches/<TRANSFORMS>/xxxxxxxxxxxxxxxxxxxxxxxxxxxxxxxx/transformed/cardview-1.0.0/annotations.zip [-]
        folder                        : <GRADLE>/caches/<TRANSFORMS>/xxxxxxxxxxxxxxxxxxxxxxxxxxxxxxxx/transformed/cardview-1.0.0
        jniFolder                     : <GRADLE>/caches/<TRANSFORMS>/xxxxxxxxxxxxxxxxxxxxxxxxxxxxxxxx/transformed/cardview-1.0.0/jni [-]
        lintJar                       : <GRADLE>/caches/<TRANSFORMS>/xxxxxxxxxxxxxxxxxxxxxxxxxxxxxxxx/transformed/cardview-1.0.0/jars/lint.jar [-]
        manifest                      : <GRADLE>/caches/<TRANSFORMS>/xxxxxxxxxxxxxxxxxxxxxxxxxxxxxxxx/transformed/cardview-1.0.0/AndroidManifest.xml
        proguardRules                 : <GRADLE>/caches/<TRANSFORMS>/xxxxxxxxxxxxxxxxxxxxxxxxxxxxxxxx/transformed/cardview-1.0.0/proguard.txt [-]
        publicResources               : <GRADLE>/caches/<TRANSFORMS>/xxxxxxxxxxxxxxxxxxxxxxxxxxxxxxxx/transformed/cardview-1.0.0/public.txt [-]
        renderscriptFolder            : <GRADLE>/caches/<TRANSFORMS>/xxxxxxxxxxxxxxxxxxxxxxxxxxxxxxxx/transformed/cardview-1.0.0/rs [-]
        resFolder                     : <GRADLE>/caches/<TRANSFORMS>/xxxxxxxxxxxxxxxxxxxxxxxxxxxxxxxx/transformed/cardview-1.0.0/res
        resStaticLibrary              : <GRADLE>/caches/<TRANSFORMS>/xxxxxxxxxxxxxxxxxxxxxxxxxxxxxxxx/transformed/cardview-1.0.0/res.apk [-]
        - runtimeJarFiles             : <GRADLE>/caches/<TRANSFORMS>/xxxxxxxxxxxxxxxxxxxxxxxxxxxxxxxx/transformed/cardview-1.0.0/jars/classes.jar
        symbolFile                    : <GRADLE>/caches/<TRANSFORMS>/xxxxxxxxxxxxxxxxxxxxxxxxxxxxxxxx/transformed/cardview-1.0.0/R.txt
    - library                     : androidx.constraintlayout:constraintlayout:1.1.3@aar (IdeAndroidLibraryImpl)
        aidlFolder                    : <GRADLE>/caches/<TRANSFORMS>/xxxxxxxxxxxxxxxxxxxxxxxxxxxxxxxx/transformed/constraintlayout-1.1.3/aidl [-]
        artifact                      : <M2>/androidx/constraintlayout/constraintlayout/1.1.3/constraintlayout-1.1.3.aar
        artifactAddress               : androidx.constraintlayout:constraintlayout:1.1.3@aar
        assetsFolder                  : <GRADLE>/caches/<TRANSFORMS>/xxxxxxxxxxxxxxxxxxxxxxxxxxxxxxxx/transformed/constraintlayout-1.1.3/assets [-]
        - compileJarFiles             : <GRADLE>/caches/<TRANSFORMS>/xxxxxxxxxxxxxxxxxxxxxxxxxxxxxxxx/transformed/constraintlayout-1.1.3/jars/classes.jar
        component                     : androidx.constraintlayout:constraintlayout:1.1.3
        externalAnnotations           : <GRADLE>/caches/<TRANSFORMS>/xxxxxxxxxxxxxxxxxxxxxxxxxxxxxxxx/transformed/constraintlayout-1.1.3/annotations.zip [-]
        folder                        : <GRADLE>/caches/<TRANSFORMS>/xxxxxxxxxxxxxxxxxxxxxxxxxxxxxxxx/transformed/constraintlayout-1.1.3
        jniFolder                     : <GRADLE>/caches/<TRANSFORMS>/xxxxxxxxxxxxxxxxxxxxxxxxxxxxxxxx/transformed/constraintlayout-1.1.3/jni [-]
        lintJar                       : <GRADLE>/caches/<TRANSFORMS>/xxxxxxxxxxxxxxxxxxxxxxxxxxxxxxxx/transformed/constraintlayout-1.1.3/jars/lint.jar [-]
        manifest                      : <GRADLE>/caches/<TRANSFORMS>/xxxxxxxxxxxxxxxxxxxxxxxxxxxxxxxx/transformed/constraintlayout-1.1.3/AndroidManifest.xml
        proguardRules                 : <GRADLE>/caches/<TRANSFORMS>/xxxxxxxxxxxxxxxxxxxxxxxxxxxxxxxx/transformed/constraintlayout-1.1.3/proguard.txt [-]
        publicResources               : <GRADLE>/caches/<TRANSFORMS>/xxxxxxxxxxxxxxxxxxxxxxxxxxxxxxxx/transformed/constraintlayout-1.1.3/public.txt [-]
        renderscriptFolder            : <GRADLE>/caches/<TRANSFORMS>/xxxxxxxxxxxxxxxxxxxxxxxxxxxxxxxx/transformed/constraintlayout-1.1.3/rs [-]
        resFolder                     : <GRADLE>/caches/<TRANSFORMS>/xxxxxxxxxxxxxxxxxxxxxxxxxxxxxxxx/transformed/constraintlayout-1.1.3/res
        resStaticLibrary              : <GRADLE>/caches/<TRANSFORMS>/xxxxxxxxxxxxxxxxxxxxxxxxxxxxxxxx/transformed/constraintlayout-1.1.3/res.apk [-]
        - runtimeJarFiles             : <GRADLE>/caches/<TRANSFORMS>/xxxxxxxxxxxxxxxxxxxxxxxxxxxxxxxx/transformed/constraintlayout-1.1.3/jars/classes.jar
        symbolFile                    : <GRADLE>/caches/<TRANSFORMS>/xxxxxxxxxxxxxxxxxxxxxxxxxxxxxxxx/transformed/constraintlayout-1.1.3/R.txt
    - library                     : androidx.coordinatorlayout:coordinatorlayout:1.0.0@aar (IdeAndroidLibraryImpl)
        aidlFolder                    : <GRADLE>/caches/<TRANSFORMS>/xxxxxxxxxxxxxxxxxxxxxxxxxxxxxxxx/transformed/coordinatorlayout-1.0.0/aidl [-]
        artifact                      : <M2>/androidx/coordinatorlayout/coordinatorlayout/1.0.0/coordinatorlayout-1.0.0.aar
        artifactAddress               : androidx.coordinatorlayout:coordinatorlayout:1.0.0@aar
        assetsFolder                  : <GRADLE>/caches/<TRANSFORMS>/xxxxxxxxxxxxxxxxxxxxxxxxxxxxxxxx/transformed/coordinatorlayout-1.0.0/assets [-]
        - compileJarFiles             : <GRADLE>/caches/<TRANSFORMS>/xxxxxxxxxxxxxxxxxxxxxxxxxxxxxxxx/transformed/coordinatorlayout-1.0.0/jars/classes.jar
        component                     : androidx.coordinatorlayout:coordinatorlayout:1.0.0
        externalAnnotations           : <GRADLE>/caches/<TRANSFORMS>/xxxxxxxxxxxxxxxxxxxxxxxxxxxxxxxx/transformed/coordinatorlayout-1.0.0/annotations.zip
        folder                        : <GRADLE>/caches/<TRANSFORMS>/xxxxxxxxxxxxxxxxxxxxxxxxxxxxxxxx/transformed/coordinatorlayout-1.0.0
        jniFolder                     : <GRADLE>/caches/<TRANSFORMS>/xxxxxxxxxxxxxxxxxxxxxxxxxxxxxxxx/transformed/coordinatorlayout-1.0.0/jni [-]
        lintJar                       : <GRADLE>/caches/<TRANSFORMS>/xxxxxxxxxxxxxxxxxxxxxxxxxxxxxxxx/transformed/coordinatorlayout-1.0.0/jars/lint.jar [-]
        manifest                      : <GRADLE>/caches/<TRANSFORMS>/xxxxxxxxxxxxxxxxxxxxxxxxxxxxxxxx/transformed/coordinatorlayout-1.0.0/AndroidManifest.xml
        proguardRules                 : <GRADLE>/caches/<TRANSFORMS>/xxxxxxxxxxxxxxxxxxxxxxxxxxxxxxxx/transformed/coordinatorlayout-1.0.0/proguard.txt
        publicResources               : <GRADLE>/caches/<TRANSFORMS>/xxxxxxxxxxxxxxxxxxxxxxxxxxxxxxxx/transformed/coordinatorlayout-1.0.0/public.txt
        renderscriptFolder            : <GRADLE>/caches/<TRANSFORMS>/xxxxxxxxxxxxxxxxxxxxxxxxxxxxxxxx/transformed/coordinatorlayout-1.0.0/rs [-]
        resFolder                     : <GRADLE>/caches/<TRANSFORMS>/xxxxxxxxxxxxxxxxxxxxxxxxxxxxxxxx/transformed/coordinatorlayout-1.0.0/res
        resStaticLibrary              : <GRADLE>/caches/<TRANSFORMS>/xxxxxxxxxxxxxxxxxxxxxxxxxxxxxxxx/transformed/coordinatorlayout-1.0.0/res.apk [-]
        - runtimeJarFiles             : <GRADLE>/caches/<TRANSFORMS>/xxxxxxxxxxxxxxxxxxxxxxxxxxxxxxxx/transformed/coordinatorlayout-1.0.0/jars/classes.jar
        symbolFile                    : <GRADLE>/caches/<TRANSFORMS>/xxxxxxxxxxxxxxxxxxxxxxxxxxxxxxxx/transformed/coordinatorlayout-1.0.0/R.txt
    - library                     : androidx.core:core:1.5.0@aar (IdeAndroidLibraryImpl)
        aidlFolder                    : <GRADLE>/caches/<TRANSFORMS>/xxxxxxxxxxxxxxxxxxxxxxxxxxxxxxxx/transformed/core-1.5.0/aidl
        artifact                      : <M2>/androidx/core/core/1.5.0/core-1.5.0.aar
        artifactAddress               : androidx.core:core:1.5.0@aar
        assetsFolder                  : <GRADLE>/caches/<TRANSFORMS>/xxxxxxxxxxxxxxxxxxxxxxxxxxxxxxxx/transformed/core-1.5.0/assets [-]
        - compileJarFiles             : <GRADLE>/caches/<TRANSFORMS>/xxxxxxxxxxxxxxxxxxxxxxxxxxxxxxxx/transformed/core-1.5.0/jars/classes.jar
        component                     : androidx.core:core:1.5.0
        externalAnnotations           : <GRADLE>/caches/<TRANSFORMS>/xxxxxxxxxxxxxxxxxxxxxxxxxxxxxxxx/transformed/core-1.5.0/annotations.zip
        folder                        : <GRADLE>/caches/<TRANSFORMS>/xxxxxxxxxxxxxxxxxxxxxxxxxxxxxxxx/transformed/core-1.5.0
        jniFolder                     : <GRADLE>/caches/<TRANSFORMS>/xxxxxxxxxxxxxxxxxxxxxxxxxxxxxxxx/transformed/core-1.5.0/jni [-]
        lintJar                       : <GRADLE>/caches/<TRANSFORMS>/xxxxxxxxxxxxxxxxxxxxxxxxxxxxxxxx/transformed/core-1.5.0/jars/lint.jar [-]
        manifest                      : <GRADLE>/caches/<TRANSFORMS>/xxxxxxxxxxxxxxxxxxxxxxxxxxxxxxxx/transformed/core-1.5.0/AndroidManifest.xml
        proguardRules                 : <GRADLE>/caches/<TRANSFORMS>/xxxxxxxxxxxxxxxxxxxxxxxxxxxxxxxx/transformed/core-1.5.0/proguard.txt
        publicResources               : <GRADLE>/caches/<TRANSFORMS>/xxxxxxxxxxxxxxxxxxxxxxxxxxxxxxxx/transformed/core-1.5.0/public.txt
        renderscriptFolder            : <GRADLE>/caches/<TRANSFORMS>/xxxxxxxxxxxxxxxxxxxxxxxxxxxxxxxx/transformed/core-1.5.0/rs [-]
        resFolder                     : <GRADLE>/caches/<TRANSFORMS>/xxxxxxxxxxxxxxxxxxxxxxxxxxxxxxxx/transformed/core-1.5.0/res
        resStaticLibrary              : <GRADLE>/caches/<TRANSFORMS>/xxxxxxxxxxxxxxxxxxxxxxxxxxxxxxxx/transformed/core-1.5.0/res.apk [-]
        - runtimeJarFiles             : <GRADLE>/caches/<TRANSFORMS>/xxxxxxxxxxxxxxxxxxxxxxxxxxxxxxxx/transformed/core-1.5.0/jars/classes.jar
        symbolFile                    : <GRADLE>/caches/<TRANSFORMS>/xxxxxxxxxxxxxxxxxxxxxxxxxxxxxxxx/transformed/core-1.5.0/R.txt
    - library                     : androidx.cursoradapter:cursoradapter:1.0.0@aar (IdeAndroidLibraryImpl)
        aidlFolder                    : <GRADLE>/caches/<TRANSFORMS>/xxxxxxxxxxxxxxxxxxxxxxxxxxxxxxxx/transformed/cursoradapter-1.0.0/aidl [-]
        artifact                      : <M2>/androidx/cursoradapter/cursoradapter/1.0.0/cursoradapter-1.0.0.aar
        artifactAddress               : androidx.cursoradapter:cursoradapter:1.0.0@aar
        assetsFolder                  : <GRADLE>/caches/<TRANSFORMS>/xxxxxxxxxxxxxxxxxxxxxxxxxxxxxxxx/transformed/cursoradapter-1.0.0/assets [-]
        - compileJarFiles             : <GRADLE>/caches/<TRANSFORMS>/xxxxxxxxxxxxxxxxxxxxxxxxxxxxxxxx/transformed/cursoradapter-1.0.0/jars/classes.jar
        component                     : androidx.cursoradapter:cursoradapter:1.0.0
        externalAnnotations           : <GRADLE>/caches/<TRANSFORMS>/xxxxxxxxxxxxxxxxxxxxxxxxxxxxxxxx/transformed/cursoradapter-1.0.0/annotations.zip [-]
        folder                        : <GRADLE>/caches/<TRANSFORMS>/xxxxxxxxxxxxxxxxxxxxxxxxxxxxxxxx/transformed/cursoradapter-1.0.0
        jniFolder                     : <GRADLE>/caches/<TRANSFORMS>/xxxxxxxxxxxxxxxxxxxxxxxxxxxxxxxx/transformed/cursoradapter-1.0.0/jni [-]
        lintJar                       : <GRADLE>/caches/<TRANSFORMS>/xxxxxxxxxxxxxxxxxxxxxxxxxxxxxxxx/transformed/cursoradapter-1.0.0/jars/lint.jar [-]
        manifest                      : <GRADLE>/caches/<TRANSFORMS>/xxxxxxxxxxxxxxxxxxxxxxxxxxxxxxxx/transformed/cursoradapter-1.0.0/AndroidManifest.xml
        proguardRules                 : <GRADLE>/caches/<TRANSFORMS>/xxxxxxxxxxxxxxxxxxxxxxxxxxxxxxxx/transformed/cursoradapter-1.0.0/proguard.txt [-]
        publicResources               : <GRADLE>/caches/<TRANSFORMS>/xxxxxxxxxxxxxxxxxxxxxxxxxxxxxxxx/transformed/cursoradapter-1.0.0/public.txt [-]
        renderscriptFolder            : <GRADLE>/caches/<TRANSFORMS>/xxxxxxxxxxxxxxxxxxxxxxxxxxxxxxxx/transformed/cursoradapter-1.0.0/rs [-]
        resFolder                     : <GRADLE>/caches/<TRANSFORMS>/xxxxxxxxxxxxxxxxxxxxxxxxxxxxxxxx/transformed/cursoradapter-1.0.0/res [-]
        resStaticLibrary              : <GRADLE>/caches/<TRANSFORMS>/xxxxxxxxxxxxxxxxxxxxxxxxxxxxxxxx/transformed/cursoradapter-1.0.0/res.apk [-]
        - runtimeJarFiles             : <GRADLE>/caches/<TRANSFORMS>/xxxxxxxxxxxxxxxxxxxxxxxxxxxxxxxx/transformed/cursoradapter-1.0.0/jars/classes.jar
        symbolFile                    : <GRADLE>/caches/<TRANSFORMS>/xxxxxxxxxxxxxxxxxxxxxxxxxxxxxxxx/transformed/cursoradapter-1.0.0/R.txt
    - library                     : androidx.customview:customview:1.1.0@aar (IdeAndroidLibraryImpl)
        aidlFolder                    : <GRADLE>/caches/<TRANSFORMS>/xxxxxxxxxxxxxxxxxxxxxxxxxxxxxxxx/transformed/customview-1.1.0/aidl [-]
        artifact                      : <M2>/androidx/customview/customview/1.1.0/customview-1.1.0.aar
        artifactAddress               : androidx.customview:customview:1.1.0@aar
        assetsFolder                  : <GRADLE>/caches/<TRANSFORMS>/xxxxxxxxxxxxxxxxxxxxxxxxxxxxxxxx/transformed/customview-1.1.0/assets [-]
        - compileJarFiles             : <GRADLE>/caches/<TRANSFORMS>/xxxxxxxxxxxxxxxxxxxxxxxxxxxxxxxx/transformed/customview-1.1.0/jars/classes.jar
        component                     : androidx.customview:customview:1.1.0
        externalAnnotations           : <GRADLE>/caches/<TRANSFORMS>/xxxxxxxxxxxxxxxxxxxxxxxxxxxxxxxx/transformed/customview-1.1.0/annotations.zip [-]
        folder                        : <GRADLE>/caches/<TRANSFORMS>/xxxxxxxxxxxxxxxxxxxxxxxxxxxxxxxx/transformed/customview-1.1.0
        jniFolder                     : <GRADLE>/caches/<TRANSFORMS>/xxxxxxxxxxxxxxxxxxxxxxxxxxxxxxxx/transformed/customview-1.1.0/jni [-]
        lintJar                       : <GRADLE>/caches/<TRANSFORMS>/xxxxxxxxxxxxxxxxxxxxxxxxxxxxxxxx/transformed/customview-1.1.0/jars/lint.jar [-]
        manifest                      : <GRADLE>/caches/<TRANSFORMS>/xxxxxxxxxxxxxxxxxxxxxxxxxxxxxxxx/transformed/customview-1.1.0/AndroidManifest.xml
        proguardRules                 : <GRADLE>/caches/<TRANSFORMS>/xxxxxxxxxxxxxxxxxxxxxxxxxxxxxxxx/transformed/customview-1.1.0/proguard.txt [-]
        publicResources               : <GRADLE>/caches/<TRANSFORMS>/xxxxxxxxxxxxxxxxxxxxxxxxxxxxxxxx/transformed/customview-1.1.0/public.txt [-]
        renderscriptFolder            : <GRADLE>/caches/<TRANSFORMS>/xxxxxxxxxxxxxxxxxxxxxxxxxxxxxxxx/transformed/customview-1.1.0/rs [-]
        resFolder                     : <GRADLE>/caches/<TRANSFORMS>/xxxxxxxxxxxxxxxxxxxxxxxxxxxxxxxx/transformed/customview-1.1.0/res [-]
        resStaticLibrary              : <GRADLE>/caches/<TRANSFORMS>/xxxxxxxxxxxxxxxxxxxxxxxxxxxxxxxx/transformed/customview-1.1.0/res.apk [-]
        - runtimeJarFiles             : <GRADLE>/caches/<TRANSFORMS>/xxxxxxxxxxxxxxxxxxxxxxxxxxxxxxxx/transformed/customview-1.1.0/jars/classes.jar
        symbolFile                    : <GRADLE>/caches/<TRANSFORMS>/xxxxxxxxxxxxxxxxxxxxxxxxxxxxxxxx/transformed/customview-1.1.0/R.txt
    - library                     : androidx.documentfile:documentfile:1.0.0@aar (IdeAndroidLibraryImpl)
        aidlFolder                    : <GRADLE>/caches/<TRANSFORMS>/xxxxxxxxxxxxxxxxxxxxxxxxxxxxxxxx/transformed/documentfile-1.0.0/aidl [-]
        artifact                      : <M2>/androidx/documentfile/documentfile/1.0.0/documentfile-1.0.0.aar
        artifactAddress               : androidx.documentfile:documentfile:1.0.0@aar
        assetsFolder                  : <GRADLE>/caches/<TRANSFORMS>/xxxxxxxxxxxxxxxxxxxxxxxxxxxxxxxx/transformed/documentfile-1.0.0/assets [-]
        - compileJarFiles             : <GRADLE>/caches/<TRANSFORMS>/xxxxxxxxxxxxxxxxxxxxxxxxxxxxxxxx/transformed/documentfile-1.0.0/jars/classes.jar
        component                     : androidx.documentfile:documentfile:1.0.0
        externalAnnotations           : <GRADLE>/caches/<TRANSFORMS>/xxxxxxxxxxxxxxxxxxxxxxxxxxxxxxxx/transformed/documentfile-1.0.0/annotations.zip [-]
        folder                        : <GRADLE>/caches/<TRANSFORMS>/xxxxxxxxxxxxxxxxxxxxxxxxxxxxxxxx/transformed/documentfile-1.0.0
        jniFolder                     : <GRADLE>/caches/<TRANSFORMS>/xxxxxxxxxxxxxxxxxxxxxxxxxxxxxxxx/transformed/documentfile-1.0.0/jni [-]
        lintJar                       : <GRADLE>/caches/<TRANSFORMS>/xxxxxxxxxxxxxxxxxxxxxxxxxxxxxxxx/transformed/documentfile-1.0.0/jars/lint.jar [-]
        manifest                      : <GRADLE>/caches/<TRANSFORMS>/xxxxxxxxxxxxxxxxxxxxxxxxxxxxxxxx/transformed/documentfile-1.0.0/AndroidManifest.xml
        proguardRules                 : <GRADLE>/caches/<TRANSFORMS>/xxxxxxxxxxxxxxxxxxxxxxxxxxxxxxxx/transformed/documentfile-1.0.0/proguard.txt [-]
        publicResources               : <GRADLE>/caches/<TRANSFORMS>/xxxxxxxxxxxxxxxxxxxxxxxxxxxxxxxx/transformed/documentfile-1.0.0/public.txt [-]
        renderscriptFolder            : <GRADLE>/caches/<TRANSFORMS>/xxxxxxxxxxxxxxxxxxxxxxxxxxxxxxxx/transformed/documentfile-1.0.0/rs [-]
        resFolder                     : <GRADLE>/caches/<TRANSFORMS>/xxxxxxxxxxxxxxxxxxxxxxxxxxxxxxxx/transformed/documentfile-1.0.0/res [-]
        resStaticLibrary              : <GRADLE>/caches/<TRANSFORMS>/xxxxxxxxxxxxxxxxxxxxxxxxxxxxxxxx/transformed/documentfile-1.0.0/res.apk [-]
        - runtimeJarFiles             : <GRADLE>/caches/<TRANSFORMS>/xxxxxxxxxxxxxxxxxxxxxxxxxxxxxxxx/transformed/documentfile-1.0.0/jars/classes.jar
        symbolFile                    : <GRADLE>/caches/<TRANSFORMS>/xxxxxxxxxxxxxxxxxxxxxxxxxxxxxxxx/transformed/documentfile-1.0.0/R.txt
    - library                     : androidx.drawerlayout:drawerlayout:1.1.1@aar (IdeAndroidLibraryImpl)
        aidlFolder                    : <GRADLE>/caches/<TRANSFORMS>/xxxxxxxxxxxxxxxxxxxxxxxxxxxxxxxx/transformed/drawerlayout-1.1.1/aidl [-]
        artifact                      : <M2>/androidx/drawerlayout/drawerlayout/1.1.1/drawerlayout-1.1.1.aar
        artifactAddress               : androidx.drawerlayout:drawerlayout:1.1.1@aar
        assetsFolder                  : <GRADLE>/caches/<TRANSFORMS>/xxxxxxxxxxxxxxxxxxxxxxxxxxxxxxxx/transformed/drawerlayout-1.1.1/assets [-]
        - compileJarFiles             : <GRADLE>/caches/<TRANSFORMS>/xxxxxxxxxxxxxxxxxxxxxxxxxxxxxxxx/transformed/drawerlayout-1.1.1/jars/classes.jar
        component                     : androidx.drawerlayout:drawerlayout:1.1.1
        externalAnnotations           : <GRADLE>/caches/<TRANSFORMS>/xxxxxxxxxxxxxxxxxxxxxxxxxxxxxxxx/transformed/drawerlayout-1.1.1/annotations.zip
        folder                        : <GRADLE>/caches/<TRANSFORMS>/xxxxxxxxxxxxxxxxxxxxxxxxxxxxxxxx/transformed/drawerlayout-1.1.1
        jniFolder                     : <GRADLE>/caches/<TRANSFORMS>/xxxxxxxxxxxxxxxxxxxxxxxxxxxxxxxx/transformed/drawerlayout-1.1.1/jni [-]
        lintJar                       : <GRADLE>/caches/<TRANSFORMS>/xxxxxxxxxxxxxxxxxxxxxxxxxxxxxxxx/transformed/drawerlayout-1.1.1/jars/lint.jar [-]
        manifest                      : <GRADLE>/caches/<TRANSFORMS>/xxxxxxxxxxxxxxxxxxxxxxxxxxxxxxxx/transformed/drawerlayout-1.1.1/AndroidManifest.xml
        proguardRules                 : <GRADLE>/caches/<TRANSFORMS>/xxxxxxxxxxxxxxxxxxxxxxxxxxxxxxxx/transformed/drawerlayout-1.1.1/proguard.txt [-]
        publicResources               : <GRADLE>/caches/<TRANSFORMS>/xxxxxxxxxxxxxxxxxxxxxxxxxxxxxxxx/transformed/drawerlayout-1.1.1/public.txt
        renderscriptFolder            : <GRADLE>/caches/<TRANSFORMS>/xxxxxxxxxxxxxxxxxxxxxxxxxxxxxxxx/transformed/drawerlayout-1.1.1/rs [-]
        resFolder                     : <GRADLE>/caches/<TRANSFORMS>/xxxxxxxxxxxxxxxxxxxxxxxxxxxxxxxx/transformed/drawerlayout-1.1.1/res
        resStaticLibrary              : <GRADLE>/caches/<TRANSFORMS>/xxxxxxxxxxxxxxxxxxxxxxxxxxxxxxxx/transformed/drawerlayout-1.1.1/res.apk [-]
        - runtimeJarFiles             : <GRADLE>/caches/<TRANSFORMS>/xxxxxxxxxxxxxxxxxxxxxxxxxxxxxxxx/transformed/drawerlayout-1.1.1/jars/classes.jar
        symbolFile                    : <GRADLE>/caches/<TRANSFORMS>/xxxxxxxxxxxxxxxxxxxxxxxxxxxxxxxx/transformed/drawerlayout-1.1.1/R.txt
    - library                     : androidx.fragment:fragment:1.3.4@aar (IdeAndroidLibraryImpl)
        aidlFolder                    : <GRADLE>/caches/<TRANSFORMS>/xxxxxxxxxxxxxxxxxxxxxxxxxxxxxxxx/transformed/fragment-1.3.4/aidl [-]
        artifact                      : <M2>/androidx/fragment/fragment/1.3.4/fragment-1.3.4.aar
        artifactAddress               : androidx.fragment:fragment:1.3.4@aar
        assetsFolder                  : <GRADLE>/caches/<TRANSFORMS>/xxxxxxxxxxxxxxxxxxxxxxxxxxxxxxxx/transformed/fragment-1.3.4/assets [-]
        - compileJarFiles             : <GRADLE>/caches/<TRANSFORMS>/xxxxxxxxxxxxxxxxxxxxxxxxxxxxxxxx/transformed/fragment-1.3.4/jars/classes.jar
        component                     : androidx.fragment:fragment:1.3.4
        externalAnnotations           : <GRADLE>/caches/<TRANSFORMS>/xxxxxxxxxxxxxxxxxxxxxxxxxxxxxxxx/transformed/fragment-1.3.4/annotations.zip
        folder                        : <GRADLE>/caches/<TRANSFORMS>/xxxxxxxxxxxxxxxxxxxxxxxxxxxxxxxx/transformed/fragment-1.3.4
        jniFolder                     : <GRADLE>/caches/<TRANSFORMS>/xxxxxxxxxxxxxxxxxxxxxxxxxxxxxxxx/transformed/fragment-1.3.4/jni [-]
        lintJar                       : <GRADLE>/caches/<TRANSFORMS>/xxxxxxxxxxxxxxxxxxxxxxxxxxxxxxxx/transformed/fragment-1.3.4/jars/lint.jar
        manifest                      : <GRADLE>/caches/<TRANSFORMS>/xxxxxxxxxxxxxxxxxxxxxxxxxxxxxxxx/transformed/fragment-1.3.4/AndroidManifest.xml
        proguardRules                 : <GRADLE>/caches/<TRANSFORMS>/xxxxxxxxxxxxxxxxxxxxxxxxxxxxxxxx/transformed/fragment-1.3.4/proguard.txt
        publicResources               : <GRADLE>/caches/<TRANSFORMS>/xxxxxxxxxxxxxxxxxxxxxxxxxxxxxxxx/transformed/fragment-1.3.4/public.txt
        renderscriptFolder            : <GRADLE>/caches/<TRANSFORMS>/xxxxxxxxxxxxxxxxxxxxxxxxxxxxxxxx/transformed/fragment-1.3.4/rs [-]
        resFolder                     : <GRADLE>/caches/<TRANSFORMS>/xxxxxxxxxxxxxxxxxxxxxxxxxxxxxxxx/transformed/fragment-1.3.4/res
        resStaticLibrary              : <GRADLE>/caches/<TRANSFORMS>/xxxxxxxxxxxxxxxxxxxxxxxxxxxxxxxx/transformed/fragment-1.3.4/res.apk [-]
        - runtimeJarFiles             : <GRADLE>/caches/<TRANSFORMS>/xxxxxxxxxxxxxxxxxxxxxxxxxxxxxxxx/transformed/fragment-1.3.4/jars/classes.jar
        symbolFile                    : <GRADLE>/caches/<TRANSFORMS>/xxxxxxxxxxxxxxxxxxxxxxxxxxxxxxxx/transformed/fragment-1.3.4/R.txt
    - library                     : androidx.interpolator:interpolator:1.0.0@aar (IdeAndroidLibraryImpl)
        aidlFolder                    : <GRADLE>/caches/<TRANSFORMS>/xxxxxxxxxxxxxxxxxxxxxxxxxxxxxxxx/transformed/interpolator-1.0.0/aidl [-]
        artifact                      : <M2>/androidx/interpolator/interpolator/1.0.0/interpolator-1.0.0.aar
        artifactAddress               : androidx.interpolator:interpolator:1.0.0@aar
        assetsFolder                  : <GRADLE>/caches/<TRANSFORMS>/xxxxxxxxxxxxxxxxxxxxxxxxxxxxxxxx/transformed/interpolator-1.0.0/assets [-]
        - compileJarFiles             : <GRADLE>/caches/<TRANSFORMS>/xxxxxxxxxxxxxxxxxxxxxxxxxxxxxxxx/transformed/interpolator-1.0.0/jars/classes.jar
        component                     : androidx.interpolator:interpolator:1.0.0
        externalAnnotations           : <GRADLE>/caches/<TRANSFORMS>/xxxxxxxxxxxxxxxxxxxxxxxxxxxxxxxx/transformed/interpolator-1.0.0/annotations.zip [-]
        folder                        : <GRADLE>/caches/<TRANSFORMS>/xxxxxxxxxxxxxxxxxxxxxxxxxxxxxxxx/transformed/interpolator-1.0.0
        jniFolder                     : <GRADLE>/caches/<TRANSFORMS>/xxxxxxxxxxxxxxxxxxxxxxxxxxxxxxxx/transformed/interpolator-1.0.0/jni [-]
        lintJar                       : <GRADLE>/caches/<TRANSFORMS>/xxxxxxxxxxxxxxxxxxxxxxxxxxxxxxxx/transformed/interpolator-1.0.0/jars/lint.jar [-]
        manifest                      : <GRADLE>/caches/<TRANSFORMS>/xxxxxxxxxxxxxxxxxxxxxxxxxxxxxxxx/transformed/interpolator-1.0.0/AndroidManifest.xml
        proguardRules                 : <GRADLE>/caches/<TRANSFORMS>/xxxxxxxxxxxxxxxxxxxxxxxxxxxxxxxx/transformed/interpolator-1.0.0/proguard.txt [-]
        publicResources               : <GRADLE>/caches/<TRANSFORMS>/xxxxxxxxxxxxxxxxxxxxxxxxxxxxxxxx/transformed/interpolator-1.0.0/public.txt [-]
        renderscriptFolder            : <GRADLE>/caches/<TRANSFORMS>/xxxxxxxxxxxxxxxxxxxxxxxxxxxxxxxx/transformed/interpolator-1.0.0/rs [-]
        resFolder                     : <GRADLE>/caches/<TRANSFORMS>/xxxxxxxxxxxxxxxxxxxxxxxxxxxxxxxx/transformed/interpolator-1.0.0/res [-]
        resStaticLibrary              : <GRADLE>/caches/<TRANSFORMS>/xxxxxxxxxxxxxxxxxxxxxxxxxxxxxxxx/transformed/interpolator-1.0.0/res.apk [-]
        - runtimeJarFiles             : <GRADLE>/caches/<TRANSFORMS>/xxxxxxxxxxxxxxxxxxxxxxxxxxxxxxxx/transformed/interpolator-1.0.0/jars/classes.jar
        symbolFile                    : <GRADLE>/caches/<TRANSFORMS>/xxxxxxxxxxxxxxxxxxxxxxxxxxxxxxxx/transformed/interpolator-1.0.0/R.txt
    - library                     : androidx.legacy:legacy-support-core-ui:1.0.0@aar (IdeAndroidLibraryImpl)
        aidlFolder                    : <GRADLE>/caches/<TRANSFORMS>/xxxxxxxxxxxxxxxxxxxxxxxxxxxxxxxx/transformed/legacy-support-core-ui-1.0.0/aidl [-]
        artifact                      : <M2>/androidx/legacy/legacy-support-core-ui/1.0.0/legacy-support-core-ui-1.0.0.aar
        artifactAddress               : androidx.legacy:legacy-support-core-ui:1.0.0@aar
        assetsFolder                  : <GRADLE>/caches/<TRANSFORMS>/xxxxxxxxxxxxxxxxxxxxxxxxxxxxxxxx/transformed/legacy-support-core-ui-1.0.0/assets [-]
        - compileJarFiles             : <GRADLE>/caches/<TRANSFORMS>/xxxxxxxxxxxxxxxxxxxxxxxxxxxxxxxx/transformed/legacy-support-core-ui-1.0.0/jars/classes.jar
        component                     : androidx.legacy:legacy-support-core-ui:1.0.0
        externalAnnotations           : <GRADLE>/caches/<TRANSFORMS>/xxxxxxxxxxxxxxxxxxxxxxxxxxxxxxxx/transformed/legacy-support-core-ui-1.0.0/annotations.zip [-]
        folder                        : <GRADLE>/caches/<TRANSFORMS>/xxxxxxxxxxxxxxxxxxxxxxxxxxxxxxxx/transformed/legacy-support-core-ui-1.0.0
        jniFolder                     : <GRADLE>/caches/<TRANSFORMS>/xxxxxxxxxxxxxxxxxxxxxxxxxxxxxxxx/transformed/legacy-support-core-ui-1.0.0/jni [-]
        lintJar                       : <GRADLE>/caches/<TRANSFORMS>/xxxxxxxxxxxxxxxxxxxxxxxxxxxxxxxx/transformed/legacy-support-core-ui-1.0.0/jars/lint.jar [-]
        manifest                      : <GRADLE>/caches/<TRANSFORMS>/xxxxxxxxxxxxxxxxxxxxxxxxxxxxxxxx/transformed/legacy-support-core-ui-1.0.0/AndroidManifest.xml
        proguardRules                 : <GRADLE>/caches/<TRANSFORMS>/xxxxxxxxxxxxxxxxxxxxxxxxxxxxxxxx/transformed/legacy-support-core-ui-1.0.0/proguard.txt [-]
        publicResources               : <GRADLE>/caches/<TRANSFORMS>/xxxxxxxxxxxxxxxxxxxxxxxxxxxxxxxx/transformed/legacy-support-core-ui-1.0.0/public.txt [-]
        renderscriptFolder            : <GRADLE>/caches/<TRANSFORMS>/xxxxxxxxxxxxxxxxxxxxxxxxxxxxxxxx/transformed/legacy-support-core-ui-1.0.0/rs [-]
        resFolder                     : <GRADLE>/caches/<TRANSFORMS>/xxxxxxxxxxxxxxxxxxxxxxxxxxxxxxxx/transformed/legacy-support-core-ui-1.0.0/res [-]
        resStaticLibrary              : <GRADLE>/caches/<TRANSFORMS>/xxxxxxxxxxxxxxxxxxxxxxxxxxxxxxxx/transformed/legacy-support-core-ui-1.0.0/res.apk [-]
        - runtimeJarFiles             : <GRADLE>/caches/<TRANSFORMS>/xxxxxxxxxxxxxxxxxxxxxxxxxxxxxxxx/transformed/legacy-support-core-ui-1.0.0/jars/classes.jar
        symbolFile                    : <GRADLE>/caches/<TRANSFORMS>/xxxxxxxxxxxxxxxxxxxxxxxxxxxxxxxx/transformed/legacy-support-core-ui-1.0.0/R.txt
    - library                     : androidx.legacy:legacy-support-core-utils:1.0.0@aar (IdeAndroidLibraryImpl)
        aidlFolder                    : <GRADLE>/caches/<TRANSFORMS>/xxxxxxxxxxxxxxxxxxxxxxxxxxxxxxxx/transformed/legacy-support-core-utils-1.0.0/aidl [-]
        artifact                      : <M2>/androidx/legacy/legacy-support-core-utils/1.0.0/legacy-support-core-utils-1.0.0.aar
        artifactAddress               : androidx.legacy:legacy-support-core-utils:1.0.0@aar
        assetsFolder                  : <GRADLE>/caches/<TRANSFORMS>/xxxxxxxxxxxxxxxxxxxxxxxxxxxxxxxx/transformed/legacy-support-core-utils-1.0.0/assets [-]
        - compileJarFiles             : <GRADLE>/caches/<TRANSFORMS>/xxxxxxxxxxxxxxxxxxxxxxxxxxxxxxxx/transformed/legacy-support-core-utils-1.0.0/jars/classes.jar
        component                     : androidx.legacy:legacy-support-core-utils:1.0.0
        externalAnnotations           : <GRADLE>/caches/<TRANSFORMS>/xxxxxxxxxxxxxxxxxxxxxxxxxxxxxxxx/transformed/legacy-support-core-utils-1.0.0/annotations.zip [-]
        folder                        : <GRADLE>/caches/<TRANSFORMS>/xxxxxxxxxxxxxxxxxxxxxxxxxxxxxxxx/transformed/legacy-support-core-utils-1.0.0
        jniFolder                     : <GRADLE>/caches/<TRANSFORMS>/xxxxxxxxxxxxxxxxxxxxxxxxxxxxxxxx/transformed/legacy-support-core-utils-1.0.0/jni [-]
        lintJar                       : <GRADLE>/caches/<TRANSFORMS>/xxxxxxxxxxxxxxxxxxxxxxxxxxxxxxxx/transformed/legacy-support-core-utils-1.0.0/jars/lint.jar [-]
        manifest                      : <GRADLE>/caches/<TRANSFORMS>/xxxxxxxxxxxxxxxxxxxxxxxxxxxxxxxx/transformed/legacy-support-core-utils-1.0.0/AndroidManifest.xml
        proguardRules                 : <GRADLE>/caches/<TRANSFORMS>/xxxxxxxxxxxxxxxxxxxxxxxxxxxxxxxx/transformed/legacy-support-core-utils-1.0.0/proguard.txt [-]
        publicResources               : <GRADLE>/caches/<TRANSFORMS>/xxxxxxxxxxxxxxxxxxxxxxxxxxxxxxxx/transformed/legacy-support-core-utils-1.0.0/public.txt [-]
        renderscriptFolder            : <GRADLE>/caches/<TRANSFORMS>/xxxxxxxxxxxxxxxxxxxxxxxxxxxxxxxx/transformed/legacy-support-core-utils-1.0.0/rs [-]
        resFolder                     : <GRADLE>/caches/<TRANSFORMS>/xxxxxxxxxxxxxxxxxxxxxxxxxxxxxxxx/transformed/legacy-support-core-utils-1.0.0/res [-]
        resStaticLibrary              : <GRADLE>/caches/<TRANSFORMS>/xxxxxxxxxxxxxxxxxxxxxxxxxxxxxxxx/transformed/legacy-support-core-utils-1.0.0/res.apk [-]
        - runtimeJarFiles             : <GRADLE>/caches/<TRANSFORMS>/xxxxxxxxxxxxxxxxxxxxxxxxxxxxxxxx/transformed/legacy-support-core-utils-1.0.0/jars/classes.jar
        symbolFile                    : <GRADLE>/caches/<TRANSFORMS>/xxxxxxxxxxxxxxxxxxxxxxxxxxxxxxxx/transformed/legacy-support-core-utils-1.0.0/R.txt
    - library                     : androidx.lifecycle:lifecycle-livedata-core:2.3.1@aar (IdeAndroidLibraryImpl)
        aidlFolder                    : <GRADLE>/caches/<TRANSFORMS>/xxxxxxxxxxxxxxxxxxxxxxxxxxxxxxxx/transformed/lifecycle-livedata-core-2.3.1/aidl [-]
        artifact                      : <M2>/androidx/lifecycle/lifecycle-livedata-core/2.3.1/lifecycle-livedata-core-2.3.1.aar
        artifactAddress               : androidx.lifecycle:lifecycle-livedata-core:2.3.1@aar
        assetsFolder                  : <GRADLE>/caches/<TRANSFORMS>/xxxxxxxxxxxxxxxxxxxxxxxxxxxxxxxx/transformed/lifecycle-livedata-core-2.3.1/assets [-]
        - compileJarFiles             : <GRADLE>/caches/<TRANSFORMS>/xxxxxxxxxxxxxxxxxxxxxxxxxxxxxxxx/transformed/lifecycle-livedata-core-2.3.1/jars/classes.jar
        component                     : androidx.lifecycle:lifecycle-livedata-core:2.3.1
        externalAnnotations           : <GRADLE>/caches/<TRANSFORMS>/xxxxxxxxxxxxxxxxxxxxxxxxxxxxxxxx/transformed/lifecycle-livedata-core-2.3.1/annotations.zip [-]
        folder                        : <GRADLE>/caches/<TRANSFORMS>/xxxxxxxxxxxxxxxxxxxxxxxxxxxxxxxx/transformed/lifecycle-livedata-core-2.3.1
        jniFolder                     : <GRADLE>/caches/<TRANSFORMS>/xxxxxxxxxxxxxxxxxxxxxxxxxxxxxxxx/transformed/lifecycle-livedata-core-2.3.1/jni [-]
        lintJar                       : <GRADLE>/caches/<TRANSFORMS>/xxxxxxxxxxxxxxxxxxxxxxxxxxxxxxxx/transformed/lifecycle-livedata-core-2.3.1/jars/lint.jar [-]
        manifest                      : <GRADLE>/caches/<TRANSFORMS>/xxxxxxxxxxxxxxxxxxxxxxxxxxxxxxxx/transformed/lifecycle-livedata-core-2.3.1/AndroidManifest.xml
        proguardRules                 : <GRADLE>/caches/<TRANSFORMS>/xxxxxxxxxxxxxxxxxxxxxxxxxxxxxxxx/transformed/lifecycle-livedata-core-2.3.1/proguard.txt [-]
        publicResources               : <GRADLE>/caches/<TRANSFORMS>/xxxxxxxxxxxxxxxxxxxxxxxxxxxxxxxx/transformed/lifecycle-livedata-core-2.3.1/public.txt [-]
        renderscriptFolder            : <GRADLE>/caches/<TRANSFORMS>/xxxxxxxxxxxxxxxxxxxxxxxxxxxxxxxx/transformed/lifecycle-livedata-core-2.3.1/rs [-]
        resFolder                     : <GRADLE>/caches/<TRANSFORMS>/xxxxxxxxxxxxxxxxxxxxxxxxxxxxxxxx/transformed/lifecycle-livedata-core-2.3.1/res [-]
        resStaticLibrary              : <GRADLE>/caches/<TRANSFORMS>/xxxxxxxxxxxxxxxxxxxxxxxxxxxxxxxx/transformed/lifecycle-livedata-core-2.3.1/res.apk [-]
        - runtimeJarFiles             : <GRADLE>/caches/<TRANSFORMS>/xxxxxxxxxxxxxxxxxxxxxxxxxxxxxxxx/transformed/lifecycle-livedata-core-2.3.1/jars/classes.jar
        symbolFile                    : <GRADLE>/caches/<TRANSFORMS>/xxxxxxxxxxxxxxxxxxxxxxxxxxxxxxxx/transformed/lifecycle-livedata-core-2.3.1/R.txt
    - library                     : androidx.lifecycle:lifecycle-livedata:2.0.0@aar (IdeAndroidLibraryImpl)
        aidlFolder                    : <GRADLE>/caches/<TRANSFORMS>/xxxxxxxxxxxxxxxxxxxxxxxxxxxxxxxx/transformed/lifecycle-livedata-2.0.0/aidl [-]
        artifact                      : <M2>/androidx/lifecycle/lifecycle-livedata/2.0.0/lifecycle-livedata-2.0.0.aar
        artifactAddress               : androidx.lifecycle:lifecycle-livedata:2.0.0@aar
        assetsFolder                  : <GRADLE>/caches/<TRANSFORMS>/xxxxxxxxxxxxxxxxxxxxxxxxxxxxxxxx/transformed/lifecycle-livedata-2.0.0/assets [-]
        - compileJarFiles             : <GRADLE>/caches/<TRANSFORMS>/xxxxxxxxxxxxxxxxxxxxxxxxxxxxxxxx/transformed/lifecycle-livedata-2.0.0/jars/classes.jar
        component                     : androidx.lifecycle:lifecycle-livedata:2.0.0
        externalAnnotations           : <GRADLE>/caches/<TRANSFORMS>/xxxxxxxxxxxxxxxxxxxxxxxxxxxxxxxx/transformed/lifecycle-livedata-2.0.0/annotations.zip [-]
        folder                        : <GRADLE>/caches/<TRANSFORMS>/xxxxxxxxxxxxxxxxxxxxxxxxxxxxxxxx/transformed/lifecycle-livedata-2.0.0
        jniFolder                     : <GRADLE>/caches/<TRANSFORMS>/xxxxxxxxxxxxxxxxxxxxxxxxxxxxxxxx/transformed/lifecycle-livedata-2.0.0/jni [-]
        lintJar                       : <GRADLE>/caches/<TRANSFORMS>/xxxxxxxxxxxxxxxxxxxxxxxxxxxxxxxx/transformed/lifecycle-livedata-2.0.0/jars/lint.jar [-]
        manifest                      : <GRADLE>/caches/<TRANSFORMS>/xxxxxxxxxxxxxxxxxxxxxxxxxxxxxxxx/transformed/lifecycle-livedata-2.0.0/AndroidManifest.xml
        proguardRules                 : <GRADLE>/caches/<TRANSFORMS>/xxxxxxxxxxxxxxxxxxxxxxxxxxxxxxxx/transformed/lifecycle-livedata-2.0.0/proguard.txt [-]
        publicResources               : <GRADLE>/caches/<TRANSFORMS>/xxxxxxxxxxxxxxxxxxxxxxxxxxxxxxxx/transformed/lifecycle-livedata-2.0.0/public.txt [-]
        renderscriptFolder            : <GRADLE>/caches/<TRANSFORMS>/xxxxxxxxxxxxxxxxxxxxxxxxxxxxxxxx/transformed/lifecycle-livedata-2.0.0/rs [-]
        resFolder                     : <GRADLE>/caches/<TRANSFORMS>/xxxxxxxxxxxxxxxxxxxxxxxxxxxxxxxx/transformed/lifecycle-livedata-2.0.0/res [-]
        resStaticLibrary              : <GRADLE>/caches/<TRANSFORMS>/xxxxxxxxxxxxxxxxxxxxxxxxxxxxxxxx/transformed/lifecycle-livedata-2.0.0/res.apk [-]
        - runtimeJarFiles             : <GRADLE>/caches/<TRANSFORMS>/xxxxxxxxxxxxxxxxxxxxxxxxxxxxxxxx/transformed/lifecycle-livedata-2.0.0/jars/classes.jar
        symbolFile                    : <GRADLE>/caches/<TRANSFORMS>/xxxxxxxxxxxxxxxxxxxxxxxxxxxxxxxx/transformed/lifecycle-livedata-2.0.0/R.txt
    - library                     : androidx.lifecycle:lifecycle-runtime:2.3.1@aar (IdeAndroidLibraryImpl)
        aidlFolder                    : <GRADLE>/caches/<TRANSFORMS>/xxxxxxxxxxxxxxxxxxxxxxxxxxxxxxxx/transformed/lifecycle-runtime-2.3.1/aidl [-]
        artifact                      : <M2>/androidx/lifecycle/lifecycle-runtime/2.3.1/lifecycle-runtime-2.3.1.aar
        artifactAddress               : androidx.lifecycle:lifecycle-runtime:2.3.1@aar
        assetsFolder                  : <GRADLE>/caches/<TRANSFORMS>/xxxxxxxxxxxxxxxxxxxxxxxxxxxxxxxx/transformed/lifecycle-runtime-2.3.1/assets [-]
        - compileJarFiles             : <GRADLE>/caches/<TRANSFORMS>/xxxxxxxxxxxxxxxxxxxxxxxxxxxxxxxx/transformed/lifecycle-runtime-2.3.1/jars/classes.jar
        component                     : androidx.lifecycle:lifecycle-runtime:2.3.1
        externalAnnotations           : <GRADLE>/caches/<TRANSFORMS>/xxxxxxxxxxxxxxxxxxxxxxxxxxxxxxxx/transformed/lifecycle-runtime-2.3.1/annotations.zip [-]
        folder                        : <GRADLE>/caches/<TRANSFORMS>/xxxxxxxxxxxxxxxxxxxxxxxxxxxxxxxx/transformed/lifecycle-runtime-2.3.1
        jniFolder                     : <GRADLE>/caches/<TRANSFORMS>/xxxxxxxxxxxxxxxxxxxxxxxxxxxxxxxx/transformed/lifecycle-runtime-2.3.1/jni [-]
        lintJar                       : <GRADLE>/caches/<TRANSFORMS>/xxxxxxxxxxxxxxxxxxxxxxxxxxxxxxxx/transformed/lifecycle-runtime-2.3.1/jars/lint.jar [-]
        manifest                      : <GRADLE>/caches/<TRANSFORMS>/xxxxxxxxxxxxxxxxxxxxxxxxxxxxxxxx/transformed/lifecycle-runtime-2.3.1/AndroidManifest.xml
        proguardRules                 : <GRADLE>/caches/<TRANSFORMS>/xxxxxxxxxxxxxxxxxxxxxxxxxxxxxxxx/transformed/lifecycle-runtime-2.3.1/proguard.txt
        publicResources               : <GRADLE>/caches/<TRANSFORMS>/xxxxxxxxxxxxxxxxxxxxxxxxxxxxxxxx/transformed/lifecycle-runtime-2.3.1/public.txt [-]
        renderscriptFolder            : <GRADLE>/caches/<TRANSFORMS>/xxxxxxxxxxxxxxxxxxxxxxxxxxxxxxxx/transformed/lifecycle-runtime-2.3.1/rs [-]
        resFolder                     : <GRADLE>/caches/<TRANSFORMS>/xxxxxxxxxxxxxxxxxxxxxxxxxxxxxxxx/transformed/lifecycle-runtime-2.3.1/res
        resStaticLibrary              : <GRADLE>/caches/<TRANSFORMS>/xxxxxxxxxxxxxxxxxxxxxxxxxxxxxxxx/transformed/lifecycle-runtime-2.3.1/res.apk [-]
        - runtimeJarFiles             : <GRADLE>/caches/<TRANSFORMS>/xxxxxxxxxxxxxxxxxxxxxxxxxxxxxxxx/transformed/lifecycle-runtime-2.3.1/jars/classes.jar
        symbolFile                    : <GRADLE>/caches/<TRANSFORMS>/xxxxxxxxxxxxxxxxxxxxxxxxxxxxxxxx/transformed/lifecycle-runtime-2.3.1/R.txt
    - library                     : androidx.lifecycle:lifecycle-viewmodel-savedstate:2.3.1@aar (IdeAndroidLibraryImpl)
        aidlFolder                    : <GRADLE>/caches/<TRANSFORMS>/xxxxxxxxxxxxxxxxxxxxxxxxxxxxxxxx/transformed/lifecycle-viewmodel-savedstate-2.3.1/aidl [-]
        artifact                      : <M2>/androidx/lifecycle/lifecycle-viewmodel-savedstate/2.3.1/lifecycle-viewmodel-savedstate-2.3.1.aar
        artifactAddress               : androidx.lifecycle:lifecycle-viewmodel-savedstate:2.3.1@aar
        assetsFolder                  : <GRADLE>/caches/<TRANSFORMS>/xxxxxxxxxxxxxxxxxxxxxxxxxxxxxxxx/transformed/lifecycle-viewmodel-savedstate-2.3.1/assets [-]
        - compileJarFiles             : <GRADLE>/caches/<TRANSFORMS>/xxxxxxxxxxxxxxxxxxxxxxxxxxxxxxxx/transformed/lifecycle-viewmodel-savedstate-2.3.1/jars/classes.jar
        component                     : androidx.lifecycle:lifecycle-viewmodel-savedstate:2.3.1
        externalAnnotations           : <GRADLE>/caches/<TRANSFORMS>/xxxxxxxxxxxxxxxxxxxxxxxxxxxxxxxx/transformed/lifecycle-viewmodel-savedstate-2.3.1/annotations.zip [-]
        folder                        : <GRADLE>/caches/<TRANSFORMS>/xxxxxxxxxxxxxxxxxxxxxxxxxxxxxxxx/transformed/lifecycle-viewmodel-savedstate-2.3.1
        jniFolder                     : <GRADLE>/caches/<TRANSFORMS>/xxxxxxxxxxxxxxxxxxxxxxxxxxxxxxxx/transformed/lifecycle-viewmodel-savedstate-2.3.1/jni [-]
        lintJar                       : <GRADLE>/caches/<TRANSFORMS>/xxxxxxxxxxxxxxxxxxxxxxxxxxxxxxxx/transformed/lifecycle-viewmodel-savedstate-2.3.1/jars/lint.jar [-]
        manifest                      : <GRADLE>/caches/<TRANSFORMS>/xxxxxxxxxxxxxxxxxxxxxxxxxxxxxxxx/transformed/lifecycle-viewmodel-savedstate-2.3.1/AndroidManifest.xml
        proguardRules                 : <GRADLE>/caches/<TRANSFORMS>/xxxxxxxxxxxxxxxxxxxxxxxxxxxxxxxx/transformed/lifecycle-viewmodel-savedstate-2.3.1/proguard.txt
        publicResources               : <GRADLE>/caches/<TRANSFORMS>/xxxxxxxxxxxxxxxxxxxxxxxxxxxxxxxx/transformed/lifecycle-viewmodel-savedstate-2.3.1/public.txt [-]
        renderscriptFolder            : <GRADLE>/caches/<TRANSFORMS>/xxxxxxxxxxxxxxxxxxxxxxxxxxxxxxxx/transformed/lifecycle-viewmodel-savedstate-2.3.1/rs [-]
        resFolder                     : <GRADLE>/caches/<TRANSFORMS>/xxxxxxxxxxxxxxxxxxxxxxxxxxxxxxxx/transformed/lifecycle-viewmodel-savedstate-2.3.1/res [-]
        resStaticLibrary              : <GRADLE>/caches/<TRANSFORMS>/xxxxxxxxxxxxxxxxxxxxxxxxxxxxxxxx/transformed/lifecycle-viewmodel-savedstate-2.3.1/res.apk [-]
        - runtimeJarFiles             : <GRADLE>/caches/<TRANSFORMS>/xxxxxxxxxxxxxxxxxxxxxxxxxxxxxxxx/transformed/lifecycle-viewmodel-savedstate-2.3.1/jars/classes.jar
        symbolFile                    : <GRADLE>/caches/<TRANSFORMS>/xxxxxxxxxxxxxxxxxxxxxxxxxxxxxxxx/transformed/lifecycle-viewmodel-savedstate-2.3.1/R.txt
    - library                     : androidx.lifecycle:lifecycle-viewmodel:2.3.1@aar (IdeAndroidLibraryImpl)
        aidlFolder                    : <GRADLE>/caches/<TRANSFORMS>/xxxxxxxxxxxxxxxxxxxxxxxxxxxxxxxx/transformed/lifecycle-viewmodel-2.3.1/aidl [-]
        artifact                      : <M2>/androidx/lifecycle/lifecycle-viewmodel/2.3.1/lifecycle-viewmodel-2.3.1.aar
        artifactAddress               : androidx.lifecycle:lifecycle-viewmodel:2.3.1@aar
        assetsFolder                  : <GRADLE>/caches/<TRANSFORMS>/xxxxxxxxxxxxxxxxxxxxxxxxxxxxxxxx/transformed/lifecycle-viewmodel-2.3.1/assets [-]
        - compileJarFiles             : <GRADLE>/caches/<TRANSFORMS>/xxxxxxxxxxxxxxxxxxxxxxxxxxxxxxxx/transformed/lifecycle-viewmodel-2.3.1/jars/classes.jar
        component                     : androidx.lifecycle:lifecycle-viewmodel:2.3.1
        externalAnnotations           : <GRADLE>/caches/<TRANSFORMS>/xxxxxxxxxxxxxxxxxxxxxxxxxxxxxxxx/transformed/lifecycle-viewmodel-2.3.1/annotations.zip [-]
        folder                        : <GRADLE>/caches/<TRANSFORMS>/xxxxxxxxxxxxxxxxxxxxxxxxxxxxxxxx/transformed/lifecycle-viewmodel-2.3.1
        jniFolder                     : <GRADLE>/caches/<TRANSFORMS>/xxxxxxxxxxxxxxxxxxxxxxxxxxxxxxxx/transformed/lifecycle-viewmodel-2.3.1/jni [-]
        lintJar                       : <GRADLE>/caches/<TRANSFORMS>/xxxxxxxxxxxxxxxxxxxxxxxxxxxxxxxx/transformed/lifecycle-viewmodel-2.3.1/jars/lint.jar [-]
        manifest                      : <GRADLE>/caches/<TRANSFORMS>/xxxxxxxxxxxxxxxxxxxxxxxxxxxxxxxx/transformed/lifecycle-viewmodel-2.3.1/AndroidManifest.xml
        proguardRules                 : <GRADLE>/caches/<TRANSFORMS>/xxxxxxxxxxxxxxxxxxxxxxxxxxxxxxxx/transformed/lifecycle-viewmodel-2.3.1/proguard.txt
        publicResources               : <GRADLE>/caches/<TRANSFORMS>/xxxxxxxxxxxxxxxxxxxxxxxxxxxxxxxx/transformed/lifecycle-viewmodel-2.3.1/public.txt [-]
        renderscriptFolder            : <GRADLE>/caches/<TRANSFORMS>/xxxxxxxxxxxxxxxxxxxxxxxxxxxxxxxx/transformed/lifecycle-viewmodel-2.3.1/rs [-]
        resFolder                     : <GRADLE>/caches/<TRANSFORMS>/xxxxxxxxxxxxxxxxxxxxxxxxxxxxxxxx/transformed/lifecycle-viewmodel-2.3.1/res
        resStaticLibrary              : <GRADLE>/caches/<TRANSFORMS>/xxxxxxxxxxxxxxxxxxxxxxxxxxxxxxxx/transformed/lifecycle-viewmodel-2.3.1/res.apk [-]
        - runtimeJarFiles             : <GRADLE>/caches/<TRANSFORMS>/xxxxxxxxxxxxxxxxxxxxxxxxxxxxxxxx/transformed/lifecycle-viewmodel-2.3.1/jars/classes.jar
        symbolFile                    : <GRADLE>/caches/<TRANSFORMS>/xxxxxxxxxxxxxxxxxxxxxxxxxxxxxxxx/transformed/lifecycle-viewmodel-2.3.1/R.txt
    - library                     : androidx.loader:loader:1.0.0@aar (IdeAndroidLibraryImpl)
        aidlFolder                    : <GRADLE>/caches/<TRANSFORMS>/xxxxxxxxxxxxxxxxxxxxxxxxxxxxxxxx/transformed/loader-1.0.0/aidl [-]
        artifact                      : <M2>/androidx/loader/loader/1.0.0/loader-1.0.0.aar
        artifactAddress               : androidx.loader:loader:1.0.0@aar
        assetsFolder                  : <GRADLE>/caches/<TRANSFORMS>/xxxxxxxxxxxxxxxxxxxxxxxxxxxxxxxx/transformed/loader-1.0.0/assets [-]
        - compileJarFiles             : <GRADLE>/caches/<TRANSFORMS>/xxxxxxxxxxxxxxxxxxxxxxxxxxxxxxxx/transformed/loader-1.0.0/jars/classes.jar
        component                     : androidx.loader:loader:1.0.0
        externalAnnotations           : <GRADLE>/caches/<TRANSFORMS>/xxxxxxxxxxxxxxxxxxxxxxxxxxxxxxxx/transformed/loader-1.0.0/annotations.zip [-]
        folder                        : <GRADLE>/caches/<TRANSFORMS>/xxxxxxxxxxxxxxxxxxxxxxxxxxxxxxxx/transformed/loader-1.0.0
        jniFolder                     : <GRADLE>/caches/<TRANSFORMS>/xxxxxxxxxxxxxxxxxxxxxxxxxxxxxxxx/transformed/loader-1.0.0/jni [-]
        lintJar                       : <GRADLE>/caches/<TRANSFORMS>/xxxxxxxxxxxxxxxxxxxxxxxxxxxxxxxx/transformed/loader-1.0.0/jars/lint.jar [-]
        manifest                      : <GRADLE>/caches/<TRANSFORMS>/xxxxxxxxxxxxxxxxxxxxxxxxxxxxxxxx/transformed/loader-1.0.0/AndroidManifest.xml
        proguardRules                 : <GRADLE>/caches/<TRANSFORMS>/xxxxxxxxxxxxxxxxxxxxxxxxxxxxxxxx/transformed/loader-1.0.0/proguard.txt [-]
        publicResources               : <GRADLE>/caches/<TRANSFORMS>/xxxxxxxxxxxxxxxxxxxxxxxxxxxxxxxx/transformed/loader-1.0.0/public.txt [-]
        renderscriptFolder            : <GRADLE>/caches/<TRANSFORMS>/xxxxxxxxxxxxxxxxxxxxxxxxxxxxxxxx/transformed/loader-1.0.0/rs [-]
        resFolder                     : <GRADLE>/caches/<TRANSFORMS>/xxxxxxxxxxxxxxxxxxxxxxxxxxxxxxxx/transformed/loader-1.0.0/res [-]
        resStaticLibrary              : <GRADLE>/caches/<TRANSFORMS>/xxxxxxxxxxxxxxxxxxxxxxxxxxxxxxxx/transformed/loader-1.0.0/res.apk [-]
        - runtimeJarFiles             : <GRADLE>/caches/<TRANSFORMS>/xxxxxxxxxxxxxxxxxxxxxxxxxxxxxxxx/transformed/loader-1.0.0/jars/classes.jar
        symbolFile                    : <GRADLE>/caches/<TRANSFORMS>/xxxxxxxxxxxxxxxxxxxxxxxxxxxxxxxx/transformed/loader-1.0.0/R.txt
    - library                     : androidx.localbroadcastmanager:localbroadcastmanager:1.0.0@aar (IdeAndroidLibraryImpl)
        aidlFolder                    : <GRADLE>/caches/<TRANSFORMS>/xxxxxxxxxxxxxxxxxxxxxxxxxxxxxxxx/transformed/localbroadcastmanager-1.0.0/aidl [-]
        artifact                      : <M2>/androidx/localbroadcastmanager/localbroadcastmanager/1.0.0/localbroadcastmanager-1.0.0.aar
        artifactAddress               : androidx.localbroadcastmanager:localbroadcastmanager:1.0.0@aar
        assetsFolder                  : <GRADLE>/caches/<TRANSFORMS>/xxxxxxxxxxxxxxxxxxxxxxxxxxxxxxxx/transformed/localbroadcastmanager-1.0.0/assets [-]
        - compileJarFiles             : <GRADLE>/caches/<TRANSFORMS>/xxxxxxxxxxxxxxxxxxxxxxxxxxxxxxxx/transformed/localbroadcastmanager-1.0.0/jars/classes.jar
        component                     : androidx.localbroadcastmanager:localbroadcastmanager:1.0.0
        externalAnnotations           : <GRADLE>/caches/<TRANSFORMS>/xxxxxxxxxxxxxxxxxxxxxxxxxxxxxxxx/transformed/localbroadcastmanager-1.0.0/annotations.zip [-]
        folder                        : <GRADLE>/caches/<TRANSFORMS>/xxxxxxxxxxxxxxxxxxxxxxxxxxxxxxxx/transformed/localbroadcastmanager-1.0.0
        jniFolder                     : <GRADLE>/caches/<TRANSFORMS>/xxxxxxxxxxxxxxxxxxxxxxxxxxxxxxxx/transformed/localbroadcastmanager-1.0.0/jni [-]
        lintJar                       : <GRADLE>/caches/<TRANSFORMS>/xxxxxxxxxxxxxxxxxxxxxxxxxxxxxxxx/transformed/localbroadcastmanager-1.0.0/jars/lint.jar [-]
        manifest                      : <GRADLE>/caches/<TRANSFORMS>/xxxxxxxxxxxxxxxxxxxxxxxxxxxxxxxx/transformed/localbroadcastmanager-1.0.0/AndroidManifest.xml
        proguardRules                 : <GRADLE>/caches/<TRANSFORMS>/xxxxxxxxxxxxxxxxxxxxxxxxxxxxxxxx/transformed/localbroadcastmanager-1.0.0/proguard.txt [-]
        publicResources               : <GRADLE>/caches/<TRANSFORMS>/xxxxxxxxxxxxxxxxxxxxxxxxxxxxxxxx/transformed/localbroadcastmanager-1.0.0/public.txt [-]
        renderscriptFolder            : <GRADLE>/caches/<TRANSFORMS>/xxxxxxxxxxxxxxxxxxxxxxxxxxxxxxxx/transformed/localbroadcastmanager-1.0.0/rs [-]
        resFolder                     : <GRADLE>/caches/<TRANSFORMS>/xxxxxxxxxxxxxxxxxxxxxxxxxxxxxxxx/transformed/localbroadcastmanager-1.0.0/res [-]
        resStaticLibrary              : <GRADLE>/caches/<TRANSFORMS>/xxxxxxxxxxxxxxxxxxxxxxxxxxxxxxxx/transformed/localbroadcastmanager-1.0.0/res.apk [-]
        - runtimeJarFiles             : <GRADLE>/caches/<TRANSFORMS>/xxxxxxxxxxxxxxxxxxxxxxxxxxxxxxxx/transformed/localbroadcastmanager-1.0.0/jars/classes.jar
        symbolFile                    : <GRADLE>/caches/<TRANSFORMS>/xxxxxxxxxxxxxxxxxxxxxxxxxxxxxxxx/transformed/localbroadcastmanager-1.0.0/R.txt
    - library                     : androidx.navigation:navigation-common:2.3.5@aar (IdeAndroidLibraryImpl)
        aidlFolder                    : <GRADLE>/caches/<TRANSFORMS>/xxxxxxxxxxxxxxxxxxxxxxxxxxxxxxxx/transformed/navigation-common-2.3.5/aidl [-]
        artifact                      : <M2>/androidx/navigation/navigation-common/2.3.5/navigation-common-2.3.5.aar
        artifactAddress               : androidx.navigation:navigation-common:2.3.5@aar
        assetsFolder                  : <GRADLE>/caches/<TRANSFORMS>/xxxxxxxxxxxxxxxxxxxxxxxxxxxxxxxx/transformed/navigation-common-2.3.5/assets [-]
        - compileJarFiles             : <GRADLE>/caches/<TRANSFORMS>/xxxxxxxxxxxxxxxxxxxxxxxxxxxxxxxx/transformed/navigation-common-2.3.5/jars/classes.jar
        component                     : androidx.navigation:navigation-common:2.3.5
        externalAnnotations           : <GRADLE>/caches/<TRANSFORMS>/xxxxxxxxxxxxxxxxxxxxxxxxxxxxxxxx/transformed/navigation-common-2.3.5/annotations.zip [-]
        folder                        : <GRADLE>/caches/<TRANSFORMS>/xxxxxxxxxxxxxxxxxxxxxxxxxxxxxxxx/transformed/navigation-common-2.3.5
        jniFolder                     : <GRADLE>/caches/<TRANSFORMS>/xxxxxxxxxxxxxxxxxxxxxxxxxxxxxxxx/transformed/navigation-common-2.3.5/jni [-]
        lintJar                       : <GRADLE>/caches/<TRANSFORMS>/xxxxxxxxxxxxxxxxxxxxxxxxxxxxxxxx/transformed/navigation-common-2.3.5/jars/lint.jar [-]
        manifest                      : <GRADLE>/caches/<TRANSFORMS>/xxxxxxxxxxxxxxxxxxxxxxxxxxxxxxxx/transformed/navigation-common-2.3.5/AndroidManifest.xml
        proguardRules                 : <GRADLE>/caches/<TRANSFORMS>/xxxxxxxxxxxxxxxxxxxxxxxxxxxxxxxx/transformed/navigation-common-2.3.5/proguard.txt [-]
        publicResources               : <GRADLE>/caches/<TRANSFORMS>/xxxxxxxxxxxxxxxxxxxxxxxxxxxxxxxx/transformed/navigation-common-2.3.5/public.txt [-]
        renderscriptFolder            : <GRADLE>/caches/<TRANSFORMS>/xxxxxxxxxxxxxxxxxxxxxxxxxxxxxxxx/transformed/navigation-common-2.3.5/rs [-]
        resFolder                     : <GRADLE>/caches/<TRANSFORMS>/xxxxxxxxxxxxxxxxxxxxxxxxxxxxxxxx/transformed/navigation-common-2.3.5/res
        resStaticLibrary              : <GRADLE>/caches/<TRANSFORMS>/xxxxxxxxxxxxxxxxxxxxxxxxxxxxxxxx/transformed/navigation-common-2.3.5/res.apk [-]
        - runtimeJarFiles             : <GRADLE>/caches/<TRANSFORMS>/xxxxxxxxxxxxxxxxxxxxxxxxxxxxxxxx/transformed/navigation-common-2.3.5/jars/classes.jar
        symbolFile                    : <GRADLE>/caches/<TRANSFORMS>/xxxxxxxxxxxxxxxxxxxxxxxxxxxxxxxx/transformed/navigation-common-2.3.5/R.txt
    - library                     : androidx.navigation:navigation-fragment:2.3.5@aar (IdeAndroidLibraryImpl)
        aidlFolder                    : <GRADLE>/caches/<TRANSFORMS>/xxxxxxxxxxxxxxxxxxxxxxxxxxxxxxxx/transformed/navigation-fragment-2.3.5/aidl [-]
        artifact                      : <M2>/androidx/navigation/navigation-fragment/2.3.5/navigation-fragment-2.3.5.aar
        artifactAddress               : androidx.navigation:navigation-fragment:2.3.5@aar
        assetsFolder                  : <GRADLE>/caches/<TRANSFORMS>/xxxxxxxxxxxxxxxxxxxxxxxxxxxxxxxx/transformed/navigation-fragment-2.3.5/assets [-]
        - compileJarFiles             : <GRADLE>/caches/<TRANSFORMS>/xxxxxxxxxxxxxxxxxxxxxxxxxxxxxxxx/transformed/navigation-fragment-2.3.5/jars/classes.jar
        component                     : androidx.navigation:navigation-fragment:2.3.5
        externalAnnotations           : <GRADLE>/caches/<TRANSFORMS>/xxxxxxxxxxxxxxxxxxxxxxxxxxxxxxxx/transformed/navigation-fragment-2.3.5/annotations.zip [-]
        folder                        : <GRADLE>/caches/<TRANSFORMS>/xxxxxxxxxxxxxxxxxxxxxxxxxxxxxxxx/transformed/navigation-fragment-2.3.5
        jniFolder                     : <GRADLE>/caches/<TRANSFORMS>/xxxxxxxxxxxxxxxxxxxxxxxxxxxxxxxx/transformed/navigation-fragment-2.3.5/jni [-]
        lintJar                       : <GRADLE>/caches/<TRANSFORMS>/xxxxxxxxxxxxxxxxxxxxxxxxxxxxxxxx/transformed/navigation-fragment-2.3.5/jars/lint.jar [-]
        manifest                      : <GRADLE>/caches/<TRANSFORMS>/xxxxxxxxxxxxxxxxxxxxxxxxxxxxxxxx/transformed/navigation-fragment-2.3.5/AndroidManifest.xml
        proguardRules                 : <GRADLE>/caches/<TRANSFORMS>/xxxxxxxxxxxxxxxxxxxxxxxxxxxxxxxx/transformed/navigation-fragment-2.3.5/proguard.txt [-]
        publicResources               : <GRADLE>/caches/<TRANSFORMS>/xxxxxxxxxxxxxxxxxxxxxxxxxxxxxxxx/transformed/navigation-fragment-2.3.5/public.txt [-]
        renderscriptFolder            : <GRADLE>/caches/<TRANSFORMS>/xxxxxxxxxxxxxxxxxxxxxxxxxxxxxxxx/transformed/navigation-fragment-2.3.5/rs [-]
        resFolder                     : <GRADLE>/caches/<TRANSFORMS>/xxxxxxxxxxxxxxxxxxxxxxxxxxxxxxxx/transformed/navigation-fragment-2.3.5/res
        resStaticLibrary              : <GRADLE>/caches/<TRANSFORMS>/xxxxxxxxxxxxxxxxxxxxxxxxxxxxxxxx/transformed/navigation-fragment-2.3.5/res.apk [-]
        - runtimeJarFiles             : <GRADLE>/caches/<TRANSFORMS>/xxxxxxxxxxxxxxxxxxxxxxxxxxxxxxxx/transformed/navigation-fragment-2.3.5/jars/classes.jar
        symbolFile                    : <GRADLE>/caches/<TRANSFORMS>/xxxxxxxxxxxxxxxxxxxxxxxxxxxxxxxx/transformed/navigation-fragment-2.3.5/R.txt
    - library                     : androidx.navigation:navigation-runtime:2.3.5@aar (IdeAndroidLibraryImpl)
        aidlFolder                    : <GRADLE>/caches/<TRANSFORMS>/xxxxxxxxxxxxxxxxxxxxxxxxxxxxxxxx/transformed/navigation-runtime-2.3.5/aidl [-]
        artifact                      : <M2>/androidx/navigation/navigation-runtime/2.3.5/navigation-runtime-2.3.5.aar
        artifactAddress               : androidx.navigation:navigation-runtime:2.3.5@aar
        assetsFolder                  : <GRADLE>/caches/<TRANSFORMS>/xxxxxxxxxxxxxxxxxxxxxxxxxxxxxxxx/transformed/navigation-runtime-2.3.5/assets [-]
        - compileJarFiles             : <GRADLE>/caches/<TRANSFORMS>/xxxxxxxxxxxxxxxxxxxxxxxxxxxxxxxx/transformed/navigation-runtime-2.3.5/jars/classes.jar
        component                     : androidx.navigation:navigation-runtime:2.3.5
        externalAnnotations           : <GRADLE>/caches/<TRANSFORMS>/xxxxxxxxxxxxxxxxxxxxxxxxxxxxxxxx/transformed/navigation-runtime-2.3.5/annotations.zip [-]
        folder                        : <GRADLE>/caches/<TRANSFORMS>/xxxxxxxxxxxxxxxxxxxxxxxxxxxxxxxx/transformed/navigation-runtime-2.3.5
        jniFolder                     : <GRADLE>/caches/<TRANSFORMS>/xxxxxxxxxxxxxxxxxxxxxxxxxxxxxxxx/transformed/navigation-runtime-2.3.5/jni [-]
        lintJar                       : <GRADLE>/caches/<TRANSFORMS>/xxxxxxxxxxxxxxxxxxxxxxxxxxxxxxxx/transformed/navigation-runtime-2.3.5/jars/lint.jar [-]
        manifest                      : <GRADLE>/caches/<TRANSFORMS>/xxxxxxxxxxxxxxxxxxxxxxxxxxxxxxxx/transformed/navigation-runtime-2.3.5/AndroidManifest.xml
        proguardRules                 : <GRADLE>/caches/<TRANSFORMS>/xxxxxxxxxxxxxxxxxxxxxxxxxxxxxxxx/transformed/navigation-runtime-2.3.5/proguard.txt [-]
        publicResources               : <GRADLE>/caches/<TRANSFORMS>/xxxxxxxxxxxxxxxxxxxxxxxxxxxxxxxx/transformed/navigation-runtime-2.3.5/public.txt [-]
        renderscriptFolder            : <GRADLE>/caches/<TRANSFORMS>/xxxxxxxxxxxxxxxxxxxxxxxxxxxxxxxx/transformed/navigation-runtime-2.3.5/rs [-]
        resFolder                     : <GRADLE>/caches/<TRANSFORMS>/xxxxxxxxxxxxxxxxxxxxxxxxxxxxxxxx/transformed/navigation-runtime-2.3.5/res
        resStaticLibrary              : <GRADLE>/caches/<TRANSFORMS>/xxxxxxxxxxxxxxxxxxxxxxxxxxxxxxxx/transformed/navigation-runtime-2.3.5/res.apk [-]
        - runtimeJarFiles             : <GRADLE>/caches/<TRANSFORMS>/xxxxxxxxxxxxxxxxxxxxxxxxxxxxxxxx/transformed/navigation-runtime-2.3.5/jars/classes.jar
        symbolFile                    : <GRADLE>/caches/<TRANSFORMS>/xxxxxxxxxxxxxxxxxxxxxxxxxxxxxxxx/transformed/navigation-runtime-2.3.5/R.txt
    - library                     : androidx.navigation:navigation-ui:2.3.5@aar (IdeAndroidLibraryImpl)
        aidlFolder                    : <GRADLE>/caches/<TRANSFORMS>/xxxxxxxxxxxxxxxxxxxxxxxxxxxxxxxx/transformed/navigation-ui-2.3.5/aidl [-]
        artifact                      : <M2>/androidx/navigation/navigation-ui/2.3.5/navigation-ui-2.3.5.aar
        artifactAddress               : androidx.navigation:navigation-ui:2.3.5@aar
        assetsFolder                  : <GRADLE>/caches/<TRANSFORMS>/xxxxxxxxxxxxxxxxxxxxxxxxxxxxxxxx/transformed/navigation-ui-2.3.5/assets [-]
        - compileJarFiles             : <GRADLE>/caches/<TRANSFORMS>/xxxxxxxxxxxxxxxxxxxxxxxxxxxxxxxx/transformed/navigation-ui-2.3.5/jars/classes.jar
        component                     : androidx.navigation:navigation-ui:2.3.5
        externalAnnotations           : <GRADLE>/caches/<TRANSFORMS>/xxxxxxxxxxxxxxxxxxxxxxxxxxxxxxxx/transformed/navigation-ui-2.3.5/annotations.zip [-]
        folder                        : <GRADLE>/caches/<TRANSFORMS>/xxxxxxxxxxxxxxxxxxxxxxxxxxxxxxxx/transformed/navigation-ui-2.3.5
        jniFolder                     : <GRADLE>/caches/<TRANSFORMS>/xxxxxxxxxxxxxxxxxxxxxxxxxxxxxxxx/transformed/navigation-ui-2.3.5/jni [-]
        lintJar                       : <GRADLE>/caches/<TRANSFORMS>/xxxxxxxxxxxxxxxxxxxxxxxxxxxxxxxx/transformed/navigation-ui-2.3.5/jars/lint.jar [-]
        manifest                      : <GRADLE>/caches/<TRANSFORMS>/xxxxxxxxxxxxxxxxxxxxxxxxxxxxxxxx/transformed/navigation-ui-2.3.5/AndroidManifest.xml
        proguardRules                 : <GRADLE>/caches/<TRANSFORMS>/xxxxxxxxxxxxxxxxxxxxxxxxxxxxxxxx/transformed/navigation-ui-2.3.5/proguard.txt
        publicResources               : <GRADLE>/caches/<TRANSFORMS>/xxxxxxxxxxxxxxxxxxxxxxxxxxxxxxxx/transformed/navigation-ui-2.3.5/public.txt [-]
        renderscriptFolder            : <GRADLE>/caches/<TRANSFORMS>/xxxxxxxxxxxxxxxxxxxxxxxxxxxxxxxx/transformed/navigation-ui-2.3.5/rs [-]
        resFolder                     : <GRADLE>/caches/<TRANSFORMS>/xxxxxxxxxxxxxxxxxxxxxxxxxxxxxxxx/transformed/navigation-ui-2.3.5/res
        resStaticLibrary              : <GRADLE>/caches/<TRANSFORMS>/xxxxxxxxxxxxxxxxxxxxxxxxxxxxxxxx/transformed/navigation-ui-2.3.5/res.apk [-]
        - runtimeJarFiles             : <GRADLE>/caches/<TRANSFORMS>/xxxxxxxxxxxxxxxxxxxxxxxxxxxxxxxx/transformed/navigation-ui-2.3.5/jars/classes.jar
        symbolFile                    : <GRADLE>/caches/<TRANSFORMS>/xxxxxxxxxxxxxxxxxxxxxxxxxxxxxxxx/transformed/navigation-ui-2.3.5/R.txt
    - library                     : androidx.print:print:1.0.0@aar (IdeAndroidLibraryImpl)
        aidlFolder                    : <GRADLE>/caches/<TRANSFORMS>/xxxxxxxxxxxxxxxxxxxxxxxxxxxxxxxx/transformed/print-1.0.0/aidl [-]
        artifact                      : <M2>/androidx/print/print/1.0.0/print-1.0.0.aar
        artifactAddress               : androidx.print:print:1.0.0@aar
        assetsFolder                  : <GRADLE>/caches/<TRANSFORMS>/xxxxxxxxxxxxxxxxxxxxxxxxxxxxxxxx/transformed/print-1.0.0/assets [-]
        - compileJarFiles             : <GRADLE>/caches/<TRANSFORMS>/xxxxxxxxxxxxxxxxxxxxxxxxxxxxxxxx/transformed/print-1.0.0/jars/classes.jar
        component                     : androidx.print:print:1.0.0
        externalAnnotations           : <GRADLE>/caches/<TRANSFORMS>/xxxxxxxxxxxxxxxxxxxxxxxxxxxxxxxx/transformed/print-1.0.0/annotations.zip
        folder                        : <GRADLE>/caches/<TRANSFORMS>/xxxxxxxxxxxxxxxxxxxxxxxxxxxxxxxx/transformed/print-1.0.0
        jniFolder                     : <GRADLE>/caches/<TRANSFORMS>/xxxxxxxxxxxxxxxxxxxxxxxxxxxxxxxx/transformed/print-1.0.0/jni [-]
        lintJar                       : <GRADLE>/caches/<TRANSFORMS>/xxxxxxxxxxxxxxxxxxxxxxxxxxxxxxxx/transformed/print-1.0.0/jars/lint.jar [-]
        manifest                      : <GRADLE>/caches/<TRANSFORMS>/xxxxxxxxxxxxxxxxxxxxxxxxxxxxxxxx/transformed/print-1.0.0/AndroidManifest.xml
        proguardRules                 : <GRADLE>/caches/<TRANSFORMS>/xxxxxxxxxxxxxxxxxxxxxxxxxxxxxxxx/transformed/print-1.0.0/proguard.txt [-]
        publicResources               : <GRADLE>/caches/<TRANSFORMS>/xxxxxxxxxxxxxxxxxxxxxxxxxxxxxxxx/transformed/print-1.0.0/public.txt [-]
        renderscriptFolder            : <GRADLE>/caches/<TRANSFORMS>/xxxxxxxxxxxxxxxxxxxxxxxxxxxxxxxx/transformed/print-1.0.0/rs [-]
        resFolder                     : <GRADLE>/caches/<TRANSFORMS>/xxxxxxxxxxxxxxxxxxxxxxxxxxxxxxxx/transformed/print-1.0.0/res [-]
        resStaticLibrary              : <GRADLE>/caches/<TRANSFORMS>/xxxxxxxxxxxxxxxxxxxxxxxxxxxxxxxx/transformed/print-1.0.0/res.apk [-]
        - runtimeJarFiles             : <GRADLE>/caches/<TRANSFORMS>/xxxxxxxxxxxxxxxxxxxxxxxxxxxxxxxx/transformed/print-1.0.0/jars/classes.jar
        symbolFile                    : <GRADLE>/caches/<TRANSFORMS>/xxxxxxxxxxxxxxxxxxxxxxxxxxxxxxxx/transformed/print-1.0.0/R.txt
    - library                     : androidx.recyclerview:recyclerview:1.0.0@aar (IdeAndroidLibraryImpl)
        aidlFolder                    : <GRADLE>/caches/<TRANSFORMS>/xxxxxxxxxxxxxxxxxxxxxxxxxxxxxxxx/transformed/recyclerview-1.0.0/aidl [-]
        artifact                      : <M2>/androidx/recyclerview/recyclerview/1.0.0/recyclerview-1.0.0.aar
        artifactAddress               : androidx.recyclerview:recyclerview:1.0.0@aar
        assetsFolder                  : <GRADLE>/caches/<TRANSFORMS>/xxxxxxxxxxxxxxxxxxxxxxxxxxxxxxxx/transformed/recyclerview-1.0.0/assets [-]
        - compileJarFiles             : <GRADLE>/caches/<TRANSFORMS>/xxxxxxxxxxxxxxxxxxxxxxxxxxxxxxxx/transformed/recyclerview-1.0.0/jars/classes.jar
        component                     : androidx.recyclerview:recyclerview:1.0.0
        externalAnnotations           : <GRADLE>/caches/<TRANSFORMS>/xxxxxxxxxxxxxxxxxxxxxxxxxxxxxxxx/transformed/recyclerview-1.0.0/annotations.zip
        folder                        : <GRADLE>/caches/<TRANSFORMS>/xxxxxxxxxxxxxxxxxxxxxxxxxxxxxxxx/transformed/recyclerview-1.0.0
        jniFolder                     : <GRADLE>/caches/<TRANSFORMS>/xxxxxxxxxxxxxxxxxxxxxxxxxxxxxxxx/transformed/recyclerview-1.0.0/jni [-]
        lintJar                       : <GRADLE>/caches/<TRANSFORMS>/xxxxxxxxxxxxxxxxxxxxxxxxxxxxxxxx/transformed/recyclerview-1.0.0/jars/lint.jar [-]
        manifest                      : <GRADLE>/caches/<TRANSFORMS>/xxxxxxxxxxxxxxxxxxxxxxxxxxxxxxxx/transformed/recyclerview-1.0.0/AndroidManifest.xml
        proguardRules                 : <GRADLE>/caches/<TRANSFORMS>/xxxxxxxxxxxxxxxxxxxxxxxxxxxxxxxx/transformed/recyclerview-1.0.0/proguard.txt
        publicResources               : <GRADLE>/caches/<TRANSFORMS>/xxxxxxxxxxxxxxxxxxxxxxxxxxxxxxxx/transformed/recyclerview-1.0.0/public.txt
        renderscriptFolder            : <GRADLE>/caches/<TRANSFORMS>/xxxxxxxxxxxxxxxxxxxxxxxxxxxxxxxx/transformed/recyclerview-1.0.0/rs [-]
        resFolder                     : <GRADLE>/caches/<TRANSFORMS>/xxxxxxxxxxxxxxxxxxxxxxxxxxxxxxxx/transformed/recyclerview-1.0.0/res
        resStaticLibrary              : <GRADLE>/caches/<TRANSFORMS>/xxxxxxxxxxxxxxxxxxxxxxxxxxxxxxxx/transformed/recyclerview-1.0.0/res.apk [-]
        - runtimeJarFiles             : <GRADLE>/caches/<TRANSFORMS>/xxxxxxxxxxxxxxxxxxxxxxxxxxxxxxxx/transformed/recyclerview-1.0.0/jars/classes.jar
        symbolFile                    : <GRADLE>/caches/<TRANSFORMS>/xxxxxxxxxxxxxxxxxxxxxxxxxxxxxxxx/transformed/recyclerview-1.0.0/R.txt
    - library                     : androidx.savedstate:savedstate:1.1.0@aar (IdeAndroidLibraryImpl)
        aidlFolder                    : <GRADLE>/caches/<TRANSFORMS>/xxxxxxxxxxxxxxxxxxxxxxxxxxxxxxxx/transformed/savedstate-1.1.0/aidl [-]
        artifact                      : <M2>/androidx/savedstate/savedstate/1.1.0/savedstate-1.1.0.aar
        artifactAddress               : androidx.savedstate:savedstate:1.1.0@aar
        assetsFolder                  : <GRADLE>/caches/<TRANSFORMS>/xxxxxxxxxxxxxxxxxxxxxxxxxxxxxxxx/transformed/savedstate-1.1.0/assets [-]
        - compileJarFiles             : <GRADLE>/caches/<TRANSFORMS>/xxxxxxxxxxxxxxxxxxxxxxxxxxxxxxxx/transformed/savedstate-1.1.0/jars/classes.jar
        component                     : androidx.savedstate:savedstate:1.1.0
        externalAnnotations           : <GRADLE>/caches/<TRANSFORMS>/xxxxxxxxxxxxxxxxxxxxxxxxxxxxxxxx/transformed/savedstate-1.1.0/annotations.zip [-]
        folder                        : <GRADLE>/caches/<TRANSFORMS>/xxxxxxxxxxxxxxxxxxxxxxxxxxxxxxxx/transformed/savedstate-1.1.0
        jniFolder                     : <GRADLE>/caches/<TRANSFORMS>/xxxxxxxxxxxxxxxxxxxxxxxxxxxxxxxx/transformed/savedstate-1.1.0/jni [-]
        lintJar                       : <GRADLE>/caches/<TRANSFORMS>/xxxxxxxxxxxxxxxxxxxxxxxxxxxxxxxx/transformed/savedstate-1.1.0/jars/lint.jar [-]
        manifest                      : <GRADLE>/caches/<TRANSFORMS>/xxxxxxxxxxxxxxxxxxxxxxxxxxxxxxxx/transformed/savedstate-1.1.0/AndroidManifest.xml
        proguardRules                 : <GRADLE>/caches/<TRANSFORMS>/xxxxxxxxxxxxxxxxxxxxxxxxxxxxxxxx/transformed/savedstate-1.1.0/proguard.txt
        publicResources               : <GRADLE>/caches/<TRANSFORMS>/xxxxxxxxxxxxxxxxxxxxxxxxxxxxxxxx/transformed/savedstate-1.1.0/public.txt [-]
        renderscriptFolder            : <GRADLE>/caches/<TRANSFORMS>/xxxxxxxxxxxxxxxxxxxxxxxxxxxxxxxx/transformed/savedstate-1.1.0/rs [-]
        resFolder                     : <GRADLE>/caches/<TRANSFORMS>/xxxxxxxxxxxxxxxxxxxxxxxxxxxxxxxx/transformed/savedstate-1.1.0/res
        resStaticLibrary              : <GRADLE>/caches/<TRANSFORMS>/xxxxxxxxxxxxxxxxxxxxxxxxxxxxxxxx/transformed/savedstate-1.1.0/res.apk [-]
        - runtimeJarFiles             : <GRADLE>/caches/<TRANSFORMS>/xxxxxxxxxxxxxxxxxxxxxxxxxxxxxxxx/transformed/savedstate-1.1.0/jars/classes.jar
        symbolFile                    : <GRADLE>/caches/<TRANSFORMS>/xxxxxxxxxxxxxxxxxxxxxxxxxxxxxxxx/transformed/savedstate-1.1.0/R.txt
    - library                     : androidx.slidingpanelayout:slidingpanelayout:1.0.0@aar (IdeAndroidLibraryImpl)
        aidlFolder                    : <GRADLE>/caches/<TRANSFORMS>/xxxxxxxxxxxxxxxxxxxxxxxxxxxxxxxx/transformed/slidingpanelayout-1.0.0/aidl [-]
        artifact                      : <M2>/androidx/slidingpanelayout/slidingpanelayout/1.0.0/slidingpanelayout-1.0.0.aar
        artifactAddress               : androidx.slidingpanelayout:slidingpanelayout:1.0.0@aar
        assetsFolder                  : <GRADLE>/caches/<TRANSFORMS>/xxxxxxxxxxxxxxxxxxxxxxxxxxxxxxxx/transformed/slidingpanelayout-1.0.0/assets [-]
        - compileJarFiles             : <GRADLE>/caches/<TRANSFORMS>/xxxxxxxxxxxxxxxxxxxxxxxxxxxxxxxx/transformed/slidingpanelayout-1.0.0/jars/classes.jar
        component                     : androidx.slidingpanelayout:slidingpanelayout:1.0.0
        externalAnnotations           : <GRADLE>/caches/<TRANSFORMS>/xxxxxxxxxxxxxxxxxxxxxxxxxxxxxxxx/transformed/slidingpanelayout-1.0.0/annotations.zip [-]
        folder                        : <GRADLE>/caches/<TRANSFORMS>/xxxxxxxxxxxxxxxxxxxxxxxxxxxxxxxx/transformed/slidingpanelayout-1.0.0
        jniFolder                     : <GRADLE>/caches/<TRANSFORMS>/xxxxxxxxxxxxxxxxxxxxxxxxxxxxxxxx/transformed/slidingpanelayout-1.0.0/jni [-]
        lintJar                       : <GRADLE>/caches/<TRANSFORMS>/xxxxxxxxxxxxxxxxxxxxxxxxxxxxxxxx/transformed/slidingpanelayout-1.0.0/jars/lint.jar [-]
        manifest                      : <GRADLE>/caches/<TRANSFORMS>/xxxxxxxxxxxxxxxxxxxxxxxxxxxxxxxx/transformed/slidingpanelayout-1.0.0/AndroidManifest.xml
        proguardRules                 : <GRADLE>/caches/<TRANSFORMS>/xxxxxxxxxxxxxxxxxxxxxxxxxxxxxxxx/transformed/slidingpanelayout-1.0.0/proguard.txt [-]
        publicResources               : <GRADLE>/caches/<TRANSFORMS>/xxxxxxxxxxxxxxxxxxxxxxxxxxxxxxxx/transformed/slidingpanelayout-1.0.0/public.txt [-]
        renderscriptFolder            : <GRADLE>/caches/<TRANSFORMS>/xxxxxxxxxxxxxxxxxxxxxxxxxxxxxxxx/transformed/slidingpanelayout-1.0.0/rs [-]
        resFolder                     : <GRADLE>/caches/<TRANSFORMS>/xxxxxxxxxxxxxxxxxxxxxxxxxxxxxxxx/transformed/slidingpanelayout-1.0.0/res [-]
        resStaticLibrary              : <GRADLE>/caches/<TRANSFORMS>/xxxxxxxxxxxxxxxxxxxxxxxxxxxxxxxx/transformed/slidingpanelayout-1.0.0/res.apk [-]
        - runtimeJarFiles             : <GRADLE>/caches/<TRANSFORMS>/xxxxxxxxxxxxxxxxxxxxxxxxxxxxxxxx/transformed/slidingpanelayout-1.0.0/jars/classes.jar
        symbolFile                    : <GRADLE>/caches/<TRANSFORMS>/xxxxxxxxxxxxxxxxxxxxxxxxxxxxxxxx/transformed/slidingpanelayout-1.0.0/R.txt
    - library                     : androidx.swiperefreshlayout:swiperefreshlayout:1.0.0@aar (IdeAndroidLibraryImpl)
        aidlFolder                    : <GRADLE>/caches/<TRANSFORMS>/xxxxxxxxxxxxxxxxxxxxxxxxxxxxxxxx/transformed/swiperefreshlayout-1.0.0/aidl [-]
        artifact                      : <M2>/androidx/swiperefreshlayout/swiperefreshlayout/1.0.0/swiperefreshlayout-1.0.0.aar
        artifactAddress               : androidx.swiperefreshlayout:swiperefreshlayout:1.0.0@aar
        assetsFolder                  : <GRADLE>/caches/<TRANSFORMS>/xxxxxxxxxxxxxxxxxxxxxxxxxxxxxxxx/transformed/swiperefreshlayout-1.0.0/assets [-]
        - compileJarFiles             : <GRADLE>/caches/<TRANSFORMS>/xxxxxxxxxxxxxxxxxxxxxxxxxxxxxxxx/transformed/swiperefreshlayout-1.0.0/jars/classes.jar
        component                     : androidx.swiperefreshlayout:swiperefreshlayout:1.0.0
        externalAnnotations           : <GRADLE>/caches/<TRANSFORMS>/xxxxxxxxxxxxxxxxxxxxxxxxxxxxxxxx/transformed/swiperefreshlayout-1.0.0/annotations.zip
        folder                        : <GRADLE>/caches/<TRANSFORMS>/xxxxxxxxxxxxxxxxxxxxxxxxxxxxxxxx/transformed/swiperefreshlayout-1.0.0
        jniFolder                     : <GRADLE>/caches/<TRANSFORMS>/xxxxxxxxxxxxxxxxxxxxxxxxxxxxxxxx/transformed/swiperefreshlayout-1.0.0/jni [-]
        lintJar                       : <GRADLE>/caches/<TRANSFORMS>/xxxxxxxxxxxxxxxxxxxxxxxxxxxxxxxx/transformed/swiperefreshlayout-1.0.0/jars/lint.jar [-]
        manifest                      : <GRADLE>/caches/<TRANSFORMS>/xxxxxxxxxxxxxxxxxxxxxxxxxxxxxxxx/transformed/swiperefreshlayout-1.0.0/AndroidManifest.xml
        proguardRules                 : <GRADLE>/caches/<TRANSFORMS>/xxxxxxxxxxxxxxxxxxxxxxxxxxxxxxxx/transformed/swiperefreshlayout-1.0.0/proguard.txt [-]
        publicResources               : <GRADLE>/caches/<TRANSFORMS>/xxxxxxxxxxxxxxxxxxxxxxxxxxxxxxxx/transformed/swiperefreshlayout-1.0.0/public.txt [-]
        renderscriptFolder            : <GRADLE>/caches/<TRANSFORMS>/xxxxxxxxxxxxxxxxxxxxxxxxxxxxxxxx/transformed/swiperefreshlayout-1.0.0/rs [-]
        resFolder                     : <GRADLE>/caches/<TRANSFORMS>/xxxxxxxxxxxxxxxxxxxxxxxxxxxxxxxx/transformed/swiperefreshlayout-1.0.0/res [-]
        resStaticLibrary              : <GRADLE>/caches/<TRANSFORMS>/xxxxxxxxxxxxxxxxxxxxxxxxxxxxxxxx/transformed/swiperefreshlayout-1.0.0/res.apk [-]
        - runtimeJarFiles             : <GRADLE>/caches/<TRANSFORMS>/xxxxxxxxxxxxxxxxxxxxxxxxxxxxxxxx/transformed/swiperefreshlayout-1.0.0/jars/classes.jar
        symbolFile                    : <GRADLE>/caches/<TRANSFORMS>/xxxxxxxxxxxxxxxxxxxxxxxxxxxxxxxx/transformed/swiperefreshlayout-1.0.0/R.txt
    - library                     : androidx.test.espresso:espresso-core:3.2.0@aar (IdeAndroidLibraryImpl)
        aidlFolder                    : <GRADLE>/caches/<TRANSFORMS>/xxxxxxxxxxxxxxxxxxxxxxxxxxxxxxxx/transformed/espresso-core-3.2.0/aidl [-]
        artifact                      : <M2>/androidx/test/espresso/espresso-core/3.2.0/espresso-core-3.2.0.aar
        artifactAddress               : androidx.test.espresso:espresso-core:3.2.0@aar
        assetsFolder                  : <GRADLE>/caches/<TRANSFORMS>/xxxxxxxxxxxxxxxxxxxxxxxxxxxxxxxx/transformed/espresso-core-3.2.0/assets [-]
        - compileJarFiles             : <GRADLE>/caches/<TRANSFORMS>/xxxxxxxxxxxxxxxxxxxxxxxxxxxxxxxx/transformed/espresso-core-3.2.0/jars/classes.jar
        component                     : androidx.test.espresso:espresso-core:3.2.0
        externalAnnotations           : <GRADLE>/caches/<TRANSFORMS>/xxxxxxxxxxxxxxxxxxxxxxxxxxxxxxxx/transformed/espresso-core-3.2.0/annotations.zip [-]
        folder                        : <GRADLE>/caches/<TRANSFORMS>/xxxxxxxxxxxxxxxxxxxxxxxxxxxxxxxx/transformed/espresso-core-3.2.0
        jniFolder                     : <GRADLE>/caches/<TRANSFORMS>/xxxxxxxxxxxxxxxxxxxxxxxxxxxxxxxx/transformed/espresso-core-3.2.0/jni [-]
        lintJar                       : <GRADLE>/caches/<TRANSFORMS>/xxxxxxxxxxxxxxxxxxxxxxxxxxxxxxxx/transformed/espresso-core-3.2.0/jars/lint.jar [-]
        manifest                      : <GRADLE>/caches/<TRANSFORMS>/xxxxxxxxxxxxxxxxxxxxxxxxxxxxxxxx/transformed/espresso-core-3.2.0/AndroidManifest.xml
        proguardRules                 : <GRADLE>/caches/<TRANSFORMS>/xxxxxxxxxxxxxxxxxxxxxxxxxxxxxxxx/transformed/espresso-core-3.2.0/proguard.txt
        publicResources               : <GRADLE>/caches/<TRANSFORMS>/xxxxxxxxxxxxxxxxxxxxxxxxxxxxxxxx/transformed/espresso-core-3.2.0/public.txt [-]
        renderscriptFolder            : <GRADLE>/caches/<TRANSFORMS>/xxxxxxxxxxxxxxxxxxxxxxxxxxxxxxxx/transformed/espresso-core-3.2.0/rs [-]
        resFolder                     : <GRADLE>/caches/<TRANSFORMS>/xxxxxxxxxxxxxxxxxxxxxxxxxxxxxxxx/transformed/espresso-core-3.2.0/res [-]
        resStaticLibrary              : <GRADLE>/caches/<TRANSFORMS>/xxxxxxxxxxxxxxxxxxxxxxxxxxxxxxxx/transformed/espresso-core-3.2.0/res.apk [-]
        - runtimeJarFiles             : <GRADLE>/caches/<TRANSFORMS>/xxxxxxxxxxxxxxxxxxxxxxxxxxxxxxxx/transformed/espresso-core-3.2.0/jars/classes.jar
        symbolFile                    : <GRADLE>/caches/<TRANSFORMS>/xxxxxxxxxxxxxxxxxxxxxxxxxxxxxxxx/transformed/espresso-core-3.2.0/R.txt
    - library                     : androidx.test.espresso:espresso-idling-resource:3.2.0@aar (IdeAndroidLibraryImpl)
        aidlFolder                    : <GRADLE>/caches/<TRANSFORMS>/xxxxxxxxxxxxxxxxxxxxxxxxxxxxxxxx/transformed/espresso-idling-resource-3.2.0/aidl [-]
        artifact                      : <M2>/androidx/test/espresso/espresso-idling-resource/3.2.0/espresso-idling-resource-3.2.0.aar
        artifactAddress               : androidx.test.espresso:espresso-idling-resource:3.2.0@aar
        assetsFolder                  : <GRADLE>/caches/<TRANSFORMS>/xxxxxxxxxxxxxxxxxxxxxxxxxxxxxxxx/transformed/espresso-idling-resource-3.2.0/assets [-]
        - compileJarFiles             : <GRADLE>/caches/<TRANSFORMS>/xxxxxxxxxxxxxxxxxxxxxxxxxxxxxxxx/transformed/espresso-idling-resource-3.2.0/jars/classes.jar
        component                     : androidx.test.espresso:espresso-idling-resource:3.2.0
        externalAnnotations           : <GRADLE>/caches/<TRANSFORMS>/xxxxxxxxxxxxxxxxxxxxxxxxxxxxxxxx/transformed/espresso-idling-resource-3.2.0/annotations.zip [-]
        folder                        : <GRADLE>/caches/<TRANSFORMS>/xxxxxxxxxxxxxxxxxxxxxxxxxxxxxxxx/transformed/espresso-idling-resource-3.2.0
        jniFolder                     : <GRADLE>/caches/<TRANSFORMS>/xxxxxxxxxxxxxxxxxxxxxxxxxxxxxxxx/transformed/espresso-idling-resource-3.2.0/jni [-]
        lintJar                       : <GRADLE>/caches/<TRANSFORMS>/xxxxxxxxxxxxxxxxxxxxxxxxxxxxxxxx/transformed/espresso-idling-resource-3.2.0/jars/lint.jar [-]
        manifest                      : <GRADLE>/caches/<TRANSFORMS>/xxxxxxxxxxxxxxxxxxxxxxxxxxxxxxxx/transformed/espresso-idling-resource-3.2.0/AndroidManifest.xml
        proguardRules                 : <GRADLE>/caches/<TRANSFORMS>/xxxxxxxxxxxxxxxxxxxxxxxxxxxxxxxx/transformed/espresso-idling-resource-3.2.0/proguard.txt [-]
        publicResources               : <GRADLE>/caches/<TRANSFORMS>/xxxxxxxxxxxxxxxxxxxxxxxxxxxxxxxx/transformed/espresso-idling-resource-3.2.0/public.txt [-]
        renderscriptFolder            : <GRADLE>/caches/<TRANSFORMS>/xxxxxxxxxxxxxxxxxxxxxxxxxxxxxxxx/transformed/espresso-idling-resource-3.2.0/rs [-]
        resFolder                     : <GRADLE>/caches/<TRANSFORMS>/xxxxxxxxxxxxxxxxxxxxxxxxxxxxxxxx/transformed/espresso-idling-resource-3.2.0/res [-]
        resStaticLibrary              : <GRADLE>/caches/<TRANSFORMS>/xxxxxxxxxxxxxxxxxxxxxxxxxxxxxxxx/transformed/espresso-idling-resource-3.2.0/res.apk [-]
        - runtimeJarFiles             : <GRADLE>/caches/<TRANSFORMS>/xxxxxxxxxxxxxxxxxxxxxxxxxxxxxxxx/transformed/espresso-idling-resource-3.2.0/jars/classes.jar
        symbolFile                    : <GRADLE>/caches/<TRANSFORMS>/xxxxxxxxxxxxxxxxxxxxxxxxxxxxxxxx/transformed/espresso-idling-resource-3.2.0/R.txt
    - library                     : androidx.test.ext:junit:1.1.2@aar (IdeAndroidLibraryImpl)
        aidlFolder                    : <GRADLE>/caches/<TRANSFORMS>/xxxxxxxxxxxxxxxxxxxxxxxxxxxxxxxx/transformed/junit-1.1.2/aidl [-]
        artifact                      : <M2>/androidx/test/ext/junit/1.1.2/junit-1.1.2.aar
        artifactAddress               : androidx.test.ext:junit:1.1.2@aar
        assetsFolder                  : <GRADLE>/caches/<TRANSFORMS>/xxxxxxxxxxxxxxxxxxxxxxxxxxxxxxxx/transformed/junit-1.1.2/assets [-]
        - compileJarFiles             : <GRADLE>/caches/<TRANSFORMS>/xxxxxxxxxxxxxxxxxxxxxxxxxxxxxxxx/transformed/junit-1.1.2/jars/classes.jar
        component                     : androidx.test.ext:junit:1.1.2
        externalAnnotations           : <GRADLE>/caches/<TRANSFORMS>/xxxxxxxxxxxxxxxxxxxxxxxxxxxxxxxx/transformed/junit-1.1.2/annotations.zip [-]
        folder                        : <GRADLE>/caches/<TRANSFORMS>/xxxxxxxxxxxxxxxxxxxxxxxxxxxxxxxx/transformed/junit-1.1.2
        jniFolder                     : <GRADLE>/caches/<TRANSFORMS>/xxxxxxxxxxxxxxxxxxxxxxxxxxxxxxxx/transformed/junit-1.1.2/jni [-]
        lintJar                       : <GRADLE>/caches/<TRANSFORMS>/xxxxxxxxxxxxxxxxxxxxxxxxxxxxxxxx/transformed/junit-1.1.2/jars/lint.jar [-]
        manifest                      : <GRADLE>/caches/<TRANSFORMS>/xxxxxxxxxxxxxxxxxxxxxxxxxxxxxxxx/transformed/junit-1.1.2/AndroidManifest.xml
        proguardRules                 : <GRADLE>/caches/<TRANSFORMS>/xxxxxxxxxxxxxxxxxxxxxxxxxxxxxxxx/transformed/junit-1.1.2/proguard.txt [-]
        publicResources               : <GRADLE>/caches/<TRANSFORMS>/xxxxxxxxxxxxxxxxxxxxxxxxxxxxxxxx/transformed/junit-1.1.2/public.txt [-]
        renderscriptFolder            : <GRADLE>/caches/<TRANSFORMS>/xxxxxxxxxxxxxxxxxxxxxxxxxxxxxxxx/transformed/junit-1.1.2/rs [-]
        resFolder                     : <GRADLE>/caches/<TRANSFORMS>/xxxxxxxxxxxxxxxxxxxxxxxxxxxxxxxx/transformed/junit-1.1.2/res [-]
        resStaticLibrary              : <GRADLE>/caches/<TRANSFORMS>/xxxxxxxxxxxxxxxxxxxxxxxxxxxxxxxx/transformed/junit-1.1.2/res.apk [-]
        - runtimeJarFiles             : <GRADLE>/caches/<TRANSFORMS>/xxxxxxxxxxxxxxxxxxxxxxxxxxxxxxxx/transformed/junit-1.1.2/jars/classes.jar
        symbolFile                    : <GRADLE>/caches/<TRANSFORMS>/xxxxxxxxxxxxxxxxxxxxxxxxxxxxxxxx/transformed/junit-1.1.2/R.txt
    - library                     : androidx.test:core:1.3.0@aar (IdeAndroidLibraryImpl)
        aidlFolder                    : <GRADLE>/caches/<TRANSFORMS>/xxxxxxxxxxxxxxxxxxxxxxxxxxxxxxxx/transformed/core-1.3.0/aidl [-]
        artifact                      : <M2>/androidx/test/core/1.3.0/core-1.3.0.aar
        artifactAddress               : androidx.test:core:1.3.0@aar
        assetsFolder                  : <GRADLE>/caches/<TRANSFORMS>/xxxxxxxxxxxxxxxxxxxxxxxxxxxxxxxx/transformed/core-1.3.0/assets [-]
        - compileJarFiles             : <GRADLE>/caches/<TRANSFORMS>/xxxxxxxxxxxxxxxxxxxxxxxxxxxxxxxx/transformed/core-1.3.0/jars/classes.jar
        component                     : androidx.test:core:1.3.0
        externalAnnotations           : <GRADLE>/caches/<TRANSFORMS>/xxxxxxxxxxxxxxxxxxxxxxxxxxxxxxxx/transformed/core-1.3.0/annotations.zip [-]
        folder                        : <GRADLE>/caches/<TRANSFORMS>/xxxxxxxxxxxxxxxxxxxxxxxxxxxxxxxx/transformed/core-1.3.0
        jniFolder                     : <GRADLE>/caches/<TRANSFORMS>/xxxxxxxxxxxxxxxxxxxxxxxxxxxxxxxx/transformed/core-1.3.0/jni [-]
        lintJar                       : <GRADLE>/caches/<TRANSFORMS>/xxxxxxxxxxxxxxxxxxxxxxxxxxxxxxxx/transformed/core-1.3.0/jars/lint.jar [-]
        manifest                      : <GRADLE>/caches/<TRANSFORMS>/xxxxxxxxxxxxxxxxxxxxxxxxxxxxxxxx/transformed/core-1.3.0/AndroidManifest.xml
        proguardRules                 : <GRADLE>/caches/<TRANSFORMS>/xxxxxxxxxxxxxxxxxxxxxxxxxxxxxxxx/transformed/core-1.3.0/proguard.txt [-]
        publicResources               : <GRADLE>/caches/<TRANSFORMS>/xxxxxxxxxxxxxxxxxxxxxxxxxxxxxxxx/transformed/core-1.3.0/public.txt [-]
        renderscriptFolder            : <GRADLE>/caches/<TRANSFORMS>/xxxxxxxxxxxxxxxxxxxxxxxxxxxxxxxx/transformed/core-1.3.0/rs [-]
        resFolder                     : <GRADLE>/caches/<TRANSFORMS>/xxxxxxxxxxxxxxxxxxxxxxxxxxxxxxxx/transformed/core-1.3.0/res [-]
        resStaticLibrary              : <GRADLE>/caches/<TRANSFORMS>/xxxxxxxxxxxxxxxxxxxxxxxxxxxxxxxx/transformed/core-1.3.0/res.apk [-]
        - runtimeJarFiles             : <GRADLE>/caches/<TRANSFORMS>/xxxxxxxxxxxxxxxxxxxxxxxxxxxxxxxx/transformed/core-1.3.0/jars/classes.jar
        symbolFile                    : <GRADLE>/caches/<TRANSFORMS>/xxxxxxxxxxxxxxxxxxxxxxxxxxxxxxxx/transformed/core-1.3.0/R.txt
    - library                     : androidx.test:monitor:1.3.0@aar (IdeAndroidLibraryImpl)
        aidlFolder                    : <GRADLE>/caches/<TRANSFORMS>/xxxxxxxxxxxxxxxxxxxxxxxxxxxxxxxx/transformed/monitor-1.3.0/aidl [-]
        artifact                      : <M2>/androidx/test/monitor/1.3.0/monitor-1.3.0.aar
        artifactAddress               : androidx.test:monitor:1.3.0@aar
        assetsFolder                  : <GRADLE>/caches/<TRANSFORMS>/xxxxxxxxxxxxxxxxxxxxxxxxxxxxxxxx/transformed/monitor-1.3.0/assets [-]
        - compileJarFiles             : <GRADLE>/caches/<TRANSFORMS>/xxxxxxxxxxxxxxxxxxxxxxxxxxxxxxxx/transformed/monitor-1.3.0/jars/classes.jar
        component                     : androidx.test:monitor:1.3.0
        externalAnnotations           : <GRADLE>/caches/<TRANSFORMS>/xxxxxxxxxxxxxxxxxxxxxxxxxxxxxxxx/transformed/monitor-1.3.0/annotations.zip [-]
        folder                        : <GRADLE>/caches/<TRANSFORMS>/xxxxxxxxxxxxxxxxxxxxxxxxxxxxxxxx/transformed/monitor-1.3.0
        jniFolder                     : <GRADLE>/caches/<TRANSFORMS>/xxxxxxxxxxxxxxxxxxxxxxxxxxxxxxxx/transformed/monitor-1.3.0/jni [-]
        lintJar                       : <GRADLE>/caches/<TRANSFORMS>/xxxxxxxxxxxxxxxxxxxxxxxxxxxxxxxx/transformed/monitor-1.3.0/jars/lint.jar [-]
        manifest                      : <GRADLE>/caches/<TRANSFORMS>/xxxxxxxxxxxxxxxxxxxxxxxxxxxxxxxx/transformed/monitor-1.3.0/AndroidManifest.xml
        proguardRules                 : <GRADLE>/caches/<TRANSFORMS>/xxxxxxxxxxxxxxxxxxxxxxxxxxxxxxxx/transformed/monitor-1.3.0/proguard.txt
        publicResources               : <GRADLE>/caches/<TRANSFORMS>/xxxxxxxxxxxxxxxxxxxxxxxxxxxxxxxx/transformed/monitor-1.3.0/public.txt [-]
        renderscriptFolder            : <GRADLE>/caches/<TRANSFORMS>/xxxxxxxxxxxxxxxxxxxxxxxxxxxxxxxx/transformed/monitor-1.3.0/rs [-]
        resFolder                     : <GRADLE>/caches/<TRANSFORMS>/xxxxxxxxxxxxxxxxxxxxxxxxxxxxxxxx/transformed/monitor-1.3.0/res [-]
        resStaticLibrary              : <GRADLE>/caches/<TRANSFORMS>/xxxxxxxxxxxxxxxxxxxxxxxxxxxxxxxx/transformed/monitor-1.3.0/res.apk [-]
        - runtimeJarFiles             : <GRADLE>/caches/<TRANSFORMS>/xxxxxxxxxxxxxxxxxxxxxxxxxxxxxxxx/transformed/monitor-1.3.0/jars/classes.jar
        symbolFile                    : <GRADLE>/caches/<TRANSFORMS>/xxxxxxxxxxxxxxxxxxxxxxxxxxxxxxxx/transformed/monitor-1.3.0/R.txt
    - library                     : androidx.test:runner:1.2.0@aar (IdeAndroidLibraryImpl)
        aidlFolder                    : <GRADLE>/caches/<TRANSFORMS>/xxxxxxxxxxxxxxxxxxxxxxxxxxxxxxxx/transformed/runner-1.2.0/aidl [-]
        artifact                      : <M2>/androidx/test/runner/1.2.0/runner-1.2.0.aar
        artifactAddress               : androidx.test:runner:1.2.0@aar
        assetsFolder                  : <GRADLE>/caches/<TRANSFORMS>/xxxxxxxxxxxxxxxxxxxxxxxxxxxxxxxx/transformed/runner-1.2.0/assets [-]
        - compileJarFiles             : <GRADLE>/caches/<TRANSFORMS>/xxxxxxxxxxxxxxxxxxxxxxxxxxxxxxxx/transformed/runner-1.2.0/jars/classes.jar
        component                     : androidx.test:runner:1.2.0
        externalAnnotations           : <GRADLE>/caches/<TRANSFORMS>/xxxxxxxxxxxxxxxxxxxxxxxxxxxxxxxx/transformed/runner-1.2.0/annotations.zip [-]
        folder                        : <GRADLE>/caches/<TRANSFORMS>/xxxxxxxxxxxxxxxxxxxxxxxxxxxxxxxx/transformed/runner-1.2.0
        jniFolder                     : <GRADLE>/caches/<TRANSFORMS>/xxxxxxxxxxxxxxxxxxxxxxxxxxxxxxxx/transformed/runner-1.2.0/jni [-]
        lintJar                       : <GRADLE>/caches/<TRANSFORMS>/xxxxxxxxxxxxxxxxxxxxxxxxxxxxxxxx/transformed/runner-1.2.0/jars/lint.jar [-]
        manifest                      : <GRADLE>/caches/<TRANSFORMS>/xxxxxxxxxxxxxxxxxxxxxxxxxxxxxxxx/transformed/runner-1.2.0/AndroidManifest.xml
        proguardRules                 : <GRADLE>/caches/<TRANSFORMS>/xxxxxxxxxxxxxxxxxxxxxxxxxxxxxxxx/transformed/runner-1.2.0/proguard.txt
        publicResources               : <GRADLE>/caches/<TRANSFORMS>/xxxxxxxxxxxxxxxxxxxxxxxxxxxxxxxx/transformed/runner-1.2.0/public.txt [-]
        renderscriptFolder            : <GRADLE>/caches/<TRANSFORMS>/xxxxxxxxxxxxxxxxxxxxxxxxxxxxxxxx/transformed/runner-1.2.0/rs [-]
        resFolder                     : <GRADLE>/caches/<TRANSFORMS>/xxxxxxxxxxxxxxxxxxxxxxxxxxxxxxxx/transformed/runner-1.2.0/res [-]
        resStaticLibrary              : <GRADLE>/caches/<TRANSFORMS>/xxxxxxxxxxxxxxxxxxxxxxxxxxxxxxxx/transformed/runner-1.2.0/res.apk [-]
        - runtimeJarFiles             : <GRADLE>/caches/<TRANSFORMS>/xxxxxxxxxxxxxxxxxxxxxxxxxxxxxxxx/transformed/runner-1.2.0/jars/classes.jar
        symbolFile                    : <GRADLE>/caches/<TRANSFORMS>/xxxxxxxxxxxxxxxxxxxxxxxxxxxxxxxx/transformed/runner-1.2.0/R.txt
    - library                     : androidx.transition:transition:1.0.0@aar (IdeAndroidLibraryImpl)
        aidlFolder                    : <GRADLE>/caches/<TRANSFORMS>/xxxxxxxxxxxxxxxxxxxxxxxxxxxxxxxx/transformed/transition-1.0.0/aidl [-]
        artifact                      : <M2>/androidx/transition/transition/1.0.0/transition-1.0.0.aar
        artifactAddress               : androidx.transition:transition:1.0.0@aar
        assetsFolder                  : <GRADLE>/caches/<TRANSFORMS>/xxxxxxxxxxxxxxxxxxxxxxxxxxxxxxxx/transformed/transition-1.0.0/assets [-]
        - compileJarFiles             : <GRADLE>/caches/<TRANSFORMS>/xxxxxxxxxxxxxxxxxxxxxxxxxxxxxxxx/transformed/transition-1.0.0/jars/classes.jar
        component                     : androidx.transition:transition:1.0.0
        externalAnnotations           : <GRADLE>/caches/<TRANSFORMS>/xxxxxxxxxxxxxxxxxxxxxxxxxxxxxxxx/transformed/transition-1.0.0/annotations.zip
        folder                        : <GRADLE>/caches/<TRANSFORMS>/xxxxxxxxxxxxxxxxxxxxxxxxxxxxxxxx/transformed/transition-1.0.0
        jniFolder                     : <GRADLE>/caches/<TRANSFORMS>/xxxxxxxxxxxxxxxxxxxxxxxxxxxxxxxx/transformed/transition-1.0.0/jni [-]
        lintJar                       : <GRADLE>/caches/<TRANSFORMS>/xxxxxxxxxxxxxxxxxxxxxxxxxxxxxxxx/transformed/transition-1.0.0/jars/lint.jar [-]
        manifest                      : <GRADLE>/caches/<TRANSFORMS>/xxxxxxxxxxxxxxxxxxxxxxxxxxxxxxxx/transformed/transition-1.0.0/AndroidManifest.xml
        proguardRules                 : <GRADLE>/caches/<TRANSFORMS>/xxxxxxxxxxxxxxxxxxxxxxxxxxxxxxxx/transformed/transition-1.0.0/proguard.txt
        publicResources               : <GRADLE>/caches/<TRANSFORMS>/xxxxxxxxxxxxxxxxxxxxxxxxxxxxxxxx/transformed/transition-1.0.0/public.txt [-]
        renderscriptFolder            : <GRADLE>/caches/<TRANSFORMS>/xxxxxxxxxxxxxxxxxxxxxxxxxxxxxxxx/transformed/transition-1.0.0/rs [-]
        resFolder                     : <GRADLE>/caches/<TRANSFORMS>/xxxxxxxxxxxxxxxxxxxxxxxxxxxxxxxx/transformed/transition-1.0.0/res
        resStaticLibrary              : <GRADLE>/caches/<TRANSFORMS>/xxxxxxxxxxxxxxxxxxxxxxxxxxxxxxxx/transformed/transition-1.0.0/res.apk [-]
        - runtimeJarFiles             : <GRADLE>/caches/<TRANSFORMS>/xxxxxxxxxxxxxxxxxxxxxxxxxxxxxxxx/transformed/transition-1.0.0/jars/classes.jar
        symbolFile                    : <GRADLE>/caches/<TRANSFORMS>/xxxxxxxxxxxxxxxxxxxxxxxxxxxxxxxx/transformed/transition-1.0.0/R.txt
    - library                     : androidx.transition:transition:1.3.0@aar (IdeAndroidLibraryImpl)
        aidlFolder                    : <GRADLE>/caches/<TRANSFORMS>/xxxxxxxxxxxxxxxxxxxxxxxxxxxxxxxx/transformed/transition-1.3.0/aidl [-]
        artifact                      : <M2>/androidx/transition/transition/1.3.0/transition-1.3.0.aar
        artifactAddress               : androidx.transition:transition:1.3.0@aar
        assetsFolder                  : <GRADLE>/caches/<TRANSFORMS>/xxxxxxxxxxxxxxxxxxxxxxxxxxxxxxxx/transformed/transition-1.3.0/assets [-]
        - compileJarFiles             : <GRADLE>/caches/<TRANSFORMS>/xxxxxxxxxxxxxxxxxxxxxxxxxxxxxxxx/transformed/transition-1.3.0/jars/classes.jar
        component                     : androidx.transition:transition:1.3.0
        externalAnnotations           : <GRADLE>/caches/<TRANSFORMS>/xxxxxxxxxxxxxxxxxxxxxxxxxxxxxxxx/transformed/transition-1.3.0/annotations.zip
        folder                        : <GRADLE>/caches/<TRANSFORMS>/xxxxxxxxxxxxxxxxxxxxxxxxxxxxxxxx/transformed/transition-1.3.0
        jniFolder                     : <GRADLE>/caches/<TRANSFORMS>/xxxxxxxxxxxxxxxxxxxxxxxxxxxxxxxx/transformed/transition-1.3.0/jni [-]
        lintJar                       : <GRADLE>/caches/<TRANSFORMS>/xxxxxxxxxxxxxxxxxxxxxxxxxxxxxxxx/transformed/transition-1.3.0/jars/lint.jar [-]
        manifest                      : <GRADLE>/caches/<TRANSFORMS>/xxxxxxxxxxxxxxxxxxxxxxxxxxxxxxxx/transformed/transition-1.3.0/AndroidManifest.xml
        proguardRules                 : <GRADLE>/caches/<TRANSFORMS>/xxxxxxxxxxxxxxxxxxxxxxxxxxxxxxxx/transformed/transition-1.3.0/proguard.txt
        publicResources               : <GRADLE>/caches/<TRANSFORMS>/xxxxxxxxxxxxxxxxxxxxxxxxxxxxxxxx/transformed/transition-1.3.0/public.txt [-]
        renderscriptFolder            : <GRADLE>/caches/<TRANSFORMS>/xxxxxxxxxxxxxxxxxxxxxxxxxxxxxxxx/transformed/transition-1.3.0/rs [-]
        resFolder                     : <GRADLE>/caches/<TRANSFORMS>/xxxxxxxxxxxxxxxxxxxxxxxxxxxxxxxx/transformed/transition-1.3.0/res
        resStaticLibrary              : <GRADLE>/caches/<TRANSFORMS>/xxxxxxxxxxxxxxxxxxxxxxxxxxxxxxxx/transformed/transition-1.3.0/res.apk [-]
        - runtimeJarFiles             : <GRADLE>/caches/<TRANSFORMS>/xxxxxxxxxxxxxxxxxxxxxxxxxxxxxxxx/transformed/transition-1.3.0/jars/classes.jar
        symbolFile                    : <GRADLE>/caches/<TRANSFORMS>/xxxxxxxxxxxxxxxxxxxxxxxxxxxxxxxx/transformed/transition-1.3.0/R.txt
    - library                     : androidx.vectordrawable:vectordrawable-animated:1.1.0@aar (IdeAndroidLibraryImpl)
        aidlFolder                    : <GRADLE>/caches/<TRANSFORMS>/xxxxxxxxxxxxxxxxxxxxxxxxxxxxxxxx/transformed/vectordrawable-animated-1.1.0/aidl [-]
        artifact                      : <M2>/androidx/vectordrawable/vectordrawable-animated/1.1.0/vectordrawable-animated-1.1.0.aar
        artifactAddress               : androidx.vectordrawable:vectordrawable-animated:1.1.0@aar
        assetsFolder                  : <GRADLE>/caches/<TRANSFORMS>/xxxxxxxxxxxxxxxxxxxxxxxxxxxxxxxx/transformed/vectordrawable-animated-1.1.0/assets [-]
        - compileJarFiles             : <GRADLE>/caches/<TRANSFORMS>/xxxxxxxxxxxxxxxxxxxxxxxxxxxxxxxx/transformed/vectordrawable-animated-1.1.0/jars/classes.jar
        component                     : androidx.vectordrawable:vectordrawable-animated:1.1.0
        externalAnnotations           : <GRADLE>/caches/<TRANSFORMS>/xxxxxxxxxxxxxxxxxxxxxxxxxxxxxxxx/transformed/vectordrawable-animated-1.1.0/annotations.zip [-]
        folder                        : <GRADLE>/caches/<TRANSFORMS>/xxxxxxxxxxxxxxxxxxxxxxxxxxxxxxxx/transformed/vectordrawable-animated-1.1.0
        jniFolder                     : <GRADLE>/caches/<TRANSFORMS>/xxxxxxxxxxxxxxxxxxxxxxxxxxxxxxxx/transformed/vectordrawable-animated-1.1.0/jni [-]
        lintJar                       : <GRADLE>/caches/<TRANSFORMS>/xxxxxxxxxxxxxxxxxxxxxxxxxxxxxxxx/transformed/vectordrawable-animated-1.1.0/jars/lint.jar [-]
        manifest                      : <GRADLE>/caches/<TRANSFORMS>/xxxxxxxxxxxxxxxxxxxxxxxxxxxxxxxx/transformed/vectordrawable-animated-1.1.0/AndroidManifest.xml
        proguardRules                 : <GRADLE>/caches/<TRANSFORMS>/xxxxxxxxxxxxxxxxxxxxxxxxxxxxxxxx/transformed/vectordrawable-animated-1.1.0/proguard.txt
        publicResources               : <GRADLE>/caches/<TRANSFORMS>/xxxxxxxxxxxxxxxxxxxxxxxxxxxxxxxx/transformed/vectordrawable-animated-1.1.0/public.txt [-]
        renderscriptFolder            : <GRADLE>/caches/<TRANSFORMS>/xxxxxxxxxxxxxxxxxxxxxxxxxxxxxxxx/transformed/vectordrawable-animated-1.1.0/rs [-]
        resFolder                     : <GRADLE>/caches/<TRANSFORMS>/xxxxxxxxxxxxxxxxxxxxxxxxxxxxxxxx/transformed/vectordrawable-animated-1.1.0/res [-]
        resStaticLibrary              : <GRADLE>/caches/<TRANSFORMS>/xxxxxxxxxxxxxxxxxxxxxxxxxxxxxxxx/transformed/vectordrawable-animated-1.1.0/res.apk [-]
        - runtimeJarFiles             : <GRADLE>/caches/<TRANSFORMS>/xxxxxxxxxxxxxxxxxxxxxxxxxxxxxxxx/transformed/vectordrawable-animated-1.1.0/jars/classes.jar
        symbolFile                    : <GRADLE>/caches/<TRANSFORMS>/xxxxxxxxxxxxxxxxxxxxxxxxxxxxxxxx/transformed/vectordrawable-animated-1.1.0/R.txt
    - library                     : androidx.vectordrawable:vectordrawable:1.1.0@aar (IdeAndroidLibraryImpl)
        aidlFolder                    : <GRADLE>/caches/<TRANSFORMS>/xxxxxxxxxxxxxxxxxxxxxxxxxxxxxxxx/transformed/vectordrawable-1.1.0/aidl [-]
        artifact                      : <M2>/androidx/vectordrawable/vectordrawable/1.1.0/vectordrawable-1.1.0.aar
        artifactAddress               : androidx.vectordrawable:vectordrawable:1.1.0@aar
        assetsFolder                  : <GRADLE>/caches/<TRANSFORMS>/xxxxxxxxxxxxxxxxxxxxxxxxxxxxxxxx/transformed/vectordrawable-1.1.0/assets [-]
        - compileJarFiles             : <GRADLE>/caches/<TRANSFORMS>/xxxxxxxxxxxxxxxxxxxxxxxxxxxxxxxx/transformed/vectordrawable-1.1.0/jars/classes.jar
        component                     : androidx.vectordrawable:vectordrawable:1.1.0
        externalAnnotations           : <GRADLE>/caches/<TRANSFORMS>/xxxxxxxxxxxxxxxxxxxxxxxxxxxxxxxx/transformed/vectordrawable-1.1.0/annotations.zip [-]
        folder                        : <GRADLE>/caches/<TRANSFORMS>/xxxxxxxxxxxxxxxxxxxxxxxxxxxxxxxx/transformed/vectordrawable-1.1.0
        jniFolder                     : <GRADLE>/caches/<TRANSFORMS>/xxxxxxxxxxxxxxxxxxxxxxxxxxxxxxxx/transformed/vectordrawable-1.1.0/jni [-]
        lintJar                       : <GRADLE>/caches/<TRANSFORMS>/xxxxxxxxxxxxxxxxxxxxxxxxxxxxxxxx/transformed/vectordrawable-1.1.0/jars/lint.jar [-]
        manifest                      : <GRADLE>/caches/<TRANSFORMS>/xxxxxxxxxxxxxxxxxxxxxxxxxxxxxxxx/transformed/vectordrawable-1.1.0/AndroidManifest.xml
        proguardRules                 : <GRADLE>/caches/<TRANSFORMS>/xxxxxxxxxxxxxxxxxxxxxxxxxxxxxxxx/transformed/vectordrawable-1.1.0/proguard.txt [-]
        publicResources               : <GRADLE>/caches/<TRANSFORMS>/xxxxxxxxxxxxxxxxxxxxxxxxxxxxxxxx/transformed/vectordrawable-1.1.0/public.txt [-]
        renderscriptFolder            : <GRADLE>/caches/<TRANSFORMS>/xxxxxxxxxxxxxxxxxxxxxxxxxxxxxxxx/transformed/vectordrawable-1.1.0/rs [-]
        resFolder                     : <GRADLE>/caches/<TRANSFORMS>/xxxxxxxxxxxxxxxxxxxxxxxxxxxxxxxx/transformed/vectordrawable-1.1.0/res [-]
        resStaticLibrary              : <GRADLE>/caches/<TRANSFORMS>/xxxxxxxxxxxxxxxxxxxxxxxxxxxxxxxx/transformed/vectordrawable-1.1.0/res.apk [-]
        - runtimeJarFiles             : <GRADLE>/caches/<TRANSFORMS>/xxxxxxxxxxxxxxxxxxxxxxxxxxxxxxxx/transformed/vectordrawable-1.1.0/jars/classes.jar
        symbolFile                    : <GRADLE>/caches/<TRANSFORMS>/xxxxxxxxxxxxxxxxxxxxxxxxxxxxxxxx/transformed/vectordrawable-1.1.0/R.txt
    - library                     : androidx.versionedparcelable:versionedparcelable:1.1.1@aar (IdeAndroidLibraryImpl)
        aidlFolder                    : <GRADLE>/caches/<TRANSFORMS>/xxxxxxxxxxxxxxxxxxxxxxxxxxxxxxxx/transformed/versionedparcelable-1.1.1/aidl
        artifact                      : <M2>/androidx/versionedparcelable/versionedparcelable/1.1.1/versionedparcelable-1.1.1.aar
        artifactAddress               : androidx.versionedparcelable:versionedparcelable:1.1.1@aar
        assetsFolder                  : <GRADLE>/caches/<TRANSFORMS>/xxxxxxxxxxxxxxxxxxxxxxxxxxxxxxxx/transformed/versionedparcelable-1.1.1/assets [-]
        - compileJarFiles             : <GRADLE>/caches/<TRANSFORMS>/xxxxxxxxxxxxxxxxxxxxxxxxxxxxxxxx/transformed/versionedparcelable-1.1.1/jars/classes.jar
        component                     : androidx.versionedparcelable:versionedparcelable:1.1.1
        externalAnnotations           : <GRADLE>/caches/<TRANSFORMS>/xxxxxxxxxxxxxxxxxxxxxxxxxxxxxxxx/transformed/versionedparcelable-1.1.1/annotations.zip [-]
        folder                        : <GRADLE>/caches/<TRANSFORMS>/xxxxxxxxxxxxxxxxxxxxxxxxxxxxxxxx/transformed/versionedparcelable-1.1.1
        jniFolder                     : <GRADLE>/caches/<TRANSFORMS>/xxxxxxxxxxxxxxxxxxxxxxxxxxxxxxxx/transformed/versionedparcelable-1.1.1/jni [-]
        lintJar                       : <GRADLE>/caches/<TRANSFORMS>/xxxxxxxxxxxxxxxxxxxxxxxxxxxxxxxx/transformed/versionedparcelable-1.1.1/jars/lint.jar [-]
        manifest                      : <GRADLE>/caches/<TRANSFORMS>/xxxxxxxxxxxxxxxxxxxxxxxxxxxxxxxx/transformed/versionedparcelable-1.1.1/AndroidManifest.xml
        proguardRules                 : <GRADLE>/caches/<TRANSFORMS>/xxxxxxxxxxxxxxxxxxxxxxxxxxxxxxxx/transformed/versionedparcelable-1.1.1/proguard.txt
        publicResources               : <GRADLE>/caches/<TRANSFORMS>/xxxxxxxxxxxxxxxxxxxxxxxxxxxxxxxx/transformed/versionedparcelable-1.1.1/public.txt [-]
        renderscriptFolder            : <GRADLE>/caches/<TRANSFORMS>/xxxxxxxxxxxxxxxxxxxxxxxxxxxxxxxx/transformed/versionedparcelable-1.1.1/rs [-]
        resFolder                     : <GRADLE>/caches/<TRANSFORMS>/xxxxxxxxxxxxxxxxxxxxxxxxxxxxxxxx/transformed/versionedparcelable-1.1.1/res [-]
        resStaticLibrary              : <GRADLE>/caches/<TRANSFORMS>/xxxxxxxxxxxxxxxxxxxxxxxxxxxxxxxx/transformed/versionedparcelable-1.1.1/res.apk [-]
        - runtimeJarFiles             : <GRADLE>/caches/<TRANSFORMS>/xxxxxxxxxxxxxxxxxxxxxxxxxxxxxxxx/transformed/versionedparcelable-1.1.1/jars/classes.jar
        symbolFile                    : <GRADLE>/caches/<TRANSFORMS>/xxxxxxxxxxxxxxxxxxxxxxxxxxxxxxxx/transformed/versionedparcelable-1.1.1/R.txt
    - library                     : androidx.viewpager:viewpager:1.0.0@aar (IdeAndroidLibraryImpl)
        aidlFolder                    : <GRADLE>/caches/<TRANSFORMS>/xxxxxxxxxxxxxxxxxxxxxxxxxxxxxxxx/transformed/viewpager-1.0.0/aidl [-]
        artifact                      : <M2>/androidx/viewpager/viewpager/1.0.0/viewpager-1.0.0.aar
        artifactAddress               : androidx.viewpager:viewpager:1.0.0@aar
        assetsFolder                  : <GRADLE>/caches/<TRANSFORMS>/xxxxxxxxxxxxxxxxxxxxxxxxxxxxxxxx/transformed/viewpager-1.0.0/assets [-]
        - compileJarFiles             : <GRADLE>/caches/<TRANSFORMS>/xxxxxxxxxxxxxxxxxxxxxxxxxxxxxxxx/transformed/viewpager-1.0.0/jars/classes.jar
        component                     : androidx.viewpager:viewpager:1.0.0
        externalAnnotations           : <GRADLE>/caches/<TRANSFORMS>/xxxxxxxxxxxxxxxxxxxxxxxxxxxxxxxx/transformed/viewpager-1.0.0/annotations.zip [-]
        folder                        : <GRADLE>/caches/<TRANSFORMS>/xxxxxxxxxxxxxxxxxxxxxxxxxxxxxxxx/transformed/viewpager-1.0.0
        jniFolder                     : <GRADLE>/caches/<TRANSFORMS>/xxxxxxxxxxxxxxxxxxxxxxxxxxxxxxxx/transformed/viewpager-1.0.0/jni [-]
        lintJar                       : <GRADLE>/caches/<TRANSFORMS>/xxxxxxxxxxxxxxxxxxxxxxxxxxxxxxxx/transformed/viewpager-1.0.0/jars/lint.jar [-]
        manifest                      : <GRADLE>/caches/<TRANSFORMS>/xxxxxxxxxxxxxxxxxxxxxxxxxxxxxxxx/transformed/viewpager-1.0.0/AndroidManifest.xml
        proguardRules                 : <GRADLE>/caches/<TRANSFORMS>/xxxxxxxxxxxxxxxxxxxxxxxxxxxxxxxx/transformed/viewpager-1.0.0/proguard.txt [-]
        publicResources               : <GRADLE>/caches/<TRANSFORMS>/xxxxxxxxxxxxxxxxxxxxxxxxxxxxxxxx/transformed/viewpager-1.0.0/public.txt [-]
        renderscriptFolder            : <GRADLE>/caches/<TRANSFORMS>/xxxxxxxxxxxxxxxxxxxxxxxxxxxxxxxx/transformed/viewpager-1.0.0/rs [-]
        resFolder                     : <GRADLE>/caches/<TRANSFORMS>/xxxxxxxxxxxxxxxxxxxxxxxxxxxxxxxx/transformed/viewpager-1.0.0/res [-]
        resStaticLibrary              : <GRADLE>/caches/<TRANSFORMS>/xxxxxxxxxxxxxxxxxxxxxxxxxxxxxxxx/transformed/viewpager-1.0.0/res.apk [-]
        - runtimeJarFiles             : <GRADLE>/caches/<TRANSFORMS>/xxxxxxxxxxxxxxxxxxxxxxxxxxxxxxxx/transformed/viewpager-1.0.0/jars/classes.jar
        symbolFile                    : <GRADLE>/caches/<TRANSFORMS>/xxxxxxxxxxxxxxxxxxxxxxxxxxxxxxxx/transformed/viewpager-1.0.0/R.txt
    - library                     : com.google.android.material:material:1.0.0@aar (IdeAndroidLibraryImpl)
        aidlFolder                    : <GRADLE>/caches/<TRANSFORMS>/xxxxxxxxxxxxxxxxxxxxxxxxxxxxxxxx/transformed/material-1.0.0/aidl [-]
        artifact                      : <M2>/com/google/android/material/material/1.0.0/material-1.0.0.aar
        artifactAddress               : com.google.android.material:material:1.0.0@aar
        assetsFolder                  : <GRADLE>/caches/<TRANSFORMS>/xxxxxxxxxxxxxxxxxxxxxxxxxxxxxxxx/transformed/material-1.0.0/assets [-]
        - compileJarFiles             : <GRADLE>/caches/<TRANSFORMS>/xxxxxxxxxxxxxxxxxxxxxxxxxxxxxxxx/transformed/material-1.0.0/jars/classes.jar
        component                     : com.google.android.material:material:1.0.0
        externalAnnotations           : <GRADLE>/caches/<TRANSFORMS>/xxxxxxxxxxxxxxxxxxxxxxxxxxxxxxxx/transformed/material-1.0.0/annotations.zip
        folder                        : <GRADLE>/caches/<TRANSFORMS>/xxxxxxxxxxxxxxxxxxxxxxxxxxxxxxxx/transformed/material-1.0.0
        jniFolder                     : <GRADLE>/caches/<TRANSFORMS>/xxxxxxxxxxxxxxxxxxxxxxxxxxxxxxxx/transformed/material-1.0.0/jni [-]
        lintJar                       : <GRADLE>/caches/<TRANSFORMS>/xxxxxxxxxxxxxxxxxxxxxxxxxxxxxxxx/transformed/material-1.0.0/jars/lint.jar [-]
        manifest                      : <GRADLE>/caches/<TRANSFORMS>/xxxxxxxxxxxxxxxxxxxxxxxxxxxxxxxx/transformed/material-1.0.0/AndroidManifest.xml
        proguardRules                 : <GRADLE>/caches/<TRANSFORMS>/xxxxxxxxxxxxxxxxxxxxxxxxxxxxxxxx/transformed/material-1.0.0/proguard.txt
        publicResources               : <GRADLE>/caches/<TRANSFORMS>/xxxxxxxxxxxxxxxxxxxxxxxxxxxxxxxx/transformed/material-1.0.0/public.txt
        renderscriptFolder            : <GRADLE>/caches/<TRANSFORMS>/xxxxxxxxxxxxxxxxxxxxxxxxxxxxxxxx/transformed/material-1.0.0/rs [-]
        resFolder                     : <GRADLE>/caches/<TRANSFORMS>/xxxxxxxxxxxxxxxxxxxxxxxxxxxxxxxx/transformed/material-1.0.0/res
        resStaticLibrary              : <GRADLE>/caches/<TRANSFORMS>/xxxxxxxxxxxxxxxxxxxxxxxxxxxxxxxx/transformed/material-1.0.0/res.apk [-]
        - runtimeJarFiles             : <GRADLE>/caches/<TRANSFORMS>/xxxxxxxxxxxxxxxxxxxxxxxxxxxxxxxx/transformed/material-1.0.0/jars/classes.jar
        symbolFile                    : <GRADLE>/caches/<TRANSFORMS>/xxxxxxxxxxxxxxxxxxxxxxxxxxxxxxxx/transformed/material-1.0.0/R.txt
    - library                     : androidx.annotation:annotation:1.2.0 (IdeJavaLibraryImpl)
        artifact                      : <M2>/androidx/annotation/annotation/1.2.0/annotation-1.2.0.jar
        artifactAddress               : androidx.annotation:annotation:1.2.0@jar
        component                     : androidx.annotation:annotation:1.2.0
    - library                     : androidx.arch.core:core-common:2.1.0 (IdeJavaLibraryImpl)
        artifact                      : <M2>/androidx/arch/core/core-common/2.1.0/core-common-2.1.0.jar
        artifactAddress               : androidx.arch.core:core-common:2.1.0@jar
        component                     : androidx.arch.core:core-common:2.1.0
    - library                     : androidx.collection:collection:1.1.0 (IdeJavaLibraryImpl)
        artifact                      : <M2>/androidx/collection/collection/1.1.0/collection-1.1.0.jar
        artifactAddress               : androidx.collection:collection:1.1.0@jar
        component                     : androidx.collection:collection:1.1.0
    - library                     : androidx.constraintlayout:constraintlayout-solver:1.1.3 (IdeJavaLibraryImpl)
        artifact                      : <M2>/androidx/constraintlayout/constraintlayout-solver/1.1.3/constraintlayout-solver-1.1.3.jar
        artifactAddress               : androidx.constraintlayout:constraintlayout-solver:1.1.3@jar
        component                     : androidx.constraintlayout:constraintlayout-solver:1.1.3
    - library                     : androidx.lifecycle:lifecycle-common:2.3.1 (IdeJavaLibraryImpl)
        artifact                      : <M2>/androidx/lifecycle/lifecycle-common/2.3.1/lifecycle-common-2.3.1.jar
        artifactAddress               : androidx.lifecycle:lifecycle-common:2.3.1@jar
        component                     : androidx.lifecycle:lifecycle-common:2.3.1
    - library                     : com.google.code.findbugs:jsr305:2.0.1 (IdeJavaLibraryImpl)
        artifact                      : <M2>/com/google/code/findbugs/jsr305/2.0.1/jsr305-2.0.1.jar
        artifactAddress               : com.google.code.findbugs:jsr305:2.0.1@jar
        component                     : com.google.code.findbugs:jsr305:2.0.1
    - library                     : com.squareup:javawriter:2.1.1 (IdeJavaLibraryImpl)
        artifact                      : <M2>/com/squareup/javawriter/2.1.1/javawriter-2.1.1.jar
        artifactAddress               : com.squareup:javawriter:2.1.1@jar
        component                     : com.squareup:javawriter:2.1.1
    - library                     : javax.inject:javax.inject:1 (IdeJavaLibraryImpl)
        artifact                      : <M2>/javax/inject/javax.inject/1/javax.inject-1.jar
        artifactAddress               : javax.inject:javax.inject:1@jar
        component                     : javax.inject:javax.inject:1
    - library                     : junit:junit:4.12 (IdeJavaLibraryImpl)
        artifact                      : <M2>/junit/junit/4.12/junit-4.12.jar
        artifactAddress               : junit:junit:4.12@jar
        component                     : junit:junit:4.12
    - library                     : net.sf.kxml:kxml2:2.3.0 (IdeJavaLibraryImpl)
        artifact                      : <M2>/net/sf/kxml/kxml2/2.3.0/kxml2-2.3.0.jar
        artifactAddress               : net.sf.kxml:kxml2:2.3.0@jar
        component                     : net.sf.kxml:kxml2:2.3.0
    - library                     : org.hamcrest:hamcrest-core:1.3 (IdeJavaLibraryImpl)
        artifact                      : <M2>/org/hamcrest/hamcrest-core/1.3/hamcrest-core-1.3.jar
        artifactAddress               : org.hamcrest:hamcrest-core:1.3@jar
        component                     : org.hamcrest:hamcrest-core:1.3
    - library                     : org.hamcrest:hamcrest-integration:1.3 (IdeJavaLibraryImpl)
        artifact                      : <M2>/org/hamcrest/hamcrest-integration/1.3/hamcrest-integration-1.3.jar
        artifactAddress               : org.hamcrest:hamcrest-integration:1.3@jar
        component                     : org.hamcrest:hamcrest-integration:1.3
    - library                     : org.hamcrest:hamcrest-library:1.3 (IdeJavaLibraryImpl)
        artifact                      : <M2>/org/hamcrest/hamcrest-library/1.3/hamcrest-library-1.3.jar
        artifactAddress               : org.hamcrest:hamcrest-library:1.3@jar
        component                     : org.hamcrest:hamcrest-library:1.3
    - library                     : <ROOT>::app@debug (IdeModuleLibraryImpl)
        buildId                       : <ROOT>
        projectPath                   : :app
        sourceSet                     : MAIN
        variant                       : debug
    - library                     : <ROOT>::lib@debug (IdeModuleLibraryImpl)
        buildId                       : <ROOT>
        lintJar                       : <ROOT>/lib/build/intermediates/lint_publish_jar/global/lint.jar [-]
        projectPath                   : :lib
        sourceSet                     : MAIN
        variant                       : debug
MODULE                        : navgraph
    externalProject               : navgraph (DefaultExternalProject)
        path                          : : [-]
        identityPath                  : : [-]
        name                          : navgraph
        qName                         : navgraph
        version                       : unspecified
        projectDir                    : <ROOT>
        buildDir                      : <ROOT>/build [-]
        buildFile                     : <ROOT>/build.gradle
        externalSystemId              : GRADLE
        childProjects
            app                           : :app (DefaultExternalProject)
                path                          : :app [-]
                identityPath                  : :app [-]
                name                          : app
                qName                         : :app
                group                         : navgraph
                version                       : unspecified
                projectDir                    : <ROOT>/app
                buildDir                      : <ROOT>/app/build [-]
                buildFile                     : <ROOT>/app/build.gradle
                externalSystemId              : GRADLE
                sourceSetModel                : DefaultGradleSourceSetModel
                    sourceCompatibility           : <PROJECT_JDK_FEATURE_LEVEL>
                    targetCompatibility           : <PROJECT_JDK_FEATURE_LEVEL>
                    configurationArtifacts
                        androidApis                   : <empty>
                        androidJacocoAnt              : <empty>
                        androidJdkImage               : <empty>
                        androidTestAnnotationProcessor          : <empty>
                        androidTestCompileOnly        : <empty>
                        androidTestDebugAnnotationProcessor     : <empty>
                        androidTestDebugCompileOnly   : <empty>
                        androidTestDebugImplementation          : <empty>
                        androidTestDebugRuntimeOnly   : <empty>
                        androidTestDebugWearApp       : <empty>
                        androidTestImplementation     : <empty>
                        androidTestReleaseAnnotationProcessor   : <empty>
                        androidTestReleaseCompileOnly : <empty>
                        androidTestReleaseImplementation        : <empty>
                        androidTestReleaseRuntimeOnly : <empty>
                        androidTestReleaseWearApp     : <empty>
                        androidTestRuntimeOnly        : <empty>
                        androidTestUtil               : <empty>
                        androidTestWearApp            : <empty>
                        annotationProcessor           : <empty>
                        api                           : <empty>
                        archives                      : <empty>
                        compileOnly                   : <empty>
                        coreLibraryDesugaring         : <empty>
                        - debugAabPublication         : <ROOT>/app/build/outputs/bundle/debug/app-debug.aab [-]
                        debugAndroidTestAnnotationProcessorClasspath      : <empty>
                        debugAndroidTestCompileClasspath        : <empty>
                        debugAndroidTestRuntimeClasspath        : <empty>
                        debugAnnotationProcessor      : <empty>
                        debugAnnotationProcessorClasspath       : <empty>
                        debugApi                      : <empty>
                        debugApiElements              : <empty>
                        - debugApkPublication         : <ROOT>/app/build/outputs/apk-zips/debug/apks.zip [-]
                        debugCompileClasspath         : <empty>
                        debugCompileOnly              : <empty>
                        debugImplementation           : <empty>
                        debugReverseMetadataValues    : <empty>
                        debugRuntimeClasspath         : <empty>
                        debugRuntimeElements          : <empty>
                        debugRuntimeOnly              : <empty>
                        debugUnitTestAnnotationProcessorClasspath         : <empty>
                        debugUnitTestCompileClasspath : <empty>
                        debugUnitTestRuntimeClasspath : <empty>
                        debugWearApp                  : <empty>
                        debugWearBundling             : <empty>
                        default                       : <empty>
                        implementation                : <empty>
                        lintChecks                    : <empty>
                        lintClassPath                 : <empty>
                        lintPublish                   : <empty>
                        - releaseAabPublication       : <ROOT>/app/build/outputs/bundle/release/app-release.aab [-]
                        releaseAnnotationProcessor    : <empty>
                        releaseAnnotationProcessorClasspath     : <empty>
                        releaseApi                    : <empty>
                        releaseApiElements            : <empty>
                        - releaseApkPublication       : <ROOT>/app/build/outputs/apk-zips/release/apks.zip [-]
                        releaseCompileClasspath       : <empty>
                        releaseCompileOnly            : <empty>
                        releaseImplementation         : <empty>
                        releaseReverseMetadataValues  : <empty>
                        releaseRuntimeClasspath       : <empty>
                        releaseRuntimeElements        : <empty>
                        releaseRuntimeOnly            : <empty>
                        releaseUnitTestAnnotationProcessorClasspath       : <empty>
                        releaseUnitTestCompileClasspath         : <empty>
                        releaseUnitTestRuntimeClasspath         : <empty>
                        releaseWearApp                : <empty>
                        releaseWearBundling           : <empty>
                        runtimeOnly                   : <empty>
                        testAnnotationProcessor       : <empty>
                        testCompileOnly               : <empty>
                        testDebugAnnotationProcessor  : <empty>
                        testDebugCompileOnly          : <empty>
                        testDebugImplementation       : <empty>
                        testDebugRuntimeOnly          : <empty>
                        testDebugWearApp              : <empty>
                        testImplementation            : <empty>
                        testReleaseAnnotationProcessor          : <empty>
                        testReleaseCompileOnly        : <empty>
                        testReleaseImplementation     : <empty>
                        testReleaseRuntimeOnly        : <empty>
                        testReleaseWearApp            : <empty>
                        testRuntimeOnly               : <empty>
                        testWearApp                   : <empty>
                        wearApp                       : <empty>
                taskModel                     : DefaultGradleTaskModel
                    tasks
                        testDebugUnitTest             : testDebugUnitTest (DefaultExternalTask)
                            qName                         : :app:testDebugUnitTest
                        testReleaseUnitTest           : testReleaseUnitTest (DefaultExternalTask)
                            qName                         : :app:testReleaseUnitTest
            lib                           : :lib (DefaultExternalProject)
                path                          : :lib [-]
                identityPath                  : :lib [-]
                name                          : lib
                qName                         : :lib
                group                         : navgraph
                version                       : unspecified
                projectDir                    : <ROOT>/lib
                buildDir                      : <ROOT>/lib/build [-]
                buildFile                     : <ROOT>/lib/build.gradle
                externalSystemId              : GRADLE
                sourceSetModel                : DefaultGradleSourceSetModel
                    sourceCompatibility           : <PROJECT_JDK_FEATURE_LEVEL>
                    targetCompatibility           : <PROJECT_JDK_FEATURE_LEVEL>
                    configurationArtifacts
                        androidApis                   : <empty>
                        androidJacocoAnt              : <empty>
                        androidJdkImage               : <empty>
                        androidTestAnnotationProcessor          : <empty>
                        androidTestCompileOnly        : <empty>
                        androidTestDebugAnnotationProcessor     : <empty>
                        androidTestDebugCompileOnly   : <empty>
                        androidTestDebugImplementation          : <empty>
                        androidTestDebugRuntimeOnly   : <empty>
                        androidTestDebugWearApp       : <empty>
                        androidTestImplementation     : <empty>
                        androidTestReleaseAnnotationProcessor   : <empty>
                        androidTestReleaseCompileOnly : <empty>
                        androidTestReleaseImplementation        : <empty>
                        androidTestReleaseRuntimeOnly : <empty>
                        androidTestReleaseWearApp     : <empty>
                        androidTestRuntimeOnly        : <empty>
                        androidTestUtil               : <empty>
                        androidTestWearApp            : <empty>
                        annotationProcessor           : <empty>
                        api                           : <empty>
                        archives                      : <empty>
                        compileOnly                   : <empty>
                        coreLibraryDesugaring         : <empty>
                        - debugAllApiPublication      : <ROOT>/lib/build/outputs/aar/lib-debug.aar [-]
                        - debugAllRuntimePublication  : <ROOT>/lib/build/outputs/aar/lib-debug.aar [-]
                        debugAndroidTestAnnotationProcessorClasspath      : <empty>
                        debugAndroidTestCompileClasspath        : <empty>
                        debugAndroidTestRuntimeClasspath        : <empty>
                        debugAnnotationProcessor      : <empty>
                        debugAnnotationProcessorClasspath       : <empty>
                        debugApi                      : <empty>
                        debugApiElements              : <empty>
                        - debugApiPublication         : <ROOT>/lib/build/outputs/aar/lib-debug.aar [-]
                        debugCompileClasspath         : <empty>
                        debugCompileOnly              : <empty>
                        debugImplementation           : <empty>
                        debugRuntimeClasspath         : <empty>
                        debugRuntimeElements          : <empty>
                        debugRuntimeOnly              : <empty>
                        - debugRuntimePublication     : <ROOT>/lib/build/outputs/aar/lib-debug.aar [-]
                        debugUnitTestAnnotationProcessorClasspath         : <empty>
                        debugUnitTestCompileClasspath : <empty>
                        debugUnitTestRuntimeClasspath : <empty>
                        debugWearApp                  : <empty>
                        default                       : <empty>
                        implementation                : <empty>
                        lintChecks                    : <empty>
                        lintClassPath                 : <empty>
                        lintPublish                   : <empty>
                        - releaseAllApiPublication    : <ROOT>/lib/build/outputs/aar/lib-release.aar [-]
                        - releaseAllRuntimePublication          : <ROOT>/lib/build/outputs/aar/lib-release.aar [-]
                        releaseAnnotationProcessor    : <empty>
                        releaseAnnotationProcessorClasspath     : <empty>
                        releaseApi                    : <empty>
                        releaseApiElements            : <empty>
                        - releaseApiPublication       : <ROOT>/lib/build/outputs/aar/lib-release.aar [-]
                        releaseCompileClasspath       : <empty>
                        releaseCompileOnly            : <empty>
                        releaseImplementation         : <empty>
                        releaseRuntimeClasspath       : <empty>
                        releaseRuntimeElements        : <empty>
                        releaseRuntimeOnly            : <empty>
                        - releaseRuntimePublication   : <ROOT>/lib/build/outputs/aar/lib-release.aar [-]
                        releaseUnitTestAnnotationProcessorClasspath       : <empty>
                        releaseUnitTestCompileClasspath         : <empty>
                        releaseUnitTestRuntimeClasspath         : <empty>
                        releaseWearApp                : <empty>
                        runtimeOnly                   : <empty>
                        testAnnotationProcessor       : <empty>
                        testCompileOnly               : <empty>
                        testDebugAnnotationProcessor  : <empty>
                        testDebugCompileOnly          : <empty>
                        testDebugImplementation       : <empty>
                        testDebugRuntimeOnly          : <empty>
                        testDebugWearApp              : <empty>
                        testImplementation            : <empty>
                        testReleaseAnnotationProcessor          : <empty>
                        testReleaseCompileOnly        : <empty>
                        testReleaseImplementation     : <empty>
                        testReleaseRuntimeOnly        : <empty>
                        testReleaseWearApp            : <empty>
                        testRuntimeOnly               : <empty>
                        testWearApp                   : <empty>
                        wearApp                       : <empty>
                taskModel                     : DefaultGradleTaskModel
                    tasks
                        testDebugUnitTest             : testDebugUnitTest (DefaultExternalTask)
                            qName                         : :lib:testDebugUnitTest
                        testReleaseUnitTest           : testReleaseUnitTest (DefaultExternalTask)
                            qName                         : :lib:testReleaseUnitTest
        sourceSetModel                : DefaultGradleSourceSetModel
        taskModel                     : DefaultGradleTaskModel
<<<<<<< HEAD
=======
            tasks
                testDebugUnitTest             : testDebugUnitTest (DefaultExternalTask)
                    qName                         : :app:testDebugUnitTest
                testReleaseUnitTest           : testReleaseUnitTest (DefaultExternalTask)
                    qName                         : :app:testReleaseUnitTest
>>>>>>> 8b7d83e8
MODULE                        : navgraph.app
    GradleModuleModel
        agpVersion                    : 7.0.0
        gradlePath                    : :app
        gradleVersion                 : 7.0.2
        buildFile                     : <ROOT>/app/build.gradle
        buildFilePath                 : <ROOT>/app/build.gradle
        rootFolderPath                : <ROOT>
        hasSafeArgsJava               : false
        hasSafeArgsKotlin             : false
    CurrentVariantReportedVersions
        minSdk
            ApiLevel                      : 16
            ApiString                     : 16
        runtimeMinSdk
            ApiLevel                      : 16
            ApiString                     : 16
        targetSdk
            ApiLevel                      : 32
            ApiString                     : 32
    RootBuildId                   : <ROOT>
    BuildId                       : <ROOT>
    ProjectPath                   : :app
    ModelVersion                  : 7.0.0
    ProjectType                   : PROJECT_TYPE_APP
    CompileTarget                 : android-32
    BuildFolder                   : <ROOT>/app/build [-]
    buildToolsVersion             : 30.0.2
    IsBaseSplit                   : true
    GroupId                       : navgraph
    Namespace                     : com.example.navgraph
    TestNamespace                 : com.example.navgraph.test
    AaptOptions
        NameSpacing                   : DISABLED
    LintOptions
        IsCheckTestSources            : false
        IsCheckDependencies           : false
        IsAbortOnError                : true
        IsAbsolutePaths               : true
        IsNoLines                     : false
        IsQuiet                       : false
        IsCheckAllWarnings            : false
        IsIgnoreWarnings              : false
        IsWarningsAsErrors            : false
        IsIgnoreTestSources           : false
        IsIgnoreTestFixturesSources   : false
        IsCheckGeneratedSources       : false
        IsCheckReleaseBuilds          : true
        IsExplainIssues               : true
        IsShowAll                     : false
        TextReport                    : false
        HtmlReport                    : true
        XmlReport                     : true
        SarifReport                   : false
    JavaCompileOptions
        Encoding                      : UTF-8
        SourceCompatibility           : 1.8
        TargetCompatibility           : 1.8
        IsCoreLibraryDesugaringEnabled          : false
    AgpFlags
        ApplicationRClassConstantIds  : true
        AestRClassConstantIds         : true
        TransitiveRClasses            : true
        UseAndroidX                   : true
        UsesCompose                   : false
        MlModelBindingEnabled         : false
        AndroidResourcesEnabled       : true
        DataBindingEnabled            : false
<<<<<<< HEAD
=======
        GenerateManifestClass         : false
>>>>>>> 8b7d83e8
    - basicVariant:               : debug
        applicationId                 : com.example.navgraph
        testApplicationId             : com.example.navgraph.test
        buildType                     : debug
    - basicVariant:               : release
        applicationId                 : com.example.navgraph
        buildType                     : release
    BootClassPath                 : <ANDROID_SDK>/platforms/android-32/android.jar
    ViewBindingOptions
        Enabled                       : false
    DependenciesInfo
        IncludeInApk                  : true
        IncludeInBundle               : true
    DefaultConfig
        ProductFlavor
            Name                          : main
            ApplicationId                 : com.example.navgraph
            VersionCode                   : 1
            VersionName                   : 1.0
            TestInstrumentationRunner     : androidx.test.runner.AndroidJUnitRunner
            MinSdkVersion
                ApiLevel                      : 16
                ApiString                     : 16
            TargetSdkVersion
                ApiLevel                      : 32
                ApiString                     : 32
            VectorDrawables
                UseSupportLibrary             : false
        SourceProvider
            Name                          : main
            Manifest                      : <ROOT>/app/src/main/AndroidManifest.xml
            JavaDirectories               : <ROOT>/app/src/main/java
            KotlinDirectories             : <ROOT>/app/src/main/java
            KotlinDirectories             : <ROOT>/app/src/main/kotlin [-]
            ResourcesDirectories          : <ROOT>/app/src/main/resources [-]
            AidlDirectories               : <ROOT>/app/src/main/aidl [-]
            RenderscriptDirectories       : <ROOT>/app/src/main/rs [-]
            ResDirectories                : <ROOT>/app/src/main/res
            AssetsDirectories             : <ROOT>/app/src/main/assets [-]
            JniLibsDirectories            : <ROOT>/app/src/main/jniLibs [-]
            ShadersDirectories            : <ROOT>/app/src/main/shaders [-]
        ExtraSourceProviders
            ExtraSourceProvider
                ArtifactName                  : _android_test_
                SourceProvider
                    Name                          : androidTest
                    Manifest                      : <ROOT>/app/src/androidTest/AndroidManifest.xml [-]
                    JavaDirectories               : <ROOT>/app/src/androidTest/java [-]
                    KotlinDirectories             : <ROOT>/app/src/androidTest/java [-]
                    KotlinDirectories             : <ROOT>/app/src/androidTest/kotlin [-]
                    ResourcesDirectories          : <ROOT>/app/src/androidTest/resources [-]
                    AidlDirectories               : <ROOT>/app/src/androidTest/aidl [-]
                    RenderscriptDirectories       : <ROOT>/app/src/androidTest/rs [-]
                    ResDirectories                : <ROOT>/app/src/androidTest/res [-]
                    AssetsDirectories             : <ROOT>/app/src/androidTest/assets [-]
                    JniLibsDirectories            : <ROOT>/app/src/androidTest/jniLibs [-]
                    ShadersDirectories            : <ROOT>/app/src/androidTest/shaders [-]
            ExtraSourceProvider
                ArtifactName                  : _unit_test_
                SourceProvider
                    Name                          : test
                    Manifest                      : <ROOT>/app/src/test/AndroidManifest.xml [-]
                    JavaDirectories               : <ROOT>/app/src/test/java [-]
                    KotlinDirectories             : <ROOT>/app/src/test/java [-]
                    KotlinDirectories             : <ROOT>/app/src/test/kotlin [-]
                    ResourcesDirectories          : <ROOT>/app/src/test/resources [-]
                    AidlDirectories               : <ROOT>/app/src/test/aidl [-]
                    RenderscriptDirectories       : <ROOT>/app/src/test/rs [-]
                    ResDirectories                : <ROOT>/app/src/test/res [-]
                    AssetsDirectories             : <ROOT>/app/src/test/assets [-]
                    JniLibsDirectories            : <ROOT>/app/src/test/jniLibs [-]
                    ShadersDirectories            : <ROOT>/app/src/test/shaders [-]
    BuildTypes
        BuildType
            Name                          : debug
            IsDebuggable                  : true
            IsJniDebuggable               : false
            IsPseudoLocalesEnabled        : false
            IsRenderscriptDebuggable      : false
            RenderscriptOptimLevel        : 3
            IsMinifyEnabled               : false
            IsZipAlignEnabled             : true
        SourceProvider
            Name                          : debug
            Manifest                      : <ROOT>/app/src/debug/AndroidManifest.xml [-]
            JavaDirectories               : <ROOT>/app/src/debug/java [-]
            KotlinDirectories             : <ROOT>/app/src/debug/java [-]
            KotlinDirectories             : <ROOT>/app/src/debug/kotlin [-]
            ResourcesDirectories          : <ROOT>/app/src/debug/resources [-]
            AidlDirectories               : <ROOT>/app/src/debug/aidl [-]
            RenderscriptDirectories       : <ROOT>/app/src/debug/rs [-]
            ResDirectories                : <ROOT>/app/src/debug/res [-]
            AssetsDirectories             : <ROOT>/app/src/debug/assets [-]
            JniLibsDirectories            : <ROOT>/app/src/debug/jniLibs [-]
            ShadersDirectories            : <ROOT>/app/src/debug/shaders [-]
        ExtraSourceProviders
            ExtraSourceProvider
                ArtifactName                  : _android_test_
                SourceProvider
                    Name                          : androidTestDebug
                    Manifest                      : <ROOT>/app/src/androidTestDebug/AndroidManifest.xml [-]
                    JavaDirectories               : <ROOT>/app/src/androidTestDebug/java [-]
                    KotlinDirectories             : <ROOT>/app/src/androidTestDebug/java [-]
                    KotlinDirectories             : <ROOT>/app/src/androidTestDebug/kotlin [-]
                    ResourcesDirectories          : <ROOT>/app/src/androidTestDebug/resources [-]
                    AidlDirectories               : <ROOT>/app/src/androidTestDebug/aidl [-]
                    RenderscriptDirectories       : <ROOT>/app/src/androidTestDebug/rs [-]
                    ResDirectories                : <ROOT>/app/src/androidTestDebug/res [-]
                    AssetsDirectories             : <ROOT>/app/src/androidTestDebug/assets [-]
                    JniLibsDirectories            : <ROOT>/app/src/androidTestDebug/jniLibs [-]
                    ShadersDirectories            : <ROOT>/app/src/androidTestDebug/shaders [-]
        ExtraSourceProviders
            ExtraSourceProvider
                ArtifactName                  : _unit_test_
                SourceProvider
                    Name                          : testDebug
                    Manifest                      : <ROOT>/app/src/testDebug/AndroidManifest.xml [-]
                    JavaDirectories               : <ROOT>/app/src/testDebug/java [-]
                    KotlinDirectories             : <ROOT>/app/src/testDebug/java [-]
                    KotlinDirectories             : <ROOT>/app/src/testDebug/kotlin [-]
                    ResourcesDirectories          : <ROOT>/app/src/testDebug/resources [-]
                    AidlDirectories               : <ROOT>/app/src/testDebug/aidl [-]
                    RenderscriptDirectories       : <ROOT>/app/src/testDebug/rs [-]
                    ResDirectories                : <ROOT>/app/src/testDebug/res [-]
                    AssetsDirectories             : <ROOT>/app/src/testDebug/assets [-]
                    JniLibsDirectories            : <ROOT>/app/src/testDebug/jniLibs [-]
                    ShadersDirectories            : <ROOT>/app/src/testDebug/shaders [-]
        BuildType
            Name                          : release
            IsDebuggable                  : false
            IsJniDebuggable               : false
            IsPseudoLocalesEnabled        : false
            IsRenderscriptDebuggable      : false
            RenderscriptOptimLevel        : 3
            IsMinifyEnabled               : false
            IsZipAlignEnabled             : true
        SourceProvider
            Name                          : release
            Manifest                      : <ROOT>/app/src/release/AndroidManifest.xml [-]
            JavaDirectories               : <ROOT>/app/src/release/java [-]
            KotlinDirectories             : <ROOT>/app/src/release/java [-]
            KotlinDirectories             : <ROOT>/app/src/release/kotlin [-]
            ResourcesDirectories          : <ROOT>/app/src/release/resources [-]
            AidlDirectories               : <ROOT>/app/src/release/aidl [-]
            RenderscriptDirectories       : <ROOT>/app/src/release/rs [-]
            ResDirectories                : <ROOT>/app/src/release/res [-]
            AssetsDirectories             : <ROOT>/app/src/release/assets [-]
            JniLibsDirectories            : <ROOT>/app/src/release/jniLibs [-]
            ShadersDirectories            : <ROOT>/app/src/release/shaders [-]
        ExtraSourceProviders
            ExtraSourceProvider
                ArtifactName                  : _android_test_
                SourceProvider
                    Name                          : androidTestRelease
                    Manifest                      : <ROOT>/app/src/androidTestRelease/AndroidManifest.xml [-]
                    JavaDirectories               : <ROOT>/app/src/androidTestRelease/java [-]
                    KotlinDirectories             : <ROOT>/app/src/androidTestRelease/java [-]
                    KotlinDirectories             : <ROOT>/app/src/androidTestRelease/kotlin [-]
                    ResourcesDirectories          : <ROOT>/app/src/androidTestRelease/resources [-]
                    AidlDirectories               : <ROOT>/app/src/androidTestRelease/aidl [-]
                    RenderscriptDirectories       : <ROOT>/app/src/androidTestRelease/rs [-]
                    ResDirectories                : <ROOT>/app/src/androidTestRelease/res [-]
                    AssetsDirectories             : <ROOT>/app/src/androidTestRelease/assets [-]
                    JniLibsDirectories            : <ROOT>/app/src/androidTestRelease/jniLibs [-]
                    ShadersDirectories            : <ROOT>/app/src/androidTestRelease/shaders [-]
        ExtraSourceProviders
            ExtraSourceProvider
                ArtifactName                  : _unit_test_
                SourceProvider
                    Name                          : testRelease
                    Manifest                      : <ROOT>/app/src/testRelease/AndroidManifest.xml [-]
                    JavaDirectories               : <ROOT>/app/src/testRelease/java [-]
                    KotlinDirectories             : <ROOT>/app/src/testRelease/java [-]
                    KotlinDirectories             : <ROOT>/app/src/testRelease/kotlin [-]
                    ResourcesDirectories          : <ROOT>/app/src/testRelease/resources [-]
                    AidlDirectories               : <ROOT>/app/src/testRelease/aidl [-]
                    RenderscriptDirectories       : <ROOT>/app/src/testRelease/rs [-]
                    ResDirectories                : <ROOT>/app/src/testRelease/res [-]
                    AssetsDirectories             : <ROOT>/app/src/testRelease/assets [-]
                    JniLibsDirectories            : <ROOT>/app/src/testRelease/jniLibs [-]
                    ShadersDirectories            : <ROOT>/app/src/testRelease/shaders [-]
    SigningConfigs
        SigningConfig
            Name                          : debug
            StoreFile                     : debug.keystore
            StorePassword                 : android
            KeyAlias                      : AndroidDebugKey
    VariantBuildInformation
        VariantBuildInformation
            VariantName                   : debug
            BuildTasksAndOutputInformation
                AssembleTaskName              : assembleDebug
                AssembleTaskOutputListingFile : <ROOT>/app/build/outputs/apk/debug/output-metadata.json [-]
                BundleTaskName                : bundleDebug
                BundleTaskOutputListingFile   : <ROOT>/app/build/intermediates/bundle_ide_model/debug/output-metadata.json [-]
                ApkFromBundleTaskName         : extractApksForDebug
                ApkFromBundleTaskOutputListingFile      : <ROOT>/app/build/intermediates/apk_from_bundle_ide_model/debug/output-metadata.json [-]
        VariantBuildInformation
            VariantName                   : release
            BuildTasksAndOutputInformation
                AssembleTaskName              : assembleRelease
                AssembleTaskOutputListingFile : <ROOT>/app/build/outputs/apk/release/output-metadata.json [-]
                BundleTaskName                : bundleRelease
                BundleTaskOutputListingFile   : <ROOT>/app/build/intermediates/bundle_ide_model/release/output-metadata.json [-]
                ApkFromBundleTaskName         : extractApksForRelease
                ApkFromBundleTaskOutputListingFile      : <ROOT>/app/build/intermediates/apk_from_bundle_ide_model/release/output-metadata.json [-]
    IdeVariants
        IdeVariant
            Name                          : debug
            BuildType                     : debug
            DisplayName                   : debug
            InstantAppCompatible          : false
            MinSdkVersion
                ApiLevel                      : 16
                ApiString                     : 16
            TargetSdkVersion
                ApiLevel                      : 32
                ApiString                     : 32
            VersionCode                   : 1
            VersionNameWithSuffix         : 1.0
            DeprecatedPreMergedApplicationId        : com.example.navgraph
            TestInstrumentationRunner     : androidx.test.runner.AndroidJUnitRunner
            MainArtifact
                Name                          : MAIN
                CompileTaskName               : compileDebugSources
                AssembleTaskName              : assembleDebug
                IsTestArtifact                : false
                IdeSetupTaskNames             : generateDebugSources
                GeneratedSourceFolders        : <ROOT>/app/build/generated/aidl_source_output_dir/debug/out [-]
                GeneratedSourceFolders        : <ROOT>/app/build/generated/ap_generated_sources/debug/out [-]
                GeneratedSourceFolders        : <ROOT>/app/build/generated/renderscript_source_output_dir/debug/out [-]
                GeneratedSourceFolders        : <ROOT>/app/build/generated/source/buildConfig/debug [-]
                ClassesFolder                 : <ROOT>/app/build/intermediates/compile_and_runtime_not_namespaced_r_class_jar/debug/R.jar [-]
                ClassesFolder                 : <ROOT>/app/build/intermediates/javac/debug/classes [-]
                Dependencies
                    compileClasspath
                        androidLibrary                : androidx.navigation:navigation-ui:2.3.5@aar
                        androidLibrary                : com.google.android.material:material:1.0.0@aar
                        androidLibrary                : androidx.appcompat:appcompat:1.3.0@aar
                        androidLibrary                : androidx.navigation:navigation-fragment:2.3.5@aar
                        androidLibrary                : androidx.fragment:fragment:1.3.4@aar
                        androidLibrary                : androidx.navigation:navigation-runtime:2.3.5@aar
                        androidLibrary                : androidx.activity:activity:1.2.3@aar
                        androidLibrary                : androidx.appcompat:appcompat-resources:1.3.0@aar
                        androidLibrary                : androidx.recyclerview:recyclerview:1.0.0@aar
                        androidLibrary                : androidx.legacy:legacy-support-core-ui:1.0.0@aar
                        androidLibrary                : androidx.drawerlayout:drawerlayout:1.1.1@aar
                        androidLibrary                : androidx.viewpager:viewpager:1.0.0@aar
                        androidLibrary                : androidx.coordinatorlayout:coordinatorlayout:1.0.0@aar
                        androidLibrary                : androidx.slidingpanelayout:slidingpanelayout:1.0.0@aar
                        androidLibrary                : androidx.customview:customview:1.1.0@aar
                        androidLibrary                : androidx.legacy:legacy-support-core-utils:1.0.0@aar
                        androidLibrary                : androidx.loader:loader:1.0.0@aar
                        androidLibrary                : androidx.vectordrawable:vectordrawable-animated:1.1.0@aar
                        androidLibrary                : androidx.vectordrawable:vectordrawable:1.1.0@aar
                        androidLibrary                : androidx.transition:transition:1.3.0@aar
                        androidLibrary                : androidx.swiperefreshlayout:swiperefreshlayout:1.0.0@aar
                        androidLibrary                : androidx.asynclayoutinflater:asynclayoutinflater:1.0.0@aar
                        androidLibrary                : androidx.core:core:1.5.0@aar
                        androidLibrary                : androidx.cursoradapter:cursoradapter:1.0.0@aar
                        androidLibrary                : androidx.lifecycle:lifecycle-viewmodel-savedstate:2.3.1@aar
                        androidLibrary                : androidx.savedstate:savedstate:1.1.0@aar
                        androidLibrary                : androidx.lifecycle:lifecycle-runtime:2.3.1@aar
                        androidLibrary                : androidx.versionedparcelable:versionedparcelable:1.1.1@aar
                        androidLibrary                : androidx.lifecycle:lifecycle-viewmodel:2.3.1@aar
                        androidLibrary                : androidx.navigation:navigation-common:2.3.5@aar
                        androidLibrary                : androidx.cardview:cardview:1.0.0@aar
                        androidLibrary                : androidx.lifecycle:lifecycle-livedata:2.0.0@aar
                        androidLibrary                : androidx.lifecycle:lifecycle-livedata-core:2.3.1@aar
                        androidLibrary                : androidx.arch.core:core-runtime:2.1.0@aar
                        androidLibrary                : androidx.interpolator:interpolator:1.0.0@aar
                        androidLibrary                : androidx.documentfile:documentfile:1.0.0@aar
                        androidLibrary                : androidx.localbroadcastmanager:localbroadcastmanager:1.0.0@aar
                        androidLibrary                : androidx.print:print:1.0.0@aar
                        androidLibrary                : androidx.annotation:annotation-experimental:1.0.0@aar
                        androidLibrary                : androidx.constraintlayout:constraintlayout:1.1.3@aar
                        module                        : <ROOT>-:lib-MAIN
                        javaLibrary                   : androidx.collection:collection:1.1.0@jar
                        javaLibrary                   : androidx.lifecycle:lifecycle-common:2.3.1@jar
                        javaLibrary                   : androidx.arch.core:core-common:2.1.0@jar
                        javaLibrary                   : androidx.annotation:annotation:1.2.0@jar
                        javaLibrary                   : androidx.constraintlayout:constraintlayout-solver:1.1.3@jar
                    runtimeClasspath
                        androidLibrary                : androidx.navigation:navigation-ui:2.3.5@aar
                        androidLibrary                : com.google.android.material:material:1.0.0@aar
                        androidLibrary                : androidx.appcompat:appcompat:1.3.0@aar
                        androidLibrary                : androidx.navigation:navigation-fragment:2.3.5@aar
                        androidLibrary                : androidx.fragment:fragment:1.3.4@aar
                        androidLibrary                : androidx.navigation:navigation-runtime:2.3.5@aar
                        androidLibrary                : androidx.activity:activity:1.2.3@aar
                        androidLibrary                : androidx.appcompat:appcompat-resources:1.3.0@aar
                        androidLibrary                : androidx.recyclerview:recyclerview:1.0.0@aar
                        androidLibrary                : androidx.legacy:legacy-support-core-ui:1.0.0@aar
                        androidLibrary                : androidx.drawerlayout:drawerlayout:1.1.1@aar
                        androidLibrary                : androidx.viewpager:viewpager:1.0.0@aar
                        androidLibrary                : androidx.coordinatorlayout:coordinatorlayout:1.0.0@aar
                        androidLibrary                : androidx.slidingpanelayout:slidingpanelayout:1.0.0@aar
                        androidLibrary                : androidx.customview:customview:1.1.0@aar
                        androidLibrary                : androidx.legacy:legacy-support-core-utils:1.0.0@aar
                        androidLibrary                : androidx.loader:loader:1.0.0@aar
                        androidLibrary                : androidx.vectordrawable:vectordrawable-animated:1.1.0@aar
                        androidLibrary                : androidx.vectordrawable:vectordrawable:1.1.0@aar
                        androidLibrary                : androidx.transition:transition:1.3.0@aar
                        androidLibrary                : androidx.swiperefreshlayout:swiperefreshlayout:1.0.0@aar
                        androidLibrary                : androidx.asynclayoutinflater:asynclayoutinflater:1.0.0@aar
                        androidLibrary                : androidx.core:core:1.5.0@aar
                        androidLibrary                : androidx.cursoradapter:cursoradapter:1.0.0@aar
                        androidLibrary                : androidx.lifecycle:lifecycle-viewmodel-savedstate:2.3.1@aar
                        androidLibrary                : androidx.savedstate:savedstate:1.1.0@aar
                        androidLibrary                : androidx.lifecycle:lifecycle-runtime:2.3.1@aar
                        androidLibrary                : androidx.versionedparcelable:versionedparcelable:1.1.1@aar
                        androidLibrary                : androidx.lifecycle:lifecycle-viewmodel:2.3.1@aar
                        androidLibrary                : androidx.navigation:navigation-common:2.3.5@aar
                        androidLibrary                : androidx.cardview:cardview:1.0.0@aar
                        androidLibrary                : androidx.lifecycle:lifecycle-livedata:2.0.0@aar
                        androidLibrary                : androidx.lifecycle:lifecycle-livedata-core:2.3.1@aar
                        androidLibrary                : androidx.arch.core:core-runtime:2.1.0@aar
                        androidLibrary                : androidx.interpolator:interpolator:1.0.0@aar
                        androidLibrary                : androidx.documentfile:documentfile:1.0.0@aar
                        androidLibrary                : androidx.localbroadcastmanager:localbroadcastmanager:1.0.0@aar
                        androidLibrary                : androidx.print:print:1.0.0@aar
                        androidLibrary                : androidx.annotation:annotation-experimental:1.0.0@aar
                        androidLibrary                : androidx.constraintlayout:constraintlayout:1.1.3@aar
                        module                        : <ROOT>-:lib-MAIN
                        javaLibrary                   : androidx.collection:collection:1.1.0@jar
                        javaLibrary                   : androidx.lifecycle:lifecycle-common:2.3.1@jar
                        javaLibrary                   : androidx.arch.core:core-common:2.1.0@jar
                        javaLibrary                   : androidx.annotation:annotation:1.2.0@jar
                        javaLibrary                   : androidx.constraintlayout:constraintlayout-solver:1.1.3@jar
                        androidLibrary                : __local_aars__:<GRADLE>/caches/<TRANSFORMS>/xxxxxxxxxxxxxxxxxxxxxxxxxxxxxxxx/transformed/tracing-1.0.0/jars/classes.jar:unspecified
                RuntimeOnlyClasses
                    - class                       : <GRADLE>/caches/<TRANSFORMS>/xxxxxxxxxxxxxxxxxxxxxxxxxxxxxxxx/transformed/tracing-1.0.0/jars/classes.jar
                ApplicationId                 : com.example.navgraph
                SigningConfigName             : debug
                IsSigned                      : true
                CodeShrinker                  : null
                BuildTasksAndOutputInformation
                    AssembleTaskName              : assembleDebug
                    AssembleTaskOutputListingFile : <ROOT>/app/build/outputs/apk/debug/output-metadata.json [-]
                    BundleTaskName                : bundleDebug
                    BundleTaskOutputListingFile   : <ROOT>/app/build/intermediates/bundle_ide_model/debug/output-metadata.json [-]
                    ApkFromBundleTaskName         : extractApksForDebug
                    ApkFromBundleTaskOutputListingFile      : <ROOT>/app/build/intermediates/apk_from_bundle_ide_model/debug/output-metadata.json [-]
                GeneratedResourceFolders      : <ROOT>/app/build/generated/res/rs/debug [-]
                GeneratedResourceFolders      : <ROOT>/app/build/generated/res/resValues/debug [-]
            AndroidTestArtifact
                Name                          : ANDROID_TEST
                CompileTaskName               : compileDebugAndroidTestSources
                AssembleTaskName              : assembleDebugAndroidTest
                IsTestArtifact                : true
                IdeSetupTaskNames             : generateDebugAndroidTestSources
                GeneratedSourceFolders        : <ROOT>/app/build/generated/aidl_source_output_dir/debugAndroidTest/out [-]
                GeneratedSourceFolders        : <ROOT>/app/build/generated/ap_generated_sources/debugAndroidTest/out [-]
                GeneratedSourceFolders        : <ROOT>/app/build/generated/renderscript_source_output_dir/debugAndroidTest/out [-]
                GeneratedSourceFolders        : <ROOT>/app/build/generated/source/buildConfig/androidTest/debug [-]
                ClassesFolder                 : <ROOT>/app/build/intermediates/compile_and_runtime_not_namespaced_r_class_jar/debugAndroidTest/R.jar [-]
                ClassesFolder                 : <ROOT>/app/build/intermediates/javac/debugAndroidTest/classes [-]
                Dependencies
                    compileClasspath
                        androidLibrary                : androidx.test.ext:junit:1.1.2@aar
                        androidLibrary                : androidx.test.espresso:espresso-core:3.2.0@aar
                        androidLibrary                : androidx.test:runner:1.2.0@aar
                        androidLibrary                : androidx.test:core:1.3.0@aar
                        androidLibrary                : androidx.navigation:navigation-ui:2.3.5@aar
                        androidLibrary                : com.google.android.material:material:1.0.0@aar
                        androidLibrary                : androidx.appcompat:appcompat:1.3.0@aar
                        androidLibrary                : androidx.test:monitor:1.3.0@aar
                        androidLibrary                : androidx.navigation:navigation-fragment:2.3.5@aar
                        androidLibrary                : androidx.fragment:fragment:1.3.4@aar
                        androidLibrary                : androidx.navigation:navigation-runtime:2.3.5@aar
                        androidLibrary                : androidx.activity:activity:1.2.3@aar
                        androidLibrary                : androidx.appcompat:appcompat-resources:1.3.0@aar
                        androidLibrary                : androidx.recyclerview:recyclerview:1.0.0@aar
                        androidLibrary                : androidx.legacy:legacy-support-core-ui:1.0.0@aar
                        androidLibrary                : androidx.drawerlayout:drawerlayout:1.1.1@aar
                        androidLibrary                : androidx.viewpager:viewpager:1.0.0@aar
                        androidLibrary                : androidx.coordinatorlayout:coordinatorlayout:1.0.0@aar
                        androidLibrary                : androidx.slidingpanelayout:slidingpanelayout:1.0.0@aar
                        androidLibrary                : androidx.customview:customview:1.1.0@aar
                        androidLibrary                : androidx.legacy:legacy-support-core-utils:1.0.0@aar
                        androidLibrary                : androidx.loader:loader:1.0.0@aar
                        androidLibrary                : androidx.vectordrawable:vectordrawable-animated:1.1.0@aar
                        androidLibrary                : androidx.vectordrawable:vectordrawable:1.1.0@aar
                        androidLibrary                : androidx.transition:transition:1.0.0@aar
                        androidLibrary                : androidx.swiperefreshlayout:swiperefreshlayout:1.0.0@aar
                        androidLibrary                : androidx.asynclayoutinflater:asynclayoutinflater:1.0.0@aar
                        androidLibrary                : androidx.core:core:1.5.0@aar
                        androidLibrary                : androidx.cursoradapter:cursoradapter:1.0.0@aar
                        androidLibrary                : androidx.lifecycle:lifecycle-viewmodel-savedstate:2.3.1@aar
                        androidLibrary                : androidx.savedstate:savedstate:1.1.0@aar
                        androidLibrary                : androidx.lifecycle:lifecycle-runtime:2.3.1@aar
                        androidLibrary                : androidx.lifecycle:lifecycle-livedata:2.0.0@aar
                        androidLibrary                : androidx.lifecycle:lifecycle-livedata-core:2.3.1@aar
                        androidLibrary                : androidx.versionedparcelable:versionedparcelable:1.1.1@aar
                        androidLibrary                : androidx.lifecycle:lifecycle-viewmodel:2.3.1@aar
                        androidLibrary                : androidx.navigation:navigation-common:2.3.5@aar
                        androidLibrary                : androidx.cardview:cardview:1.0.0@aar
                        androidLibrary                : androidx.arch.core:core-runtime:2.0.0@aar
                        androidLibrary                : androidx.interpolator:interpolator:1.0.0@aar
                        androidLibrary                : androidx.documentfile:documentfile:1.0.0@aar
                        androidLibrary                : androidx.localbroadcastmanager:localbroadcastmanager:1.0.0@aar
                        androidLibrary                : androidx.print:print:1.0.0@aar
                        androidLibrary                : androidx.test.espresso:espresso-idling-resource:3.2.0@aar
                        androidLibrary                : androidx.constraintlayout:constraintlayout:1.1.3@aar
                        module                        : <ROOT>-:lib-MAIN
                        androidLibrary                : androidx.annotation:annotation-experimental:1.0.0@aar
                        javaLibrary                   : junit:junit:4.12@jar
                        javaLibrary                   : org.hamcrest:hamcrest-integration:1.3@jar
                        javaLibrary                   : org.hamcrest:hamcrest-library:1.3@jar
                        javaLibrary                   : org.hamcrest:hamcrest-core:1.3@jar
                        javaLibrary                   : androidx.lifecycle:lifecycle-common:2.3.1@jar
                        javaLibrary                   : androidx.collection:collection:1.1.0@jar
                        javaLibrary                   : androidx.arch.core:core-common:2.1.0@jar
                        javaLibrary                   : androidx.annotation:annotation:1.2.0@jar
                        javaLibrary                   : net.sf.kxml:kxml2:2.3.0@jar
                        javaLibrary                   : com.squareup:javawriter:2.1.1@jar
                        javaLibrary                   : javax.inject:javax.inject:1@jar
                        javaLibrary                   : com.google.code.findbugs:jsr305:2.0.1@jar
                        javaLibrary                   : androidx.constraintlayout:constraintlayout-solver:1.1.3@jar
                        module                        : <ROOT>-:app-MAIN
                    runtimeClasspath
                        androidLibrary                : androidx.test.ext:junit:1.1.2@aar
                        androidLibrary                : androidx.test.espresso:espresso-core:3.2.0@aar
                        androidLibrary                : androidx.test:runner:1.2.0@aar
                        androidLibrary                : androidx.test:core:1.3.0@aar
                        androidLibrary                : androidx.test:monitor:1.3.0@aar
                        androidLibrary                : androidx.test.espresso:espresso-idling-resource:3.2.0@aar
                        module                        : <ROOT>-:lib-MAIN
                        javaLibrary                   : junit:junit:4.12@jar
                        javaLibrary                   : org.hamcrest:hamcrest-integration:1.3@jar
                        javaLibrary                   : org.hamcrest:hamcrest-library:1.3@jar
                        javaLibrary                   : org.hamcrest:hamcrest-core:1.3@jar
                        javaLibrary                   : androidx.lifecycle:lifecycle-common:2.3.1@jar
                        javaLibrary                   : androidx.annotation:annotation:1.2.0@jar
                        javaLibrary                   : net.sf.kxml:kxml2:2.3.0@jar
                        javaLibrary                   : com.squareup:javawriter:2.1.1@jar
                        javaLibrary                   : javax.inject:javax.inject:1@jar
                        javaLibrary                   : com.google.code.findbugs:jsr305:2.0.1@jar
                        module                        : <ROOT>-:app-MAIN
                ProvidedDependencies
                    - provided                    : androidx.activity:activity:1.2.3@aar
                    - provided                    : androidx.annotation:annotation-experimental:1.0.0@aar
                    - provided                    : androidx.appcompat:appcompat-resources:1.3.0@aar
                    - provided                    : androidx.appcompat:appcompat:1.3.0@aar
                    - provided                    : androidx.arch.core:core-common:2.1.0
                    - provided                    : androidx.arch.core:core-runtime:2.0.0@aar
                    - provided                    : androidx.asynclayoutinflater:asynclayoutinflater:1.0.0@aar
                    - provided                    : androidx.cardview:cardview:1.0.0@aar
                    - provided                    : androidx.collection:collection:1.1.0
                    - provided                    : androidx.constraintlayout:constraintlayout-solver:1.1.3
                    - provided                    : androidx.constraintlayout:constraintlayout:1.1.3@aar
                    - provided                    : androidx.coordinatorlayout:coordinatorlayout:1.0.0@aar
                    - provided                    : androidx.core:core:1.5.0@aar
                    - provided                    : androidx.cursoradapter:cursoradapter:1.0.0@aar
                    - provided                    : androidx.customview:customview:1.1.0@aar
                    - provided                    : androidx.documentfile:documentfile:1.0.0@aar
                    - provided                    : androidx.drawerlayout:drawerlayout:1.1.1@aar
                    - provided                    : androidx.fragment:fragment:1.3.4@aar
                    - provided                    : androidx.interpolator:interpolator:1.0.0@aar
                    - provided                    : androidx.legacy:legacy-support-core-ui:1.0.0@aar
                    - provided                    : androidx.legacy:legacy-support-core-utils:1.0.0@aar
                    - provided                    : androidx.lifecycle:lifecycle-livedata-core:2.3.1@aar
                    - provided                    : androidx.lifecycle:lifecycle-livedata:2.0.0@aar
                    - provided                    : androidx.lifecycle:lifecycle-runtime:2.3.1@aar
                    - provided                    : androidx.lifecycle:lifecycle-viewmodel-savedstate:2.3.1@aar
                    - provided                    : androidx.lifecycle:lifecycle-viewmodel:2.3.1@aar
                    - provided                    : androidx.loader:loader:1.0.0@aar
                    - provided                    : androidx.localbroadcastmanager:localbroadcastmanager:1.0.0@aar
                    - provided                    : androidx.navigation:navigation-common:2.3.5@aar
                    - provided                    : androidx.navigation:navigation-fragment:2.3.5@aar
                    - provided                    : androidx.navigation:navigation-runtime:2.3.5@aar
                    - provided                    : androidx.navigation:navigation-ui:2.3.5@aar
                    - provided                    : androidx.print:print:1.0.0@aar
                    - provided                    : androidx.recyclerview:recyclerview:1.0.0@aar
                    - provided                    : androidx.savedstate:savedstate:1.1.0@aar
                    - provided                    : androidx.slidingpanelayout:slidingpanelayout:1.0.0@aar
                    - provided                    : androidx.swiperefreshlayout:swiperefreshlayout:1.0.0@aar
                    - provided                    : androidx.transition:transition:1.0.0@aar
                    - provided                    : androidx.vectordrawable:vectordrawable-animated:1.1.0@aar
                    - provided                    : androidx.vectordrawable:vectordrawable:1.1.0@aar
                    - provided                    : androidx.versionedparcelable:versionedparcelable:1.1.1@aar
                    - provided                    : androidx.viewpager:viewpager:1.0.0@aar
                    - provided                    : com.google.android.material:material:1.0.0@aar
                ApplicationId                 : com.example.navgraph.test
                SigningConfigName             : debug
                IsSigned                      : true
                CodeShrinker                  : null
                BuildTasksAndOutputInformation
                    AssembleTaskName              : assembleDebugAndroidTest
                    AssembleTaskOutputListingFile : <ROOT>/app/build/outputs/apk/androidTest/debug/output-metadata.json [-]
                GeneratedResourceFolders      : <ROOT>/app/build/generated/res/rs/androidTest/debug [-]
                GeneratedResourceFolders      : <ROOT>/app/build/generated/res/resValues/androidTest/debug [-]
                TestOptions
                    AnimationsDisabled            : false
                    Execution                     : HOST
            UnitTestArtifact
                Name                          : UNIT_TEST
                CompileTaskName               : compileDebugUnitTestSources
                AssembleTaskName              : assembleDebugUnitTest
                IsTestArtifact                : true
                IdeSetupTaskNames             : createMockableJar
                GeneratedSourceFolders        : <ROOT>/app/build/generated/ap_generated_sources/debugUnitTest/out [-]
                ClassesFolder                 : <ROOT>/app/build/intermediates/compile_and_runtime_not_namespaced_r_class_jar/debug/R.jar [-]
                ClassesFolder                 : <ROOT>/app/build/intermediates/javac/debugUnitTest/classes [-]
                Dependencies
                    compileClasspath
                        androidLibrary                : androidx.navigation:navigation-ui:2.3.5@aar
                        androidLibrary                : com.google.android.material:material:1.0.0@aar
                        androidLibrary                : androidx.appcompat:appcompat:1.3.0@aar
                        androidLibrary                : androidx.navigation:navigation-fragment:2.3.5@aar
                        androidLibrary                : androidx.fragment:fragment:1.3.4@aar
                        androidLibrary                : androidx.navigation:navigation-runtime:2.3.5@aar
                        androidLibrary                : androidx.activity:activity:1.2.3@aar
                        androidLibrary                : androidx.appcompat:appcompat-resources:1.3.0@aar
                        androidLibrary                : androidx.recyclerview:recyclerview:1.0.0@aar
                        androidLibrary                : androidx.legacy:legacy-support-core-ui:1.0.0@aar
                        androidLibrary                : androidx.drawerlayout:drawerlayout:1.1.1@aar
                        androidLibrary                : androidx.viewpager:viewpager:1.0.0@aar
                        androidLibrary                : androidx.coordinatorlayout:coordinatorlayout:1.0.0@aar
                        androidLibrary                : androidx.slidingpanelayout:slidingpanelayout:1.0.0@aar
                        androidLibrary                : androidx.customview:customview:1.1.0@aar
                        androidLibrary                : androidx.legacy:legacy-support-core-utils:1.0.0@aar
                        androidLibrary                : androidx.loader:loader:1.0.0@aar
                        androidLibrary                : androidx.vectordrawable:vectordrawable-animated:1.1.0@aar
                        androidLibrary                : androidx.vectordrawable:vectordrawable:1.1.0@aar
                        androidLibrary                : androidx.transition:transition:1.3.0@aar
                        androidLibrary                : androidx.swiperefreshlayout:swiperefreshlayout:1.0.0@aar
                        androidLibrary                : androidx.asynclayoutinflater:asynclayoutinflater:1.0.0@aar
                        androidLibrary                : androidx.core:core:1.5.0@aar
                        androidLibrary                : androidx.cursoradapter:cursoradapter:1.0.0@aar
                        androidLibrary                : androidx.lifecycle:lifecycle-viewmodel-savedstate:2.3.1@aar
                        androidLibrary                : androidx.savedstate:savedstate:1.1.0@aar
                        androidLibrary                : androidx.lifecycle:lifecycle-runtime:2.3.1@aar
                        androidLibrary                : androidx.versionedparcelable:versionedparcelable:1.1.1@aar
                        androidLibrary                : androidx.lifecycle:lifecycle-viewmodel:2.3.1@aar
                        androidLibrary                : androidx.navigation:navigation-common:2.3.5@aar
                        androidLibrary                : androidx.cardview:cardview:1.0.0@aar
                        androidLibrary                : androidx.lifecycle:lifecycle-livedata:2.0.0@aar
                        androidLibrary                : androidx.lifecycle:lifecycle-livedata-core:2.3.1@aar
                        androidLibrary                : androidx.arch.core:core-runtime:2.1.0@aar
                        androidLibrary                : androidx.interpolator:interpolator:1.0.0@aar
                        androidLibrary                : androidx.documentfile:documentfile:1.0.0@aar
                        androidLibrary                : androidx.localbroadcastmanager:localbroadcastmanager:1.0.0@aar
                        androidLibrary                : androidx.print:print:1.0.0@aar
                        androidLibrary                : androidx.annotation:annotation-experimental:1.0.0@aar
                        androidLibrary                : androidx.constraintlayout:constraintlayout:1.1.3@aar
                        module                        : <ROOT>-:lib-MAIN
                        javaLibrary                   : junit:junit:4.12@jar
                        javaLibrary                   : org.hamcrest:hamcrest-core:1.3@jar
                        javaLibrary                   : androidx.collection:collection:1.1.0@jar
                        javaLibrary                   : androidx.lifecycle:lifecycle-common:2.3.1@jar
                        javaLibrary                   : androidx.arch.core:core-common:2.1.0@jar
                        javaLibrary                   : androidx.annotation:annotation:1.2.0@jar
                        javaLibrary                   : androidx.constraintlayout:constraintlayout-solver:1.1.3@jar
                        module                        : <ROOT>-:app-MAIN
                    runtimeClasspath
                        androidLibrary                : androidx.navigation:navigation-ui:2.3.5@aar
                        androidLibrary                : com.google.android.material:material:1.0.0@aar
                        androidLibrary                : androidx.appcompat:appcompat:1.3.0@aar
                        androidLibrary                : androidx.navigation:navigation-fragment:2.3.5@aar
                        androidLibrary                : androidx.fragment:fragment:1.3.4@aar
                        androidLibrary                : androidx.navigation:navigation-runtime:2.3.5@aar
                        androidLibrary                : androidx.activity:activity:1.2.3@aar
                        androidLibrary                : androidx.appcompat:appcompat-resources:1.3.0@aar
                        androidLibrary                : androidx.recyclerview:recyclerview:1.0.0@aar
                        androidLibrary                : androidx.legacy:legacy-support-core-ui:1.0.0@aar
                        androidLibrary                : androidx.drawerlayout:drawerlayout:1.1.1@aar
                        androidLibrary                : androidx.viewpager:viewpager:1.0.0@aar
                        androidLibrary                : androidx.coordinatorlayout:coordinatorlayout:1.0.0@aar
                        androidLibrary                : androidx.slidingpanelayout:slidingpanelayout:1.0.0@aar
                        androidLibrary                : androidx.customview:customview:1.1.0@aar
                        androidLibrary                : androidx.legacy:legacy-support-core-utils:1.0.0@aar
                        androidLibrary                : androidx.loader:loader:1.0.0@aar
                        androidLibrary                : androidx.vectordrawable:vectordrawable-animated:1.1.0@aar
                        androidLibrary                : androidx.vectordrawable:vectordrawable:1.1.0@aar
                        androidLibrary                : androidx.transition:transition:1.3.0@aar
                        androidLibrary                : androidx.swiperefreshlayout:swiperefreshlayout:1.0.0@aar
                        androidLibrary                : androidx.asynclayoutinflater:asynclayoutinflater:1.0.0@aar
                        androidLibrary                : androidx.core:core:1.5.0@aar
                        androidLibrary                : androidx.cursoradapter:cursoradapter:1.0.0@aar
                        androidLibrary                : androidx.lifecycle:lifecycle-viewmodel-savedstate:2.3.1@aar
                        androidLibrary                : androidx.savedstate:savedstate:1.1.0@aar
                        androidLibrary                : androidx.lifecycle:lifecycle-runtime:2.3.1@aar
                        androidLibrary                : androidx.versionedparcelable:versionedparcelable:1.1.1@aar
                        androidLibrary                : androidx.lifecycle:lifecycle-viewmodel:2.3.1@aar
                        androidLibrary                : androidx.navigation:navigation-common:2.3.5@aar
                        androidLibrary                : androidx.cardview:cardview:1.0.0@aar
                        androidLibrary                : androidx.lifecycle:lifecycle-livedata:2.0.0@aar
                        androidLibrary                : androidx.lifecycle:lifecycle-livedata-core:2.3.1@aar
                        androidLibrary                : androidx.arch.core:core-runtime:2.1.0@aar
                        androidLibrary                : androidx.interpolator:interpolator:1.0.0@aar
                        androidLibrary                : androidx.documentfile:documentfile:1.0.0@aar
                        androidLibrary                : androidx.localbroadcastmanager:localbroadcastmanager:1.0.0@aar
                        androidLibrary                : androidx.print:print:1.0.0@aar
                        androidLibrary                : androidx.annotation:annotation-experimental:1.0.0@aar
                        androidLibrary                : androidx.constraintlayout:constraintlayout:1.1.3@aar
                        module                        : <ROOT>-:lib-MAIN
                        javaLibrary                   : junit:junit:4.12@jar
                        javaLibrary                   : org.hamcrest:hamcrest-core:1.3@jar
                        javaLibrary                   : androidx.collection:collection:1.1.0@jar
                        javaLibrary                   : androidx.lifecycle:lifecycle-common:2.3.1@jar
                        javaLibrary                   : androidx.arch.core:core-common:2.1.0@jar
                        javaLibrary                   : androidx.annotation:annotation:1.2.0@jar
                        javaLibrary                   : androidx.constraintlayout:constraintlayout-solver:1.1.3@jar
                        module                        : <ROOT>-:app-MAIN
                        androidLibrary                : __local_aars__:<GRADLE>/caches/<TRANSFORMS>/xxxxxxxxxxxxxxxxxxxxxxxxxxxxxxxx/transformed/tracing-1.0.0/jars/classes.jar:unspecified
                RuntimeOnlyClasses
                    - class                       : <GRADLE>/caches/<TRANSFORMS>/xxxxxxxxxxxxxxxxxxxxxxxxxxxxxxxx/transformed/tracing-1.0.0/jars/classes.jar
                MockablePlatformJar           : <GRADLE>/caches/<TRANSFORMS>/xxxxxxxxxxxxxxxxxxxxxxxxxxxxxxxx/transformed/android.jar
    externalProject               : :app (DefaultExternalProject) (*seen*)
MODULE                        : navgraph.app.androidTest
MODULE                        : navgraph.app.main
MODULE                        : navgraph.app.unitTest
MODULE                        : navgraph.lib
    GradleModuleModel
        agpVersion                    : 7.0.0
        gradlePath                    : :lib
        gradleVersion                 : 7.0.2
        buildFile                     : <ROOT>/lib/build.gradle
        buildFilePath                 : <ROOT>/lib/build.gradle
        rootFolderPath                : <ROOT>
        hasSafeArgsJava               : false
        hasSafeArgsKotlin             : false
    CurrentVariantReportedVersions
        minSdk
            ApiLevel                      : 16
            ApiString                     : 16
        runtimeMinSdk
            ApiLevel                      : 16
            ApiString                     : 16
        targetSdk
            ApiLevel                      : 32
            ApiString                     : 32
    RootBuildId                   : <ROOT>
    BuildId                       : <ROOT>
    ProjectPath                   : :lib
    ModelVersion                  : 7.0.0
    ProjectType                   : PROJECT_TYPE_LIBRARY
    CompileTarget                 : android-32
    BuildFolder                   : <ROOT>/lib/build [-]
    buildToolsVersion             : 30.0.2
    IsBaseSplit                   : false
    GroupId                       : navgraph
    Namespace                     : com.example.lib
    TestNamespace                 : com.example.lib.test
    AaptOptions
        NameSpacing                   : DISABLED
    LintOptions
        IsCheckTestSources            : false
        IsCheckDependencies           : false
        IsAbortOnError                : true
        IsAbsolutePaths               : true
        IsNoLines                     : false
        IsQuiet                       : false
        IsCheckAllWarnings            : false
        IsIgnoreWarnings              : false
        IsWarningsAsErrors            : false
        IsIgnoreTestSources           : false
        IsIgnoreTestFixturesSources   : false
        IsCheckGeneratedSources       : false
        IsCheckReleaseBuilds          : true
        IsExplainIssues               : true
        IsShowAll                     : false
        TextReport                    : false
        HtmlReport                    : true
        XmlReport                     : true
        SarifReport                   : false
    JavaCompileOptions
        Encoding                      : UTF-8
        SourceCompatibility           : 1.8
        TargetCompatibility           : 1.8
        IsCoreLibraryDesugaringEnabled          : false
    AgpFlags
        ApplicationRClassConstantIds  : true
        AestRClassConstantIds         : true
        TransitiveRClasses            : true
        UseAndroidX                   : true
        UsesCompose                   : false
        MlModelBindingEnabled         : false
        AndroidResourcesEnabled       : true
        DataBindingEnabled            : false
<<<<<<< HEAD
=======
        GenerateManifestClass         : false
>>>>>>> 8b7d83e8
    - basicVariant:               : debug
        testApplicationId             : com.example.lib.test
        buildType                     : debug
    - basicVariant:               : release
        buildType                     : release
    BootClassPath                 : <ANDROID_SDK>/platforms/android-32/android.jar
    ViewBindingOptions
        Enabled                       : false
    DefaultConfig
        ProductFlavor
            Name                          : main
            VersionCode                   : 1
            VersionName                   : 1.0
            TestInstrumentationRunner     : androidx.test.runner.AndroidJUnitRunner
            MinSdkVersion
                ApiLevel                      : 16
                ApiString                     : 16
            TargetSdkVersion
                ApiLevel                      : 32
                ApiString                     : 32
            VectorDrawables
                UseSupportLibrary             : false
        SourceProvider
            Name                          : main
            Manifest                      : <ROOT>/lib/src/main/AndroidManifest.xml
            JavaDirectories               : <ROOT>/lib/src/main/java
            KotlinDirectories             : <ROOT>/lib/src/main/java
            KotlinDirectories             : <ROOT>/lib/src/main/kotlin [-]
            ResourcesDirectories          : <ROOT>/lib/src/main/resources [-]
            AidlDirectories               : <ROOT>/lib/src/main/aidl [-]
            RenderscriptDirectories       : <ROOT>/lib/src/main/rs [-]
            ResDirectories                : <ROOT>/lib/src/main/res
            AssetsDirectories             : <ROOT>/lib/src/main/assets [-]
            JniLibsDirectories            : <ROOT>/lib/src/main/jniLibs [-]
            ShadersDirectories            : <ROOT>/lib/src/main/shaders [-]
        ExtraSourceProviders
            ExtraSourceProvider
                ArtifactName                  : _android_test_
                SourceProvider
                    Name                          : androidTest
                    Manifest                      : <ROOT>/lib/src/androidTest/AndroidManifest.xml [-]
                    JavaDirectories               : <ROOT>/lib/src/androidTest/java [-]
                    KotlinDirectories             : <ROOT>/lib/src/androidTest/java [-]
                    KotlinDirectories             : <ROOT>/lib/src/androidTest/kotlin [-]
                    ResourcesDirectories          : <ROOT>/lib/src/androidTest/resources [-]
                    AidlDirectories               : <ROOT>/lib/src/androidTest/aidl [-]
                    RenderscriptDirectories       : <ROOT>/lib/src/androidTest/rs [-]
                    ResDirectories                : <ROOT>/lib/src/androidTest/res [-]
                    AssetsDirectories             : <ROOT>/lib/src/androidTest/assets [-]
                    JniLibsDirectories            : <ROOT>/lib/src/androidTest/jniLibs [-]
                    ShadersDirectories            : <ROOT>/lib/src/androidTest/shaders [-]
            ExtraSourceProvider
                ArtifactName                  : _unit_test_
                SourceProvider
                    Name                          : test
                    Manifest                      : <ROOT>/lib/src/test/AndroidManifest.xml [-]
                    JavaDirectories               : <ROOT>/lib/src/test/java [-]
                    KotlinDirectories             : <ROOT>/lib/src/test/java [-]
                    KotlinDirectories             : <ROOT>/lib/src/test/kotlin [-]
                    ResourcesDirectories          : <ROOT>/lib/src/test/resources [-]
                    AidlDirectories               : <ROOT>/lib/src/test/aidl [-]
                    RenderscriptDirectories       : <ROOT>/lib/src/test/rs [-]
                    ResDirectories                : <ROOT>/lib/src/test/res [-]
                    AssetsDirectories             : <ROOT>/lib/src/test/assets [-]
                    JniLibsDirectories            : <ROOT>/lib/src/test/jniLibs [-]
                    ShadersDirectories            : <ROOT>/lib/src/test/shaders [-]
    BuildTypes
        BuildType
            Name                          : debug
            IsDebuggable                  : true
            IsJniDebuggable               : false
            IsPseudoLocalesEnabled        : false
            IsRenderscriptDebuggable      : false
            RenderscriptOptimLevel        : 3
            IsMinifyEnabled               : false
            IsZipAlignEnabled             : true
        SourceProvider
            Name                          : debug
            Manifest                      : <ROOT>/lib/src/debug/AndroidManifest.xml [-]
            JavaDirectories               : <ROOT>/lib/src/debug/java [-]
            KotlinDirectories             : <ROOT>/lib/src/debug/java [-]
            KotlinDirectories             : <ROOT>/lib/src/debug/kotlin [-]
            ResourcesDirectories          : <ROOT>/lib/src/debug/resources [-]
            AidlDirectories               : <ROOT>/lib/src/debug/aidl [-]
            RenderscriptDirectories       : <ROOT>/lib/src/debug/rs [-]
            ResDirectories                : <ROOT>/lib/src/debug/res [-]
            AssetsDirectories             : <ROOT>/lib/src/debug/assets [-]
            JniLibsDirectories            : <ROOT>/lib/src/debug/jniLibs [-]
            ShadersDirectories            : <ROOT>/lib/src/debug/shaders [-]
        ExtraSourceProviders
            ExtraSourceProvider
                ArtifactName                  : _android_test_
                SourceProvider
                    Name                          : androidTestDebug
                    Manifest                      : <ROOT>/lib/src/androidTestDebug/AndroidManifest.xml [-]
                    JavaDirectories               : <ROOT>/lib/src/androidTestDebug/java [-]
                    KotlinDirectories             : <ROOT>/lib/src/androidTestDebug/java [-]
                    KotlinDirectories             : <ROOT>/lib/src/androidTestDebug/kotlin [-]
                    ResourcesDirectories          : <ROOT>/lib/src/androidTestDebug/resources [-]
                    AidlDirectories               : <ROOT>/lib/src/androidTestDebug/aidl [-]
                    RenderscriptDirectories       : <ROOT>/lib/src/androidTestDebug/rs [-]
                    ResDirectories                : <ROOT>/lib/src/androidTestDebug/res [-]
                    AssetsDirectories             : <ROOT>/lib/src/androidTestDebug/assets [-]
                    JniLibsDirectories            : <ROOT>/lib/src/androidTestDebug/jniLibs [-]
                    ShadersDirectories            : <ROOT>/lib/src/androidTestDebug/shaders [-]
        ExtraSourceProviders
            ExtraSourceProvider
                ArtifactName                  : _unit_test_
                SourceProvider
                    Name                          : testDebug
                    Manifest                      : <ROOT>/lib/src/testDebug/AndroidManifest.xml [-]
                    JavaDirectories               : <ROOT>/lib/src/testDebug/java [-]
                    KotlinDirectories             : <ROOT>/lib/src/testDebug/java [-]
                    KotlinDirectories             : <ROOT>/lib/src/testDebug/kotlin [-]
                    ResourcesDirectories          : <ROOT>/lib/src/testDebug/resources [-]
                    AidlDirectories               : <ROOT>/lib/src/testDebug/aidl [-]
                    RenderscriptDirectories       : <ROOT>/lib/src/testDebug/rs [-]
                    ResDirectories                : <ROOT>/lib/src/testDebug/res [-]
                    AssetsDirectories             : <ROOT>/lib/src/testDebug/assets [-]
                    JniLibsDirectories            : <ROOT>/lib/src/testDebug/jniLibs [-]
                    ShadersDirectories            : <ROOT>/lib/src/testDebug/shaders [-]
        BuildType
            Name                          : release
            IsDebuggable                  : false
            IsJniDebuggable               : false
            IsPseudoLocalesEnabled        : false
            IsRenderscriptDebuggable      : false
            RenderscriptOptimLevel        : 3
            IsMinifyEnabled               : false
            IsZipAlignEnabled             : true
        SourceProvider
            Name                          : release
            Manifest                      : <ROOT>/lib/src/release/AndroidManifest.xml [-]
            JavaDirectories               : <ROOT>/lib/src/release/java [-]
            KotlinDirectories             : <ROOT>/lib/src/release/java [-]
            KotlinDirectories             : <ROOT>/lib/src/release/kotlin [-]
            ResourcesDirectories          : <ROOT>/lib/src/release/resources [-]
            AidlDirectories               : <ROOT>/lib/src/release/aidl [-]
            RenderscriptDirectories       : <ROOT>/lib/src/release/rs [-]
            ResDirectories                : <ROOT>/lib/src/release/res [-]
            AssetsDirectories             : <ROOT>/lib/src/release/assets [-]
            JniLibsDirectories            : <ROOT>/lib/src/release/jniLibs [-]
            ShadersDirectories            : <ROOT>/lib/src/release/shaders [-]
        ExtraSourceProviders
            ExtraSourceProvider
                ArtifactName                  : _android_test_
                SourceProvider
                    Name                          : androidTestRelease
                    Manifest                      : <ROOT>/lib/src/androidTestRelease/AndroidManifest.xml [-]
                    JavaDirectories               : <ROOT>/lib/src/androidTestRelease/java [-]
                    KotlinDirectories             : <ROOT>/lib/src/androidTestRelease/java [-]
                    KotlinDirectories             : <ROOT>/lib/src/androidTestRelease/kotlin [-]
                    ResourcesDirectories          : <ROOT>/lib/src/androidTestRelease/resources [-]
                    AidlDirectories               : <ROOT>/lib/src/androidTestRelease/aidl [-]
                    RenderscriptDirectories       : <ROOT>/lib/src/androidTestRelease/rs [-]
                    ResDirectories                : <ROOT>/lib/src/androidTestRelease/res [-]
                    AssetsDirectories             : <ROOT>/lib/src/androidTestRelease/assets [-]
                    JniLibsDirectories            : <ROOT>/lib/src/androidTestRelease/jniLibs [-]
                    ShadersDirectories            : <ROOT>/lib/src/androidTestRelease/shaders [-]
        ExtraSourceProviders
            ExtraSourceProvider
                ArtifactName                  : _unit_test_
                SourceProvider
                    Name                          : testRelease
                    Manifest                      : <ROOT>/lib/src/testRelease/AndroidManifest.xml [-]
                    JavaDirectories               : <ROOT>/lib/src/testRelease/java [-]
                    KotlinDirectories             : <ROOT>/lib/src/testRelease/java [-]
                    KotlinDirectories             : <ROOT>/lib/src/testRelease/kotlin [-]
                    ResourcesDirectories          : <ROOT>/lib/src/testRelease/resources [-]
                    AidlDirectories               : <ROOT>/lib/src/testRelease/aidl [-]
                    RenderscriptDirectories       : <ROOT>/lib/src/testRelease/rs [-]
                    ResDirectories                : <ROOT>/lib/src/testRelease/res [-]
                    AssetsDirectories             : <ROOT>/lib/src/testRelease/assets [-]
                    JniLibsDirectories            : <ROOT>/lib/src/testRelease/jniLibs [-]
                    ShadersDirectories            : <ROOT>/lib/src/testRelease/shaders [-]
    SigningConfigs
        SigningConfig
            Name                          : debug
            StoreFile                     : debug.keystore
            StorePassword                 : android
            KeyAlias                      : AndroidDebugKey
    VariantBuildInformation
        VariantBuildInformation
            VariantName                   : debug
            BuildTasksAndOutputInformation
                AssembleTaskName              : assembleDebug
        VariantBuildInformation
            VariantName                   : release
            BuildTasksAndOutputInformation
                AssembleTaskName              : assembleRelease
    IdeVariants
        IdeVariant
            Name                          : debug
            BuildType                     : debug
            DisplayName                   : debug
            InstantAppCompatible          : false
            MinSdkVersion
                ApiLevel                      : 16
                ApiString                     : 16
            TargetSdkVersion
                ApiLevel                      : 32
                ApiString                     : 32
            VersionCode                   : 1
            VersionNameWithSuffix         : 1.0
            DeprecatedPreMergedApplicationId        : com.example.lib
            TestInstrumentationRunner     : androidx.test.runner.AndroidJUnitRunner
            MainArtifact
                Name                          : MAIN
                CompileTaskName               : compileDebugSources
                AssembleTaskName              : assembleDebug
                IsTestArtifact                : false
                IdeSetupTaskNames             : generateDebugSources
                GeneratedSourceFolders        : <ROOT>/lib/build/generated/aidl_source_output_dir/debug/out [-]
                GeneratedSourceFolders        : <ROOT>/lib/build/generated/ap_generated_sources/debug/out [-]
                GeneratedSourceFolders        : <ROOT>/lib/build/generated/renderscript_source_output_dir/debug/out [-]
                GeneratedSourceFolders        : <ROOT>/lib/build/generated/source/buildConfig/debug [-]
                ClassesFolder                 : <ROOT>/lib/build/intermediates/compile_r_class_jar/debug/R.jar [-]
                ClassesFolder                 : <ROOT>/lib/build/intermediates/javac/debug/classes [-]
                Dependencies
                    compileClasspath
                        androidLibrary                : androidx.navigation:navigation-ui:2.3.5@aar
                        androidLibrary                : com.google.android.material:material:1.0.0@aar
                        androidLibrary                : androidx.appcompat:appcompat:1.3.0@aar
                        androidLibrary                : androidx.navigation:navigation-fragment:2.3.5@aar
                        androidLibrary                : androidx.fragment:fragment:1.3.4@aar
                        androidLibrary                : androidx.navigation:navigation-runtime:2.3.5@aar
                        androidLibrary                : androidx.activity:activity:1.2.3@aar
                        androidLibrary                : androidx.appcompat:appcompat-resources:1.3.0@aar
                        androidLibrary                : androidx.recyclerview:recyclerview:1.0.0@aar
                        androidLibrary                : androidx.legacy:legacy-support-core-ui:1.0.0@aar
                        androidLibrary                : androidx.drawerlayout:drawerlayout:1.1.1@aar
                        androidLibrary                : androidx.viewpager:viewpager:1.0.0@aar
                        androidLibrary                : androidx.coordinatorlayout:coordinatorlayout:1.0.0@aar
                        androidLibrary                : androidx.slidingpanelayout:slidingpanelayout:1.0.0@aar
                        androidLibrary                : androidx.customview:customview:1.1.0@aar
                        androidLibrary                : androidx.legacy:legacy-support-core-utils:1.0.0@aar
                        androidLibrary                : androidx.loader:loader:1.0.0@aar
                        androidLibrary                : androidx.vectordrawable:vectordrawable-animated:1.1.0@aar
                        androidLibrary                : androidx.vectordrawable:vectordrawable:1.1.0@aar
                        androidLibrary                : androidx.transition:transition:1.3.0@aar
                        androidLibrary                : androidx.swiperefreshlayout:swiperefreshlayout:1.0.0@aar
                        androidLibrary                : androidx.asynclayoutinflater:asynclayoutinflater:1.0.0@aar
                        androidLibrary                : androidx.core:core:1.5.0@aar
                        androidLibrary                : androidx.cursoradapter:cursoradapter:1.0.0@aar
                        androidLibrary                : androidx.lifecycle:lifecycle-viewmodel-savedstate:2.3.1@aar
                        androidLibrary                : androidx.savedstate:savedstate:1.1.0@aar
                        androidLibrary                : androidx.lifecycle:lifecycle-runtime:2.3.1@aar
                        androidLibrary                : androidx.versionedparcelable:versionedparcelable:1.1.1@aar
                        androidLibrary                : androidx.lifecycle:lifecycle-viewmodel:2.3.1@aar
                        androidLibrary                : androidx.navigation:navigation-common:2.3.5@aar
                        androidLibrary                : androidx.cardview:cardview:1.0.0@aar
                        androidLibrary                : androidx.lifecycle:lifecycle-livedata:2.0.0@aar
                        androidLibrary                : androidx.lifecycle:lifecycle-livedata-core:2.3.1@aar
                        androidLibrary                : androidx.arch.core:core-runtime:2.1.0@aar
                        androidLibrary                : androidx.interpolator:interpolator:1.0.0@aar
                        androidLibrary                : androidx.documentfile:documentfile:1.0.0@aar
                        androidLibrary                : androidx.localbroadcastmanager:localbroadcastmanager:1.0.0@aar
                        androidLibrary                : androidx.print:print:1.0.0@aar
                        androidLibrary                : androidx.annotation:annotation-experimental:1.0.0@aar
                        androidLibrary                : androidx.constraintlayout:constraintlayout:1.1.3@aar
                        javaLibrary                   : androidx.collection:collection:1.1.0@jar
                        javaLibrary                   : androidx.lifecycle:lifecycle-common:2.3.1@jar
                        javaLibrary                   : androidx.arch.core:core-common:2.1.0@jar
                        javaLibrary                   : androidx.annotation:annotation:1.2.0@jar
                        javaLibrary                   : androidx.constraintlayout:constraintlayout-solver:1.1.3@jar
                    runtimeClasspath
                        androidLibrary                : androidx.navigation:navigation-ui:2.3.5@aar
                        androidLibrary                : com.google.android.material:material:1.0.0@aar
                        androidLibrary                : androidx.appcompat:appcompat:1.3.0@aar
                        androidLibrary                : androidx.navigation:navigation-fragment:2.3.5@aar
                        androidLibrary                : androidx.fragment:fragment:1.3.4@aar
                        androidLibrary                : androidx.navigation:navigation-runtime:2.3.5@aar
                        androidLibrary                : androidx.activity:activity:1.2.3@aar
                        androidLibrary                : androidx.appcompat:appcompat-resources:1.3.0@aar
                        androidLibrary                : androidx.recyclerview:recyclerview:1.0.0@aar
                        androidLibrary                : androidx.legacy:legacy-support-core-ui:1.0.0@aar
                        androidLibrary                : androidx.drawerlayout:drawerlayout:1.1.1@aar
                        androidLibrary                : androidx.viewpager:viewpager:1.0.0@aar
                        androidLibrary                : androidx.coordinatorlayout:coordinatorlayout:1.0.0@aar
                        androidLibrary                : androidx.slidingpanelayout:slidingpanelayout:1.0.0@aar
                        androidLibrary                : androidx.customview:customview:1.1.0@aar
                        androidLibrary                : androidx.legacy:legacy-support-core-utils:1.0.0@aar
                        androidLibrary                : androidx.loader:loader:1.0.0@aar
                        androidLibrary                : androidx.vectordrawable:vectordrawable-animated:1.1.0@aar
                        androidLibrary                : androidx.vectordrawable:vectordrawable:1.1.0@aar
                        androidLibrary                : androidx.transition:transition:1.3.0@aar
                        androidLibrary                : androidx.swiperefreshlayout:swiperefreshlayout:1.0.0@aar
                        androidLibrary                : androidx.asynclayoutinflater:asynclayoutinflater:1.0.0@aar
                        androidLibrary                : androidx.core:core:1.5.0@aar
                        androidLibrary                : androidx.cursoradapter:cursoradapter:1.0.0@aar
                        androidLibrary                : androidx.lifecycle:lifecycle-viewmodel-savedstate:2.3.1@aar
                        androidLibrary                : androidx.savedstate:savedstate:1.1.0@aar
                        androidLibrary                : androidx.lifecycle:lifecycle-runtime:2.3.1@aar
                        androidLibrary                : androidx.versionedparcelable:versionedparcelable:1.1.1@aar
                        androidLibrary                : androidx.lifecycle:lifecycle-viewmodel:2.3.1@aar
                        androidLibrary                : androidx.navigation:navigation-common:2.3.5@aar
                        androidLibrary                : androidx.cardview:cardview:1.0.0@aar
                        androidLibrary                : androidx.lifecycle:lifecycle-livedata:2.0.0@aar
                        androidLibrary                : androidx.lifecycle:lifecycle-livedata-core:2.3.1@aar
                        androidLibrary                : androidx.arch.core:core-runtime:2.1.0@aar
                        androidLibrary                : androidx.interpolator:interpolator:1.0.0@aar
                        androidLibrary                : androidx.documentfile:documentfile:1.0.0@aar
                        androidLibrary                : androidx.localbroadcastmanager:localbroadcastmanager:1.0.0@aar
                        androidLibrary                : androidx.print:print:1.0.0@aar
                        androidLibrary                : androidx.annotation:annotation-experimental:1.0.0@aar
                        androidLibrary                : androidx.constraintlayout:constraintlayout:1.1.3@aar
                        javaLibrary                   : androidx.collection:collection:1.1.0@jar
                        javaLibrary                   : androidx.lifecycle:lifecycle-common:2.3.1@jar
                        javaLibrary                   : androidx.arch.core:core-common:2.1.0@jar
                        javaLibrary                   : androidx.annotation:annotation:1.2.0@jar
                        javaLibrary                   : androidx.constraintlayout:constraintlayout-solver:1.1.3@jar
                        androidLibrary                : __local_aars__:<GRADLE>/caches/<TRANSFORMS>/xxxxxxxxxxxxxxxxxxxxxxxxxxxxxxxx/transformed/tracing-1.0.0/jars/classes.jar:unspecified
                RuntimeOnlyClasses
                    - class                       : <GRADLE>/caches/<TRANSFORMS>/xxxxxxxxxxxxxxxxxxxxxxxxxxxxxxxx/transformed/tracing-1.0.0/jars/classes.jar
                IsSigned                      : false
                CodeShrinker                  : null
                BuildTasksAndOutputInformation
                    AssembleTaskName              : assembleDebug
                GeneratedResourceFolders      : <ROOT>/lib/build/generated/res/rs/debug [-]
                GeneratedResourceFolders      : <ROOT>/lib/build/generated/res/resValues/debug [-]
            AndroidTestArtifact
                Name                          : ANDROID_TEST
                CompileTaskName               : compileDebugAndroidTestSources
                AssembleTaskName              : assembleDebugAndroidTest
                IsTestArtifact                : true
                IdeSetupTaskNames             : generateDebugAndroidTestSources
                GeneratedSourceFolders        : <ROOT>/lib/build/generated/aidl_source_output_dir/debugAndroidTest/out [-]
                GeneratedSourceFolders        : <ROOT>/lib/build/generated/ap_generated_sources/debugAndroidTest/out [-]
                GeneratedSourceFolders        : <ROOT>/lib/build/generated/renderscript_source_output_dir/debugAndroidTest/out [-]
                GeneratedSourceFolders        : <ROOT>/lib/build/generated/source/buildConfig/androidTest/debug [-]
                ClassesFolder                 : <ROOT>/lib/build/intermediates/compile_and_runtime_not_namespaced_r_class_jar/debugAndroidTest/R.jar [-]
                ClassesFolder                 : <ROOT>/lib/build/intermediates/javac/debugAndroidTest/classes [-]
                Dependencies
                    compileClasspath
                        module                        : <ROOT>-:lib-MAIN
                        androidLibrary                : androidx.test.ext:junit:1.1.2@aar
                        androidLibrary                : androidx.test.espresso:espresso-core:3.2.0@aar
                        androidLibrary                : androidx.test:runner:1.2.0@aar
                        androidLibrary                : androidx.test:core:1.3.0@aar
                        androidLibrary                : androidx.navigation:navigation-ui:2.3.5@aar
                        androidLibrary                : com.google.android.material:material:1.0.0@aar
                        androidLibrary                : androidx.appcompat:appcompat:1.3.0@aar
                        androidLibrary                : androidx.test:monitor:1.3.0@aar
                        androidLibrary                : androidx.navigation:navigation-fragment:2.3.5@aar
                        androidLibrary                : androidx.fragment:fragment:1.3.4@aar
                        androidLibrary                : androidx.navigation:navigation-runtime:2.3.5@aar
                        androidLibrary                : androidx.activity:activity:1.2.3@aar
                        androidLibrary                : androidx.appcompat:appcompat-resources:1.3.0@aar
                        androidLibrary                : androidx.recyclerview:recyclerview:1.0.0@aar
                        androidLibrary                : androidx.legacy:legacy-support-core-ui:1.0.0@aar
                        androidLibrary                : androidx.drawerlayout:drawerlayout:1.1.1@aar
                        androidLibrary                : androidx.viewpager:viewpager:1.0.0@aar
                        androidLibrary                : androidx.coordinatorlayout:coordinatorlayout:1.0.0@aar
                        androidLibrary                : androidx.slidingpanelayout:slidingpanelayout:1.0.0@aar
                        androidLibrary                : androidx.customview:customview:1.1.0@aar
                        androidLibrary                : androidx.legacy:legacy-support-core-utils:1.0.0@aar
                        androidLibrary                : androidx.loader:loader:1.0.0@aar
                        androidLibrary                : androidx.vectordrawable:vectordrawable-animated:1.1.0@aar
                        androidLibrary                : androidx.vectordrawable:vectordrawable:1.1.0@aar
                        androidLibrary                : androidx.transition:transition:1.3.0@aar
                        androidLibrary                : androidx.swiperefreshlayout:swiperefreshlayout:1.0.0@aar
                        androidLibrary                : androidx.asynclayoutinflater:asynclayoutinflater:1.0.0@aar
                        androidLibrary                : androidx.core:core:1.5.0@aar
                        androidLibrary                : androidx.cursoradapter:cursoradapter:1.0.0@aar
                        androidLibrary                : androidx.lifecycle:lifecycle-viewmodel-savedstate:2.3.1@aar
                        androidLibrary                : androidx.savedstate:savedstate:1.1.0@aar
                        androidLibrary                : androidx.lifecycle:lifecycle-runtime:2.3.1@aar
                        androidLibrary                : androidx.lifecycle:lifecycle-livedata:2.0.0@aar
                        androidLibrary                : androidx.lifecycle:lifecycle-livedata-core:2.3.1@aar
                        androidLibrary                : androidx.versionedparcelable:versionedparcelable:1.1.1@aar
                        androidLibrary                : androidx.lifecycle:lifecycle-viewmodel:2.3.1@aar
                        androidLibrary                : androidx.navigation:navigation-common:2.3.5@aar
                        androidLibrary                : androidx.cardview:cardview:1.0.0@aar
                        androidLibrary                : androidx.arch.core:core-runtime:2.1.0@aar
                        androidLibrary                : androidx.interpolator:interpolator:1.0.0@aar
                        androidLibrary                : androidx.documentfile:documentfile:1.0.0@aar
                        androidLibrary                : androidx.localbroadcastmanager:localbroadcastmanager:1.0.0@aar
                        androidLibrary                : androidx.print:print:1.0.0@aar
                        androidLibrary                : androidx.test.espresso:espresso-idling-resource:3.2.0@aar
                        androidLibrary                : androidx.annotation:annotation-experimental:1.0.0@aar
                        androidLibrary                : androidx.constraintlayout:constraintlayout:1.1.3@aar
                        javaLibrary                   : junit:junit:4.12@jar
                        javaLibrary                   : org.hamcrest:hamcrest-integration:1.3@jar
                        javaLibrary                   : org.hamcrest:hamcrest-library:1.3@jar
                        javaLibrary                   : org.hamcrest:hamcrest-core:1.3@jar
                        javaLibrary                   : androidx.lifecycle:lifecycle-common:2.3.1@jar
                        javaLibrary                   : androidx.collection:collection:1.1.0@jar
                        javaLibrary                   : androidx.arch.core:core-common:2.1.0@jar
                        javaLibrary                   : androidx.annotation:annotation:1.2.0@jar
                        javaLibrary                   : net.sf.kxml:kxml2:2.3.0@jar
                        javaLibrary                   : com.squareup:javawriter:2.1.1@jar
                        javaLibrary                   : javax.inject:javax.inject:1@jar
                        javaLibrary                   : com.google.code.findbugs:jsr305:2.0.1@jar
                        javaLibrary                   : androidx.constraintlayout:constraintlayout-solver:1.1.3@jar
                    runtimeClasspath
                        module                        : <ROOT>-:lib-MAIN
                        androidLibrary                : androidx.test.ext:junit:1.1.2@aar
                        androidLibrary                : androidx.test.espresso:espresso-core:3.2.0@aar
                        androidLibrary                : androidx.test:runner:1.2.0@aar
                        androidLibrary                : androidx.test:core:1.3.0@aar
                        androidLibrary                : androidx.navigation:navigation-ui:2.3.5@aar
                        androidLibrary                : com.google.android.material:material:1.0.0@aar
                        androidLibrary                : androidx.appcompat:appcompat:1.3.0@aar
                        androidLibrary                : androidx.test:monitor:1.3.0@aar
                        androidLibrary                : androidx.navigation:navigation-fragment:2.3.5@aar
                        androidLibrary                : androidx.fragment:fragment:1.3.4@aar
                        androidLibrary                : androidx.navigation:navigation-runtime:2.3.5@aar
                        androidLibrary                : androidx.activity:activity:1.2.3@aar
                        androidLibrary                : androidx.appcompat:appcompat-resources:1.3.0@aar
                        androidLibrary                : androidx.recyclerview:recyclerview:1.0.0@aar
                        androidLibrary                : androidx.legacy:legacy-support-core-ui:1.0.0@aar
                        androidLibrary                : androidx.drawerlayout:drawerlayout:1.1.1@aar
                        androidLibrary                : androidx.viewpager:viewpager:1.0.0@aar
                        androidLibrary                : androidx.coordinatorlayout:coordinatorlayout:1.0.0@aar
                        androidLibrary                : androidx.slidingpanelayout:slidingpanelayout:1.0.0@aar
                        androidLibrary                : androidx.customview:customview:1.1.0@aar
                        androidLibrary                : androidx.legacy:legacy-support-core-utils:1.0.0@aar
                        androidLibrary                : androidx.loader:loader:1.0.0@aar
                        androidLibrary                : androidx.vectordrawable:vectordrawable-animated:1.1.0@aar
                        androidLibrary                : androidx.vectordrawable:vectordrawable:1.1.0@aar
                        androidLibrary                : androidx.transition:transition:1.3.0@aar
                        androidLibrary                : androidx.swiperefreshlayout:swiperefreshlayout:1.0.0@aar
                        androidLibrary                : androidx.asynclayoutinflater:asynclayoutinflater:1.0.0@aar
                        androidLibrary                : androidx.core:core:1.5.0@aar
                        androidLibrary                : androidx.cursoradapter:cursoradapter:1.0.0@aar
                        androidLibrary                : androidx.lifecycle:lifecycle-viewmodel-savedstate:2.3.1@aar
                        androidLibrary                : androidx.savedstate:savedstate:1.1.0@aar
                        androidLibrary                : androidx.lifecycle:lifecycle-runtime:2.3.1@aar
                        androidLibrary                : androidx.lifecycle:lifecycle-livedata:2.0.0@aar
                        androidLibrary                : androidx.lifecycle:lifecycle-livedata-core:2.3.1@aar
                        androidLibrary                : androidx.versionedparcelable:versionedparcelable:1.1.1@aar
                        androidLibrary                : androidx.lifecycle:lifecycle-viewmodel:2.3.1@aar
                        androidLibrary                : androidx.navigation:navigation-common:2.3.5@aar
                        androidLibrary                : androidx.cardview:cardview:1.0.0@aar
                        androidLibrary                : androidx.arch.core:core-runtime:2.1.0@aar
                        androidLibrary                : androidx.interpolator:interpolator:1.0.0@aar
                        androidLibrary                : androidx.documentfile:documentfile:1.0.0@aar
                        androidLibrary                : androidx.localbroadcastmanager:localbroadcastmanager:1.0.0@aar
                        androidLibrary                : androidx.print:print:1.0.0@aar
                        androidLibrary                : androidx.test.espresso:espresso-idling-resource:3.2.0@aar
                        androidLibrary                : androidx.annotation:annotation-experimental:1.0.0@aar
                        androidLibrary                : androidx.constraintlayout:constraintlayout:1.1.3@aar
                        javaLibrary                   : junit:junit:4.12@jar
                        javaLibrary                   : org.hamcrest:hamcrest-integration:1.3@jar
                        javaLibrary                   : org.hamcrest:hamcrest-library:1.3@jar
                        javaLibrary                   : org.hamcrest:hamcrest-core:1.3@jar
                        javaLibrary                   : androidx.lifecycle:lifecycle-common:2.3.1@jar
                        javaLibrary                   : androidx.collection:collection:1.1.0@jar
                        javaLibrary                   : androidx.arch.core:core-common:2.1.0@jar
                        javaLibrary                   : androidx.annotation:annotation:1.2.0@jar
                        javaLibrary                   : net.sf.kxml:kxml2:2.3.0@jar
                        javaLibrary                   : com.squareup:javawriter:2.1.1@jar
                        javaLibrary                   : javax.inject:javax.inject:1@jar
                        javaLibrary                   : com.google.code.findbugs:jsr305:2.0.1@jar
                        javaLibrary                   : androidx.constraintlayout:constraintlayout-solver:1.1.3@jar
                        androidLibrary                : __local_aars__:<GRADLE>/caches/<TRANSFORMS>/xxxxxxxxxxxxxxxxxxxxxxxxxxxxxxxx/transformed/tracing-1.0.0/jars/classes.jar:unspecified
                RuntimeOnlyClasses
                    - class                       : <GRADLE>/caches/<TRANSFORMS>/xxxxxxxxxxxxxxxxxxxxxxxxxxxxxxxx/transformed/tracing-1.0.0/jars/classes.jar
                ApplicationId                 : com.example.lib.test
                SigningConfigName             : debug
                IsSigned                      : true
                CodeShrinker                  : null
                BuildTasksAndOutputInformation
                    AssembleTaskName              : assembleDebugAndroidTest
                    AssembleTaskOutputListingFile : <ROOT>/lib/build/outputs/apk/androidTest/debug/output-metadata.json [-]
                GeneratedResourceFolders      : <ROOT>/lib/build/generated/res/rs/androidTest/debug [-]
                GeneratedResourceFolders      : <ROOT>/lib/build/generated/res/resValues/androidTest/debug [-]
                TestOptions
                    AnimationsDisabled            : false
                    Execution                     : HOST
            UnitTestArtifact
                Name                          : UNIT_TEST
                CompileTaskName               : compileDebugUnitTestSources
                AssembleTaskName              : assembleDebugUnitTest
                IsTestArtifact                : true
                IdeSetupTaskNames             : createMockableJar
                GeneratedSourceFolders        : <ROOT>/lib/build/generated/ap_generated_sources/debugUnitTest/out [-]
                ClassesFolder                 : <ROOT>/lib/build/intermediates/compile_and_runtime_not_namespaced_r_class_jar/debugUnitTest/R.jar [-]
                ClassesFolder                 : <ROOT>/lib/build/intermediates/javac/debugUnitTest/classes [-]
                Dependencies
                    compileClasspath
                        module                        : <ROOT>-:lib-MAIN
                        androidLibrary                : androidx.navigation:navigation-ui:2.3.5@aar
                        androidLibrary                : com.google.android.material:material:1.0.0@aar
                        androidLibrary                : androidx.appcompat:appcompat:1.3.0@aar
                        androidLibrary                : androidx.navigation:navigation-fragment:2.3.5@aar
                        androidLibrary                : androidx.fragment:fragment:1.3.4@aar
                        androidLibrary                : androidx.navigation:navigation-runtime:2.3.5@aar
                        androidLibrary                : androidx.activity:activity:1.2.3@aar
                        androidLibrary                : androidx.appcompat:appcompat-resources:1.3.0@aar
                        androidLibrary                : androidx.recyclerview:recyclerview:1.0.0@aar
                        androidLibrary                : androidx.legacy:legacy-support-core-ui:1.0.0@aar
                        androidLibrary                : androidx.drawerlayout:drawerlayout:1.1.1@aar
                        androidLibrary                : androidx.viewpager:viewpager:1.0.0@aar
                        androidLibrary                : androidx.coordinatorlayout:coordinatorlayout:1.0.0@aar
                        androidLibrary                : androidx.slidingpanelayout:slidingpanelayout:1.0.0@aar
                        androidLibrary                : androidx.customview:customview:1.1.0@aar
                        androidLibrary                : androidx.legacy:legacy-support-core-utils:1.0.0@aar
                        androidLibrary                : androidx.loader:loader:1.0.0@aar
                        androidLibrary                : androidx.vectordrawable:vectordrawable-animated:1.1.0@aar
                        androidLibrary                : androidx.vectordrawable:vectordrawable:1.1.0@aar
                        androidLibrary                : androidx.transition:transition:1.3.0@aar
                        androidLibrary                : androidx.swiperefreshlayout:swiperefreshlayout:1.0.0@aar
                        androidLibrary                : androidx.asynclayoutinflater:asynclayoutinflater:1.0.0@aar
                        androidLibrary                : androidx.core:core:1.5.0@aar
                        androidLibrary                : androidx.cursoradapter:cursoradapter:1.0.0@aar
                        androidLibrary                : androidx.lifecycle:lifecycle-viewmodel-savedstate:2.3.1@aar
                        androidLibrary                : androidx.savedstate:savedstate:1.1.0@aar
                        androidLibrary                : androidx.lifecycle:lifecycle-runtime:2.3.1@aar
                        androidLibrary                : androidx.versionedparcelable:versionedparcelable:1.1.1@aar
                        androidLibrary                : androidx.lifecycle:lifecycle-viewmodel:2.3.1@aar
                        androidLibrary                : androidx.navigation:navigation-common:2.3.5@aar
                        androidLibrary                : androidx.cardview:cardview:1.0.0@aar
                        androidLibrary                : androidx.lifecycle:lifecycle-livedata:2.0.0@aar
                        androidLibrary                : androidx.lifecycle:lifecycle-livedata-core:2.3.1@aar
                        androidLibrary                : androidx.arch.core:core-runtime:2.1.0@aar
                        androidLibrary                : androidx.interpolator:interpolator:1.0.0@aar
                        androidLibrary                : androidx.documentfile:documentfile:1.0.0@aar
                        androidLibrary                : androidx.localbroadcastmanager:localbroadcastmanager:1.0.0@aar
                        androidLibrary                : androidx.print:print:1.0.0@aar
                        androidLibrary                : androidx.annotation:annotation-experimental:1.0.0@aar
                        androidLibrary                : androidx.constraintlayout:constraintlayout:1.1.3@aar
                        javaLibrary                   : junit:junit:4.12@jar
                        javaLibrary                   : org.hamcrest:hamcrest-core:1.3@jar
                        javaLibrary                   : androidx.collection:collection:1.1.0@jar
                        javaLibrary                   : androidx.lifecycle:lifecycle-common:2.3.1@jar
                        javaLibrary                   : androidx.arch.core:core-common:2.1.0@jar
                        javaLibrary                   : androidx.annotation:annotation:1.2.0@jar
                        javaLibrary                   : androidx.constraintlayout:constraintlayout-solver:1.1.3@jar
                    runtimeClasspath
                        module                        : <ROOT>-:lib-MAIN
                        androidLibrary                : androidx.navigation:navigation-ui:2.3.5@aar
                        androidLibrary                : com.google.android.material:material:1.0.0@aar
                        androidLibrary                : androidx.appcompat:appcompat:1.3.0@aar
                        androidLibrary                : androidx.navigation:navigation-fragment:2.3.5@aar
                        androidLibrary                : androidx.fragment:fragment:1.3.4@aar
                        androidLibrary                : androidx.navigation:navigation-runtime:2.3.5@aar
                        androidLibrary                : androidx.activity:activity:1.2.3@aar
                        androidLibrary                : androidx.appcompat:appcompat-resources:1.3.0@aar
                        androidLibrary                : androidx.recyclerview:recyclerview:1.0.0@aar
                        androidLibrary                : androidx.legacy:legacy-support-core-ui:1.0.0@aar
                        androidLibrary                : androidx.drawerlayout:drawerlayout:1.1.1@aar
                        androidLibrary                : androidx.viewpager:viewpager:1.0.0@aar
                        androidLibrary                : androidx.coordinatorlayout:coordinatorlayout:1.0.0@aar
                        androidLibrary                : androidx.slidingpanelayout:slidingpanelayout:1.0.0@aar
                        androidLibrary                : androidx.customview:customview:1.1.0@aar
                        androidLibrary                : androidx.legacy:legacy-support-core-utils:1.0.0@aar
                        androidLibrary                : androidx.loader:loader:1.0.0@aar
                        androidLibrary                : androidx.vectordrawable:vectordrawable-animated:1.1.0@aar
                        androidLibrary                : androidx.vectordrawable:vectordrawable:1.1.0@aar
                        androidLibrary                : androidx.transition:transition:1.3.0@aar
                        androidLibrary                : androidx.swiperefreshlayout:swiperefreshlayout:1.0.0@aar
                        androidLibrary                : androidx.asynclayoutinflater:asynclayoutinflater:1.0.0@aar
                        androidLibrary                : androidx.core:core:1.5.0@aar
                        androidLibrary                : androidx.cursoradapter:cursoradapter:1.0.0@aar
                        androidLibrary                : androidx.lifecycle:lifecycle-viewmodel-savedstate:2.3.1@aar
                        androidLibrary                : androidx.savedstate:savedstate:1.1.0@aar
                        androidLibrary                : androidx.lifecycle:lifecycle-runtime:2.3.1@aar
                        androidLibrary                : androidx.versionedparcelable:versionedparcelable:1.1.1@aar
                        androidLibrary                : androidx.lifecycle:lifecycle-viewmodel:2.3.1@aar
                        androidLibrary                : androidx.navigation:navigation-common:2.3.5@aar
                        androidLibrary                : androidx.cardview:cardview:1.0.0@aar
                        androidLibrary                : androidx.lifecycle:lifecycle-livedata:2.0.0@aar
                        androidLibrary                : androidx.lifecycle:lifecycle-livedata-core:2.3.1@aar
                        androidLibrary                : androidx.arch.core:core-runtime:2.1.0@aar
                        androidLibrary                : androidx.interpolator:interpolator:1.0.0@aar
                        androidLibrary                : androidx.documentfile:documentfile:1.0.0@aar
                        androidLibrary                : androidx.localbroadcastmanager:localbroadcastmanager:1.0.0@aar
                        androidLibrary                : androidx.print:print:1.0.0@aar
                        androidLibrary                : androidx.annotation:annotation-experimental:1.0.0@aar
                        androidLibrary                : androidx.constraintlayout:constraintlayout:1.1.3@aar
                        javaLibrary                   : junit:junit:4.12@jar
                        javaLibrary                   : org.hamcrest:hamcrest-core:1.3@jar
                        javaLibrary                   : androidx.collection:collection:1.1.0@jar
                        javaLibrary                   : androidx.lifecycle:lifecycle-common:2.3.1@jar
                        javaLibrary                   : androidx.arch.core:core-common:2.1.0@jar
                        javaLibrary                   : androidx.annotation:annotation:1.2.0@jar
                        javaLibrary                   : androidx.constraintlayout:constraintlayout-solver:1.1.3@jar
                        androidLibrary                : __local_aars__:<GRADLE>/caches/<TRANSFORMS>/xxxxxxxxxxxxxxxxxxxxxxxxxxxxxxxx/transformed/tracing-1.0.0/jars/classes.jar:unspecified
                RuntimeOnlyClasses
                    - class                       : <GRADLE>/caches/<TRANSFORMS>/xxxxxxxxxxxxxxxxxxxxxxxxxxxxxxxx/transformed/tracing-1.0.0/jars/classes.jar
                MockablePlatformJar           : <GRADLE>/caches/<TRANSFORMS>/xxxxxxxxxxxxxxxxxxxxxxxxxxxxxxxx/transformed/android.jar
    externalProject               : :lib (DefaultExternalProject) (*seen*)
MODULE                        : navgraph.lib.androidTest
MODULE                        : navgraph.lib.main
MODULE                        : navgraph.lib.unitTest<|MERGE_RESOLUTION|>--- conflicted
+++ resolved
@@ -1235,14 +1235,11 @@
                             qName                         : :lib:testReleaseUnitTest
         sourceSetModel                : DefaultGradleSourceSetModel
         taskModel                     : DefaultGradleTaskModel
-<<<<<<< HEAD
-=======
             tasks
                 testDebugUnitTest             : testDebugUnitTest (DefaultExternalTask)
                     qName                         : :app:testDebugUnitTest
                 testReleaseUnitTest           : testReleaseUnitTest (DefaultExternalTask)
                     qName                         : :app:testReleaseUnitTest
->>>>>>> 8b7d83e8
 MODULE                        : navgraph.app
     GradleModuleModel
         agpVersion                    : 7.0.0
@@ -1311,10 +1308,7 @@
         MlModelBindingEnabled         : false
         AndroidResourcesEnabled       : true
         DataBindingEnabled            : false
-<<<<<<< HEAD
-=======
         GenerateManifestClass         : false
->>>>>>> 8b7d83e8
     - basicVariant:               : debug
         applicationId                 : com.example.navgraph
         testApplicationId             : com.example.navgraph.test
@@ -1996,10 +1990,7 @@
         MlModelBindingEnabled         : false
         AndroidResourcesEnabled       : true
         DataBindingEnabled            : false
-<<<<<<< HEAD
-=======
         GenerateManifestClass         : false
->>>>>>> 8b7d83e8
     - basicVariant:               : debug
         testApplicationId             : com.example.lib.test
         buildType                     : debug
