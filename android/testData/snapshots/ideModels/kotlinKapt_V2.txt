--- conflicted
+++ resolved
@@ -1676,8 +1676,6 @@
                             qName                         : :lib:testReleaseUnitTest
         sourceSetModel                : DefaultGradleSourceSetModel
         taskModel                     : DefaultGradleTaskModel
-<<<<<<< HEAD
-=======
             tasks
                 test                          : test (DefaultExternalTask)
                     qName                         : :javaLib:test
@@ -1693,7 +1691,6 @@
                     qName                         : :app:testRemoteDebugUnitTest
                 testRemoteReleaseUnitTest     : testRemoteReleaseUnitTest (DefaultExternalTask)
                     qName                         : :app:testRemoteReleaseUnitTest
->>>>>>> 8b7d83e8
 MODULE                        : MainActivity.app
     GradleModuleModel
         agpVersion                    : <AGP_VERSION>
@@ -1762,10 +1759,7 @@
         MlModelBindingEnabled         : false
         AndroidResourcesEnabled       : true
         DataBindingEnabled            : false
-<<<<<<< HEAD
-=======
         GenerateManifestClass         : false
->>>>>>> 8b7d83e8
     - basicVariant:               : localDebug
         applicationId                 : com.example.mainactivity
         testApplicationId             : com.example.mainactivity.test
@@ -2748,10 +2742,7 @@
         MlModelBindingEnabled         : false
         AndroidResourcesEnabled       : true
         DataBindingEnabled            : false
-<<<<<<< HEAD
-=======
         GenerateManifestClass         : false
->>>>>>> 8b7d83e8
     - basicVariant:               : debug
         testApplicationId             : com.example.lib.test
         buildType                     : debug
