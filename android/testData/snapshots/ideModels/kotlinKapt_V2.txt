MODULE                        : MainActivity
    ExternalModuleGroup           :
    ExternalModuleVersion         : unspecified
    LinkedProjectId               : MainActivity
    LinkedProjectPath             : <ROOT>
    RootProjectPath               : <ROOT>
    COMPILER_MODULE_EXTENSION
        compilerSourceOutputPath      : file://<ROOT>/build/classes/production/MainActivity [-]
        compilerTestOutputPath        : file://<ROOT>/build/classes/test/MainActivity [-]
        isCompilerPathInherited       : true
        isExcludeOutput               : true
    ModuleFile                    : <ROOT>/.idea/modules/MainActivity.iml [-]
    ModuleTypeName                : JAVA_MODULE
    CONENT_ENTRY                  : file://<ROOT>
        EXCLUDE_FOLDER                : file://<ROOT>/.gradle
        EXCLUDE_FOLDER                : file://<ROOT>/build [-]
    JDK                           : <NAME_CUT> JavaSDK
    *isInherited                  : true
    ORDER_ENTRY                   : <Module source>
    BUILD_TASKS
<<<<<<< HEAD
        TEST_COMPILE_MODE             : All
        TEST_COMPILE_MODE             : Android tests
        TEST_COMPILE_MODE             : Unit tests
        TEST_COMPILE_MODE             : None
LIBRARY_TABLE
    - library                     : androidx.appcompat:appcompat:1.0.2@aar (IdeAndroidLibraryImpl)
        aidlFolder                    : <GRADLE>/caches/transforms-3/xxxxxxxxxxxxxxxxxxxxxxxxxxxxxxxx/transformed/appcompat-1.0.2/aidl [-]
        artifact                      : <M2>/androidx/appcompat/appcompat/1.0.2/appcompat-1.0.2.aar
        artifactAddress               : androidx.appcompat:appcompat:1.0.2@aar
        assetsFolder                  : <GRADLE>/caches/transforms-3/xxxxxxxxxxxxxxxxxxxxxxxxxxxxxxxx/transformed/appcompat-1.0.2/assets [-]
        - compileJarFiles             : <GRADLE>/caches/transforms-3/xxxxxxxxxxxxxxxxxxxxxxxxxxxxxxxx/transformed/appcompat-1.0.2/jars/classes.jar
        component                     : androidx.appcompat:appcompat:1.0.2
        externalAnnotations           : <GRADLE>/caches/transforms-3/xxxxxxxxxxxxxxxxxxxxxxxxxxxxxxxx/transformed/appcompat-1.0.2/annotations.zip
        folder                        : <GRADLE>/caches/transforms-3/xxxxxxxxxxxxxxxxxxxxxxxxxxxxxxxx/transformed/appcompat-1.0.2
        jniFolder                     : <GRADLE>/caches/transforms-3/xxxxxxxxxxxxxxxxxxxxxxxxxxxxxxxx/transformed/appcompat-1.0.2/jni [-]
        manifest                      : <GRADLE>/caches/transforms-3/xxxxxxxxxxxxxxxxxxxxxxxxxxxxxxxx/transformed/appcompat-1.0.2/AndroidManifest.xml
        proguardRules                 : <GRADLE>/caches/transforms-3/xxxxxxxxxxxxxxxxxxxxxxxxxxxxxxxx/transformed/appcompat-1.0.2/proguard.txt
        publicResources               : <GRADLE>/caches/transforms-3/xxxxxxxxxxxxxxxxxxxxxxxxxxxxxxxx/transformed/appcompat-1.0.2/public.txt
        renderscriptFolder            : <GRADLE>/caches/transforms-3/xxxxxxxxxxxxxxxxxxxxxxxxxxxxxxxx/transformed/appcompat-1.0.2/rs [-]
        resFolder                     : <GRADLE>/caches/transforms-3/xxxxxxxxxxxxxxxxxxxxxxxxxxxxxxxx/transformed/appcompat-1.0.2/res
        resStaticLibrary              : <GRADLE>/caches/transforms-3/xxxxxxxxxxxxxxxxxxxxxxxxxxxxxxxx/transformed/appcompat-1.0.2/res.apk [-]
        - runtimeJarFiles             : <GRADLE>/caches/transforms-3/xxxxxxxxxxxxxxxxxxxxxxxxxxxxxxxx/transformed/appcompat-1.0.2/jars/classes.jar
        symbolFile                    : <GRADLE>/caches/transforms-3/xxxxxxxxxxxxxxxxxxxxxxxxxxxxxxxx/transformed/appcompat-1.0.2/R.txt
    - library                     : androidx.arch.core:core-runtime:2.0.0@aar (IdeAndroidLibraryImpl)
        aidlFolder                    : <GRADLE>/caches/transforms-3/xxxxxxxxxxxxxxxxxxxxxxxxxxxxxxxx/transformed/core-runtime-2.0.0/aidl [-]
        artifact                      : <M2>/androidx/arch/core/core-runtime/2.0.0/core-runtime-2.0.0.aar
        artifactAddress               : androidx.arch.core:core-runtime:2.0.0@aar
        assetsFolder                  : <GRADLE>/caches/transforms-3/xxxxxxxxxxxxxxxxxxxxxxxxxxxxxxxx/transformed/core-runtime-2.0.0/assets [-]
        - compileJarFiles             : <GRADLE>/caches/transforms-3/xxxxxxxxxxxxxxxxxxxxxxxxxxxxxxxx/transformed/core-runtime-2.0.0/jars/classes.jar
        component                     : androidx.arch.core:core-runtime:2.0.0
        externalAnnotations           : <GRADLE>/caches/transforms-3/xxxxxxxxxxxxxxxxxxxxxxxxxxxxxxxx/transformed/core-runtime-2.0.0/annotations.zip [-]
        folder                        : <GRADLE>/caches/transforms-3/xxxxxxxxxxxxxxxxxxxxxxxxxxxxxxxx/transformed/core-runtime-2.0.0
        jniFolder                     : <GRADLE>/caches/transforms-3/xxxxxxxxxxxxxxxxxxxxxxxxxxxxxxxx/transformed/core-runtime-2.0.0/jni [-]
        manifest                      : <GRADLE>/caches/transforms-3/xxxxxxxxxxxxxxxxxxxxxxxxxxxxxxxx/transformed/core-runtime-2.0.0/AndroidManifest.xml
        proguardRules                 : <GRADLE>/caches/transforms-3/xxxxxxxxxxxxxxxxxxxxxxxxxxxxxxxx/transformed/core-runtime-2.0.0/proguard.txt [-]
        publicResources               : <GRADLE>/caches/transforms-3/xxxxxxxxxxxxxxxxxxxxxxxxxxxxxxxx/transformed/core-runtime-2.0.0/public.txt [-]
        renderscriptFolder            : <GRADLE>/caches/transforms-3/xxxxxxxxxxxxxxxxxxxxxxxxxxxxxxxx/transformed/core-runtime-2.0.0/rs [-]
        resFolder                     : <GRADLE>/caches/transforms-3/xxxxxxxxxxxxxxxxxxxxxxxxxxxxxxxx/transformed/core-runtime-2.0.0/res [-]
        resStaticLibrary              : <GRADLE>/caches/transforms-3/xxxxxxxxxxxxxxxxxxxxxxxxxxxxxxxx/transformed/core-runtime-2.0.0/res.apk [-]
        - runtimeJarFiles             : <GRADLE>/caches/transforms-3/xxxxxxxxxxxxxxxxxxxxxxxxxxxxxxxx/transformed/core-runtime-2.0.0/jars/classes.jar
        symbolFile                    : <GRADLE>/caches/transforms-3/xxxxxxxxxxxxxxxxxxxxxxxxxxxxxxxx/transformed/core-runtime-2.0.0/R.txt
    - library                     : androidx.asynclayoutinflater:asynclayoutinflater:1.0.0@aar (IdeAndroidLibraryImpl)
        aidlFolder                    : <GRADLE>/caches/transforms-3/xxxxxxxxxxxxxxxxxxxxxxxxxxxxxxxx/transformed/asynclayoutinflater-1.0.0/aidl [-]
        artifact                      : <M2>/androidx/asynclayoutinflater/asynclayoutinflater/1.0.0/asynclayoutinflater-1.0.0.aar
        artifactAddress               : androidx.asynclayoutinflater:asynclayoutinflater:1.0.0@aar
        assetsFolder                  : <GRADLE>/caches/transforms-3/xxxxxxxxxxxxxxxxxxxxxxxxxxxxxxxx/transformed/asynclayoutinflater-1.0.0/assets [-]
        - compileJarFiles             : <GRADLE>/caches/transforms-3/xxxxxxxxxxxxxxxxxxxxxxxxxxxxxxxx/transformed/asynclayoutinflater-1.0.0/jars/classes.jar
        component                     : androidx.asynclayoutinflater:asynclayoutinflater:1.0.0
        externalAnnotations           : <GRADLE>/caches/transforms-3/xxxxxxxxxxxxxxxxxxxxxxxxxxxxxxxx/transformed/asynclayoutinflater-1.0.0/annotations.zip [-]
        folder                        : <GRADLE>/caches/transforms-3/xxxxxxxxxxxxxxxxxxxxxxxxxxxxxxxx/transformed/asynclayoutinflater-1.0.0
        jniFolder                     : <GRADLE>/caches/transforms-3/xxxxxxxxxxxxxxxxxxxxxxxxxxxxxxxx/transformed/asynclayoutinflater-1.0.0/jni [-]
        manifest                      : <GRADLE>/caches/transforms-3/xxxxxxxxxxxxxxxxxxxxxxxxxxxxxxxx/transformed/asynclayoutinflater-1.0.0/AndroidManifest.xml
        proguardRules                 : <GRADLE>/caches/transforms-3/xxxxxxxxxxxxxxxxxxxxxxxxxxxxxxxx/transformed/asynclayoutinflater-1.0.0/proguard.txt [-]
        publicResources               : <GRADLE>/caches/transforms-3/xxxxxxxxxxxxxxxxxxxxxxxxxxxxxxxx/transformed/asynclayoutinflater-1.0.0/public.txt [-]
        renderscriptFolder            : <GRADLE>/caches/transforms-3/xxxxxxxxxxxxxxxxxxxxxxxxxxxxxxxx/transformed/asynclayoutinflater-1.0.0/rs [-]
        resFolder                     : <GRADLE>/caches/transforms-3/xxxxxxxxxxxxxxxxxxxxxxxxxxxxxxxx/transformed/asynclayoutinflater-1.0.0/res [-]
        resStaticLibrary              : <GRADLE>/caches/transforms-3/xxxxxxxxxxxxxxxxxxxxxxxxxxxxxxxx/transformed/asynclayoutinflater-1.0.0/res.apk [-]
        - runtimeJarFiles             : <GRADLE>/caches/transforms-3/xxxxxxxxxxxxxxxxxxxxxxxxxxxxxxxx/transformed/asynclayoutinflater-1.0.0/jars/classes.jar
        symbolFile                    : <GRADLE>/caches/transforms-3/xxxxxxxxxxxxxxxxxxxxxxxxxxxxxxxx/transformed/asynclayoutinflater-1.0.0/R.txt
    - library                     : androidx.coordinatorlayout:coordinatorlayout:1.0.0@aar (IdeAndroidLibraryImpl)
        aidlFolder                    : <GRADLE>/caches/transforms-3/xxxxxxxxxxxxxxxxxxxxxxxxxxxxxxxx/transformed/coordinatorlayout-1.0.0/aidl [-]
        artifact                      : <M2>/androidx/coordinatorlayout/coordinatorlayout/1.0.0/coordinatorlayout-1.0.0.aar
        artifactAddress               : androidx.coordinatorlayout:coordinatorlayout:1.0.0@aar
        assetsFolder                  : <GRADLE>/caches/transforms-3/xxxxxxxxxxxxxxxxxxxxxxxxxxxxxxxx/transformed/coordinatorlayout-1.0.0/assets [-]
        - compileJarFiles             : <GRADLE>/caches/transforms-3/xxxxxxxxxxxxxxxxxxxxxxxxxxxxxxxx/transformed/coordinatorlayout-1.0.0/jars/classes.jar
        component                     : androidx.coordinatorlayout:coordinatorlayout:1.0.0
        externalAnnotations           : <GRADLE>/caches/transforms-3/xxxxxxxxxxxxxxxxxxxxxxxxxxxxxxxx/transformed/coordinatorlayout-1.0.0/annotations.zip
        folder                        : <GRADLE>/caches/transforms-3/xxxxxxxxxxxxxxxxxxxxxxxxxxxxxxxx/transformed/coordinatorlayout-1.0.0
        jniFolder                     : <GRADLE>/caches/transforms-3/xxxxxxxxxxxxxxxxxxxxxxxxxxxxxxxx/transformed/coordinatorlayout-1.0.0/jni [-]
        manifest                      : <GRADLE>/caches/transforms-3/xxxxxxxxxxxxxxxxxxxxxxxxxxxxxxxx/transformed/coordinatorlayout-1.0.0/AndroidManifest.xml
        proguardRules                 : <GRADLE>/caches/transforms-3/xxxxxxxxxxxxxxxxxxxxxxxxxxxxxxxx/transformed/coordinatorlayout-1.0.0/proguard.txt
        publicResources               : <GRADLE>/caches/transforms-3/xxxxxxxxxxxxxxxxxxxxxxxxxxxxxxxx/transformed/coordinatorlayout-1.0.0/public.txt
        renderscriptFolder            : <GRADLE>/caches/transforms-3/xxxxxxxxxxxxxxxxxxxxxxxxxxxxxxxx/transformed/coordinatorlayout-1.0.0/rs [-]
        resFolder                     : <GRADLE>/caches/transforms-3/xxxxxxxxxxxxxxxxxxxxxxxxxxxxxxxx/transformed/coordinatorlayout-1.0.0/res
        resStaticLibrary              : <GRADLE>/caches/transforms-3/xxxxxxxxxxxxxxxxxxxxxxxxxxxxxxxx/transformed/coordinatorlayout-1.0.0/res.apk [-]
        - runtimeJarFiles             : <GRADLE>/caches/transforms-3/xxxxxxxxxxxxxxxxxxxxxxxxxxxxxxxx/transformed/coordinatorlayout-1.0.0/jars/classes.jar
        symbolFile                    : <GRADLE>/caches/transforms-3/xxxxxxxxxxxxxxxxxxxxxxxxxxxxxxxx/transformed/coordinatorlayout-1.0.0/R.txt
=======
LIBRARY_TABLE
    - library                     : androidx.appcompat:appcompat:1.0.2@aar (IdeAndroidLibraryImpl)
        aidlFolder                    : <GRADLE>/caches/<TRANSFORMS>/xxxxxxxxxxxxxxxxxxxxxxxxxxxxxxxx/transformed/appcompat-1.0.2/aidl [-]
        artifact                      : <M2>/androidx/appcompat/appcompat/1.0.2/appcompat-1.0.2.aar
        artifactAddress               : androidx.appcompat:appcompat:1.0.2@aar
        assetsFolder                  : <GRADLE>/caches/<TRANSFORMS>/xxxxxxxxxxxxxxxxxxxxxxxxxxxxxxxx/transformed/appcompat-1.0.2/assets [-]
        - compileJarFiles             : <GRADLE>/caches/<TRANSFORMS>/xxxxxxxxxxxxxxxxxxxxxxxxxxxxxxxx/transformed/appcompat-1.0.2/jars/classes.jar
        component                     : androidx.appcompat:appcompat:1.0.2
        externalAnnotations           : <GRADLE>/caches/<TRANSFORMS>/xxxxxxxxxxxxxxxxxxxxxxxxxxxxxxxx/transformed/appcompat-1.0.2/annotations.zip
        folder                        : <GRADLE>/caches/<TRANSFORMS>/xxxxxxxxxxxxxxxxxxxxxxxxxxxxxxxx/transformed/appcompat-1.0.2
        jniFolder                     : <GRADLE>/caches/<TRANSFORMS>/xxxxxxxxxxxxxxxxxxxxxxxxxxxxxxxx/transformed/appcompat-1.0.2/jni [-]
        manifest                      : <GRADLE>/caches/<TRANSFORMS>/xxxxxxxxxxxxxxxxxxxxxxxxxxxxxxxx/transformed/appcompat-1.0.2/AndroidManifest.xml
        proguardRules                 : <GRADLE>/caches/<TRANSFORMS>/xxxxxxxxxxxxxxxxxxxxxxxxxxxxxxxx/transformed/appcompat-1.0.2/proguard.txt
        publicResources               : <GRADLE>/caches/<TRANSFORMS>/xxxxxxxxxxxxxxxxxxxxxxxxxxxxxxxx/transformed/appcompat-1.0.2/public.txt
        renderscriptFolder            : <GRADLE>/caches/<TRANSFORMS>/xxxxxxxxxxxxxxxxxxxxxxxxxxxxxxxx/transformed/appcompat-1.0.2/rs [-]
        resFolder                     : <GRADLE>/caches/<TRANSFORMS>/xxxxxxxxxxxxxxxxxxxxxxxxxxxxxxxx/transformed/appcompat-1.0.2/res
        resStaticLibrary              : <GRADLE>/caches/<TRANSFORMS>/xxxxxxxxxxxxxxxxxxxxxxxxxxxxxxxx/transformed/appcompat-1.0.2/res.apk [-]
        - runtimeJarFiles             : <GRADLE>/caches/<TRANSFORMS>/xxxxxxxxxxxxxxxxxxxxxxxxxxxxxxxx/transformed/appcompat-1.0.2/jars/classes.jar
        symbolFile                    : <GRADLE>/caches/<TRANSFORMS>/xxxxxxxxxxxxxxxxxxxxxxxxxxxxxxxx/transformed/appcompat-1.0.2/R.txt
    - library                     : androidx.arch.core:core-runtime:2.0.0@aar (IdeAndroidLibraryImpl)
        aidlFolder                    : <GRADLE>/caches/<TRANSFORMS>/xxxxxxxxxxxxxxxxxxxxxxxxxxxxxxxx/transformed/core-runtime-2.0.0/aidl [-]
        artifact                      : <M2>/androidx/arch/core/core-runtime/2.0.0/core-runtime-2.0.0.aar
        artifactAddress               : androidx.arch.core:core-runtime:2.0.0@aar
        assetsFolder                  : <GRADLE>/caches/<TRANSFORMS>/xxxxxxxxxxxxxxxxxxxxxxxxxxxxxxxx/transformed/core-runtime-2.0.0/assets [-]
        - compileJarFiles             : <GRADLE>/caches/<TRANSFORMS>/xxxxxxxxxxxxxxxxxxxxxxxxxxxxxxxx/transformed/core-runtime-2.0.0/jars/classes.jar
        component                     : androidx.arch.core:core-runtime:2.0.0
        externalAnnotations           : <GRADLE>/caches/<TRANSFORMS>/xxxxxxxxxxxxxxxxxxxxxxxxxxxxxxxx/transformed/core-runtime-2.0.0/annotations.zip [-]
        folder                        : <GRADLE>/caches/<TRANSFORMS>/xxxxxxxxxxxxxxxxxxxxxxxxxxxxxxxx/transformed/core-runtime-2.0.0
        jniFolder                     : <GRADLE>/caches/<TRANSFORMS>/xxxxxxxxxxxxxxxxxxxxxxxxxxxxxxxx/transformed/core-runtime-2.0.0/jni [-]
        manifest                      : <GRADLE>/caches/<TRANSFORMS>/xxxxxxxxxxxxxxxxxxxxxxxxxxxxxxxx/transformed/core-runtime-2.0.0/AndroidManifest.xml
        proguardRules                 : <GRADLE>/caches/<TRANSFORMS>/xxxxxxxxxxxxxxxxxxxxxxxxxxxxxxxx/transformed/core-runtime-2.0.0/proguard.txt [-]
        publicResources               : <GRADLE>/caches/<TRANSFORMS>/xxxxxxxxxxxxxxxxxxxxxxxxxxxxxxxx/transformed/core-runtime-2.0.0/public.txt [-]
        renderscriptFolder            : <GRADLE>/caches/<TRANSFORMS>/xxxxxxxxxxxxxxxxxxxxxxxxxxxxxxxx/transformed/core-runtime-2.0.0/rs [-]
        resFolder                     : <GRADLE>/caches/<TRANSFORMS>/xxxxxxxxxxxxxxxxxxxxxxxxxxxxxxxx/transformed/core-runtime-2.0.0/res [-]
        resStaticLibrary              : <GRADLE>/caches/<TRANSFORMS>/xxxxxxxxxxxxxxxxxxxxxxxxxxxxxxxx/transformed/core-runtime-2.0.0/res.apk [-]
        - runtimeJarFiles             : <GRADLE>/caches/<TRANSFORMS>/xxxxxxxxxxxxxxxxxxxxxxxxxxxxxxxx/transformed/core-runtime-2.0.0/jars/classes.jar
        symbolFile                    : <GRADLE>/caches/<TRANSFORMS>/xxxxxxxxxxxxxxxxxxxxxxxxxxxxxxxx/transformed/core-runtime-2.0.0/R.txt
    - library                     : androidx.asynclayoutinflater:asynclayoutinflater:1.0.0@aar (IdeAndroidLibraryImpl)
        aidlFolder                    : <GRADLE>/caches/<TRANSFORMS>/xxxxxxxxxxxxxxxxxxxxxxxxxxxxxxxx/transformed/asynclayoutinflater-1.0.0/aidl [-]
        artifact                      : <M2>/androidx/asynclayoutinflater/asynclayoutinflater/1.0.0/asynclayoutinflater-1.0.0.aar
        artifactAddress               : androidx.asynclayoutinflater:asynclayoutinflater:1.0.0@aar
        assetsFolder                  : <GRADLE>/caches/<TRANSFORMS>/xxxxxxxxxxxxxxxxxxxxxxxxxxxxxxxx/transformed/asynclayoutinflater-1.0.0/assets [-]
        - compileJarFiles             : <GRADLE>/caches/<TRANSFORMS>/xxxxxxxxxxxxxxxxxxxxxxxxxxxxxxxx/transformed/asynclayoutinflater-1.0.0/jars/classes.jar
        component                     : androidx.asynclayoutinflater:asynclayoutinflater:1.0.0
        externalAnnotations           : <GRADLE>/caches/<TRANSFORMS>/xxxxxxxxxxxxxxxxxxxxxxxxxxxxxxxx/transformed/asynclayoutinflater-1.0.0/annotations.zip [-]
        folder                        : <GRADLE>/caches/<TRANSFORMS>/xxxxxxxxxxxxxxxxxxxxxxxxxxxxxxxx/transformed/asynclayoutinflater-1.0.0
        jniFolder                     : <GRADLE>/caches/<TRANSFORMS>/xxxxxxxxxxxxxxxxxxxxxxxxxxxxxxxx/transformed/asynclayoutinflater-1.0.0/jni [-]
        manifest                      : <GRADLE>/caches/<TRANSFORMS>/xxxxxxxxxxxxxxxxxxxxxxxxxxxxxxxx/transformed/asynclayoutinflater-1.0.0/AndroidManifest.xml
        proguardRules                 : <GRADLE>/caches/<TRANSFORMS>/xxxxxxxxxxxxxxxxxxxxxxxxxxxxxxxx/transformed/asynclayoutinflater-1.0.0/proguard.txt [-]
        publicResources               : <GRADLE>/caches/<TRANSFORMS>/xxxxxxxxxxxxxxxxxxxxxxxxxxxxxxxx/transformed/asynclayoutinflater-1.0.0/public.txt [-]
        renderscriptFolder            : <GRADLE>/caches/<TRANSFORMS>/xxxxxxxxxxxxxxxxxxxxxxxxxxxxxxxx/transformed/asynclayoutinflater-1.0.0/rs [-]
        resFolder                     : <GRADLE>/caches/<TRANSFORMS>/xxxxxxxxxxxxxxxxxxxxxxxxxxxxxxxx/transformed/asynclayoutinflater-1.0.0/res [-]
        resStaticLibrary              : <GRADLE>/caches/<TRANSFORMS>/xxxxxxxxxxxxxxxxxxxxxxxxxxxxxxxx/transformed/asynclayoutinflater-1.0.0/res.apk [-]
        - runtimeJarFiles             : <GRADLE>/caches/<TRANSFORMS>/xxxxxxxxxxxxxxxxxxxxxxxxxxxxxxxx/transformed/asynclayoutinflater-1.0.0/jars/classes.jar
        symbolFile                    : <GRADLE>/caches/<TRANSFORMS>/xxxxxxxxxxxxxxxxxxxxxxxxxxxxxxxx/transformed/asynclayoutinflater-1.0.0/R.txt
    - library                     : androidx.coordinatorlayout:coordinatorlayout:1.0.0@aar (IdeAndroidLibraryImpl)
        aidlFolder                    : <GRADLE>/caches/<TRANSFORMS>/xxxxxxxxxxxxxxxxxxxxxxxxxxxxxxxx/transformed/coordinatorlayout-1.0.0/aidl [-]
        artifact                      : <M2>/androidx/coordinatorlayout/coordinatorlayout/1.0.0/coordinatorlayout-1.0.0.aar
        artifactAddress               : androidx.coordinatorlayout:coordinatorlayout:1.0.0@aar
        assetsFolder                  : <GRADLE>/caches/<TRANSFORMS>/xxxxxxxxxxxxxxxxxxxxxxxxxxxxxxxx/transformed/coordinatorlayout-1.0.0/assets [-]
        - compileJarFiles             : <GRADLE>/caches/<TRANSFORMS>/xxxxxxxxxxxxxxxxxxxxxxxxxxxxxxxx/transformed/coordinatorlayout-1.0.0/jars/classes.jar
        component                     : androidx.coordinatorlayout:coordinatorlayout:1.0.0
        externalAnnotations           : <GRADLE>/caches/<TRANSFORMS>/xxxxxxxxxxxxxxxxxxxxxxxxxxxxxxxx/transformed/coordinatorlayout-1.0.0/annotations.zip
        folder                        : <GRADLE>/caches/<TRANSFORMS>/xxxxxxxxxxxxxxxxxxxxxxxxxxxxxxxx/transformed/coordinatorlayout-1.0.0
        jniFolder                     : <GRADLE>/caches/<TRANSFORMS>/xxxxxxxxxxxxxxxxxxxxxxxxxxxxxxxx/transformed/coordinatorlayout-1.0.0/jni [-]
        manifest                      : <GRADLE>/caches/<TRANSFORMS>/xxxxxxxxxxxxxxxxxxxxxxxxxxxxxxxx/transformed/coordinatorlayout-1.0.0/AndroidManifest.xml
        proguardRules                 : <GRADLE>/caches/<TRANSFORMS>/xxxxxxxxxxxxxxxxxxxxxxxxxxxxxxxx/transformed/coordinatorlayout-1.0.0/proguard.txt
        publicResources               : <GRADLE>/caches/<TRANSFORMS>/xxxxxxxxxxxxxxxxxxxxxxxxxxxxxxxx/transformed/coordinatorlayout-1.0.0/public.txt
        renderscriptFolder            : <GRADLE>/caches/<TRANSFORMS>/xxxxxxxxxxxxxxxxxxxxxxxxxxxxxxxx/transformed/coordinatorlayout-1.0.0/rs [-]
        resFolder                     : <GRADLE>/caches/<TRANSFORMS>/xxxxxxxxxxxxxxxxxxxxxxxxxxxxxxxx/transformed/coordinatorlayout-1.0.0/res
        resStaticLibrary              : <GRADLE>/caches/<TRANSFORMS>/xxxxxxxxxxxxxxxxxxxxxxxxxxxxxxxx/transformed/coordinatorlayout-1.0.0/res.apk [-]
        - runtimeJarFiles             : <GRADLE>/caches/<TRANSFORMS>/xxxxxxxxxxxxxxxxxxxxxxxxxxxxxxxx/transformed/coordinatorlayout-1.0.0/jars/classes.jar
        symbolFile                    : <GRADLE>/caches/<TRANSFORMS>/xxxxxxxxxxxxxxxxxxxxxxxxxxxxxxxx/transformed/coordinatorlayout-1.0.0/R.txt
>>>>>>> 0d09370c
    - library                     : androidx.core:core-ktx:1.0.1@aar (IdeAndroidLibraryImpl)
        aidlFolder                    : <GRADLE>/caches/<TRANSFORMS>/xxxxxxxxxxxxxxxxxxxxxxxxxxxxxxxx/transformed/core-ktx-1.0.1/aidl [-]
        artifact                      : <M2>/androidx/core/core-ktx/1.0.1/core-ktx-1.0.1.aar
        artifactAddress               : androidx.core:core-ktx:1.0.1@aar
<<<<<<< HEAD
        assetsFolder                  : <GRADLE>/caches/transforms-3/xxxxxxxxxxxxxxxxxxxxxxxxxxxxxxxx/transformed/core-ktx-1.0.1/assets [-]
        - compileJarFiles             : <GRADLE>/caches/transforms-3/xxxxxxxxxxxxxxxxxxxxxxxxxxxxxxxx/transformed/core-ktx-1.0.1/jars/classes.jar
        component                     : androidx.core:core-ktx:1.0.1
        externalAnnotations           : <GRADLE>/caches/transforms-3/xxxxxxxxxxxxxxxxxxxxxxxxxxxxxxxx/transformed/core-ktx-1.0.1/annotations.zip [-]
        folder                        : <GRADLE>/caches/transforms-3/xxxxxxxxxxxxxxxxxxxxxxxxxxxxxxxx/transformed/core-ktx-1.0.1
        jniFolder                     : <GRADLE>/caches/transforms-3/xxxxxxxxxxxxxxxxxxxxxxxxxxxxxxxx/transformed/core-ktx-1.0.1/jni [-]
        manifest                      : <GRADLE>/caches/transforms-3/xxxxxxxxxxxxxxxxxxxxxxxxxxxxxxxx/transformed/core-ktx-1.0.1/AndroidManifest.xml
        proguardRules                 : <GRADLE>/caches/transforms-3/xxxxxxxxxxxxxxxxxxxxxxxxxxxxxxxx/transformed/core-ktx-1.0.1/proguard.txt [-]
        publicResources               : <GRADLE>/caches/transforms-3/xxxxxxxxxxxxxxxxxxxxxxxxxxxxxxxx/transformed/core-ktx-1.0.1/public.txt [-]
        renderscriptFolder            : <GRADLE>/caches/transforms-3/xxxxxxxxxxxxxxxxxxxxxxxxxxxxxxxx/transformed/core-ktx-1.0.1/rs [-]
        resFolder                     : <GRADLE>/caches/transforms-3/xxxxxxxxxxxxxxxxxxxxxxxxxxxxxxxx/transformed/core-ktx-1.0.1/res [-]
        resStaticLibrary              : <GRADLE>/caches/transforms-3/xxxxxxxxxxxxxxxxxxxxxxxxxxxxxxxx/transformed/core-ktx-1.0.1/res.apk [-]
        - runtimeJarFiles             : <GRADLE>/caches/transforms-3/xxxxxxxxxxxxxxxxxxxxxxxxxxxxxxxx/transformed/core-ktx-1.0.1/jars/classes.jar
        symbolFile                    : <GRADLE>/caches/transforms-3/xxxxxxxxxxxxxxxxxxxxxxxxxxxxxxxx/transformed/core-ktx-1.0.1/R.txt
=======
        assetsFolder                  : <GRADLE>/caches/<TRANSFORMS>/xxxxxxxxxxxxxxxxxxxxxxxxxxxxxxxx/transformed/core-ktx-1.0.1/assets [-]
        - compileJarFiles             : <GRADLE>/caches/<TRANSFORMS>/xxxxxxxxxxxxxxxxxxxxxxxxxxxxxxxx/transformed/core-ktx-1.0.1/jars/classes.jar
        component                     : androidx.core:core-ktx:1.0.1
        externalAnnotations           : <GRADLE>/caches/<TRANSFORMS>/xxxxxxxxxxxxxxxxxxxxxxxxxxxxxxxx/transformed/core-ktx-1.0.1/annotations.zip [-]
        folder                        : <GRADLE>/caches/<TRANSFORMS>/xxxxxxxxxxxxxxxxxxxxxxxxxxxxxxxx/transformed/core-ktx-1.0.1
        jniFolder                     : <GRADLE>/caches/<TRANSFORMS>/xxxxxxxxxxxxxxxxxxxxxxxxxxxxxxxx/transformed/core-ktx-1.0.1/jni [-]
        manifest                      : <GRADLE>/caches/<TRANSFORMS>/xxxxxxxxxxxxxxxxxxxxxxxxxxxxxxxx/transformed/core-ktx-1.0.1/AndroidManifest.xml
        proguardRules                 : <GRADLE>/caches/<TRANSFORMS>/xxxxxxxxxxxxxxxxxxxxxxxxxxxxxxxx/transformed/core-ktx-1.0.1/proguard.txt [-]
        publicResources               : <GRADLE>/caches/<TRANSFORMS>/xxxxxxxxxxxxxxxxxxxxxxxxxxxxxxxx/transformed/core-ktx-1.0.1/public.txt [-]
        renderscriptFolder            : <GRADLE>/caches/<TRANSFORMS>/xxxxxxxxxxxxxxxxxxxxxxxxxxxxxxxx/transformed/core-ktx-1.0.1/rs [-]
        resFolder                     : <GRADLE>/caches/<TRANSFORMS>/xxxxxxxxxxxxxxxxxxxxxxxxxxxxxxxx/transformed/core-ktx-1.0.1/res [-]
        resStaticLibrary              : <GRADLE>/caches/<TRANSFORMS>/xxxxxxxxxxxxxxxxxxxxxxxxxxxxxxxx/transformed/core-ktx-1.0.1/res.apk [-]
        - runtimeJarFiles             : <GRADLE>/caches/<TRANSFORMS>/xxxxxxxxxxxxxxxxxxxxxxxxxxxxxxxx/transformed/core-ktx-1.0.1/jars/classes.jar
        symbolFile                    : <GRADLE>/caches/<TRANSFORMS>/xxxxxxxxxxxxxxxxxxxxxxxxxxxxxxxx/transformed/core-ktx-1.0.1/R.txt
>>>>>>> 0d09370c
    - library                     : androidx.core:core:1.0.0@aar (IdeAndroidLibraryImpl)
        aidlFolder                    : <GRADLE>/caches/<TRANSFORMS>/xxxxxxxxxxxxxxxxxxxxxxxxxxxxxxxx/transformed/core-1.0.0/aidl
        artifact                      : <M2>/androidx/core/core/1.0.0/core-1.0.0.aar
        artifactAddress               : androidx.core:core:1.0.0@aar
<<<<<<< HEAD
        assetsFolder                  : <GRADLE>/caches/transforms-3/xxxxxxxxxxxxxxxxxxxxxxxxxxxxxxxx/transformed/core-1.0.0/assets [-]
        - compileJarFiles             : <GRADLE>/caches/transforms-3/xxxxxxxxxxxxxxxxxxxxxxxxxxxxxxxx/transformed/core-1.0.0/jars/classes.jar
        component                     : androidx.core:core:1.0.0
        externalAnnotations           : <GRADLE>/caches/transforms-3/xxxxxxxxxxxxxxxxxxxxxxxxxxxxxxxx/transformed/core-1.0.0/annotations.zip
        folder                        : <GRADLE>/caches/transforms-3/xxxxxxxxxxxxxxxxxxxxxxxxxxxxxxxx/transformed/core-1.0.0
        jniFolder                     : <GRADLE>/caches/transforms-3/xxxxxxxxxxxxxxxxxxxxxxxxxxxxxxxx/transformed/core-1.0.0/jni [-]
        manifest                      : <GRADLE>/caches/transforms-3/xxxxxxxxxxxxxxxxxxxxxxxxxxxxxxxx/transformed/core-1.0.0/AndroidManifest.xml
        proguardRules                 : <GRADLE>/caches/transforms-3/xxxxxxxxxxxxxxxxxxxxxxxxxxxxxxxx/transformed/core-1.0.0/proguard.txt
        publicResources               : <GRADLE>/caches/transforms-3/xxxxxxxxxxxxxxxxxxxxxxxxxxxxxxxx/transformed/core-1.0.0/public.txt
        renderscriptFolder            : <GRADLE>/caches/transforms-3/xxxxxxxxxxxxxxxxxxxxxxxxxxxxxxxx/transformed/core-1.0.0/rs [-]
        resFolder                     : <GRADLE>/caches/transforms-3/xxxxxxxxxxxxxxxxxxxxxxxxxxxxxxxx/transformed/core-1.0.0/res
        resStaticLibrary              : <GRADLE>/caches/transforms-3/xxxxxxxxxxxxxxxxxxxxxxxxxxxxxxxx/transformed/core-1.0.0/res.apk [-]
        - runtimeJarFiles             : <GRADLE>/caches/transforms-3/xxxxxxxxxxxxxxxxxxxxxxxxxxxxxxxx/transformed/core-1.0.0/jars/classes.jar
        symbolFile                    : <GRADLE>/caches/transforms-3/xxxxxxxxxxxxxxxxxxxxxxxxxxxxxxxx/transformed/core-1.0.0/R.txt
    - library                     : androidx.core:core:1.0.1@aar (IdeAndroidLibraryImpl)
        aidlFolder                    : <GRADLE>/caches/transforms-3/xxxxxxxxxxxxxxxxxxxxxxxxxxxxxxxx/transformed/core-1.0.1/aidl
        artifact                      : <M2>/androidx/core/core/1.0.1/core-1.0.1.aar
        artifactAddress               : androidx.core:core:1.0.1@aar
        assetsFolder                  : <GRADLE>/caches/transforms-3/xxxxxxxxxxxxxxxxxxxxxxxxxxxxxxxx/transformed/core-1.0.1/assets [-]
        - compileJarFiles             : <GRADLE>/caches/transforms-3/xxxxxxxxxxxxxxxxxxxxxxxxxxxxxxxx/transformed/core-1.0.1/jars/classes.jar
        component                     : androidx.core:core:1.0.1
        externalAnnotations           : <GRADLE>/caches/transforms-3/xxxxxxxxxxxxxxxxxxxxxxxxxxxxxxxx/transformed/core-1.0.1/annotations.zip
        folder                        : <GRADLE>/caches/transforms-3/xxxxxxxxxxxxxxxxxxxxxxxxxxxxxxxx/transformed/core-1.0.1
        jniFolder                     : <GRADLE>/caches/transforms-3/xxxxxxxxxxxxxxxxxxxxxxxxxxxxxxxx/transformed/core-1.0.1/jni [-]
        manifest                      : <GRADLE>/caches/transforms-3/xxxxxxxxxxxxxxxxxxxxxxxxxxxxxxxx/transformed/core-1.0.1/AndroidManifest.xml
        proguardRules                 : <GRADLE>/caches/transforms-3/xxxxxxxxxxxxxxxxxxxxxxxxxxxxxxxx/transformed/core-1.0.1/proguard.txt
        publicResources               : <GRADLE>/caches/transforms-3/xxxxxxxxxxxxxxxxxxxxxxxxxxxxxxxx/transformed/core-1.0.1/public.txt
        renderscriptFolder            : <GRADLE>/caches/transforms-3/xxxxxxxxxxxxxxxxxxxxxxxxxxxxxxxx/transformed/core-1.0.1/rs [-]
        resFolder                     : <GRADLE>/caches/transforms-3/xxxxxxxxxxxxxxxxxxxxxxxxxxxxxxxx/transformed/core-1.0.1/res
        resStaticLibrary              : <GRADLE>/caches/transforms-3/xxxxxxxxxxxxxxxxxxxxxxxxxxxxxxxx/transformed/core-1.0.1/res.apk [-]
        - runtimeJarFiles             : <GRADLE>/caches/transforms-3/xxxxxxxxxxxxxxxxxxxxxxxxxxxxxxxx/transformed/core-1.0.1/jars/classes.jar
        symbolFile                    : <GRADLE>/caches/transforms-3/xxxxxxxxxxxxxxxxxxxxxxxxxxxxxxxx/transformed/core-1.0.1/R.txt
    - library                     : androidx.cursoradapter:cursoradapter:1.0.0@aar (IdeAndroidLibraryImpl)
        aidlFolder                    : <GRADLE>/caches/transforms-3/xxxxxxxxxxxxxxxxxxxxxxxxxxxxxxxx/transformed/cursoradapter-1.0.0/aidl [-]
        artifact                      : <M2>/androidx/cursoradapter/cursoradapter/1.0.0/cursoradapter-1.0.0.aar
        artifactAddress               : androidx.cursoradapter:cursoradapter:1.0.0@aar
        assetsFolder                  : <GRADLE>/caches/transforms-3/xxxxxxxxxxxxxxxxxxxxxxxxxxxxxxxx/transformed/cursoradapter-1.0.0/assets [-]
        - compileJarFiles             : <GRADLE>/caches/transforms-3/xxxxxxxxxxxxxxxxxxxxxxxxxxxxxxxx/transformed/cursoradapter-1.0.0/jars/classes.jar
        component                     : androidx.cursoradapter:cursoradapter:1.0.0
        externalAnnotations           : <GRADLE>/caches/transforms-3/xxxxxxxxxxxxxxxxxxxxxxxxxxxxxxxx/transformed/cursoradapter-1.0.0/annotations.zip [-]
        folder                        : <GRADLE>/caches/transforms-3/xxxxxxxxxxxxxxxxxxxxxxxxxxxxxxxx/transformed/cursoradapter-1.0.0
        jniFolder                     : <GRADLE>/caches/transforms-3/xxxxxxxxxxxxxxxxxxxxxxxxxxxxxxxx/transformed/cursoradapter-1.0.0/jni [-]
        manifest                      : <GRADLE>/caches/transforms-3/xxxxxxxxxxxxxxxxxxxxxxxxxxxxxxxx/transformed/cursoradapter-1.0.0/AndroidManifest.xml
        proguardRules                 : <GRADLE>/caches/transforms-3/xxxxxxxxxxxxxxxxxxxxxxxxxxxxxxxx/transformed/cursoradapter-1.0.0/proguard.txt [-]
        publicResources               : <GRADLE>/caches/transforms-3/xxxxxxxxxxxxxxxxxxxxxxxxxxxxxxxx/transformed/cursoradapter-1.0.0/public.txt [-]
        renderscriptFolder            : <GRADLE>/caches/transforms-3/xxxxxxxxxxxxxxxxxxxxxxxxxxxxxxxx/transformed/cursoradapter-1.0.0/rs [-]
        resFolder                     : <GRADLE>/caches/transforms-3/xxxxxxxxxxxxxxxxxxxxxxxxxxxxxxxx/transformed/cursoradapter-1.0.0/res [-]
        resStaticLibrary              : <GRADLE>/caches/transforms-3/xxxxxxxxxxxxxxxxxxxxxxxxxxxxxxxx/transformed/cursoradapter-1.0.0/res.apk [-]
        - runtimeJarFiles             : <GRADLE>/caches/transforms-3/xxxxxxxxxxxxxxxxxxxxxxxxxxxxxxxx/transformed/cursoradapter-1.0.0/jars/classes.jar
        symbolFile                    : <GRADLE>/caches/transforms-3/xxxxxxxxxxxxxxxxxxxxxxxxxxxxxxxx/transformed/cursoradapter-1.0.0/R.txt
    - library                     : androidx.customview:customview:1.0.0@aar (IdeAndroidLibraryImpl)
        aidlFolder                    : <GRADLE>/caches/transforms-3/xxxxxxxxxxxxxxxxxxxxxxxxxxxxxxxx/transformed/customview-1.0.0/aidl [-]
        artifact                      : <M2>/androidx/customview/customview/1.0.0/customview-1.0.0.aar
        artifactAddress               : androidx.customview:customview:1.0.0@aar
        assetsFolder                  : <GRADLE>/caches/transforms-3/xxxxxxxxxxxxxxxxxxxxxxxxxxxxxxxx/transformed/customview-1.0.0/assets [-]
        - compileJarFiles             : <GRADLE>/caches/transforms-3/xxxxxxxxxxxxxxxxxxxxxxxxxxxxxxxx/transformed/customview-1.0.0/jars/classes.jar
        component                     : androidx.customview:customview:1.0.0
        externalAnnotations           : <GRADLE>/caches/transforms-3/xxxxxxxxxxxxxxxxxxxxxxxxxxxxxxxx/transformed/customview-1.0.0/annotations.zip [-]
        folder                        : <GRADLE>/caches/transforms-3/xxxxxxxxxxxxxxxxxxxxxxxxxxxxxxxx/transformed/customview-1.0.0
        jniFolder                     : <GRADLE>/caches/transforms-3/xxxxxxxxxxxxxxxxxxxxxxxxxxxxxxxx/transformed/customview-1.0.0/jni [-]
        manifest                      : <GRADLE>/caches/transforms-3/xxxxxxxxxxxxxxxxxxxxxxxxxxxxxxxx/transformed/customview-1.0.0/AndroidManifest.xml
        proguardRules                 : <GRADLE>/caches/transforms-3/xxxxxxxxxxxxxxxxxxxxxxxxxxxxxxxx/transformed/customview-1.0.0/proguard.txt [-]
        publicResources               : <GRADLE>/caches/transforms-3/xxxxxxxxxxxxxxxxxxxxxxxxxxxxxxxx/transformed/customview-1.0.0/public.txt [-]
        renderscriptFolder            : <GRADLE>/caches/transforms-3/xxxxxxxxxxxxxxxxxxxxxxxxxxxxxxxx/transformed/customview-1.0.0/rs [-]
        resFolder                     : <GRADLE>/caches/transforms-3/xxxxxxxxxxxxxxxxxxxxxxxxxxxxxxxx/transformed/customview-1.0.0/res [-]
        resStaticLibrary              : <GRADLE>/caches/transforms-3/xxxxxxxxxxxxxxxxxxxxxxxxxxxxxxxx/transformed/customview-1.0.0/res.apk [-]
        - runtimeJarFiles             : <GRADLE>/caches/transforms-3/xxxxxxxxxxxxxxxxxxxxxxxxxxxxxxxx/transformed/customview-1.0.0/jars/classes.jar
        symbolFile                    : <GRADLE>/caches/transforms-3/xxxxxxxxxxxxxxxxxxxxxxxxxxxxxxxx/transformed/customview-1.0.0/R.txt
    - library                     : androidx.documentfile:documentfile:1.0.0@aar (IdeAndroidLibraryImpl)
        aidlFolder                    : <GRADLE>/caches/transforms-3/xxxxxxxxxxxxxxxxxxxxxxxxxxxxxxxx/transformed/documentfile-1.0.0/aidl [-]
        artifact                      : <M2>/androidx/documentfile/documentfile/1.0.0/documentfile-1.0.0.aar
        artifactAddress               : androidx.documentfile:documentfile:1.0.0@aar
        assetsFolder                  : <GRADLE>/caches/transforms-3/xxxxxxxxxxxxxxxxxxxxxxxxxxxxxxxx/transformed/documentfile-1.0.0/assets [-]
        - compileJarFiles             : <GRADLE>/caches/transforms-3/xxxxxxxxxxxxxxxxxxxxxxxxxxxxxxxx/transformed/documentfile-1.0.0/jars/classes.jar
        component                     : androidx.documentfile:documentfile:1.0.0
        externalAnnotations           : <GRADLE>/caches/transforms-3/xxxxxxxxxxxxxxxxxxxxxxxxxxxxxxxx/transformed/documentfile-1.0.0/annotations.zip [-]
        folder                        : <GRADLE>/caches/transforms-3/xxxxxxxxxxxxxxxxxxxxxxxxxxxxxxxx/transformed/documentfile-1.0.0
        jniFolder                     : <GRADLE>/caches/transforms-3/xxxxxxxxxxxxxxxxxxxxxxxxxxxxxxxx/transformed/documentfile-1.0.0/jni [-]
        manifest                      : <GRADLE>/caches/transforms-3/xxxxxxxxxxxxxxxxxxxxxxxxxxxxxxxx/transformed/documentfile-1.0.0/AndroidManifest.xml
        proguardRules                 : <GRADLE>/caches/transforms-3/xxxxxxxxxxxxxxxxxxxxxxxxxxxxxxxx/transformed/documentfile-1.0.0/proguard.txt [-]
        publicResources               : <GRADLE>/caches/transforms-3/xxxxxxxxxxxxxxxxxxxxxxxxxxxxxxxx/transformed/documentfile-1.0.0/public.txt [-]
        renderscriptFolder            : <GRADLE>/caches/transforms-3/xxxxxxxxxxxxxxxxxxxxxxxxxxxxxxxx/transformed/documentfile-1.0.0/rs [-]
        resFolder                     : <GRADLE>/caches/transforms-3/xxxxxxxxxxxxxxxxxxxxxxxxxxxxxxxx/transformed/documentfile-1.0.0/res [-]
        resStaticLibrary              : <GRADLE>/caches/transforms-3/xxxxxxxxxxxxxxxxxxxxxxxxxxxxxxxx/transformed/documentfile-1.0.0/res.apk [-]
        - runtimeJarFiles             : <GRADLE>/caches/transforms-3/xxxxxxxxxxxxxxxxxxxxxxxxxxxxxxxx/transformed/documentfile-1.0.0/jars/classes.jar
        symbolFile                    : <GRADLE>/caches/transforms-3/xxxxxxxxxxxxxxxxxxxxxxxxxxxxxxxx/transformed/documentfile-1.0.0/R.txt
    - library                     : androidx.drawerlayout:drawerlayout:1.0.0@aar (IdeAndroidLibraryImpl)
        aidlFolder                    : <GRADLE>/caches/transforms-3/xxxxxxxxxxxxxxxxxxxxxxxxxxxxxxxx/transformed/drawerlayout-1.0.0/aidl [-]
        artifact                      : <M2>/androidx/drawerlayout/drawerlayout/1.0.0/drawerlayout-1.0.0.aar
        artifactAddress               : androidx.drawerlayout:drawerlayout:1.0.0@aar
        assetsFolder                  : <GRADLE>/caches/transforms-3/xxxxxxxxxxxxxxxxxxxxxxxxxxxxxxxx/transformed/drawerlayout-1.0.0/assets [-]
        - compileJarFiles             : <GRADLE>/caches/transforms-3/xxxxxxxxxxxxxxxxxxxxxxxxxxxxxxxx/transformed/drawerlayout-1.0.0/jars/classes.jar
        component                     : androidx.drawerlayout:drawerlayout:1.0.0
        externalAnnotations           : <GRADLE>/caches/transforms-3/xxxxxxxxxxxxxxxxxxxxxxxxxxxxxxxx/transformed/drawerlayout-1.0.0/annotations.zip
        folder                        : <GRADLE>/caches/transforms-3/xxxxxxxxxxxxxxxxxxxxxxxxxxxxxxxx/transformed/drawerlayout-1.0.0
        jniFolder                     : <GRADLE>/caches/transforms-3/xxxxxxxxxxxxxxxxxxxxxxxxxxxxxxxx/transformed/drawerlayout-1.0.0/jni [-]
        manifest                      : <GRADLE>/caches/transforms-3/xxxxxxxxxxxxxxxxxxxxxxxxxxxxxxxx/transformed/drawerlayout-1.0.0/AndroidManifest.xml
        proguardRules                 : <GRADLE>/caches/transforms-3/xxxxxxxxxxxxxxxxxxxxxxxxxxxxxxxx/transformed/drawerlayout-1.0.0/proguard.txt [-]
        publicResources               : <GRADLE>/caches/transforms-3/xxxxxxxxxxxxxxxxxxxxxxxxxxxxxxxx/transformed/drawerlayout-1.0.0/public.txt [-]
        renderscriptFolder            : <GRADLE>/caches/transforms-3/xxxxxxxxxxxxxxxxxxxxxxxxxxxxxxxx/transformed/drawerlayout-1.0.0/rs [-]
        resFolder                     : <GRADLE>/caches/transforms-3/xxxxxxxxxxxxxxxxxxxxxxxxxxxxxxxx/transformed/drawerlayout-1.0.0/res [-]
        resStaticLibrary              : <GRADLE>/caches/transforms-3/xxxxxxxxxxxxxxxxxxxxxxxxxxxxxxxx/transformed/drawerlayout-1.0.0/res.apk [-]
        - runtimeJarFiles             : <GRADLE>/caches/transforms-3/xxxxxxxxxxxxxxxxxxxxxxxxxxxxxxxx/transformed/drawerlayout-1.0.0/jars/classes.jar
        symbolFile                    : <GRADLE>/caches/transforms-3/xxxxxxxxxxxxxxxxxxxxxxxxxxxxxxxx/transformed/drawerlayout-1.0.0/R.txt
    - library                     : androidx.fragment:fragment:1.0.0@aar (IdeAndroidLibraryImpl)
        aidlFolder                    : <GRADLE>/caches/transforms-3/xxxxxxxxxxxxxxxxxxxxxxxxxxxxxxxx/transformed/fragment-1.0.0/aidl [-]
        artifact                      : <M2>/androidx/fragment/fragment/1.0.0/fragment-1.0.0.aar
        artifactAddress               : androidx.fragment:fragment:1.0.0@aar
        assetsFolder                  : <GRADLE>/caches/transforms-3/xxxxxxxxxxxxxxxxxxxxxxxxxxxxxxxx/transformed/fragment-1.0.0/assets [-]
        - compileJarFiles             : <GRADLE>/caches/transforms-3/xxxxxxxxxxxxxxxxxxxxxxxxxxxxxxxx/transformed/fragment-1.0.0/jars/classes.jar
        component                     : androidx.fragment:fragment:1.0.0
        externalAnnotations           : <GRADLE>/caches/transforms-3/xxxxxxxxxxxxxxxxxxxxxxxxxxxxxxxx/transformed/fragment-1.0.0/annotations.zip
        folder                        : <GRADLE>/caches/transforms-3/xxxxxxxxxxxxxxxxxxxxxxxxxxxxxxxx/transformed/fragment-1.0.0
        jniFolder                     : <GRADLE>/caches/transforms-3/xxxxxxxxxxxxxxxxxxxxxxxxxxxxxxxx/transformed/fragment-1.0.0/jni [-]
        manifest                      : <GRADLE>/caches/transforms-3/xxxxxxxxxxxxxxxxxxxxxxxxxxxxxxxx/transformed/fragment-1.0.0/AndroidManifest.xml
        proguardRules                 : <GRADLE>/caches/transforms-3/xxxxxxxxxxxxxxxxxxxxxxxxxxxxxxxx/transformed/fragment-1.0.0/proguard.txt [-]
        publicResources               : <GRADLE>/caches/transforms-3/xxxxxxxxxxxxxxxxxxxxxxxxxxxxxxxx/transformed/fragment-1.0.0/public.txt [-]
        renderscriptFolder            : <GRADLE>/caches/transforms-3/xxxxxxxxxxxxxxxxxxxxxxxxxxxxxxxx/transformed/fragment-1.0.0/rs [-]
        resFolder                     : <GRADLE>/caches/transforms-3/xxxxxxxxxxxxxxxxxxxxxxxxxxxxxxxx/transformed/fragment-1.0.0/res [-]
        resStaticLibrary              : <GRADLE>/caches/transforms-3/xxxxxxxxxxxxxxxxxxxxxxxxxxxxxxxx/transformed/fragment-1.0.0/res.apk [-]
        - runtimeJarFiles             : <GRADLE>/caches/transforms-3/xxxxxxxxxxxxxxxxxxxxxxxxxxxxxxxx/transformed/fragment-1.0.0/jars/classes.jar
        symbolFile                    : <GRADLE>/caches/transforms-3/xxxxxxxxxxxxxxxxxxxxxxxxxxxxxxxx/transformed/fragment-1.0.0/R.txt
    - library                     : androidx.interpolator:interpolator:1.0.0@aar (IdeAndroidLibraryImpl)
        aidlFolder                    : <GRADLE>/caches/transforms-3/xxxxxxxxxxxxxxxxxxxxxxxxxxxxxxxx/transformed/interpolator-1.0.0/aidl [-]
        artifact                      : <M2>/androidx/interpolator/interpolator/1.0.0/interpolator-1.0.0.aar
        artifactAddress               : androidx.interpolator:interpolator:1.0.0@aar
        assetsFolder                  : <GRADLE>/caches/transforms-3/xxxxxxxxxxxxxxxxxxxxxxxxxxxxxxxx/transformed/interpolator-1.0.0/assets [-]
        - compileJarFiles             : <GRADLE>/caches/transforms-3/xxxxxxxxxxxxxxxxxxxxxxxxxxxxxxxx/transformed/interpolator-1.0.0/jars/classes.jar
        component                     : androidx.interpolator:interpolator:1.0.0
        externalAnnotations           : <GRADLE>/caches/transforms-3/xxxxxxxxxxxxxxxxxxxxxxxxxxxxxxxx/transformed/interpolator-1.0.0/annotations.zip [-]
        folder                        : <GRADLE>/caches/transforms-3/xxxxxxxxxxxxxxxxxxxxxxxxxxxxxxxx/transformed/interpolator-1.0.0
        jniFolder                     : <GRADLE>/caches/transforms-3/xxxxxxxxxxxxxxxxxxxxxxxxxxxxxxxx/transformed/interpolator-1.0.0/jni [-]
        manifest                      : <GRADLE>/caches/transforms-3/xxxxxxxxxxxxxxxxxxxxxxxxxxxxxxxx/transformed/interpolator-1.0.0/AndroidManifest.xml
        proguardRules                 : <GRADLE>/caches/transforms-3/xxxxxxxxxxxxxxxxxxxxxxxxxxxxxxxx/transformed/interpolator-1.0.0/proguard.txt [-]
        publicResources               : <GRADLE>/caches/transforms-3/xxxxxxxxxxxxxxxxxxxxxxxxxxxxxxxx/transformed/interpolator-1.0.0/public.txt [-]
        renderscriptFolder            : <GRADLE>/caches/transforms-3/xxxxxxxxxxxxxxxxxxxxxxxxxxxxxxxx/transformed/interpolator-1.0.0/rs [-]
        resFolder                     : <GRADLE>/caches/transforms-3/xxxxxxxxxxxxxxxxxxxxxxxxxxxxxxxx/transformed/interpolator-1.0.0/res [-]
        resStaticLibrary              : <GRADLE>/caches/transforms-3/xxxxxxxxxxxxxxxxxxxxxxxxxxxxxxxx/transformed/interpolator-1.0.0/res.apk [-]
        - runtimeJarFiles             : <GRADLE>/caches/transforms-3/xxxxxxxxxxxxxxxxxxxxxxxxxxxxxxxx/transformed/interpolator-1.0.0/jars/classes.jar
        symbolFile                    : <GRADLE>/caches/transforms-3/xxxxxxxxxxxxxxxxxxxxxxxxxxxxxxxx/transformed/interpolator-1.0.0/R.txt
    - library                     : androidx.legacy:legacy-support-core-ui:1.0.0@aar (IdeAndroidLibraryImpl)
        aidlFolder                    : <GRADLE>/caches/transforms-3/xxxxxxxxxxxxxxxxxxxxxxxxxxxxxxxx/transformed/legacy-support-core-ui-1.0.0/aidl [-]
        artifact                      : <M2>/androidx/legacy/legacy-support-core-ui/1.0.0/legacy-support-core-ui-1.0.0.aar
        artifactAddress               : androidx.legacy:legacy-support-core-ui:1.0.0@aar
        assetsFolder                  : <GRADLE>/caches/transforms-3/xxxxxxxxxxxxxxxxxxxxxxxxxxxxxxxx/transformed/legacy-support-core-ui-1.0.0/assets [-]
        - compileJarFiles             : <GRADLE>/caches/transforms-3/xxxxxxxxxxxxxxxxxxxxxxxxxxxxxxxx/transformed/legacy-support-core-ui-1.0.0/jars/classes.jar
        component                     : androidx.legacy:legacy-support-core-ui:1.0.0
        externalAnnotations           : <GRADLE>/caches/transforms-3/xxxxxxxxxxxxxxxxxxxxxxxxxxxxxxxx/transformed/legacy-support-core-ui-1.0.0/annotations.zip [-]
        folder                        : <GRADLE>/caches/transforms-3/xxxxxxxxxxxxxxxxxxxxxxxxxxxxxxxx/transformed/legacy-support-core-ui-1.0.0
        jniFolder                     : <GRADLE>/caches/transforms-3/xxxxxxxxxxxxxxxxxxxxxxxxxxxxxxxx/transformed/legacy-support-core-ui-1.0.0/jni [-]
        manifest                      : <GRADLE>/caches/transforms-3/xxxxxxxxxxxxxxxxxxxxxxxxxxxxxxxx/transformed/legacy-support-core-ui-1.0.0/AndroidManifest.xml
        proguardRules                 : <GRADLE>/caches/transforms-3/xxxxxxxxxxxxxxxxxxxxxxxxxxxxxxxx/transformed/legacy-support-core-ui-1.0.0/proguard.txt [-]
        publicResources               : <GRADLE>/caches/transforms-3/xxxxxxxxxxxxxxxxxxxxxxxxxxxxxxxx/transformed/legacy-support-core-ui-1.0.0/public.txt [-]
        renderscriptFolder            : <GRADLE>/caches/transforms-3/xxxxxxxxxxxxxxxxxxxxxxxxxxxxxxxx/transformed/legacy-support-core-ui-1.0.0/rs [-]
        resFolder                     : <GRADLE>/caches/transforms-3/xxxxxxxxxxxxxxxxxxxxxxxxxxxxxxxx/transformed/legacy-support-core-ui-1.0.0/res [-]
        resStaticLibrary              : <GRADLE>/caches/transforms-3/xxxxxxxxxxxxxxxxxxxxxxxxxxxxxxxx/transformed/legacy-support-core-ui-1.0.0/res.apk [-]
        - runtimeJarFiles             : <GRADLE>/caches/transforms-3/xxxxxxxxxxxxxxxxxxxxxxxxxxxxxxxx/transformed/legacy-support-core-ui-1.0.0/jars/classes.jar
        symbolFile                    : <GRADLE>/caches/transforms-3/xxxxxxxxxxxxxxxxxxxxxxxxxxxxxxxx/transformed/legacy-support-core-ui-1.0.0/R.txt
    - library                     : androidx.legacy:legacy-support-core-utils:1.0.0@aar (IdeAndroidLibraryImpl)
        aidlFolder                    : <GRADLE>/caches/transforms-3/xxxxxxxxxxxxxxxxxxxxxxxxxxxxxxxx/transformed/legacy-support-core-utils-1.0.0/aidl [-]
        artifact                      : <M2>/androidx/legacy/legacy-support-core-utils/1.0.0/legacy-support-core-utils-1.0.0.aar
        artifactAddress               : androidx.legacy:legacy-support-core-utils:1.0.0@aar
        assetsFolder                  : <GRADLE>/caches/transforms-3/xxxxxxxxxxxxxxxxxxxxxxxxxxxxxxxx/transformed/legacy-support-core-utils-1.0.0/assets [-]
        - compileJarFiles             : <GRADLE>/caches/transforms-3/xxxxxxxxxxxxxxxxxxxxxxxxxxxxxxxx/transformed/legacy-support-core-utils-1.0.0/jars/classes.jar
        component                     : androidx.legacy:legacy-support-core-utils:1.0.0
        externalAnnotations           : <GRADLE>/caches/transforms-3/xxxxxxxxxxxxxxxxxxxxxxxxxxxxxxxx/transformed/legacy-support-core-utils-1.0.0/annotations.zip [-]
        folder                        : <GRADLE>/caches/transforms-3/xxxxxxxxxxxxxxxxxxxxxxxxxxxxxxxx/transformed/legacy-support-core-utils-1.0.0
        jniFolder                     : <GRADLE>/caches/transforms-3/xxxxxxxxxxxxxxxxxxxxxxxxxxxxxxxx/transformed/legacy-support-core-utils-1.0.0/jni [-]
        manifest                      : <GRADLE>/caches/transforms-3/xxxxxxxxxxxxxxxxxxxxxxxxxxxxxxxx/transformed/legacy-support-core-utils-1.0.0/AndroidManifest.xml
        proguardRules                 : <GRADLE>/caches/transforms-3/xxxxxxxxxxxxxxxxxxxxxxxxxxxxxxxx/transformed/legacy-support-core-utils-1.0.0/proguard.txt [-]
        publicResources               : <GRADLE>/caches/transforms-3/xxxxxxxxxxxxxxxxxxxxxxxxxxxxxxxx/transformed/legacy-support-core-utils-1.0.0/public.txt [-]
        renderscriptFolder            : <GRADLE>/caches/transforms-3/xxxxxxxxxxxxxxxxxxxxxxxxxxxxxxxx/transformed/legacy-support-core-utils-1.0.0/rs [-]
        resFolder                     : <GRADLE>/caches/transforms-3/xxxxxxxxxxxxxxxxxxxxxxxxxxxxxxxx/transformed/legacy-support-core-utils-1.0.0/res [-]
        resStaticLibrary              : <GRADLE>/caches/transforms-3/xxxxxxxxxxxxxxxxxxxxxxxxxxxxxxxx/transformed/legacy-support-core-utils-1.0.0/res.apk [-]
        - runtimeJarFiles             : <GRADLE>/caches/transforms-3/xxxxxxxxxxxxxxxxxxxxxxxxxxxxxxxx/transformed/legacy-support-core-utils-1.0.0/jars/classes.jar
        symbolFile                    : <GRADLE>/caches/transforms-3/xxxxxxxxxxxxxxxxxxxxxxxxxxxxxxxx/transformed/legacy-support-core-utils-1.0.0/R.txt
    - library                     : androidx.lifecycle:lifecycle-livedata-core:2.0.0@aar (IdeAndroidLibraryImpl)
        aidlFolder                    : <GRADLE>/caches/transforms-3/xxxxxxxxxxxxxxxxxxxxxxxxxxxxxxxx/transformed/lifecycle-livedata-core-2.0.0/aidl [-]
        artifact                      : <M2>/androidx/lifecycle/lifecycle-livedata-core/2.0.0/lifecycle-livedata-core-2.0.0.aar
        artifactAddress               : androidx.lifecycle:lifecycle-livedata-core:2.0.0@aar
        assetsFolder                  : <GRADLE>/caches/transforms-3/xxxxxxxxxxxxxxxxxxxxxxxxxxxxxxxx/transformed/lifecycle-livedata-core-2.0.0/assets [-]
        - compileJarFiles             : <GRADLE>/caches/transforms-3/xxxxxxxxxxxxxxxxxxxxxxxxxxxxxxxx/transformed/lifecycle-livedata-core-2.0.0/jars/classes.jar
        component                     : androidx.lifecycle:lifecycle-livedata-core:2.0.0
        externalAnnotations           : <GRADLE>/caches/transforms-3/xxxxxxxxxxxxxxxxxxxxxxxxxxxxxxxx/transformed/lifecycle-livedata-core-2.0.0/annotations.zip [-]
        folder                        : <GRADLE>/caches/transforms-3/xxxxxxxxxxxxxxxxxxxxxxxxxxxxxxxx/transformed/lifecycle-livedata-core-2.0.0
        jniFolder                     : <GRADLE>/caches/transforms-3/xxxxxxxxxxxxxxxxxxxxxxxxxxxxxxxx/transformed/lifecycle-livedata-core-2.0.0/jni [-]
        manifest                      : <GRADLE>/caches/transforms-3/xxxxxxxxxxxxxxxxxxxxxxxxxxxxxxxx/transformed/lifecycle-livedata-core-2.0.0/AndroidManifest.xml
        proguardRules                 : <GRADLE>/caches/transforms-3/xxxxxxxxxxxxxxxxxxxxxxxxxxxxxxxx/transformed/lifecycle-livedata-core-2.0.0/proguard.txt [-]
        publicResources               : <GRADLE>/caches/transforms-3/xxxxxxxxxxxxxxxxxxxxxxxxxxxxxxxx/transformed/lifecycle-livedata-core-2.0.0/public.txt [-]
        renderscriptFolder            : <GRADLE>/caches/transforms-3/xxxxxxxxxxxxxxxxxxxxxxxxxxxxxxxx/transformed/lifecycle-livedata-core-2.0.0/rs [-]
        resFolder                     : <GRADLE>/caches/transforms-3/xxxxxxxxxxxxxxxxxxxxxxxxxxxxxxxx/transformed/lifecycle-livedata-core-2.0.0/res [-]
        resStaticLibrary              : <GRADLE>/caches/transforms-3/xxxxxxxxxxxxxxxxxxxxxxxxxxxxxxxx/transformed/lifecycle-livedata-core-2.0.0/res.apk [-]
        - runtimeJarFiles             : <GRADLE>/caches/transforms-3/xxxxxxxxxxxxxxxxxxxxxxxxxxxxxxxx/transformed/lifecycle-livedata-core-2.0.0/jars/classes.jar
        symbolFile                    : <GRADLE>/caches/transforms-3/xxxxxxxxxxxxxxxxxxxxxxxxxxxxxxxx/transformed/lifecycle-livedata-core-2.0.0/R.txt
    - library                     : androidx.lifecycle:lifecycle-livedata:2.0.0@aar (IdeAndroidLibraryImpl)
        aidlFolder                    : <GRADLE>/caches/transforms-3/xxxxxxxxxxxxxxxxxxxxxxxxxxxxxxxx/transformed/lifecycle-livedata-2.0.0/aidl [-]
        artifact                      : <M2>/androidx/lifecycle/lifecycle-livedata/2.0.0/lifecycle-livedata-2.0.0.aar
        artifactAddress               : androidx.lifecycle:lifecycle-livedata:2.0.0@aar
        assetsFolder                  : <GRADLE>/caches/transforms-3/xxxxxxxxxxxxxxxxxxxxxxxxxxxxxxxx/transformed/lifecycle-livedata-2.0.0/assets [-]
        - compileJarFiles             : <GRADLE>/caches/transforms-3/xxxxxxxxxxxxxxxxxxxxxxxxxxxxxxxx/transformed/lifecycle-livedata-2.0.0/jars/classes.jar
        component                     : androidx.lifecycle:lifecycle-livedata:2.0.0
        externalAnnotations           : <GRADLE>/caches/transforms-3/xxxxxxxxxxxxxxxxxxxxxxxxxxxxxxxx/transformed/lifecycle-livedata-2.0.0/annotations.zip [-]
        folder                        : <GRADLE>/caches/transforms-3/xxxxxxxxxxxxxxxxxxxxxxxxxxxxxxxx/transformed/lifecycle-livedata-2.0.0
        jniFolder                     : <GRADLE>/caches/transforms-3/xxxxxxxxxxxxxxxxxxxxxxxxxxxxxxxx/transformed/lifecycle-livedata-2.0.0/jni [-]
        manifest                      : <GRADLE>/caches/transforms-3/xxxxxxxxxxxxxxxxxxxxxxxxxxxxxxxx/transformed/lifecycle-livedata-2.0.0/AndroidManifest.xml
        proguardRules                 : <GRADLE>/caches/transforms-3/xxxxxxxxxxxxxxxxxxxxxxxxxxxxxxxx/transformed/lifecycle-livedata-2.0.0/proguard.txt [-]
        publicResources               : <GRADLE>/caches/transforms-3/xxxxxxxxxxxxxxxxxxxxxxxxxxxxxxxx/transformed/lifecycle-livedata-2.0.0/public.txt [-]
        renderscriptFolder            : <GRADLE>/caches/transforms-3/xxxxxxxxxxxxxxxxxxxxxxxxxxxxxxxx/transformed/lifecycle-livedata-2.0.0/rs [-]
        resFolder                     : <GRADLE>/caches/transforms-3/xxxxxxxxxxxxxxxxxxxxxxxxxxxxxxxx/transformed/lifecycle-livedata-2.0.0/res [-]
        resStaticLibrary              : <GRADLE>/caches/transforms-3/xxxxxxxxxxxxxxxxxxxxxxxxxxxxxxxx/transformed/lifecycle-livedata-2.0.0/res.apk [-]
        - runtimeJarFiles             : <GRADLE>/caches/transforms-3/xxxxxxxxxxxxxxxxxxxxxxxxxxxxxxxx/transformed/lifecycle-livedata-2.0.0/jars/classes.jar
        symbolFile                    : <GRADLE>/caches/transforms-3/xxxxxxxxxxxxxxxxxxxxxxxxxxxxxxxx/transformed/lifecycle-livedata-2.0.0/R.txt
    - library                     : androidx.lifecycle:lifecycle-runtime:2.0.0@aar (IdeAndroidLibraryImpl)
        aidlFolder                    : <GRADLE>/caches/transforms-3/xxxxxxxxxxxxxxxxxxxxxxxxxxxxxxxx/transformed/lifecycle-runtime-2.0.0/aidl [-]
        artifact                      : <M2>/androidx/lifecycle/lifecycle-runtime/2.0.0/lifecycle-runtime-2.0.0.aar
        artifactAddress               : androidx.lifecycle:lifecycle-runtime:2.0.0@aar
        assetsFolder                  : <GRADLE>/caches/transforms-3/xxxxxxxxxxxxxxxxxxxxxxxxxxxxxxxx/transformed/lifecycle-runtime-2.0.0/assets [-]
        - compileJarFiles             : <GRADLE>/caches/transforms-3/xxxxxxxxxxxxxxxxxxxxxxxxxxxxxxxx/transformed/lifecycle-runtime-2.0.0/jars/classes.jar
        component                     : androidx.lifecycle:lifecycle-runtime:2.0.0
        externalAnnotations           : <GRADLE>/caches/transforms-3/xxxxxxxxxxxxxxxxxxxxxxxxxxxxxxxx/transformed/lifecycle-runtime-2.0.0/annotations.zip [-]
        folder                        : <GRADLE>/caches/transforms-3/xxxxxxxxxxxxxxxxxxxxxxxxxxxxxxxx/transformed/lifecycle-runtime-2.0.0
        jniFolder                     : <GRADLE>/caches/transforms-3/xxxxxxxxxxxxxxxxxxxxxxxxxxxxxxxx/transformed/lifecycle-runtime-2.0.0/jni [-]
        manifest                      : <GRADLE>/caches/transforms-3/xxxxxxxxxxxxxxxxxxxxxxxxxxxxxxxx/transformed/lifecycle-runtime-2.0.0/AndroidManifest.xml
        proguardRules                 : <GRADLE>/caches/transforms-3/xxxxxxxxxxxxxxxxxxxxxxxxxxxxxxxx/transformed/lifecycle-runtime-2.0.0/proguard.txt
        publicResources               : <GRADLE>/caches/transforms-3/xxxxxxxxxxxxxxxxxxxxxxxxxxxxxxxx/transformed/lifecycle-runtime-2.0.0/public.txt [-]
        renderscriptFolder            : <GRADLE>/caches/transforms-3/xxxxxxxxxxxxxxxxxxxxxxxxxxxxxxxx/transformed/lifecycle-runtime-2.0.0/rs [-]
        resFolder                     : <GRADLE>/caches/transforms-3/xxxxxxxxxxxxxxxxxxxxxxxxxxxxxxxx/transformed/lifecycle-runtime-2.0.0/res [-]
        resStaticLibrary              : <GRADLE>/caches/transforms-3/xxxxxxxxxxxxxxxxxxxxxxxxxxxxxxxx/transformed/lifecycle-runtime-2.0.0/res.apk [-]
        - runtimeJarFiles             : <GRADLE>/caches/transforms-3/xxxxxxxxxxxxxxxxxxxxxxxxxxxxxxxx/transformed/lifecycle-runtime-2.0.0/jars/classes.jar
        symbolFile                    : <GRADLE>/caches/transforms-3/xxxxxxxxxxxxxxxxxxxxxxxxxxxxxxxx/transformed/lifecycle-runtime-2.0.0/R.txt
    - library                     : androidx.lifecycle:lifecycle-viewmodel:2.0.0@aar (IdeAndroidLibraryImpl)
        aidlFolder                    : <GRADLE>/caches/transforms-3/xxxxxxxxxxxxxxxxxxxxxxxxxxxxxxxx/transformed/lifecycle-viewmodel-2.0.0/aidl [-]
        artifact                      : <M2>/androidx/lifecycle/lifecycle-viewmodel/2.0.0/lifecycle-viewmodel-2.0.0.aar
        artifactAddress               : androidx.lifecycle:lifecycle-viewmodel:2.0.0@aar
        assetsFolder                  : <GRADLE>/caches/transforms-3/xxxxxxxxxxxxxxxxxxxxxxxxxxxxxxxx/transformed/lifecycle-viewmodel-2.0.0/assets [-]
        - compileJarFiles             : <GRADLE>/caches/transforms-3/xxxxxxxxxxxxxxxxxxxxxxxxxxxxxxxx/transformed/lifecycle-viewmodel-2.0.0/jars/classes.jar
        component                     : androidx.lifecycle:lifecycle-viewmodel:2.0.0
        externalAnnotations           : <GRADLE>/caches/transforms-3/xxxxxxxxxxxxxxxxxxxxxxxxxxxxxxxx/transformed/lifecycle-viewmodel-2.0.0/annotations.zip [-]
        folder                        : <GRADLE>/caches/transforms-3/xxxxxxxxxxxxxxxxxxxxxxxxxxxxxxxx/transformed/lifecycle-viewmodel-2.0.0
        jniFolder                     : <GRADLE>/caches/transforms-3/xxxxxxxxxxxxxxxxxxxxxxxxxxxxxxxx/transformed/lifecycle-viewmodel-2.0.0/jni [-]
        manifest                      : <GRADLE>/caches/transforms-3/xxxxxxxxxxxxxxxxxxxxxxxxxxxxxxxx/transformed/lifecycle-viewmodel-2.0.0/AndroidManifest.xml
        proguardRules                 : <GRADLE>/caches/transforms-3/xxxxxxxxxxxxxxxxxxxxxxxxxxxxxxxx/transformed/lifecycle-viewmodel-2.0.0/proguard.txt
        publicResources               : <GRADLE>/caches/transforms-3/xxxxxxxxxxxxxxxxxxxxxxxxxxxxxxxx/transformed/lifecycle-viewmodel-2.0.0/public.txt [-]
        renderscriptFolder            : <GRADLE>/caches/transforms-3/xxxxxxxxxxxxxxxxxxxxxxxxxxxxxxxx/transformed/lifecycle-viewmodel-2.0.0/rs [-]
        resFolder                     : <GRADLE>/caches/transforms-3/xxxxxxxxxxxxxxxxxxxxxxxxxxxxxxxx/transformed/lifecycle-viewmodel-2.0.0/res [-]
        resStaticLibrary              : <GRADLE>/caches/transforms-3/xxxxxxxxxxxxxxxxxxxxxxxxxxxxxxxx/transformed/lifecycle-viewmodel-2.0.0/res.apk [-]
        - runtimeJarFiles             : <GRADLE>/caches/transforms-3/xxxxxxxxxxxxxxxxxxxxxxxxxxxxxxxx/transformed/lifecycle-viewmodel-2.0.0/jars/classes.jar
        symbolFile                    : <GRADLE>/caches/transforms-3/xxxxxxxxxxxxxxxxxxxxxxxxxxxxxxxx/transformed/lifecycle-viewmodel-2.0.0/R.txt
    - library                     : androidx.loader:loader:1.0.0@aar (IdeAndroidLibraryImpl)
        aidlFolder                    : <GRADLE>/caches/transforms-3/xxxxxxxxxxxxxxxxxxxxxxxxxxxxxxxx/transformed/loader-1.0.0/aidl [-]
        artifact                      : <M2>/androidx/loader/loader/1.0.0/loader-1.0.0.aar
        artifactAddress               : androidx.loader:loader:1.0.0@aar
        assetsFolder                  : <GRADLE>/caches/transforms-3/xxxxxxxxxxxxxxxxxxxxxxxxxxxxxxxx/transformed/loader-1.0.0/assets [-]
        - compileJarFiles             : <GRADLE>/caches/transforms-3/xxxxxxxxxxxxxxxxxxxxxxxxxxxxxxxx/transformed/loader-1.0.0/jars/classes.jar
        component                     : androidx.loader:loader:1.0.0
        externalAnnotations           : <GRADLE>/caches/transforms-3/xxxxxxxxxxxxxxxxxxxxxxxxxxxxxxxx/transformed/loader-1.0.0/annotations.zip [-]
        folder                        : <GRADLE>/caches/transforms-3/xxxxxxxxxxxxxxxxxxxxxxxxxxxxxxxx/transformed/loader-1.0.0
        jniFolder                     : <GRADLE>/caches/transforms-3/xxxxxxxxxxxxxxxxxxxxxxxxxxxxxxxx/transformed/loader-1.0.0/jni [-]
        manifest                      : <GRADLE>/caches/transforms-3/xxxxxxxxxxxxxxxxxxxxxxxxxxxxxxxx/transformed/loader-1.0.0/AndroidManifest.xml
        proguardRules                 : <GRADLE>/caches/transforms-3/xxxxxxxxxxxxxxxxxxxxxxxxxxxxxxxx/transformed/loader-1.0.0/proguard.txt [-]
        publicResources               : <GRADLE>/caches/transforms-3/xxxxxxxxxxxxxxxxxxxxxxxxxxxxxxxx/transformed/loader-1.0.0/public.txt [-]
        renderscriptFolder            : <GRADLE>/caches/transforms-3/xxxxxxxxxxxxxxxxxxxxxxxxxxxxxxxx/transformed/loader-1.0.0/rs [-]
        resFolder                     : <GRADLE>/caches/transforms-3/xxxxxxxxxxxxxxxxxxxxxxxxxxxxxxxx/transformed/loader-1.0.0/res [-]
        resStaticLibrary              : <GRADLE>/caches/transforms-3/xxxxxxxxxxxxxxxxxxxxxxxxxxxxxxxx/transformed/loader-1.0.0/res.apk [-]
        - runtimeJarFiles             : <GRADLE>/caches/transforms-3/xxxxxxxxxxxxxxxxxxxxxxxxxxxxxxxx/transformed/loader-1.0.0/jars/classes.jar
        symbolFile                    : <GRADLE>/caches/transforms-3/xxxxxxxxxxxxxxxxxxxxxxxxxxxxxxxx/transformed/loader-1.0.0/R.txt
    - library                     : androidx.localbroadcastmanager:localbroadcastmanager:1.0.0@aar (IdeAndroidLibraryImpl)
        aidlFolder                    : <GRADLE>/caches/transforms-3/xxxxxxxxxxxxxxxxxxxxxxxxxxxxxxxx/transformed/localbroadcastmanager-1.0.0/aidl [-]
        artifact                      : <M2>/androidx/localbroadcastmanager/localbroadcastmanager/1.0.0/localbroadcastmanager-1.0.0.aar
        artifactAddress               : androidx.localbroadcastmanager:localbroadcastmanager:1.0.0@aar
        assetsFolder                  : <GRADLE>/caches/transforms-3/xxxxxxxxxxxxxxxxxxxxxxxxxxxxxxxx/transformed/localbroadcastmanager-1.0.0/assets [-]
        - compileJarFiles             : <GRADLE>/caches/transforms-3/xxxxxxxxxxxxxxxxxxxxxxxxxxxxxxxx/transformed/localbroadcastmanager-1.0.0/jars/classes.jar
        component                     : androidx.localbroadcastmanager:localbroadcastmanager:1.0.0
        externalAnnotations           : <GRADLE>/caches/transforms-3/xxxxxxxxxxxxxxxxxxxxxxxxxxxxxxxx/transformed/localbroadcastmanager-1.0.0/annotations.zip [-]
        folder                        : <GRADLE>/caches/transforms-3/xxxxxxxxxxxxxxxxxxxxxxxxxxxxxxxx/transformed/localbroadcastmanager-1.0.0
        jniFolder                     : <GRADLE>/caches/transforms-3/xxxxxxxxxxxxxxxxxxxxxxxxxxxxxxxx/transformed/localbroadcastmanager-1.0.0/jni [-]
        manifest                      : <GRADLE>/caches/transforms-3/xxxxxxxxxxxxxxxxxxxxxxxxxxxxxxxx/transformed/localbroadcastmanager-1.0.0/AndroidManifest.xml
        proguardRules                 : <GRADLE>/caches/transforms-3/xxxxxxxxxxxxxxxxxxxxxxxxxxxxxxxx/transformed/localbroadcastmanager-1.0.0/proguard.txt [-]
        publicResources               : <GRADLE>/caches/transforms-3/xxxxxxxxxxxxxxxxxxxxxxxxxxxxxxxx/transformed/localbroadcastmanager-1.0.0/public.txt [-]
        renderscriptFolder            : <GRADLE>/caches/transforms-3/xxxxxxxxxxxxxxxxxxxxxxxxxxxxxxxx/transformed/localbroadcastmanager-1.0.0/rs [-]
        resFolder                     : <GRADLE>/caches/transforms-3/xxxxxxxxxxxxxxxxxxxxxxxxxxxxxxxx/transformed/localbroadcastmanager-1.0.0/res [-]
        resStaticLibrary              : <GRADLE>/caches/transforms-3/xxxxxxxxxxxxxxxxxxxxxxxxxxxxxxxx/transformed/localbroadcastmanager-1.0.0/res.apk [-]
        - runtimeJarFiles             : <GRADLE>/caches/transforms-3/xxxxxxxxxxxxxxxxxxxxxxxxxxxxxxxx/transformed/localbroadcastmanager-1.0.0/jars/classes.jar
        symbolFile                    : <GRADLE>/caches/transforms-3/xxxxxxxxxxxxxxxxxxxxxxxxxxxxxxxx/transformed/localbroadcastmanager-1.0.0/R.txt
    - library                     : androidx.print:print:1.0.0@aar (IdeAndroidLibraryImpl)
        aidlFolder                    : <GRADLE>/caches/transforms-3/xxxxxxxxxxxxxxxxxxxxxxxxxxxxxxxx/transformed/print-1.0.0/aidl [-]
        artifact                      : <M2>/androidx/print/print/1.0.0/print-1.0.0.aar
        artifactAddress               : androidx.print:print:1.0.0@aar
        assetsFolder                  : <GRADLE>/caches/transforms-3/xxxxxxxxxxxxxxxxxxxxxxxxxxxxxxxx/transformed/print-1.0.0/assets [-]
        - compileJarFiles             : <GRADLE>/caches/transforms-3/xxxxxxxxxxxxxxxxxxxxxxxxxxxxxxxx/transformed/print-1.0.0/jars/classes.jar
        component                     : androidx.print:print:1.0.0
        externalAnnotations           : <GRADLE>/caches/transforms-3/xxxxxxxxxxxxxxxxxxxxxxxxxxxxxxxx/transformed/print-1.0.0/annotations.zip
        folder                        : <GRADLE>/caches/transforms-3/xxxxxxxxxxxxxxxxxxxxxxxxxxxxxxxx/transformed/print-1.0.0
        jniFolder                     : <GRADLE>/caches/transforms-3/xxxxxxxxxxxxxxxxxxxxxxxxxxxxxxxx/transformed/print-1.0.0/jni [-]
        manifest                      : <GRADLE>/caches/transforms-3/xxxxxxxxxxxxxxxxxxxxxxxxxxxxxxxx/transformed/print-1.0.0/AndroidManifest.xml
        proguardRules                 : <GRADLE>/caches/transforms-3/xxxxxxxxxxxxxxxxxxxxxxxxxxxxxxxx/transformed/print-1.0.0/proguard.txt [-]
        publicResources               : <GRADLE>/caches/transforms-3/xxxxxxxxxxxxxxxxxxxxxxxxxxxxxxxx/transformed/print-1.0.0/public.txt [-]
        renderscriptFolder            : <GRADLE>/caches/transforms-3/xxxxxxxxxxxxxxxxxxxxxxxxxxxxxxxx/transformed/print-1.0.0/rs [-]
        resFolder                     : <GRADLE>/caches/transforms-3/xxxxxxxxxxxxxxxxxxxxxxxxxxxxxxxx/transformed/print-1.0.0/res [-]
        resStaticLibrary              : <GRADLE>/caches/transforms-3/xxxxxxxxxxxxxxxxxxxxxxxxxxxxxxxx/transformed/print-1.0.0/res.apk [-]
        - runtimeJarFiles             : <GRADLE>/caches/transforms-3/xxxxxxxxxxxxxxxxxxxxxxxxxxxxxxxx/transformed/print-1.0.0/jars/classes.jar
        symbolFile                    : <GRADLE>/caches/transforms-3/xxxxxxxxxxxxxxxxxxxxxxxxxxxxxxxx/transformed/print-1.0.0/R.txt
    - library                     : androidx.slidingpanelayout:slidingpanelayout:1.0.0@aar (IdeAndroidLibraryImpl)
        aidlFolder                    : <GRADLE>/caches/transforms-3/xxxxxxxxxxxxxxxxxxxxxxxxxxxxxxxx/transformed/slidingpanelayout-1.0.0/aidl [-]
        artifact                      : <M2>/androidx/slidingpanelayout/slidingpanelayout/1.0.0/slidingpanelayout-1.0.0.aar
        artifactAddress               : androidx.slidingpanelayout:slidingpanelayout:1.0.0@aar
        assetsFolder                  : <GRADLE>/caches/transforms-3/xxxxxxxxxxxxxxxxxxxxxxxxxxxxxxxx/transformed/slidingpanelayout-1.0.0/assets [-]
        - compileJarFiles             : <GRADLE>/caches/transforms-3/xxxxxxxxxxxxxxxxxxxxxxxxxxxxxxxx/transformed/slidingpanelayout-1.0.0/jars/classes.jar
        component                     : androidx.slidingpanelayout:slidingpanelayout:1.0.0
        externalAnnotations           : <GRADLE>/caches/transforms-3/xxxxxxxxxxxxxxxxxxxxxxxxxxxxxxxx/transformed/slidingpanelayout-1.0.0/annotations.zip [-]
        folder                        : <GRADLE>/caches/transforms-3/xxxxxxxxxxxxxxxxxxxxxxxxxxxxxxxx/transformed/slidingpanelayout-1.0.0
        jniFolder                     : <GRADLE>/caches/transforms-3/xxxxxxxxxxxxxxxxxxxxxxxxxxxxxxxx/transformed/slidingpanelayout-1.0.0/jni [-]
        manifest                      : <GRADLE>/caches/transforms-3/xxxxxxxxxxxxxxxxxxxxxxxxxxxxxxxx/transformed/slidingpanelayout-1.0.0/AndroidManifest.xml
        proguardRules                 : <GRADLE>/caches/transforms-3/xxxxxxxxxxxxxxxxxxxxxxxxxxxxxxxx/transformed/slidingpanelayout-1.0.0/proguard.txt [-]
        publicResources               : <GRADLE>/caches/transforms-3/xxxxxxxxxxxxxxxxxxxxxxxxxxxxxxxx/transformed/slidingpanelayout-1.0.0/public.txt [-]
        renderscriptFolder            : <GRADLE>/caches/transforms-3/xxxxxxxxxxxxxxxxxxxxxxxxxxxxxxxx/transformed/slidingpanelayout-1.0.0/rs [-]
        resFolder                     : <GRADLE>/caches/transforms-3/xxxxxxxxxxxxxxxxxxxxxxxxxxxxxxxx/transformed/slidingpanelayout-1.0.0/res [-]
        resStaticLibrary              : <GRADLE>/caches/transforms-3/xxxxxxxxxxxxxxxxxxxxxxxxxxxxxxxx/transformed/slidingpanelayout-1.0.0/res.apk [-]
        - runtimeJarFiles             : <GRADLE>/caches/transforms-3/xxxxxxxxxxxxxxxxxxxxxxxxxxxxxxxx/transformed/slidingpanelayout-1.0.0/jars/classes.jar
        symbolFile                    : <GRADLE>/caches/transforms-3/xxxxxxxxxxxxxxxxxxxxxxxxxxxxxxxx/transformed/slidingpanelayout-1.0.0/R.txt
    - library                     : androidx.swiperefreshlayout:swiperefreshlayout:1.0.0@aar (IdeAndroidLibraryImpl)
        aidlFolder                    : <GRADLE>/caches/transforms-3/xxxxxxxxxxxxxxxxxxxxxxxxxxxxxxxx/transformed/swiperefreshlayout-1.0.0/aidl [-]
        artifact                      : <M2>/androidx/swiperefreshlayout/swiperefreshlayout/1.0.0/swiperefreshlayout-1.0.0.aar
        artifactAddress               : androidx.swiperefreshlayout:swiperefreshlayout:1.0.0@aar
        assetsFolder                  : <GRADLE>/caches/transforms-3/xxxxxxxxxxxxxxxxxxxxxxxxxxxxxxxx/transformed/swiperefreshlayout-1.0.0/assets [-]
        - compileJarFiles             : <GRADLE>/caches/transforms-3/xxxxxxxxxxxxxxxxxxxxxxxxxxxxxxxx/transformed/swiperefreshlayout-1.0.0/jars/classes.jar
        component                     : androidx.swiperefreshlayout:swiperefreshlayout:1.0.0
        externalAnnotations           : <GRADLE>/caches/transforms-3/xxxxxxxxxxxxxxxxxxxxxxxxxxxxxxxx/transformed/swiperefreshlayout-1.0.0/annotations.zip
        folder                        : <GRADLE>/caches/transforms-3/xxxxxxxxxxxxxxxxxxxxxxxxxxxxxxxx/transformed/swiperefreshlayout-1.0.0
        jniFolder                     : <GRADLE>/caches/transforms-3/xxxxxxxxxxxxxxxxxxxxxxxxxxxxxxxx/transformed/swiperefreshlayout-1.0.0/jni [-]
        manifest                      : <GRADLE>/caches/transforms-3/xxxxxxxxxxxxxxxxxxxxxxxxxxxxxxxx/transformed/swiperefreshlayout-1.0.0/AndroidManifest.xml
        proguardRules                 : <GRADLE>/caches/transforms-3/xxxxxxxxxxxxxxxxxxxxxxxxxxxxxxxx/transformed/swiperefreshlayout-1.0.0/proguard.txt [-]
        publicResources               : <GRADLE>/caches/transforms-3/xxxxxxxxxxxxxxxxxxxxxxxxxxxxxxxx/transformed/swiperefreshlayout-1.0.0/public.txt [-]
        renderscriptFolder            : <GRADLE>/caches/transforms-3/xxxxxxxxxxxxxxxxxxxxxxxxxxxxxxxx/transformed/swiperefreshlayout-1.0.0/rs [-]
        resFolder                     : <GRADLE>/caches/transforms-3/xxxxxxxxxxxxxxxxxxxxxxxxxxxxxxxx/transformed/swiperefreshlayout-1.0.0/res [-]
        resStaticLibrary              : <GRADLE>/caches/transforms-3/xxxxxxxxxxxxxxxxxxxxxxxxxxxxxxxx/transformed/swiperefreshlayout-1.0.0/res.apk [-]
        - runtimeJarFiles             : <GRADLE>/caches/transforms-3/xxxxxxxxxxxxxxxxxxxxxxxxxxxxxxxx/transformed/swiperefreshlayout-1.0.0/jars/classes.jar
        symbolFile                    : <GRADLE>/caches/transforms-3/xxxxxxxxxxxxxxxxxxxxxxxxxxxxxxxx/transformed/swiperefreshlayout-1.0.0/R.txt
    - library                     : androidx.test.espresso:espresso-core:3.2.0@aar (IdeAndroidLibraryImpl)
        aidlFolder                    : <GRADLE>/caches/transforms-3/xxxxxxxxxxxxxxxxxxxxxxxxxxxxxxxx/transformed/espresso-core-3.2.0/aidl [-]
        artifact                      : <M2>/androidx/test/espresso/espresso-core/3.2.0/espresso-core-3.2.0.aar
        artifactAddress               : androidx.test.espresso:espresso-core:3.2.0@aar
        assetsFolder                  : <GRADLE>/caches/transforms-3/xxxxxxxxxxxxxxxxxxxxxxxxxxxxxxxx/transformed/espresso-core-3.2.0/assets [-]
        - compileJarFiles             : <GRADLE>/caches/transforms-3/xxxxxxxxxxxxxxxxxxxxxxxxxxxxxxxx/transformed/espresso-core-3.2.0/jars/classes.jar
        component                     : androidx.test.espresso:espresso-core:3.2.0
        externalAnnotations           : <GRADLE>/caches/transforms-3/xxxxxxxxxxxxxxxxxxxxxxxxxxxxxxxx/transformed/espresso-core-3.2.0/annotations.zip [-]
        folder                        : <GRADLE>/caches/transforms-3/xxxxxxxxxxxxxxxxxxxxxxxxxxxxxxxx/transformed/espresso-core-3.2.0
        jniFolder                     : <GRADLE>/caches/transforms-3/xxxxxxxxxxxxxxxxxxxxxxxxxxxxxxxx/transformed/espresso-core-3.2.0/jni [-]
        manifest                      : <GRADLE>/caches/transforms-3/xxxxxxxxxxxxxxxxxxxxxxxxxxxxxxxx/transformed/espresso-core-3.2.0/AndroidManifest.xml
        proguardRules                 : <GRADLE>/caches/transforms-3/xxxxxxxxxxxxxxxxxxxxxxxxxxxxxxxx/transformed/espresso-core-3.2.0/proguard.txt
        publicResources               : <GRADLE>/caches/transforms-3/xxxxxxxxxxxxxxxxxxxxxxxxxxxxxxxx/transformed/espresso-core-3.2.0/public.txt [-]
        renderscriptFolder            : <GRADLE>/caches/transforms-3/xxxxxxxxxxxxxxxxxxxxxxxxxxxxxxxx/transformed/espresso-core-3.2.0/rs [-]
        resFolder                     : <GRADLE>/caches/transforms-3/xxxxxxxxxxxxxxxxxxxxxxxxxxxxxxxx/transformed/espresso-core-3.2.0/res [-]
        resStaticLibrary              : <GRADLE>/caches/transforms-3/xxxxxxxxxxxxxxxxxxxxxxxxxxxxxxxx/transformed/espresso-core-3.2.0/res.apk [-]
        - runtimeJarFiles             : <GRADLE>/caches/transforms-3/xxxxxxxxxxxxxxxxxxxxxxxxxxxxxxxx/transformed/espresso-core-3.2.0/jars/classes.jar
        symbolFile                    : <GRADLE>/caches/transforms-3/xxxxxxxxxxxxxxxxxxxxxxxxxxxxxxxx/transformed/espresso-core-3.2.0/R.txt
    - library                     : androidx.test.espresso:espresso-idling-resource:3.2.0@aar (IdeAndroidLibraryImpl)
        aidlFolder                    : <GRADLE>/caches/transforms-3/xxxxxxxxxxxxxxxxxxxxxxxxxxxxxxxx/transformed/espresso-idling-resource-3.2.0/aidl [-]
        artifact                      : <M2>/androidx/test/espresso/espresso-idling-resource/3.2.0/espresso-idling-resource-3.2.0.aar
        artifactAddress               : androidx.test.espresso:espresso-idling-resource:3.2.0@aar
        assetsFolder                  : <GRADLE>/caches/transforms-3/xxxxxxxxxxxxxxxxxxxxxxxxxxxxxxxx/transformed/espresso-idling-resource-3.2.0/assets [-]
        - compileJarFiles             : <GRADLE>/caches/transforms-3/xxxxxxxxxxxxxxxxxxxxxxxxxxxxxxxx/transformed/espresso-idling-resource-3.2.0/jars/classes.jar
        component                     : androidx.test.espresso:espresso-idling-resource:3.2.0
        externalAnnotations           : <GRADLE>/caches/transforms-3/xxxxxxxxxxxxxxxxxxxxxxxxxxxxxxxx/transformed/espresso-idling-resource-3.2.0/annotations.zip [-]
        folder                        : <GRADLE>/caches/transforms-3/xxxxxxxxxxxxxxxxxxxxxxxxxxxxxxxx/transformed/espresso-idling-resource-3.2.0
        jniFolder                     : <GRADLE>/caches/transforms-3/xxxxxxxxxxxxxxxxxxxxxxxxxxxxxxxx/transformed/espresso-idling-resource-3.2.0/jni [-]
        manifest                      : <GRADLE>/caches/transforms-3/xxxxxxxxxxxxxxxxxxxxxxxxxxxxxxxx/transformed/espresso-idling-resource-3.2.0/AndroidManifest.xml
        proguardRules                 : <GRADLE>/caches/transforms-3/xxxxxxxxxxxxxxxxxxxxxxxxxxxxxxxx/transformed/espresso-idling-resource-3.2.0/proguard.txt [-]
        publicResources               : <GRADLE>/caches/transforms-3/xxxxxxxxxxxxxxxxxxxxxxxxxxxxxxxx/transformed/espresso-idling-resource-3.2.0/public.txt [-]
        renderscriptFolder            : <GRADLE>/caches/transforms-3/xxxxxxxxxxxxxxxxxxxxxxxxxxxxxxxx/transformed/espresso-idling-resource-3.2.0/rs [-]
        resFolder                     : <GRADLE>/caches/transforms-3/xxxxxxxxxxxxxxxxxxxxxxxxxxxxxxxx/transformed/espresso-idling-resource-3.2.0/res [-]
        resStaticLibrary              : <GRADLE>/caches/transforms-3/xxxxxxxxxxxxxxxxxxxxxxxxxxxxxxxx/transformed/espresso-idling-resource-3.2.0/res.apk [-]
        - runtimeJarFiles             : <GRADLE>/caches/transforms-3/xxxxxxxxxxxxxxxxxxxxxxxxxxxxxxxx/transformed/espresso-idling-resource-3.2.0/jars/classes.jar
        symbolFile                    : <GRADLE>/caches/transforms-3/xxxxxxxxxxxxxxxxxxxxxxxxxxxxxxxx/transformed/espresso-idling-resource-3.2.0/R.txt
    - library                     : androidx.test.ext:junit:1.1.2@aar (IdeAndroidLibraryImpl)
        aidlFolder                    : <GRADLE>/caches/transforms-3/xxxxxxxxxxxxxxxxxxxxxxxxxxxxxxxx/transformed/junit-1.1.2/aidl [-]
        artifact                      : <M2>/androidx/test/ext/junit/1.1.2/junit-1.1.2.aar
        artifactAddress               : androidx.test.ext:junit:1.1.2@aar
        assetsFolder                  : <GRADLE>/caches/transforms-3/xxxxxxxxxxxxxxxxxxxxxxxxxxxxxxxx/transformed/junit-1.1.2/assets [-]
        - compileJarFiles             : <GRADLE>/caches/transforms-3/xxxxxxxxxxxxxxxxxxxxxxxxxxxxxxxx/transformed/junit-1.1.2/jars/classes.jar
        component                     : androidx.test.ext:junit:1.1.2
        externalAnnotations           : <GRADLE>/caches/transforms-3/xxxxxxxxxxxxxxxxxxxxxxxxxxxxxxxx/transformed/junit-1.1.2/annotations.zip [-]
        folder                        : <GRADLE>/caches/transforms-3/xxxxxxxxxxxxxxxxxxxxxxxxxxxxxxxx/transformed/junit-1.1.2
        jniFolder                     : <GRADLE>/caches/transforms-3/xxxxxxxxxxxxxxxxxxxxxxxxxxxxxxxx/transformed/junit-1.1.2/jni [-]
        manifest                      : <GRADLE>/caches/transforms-3/xxxxxxxxxxxxxxxxxxxxxxxxxxxxxxxx/transformed/junit-1.1.2/AndroidManifest.xml
        proguardRules                 : <GRADLE>/caches/transforms-3/xxxxxxxxxxxxxxxxxxxxxxxxxxxxxxxx/transformed/junit-1.1.2/proguard.txt [-]
        publicResources               : <GRADLE>/caches/transforms-3/xxxxxxxxxxxxxxxxxxxxxxxxxxxxxxxx/transformed/junit-1.1.2/public.txt [-]
        renderscriptFolder            : <GRADLE>/caches/transforms-3/xxxxxxxxxxxxxxxxxxxxxxxxxxxxxxxx/transformed/junit-1.1.2/rs [-]
        resFolder                     : <GRADLE>/caches/transforms-3/xxxxxxxxxxxxxxxxxxxxxxxxxxxxxxxx/transformed/junit-1.1.2/res [-]
        resStaticLibrary              : <GRADLE>/caches/transforms-3/xxxxxxxxxxxxxxxxxxxxxxxxxxxxxxxx/transformed/junit-1.1.2/res.apk [-]
        - runtimeJarFiles             : <GRADLE>/caches/transforms-3/xxxxxxxxxxxxxxxxxxxxxxxxxxxxxxxx/transformed/junit-1.1.2/jars/classes.jar
        symbolFile                    : <GRADLE>/caches/transforms-3/xxxxxxxxxxxxxxxxxxxxxxxxxxxxxxxx/transformed/junit-1.1.2/R.txt
    - library                     : androidx.test:core:1.3.0@aar (IdeAndroidLibraryImpl)
        aidlFolder                    : <GRADLE>/caches/transforms-3/xxxxxxxxxxxxxxxxxxxxxxxxxxxxxxxx/transformed/core-1.3.0/aidl [-]
        artifact                      : <M2>/androidx/test/core/1.3.0/core-1.3.0.aar
        artifactAddress               : androidx.test:core:1.3.0@aar
        assetsFolder                  : <GRADLE>/caches/transforms-3/xxxxxxxxxxxxxxxxxxxxxxxxxxxxxxxx/transformed/core-1.3.0/assets [-]
        - compileJarFiles             : <GRADLE>/caches/transforms-3/xxxxxxxxxxxxxxxxxxxxxxxxxxxxxxxx/transformed/core-1.3.0/jars/classes.jar
        component                     : androidx.test:core:1.3.0
        externalAnnotations           : <GRADLE>/caches/transforms-3/xxxxxxxxxxxxxxxxxxxxxxxxxxxxxxxx/transformed/core-1.3.0/annotations.zip [-]
        folder                        : <GRADLE>/caches/transforms-3/xxxxxxxxxxxxxxxxxxxxxxxxxxxxxxxx/transformed/core-1.3.0
        jniFolder                     : <GRADLE>/caches/transforms-3/xxxxxxxxxxxxxxxxxxxxxxxxxxxxxxxx/transformed/core-1.3.0/jni [-]
        manifest                      : <GRADLE>/caches/transforms-3/xxxxxxxxxxxxxxxxxxxxxxxxxxxxxxxx/transformed/core-1.3.0/AndroidManifest.xml
        proguardRules                 : <GRADLE>/caches/transforms-3/xxxxxxxxxxxxxxxxxxxxxxxxxxxxxxxx/transformed/core-1.3.0/proguard.txt [-]
        publicResources               : <GRADLE>/caches/transforms-3/xxxxxxxxxxxxxxxxxxxxxxxxxxxxxxxx/transformed/core-1.3.0/public.txt [-]
        renderscriptFolder            : <GRADLE>/caches/transforms-3/xxxxxxxxxxxxxxxxxxxxxxxxxxxxxxxx/transformed/core-1.3.0/rs [-]
        resFolder                     : <GRADLE>/caches/transforms-3/xxxxxxxxxxxxxxxxxxxxxxxxxxxxxxxx/transformed/core-1.3.0/res [-]
        resStaticLibrary              : <GRADLE>/caches/transforms-3/xxxxxxxxxxxxxxxxxxxxxxxxxxxxxxxx/transformed/core-1.3.0/res.apk [-]
        - runtimeJarFiles             : <GRADLE>/caches/transforms-3/xxxxxxxxxxxxxxxxxxxxxxxxxxxxxxxx/transformed/core-1.3.0/jars/classes.jar
        symbolFile                    : <GRADLE>/caches/transforms-3/xxxxxxxxxxxxxxxxxxxxxxxxxxxxxxxx/transformed/core-1.3.0/R.txt
    - library                     : androidx.test:monitor:1.3.0@aar (IdeAndroidLibraryImpl)
        aidlFolder                    : <GRADLE>/caches/transforms-3/xxxxxxxxxxxxxxxxxxxxxxxxxxxxxxxx/transformed/monitor-1.3.0/aidl [-]
        artifact                      : <M2>/androidx/test/monitor/1.3.0/monitor-1.3.0.aar
        artifactAddress               : androidx.test:monitor:1.3.0@aar
        assetsFolder                  : <GRADLE>/caches/transforms-3/xxxxxxxxxxxxxxxxxxxxxxxxxxxxxxxx/transformed/monitor-1.3.0/assets [-]
        - compileJarFiles             : <GRADLE>/caches/transforms-3/xxxxxxxxxxxxxxxxxxxxxxxxxxxxxxxx/transformed/monitor-1.3.0/jars/classes.jar
        component                     : androidx.test:monitor:1.3.0
        externalAnnotations           : <GRADLE>/caches/transforms-3/xxxxxxxxxxxxxxxxxxxxxxxxxxxxxxxx/transformed/monitor-1.3.0/annotations.zip [-]
        folder                        : <GRADLE>/caches/transforms-3/xxxxxxxxxxxxxxxxxxxxxxxxxxxxxxxx/transformed/monitor-1.3.0
        jniFolder                     : <GRADLE>/caches/transforms-3/xxxxxxxxxxxxxxxxxxxxxxxxxxxxxxxx/transformed/monitor-1.3.0/jni [-]
        manifest                      : <GRADLE>/caches/transforms-3/xxxxxxxxxxxxxxxxxxxxxxxxxxxxxxxx/transformed/monitor-1.3.0/AndroidManifest.xml
        proguardRules                 : <GRADLE>/caches/transforms-3/xxxxxxxxxxxxxxxxxxxxxxxxxxxxxxxx/transformed/monitor-1.3.0/proguard.txt
        publicResources               : <GRADLE>/caches/transforms-3/xxxxxxxxxxxxxxxxxxxxxxxxxxxxxxxx/transformed/monitor-1.3.0/public.txt [-]
        renderscriptFolder            : <GRADLE>/caches/transforms-3/xxxxxxxxxxxxxxxxxxxxxxxxxxxxxxxx/transformed/monitor-1.3.0/rs [-]
        resFolder                     : <GRADLE>/caches/transforms-3/xxxxxxxxxxxxxxxxxxxxxxxxxxxxxxxx/transformed/monitor-1.3.0/res [-]
        resStaticLibrary              : <GRADLE>/caches/transforms-3/xxxxxxxxxxxxxxxxxxxxxxxxxxxxxxxx/transformed/monitor-1.3.0/res.apk [-]
        - runtimeJarFiles             : <GRADLE>/caches/transforms-3/xxxxxxxxxxxxxxxxxxxxxxxxxxxxxxxx/transformed/monitor-1.3.0/jars/classes.jar
        symbolFile                    : <GRADLE>/caches/transforms-3/xxxxxxxxxxxxxxxxxxxxxxxxxxxxxxxx/transformed/monitor-1.3.0/R.txt
    - library                     : androidx.test:runner:1.2.0@aar (IdeAndroidLibraryImpl)
        aidlFolder                    : <GRADLE>/caches/transforms-3/xxxxxxxxxxxxxxxxxxxxxxxxxxxxxxxx/transformed/runner-1.2.0/aidl [-]
        artifact                      : <M2>/androidx/test/runner/1.2.0/runner-1.2.0.aar
        artifactAddress               : androidx.test:runner:1.2.0@aar
        assetsFolder                  : <GRADLE>/caches/transforms-3/xxxxxxxxxxxxxxxxxxxxxxxxxxxxxxxx/transformed/runner-1.2.0/assets [-]
        - compileJarFiles             : <GRADLE>/caches/transforms-3/xxxxxxxxxxxxxxxxxxxxxxxxxxxxxxxx/transformed/runner-1.2.0/jars/classes.jar
        component                     : androidx.test:runner:1.2.0
        externalAnnotations           : <GRADLE>/caches/transforms-3/xxxxxxxxxxxxxxxxxxxxxxxxxxxxxxxx/transformed/runner-1.2.0/annotations.zip [-]
        folder                        : <GRADLE>/caches/transforms-3/xxxxxxxxxxxxxxxxxxxxxxxxxxxxxxxx/transformed/runner-1.2.0
        jniFolder                     : <GRADLE>/caches/transforms-3/xxxxxxxxxxxxxxxxxxxxxxxxxxxxxxxx/transformed/runner-1.2.0/jni [-]
        manifest                      : <GRADLE>/caches/transforms-3/xxxxxxxxxxxxxxxxxxxxxxxxxxxxxxxx/transformed/runner-1.2.0/AndroidManifest.xml
        proguardRules                 : <GRADLE>/caches/transforms-3/xxxxxxxxxxxxxxxxxxxxxxxxxxxxxxxx/transformed/runner-1.2.0/proguard.txt
        publicResources               : <GRADLE>/caches/transforms-3/xxxxxxxxxxxxxxxxxxxxxxxxxxxxxxxx/transformed/runner-1.2.0/public.txt [-]
        renderscriptFolder            : <GRADLE>/caches/transforms-3/xxxxxxxxxxxxxxxxxxxxxxxxxxxxxxxx/transformed/runner-1.2.0/rs [-]
        resFolder                     : <GRADLE>/caches/transforms-3/xxxxxxxxxxxxxxxxxxxxxxxxxxxxxxxx/transformed/runner-1.2.0/res [-]
        resStaticLibrary              : <GRADLE>/caches/transforms-3/xxxxxxxxxxxxxxxxxxxxxxxxxxxxxxxx/transformed/runner-1.2.0/res.apk [-]
        - runtimeJarFiles             : <GRADLE>/caches/transforms-3/xxxxxxxxxxxxxxxxxxxxxxxxxxxxxxxx/transformed/runner-1.2.0/jars/classes.jar
        symbolFile                    : <GRADLE>/caches/transforms-3/xxxxxxxxxxxxxxxxxxxxxxxxxxxxxxxx/transformed/runner-1.2.0/R.txt
    - library                     : androidx.vectordrawable:vectordrawable-animated:1.0.0@aar (IdeAndroidLibraryImpl)
        aidlFolder                    : <GRADLE>/caches/transforms-3/xxxxxxxxxxxxxxxxxxxxxxxxxxxxxxxx/transformed/vectordrawable-animated-1.0.0/aidl [-]
        artifact                      : <M2>/androidx/vectordrawable/vectordrawable-animated/1.0.0/vectordrawable-animated-1.0.0.aar
        artifactAddress               : androidx.vectordrawable:vectordrawable-animated:1.0.0@aar
        assetsFolder                  : <GRADLE>/caches/transforms-3/xxxxxxxxxxxxxxxxxxxxxxxxxxxxxxxx/transformed/vectordrawable-animated-1.0.0/assets [-]
        - compileJarFiles             : <GRADLE>/caches/transforms-3/xxxxxxxxxxxxxxxxxxxxxxxxxxxxxxxx/transformed/vectordrawable-animated-1.0.0/jars/classes.jar
        component                     : androidx.vectordrawable:vectordrawable-animated:1.0.0
        externalAnnotations           : <GRADLE>/caches/transforms-3/xxxxxxxxxxxxxxxxxxxxxxxxxxxxxxxx/transformed/vectordrawable-animated-1.0.0/annotations.zip [-]
        folder                        : <GRADLE>/caches/transforms-3/xxxxxxxxxxxxxxxxxxxxxxxxxxxxxxxx/transformed/vectordrawable-animated-1.0.0
        jniFolder                     : <GRADLE>/caches/transforms-3/xxxxxxxxxxxxxxxxxxxxxxxxxxxxxxxx/transformed/vectordrawable-animated-1.0.0/jni [-]
        manifest                      : <GRADLE>/caches/transforms-3/xxxxxxxxxxxxxxxxxxxxxxxxxxxxxxxx/transformed/vectordrawable-animated-1.0.0/AndroidManifest.xml
        proguardRules                 : <GRADLE>/caches/transforms-3/xxxxxxxxxxxxxxxxxxxxxxxxxxxxxxxx/transformed/vectordrawable-animated-1.0.0/proguard.txt
        publicResources               : <GRADLE>/caches/transforms-3/xxxxxxxxxxxxxxxxxxxxxxxxxxxxxxxx/transformed/vectordrawable-animated-1.0.0/public.txt [-]
        renderscriptFolder            : <GRADLE>/caches/transforms-3/xxxxxxxxxxxxxxxxxxxxxxxxxxxxxxxx/transformed/vectordrawable-animated-1.0.0/rs [-]
        resFolder                     : <GRADLE>/caches/transforms-3/xxxxxxxxxxxxxxxxxxxxxxxxxxxxxxxx/transformed/vectordrawable-animated-1.0.0/res [-]
        resStaticLibrary              : <GRADLE>/caches/transforms-3/xxxxxxxxxxxxxxxxxxxxxxxxxxxxxxxx/transformed/vectordrawable-animated-1.0.0/res.apk [-]
        - runtimeJarFiles             : <GRADLE>/caches/transforms-3/xxxxxxxxxxxxxxxxxxxxxxxxxxxxxxxx/transformed/vectordrawable-animated-1.0.0/jars/classes.jar
        symbolFile                    : <GRADLE>/caches/transforms-3/xxxxxxxxxxxxxxxxxxxxxxxxxxxxxxxx/transformed/vectordrawable-animated-1.0.0/R.txt
    - library                     : androidx.vectordrawable:vectordrawable:1.0.1@aar (IdeAndroidLibraryImpl)
        aidlFolder                    : <GRADLE>/caches/transforms-3/xxxxxxxxxxxxxxxxxxxxxxxxxxxxxxxx/transformed/vectordrawable-1.0.1/aidl [-]
        artifact                      : <M2>/androidx/vectordrawable/vectordrawable/1.0.1/vectordrawable-1.0.1.aar
        artifactAddress               : androidx.vectordrawable:vectordrawable:1.0.1@aar
        assetsFolder                  : <GRADLE>/caches/transforms-3/xxxxxxxxxxxxxxxxxxxxxxxxxxxxxxxx/transformed/vectordrawable-1.0.1/assets [-]
        - compileJarFiles             : <GRADLE>/caches/transforms-3/xxxxxxxxxxxxxxxxxxxxxxxxxxxxxxxx/transformed/vectordrawable-1.0.1/jars/classes.jar
        component                     : androidx.vectordrawable:vectordrawable:1.0.1
        externalAnnotations           : <GRADLE>/caches/transforms-3/xxxxxxxxxxxxxxxxxxxxxxxxxxxxxxxx/transformed/vectordrawable-1.0.1/annotations.zip [-]
        folder                        : <GRADLE>/caches/transforms-3/xxxxxxxxxxxxxxxxxxxxxxxxxxxxxxxx/transformed/vectordrawable-1.0.1
        jniFolder                     : <GRADLE>/caches/transforms-3/xxxxxxxxxxxxxxxxxxxxxxxxxxxxxxxx/transformed/vectordrawable-1.0.1/jni [-]
        manifest                      : <GRADLE>/caches/transforms-3/xxxxxxxxxxxxxxxxxxxxxxxxxxxxxxxx/transformed/vectordrawable-1.0.1/AndroidManifest.xml
        proguardRules                 : <GRADLE>/caches/transforms-3/xxxxxxxxxxxxxxxxxxxxxxxxxxxxxxxx/transformed/vectordrawable-1.0.1/proguard.txt [-]
        publicResources               : <GRADLE>/caches/transforms-3/xxxxxxxxxxxxxxxxxxxxxxxxxxxxxxxx/transformed/vectordrawable-1.0.1/public.txt [-]
        renderscriptFolder            : <GRADLE>/caches/transforms-3/xxxxxxxxxxxxxxxxxxxxxxxxxxxxxxxx/transformed/vectordrawable-1.0.1/rs [-]
        resFolder                     : <GRADLE>/caches/transforms-3/xxxxxxxxxxxxxxxxxxxxxxxxxxxxxxxx/transformed/vectordrawable-1.0.1/res [-]
        resStaticLibrary              : <GRADLE>/caches/transforms-3/xxxxxxxxxxxxxxxxxxxxxxxxxxxxxxxx/transformed/vectordrawable-1.0.1/res.apk [-]
        - runtimeJarFiles             : <GRADLE>/caches/transforms-3/xxxxxxxxxxxxxxxxxxxxxxxxxxxxxxxx/transformed/vectordrawable-1.0.1/jars/classes.jar
        symbolFile                    : <GRADLE>/caches/transforms-3/xxxxxxxxxxxxxxxxxxxxxxxxxxxxxxxx/transformed/vectordrawable-1.0.1/R.txt
    - library                     : androidx.versionedparcelable:versionedparcelable:1.0.0@aar (IdeAndroidLibraryImpl)
        aidlFolder                    : <GRADLE>/caches/transforms-3/xxxxxxxxxxxxxxxxxxxxxxxxxxxxxxxx/transformed/versionedparcelable-1.0.0/aidl
        artifact                      : <M2>/androidx/versionedparcelable/versionedparcelable/1.0.0/versionedparcelable-1.0.0.aar
        artifactAddress               : androidx.versionedparcelable:versionedparcelable:1.0.0@aar
        assetsFolder                  : <GRADLE>/caches/transforms-3/xxxxxxxxxxxxxxxxxxxxxxxxxxxxxxxx/transformed/versionedparcelable-1.0.0/assets [-]
        - compileJarFiles             : <GRADLE>/caches/transforms-3/xxxxxxxxxxxxxxxxxxxxxxxxxxxxxxxx/transformed/versionedparcelable-1.0.0/jars/classes.jar
        component                     : androidx.versionedparcelable:versionedparcelable:1.0.0
        externalAnnotations           : <GRADLE>/caches/transforms-3/xxxxxxxxxxxxxxxxxxxxxxxxxxxxxxxx/transformed/versionedparcelable-1.0.0/annotations.zip [-]
        folder                        : <GRADLE>/caches/transforms-3/xxxxxxxxxxxxxxxxxxxxxxxxxxxxxxxx/transformed/versionedparcelable-1.0.0
        jniFolder                     : <GRADLE>/caches/transforms-3/xxxxxxxxxxxxxxxxxxxxxxxxxxxxxxxx/transformed/versionedparcelable-1.0.0/jni [-]
        manifest                      : <GRADLE>/caches/transforms-3/xxxxxxxxxxxxxxxxxxxxxxxxxxxxxxxx/transformed/versionedparcelable-1.0.0/AndroidManifest.xml
        proguardRules                 : <GRADLE>/caches/transforms-3/xxxxxxxxxxxxxxxxxxxxxxxxxxxxxxxx/transformed/versionedparcelable-1.0.0/proguard.txt
        publicResources               : <GRADLE>/caches/transforms-3/xxxxxxxxxxxxxxxxxxxxxxxxxxxxxxxx/transformed/versionedparcelable-1.0.0/public.txt [-]
        renderscriptFolder            : <GRADLE>/caches/transforms-3/xxxxxxxxxxxxxxxxxxxxxxxxxxxxxxxx/transformed/versionedparcelable-1.0.0/rs [-]
        resFolder                     : <GRADLE>/caches/transforms-3/xxxxxxxxxxxxxxxxxxxxxxxxxxxxxxxx/transformed/versionedparcelable-1.0.0/res [-]
        resStaticLibrary              : <GRADLE>/caches/transforms-3/xxxxxxxxxxxxxxxxxxxxxxxxxxxxxxxx/transformed/versionedparcelable-1.0.0/res.apk [-]
        - runtimeJarFiles             : <GRADLE>/caches/transforms-3/xxxxxxxxxxxxxxxxxxxxxxxxxxxxxxxx/transformed/versionedparcelable-1.0.0/jars/classes.jar
        symbolFile                    : <GRADLE>/caches/transforms-3/xxxxxxxxxxxxxxxxxxxxxxxxxxxxxxxx/transformed/versionedparcelable-1.0.0/R.txt
    - library                     : androidx.viewpager:viewpager:1.0.0@aar (IdeAndroidLibraryImpl)
        aidlFolder                    : <GRADLE>/caches/transforms-3/xxxxxxxxxxxxxxxxxxxxxxxxxxxxxxxx/transformed/viewpager-1.0.0/aidl [-]
        artifact                      : <M2>/androidx/viewpager/viewpager/1.0.0/viewpager-1.0.0.aar
        artifactAddress               : androidx.viewpager:viewpager:1.0.0@aar
        assetsFolder                  : <GRADLE>/caches/transforms-3/xxxxxxxxxxxxxxxxxxxxxxxxxxxxxxxx/transformed/viewpager-1.0.0/assets [-]
        - compileJarFiles             : <GRADLE>/caches/transforms-3/xxxxxxxxxxxxxxxxxxxxxxxxxxxxxxxx/transformed/viewpager-1.0.0/jars/classes.jar
        component                     : androidx.viewpager:viewpager:1.0.0
        externalAnnotations           : <GRADLE>/caches/transforms-3/xxxxxxxxxxxxxxxxxxxxxxxxxxxxxxxx/transformed/viewpager-1.0.0/annotations.zip [-]
        folder                        : <GRADLE>/caches/transforms-3/xxxxxxxxxxxxxxxxxxxxxxxxxxxxxxxx/transformed/viewpager-1.0.0
        jniFolder                     : <GRADLE>/caches/transforms-3/xxxxxxxxxxxxxxxxxxxxxxxxxxxxxxxx/transformed/viewpager-1.0.0/jni [-]
        manifest                      : <GRADLE>/caches/transforms-3/xxxxxxxxxxxxxxxxxxxxxxxxxxxxxxxx/transformed/viewpager-1.0.0/AndroidManifest.xml
        proguardRules                 : <GRADLE>/caches/transforms-3/xxxxxxxxxxxxxxxxxxxxxxxxxxxxxxxx/transformed/viewpager-1.0.0/proguard.txt [-]
        publicResources               : <GRADLE>/caches/transforms-3/xxxxxxxxxxxxxxxxxxxxxxxxxxxxxxxx/transformed/viewpager-1.0.0/public.txt [-]
        renderscriptFolder            : <GRADLE>/caches/transforms-3/xxxxxxxxxxxxxxxxxxxxxxxxxxxxxxxx/transformed/viewpager-1.0.0/rs [-]
        resFolder                     : <GRADLE>/caches/transforms-3/xxxxxxxxxxxxxxxxxxxxxxxxxxxxxxxx/transformed/viewpager-1.0.0/res [-]
        resStaticLibrary              : <GRADLE>/caches/transforms-3/xxxxxxxxxxxxxxxxxxxxxxxxxxxxxxxx/transformed/viewpager-1.0.0/res.apk [-]
        - runtimeJarFiles             : <GRADLE>/caches/transforms-3/xxxxxxxxxxxxxxxxxxxxxxxxxxxxxxxx/transformed/viewpager-1.0.0/jars/classes.jar
        symbolFile                    : <GRADLE>/caches/transforms-3/xxxxxxxxxxxxxxxxxxxxxxxxxxxxxxxx/transformed/viewpager-1.0.0/R.txt
=======
        assetsFolder                  : <GRADLE>/caches/<TRANSFORMS>/xxxxxxxxxxxxxxxxxxxxxxxxxxxxxxxx/transformed/core-1.0.0/assets [-]
        - compileJarFiles             : <GRADLE>/caches/<TRANSFORMS>/xxxxxxxxxxxxxxxxxxxxxxxxxxxxxxxx/transformed/core-1.0.0/jars/classes.jar
        component                     : androidx.core:core:1.0.0
        externalAnnotations           : <GRADLE>/caches/<TRANSFORMS>/xxxxxxxxxxxxxxxxxxxxxxxxxxxxxxxx/transformed/core-1.0.0/annotations.zip
        folder                        : <GRADLE>/caches/<TRANSFORMS>/xxxxxxxxxxxxxxxxxxxxxxxxxxxxxxxx/transformed/core-1.0.0
        jniFolder                     : <GRADLE>/caches/<TRANSFORMS>/xxxxxxxxxxxxxxxxxxxxxxxxxxxxxxxx/transformed/core-1.0.0/jni [-]
        manifest                      : <GRADLE>/caches/<TRANSFORMS>/xxxxxxxxxxxxxxxxxxxxxxxxxxxxxxxx/transformed/core-1.0.0/AndroidManifest.xml
        proguardRules                 : <GRADLE>/caches/<TRANSFORMS>/xxxxxxxxxxxxxxxxxxxxxxxxxxxxxxxx/transformed/core-1.0.0/proguard.txt
        publicResources               : <GRADLE>/caches/<TRANSFORMS>/xxxxxxxxxxxxxxxxxxxxxxxxxxxxxxxx/transformed/core-1.0.0/public.txt
        renderscriptFolder            : <GRADLE>/caches/<TRANSFORMS>/xxxxxxxxxxxxxxxxxxxxxxxxxxxxxxxx/transformed/core-1.0.0/rs [-]
        resFolder                     : <GRADLE>/caches/<TRANSFORMS>/xxxxxxxxxxxxxxxxxxxxxxxxxxxxxxxx/transformed/core-1.0.0/res
        resStaticLibrary              : <GRADLE>/caches/<TRANSFORMS>/xxxxxxxxxxxxxxxxxxxxxxxxxxxxxxxx/transformed/core-1.0.0/res.apk [-]
        - runtimeJarFiles             : <GRADLE>/caches/<TRANSFORMS>/xxxxxxxxxxxxxxxxxxxxxxxxxxxxxxxx/transformed/core-1.0.0/jars/classes.jar
        symbolFile                    : <GRADLE>/caches/<TRANSFORMS>/xxxxxxxxxxxxxxxxxxxxxxxxxxxxxxxx/transformed/core-1.0.0/R.txt
    - library                     : androidx.core:core:1.0.1@aar (IdeAndroidLibraryImpl)
        aidlFolder                    : <GRADLE>/caches/<TRANSFORMS>/xxxxxxxxxxxxxxxxxxxxxxxxxxxxxxxx/transformed/core-1.0.1/aidl
        artifact                      : <M2>/androidx/core/core/1.0.1/core-1.0.1.aar
        artifactAddress               : androidx.core:core:1.0.1@aar
        assetsFolder                  : <GRADLE>/caches/<TRANSFORMS>/xxxxxxxxxxxxxxxxxxxxxxxxxxxxxxxx/transformed/core-1.0.1/assets [-]
        - compileJarFiles             : <GRADLE>/caches/<TRANSFORMS>/xxxxxxxxxxxxxxxxxxxxxxxxxxxxxxxx/transformed/core-1.0.1/jars/classes.jar
        component                     : androidx.core:core:1.0.1
        externalAnnotations           : <GRADLE>/caches/<TRANSFORMS>/xxxxxxxxxxxxxxxxxxxxxxxxxxxxxxxx/transformed/core-1.0.1/annotations.zip
        folder                        : <GRADLE>/caches/<TRANSFORMS>/xxxxxxxxxxxxxxxxxxxxxxxxxxxxxxxx/transformed/core-1.0.1
        jniFolder                     : <GRADLE>/caches/<TRANSFORMS>/xxxxxxxxxxxxxxxxxxxxxxxxxxxxxxxx/transformed/core-1.0.1/jni [-]
        manifest                      : <GRADLE>/caches/<TRANSFORMS>/xxxxxxxxxxxxxxxxxxxxxxxxxxxxxxxx/transformed/core-1.0.1/AndroidManifest.xml
        proguardRules                 : <GRADLE>/caches/<TRANSFORMS>/xxxxxxxxxxxxxxxxxxxxxxxxxxxxxxxx/transformed/core-1.0.1/proguard.txt
        publicResources               : <GRADLE>/caches/<TRANSFORMS>/xxxxxxxxxxxxxxxxxxxxxxxxxxxxxxxx/transformed/core-1.0.1/public.txt
        renderscriptFolder            : <GRADLE>/caches/<TRANSFORMS>/xxxxxxxxxxxxxxxxxxxxxxxxxxxxxxxx/transformed/core-1.0.1/rs [-]
        resFolder                     : <GRADLE>/caches/<TRANSFORMS>/xxxxxxxxxxxxxxxxxxxxxxxxxxxxxxxx/transformed/core-1.0.1/res
        resStaticLibrary              : <GRADLE>/caches/<TRANSFORMS>/xxxxxxxxxxxxxxxxxxxxxxxxxxxxxxxx/transformed/core-1.0.1/res.apk [-]
        - runtimeJarFiles             : <GRADLE>/caches/<TRANSFORMS>/xxxxxxxxxxxxxxxxxxxxxxxxxxxxxxxx/transformed/core-1.0.1/jars/classes.jar
        symbolFile                    : <GRADLE>/caches/<TRANSFORMS>/xxxxxxxxxxxxxxxxxxxxxxxxxxxxxxxx/transformed/core-1.0.1/R.txt
    - library                     : androidx.cursoradapter:cursoradapter:1.0.0@aar (IdeAndroidLibraryImpl)
        aidlFolder                    : <GRADLE>/caches/<TRANSFORMS>/xxxxxxxxxxxxxxxxxxxxxxxxxxxxxxxx/transformed/cursoradapter-1.0.0/aidl [-]
        artifact                      : <M2>/androidx/cursoradapter/cursoradapter/1.0.0/cursoradapter-1.0.0.aar
        artifactAddress               : androidx.cursoradapter:cursoradapter:1.0.0@aar
        assetsFolder                  : <GRADLE>/caches/<TRANSFORMS>/xxxxxxxxxxxxxxxxxxxxxxxxxxxxxxxx/transformed/cursoradapter-1.0.0/assets [-]
        - compileJarFiles             : <GRADLE>/caches/<TRANSFORMS>/xxxxxxxxxxxxxxxxxxxxxxxxxxxxxxxx/transformed/cursoradapter-1.0.0/jars/classes.jar
        component                     : androidx.cursoradapter:cursoradapter:1.0.0
        externalAnnotations           : <GRADLE>/caches/<TRANSFORMS>/xxxxxxxxxxxxxxxxxxxxxxxxxxxxxxxx/transformed/cursoradapter-1.0.0/annotations.zip [-]
        folder                        : <GRADLE>/caches/<TRANSFORMS>/xxxxxxxxxxxxxxxxxxxxxxxxxxxxxxxx/transformed/cursoradapter-1.0.0
        jniFolder                     : <GRADLE>/caches/<TRANSFORMS>/xxxxxxxxxxxxxxxxxxxxxxxxxxxxxxxx/transformed/cursoradapter-1.0.0/jni [-]
        manifest                      : <GRADLE>/caches/<TRANSFORMS>/xxxxxxxxxxxxxxxxxxxxxxxxxxxxxxxx/transformed/cursoradapter-1.0.0/AndroidManifest.xml
        proguardRules                 : <GRADLE>/caches/<TRANSFORMS>/xxxxxxxxxxxxxxxxxxxxxxxxxxxxxxxx/transformed/cursoradapter-1.0.0/proguard.txt [-]
        publicResources               : <GRADLE>/caches/<TRANSFORMS>/xxxxxxxxxxxxxxxxxxxxxxxxxxxxxxxx/transformed/cursoradapter-1.0.0/public.txt [-]
        renderscriptFolder            : <GRADLE>/caches/<TRANSFORMS>/xxxxxxxxxxxxxxxxxxxxxxxxxxxxxxxx/transformed/cursoradapter-1.0.0/rs [-]
        resFolder                     : <GRADLE>/caches/<TRANSFORMS>/xxxxxxxxxxxxxxxxxxxxxxxxxxxxxxxx/transformed/cursoradapter-1.0.0/res [-]
        resStaticLibrary              : <GRADLE>/caches/<TRANSFORMS>/xxxxxxxxxxxxxxxxxxxxxxxxxxxxxxxx/transformed/cursoradapter-1.0.0/res.apk [-]
        - runtimeJarFiles             : <GRADLE>/caches/<TRANSFORMS>/xxxxxxxxxxxxxxxxxxxxxxxxxxxxxxxx/transformed/cursoradapter-1.0.0/jars/classes.jar
        symbolFile                    : <GRADLE>/caches/<TRANSFORMS>/xxxxxxxxxxxxxxxxxxxxxxxxxxxxxxxx/transformed/cursoradapter-1.0.0/R.txt
    - library                     : androidx.customview:customview:1.0.0@aar (IdeAndroidLibraryImpl)
        aidlFolder                    : <GRADLE>/caches/<TRANSFORMS>/xxxxxxxxxxxxxxxxxxxxxxxxxxxxxxxx/transformed/customview-1.0.0/aidl [-]
        artifact                      : <M2>/androidx/customview/customview/1.0.0/customview-1.0.0.aar
        artifactAddress               : androidx.customview:customview:1.0.0@aar
        assetsFolder                  : <GRADLE>/caches/<TRANSFORMS>/xxxxxxxxxxxxxxxxxxxxxxxxxxxxxxxx/transformed/customview-1.0.0/assets [-]
        - compileJarFiles             : <GRADLE>/caches/<TRANSFORMS>/xxxxxxxxxxxxxxxxxxxxxxxxxxxxxxxx/transformed/customview-1.0.0/jars/classes.jar
        component                     : androidx.customview:customview:1.0.0
        externalAnnotations           : <GRADLE>/caches/<TRANSFORMS>/xxxxxxxxxxxxxxxxxxxxxxxxxxxxxxxx/transformed/customview-1.0.0/annotations.zip [-]
        folder                        : <GRADLE>/caches/<TRANSFORMS>/xxxxxxxxxxxxxxxxxxxxxxxxxxxxxxxx/transformed/customview-1.0.0
        jniFolder                     : <GRADLE>/caches/<TRANSFORMS>/xxxxxxxxxxxxxxxxxxxxxxxxxxxxxxxx/transformed/customview-1.0.0/jni [-]
        manifest                      : <GRADLE>/caches/<TRANSFORMS>/xxxxxxxxxxxxxxxxxxxxxxxxxxxxxxxx/transformed/customview-1.0.0/AndroidManifest.xml
        proguardRules                 : <GRADLE>/caches/<TRANSFORMS>/xxxxxxxxxxxxxxxxxxxxxxxxxxxxxxxx/transformed/customview-1.0.0/proguard.txt [-]
        publicResources               : <GRADLE>/caches/<TRANSFORMS>/xxxxxxxxxxxxxxxxxxxxxxxxxxxxxxxx/transformed/customview-1.0.0/public.txt [-]
        renderscriptFolder            : <GRADLE>/caches/<TRANSFORMS>/xxxxxxxxxxxxxxxxxxxxxxxxxxxxxxxx/transformed/customview-1.0.0/rs [-]
        resFolder                     : <GRADLE>/caches/<TRANSFORMS>/xxxxxxxxxxxxxxxxxxxxxxxxxxxxxxxx/transformed/customview-1.0.0/res [-]
        resStaticLibrary              : <GRADLE>/caches/<TRANSFORMS>/xxxxxxxxxxxxxxxxxxxxxxxxxxxxxxxx/transformed/customview-1.0.0/res.apk [-]
        - runtimeJarFiles             : <GRADLE>/caches/<TRANSFORMS>/xxxxxxxxxxxxxxxxxxxxxxxxxxxxxxxx/transformed/customview-1.0.0/jars/classes.jar
        symbolFile                    : <GRADLE>/caches/<TRANSFORMS>/xxxxxxxxxxxxxxxxxxxxxxxxxxxxxxxx/transformed/customview-1.0.0/R.txt
    - library                     : androidx.documentfile:documentfile:1.0.0@aar (IdeAndroidLibraryImpl)
        aidlFolder                    : <GRADLE>/caches/<TRANSFORMS>/xxxxxxxxxxxxxxxxxxxxxxxxxxxxxxxx/transformed/documentfile-1.0.0/aidl [-]
        artifact                      : <M2>/androidx/documentfile/documentfile/1.0.0/documentfile-1.0.0.aar
        artifactAddress               : androidx.documentfile:documentfile:1.0.0@aar
        assetsFolder                  : <GRADLE>/caches/<TRANSFORMS>/xxxxxxxxxxxxxxxxxxxxxxxxxxxxxxxx/transformed/documentfile-1.0.0/assets [-]
        - compileJarFiles             : <GRADLE>/caches/<TRANSFORMS>/xxxxxxxxxxxxxxxxxxxxxxxxxxxxxxxx/transformed/documentfile-1.0.0/jars/classes.jar
        component                     : androidx.documentfile:documentfile:1.0.0
        externalAnnotations           : <GRADLE>/caches/<TRANSFORMS>/xxxxxxxxxxxxxxxxxxxxxxxxxxxxxxxx/transformed/documentfile-1.0.0/annotations.zip [-]
        folder                        : <GRADLE>/caches/<TRANSFORMS>/xxxxxxxxxxxxxxxxxxxxxxxxxxxxxxxx/transformed/documentfile-1.0.0
        jniFolder                     : <GRADLE>/caches/<TRANSFORMS>/xxxxxxxxxxxxxxxxxxxxxxxxxxxxxxxx/transformed/documentfile-1.0.0/jni [-]
        manifest                      : <GRADLE>/caches/<TRANSFORMS>/xxxxxxxxxxxxxxxxxxxxxxxxxxxxxxxx/transformed/documentfile-1.0.0/AndroidManifest.xml
        proguardRules                 : <GRADLE>/caches/<TRANSFORMS>/xxxxxxxxxxxxxxxxxxxxxxxxxxxxxxxx/transformed/documentfile-1.0.0/proguard.txt [-]
        publicResources               : <GRADLE>/caches/<TRANSFORMS>/xxxxxxxxxxxxxxxxxxxxxxxxxxxxxxxx/transformed/documentfile-1.0.0/public.txt [-]
        renderscriptFolder            : <GRADLE>/caches/<TRANSFORMS>/xxxxxxxxxxxxxxxxxxxxxxxxxxxxxxxx/transformed/documentfile-1.0.0/rs [-]
        resFolder                     : <GRADLE>/caches/<TRANSFORMS>/xxxxxxxxxxxxxxxxxxxxxxxxxxxxxxxx/transformed/documentfile-1.0.0/res [-]
        resStaticLibrary              : <GRADLE>/caches/<TRANSFORMS>/xxxxxxxxxxxxxxxxxxxxxxxxxxxxxxxx/transformed/documentfile-1.0.0/res.apk [-]
        - runtimeJarFiles             : <GRADLE>/caches/<TRANSFORMS>/xxxxxxxxxxxxxxxxxxxxxxxxxxxxxxxx/transformed/documentfile-1.0.0/jars/classes.jar
        symbolFile                    : <GRADLE>/caches/<TRANSFORMS>/xxxxxxxxxxxxxxxxxxxxxxxxxxxxxxxx/transformed/documentfile-1.0.0/R.txt
    - library                     : androidx.drawerlayout:drawerlayout:1.0.0@aar (IdeAndroidLibraryImpl)
        aidlFolder                    : <GRADLE>/caches/<TRANSFORMS>/xxxxxxxxxxxxxxxxxxxxxxxxxxxxxxxx/transformed/drawerlayout-1.0.0/aidl [-]
        artifact                      : <M2>/androidx/drawerlayout/drawerlayout/1.0.0/drawerlayout-1.0.0.aar
        artifactAddress               : androidx.drawerlayout:drawerlayout:1.0.0@aar
        assetsFolder                  : <GRADLE>/caches/<TRANSFORMS>/xxxxxxxxxxxxxxxxxxxxxxxxxxxxxxxx/transformed/drawerlayout-1.0.0/assets [-]
        - compileJarFiles             : <GRADLE>/caches/<TRANSFORMS>/xxxxxxxxxxxxxxxxxxxxxxxxxxxxxxxx/transformed/drawerlayout-1.0.0/jars/classes.jar
        component                     : androidx.drawerlayout:drawerlayout:1.0.0
        externalAnnotations           : <GRADLE>/caches/<TRANSFORMS>/xxxxxxxxxxxxxxxxxxxxxxxxxxxxxxxx/transformed/drawerlayout-1.0.0/annotations.zip
        folder                        : <GRADLE>/caches/<TRANSFORMS>/xxxxxxxxxxxxxxxxxxxxxxxxxxxxxxxx/transformed/drawerlayout-1.0.0
        jniFolder                     : <GRADLE>/caches/<TRANSFORMS>/xxxxxxxxxxxxxxxxxxxxxxxxxxxxxxxx/transformed/drawerlayout-1.0.0/jni [-]
        manifest                      : <GRADLE>/caches/<TRANSFORMS>/xxxxxxxxxxxxxxxxxxxxxxxxxxxxxxxx/transformed/drawerlayout-1.0.0/AndroidManifest.xml
        proguardRules                 : <GRADLE>/caches/<TRANSFORMS>/xxxxxxxxxxxxxxxxxxxxxxxxxxxxxxxx/transformed/drawerlayout-1.0.0/proguard.txt [-]
        publicResources               : <GRADLE>/caches/<TRANSFORMS>/xxxxxxxxxxxxxxxxxxxxxxxxxxxxxxxx/transformed/drawerlayout-1.0.0/public.txt [-]
        renderscriptFolder            : <GRADLE>/caches/<TRANSFORMS>/xxxxxxxxxxxxxxxxxxxxxxxxxxxxxxxx/transformed/drawerlayout-1.0.0/rs [-]
        resFolder                     : <GRADLE>/caches/<TRANSFORMS>/xxxxxxxxxxxxxxxxxxxxxxxxxxxxxxxx/transformed/drawerlayout-1.0.0/res [-]
        resStaticLibrary              : <GRADLE>/caches/<TRANSFORMS>/xxxxxxxxxxxxxxxxxxxxxxxxxxxxxxxx/transformed/drawerlayout-1.0.0/res.apk [-]
        - runtimeJarFiles             : <GRADLE>/caches/<TRANSFORMS>/xxxxxxxxxxxxxxxxxxxxxxxxxxxxxxxx/transformed/drawerlayout-1.0.0/jars/classes.jar
        symbolFile                    : <GRADLE>/caches/<TRANSFORMS>/xxxxxxxxxxxxxxxxxxxxxxxxxxxxxxxx/transformed/drawerlayout-1.0.0/R.txt
    - library                     : androidx.fragment:fragment:1.0.0@aar (IdeAndroidLibraryImpl)
        aidlFolder                    : <GRADLE>/caches/<TRANSFORMS>/xxxxxxxxxxxxxxxxxxxxxxxxxxxxxxxx/transformed/fragment-1.0.0/aidl [-]
        artifact                      : <M2>/androidx/fragment/fragment/1.0.0/fragment-1.0.0.aar
        artifactAddress               : androidx.fragment:fragment:1.0.0@aar
        assetsFolder                  : <GRADLE>/caches/<TRANSFORMS>/xxxxxxxxxxxxxxxxxxxxxxxxxxxxxxxx/transformed/fragment-1.0.0/assets [-]
        - compileJarFiles             : <GRADLE>/caches/<TRANSFORMS>/xxxxxxxxxxxxxxxxxxxxxxxxxxxxxxxx/transformed/fragment-1.0.0/jars/classes.jar
        component                     : androidx.fragment:fragment:1.0.0
        externalAnnotations           : <GRADLE>/caches/<TRANSFORMS>/xxxxxxxxxxxxxxxxxxxxxxxxxxxxxxxx/transformed/fragment-1.0.0/annotations.zip
        folder                        : <GRADLE>/caches/<TRANSFORMS>/xxxxxxxxxxxxxxxxxxxxxxxxxxxxxxxx/transformed/fragment-1.0.0
        jniFolder                     : <GRADLE>/caches/<TRANSFORMS>/xxxxxxxxxxxxxxxxxxxxxxxxxxxxxxxx/transformed/fragment-1.0.0/jni [-]
        manifest                      : <GRADLE>/caches/<TRANSFORMS>/xxxxxxxxxxxxxxxxxxxxxxxxxxxxxxxx/transformed/fragment-1.0.0/AndroidManifest.xml
        proguardRules                 : <GRADLE>/caches/<TRANSFORMS>/xxxxxxxxxxxxxxxxxxxxxxxxxxxxxxxx/transformed/fragment-1.0.0/proguard.txt [-]
        publicResources               : <GRADLE>/caches/<TRANSFORMS>/xxxxxxxxxxxxxxxxxxxxxxxxxxxxxxxx/transformed/fragment-1.0.0/public.txt [-]
        renderscriptFolder            : <GRADLE>/caches/<TRANSFORMS>/xxxxxxxxxxxxxxxxxxxxxxxxxxxxxxxx/transformed/fragment-1.0.0/rs [-]
        resFolder                     : <GRADLE>/caches/<TRANSFORMS>/xxxxxxxxxxxxxxxxxxxxxxxxxxxxxxxx/transformed/fragment-1.0.0/res [-]
        resStaticLibrary              : <GRADLE>/caches/<TRANSFORMS>/xxxxxxxxxxxxxxxxxxxxxxxxxxxxxxxx/transformed/fragment-1.0.0/res.apk [-]
        - runtimeJarFiles             : <GRADLE>/caches/<TRANSFORMS>/xxxxxxxxxxxxxxxxxxxxxxxxxxxxxxxx/transformed/fragment-1.0.0/jars/classes.jar
        symbolFile                    : <GRADLE>/caches/<TRANSFORMS>/xxxxxxxxxxxxxxxxxxxxxxxxxxxxxxxx/transformed/fragment-1.0.0/R.txt
    - library                     : androidx.interpolator:interpolator:1.0.0@aar (IdeAndroidLibraryImpl)
        aidlFolder                    : <GRADLE>/caches/<TRANSFORMS>/xxxxxxxxxxxxxxxxxxxxxxxxxxxxxxxx/transformed/interpolator-1.0.0/aidl [-]
        artifact                      : <M2>/androidx/interpolator/interpolator/1.0.0/interpolator-1.0.0.aar
        artifactAddress               : androidx.interpolator:interpolator:1.0.0@aar
        assetsFolder                  : <GRADLE>/caches/<TRANSFORMS>/xxxxxxxxxxxxxxxxxxxxxxxxxxxxxxxx/transformed/interpolator-1.0.0/assets [-]
        - compileJarFiles             : <GRADLE>/caches/<TRANSFORMS>/xxxxxxxxxxxxxxxxxxxxxxxxxxxxxxxx/transformed/interpolator-1.0.0/jars/classes.jar
        component                     : androidx.interpolator:interpolator:1.0.0
        externalAnnotations           : <GRADLE>/caches/<TRANSFORMS>/xxxxxxxxxxxxxxxxxxxxxxxxxxxxxxxx/transformed/interpolator-1.0.0/annotations.zip [-]
        folder                        : <GRADLE>/caches/<TRANSFORMS>/xxxxxxxxxxxxxxxxxxxxxxxxxxxxxxxx/transformed/interpolator-1.0.0
        jniFolder                     : <GRADLE>/caches/<TRANSFORMS>/xxxxxxxxxxxxxxxxxxxxxxxxxxxxxxxx/transformed/interpolator-1.0.0/jni [-]
        manifest                      : <GRADLE>/caches/<TRANSFORMS>/xxxxxxxxxxxxxxxxxxxxxxxxxxxxxxxx/transformed/interpolator-1.0.0/AndroidManifest.xml
        proguardRules                 : <GRADLE>/caches/<TRANSFORMS>/xxxxxxxxxxxxxxxxxxxxxxxxxxxxxxxx/transformed/interpolator-1.0.0/proguard.txt [-]
        publicResources               : <GRADLE>/caches/<TRANSFORMS>/xxxxxxxxxxxxxxxxxxxxxxxxxxxxxxxx/transformed/interpolator-1.0.0/public.txt [-]
        renderscriptFolder            : <GRADLE>/caches/<TRANSFORMS>/xxxxxxxxxxxxxxxxxxxxxxxxxxxxxxxx/transformed/interpolator-1.0.0/rs [-]
        resFolder                     : <GRADLE>/caches/<TRANSFORMS>/xxxxxxxxxxxxxxxxxxxxxxxxxxxxxxxx/transformed/interpolator-1.0.0/res [-]
        resStaticLibrary              : <GRADLE>/caches/<TRANSFORMS>/xxxxxxxxxxxxxxxxxxxxxxxxxxxxxxxx/transformed/interpolator-1.0.0/res.apk [-]
        - runtimeJarFiles             : <GRADLE>/caches/<TRANSFORMS>/xxxxxxxxxxxxxxxxxxxxxxxxxxxxxxxx/transformed/interpolator-1.0.0/jars/classes.jar
        symbolFile                    : <GRADLE>/caches/<TRANSFORMS>/xxxxxxxxxxxxxxxxxxxxxxxxxxxxxxxx/transformed/interpolator-1.0.0/R.txt
    - library                     : androidx.legacy:legacy-support-core-ui:1.0.0@aar (IdeAndroidLibraryImpl)
        aidlFolder                    : <GRADLE>/caches/<TRANSFORMS>/xxxxxxxxxxxxxxxxxxxxxxxxxxxxxxxx/transformed/legacy-support-core-ui-1.0.0/aidl [-]
        artifact                      : <M2>/androidx/legacy/legacy-support-core-ui/1.0.0/legacy-support-core-ui-1.0.0.aar
        artifactAddress               : androidx.legacy:legacy-support-core-ui:1.0.0@aar
        assetsFolder                  : <GRADLE>/caches/<TRANSFORMS>/xxxxxxxxxxxxxxxxxxxxxxxxxxxxxxxx/transformed/legacy-support-core-ui-1.0.0/assets [-]
        - compileJarFiles             : <GRADLE>/caches/<TRANSFORMS>/xxxxxxxxxxxxxxxxxxxxxxxxxxxxxxxx/transformed/legacy-support-core-ui-1.0.0/jars/classes.jar
        component                     : androidx.legacy:legacy-support-core-ui:1.0.0
        externalAnnotations           : <GRADLE>/caches/<TRANSFORMS>/xxxxxxxxxxxxxxxxxxxxxxxxxxxxxxxx/transformed/legacy-support-core-ui-1.0.0/annotations.zip [-]
        folder                        : <GRADLE>/caches/<TRANSFORMS>/xxxxxxxxxxxxxxxxxxxxxxxxxxxxxxxx/transformed/legacy-support-core-ui-1.0.0
        jniFolder                     : <GRADLE>/caches/<TRANSFORMS>/xxxxxxxxxxxxxxxxxxxxxxxxxxxxxxxx/transformed/legacy-support-core-ui-1.0.0/jni [-]
        manifest                      : <GRADLE>/caches/<TRANSFORMS>/xxxxxxxxxxxxxxxxxxxxxxxxxxxxxxxx/transformed/legacy-support-core-ui-1.0.0/AndroidManifest.xml
        proguardRules                 : <GRADLE>/caches/<TRANSFORMS>/xxxxxxxxxxxxxxxxxxxxxxxxxxxxxxxx/transformed/legacy-support-core-ui-1.0.0/proguard.txt [-]
        publicResources               : <GRADLE>/caches/<TRANSFORMS>/xxxxxxxxxxxxxxxxxxxxxxxxxxxxxxxx/transformed/legacy-support-core-ui-1.0.0/public.txt [-]
        renderscriptFolder            : <GRADLE>/caches/<TRANSFORMS>/xxxxxxxxxxxxxxxxxxxxxxxxxxxxxxxx/transformed/legacy-support-core-ui-1.0.0/rs [-]
        resFolder                     : <GRADLE>/caches/<TRANSFORMS>/xxxxxxxxxxxxxxxxxxxxxxxxxxxxxxxx/transformed/legacy-support-core-ui-1.0.0/res [-]
        resStaticLibrary              : <GRADLE>/caches/<TRANSFORMS>/xxxxxxxxxxxxxxxxxxxxxxxxxxxxxxxx/transformed/legacy-support-core-ui-1.0.0/res.apk [-]
        - runtimeJarFiles             : <GRADLE>/caches/<TRANSFORMS>/xxxxxxxxxxxxxxxxxxxxxxxxxxxxxxxx/transformed/legacy-support-core-ui-1.0.0/jars/classes.jar
        symbolFile                    : <GRADLE>/caches/<TRANSFORMS>/xxxxxxxxxxxxxxxxxxxxxxxxxxxxxxxx/transformed/legacy-support-core-ui-1.0.0/R.txt
    - library                     : androidx.legacy:legacy-support-core-utils:1.0.0@aar (IdeAndroidLibraryImpl)
        aidlFolder                    : <GRADLE>/caches/<TRANSFORMS>/xxxxxxxxxxxxxxxxxxxxxxxxxxxxxxxx/transformed/legacy-support-core-utils-1.0.0/aidl [-]
        artifact                      : <M2>/androidx/legacy/legacy-support-core-utils/1.0.0/legacy-support-core-utils-1.0.0.aar
        artifactAddress               : androidx.legacy:legacy-support-core-utils:1.0.0@aar
        assetsFolder                  : <GRADLE>/caches/<TRANSFORMS>/xxxxxxxxxxxxxxxxxxxxxxxxxxxxxxxx/transformed/legacy-support-core-utils-1.0.0/assets [-]
        - compileJarFiles             : <GRADLE>/caches/<TRANSFORMS>/xxxxxxxxxxxxxxxxxxxxxxxxxxxxxxxx/transformed/legacy-support-core-utils-1.0.0/jars/classes.jar
        component                     : androidx.legacy:legacy-support-core-utils:1.0.0
        externalAnnotations           : <GRADLE>/caches/<TRANSFORMS>/xxxxxxxxxxxxxxxxxxxxxxxxxxxxxxxx/transformed/legacy-support-core-utils-1.0.0/annotations.zip [-]
        folder                        : <GRADLE>/caches/<TRANSFORMS>/xxxxxxxxxxxxxxxxxxxxxxxxxxxxxxxx/transformed/legacy-support-core-utils-1.0.0
        jniFolder                     : <GRADLE>/caches/<TRANSFORMS>/xxxxxxxxxxxxxxxxxxxxxxxxxxxxxxxx/transformed/legacy-support-core-utils-1.0.0/jni [-]
        manifest                      : <GRADLE>/caches/<TRANSFORMS>/xxxxxxxxxxxxxxxxxxxxxxxxxxxxxxxx/transformed/legacy-support-core-utils-1.0.0/AndroidManifest.xml
        proguardRules                 : <GRADLE>/caches/<TRANSFORMS>/xxxxxxxxxxxxxxxxxxxxxxxxxxxxxxxx/transformed/legacy-support-core-utils-1.0.0/proguard.txt [-]
        publicResources               : <GRADLE>/caches/<TRANSFORMS>/xxxxxxxxxxxxxxxxxxxxxxxxxxxxxxxx/transformed/legacy-support-core-utils-1.0.0/public.txt [-]
        renderscriptFolder            : <GRADLE>/caches/<TRANSFORMS>/xxxxxxxxxxxxxxxxxxxxxxxxxxxxxxxx/transformed/legacy-support-core-utils-1.0.0/rs [-]
        resFolder                     : <GRADLE>/caches/<TRANSFORMS>/xxxxxxxxxxxxxxxxxxxxxxxxxxxxxxxx/transformed/legacy-support-core-utils-1.0.0/res [-]
        resStaticLibrary              : <GRADLE>/caches/<TRANSFORMS>/xxxxxxxxxxxxxxxxxxxxxxxxxxxxxxxx/transformed/legacy-support-core-utils-1.0.0/res.apk [-]
        - runtimeJarFiles             : <GRADLE>/caches/<TRANSFORMS>/xxxxxxxxxxxxxxxxxxxxxxxxxxxxxxxx/transformed/legacy-support-core-utils-1.0.0/jars/classes.jar
        symbolFile                    : <GRADLE>/caches/<TRANSFORMS>/xxxxxxxxxxxxxxxxxxxxxxxxxxxxxxxx/transformed/legacy-support-core-utils-1.0.0/R.txt
    - library                     : androidx.lifecycle:lifecycle-livedata-core:2.0.0@aar (IdeAndroidLibraryImpl)
        aidlFolder                    : <GRADLE>/caches/<TRANSFORMS>/xxxxxxxxxxxxxxxxxxxxxxxxxxxxxxxx/transformed/lifecycle-livedata-core-2.0.0/aidl [-]
        artifact                      : <M2>/androidx/lifecycle/lifecycle-livedata-core/2.0.0/lifecycle-livedata-core-2.0.0.aar
        artifactAddress               : androidx.lifecycle:lifecycle-livedata-core:2.0.0@aar
        assetsFolder                  : <GRADLE>/caches/<TRANSFORMS>/xxxxxxxxxxxxxxxxxxxxxxxxxxxxxxxx/transformed/lifecycle-livedata-core-2.0.0/assets [-]
        - compileJarFiles             : <GRADLE>/caches/<TRANSFORMS>/xxxxxxxxxxxxxxxxxxxxxxxxxxxxxxxx/transformed/lifecycle-livedata-core-2.0.0/jars/classes.jar
        component                     : androidx.lifecycle:lifecycle-livedata-core:2.0.0
        externalAnnotations           : <GRADLE>/caches/<TRANSFORMS>/xxxxxxxxxxxxxxxxxxxxxxxxxxxxxxxx/transformed/lifecycle-livedata-core-2.0.0/annotations.zip [-]
        folder                        : <GRADLE>/caches/<TRANSFORMS>/xxxxxxxxxxxxxxxxxxxxxxxxxxxxxxxx/transformed/lifecycle-livedata-core-2.0.0
        jniFolder                     : <GRADLE>/caches/<TRANSFORMS>/xxxxxxxxxxxxxxxxxxxxxxxxxxxxxxxx/transformed/lifecycle-livedata-core-2.0.0/jni [-]
        manifest                      : <GRADLE>/caches/<TRANSFORMS>/xxxxxxxxxxxxxxxxxxxxxxxxxxxxxxxx/transformed/lifecycle-livedata-core-2.0.0/AndroidManifest.xml
        proguardRules                 : <GRADLE>/caches/<TRANSFORMS>/xxxxxxxxxxxxxxxxxxxxxxxxxxxxxxxx/transformed/lifecycle-livedata-core-2.0.0/proguard.txt [-]
        publicResources               : <GRADLE>/caches/<TRANSFORMS>/xxxxxxxxxxxxxxxxxxxxxxxxxxxxxxxx/transformed/lifecycle-livedata-core-2.0.0/public.txt [-]
        renderscriptFolder            : <GRADLE>/caches/<TRANSFORMS>/xxxxxxxxxxxxxxxxxxxxxxxxxxxxxxxx/transformed/lifecycle-livedata-core-2.0.0/rs [-]
        resFolder                     : <GRADLE>/caches/<TRANSFORMS>/xxxxxxxxxxxxxxxxxxxxxxxxxxxxxxxx/transformed/lifecycle-livedata-core-2.0.0/res [-]
        resStaticLibrary              : <GRADLE>/caches/<TRANSFORMS>/xxxxxxxxxxxxxxxxxxxxxxxxxxxxxxxx/transformed/lifecycle-livedata-core-2.0.0/res.apk [-]
        - runtimeJarFiles             : <GRADLE>/caches/<TRANSFORMS>/xxxxxxxxxxxxxxxxxxxxxxxxxxxxxxxx/transformed/lifecycle-livedata-core-2.0.0/jars/classes.jar
        symbolFile                    : <GRADLE>/caches/<TRANSFORMS>/xxxxxxxxxxxxxxxxxxxxxxxxxxxxxxxx/transformed/lifecycle-livedata-core-2.0.0/R.txt
    - library                     : androidx.lifecycle:lifecycle-livedata:2.0.0@aar (IdeAndroidLibraryImpl)
        aidlFolder                    : <GRADLE>/caches/<TRANSFORMS>/xxxxxxxxxxxxxxxxxxxxxxxxxxxxxxxx/transformed/lifecycle-livedata-2.0.0/aidl [-]
        artifact                      : <M2>/androidx/lifecycle/lifecycle-livedata/2.0.0/lifecycle-livedata-2.0.0.aar
        artifactAddress               : androidx.lifecycle:lifecycle-livedata:2.0.0@aar
        assetsFolder                  : <GRADLE>/caches/<TRANSFORMS>/xxxxxxxxxxxxxxxxxxxxxxxxxxxxxxxx/transformed/lifecycle-livedata-2.0.0/assets [-]
        - compileJarFiles             : <GRADLE>/caches/<TRANSFORMS>/xxxxxxxxxxxxxxxxxxxxxxxxxxxxxxxx/transformed/lifecycle-livedata-2.0.0/jars/classes.jar
        component                     : androidx.lifecycle:lifecycle-livedata:2.0.0
        externalAnnotations           : <GRADLE>/caches/<TRANSFORMS>/xxxxxxxxxxxxxxxxxxxxxxxxxxxxxxxx/transformed/lifecycle-livedata-2.0.0/annotations.zip [-]
        folder                        : <GRADLE>/caches/<TRANSFORMS>/xxxxxxxxxxxxxxxxxxxxxxxxxxxxxxxx/transformed/lifecycle-livedata-2.0.0
        jniFolder                     : <GRADLE>/caches/<TRANSFORMS>/xxxxxxxxxxxxxxxxxxxxxxxxxxxxxxxx/transformed/lifecycle-livedata-2.0.0/jni [-]
        manifest                      : <GRADLE>/caches/<TRANSFORMS>/xxxxxxxxxxxxxxxxxxxxxxxxxxxxxxxx/transformed/lifecycle-livedata-2.0.0/AndroidManifest.xml
        proguardRules                 : <GRADLE>/caches/<TRANSFORMS>/xxxxxxxxxxxxxxxxxxxxxxxxxxxxxxxx/transformed/lifecycle-livedata-2.0.0/proguard.txt [-]
        publicResources               : <GRADLE>/caches/<TRANSFORMS>/xxxxxxxxxxxxxxxxxxxxxxxxxxxxxxxx/transformed/lifecycle-livedata-2.0.0/public.txt [-]
        renderscriptFolder            : <GRADLE>/caches/<TRANSFORMS>/xxxxxxxxxxxxxxxxxxxxxxxxxxxxxxxx/transformed/lifecycle-livedata-2.0.0/rs [-]
        resFolder                     : <GRADLE>/caches/<TRANSFORMS>/xxxxxxxxxxxxxxxxxxxxxxxxxxxxxxxx/transformed/lifecycle-livedata-2.0.0/res [-]
        resStaticLibrary              : <GRADLE>/caches/<TRANSFORMS>/xxxxxxxxxxxxxxxxxxxxxxxxxxxxxxxx/transformed/lifecycle-livedata-2.0.0/res.apk [-]
        - runtimeJarFiles             : <GRADLE>/caches/<TRANSFORMS>/xxxxxxxxxxxxxxxxxxxxxxxxxxxxxxxx/transformed/lifecycle-livedata-2.0.0/jars/classes.jar
        symbolFile                    : <GRADLE>/caches/<TRANSFORMS>/xxxxxxxxxxxxxxxxxxxxxxxxxxxxxxxx/transformed/lifecycle-livedata-2.0.0/R.txt
    - library                     : androidx.lifecycle:lifecycle-runtime:2.0.0@aar (IdeAndroidLibraryImpl)
        aidlFolder                    : <GRADLE>/caches/<TRANSFORMS>/xxxxxxxxxxxxxxxxxxxxxxxxxxxxxxxx/transformed/lifecycle-runtime-2.0.0/aidl [-]
        artifact                      : <M2>/androidx/lifecycle/lifecycle-runtime/2.0.0/lifecycle-runtime-2.0.0.aar
        artifactAddress               : androidx.lifecycle:lifecycle-runtime:2.0.0@aar
        assetsFolder                  : <GRADLE>/caches/<TRANSFORMS>/xxxxxxxxxxxxxxxxxxxxxxxxxxxxxxxx/transformed/lifecycle-runtime-2.0.0/assets [-]
        - compileJarFiles             : <GRADLE>/caches/<TRANSFORMS>/xxxxxxxxxxxxxxxxxxxxxxxxxxxxxxxx/transformed/lifecycle-runtime-2.0.0/jars/classes.jar
        component                     : androidx.lifecycle:lifecycle-runtime:2.0.0
        externalAnnotations           : <GRADLE>/caches/<TRANSFORMS>/xxxxxxxxxxxxxxxxxxxxxxxxxxxxxxxx/transformed/lifecycle-runtime-2.0.0/annotations.zip [-]
        folder                        : <GRADLE>/caches/<TRANSFORMS>/xxxxxxxxxxxxxxxxxxxxxxxxxxxxxxxx/transformed/lifecycle-runtime-2.0.0
        jniFolder                     : <GRADLE>/caches/<TRANSFORMS>/xxxxxxxxxxxxxxxxxxxxxxxxxxxxxxxx/transformed/lifecycle-runtime-2.0.0/jni [-]
        manifest                      : <GRADLE>/caches/<TRANSFORMS>/xxxxxxxxxxxxxxxxxxxxxxxxxxxxxxxx/transformed/lifecycle-runtime-2.0.0/AndroidManifest.xml
        proguardRules                 : <GRADLE>/caches/<TRANSFORMS>/xxxxxxxxxxxxxxxxxxxxxxxxxxxxxxxx/transformed/lifecycle-runtime-2.0.0/proguard.txt
        publicResources               : <GRADLE>/caches/<TRANSFORMS>/xxxxxxxxxxxxxxxxxxxxxxxxxxxxxxxx/transformed/lifecycle-runtime-2.0.0/public.txt [-]
        renderscriptFolder            : <GRADLE>/caches/<TRANSFORMS>/xxxxxxxxxxxxxxxxxxxxxxxxxxxxxxxx/transformed/lifecycle-runtime-2.0.0/rs [-]
        resFolder                     : <GRADLE>/caches/<TRANSFORMS>/xxxxxxxxxxxxxxxxxxxxxxxxxxxxxxxx/transformed/lifecycle-runtime-2.0.0/res [-]
        resStaticLibrary              : <GRADLE>/caches/<TRANSFORMS>/xxxxxxxxxxxxxxxxxxxxxxxxxxxxxxxx/transformed/lifecycle-runtime-2.0.0/res.apk [-]
        - runtimeJarFiles             : <GRADLE>/caches/<TRANSFORMS>/xxxxxxxxxxxxxxxxxxxxxxxxxxxxxxxx/transformed/lifecycle-runtime-2.0.0/jars/classes.jar
        symbolFile                    : <GRADLE>/caches/<TRANSFORMS>/xxxxxxxxxxxxxxxxxxxxxxxxxxxxxxxx/transformed/lifecycle-runtime-2.0.0/R.txt
    - library                     : androidx.lifecycle:lifecycle-viewmodel:2.0.0@aar (IdeAndroidLibraryImpl)
        aidlFolder                    : <GRADLE>/caches/<TRANSFORMS>/xxxxxxxxxxxxxxxxxxxxxxxxxxxxxxxx/transformed/lifecycle-viewmodel-2.0.0/aidl [-]
        artifact                      : <M2>/androidx/lifecycle/lifecycle-viewmodel/2.0.0/lifecycle-viewmodel-2.0.0.aar
        artifactAddress               : androidx.lifecycle:lifecycle-viewmodel:2.0.0@aar
        assetsFolder                  : <GRADLE>/caches/<TRANSFORMS>/xxxxxxxxxxxxxxxxxxxxxxxxxxxxxxxx/transformed/lifecycle-viewmodel-2.0.0/assets [-]
        - compileJarFiles             : <GRADLE>/caches/<TRANSFORMS>/xxxxxxxxxxxxxxxxxxxxxxxxxxxxxxxx/transformed/lifecycle-viewmodel-2.0.0/jars/classes.jar
        component                     : androidx.lifecycle:lifecycle-viewmodel:2.0.0
        externalAnnotations           : <GRADLE>/caches/<TRANSFORMS>/xxxxxxxxxxxxxxxxxxxxxxxxxxxxxxxx/transformed/lifecycle-viewmodel-2.0.0/annotations.zip [-]
        folder                        : <GRADLE>/caches/<TRANSFORMS>/xxxxxxxxxxxxxxxxxxxxxxxxxxxxxxxx/transformed/lifecycle-viewmodel-2.0.0
        jniFolder                     : <GRADLE>/caches/<TRANSFORMS>/xxxxxxxxxxxxxxxxxxxxxxxxxxxxxxxx/transformed/lifecycle-viewmodel-2.0.0/jni [-]
        manifest                      : <GRADLE>/caches/<TRANSFORMS>/xxxxxxxxxxxxxxxxxxxxxxxxxxxxxxxx/transformed/lifecycle-viewmodel-2.0.0/AndroidManifest.xml
        proguardRules                 : <GRADLE>/caches/<TRANSFORMS>/xxxxxxxxxxxxxxxxxxxxxxxxxxxxxxxx/transformed/lifecycle-viewmodel-2.0.0/proguard.txt
        publicResources               : <GRADLE>/caches/<TRANSFORMS>/xxxxxxxxxxxxxxxxxxxxxxxxxxxxxxxx/transformed/lifecycle-viewmodel-2.0.0/public.txt [-]
        renderscriptFolder            : <GRADLE>/caches/<TRANSFORMS>/xxxxxxxxxxxxxxxxxxxxxxxxxxxxxxxx/transformed/lifecycle-viewmodel-2.0.0/rs [-]
        resFolder                     : <GRADLE>/caches/<TRANSFORMS>/xxxxxxxxxxxxxxxxxxxxxxxxxxxxxxxx/transformed/lifecycle-viewmodel-2.0.0/res [-]
        resStaticLibrary              : <GRADLE>/caches/<TRANSFORMS>/xxxxxxxxxxxxxxxxxxxxxxxxxxxxxxxx/transformed/lifecycle-viewmodel-2.0.0/res.apk [-]
        - runtimeJarFiles             : <GRADLE>/caches/<TRANSFORMS>/xxxxxxxxxxxxxxxxxxxxxxxxxxxxxxxx/transformed/lifecycle-viewmodel-2.0.0/jars/classes.jar
        symbolFile                    : <GRADLE>/caches/<TRANSFORMS>/xxxxxxxxxxxxxxxxxxxxxxxxxxxxxxxx/transformed/lifecycle-viewmodel-2.0.0/R.txt
    - library                     : androidx.loader:loader:1.0.0@aar (IdeAndroidLibraryImpl)
        aidlFolder                    : <GRADLE>/caches/<TRANSFORMS>/xxxxxxxxxxxxxxxxxxxxxxxxxxxxxxxx/transformed/loader-1.0.0/aidl [-]
        artifact                      : <M2>/androidx/loader/loader/1.0.0/loader-1.0.0.aar
        artifactAddress               : androidx.loader:loader:1.0.0@aar
        assetsFolder                  : <GRADLE>/caches/<TRANSFORMS>/xxxxxxxxxxxxxxxxxxxxxxxxxxxxxxxx/transformed/loader-1.0.0/assets [-]
        - compileJarFiles             : <GRADLE>/caches/<TRANSFORMS>/xxxxxxxxxxxxxxxxxxxxxxxxxxxxxxxx/transformed/loader-1.0.0/jars/classes.jar
        component                     : androidx.loader:loader:1.0.0
        externalAnnotations           : <GRADLE>/caches/<TRANSFORMS>/xxxxxxxxxxxxxxxxxxxxxxxxxxxxxxxx/transformed/loader-1.0.0/annotations.zip [-]
        folder                        : <GRADLE>/caches/<TRANSFORMS>/xxxxxxxxxxxxxxxxxxxxxxxxxxxxxxxx/transformed/loader-1.0.0
        jniFolder                     : <GRADLE>/caches/<TRANSFORMS>/xxxxxxxxxxxxxxxxxxxxxxxxxxxxxxxx/transformed/loader-1.0.0/jni [-]
        manifest                      : <GRADLE>/caches/<TRANSFORMS>/xxxxxxxxxxxxxxxxxxxxxxxxxxxxxxxx/transformed/loader-1.0.0/AndroidManifest.xml
        proguardRules                 : <GRADLE>/caches/<TRANSFORMS>/xxxxxxxxxxxxxxxxxxxxxxxxxxxxxxxx/transformed/loader-1.0.0/proguard.txt [-]
        publicResources               : <GRADLE>/caches/<TRANSFORMS>/xxxxxxxxxxxxxxxxxxxxxxxxxxxxxxxx/transformed/loader-1.0.0/public.txt [-]
        renderscriptFolder            : <GRADLE>/caches/<TRANSFORMS>/xxxxxxxxxxxxxxxxxxxxxxxxxxxxxxxx/transformed/loader-1.0.0/rs [-]
        resFolder                     : <GRADLE>/caches/<TRANSFORMS>/xxxxxxxxxxxxxxxxxxxxxxxxxxxxxxxx/transformed/loader-1.0.0/res [-]
        resStaticLibrary              : <GRADLE>/caches/<TRANSFORMS>/xxxxxxxxxxxxxxxxxxxxxxxxxxxxxxxx/transformed/loader-1.0.0/res.apk [-]
        - runtimeJarFiles             : <GRADLE>/caches/<TRANSFORMS>/xxxxxxxxxxxxxxxxxxxxxxxxxxxxxxxx/transformed/loader-1.0.0/jars/classes.jar
        symbolFile                    : <GRADLE>/caches/<TRANSFORMS>/xxxxxxxxxxxxxxxxxxxxxxxxxxxxxxxx/transformed/loader-1.0.0/R.txt
    - library                     : androidx.localbroadcastmanager:localbroadcastmanager:1.0.0@aar (IdeAndroidLibraryImpl)
        aidlFolder                    : <GRADLE>/caches/<TRANSFORMS>/xxxxxxxxxxxxxxxxxxxxxxxxxxxxxxxx/transformed/localbroadcastmanager-1.0.0/aidl [-]
        artifact                      : <M2>/androidx/localbroadcastmanager/localbroadcastmanager/1.0.0/localbroadcastmanager-1.0.0.aar
        artifactAddress               : androidx.localbroadcastmanager:localbroadcastmanager:1.0.0@aar
        assetsFolder                  : <GRADLE>/caches/<TRANSFORMS>/xxxxxxxxxxxxxxxxxxxxxxxxxxxxxxxx/transformed/localbroadcastmanager-1.0.0/assets [-]
        - compileJarFiles             : <GRADLE>/caches/<TRANSFORMS>/xxxxxxxxxxxxxxxxxxxxxxxxxxxxxxxx/transformed/localbroadcastmanager-1.0.0/jars/classes.jar
        component                     : androidx.localbroadcastmanager:localbroadcastmanager:1.0.0
        externalAnnotations           : <GRADLE>/caches/<TRANSFORMS>/xxxxxxxxxxxxxxxxxxxxxxxxxxxxxxxx/transformed/localbroadcastmanager-1.0.0/annotations.zip [-]
        folder                        : <GRADLE>/caches/<TRANSFORMS>/xxxxxxxxxxxxxxxxxxxxxxxxxxxxxxxx/transformed/localbroadcastmanager-1.0.0
        jniFolder                     : <GRADLE>/caches/<TRANSFORMS>/xxxxxxxxxxxxxxxxxxxxxxxxxxxxxxxx/transformed/localbroadcastmanager-1.0.0/jni [-]
        manifest                      : <GRADLE>/caches/<TRANSFORMS>/xxxxxxxxxxxxxxxxxxxxxxxxxxxxxxxx/transformed/localbroadcastmanager-1.0.0/AndroidManifest.xml
        proguardRules                 : <GRADLE>/caches/<TRANSFORMS>/xxxxxxxxxxxxxxxxxxxxxxxxxxxxxxxx/transformed/localbroadcastmanager-1.0.0/proguard.txt [-]
        publicResources               : <GRADLE>/caches/<TRANSFORMS>/xxxxxxxxxxxxxxxxxxxxxxxxxxxxxxxx/transformed/localbroadcastmanager-1.0.0/public.txt [-]
        renderscriptFolder            : <GRADLE>/caches/<TRANSFORMS>/xxxxxxxxxxxxxxxxxxxxxxxxxxxxxxxx/transformed/localbroadcastmanager-1.0.0/rs [-]
        resFolder                     : <GRADLE>/caches/<TRANSFORMS>/xxxxxxxxxxxxxxxxxxxxxxxxxxxxxxxx/transformed/localbroadcastmanager-1.0.0/res [-]
        resStaticLibrary              : <GRADLE>/caches/<TRANSFORMS>/xxxxxxxxxxxxxxxxxxxxxxxxxxxxxxxx/transformed/localbroadcastmanager-1.0.0/res.apk [-]
        - runtimeJarFiles             : <GRADLE>/caches/<TRANSFORMS>/xxxxxxxxxxxxxxxxxxxxxxxxxxxxxxxx/transformed/localbroadcastmanager-1.0.0/jars/classes.jar
        symbolFile                    : <GRADLE>/caches/<TRANSFORMS>/xxxxxxxxxxxxxxxxxxxxxxxxxxxxxxxx/transformed/localbroadcastmanager-1.0.0/R.txt
    - library                     : androidx.print:print:1.0.0@aar (IdeAndroidLibraryImpl)
        aidlFolder                    : <GRADLE>/caches/<TRANSFORMS>/xxxxxxxxxxxxxxxxxxxxxxxxxxxxxxxx/transformed/print-1.0.0/aidl [-]
        artifact                      : <M2>/androidx/print/print/1.0.0/print-1.0.0.aar
        artifactAddress               : androidx.print:print:1.0.0@aar
        assetsFolder                  : <GRADLE>/caches/<TRANSFORMS>/xxxxxxxxxxxxxxxxxxxxxxxxxxxxxxxx/transformed/print-1.0.0/assets [-]
        - compileJarFiles             : <GRADLE>/caches/<TRANSFORMS>/xxxxxxxxxxxxxxxxxxxxxxxxxxxxxxxx/transformed/print-1.0.0/jars/classes.jar
        component                     : androidx.print:print:1.0.0
        externalAnnotations           : <GRADLE>/caches/<TRANSFORMS>/xxxxxxxxxxxxxxxxxxxxxxxxxxxxxxxx/transformed/print-1.0.0/annotations.zip
        folder                        : <GRADLE>/caches/<TRANSFORMS>/xxxxxxxxxxxxxxxxxxxxxxxxxxxxxxxx/transformed/print-1.0.0
        jniFolder                     : <GRADLE>/caches/<TRANSFORMS>/xxxxxxxxxxxxxxxxxxxxxxxxxxxxxxxx/transformed/print-1.0.0/jni [-]
        manifest                      : <GRADLE>/caches/<TRANSFORMS>/xxxxxxxxxxxxxxxxxxxxxxxxxxxxxxxx/transformed/print-1.0.0/AndroidManifest.xml
        proguardRules                 : <GRADLE>/caches/<TRANSFORMS>/xxxxxxxxxxxxxxxxxxxxxxxxxxxxxxxx/transformed/print-1.0.0/proguard.txt [-]
        publicResources               : <GRADLE>/caches/<TRANSFORMS>/xxxxxxxxxxxxxxxxxxxxxxxxxxxxxxxx/transformed/print-1.0.0/public.txt [-]
        renderscriptFolder            : <GRADLE>/caches/<TRANSFORMS>/xxxxxxxxxxxxxxxxxxxxxxxxxxxxxxxx/transformed/print-1.0.0/rs [-]
        resFolder                     : <GRADLE>/caches/<TRANSFORMS>/xxxxxxxxxxxxxxxxxxxxxxxxxxxxxxxx/transformed/print-1.0.0/res [-]
        resStaticLibrary              : <GRADLE>/caches/<TRANSFORMS>/xxxxxxxxxxxxxxxxxxxxxxxxxxxxxxxx/transformed/print-1.0.0/res.apk [-]
        - runtimeJarFiles             : <GRADLE>/caches/<TRANSFORMS>/xxxxxxxxxxxxxxxxxxxxxxxxxxxxxxxx/transformed/print-1.0.0/jars/classes.jar
        symbolFile                    : <GRADLE>/caches/<TRANSFORMS>/xxxxxxxxxxxxxxxxxxxxxxxxxxxxxxxx/transformed/print-1.0.0/R.txt
    - library                     : androidx.slidingpanelayout:slidingpanelayout:1.0.0@aar (IdeAndroidLibraryImpl)
        aidlFolder                    : <GRADLE>/caches/<TRANSFORMS>/xxxxxxxxxxxxxxxxxxxxxxxxxxxxxxxx/transformed/slidingpanelayout-1.0.0/aidl [-]
        artifact                      : <M2>/androidx/slidingpanelayout/slidingpanelayout/1.0.0/slidingpanelayout-1.0.0.aar
        artifactAddress               : androidx.slidingpanelayout:slidingpanelayout:1.0.0@aar
        assetsFolder                  : <GRADLE>/caches/<TRANSFORMS>/xxxxxxxxxxxxxxxxxxxxxxxxxxxxxxxx/transformed/slidingpanelayout-1.0.0/assets [-]
        - compileJarFiles             : <GRADLE>/caches/<TRANSFORMS>/xxxxxxxxxxxxxxxxxxxxxxxxxxxxxxxx/transformed/slidingpanelayout-1.0.0/jars/classes.jar
        component                     : androidx.slidingpanelayout:slidingpanelayout:1.0.0
        externalAnnotations           : <GRADLE>/caches/<TRANSFORMS>/xxxxxxxxxxxxxxxxxxxxxxxxxxxxxxxx/transformed/slidingpanelayout-1.0.0/annotations.zip [-]
        folder                        : <GRADLE>/caches/<TRANSFORMS>/xxxxxxxxxxxxxxxxxxxxxxxxxxxxxxxx/transformed/slidingpanelayout-1.0.0
        jniFolder                     : <GRADLE>/caches/<TRANSFORMS>/xxxxxxxxxxxxxxxxxxxxxxxxxxxxxxxx/transformed/slidingpanelayout-1.0.0/jni [-]
        manifest                      : <GRADLE>/caches/<TRANSFORMS>/xxxxxxxxxxxxxxxxxxxxxxxxxxxxxxxx/transformed/slidingpanelayout-1.0.0/AndroidManifest.xml
        proguardRules                 : <GRADLE>/caches/<TRANSFORMS>/xxxxxxxxxxxxxxxxxxxxxxxxxxxxxxxx/transformed/slidingpanelayout-1.0.0/proguard.txt [-]
        publicResources               : <GRADLE>/caches/<TRANSFORMS>/xxxxxxxxxxxxxxxxxxxxxxxxxxxxxxxx/transformed/slidingpanelayout-1.0.0/public.txt [-]
        renderscriptFolder            : <GRADLE>/caches/<TRANSFORMS>/xxxxxxxxxxxxxxxxxxxxxxxxxxxxxxxx/transformed/slidingpanelayout-1.0.0/rs [-]
        resFolder                     : <GRADLE>/caches/<TRANSFORMS>/xxxxxxxxxxxxxxxxxxxxxxxxxxxxxxxx/transformed/slidingpanelayout-1.0.0/res [-]
        resStaticLibrary              : <GRADLE>/caches/<TRANSFORMS>/xxxxxxxxxxxxxxxxxxxxxxxxxxxxxxxx/transformed/slidingpanelayout-1.0.0/res.apk [-]
        - runtimeJarFiles             : <GRADLE>/caches/<TRANSFORMS>/xxxxxxxxxxxxxxxxxxxxxxxxxxxxxxxx/transformed/slidingpanelayout-1.0.0/jars/classes.jar
        symbolFile                    : <GRADLE>/caches/<TRANSFORMS>/xxxxxxxxxxxxxxxxxxxxxxxxxxxxxxxx/transformed/slidingpanelayout-1.0.0/R.txt
    - library                     : androidx.swiperefreshlayout:swiperefreshlayout:1.0.0@aar (IdeAndroidLibraryImpl)
        aidlFolder                    : <GRADLE>/caches/<TRANSFORMS>/xxxxxxxxxxxxxxxxxxxxxxxxxxxxxxxx/transformed/swiperefreshlayout-1.0.0/aidl [-]
        artifact                      : <M2>/androidx/swiperefreshlayout/swiperefreshlayout/1.0.0/swiperefreshlayout-1.0.0.aar
        artifactAddress               : androidx.swiperefreshlayout:swiperefreshlayout:1.0.0@aar
        assetsFolder                  : <GRADLE>/caches/<TRANSFORMS>/xxxxxxxxxxxxxxxxxxxxxxxxxxxxxxxx/transformed/swiperefreshlayout-1.0.0/assets [-]
        - compileJarFiles             : <GRADLE>/caches/<TRANSFORMS>/xxxxxxxxxxxxxxxxxxxxxxxxxxxxxxxx/transformed/swiperefreshlayout-1.0.0/jars/classes.jar
        component                     : androidx.swiperefreshlayout:swiperefreshlayout:1.0.0
        externalAnnotations           : <GRADLE>/caches/<TRANSFORMS>/xxxxxxxxxxxxxxxxxxxxxxxxxxxxxxxx/transformed/swiperefreshlayout-1.0.0/annotations.zip
        folder                        : <GRADLE>/caches/<TRANSFORMS>/xxxxxxxxxxxxxxxxxxxxxxxxxxxxxxxx/transformed/swiperefreshlayout-1.0.0
        jniFolder                     : <GRADLE>/caches/<TRANSFORMS>/xxxxxxxxxxxxxxxxxxxxxxxxxxxxxxxx/transformed/swiperefreshlayout-1.0.0/jni [-]
        manifest                      : <GRADLE>/caches/<TRANSFORMS>/xxxxxxxxxxxxxxxxxxxxxxxxxxxxxxxx/transformed/swiperefreshlayout-1.0.0/AndroidManifest.xml
        proguardRules                 : <GRADLE>/caches/<TRANSFORMS>/xxxxxxxxxxxxxxxxxxxxxxxxxxxxxxxx/transformed/swiperefreshlayout-1.0.0/proguard.txt [-]
        publicResources               : <GRADLE>/caches/<TRANSFORMS>/xxxxxxxxxxxxxxxxxxxxxxxxxxxxxxxx/transformed/swiperefreshlayout-1.0.0/public.txt [-]
        renderscriptFolder            : <GRADLE>/caches/<TRANSFORMS>/xxxxxxxxxxxxxxxxxxxxxxxxxxxxxxxx/transformed/swiperefreshlayout-1.0.0/rs [-]
        resFolder                     : <GRADLE>/caches/<TRANSFORMS>/xxxxxxxxxxxxxxxxxxxxxxxxxxxxxxxx/transformed/swiperefreshlayout-1.0.0/res [-]
        resStaticLibrary              : <GRADLE>/caches/<TRANSFORMS>/xxxxxxxxxxxxxxxxxxxxxxxxxxxxxxxx/transformed/swiperefreshlayout-1.0.0/res.apk [-]
        - runtimeJarFiles             : <GRADLE>/caches/<TRANSFORMS>/xxxxxxxxxxxxxxxxxxxxxxxxxxxxxxxx/transformed/swiperefreshlayout-1.0.0/jars/classes.jar
        symbolFile                    : <GRADLE>/caches/<TRANSFORMS>/xxxxxxxxxxxxxxxxxxxxxxxxxxxxxxxx/transformed/swiperefreshlayout-1.0.0/R.txt
    - library                     : androidx.test.espresso:espresso-core:3.2.0@aar (IdeAndroidLibraryImpl)
        aidlFolder                    : <GRADLE>/caches/<TRANSFORMS>/xxxxxxxxxxxxxxxxxxxxxxxxxxxxxxxx/transformed/espresso-core-3.2.0/aidl [-]
        artifact                      : <M2>/androidx/test/espresso/espresso-core/3.2.0/espresso-core-3.2.0.aar
        artifactAddress               : androidx.test.espresso:espresso-core:3.2.0@aar
        assetsFolder                  : <GRADLE>/caches/<TRANSFORMS>/xxxxxxxxxxxxxxxxxxxxxxxxxxxxxxxx/transformed/espresso-core-3.2.0/assets [-]
        - compileJarFiles             : <GRADLE>/caches/<TRANSFORMS>/xxxxxxxxxxxxxxxxxxxxxxxxxxxxxxxx/transformed/espresso-core-3.2.0/jars/classes.jar
        component                     : androidx.test.espresso:espresso-core:3.2.0
        externalAnnotations           : <GRADLE>/caches/<TRANSFORMS>/xxxxxxxxxxxxxxxxxxxxxxxxxxxxxxxx/transformed/espresso-core-3.2.0/annotations.zip [-]
        folder                        : <GRADLE>/caches/<TRANSFORMS>/xxxxxxxxxxxxxxxxxxxxxxxxxxxxxxxx/transformed/espresso-core-3.2.0
        jniFolder                     : <GRADLE>/caches/<TRANSFORMS>/xxxxxxxxxxxxxxxxxxxxxxxxxxxxxxxx/transformed/espresso-core-3.2.0/jni [-]
        manifest                      : <GRADLE>/caches/<TRANSFORMS>/xxxxxxxxxxxxxxxxxxxxxxxxxxxxxxxx/transformed/espresso-core-3.2.0/AndroidManifest.xml
        proguardRules                 : <GRADLE>/caches/<TRANSFORMS>/xxxxxxxxxxxxxxxxxxxxxxxxxxxxxxxx/transformed/espresso-core-3.2.0/proguard.txt
        publicResources               : <GRADLE>/caches/<TRANSFORMS>/xxxxxxxxxxxxxxxxxxxxxxxxxxxxxxxx/transformed/espresso-core-3.2.0/public.txt [-]
        renderscriptFolder            : <GRADLE>/caches/<TRANSFORMS>/xxxxxxxxxxxxxxxxxxxxxxxxxxxxxxxx/transformed/espresso-core-3.2.0/rs [-]
        resFolder                     : <GRADLE>/caches/<TRANSFORMS>/xxxxxxxxxxxxxxxxxxxxxxxxxxxxxxxx/transformed/espresso-core-3.2.0/res [-]
        resStaticLibrary              : <GRADLE>/caches/<TRANSFORMS>/xxxxxxxxxxxxxxxxxxxxxxxxxxxxxxxx/transformed/espresso-core-3.2.0/res.apk [-]
        - runtimeJarFiles             : <GRADLE>/caches/<TRANSFORMS>/xxxxxxxxxxxxxxxxxxxxxxxxxxxxxxxx/transformed/espresso-core-3.2.0/jars/classes.jar
        symbolFile                    : <GRADLE>/caches/<TRANSFORMS>/xxxxxxxxxxxxxxxxxxxxxxxxxxxxxxxx/transformed/espresso-core-3.2.0/R.txt
    - library                     : androidx.test.espresso:espresso-idling-resource:3.2.0@aar (IdeAndroidLibraryImpl)
        aidlFolder                    : <GRADLE>/caches/<TRANSFORMS>/xxxxxxxxxxxxxxxxxxxxxxxxxxxxxxxx/transformed/espresso-idling-resource-3.2.0/aidl [-]
        artifact                      : <M2>/androidx/test/espresso/espresso-idling-resource/3.2.0/espresso-idling-resource-3.2.0.aar
        artifactAddress               : androidx.test.espresso:espresso-idling-resource:3.2.0@aar
        assetsFolder                  : <GRADLE>/caches/<TRANSFORMS>/xxxxxxxxxxxxxxxxxxxxxxxxxxxxxxxx/transformed/espresso-idling-resource-3.2.0/assets [-]
        - compileJarFiles             : <GRADLE>/caches/<TRANSFORMS>/xxxxxxxxxxxxxxxxxxxxxxxxxxxxxxxx/transformed/espresso-idling-resource-3.2.0/jars/classes.jar
        component                     : androidx.test.espresso:espresso-idling-resource:3.2.0
        externalAnnotations           : <GRADLE>/caches/<TRANSFORMS>/xxxxxxxxxxxxxxxxxxxxxxxxxxxxxxxx/transformed/espresso-idling-resource-3.2.0/annotations.zip [-]
        folder                        : <GRADLE>/caches/<TRANSFORMS>/xxxxxxxxxxxxxxxxxxxxxxxxxxxxxxxx/transformed/espresso-idling-resource-3.2.0
        jniFolder                     : <GRADLE>/caches/<TRANSFORMS>/xxxxxxxxxxxxxxxxxxxxxxxxxxxxxxxx/transformed/espresso-idling-resource-3.2.0/jni [-]
        manifest                      : <GRADLE>/caches/<TRANSFORMS>/xxxxxxxxxxxxxxxxxxxxxxxxxxxxxxxx/transformed/espresso-idling-resource-3.2.0/AndroidManifest.xml
        proguardRules                 : <GRADLE>/caches/<TRANSFORMS>/xxxxxxxxxxxxxxxxxxxxxxxxxxxxxxxx/transformed/espresso-idling-resource-3.2.0/proguard.txt [-]
        publicResources               : <GRADLE>/caches/<TRANSFORMS>/xxxxxxxxxxxxxxxxxxxxxxxxxxxxxxxx/transformed/espresso-idling-resource-3.2.0/public.txt [-]
        renderscriptFolder            : <GRADLE>/caches/<TRANSFORMS>/xxxxxxxxxxxxxxxxxxxxxxxxxxxxxxxx/transformed/espresso-idling-resource-3.2.0/rs [-]
        resFolder                     : <GRADLE>/caches/<TRANSFORMS>/xxxxxxxxxxxxxxxxxxxxxxxxxxxxxxxx/transformed/espresso-idling-resource-3.2.0/res [-]
        resStaticLibrary              : <GRADLE>/caches/<TRANSFORMS>/xxxxxxxxxxxxxxxxxxxxxxxxxxxxxxxx/transformed/espresso-idling-resource-3.2.0/res.apk [-]
        - runtimeJarFiles             : <GRADLE>/caches/<TRANSFORMS>/xxxxxxxxxxxxxxxxxxxxxxxxxxxxxxxx/transformed/espresso-idling-resource-3.2.0/jars/classes.jar
        symbolFile                    : <GRADLE>/caches/<TRANSFORMS>/xxxxxxxxxxxxxxxxxxxxxxxxxxxxxxxx/transformed/espresso-idling-resource-3.2.0/R.txt
    - library                     : androidx.test.ext:junit:1.1.2@aar (IdeAndroidLibraryImpl)
        aidlFolder                    : <GRADLE>/caches/<TRANSFORMS>/xxxxxxxxxxxxxxxxxxxxxxxxxxxxxxxx/transformed/junit-1.1.2/aidl [-]
        artifact                      : <M2>/androidx/test/ext/junit/1.1.2/junit-1.1.2.aar
        artifactAddress               : androidx.test.ext:junit:1.1.2@aar
        assetsFolder                  : <GRADLE>/caches/<TRANSFORMS>/xxxxxxxxxxxxxxxxxxxxxxxxxxxxxxxx/transformed/junit-1.1.2/assets [-]
        - compileJarFiles             : <GRADLE>/caches/<TRANSFORMS>/xxxxxxxxxxxxxxxxxxxxxxxxxxxxxxxx/transformed/junit-1.1.2/jars/classes.jar
        component                     : androidx.test.ext:junit:1.1.2
        externalAnnotations           : <GRADLE>/caches/<TRANSFORMS>/xxxxxxxxxxxxxxxxxxxxxxxxxxxxxxxx/transformed/junit-1.1.2/annotations.zip [-]
        folder                        : <GRADLE>/caches/<TRANSFORMS>/xxxxxxxxxxxxxxxxxxxxxxxxxxxxxxxx/transformed/junit-1.1.2
        jniFolder                     : <GRADLE>/caches/<TRANSFORMS>/xxxxxxxxxxxxxxxxxxxxxxxxxxxxxxxx/transformed/junit-1.1.2/jni [-]
        manifest                      : <GRADLE>/caches/<TRANSFORMS>/xxxxxxxxxxxxxxxxxxxxxxxxxxxxxxxx/transformed/junit-1.1.2/AndroidManifest.xml
        proguardRules                 : <GRADLE>/caches/<TRANSFORMS>/xxxxxxxxxxxxxxxxxxxxxxxxxxxxxxxx/transformed/junit-1.1.2/proguard.txt [-]
        publicResources               : <GRADLE>/caches/<TRANSFORMS>/xxxxxxxxxxxxxxxxxxxxxxxxxxxxxxxx/transformed/junit-1.1.2/public.txt [-]
        renderscriptFolder            : <GRADLE>/caches/<TRANSFORMS>/xxxxxxxxxxxxxxxxxxxxxxxxxxxxxxxx/transformed/junit-1.1.2/rs [-]
        resFolder                     : <GRADLE>/caches/<TRANSFORMS>/xxxxxxxxxxxxxxxxxxxxxxxxxxxxxxxx/transformed/junit-1.1.2/res [-]
        resStaticLibrary              : <GRADLE>/caches/<TRANSFORMS>/xxxxxxxxxxxxxxxxxxxxxxxxxxxxxxxx/transformed/junit-1.1.2/res.apk [-]
        - runtimeJarFiles             : <GRADLE>/caches/<TRANSFORMS>/xxxxxxxxxxxxxxxxxxxxxxxxxxxxxxxx/transformed/junit-1.1.2/jars/classes.jar
        symbolFile                    : <GRADLE>/caches/<TRANSFORMS>/xxxxxxxxxxxxxxxxxxxxxxxxxxxxxxxx/transformed/junit-1.1.2/R.txt
    - library                     : androidx.test:core:1.3.0@aar (IdeAndroidLibraryImpl)
        aidlFolder                    : <GRADLE>/caches/<TRANSFORMS>/xxxxxxxxxxxxxxxxxxxxxxxxxxxxxxxx/transformed/core-1.3.0/aidl [-]
        artifact                      : <M2>/androidx/test/core/1.3.0/core-1.3.0.aar
        artifactAddress               : androidx.test:core:1.3.0@aar
        assetsFolder                  : <GRADLE>/caches/<TRANSFORMS>/xxxxxxxxxxxxxxxxxxxxxxxxxxxxxxxx/transformed/core-1.3.0/assets [-]
        - compileJarFiles             : <GRADLE>/caches/<TRANSFORMS>/xxxxxxxxxxxxxxxxxxxxxxxxxxxxxxxx/transformed/core-1.3.0/jars/classes.jar
        component                     : androidx.test:core:1.3.0
        externalAnnotations           : <GRADLE>/caches/<TRANSFORMS>/xxxxxxxxxxxxxxxxxxxxxxxxxxxxxxxx/transformed/core-1.3.0/annotations.zip [-]
        folder                        : <GRADLE>/caches/<TRANSFORMS>/xxxxxxxxxxxxxxxxxxxxxxxxxxxxxxxx/transformed/core-1.3.0
        jniFolder                     : <GRADLE>/caches/<TRANSFORMS>/xxxxxxxxxxxxxxxxxxxxxxxxxxxxxxxx/transformed/core-1.3.0/jni [-]
        manifest                      : <GRADLE>/caches/<TRANSFORMS>/xxxxxxxxxxxxxxxxxxxxxxxxxxxxxxxx/transformed/core-1.3.0/AndroidManifest.xml
        proguardRules                 : <GRADLE>/caches/<TRANSFORMS>/xxxxxxxxxxxxxxxxxxxxxxxxxxxxxxxx/transformed/core-1.3.0/proguard.txt [-]
        publicResources               : <GRADLE>/caches/<TRANSFORMS>/xxxxxxxxxxxxxxxxxxxxxxxxxxxxxxxx/transformed/core-1.3.0/public.txt [-]
        renderscriptFolder            : <GRADLE>/caches/<TRANSFORMS>/xxxxxxxxxxxxxxxxxxxxxxxxxxxxxxxx/transformed/core-1.3.0/rs [-]
        resFolder                     : <GRADLE>/caches/<TRANSFORMS>/xxxxxxxxxxxxxxxxxxxxxxxxxxxxxxxx/transformed/core-1.3.0/res [-]
        resStaticLibrary              : <GRADLE>/caches/<TRANSFORMS>/xxxxxxxxxxxxxxxxxxxxxxxxxxxxxxxx/transformed/core-1.3.0/res.apk [-]
        - runtimeJarFiles             : <GRADLE>/caches/<TRANSFORMS>/xxxxxxxxxxxxxxxxxxxxxxxxxxxxxxxx/transformed/core-1.3.0/jars/classes.jar
        symbolFile                    : <GRADLE>/caches/<TRANSFORMS>/xxxxxxxxxxxxxxxxxxxxxxxxxxxxxxxx/transformed/core-1.3.0/R.txt
    - library                     : androidx.test:monitor:1.3.0@aar (IdeAndroidLibraryImpl)
        aidlFolder                    : <GRADLE>/caches/<TRANSFORMS>/xxxxxxxxxxxxxxxxxxxxxxxxxxxxxxxx/transformed/monitor-1.3.0/aidl [-]
        artifact                      : <M2>/androidx/test/monitor/1.3.0/monitor-1.3.0.aar
        artifactAddress               : androidx.test:monitor:1.3.0@aar
        assetsFolder                  : <GRADLE>/caches/<TRANSFORMS>/xxxxxxxxxxxxxxxxxxxxxxxxxxxxxxxx/transformed/monitor-1.3.0/assets [-]
        - compileJarFiles             : <GRADLE>/caches/<TRANSFORMS>/xxxxxxxxxxxxxxxxxxxxxxxxxxxxxxxx/transformed/monitor-1.3.0/jars/classes.jar
        component                     : androidx.test:monitor:1.3.0
        externalAnnotations           : <GRADLE>/caches/<TRANSFORMS>/xxxxxxxxxxxxxxxxxxxxxxxxxxxxxxxx/transformed/monitor-1.3.0/annotations.zip [-]
        folder                        : <GRADLE>/caches/<TRANSFORMS>/xxxxxxxxxxxxxxxxxxxxxxxxxxxxxxxx/transformed/monitor-1.3.0
        jniFolder                     : <GRADLE>/caches/<TRANSFORMS>/xxxxxxxxxxxxxxxxxxxxxxxxxxxxxxxx/transformed/monitor-1.3.0/jni [-]
        manifest                      : <GRADLE>/caches/<TRANSFORMS>/xxxxxxxxxxxxxxxxxxxxxxxxxxxxxxxx/transformed/monitor-1.3.0/AndroidManifest.xml
        proguardRules                 : <GRADLE>/caches/<TRANSFORMS>/xxxxxxxxxxxxxxxxxxxxxxxxxxxxxxxx/transformed/monitor-1.3.0/proguard.txt
        publicResources               : <GRADLE>/caches/<TRANSFORMS>/xxxxxxxxxxxxxxxxxxxxxxxxxxxxxxxx/transformed/monitor-1.3.0/public.txt [-]
        renderscriptFolder            : <GRADLE>/caches/<TRANSFORMS>/xxxxxxxxxxxxxxxxxxxxxxxxxxxxxxxx/transformed/monitor-1.3.0/rs [-]
        resFolder                     : <GRADLE>/caches/<TRANSFORMS>/xxxxxxxxxxxxxxxxxxxxxxxxxxxxxxxx/transformed/monitor-1.3.0/res [-]
        resStaticLibrary              : <GRADLE>/caches/<TRANSFORMS>/xxxxxxxxxxxxxxxxxxxxxxxxxxxxxxxx/transformed/monitor-1.3.0/res.apk [-]
        - runtimeJarFiles             : <GRADLE>/caches/<TRANSFORMS>/xxxxxxxxxxxxxxxxxxxxxxxxxxxxxxxx/transformed/monitor-1.3.0/jars/classes.jar
        symbolFile                    : <GRADLE>/caches/<TRANSFORMS>/xxxxxxxxxxxxxxxxxxxxxxxxxxxxxxxx/transformed/monitor-1.3.0/R.txt
    - library                     : androidx.test:runner:1.2.0@aar (IdeAndroidLibraryImpl)
        aidlFolder                    : <GRADLE>/caches/<TRANSFORMS>/xxxxxxxxxxxxxxxxxxxxxxxxxxxxxxxx/transformed/runner-1.2.0/aidl [-]
        artifact                      : <M2>/androidx/test/runner/1.2.0/runner-1.2.0.aar
        artifactAddress               : androidx.test:runner:1.2.0@aar
        assetsFolder                  : <GRADLE>/caches/<TRANSFORMS>/xxxxxxxxxxxxxxxxxxxxxxxxxxxxxxxx/transformed/runner-1.2.0/assets [-]
        - compileJarFiles             : <GRADLE>/caches/<TRANSFORMS>/xxxxxxxxxxxxxxxxxxxxxxxxxxxxxxxx/transformed/runner-1.2.0/jars/classes.jar
        component                     : androidx.test:runner:1.2.0
        externalAnnotations           : <GRADLE>/caches/<TRANSFORMS>/xxxxxxxxxxxxxxxxxxxxxxxxxxxxxxxx/transformed/runner-1.2.0/annotations.zip [-]
        folder                        : <GRADLE>/caches/<TRANSFORMS>/xxxxxxxxxxxxxxxxxxxxxxxxxxxxxxxx/transformed/runner-1.2.0
        jniFolder                     : <GRADLE>/caches/<TRANSFORMS>/xxxxxxxxxxxxxxxxxxxxxxxxxxxxxxxx/transformed/runner-1.2.0/jni [-]
        manifest                      : <GRADLE>/caches/<TRANSFORMS>/xxxxxxxxxxxxxxxxxxxxxxxxxxxxxxxx/transformed/runner-1.2.0/AndroidManifest.xml
        proguardRules                 : <GRADLE>/caches/<TRANSFORMS>/xxxxxxxxxxxxxxxxxxxxxxxxxxxxxxxx/transformed/runner-1.2.0/proguard.txt
        publicResources               : <GRADLE>/caches/<TRANSFORMS>/xxxxxxxxxxxxxxxxxxxxxxxxxxxxxxxx/transformed/runner-1.2.0/public.txt [-]
        renderscriptFolder            : <GRADLE>/caches/<TRANSFORMS>/xxxxxxxxxxxxxxxxxxxxxxxxxxxxxxxx/transformed/runner-1.2.0/rs [-]
        resFolder                     : <GRADLE>/caches/<TRANSFORMS>/xxxxxxxxxxxxxxxxxxxxxxxxxxxxxxxx/transformed/runner-1.2.0/res [-]
        resStaticLibrary              : <GRADLE>/caches/<TRANSFORMS>/xxxxxxxxxxxxxxxxxxxxxxxxxxxxxxxx/transformed/runner-1.2.0/res.apk [-]
        - runtimeJarFiles             : <GRADLE>/caches/<TRANSFORMS>/xxxxxxxxxxxxxxxxxxxxxxxxxxxxxxxx/transformed/runner-1.2.0/jars/classes.jar
        symbolFile                    : <GRADLE>/caches/<TRANSFORMS>/xxxxxxxxxxxxxxxxxxxxxxxxxxxxxxxx/transformed/runner-1.2.0/R.txt
    - library                     : androidx.vectordrawable:vectordrawable-animated:1.0.0@aar (IdeAndroidLibraryImpl)
        aidlFolder                    : <GRADLE>/caches/<TRANSFORMS>/xxxxxxxxxxxxxxxxxxxxxxxxxxxxxxxx/transformed/vectordrawable-animated-1.0.0/aidl [-]
        artifact                      : <M2>/androidx/vectordrawable/vectordrawable-animated/1.0.0/vectordrawable-animated-1.0.0.aar
        artifactAddress               : androidx.vectordrawable:vectordrawable-animated:1.0.0@aar
        assetsFolder                  : <GRADLE>/caches/<TRANSFORMS>/xxxxxxxxxxxxxxxxxxxxxxxxxxxxxxxx/transformed/vectordrawable-animated-1.0.0/assets [-]
        - compileJarFiles             : <GRADLE>/caches/<TRANSFORMS>/xxxxxxxxxxxxxxxxxxxxxxxxxxxxxxxx/transformed/vectordrawable-animated-1.0.0/jars/classes.jar
        component                     : androidx.vectordrawable:vectordrawable-animated:1.0.0
        externalAnnotations           : <GRADLE>/caches/<TRANSFORMS>/xxxxxxxxxxxxxxxxxxxxxxxxxxxxxxxx/transformed/vectordrawable-animated-1.0.0/annotations.zip [-]
        folder                        : <GRADLE>/caches/<TRANSFORMS>/xxxxxxxxxxxxxxxxxxxxxxxxxxxxxxxx/transformed/vectordrawable-animated-1.0.0
        jniFolder                     : <GRADLE>/caches/<TRANSFORMS>/xxxxxxxxxxxxxxxxxxxxxxxxxxxxxxxx/transformed/vectordrawable-animated-1.0.0/jni [-]
        manifest                      : <GRADLE>/caches/<TRANSFORMS>/xxxxxxxxxxxxxxxxxxxxxxxxxxxxxxxx/transformed/vectordrawable-animated-1.0.0/AndroidManifest.xml
        proguardRules                 : <GRADLE>/caches/<TRANSFORMS>/xxxxxxxxxxxxxxxxxxxxxxxxxxxxxxxx/transformed/vectordrawable-animated-1.0.0/proguard.txt
        publicResources               : <GRADLE>/caches/<TRANSFORMS>/xxxxxxxxxxxxxxxxxxxxxxxxxxxxxxxx/transformed/vectordrawable-animated-1.0.0/public.txt [-]
        renderscriptFolder            : <GRADLE>/caches/<TRANSFORMS>/xxxxxxxxxxxxxxxxxxxxxxxxxxxxxxxx/transformed/vectordrawable-animated-1.0.0/rs [-]
        resFolder                     : <GRADLE>/caches/<TRANSFORMS>/xxxxxxxxxxxxxxxxxxxxxxxxxxxxxxxx/transformed/vectordrawable-animated-1.0.0/res [-]
        resStaticLibrary              : <GRADLE>/caches/<TRANSFORMS>/xxxxxxxxxxxxxxxxxxxxxxxxxxxxxxxx/transformed/vectordrawable-animated-1.0.0/res.apk [-]
        - runtimeJarFiles             : <GRADLE>/caches/<TRANSFORMS>/xxxxxxxxxxxxxxxxxxxxxxxxxxxxxxxx/transformed/vectordrawable-animated-1.0.0/jars/classes.jar
        symbolFile                    : <GRADLE>/caches/<TRANSFORMS>/xxxxxxxxxxxxxxxxxxxxxxxxxxxxxxxx/transformed/vectordrawable-animated-1.0.0/R.txt
    - library                     : androidx.vectordrawable:vectordrawable:1.0.1@aar (IdeAndroidLibraryImpl)
        aidlFolder                    : <GRADLE>/caches/<TRANSFORMS>/xxxxxxxxxxxxxxxxxxxxxxxxxxxxxxxx/transformed/vectordrawable-1.0.1/aidl [-]
        artifact                      : <M2>/androidx/vectordrawable/vectordrawable/1.0.1/vectordrawable-1.0.1.aar
        artifactAddress               : androidx.vectordrawable:vectordrawable:1.0.1@aar
        assetsFolder                  : <GRADLE>/caches/<TRANSFORMS>/xxxxxxxxxxxxxxxxxxxxxxxxxxxxxxxx/transformed/vectordrawable-1.0.1/assets [-]
        - compileJarFiles             : <GRADLE>/caches/<TRANSFORMS>/xxxxxxxxxxxxxxxxxxxxxxxxxxxxxxxx/transformed/vectordrawable-1.0.1/jars/classes.jar
        component                     : androidx.vectordrawable:vectordrawable:1.0.1
        externalAnnotations           : <GRADLE>/caches/<TRANSFORMS>/xxxxxxxxxxxxxxxxxxxxxxxxxxxxxxxx/transformed/vectordrawable-1.0.1/annotations.zip [-]
        folder                        : <GRADLE>/caches/<TRANSFORMS>/xxxxxxxxxxxxxxxxxxxxxxxxxxxxxxxx/transformed/vectordrawable-1.0.1
        jniFolder                     : <GRADLE>/caches/<TRANSFORMS>/xxxxxxxxxxxxxxxxxxxxxxxxxxxxxxxx/transformed/vectordrawable-1.0.1/jni [-]
        manifest                      : <GRADLE>/caches/<TRANSFORMS>/xxxxxxxxxxxxxxxxxxxxxxxxxxxxxxxx/transformed/vectordrawable-1.0.1/AndroidManifest.xml
        proguardRules                 : <GRADLE>/caches/<TRANSFORMS>/xxxxxxxxxxxxxxxxxxxxxxxxxxxxxxxx/transformed/vectordrawable-1.0.1/proguard.txt [-]
        publicResources               : <GRADLE>/caches/<TRANSFORMS>/xxxxxxxxxxxxxxxxxxxxxxxxxxxxxxxx/transformed/vectordrawable-1.0.1/public.txt [-]
        renderscriptFolder            : <GRADLE>/caches/<TRANSFORMS>/xxxxxxxxxxxxxxxxxxxxxxxxxxxxxxxx/transformed/vectordrawable-1.0.1/rs [-]
        resFolder                     : <GRADLE>/caches/<TRANSFORMS>/xxxxxxxxxxxxxxxxxxxxxxxxxxxxxxxx/transformed/vectordrawable-1.0.1/res [-]
        resStaticLibrary              : <GRADLE>/caches/<TRANSFORMS>/xxxxxxxxxxxxxxxxxxxxxxxxxxxxxxxx/transformed/vectordrawable-1.0.1/res.apk [-]
        - runtimeJarFiles             : <GRADLE>/caches/<TRANSFORMS>/xxxxxxxxxxxxxxxxxxxxxxxxxxxxxxxx/transformed/vectordrawable-1.0.1/jars/classes.jar
        symbolFile                    : <GRADLE>/caches/<TRANSFORMS>/xxxxxxxxxxxxxxxxxxxxxxxxxxxxxxxx/transformed/vectordrawable-1.0.1/R.txt
    - library                     : androidx.versionedparcelable:versionedparcelable:1.0.0@aar (IdeAndroidLibraryImpl)
        aidlFolder                    : <GRADLE>/caches/<TRANSFORMS>/xxxxxxxxxxxxxxxxxxxxxxxxxxxxxxxx/transformed/versionedparcelable-1.0.0/aidl
        artifact                      : <M2>/androidx/versionedparcelable/versionedparcelable/1.0.0/versionedparcelable-1.0.0.aar
        artifactAddress               : androidx.versionedparcelable:versionedparcelable:1.0.0@aar
        assetsFolder                  : <GRADLE>/caches/<TRANSFORMS>/xxxxxxxxxxxxxxxxxxxxxxxxxxxxxxxx/transformed/versionedparcelable-1.0.0/assets [-]
        - compileJarFiles             : <GRADLE>/caches/<TRANSFORMS>/xxxxxxxxxxxxxxxxxxxxxxxxxxxxxxxx/transformed/versionedparcelable-1.0.0/jars/classes.jar
        component                     : androidx.versionedparcelable:versionedparcelable:1.0.0
        externalAnnotations           : <GRADLE>/caches/<TRANSFORMS>/xxxxxxxxxxxxxxxxxxxxxxxxxxxxxxxx/transformed/versionedparcelable-1.0.0/annotations.zip [-]
        folder                        : <GRADLE>/caches/<TRANSFORMS>/xxxxxxxxxxxxxxxxxxxxxxxxxxxxxxxx/transformed/versionedparcelable-1.0.0
        jniFolder                     : <GRADLE>/caches/<TRANSFORMS>/xxxxxxxxxxxxxxxxxxxxxxxxxxxxxxxx/transformed/versionedparcelable-1.0.0/jni [-]
        manifest                      : <GRADLE>/caches/<TRANSFORMS>/xxxxxxxxxxxxxxxxxxxxxxxxxxxxxxxx/transformed/versionedparcelable-1.0.0/AndroidManifest.xml
        proguardRules                 : <GRADLE>/caches/<TRANSFORMS>/xxxxxxxxxxxxxxxxxxxxxxxxxxxxxxxx/transformed/versionedparcelable-1.0.0/proguard.txt
        publicResources               : <GRADLE>/caches/<TRANSFORMS>/xxxxxxxxxxxxxxxxxxxxxxxxxxxxxxxx/transformed/versionedparcelable-1.0.0/public.txt [-]
        renderscriptFolder            : <GRADLE>/caches/<TRANSFORMS>/xxxxxxxxxxxxxxxxxxxxxxxxxxxxxxxx/transformed/versionedparcelable-1.0.0/rs [-]
        resFolder                     : <GRADLE>/caches/<TRANSFORMS>/xxxxxxxxxxxxxxxxxxxxxxxxxxxxxxxx/transformed/versionedparcelable-1.0.0/res [-]
        resStaticLibrary              : <GRADLE>/caches/<TRANSFORMS>/xxxxxxxxxxxxxxxxxxxxxxxxxxxxxxxx/transformed/versionedparcelable-1.0.0/res.apk [-]
        - runtimeJarFiles             : <GRADLE>/caches/<TRANSFORMS>/xxxxxxxxxxxxxxxxxxxxxxxxxxxxxxxx/transformed/versionedparcelable-1.0.0/jars/classes.jar
        symbolFile                    : <GRADLE>/caches/<TRANSFORMS>/xxxxxxxxxxxxxxxxxxxxxxxxxxxxxxxx/transformed/versionedparcelable-1.0.0/R.txt
    - library                     : androidx.viewpager:viewpager:1.0.0@aar (IdeAndroidLibraryImpl)
        aidlFolder                    : <GRADLE>/caches/<TRANSFORMS>/xxxxxxxxxxxxxxxxxxxxxxxxxxxxxxxx/transformed/viewpager-1.0.0/aidl [-]
        artifact                      : <M2>/androidx/viewpager/viewpager/1.0.0/viewpager-1.0.0.aar
        artifactAddress               : androidx.viewpager:viewpager:1.0.0@aar
        assetsFolder                  : <GRADLE>/caches/<TRANSFORMS>/xxxxxxxxxxxxxxxxxxxxxxxxxxxxxxxx/transformed/viewpager-1.0.0/assets [-]
        - compileJarFiles             : <GRADLE>/caches/<TRANSFORMS>/xxxxxxxxxxxxxxxxxxxxxxxxxxxxxxxx/transformed/viewpager-1.0.0/jars/classes.jar
        component                     : androidx.viewpager:viewpager:1.0.0
        externalAnnotations           : <GRADLE>/caches/<TRANSFORMS>/xxxxxxxxxxxxxxxxxxxxxxxxxxxxxxxx/transformed/viewpager-1.0.0/annotations.zip [-]
        folder                        : <GRADLE>/caches/<TRANSFORMS>/xxxxxxxxxxxxxxxxxxxxxxxxxxxxxxxx/transformed/viewpager-1.0.0
        jniFolder                     : <GRADLE>/caches/<TRANSFORMS>/xxxxxxxxxxxxxxxxxxxxxxxxxxxxxxxx/transformed/viewpager-1.0.0/jni [-]
        manifest                      : <GRADLE>/caches/<TRANSFORMS>/xxxxxxxxxxxxxxxxxxxxxxxxxxxxxxxx/transformed/viewpager-1.0.0/AndroidManifest.xml
        proguardRules                 : <GRADLE>/caches/<TRANSFORMS>/xxxxxxxxxxxxxxxxxxxxxxxxxxxxxxxx/transformed/viewpager-1.0.0/proguard.txt [-]
        publicResources               : <GRADLE>/caches/<TRANSFORMS>/xxxxxxxxxxxxxxxxxxxxxxxxxxxxxxxx/transformed/viewpager-1.0.0/public.txt [-]
        renderscriptFolder            : <GRADLE>/caches/<TRANSFORMS>/xxxxxxxxxxxxxxxxxxxxxxxxxxxxxxxx/transformed/viewpager-1.0.0/rs [-]
        resFolder                     : <GRADLE>/caches/<TRANSFORMS>/xxxxxxxxxxxxxxxxxxxxxxxxxxxxxxxx/transformed/viewpager-1.0.0/res [-]
        resStaticLibrary              : <GRADLE>/caches/<TRANSFORMS>/xxxxxxxxxxxxxxxxxxxxxxxxxxxxxxxx/transformed/viewpager-1.0.0/res.apk [-]
        - runtimeJarFiles             : <GRADLE>/caches/<TRANSFORMS>/xxxxxxxxxxxxxxxxxxxxxxxxxxxxxxxx/transformed/viewpager-1.0.0/jars/classes.jar
        symbolFile                    : <GRADLE>/caches/<TRANSFORMS>/xxxxxxxxxxxxxxxxxxxxxxxxxxxxxxxx/transformed/viewpager-1.0.0/R.txt
>>>>>>> 0d09370c
    - library                     : androidx.annotation:annotation:1.0.0 (IdeJavaLibraryImpl)
        artifact                      : <M2>/androidx/annotation/annotation/1.0.0/annotation-1.0.0.jar
        artifactAddress               : androidx.annotation:annotation:1.0.0@jar
        component                     : androidx.annotation:annotation:1.0.0
    - library                     : androidx.arch.core:core-common:2.0.0 (IdeJavaLibraryImpl)
        artifact                      : <M2>/androidx/arch/core/core-common/2.0.0/core-common-2.0.0.jar
        artifactAddress               : androidx.arch.core:core-common:2.0.0@jar
        component                     : androidx.arch.core:core-common:2.0.0
    - library                     : androidx.collection:collection:1.0.0 (IdeJavaLibraryImpl)
        artifact                      : <M2>/androidx/collection/collection/1.0.0/collection-1.0.0.jar
        artifactAddress               : androidx.collection:collection:1.0.0@jar
        component                     : androidx.collection:collection:1.0.0
    - library                     : androidx.lifecycle:lifecycle-common:2.0.0 (IdeJavaLibraryImpl)
        artifact                      : <M2>/androidx/lifecycle/lifecycle-common/2.0.0/lifecycle-common-2.0.0.jar
        artifactAddress               : androidx.lifecycle:lifecycle-common:2.0.0@jar
        component                     : androidx.lifecycle:lifecycle-common:2.0.0
    - library                     : com.google.code.findbugs:jsr305:2.0.1 (IdeJavaLibraryImpl)
        artifact                      : <M2>/com/google/code/findbugs/jsr305/2.0.1/jsr305-2.0.1.jar
        artifactAddress               : com.google.code.findbugs:jsr305:2.0.1@jar
        component                     : com.google.code.findbugs:jsr305:2.0.1
    - library                     : com.google.dagger:dagger:2.6 (IdeJavaLibraryImpl)
        artifact                      : <M2>/com/google/dagger/dagger/2.6/dagger-2.6.jar
        artifactAddress               : com.google.dagger:dagger:2.6@jar
        component                     : com.google.dagger:dagger:2.6
    - library                     : com.squareup:javawriter:2.1.1 (IdeJavaLibraryImpl)
        artifact                      : <M2>/com/squareup/javawriter/2.1.1/javawriter-2.1.1.jar
        artifactAddress               : com.squareup:javawriter:2.1.1@jar
        component                     : com.squareup:javawriter:2.1.1
    - library                     : javax.inject:javax.inject:1 (IdeJavaLibraryImpl)
        artifact                      : <M2>/javax/inject/javax.inject/1/javax.inject-1.jar
        artifactAddress               : javax.inject:javax.inject:1@jar
        component                     : javax.inject:javax.inject:1
    - library                     : junit:junit:4.12 (IdeJavaLibraryImpl)
        artifact                      : <M2>/junit/junit/4.12/junit-4.12.jar
        artifactAddress               : junit:junit:4.12@jar
        component                     : junit:junit:4.12
    - library                     : net.sf.kxml:kxml2:2.3.0 (IdeJavaLibraryImpl)
        artifact                      : <M2>/net/sf/kxml/kxml2/2.3.0/kxml2-2.3.0.jar
        artifactAddress               : net.sf.kxml:kxml2:2.3.0@jar
        component                     : net.sf.kxml:kxml2:2.3.0
    - library                     : org.hamcrest:hamcrest-core:1.3 (IdeJavaLibraryImpl)
        artifact                      : <M2>/org/hamcrest/hamcrest-core/1.3/hamcrest-core-1.3.jar
        artifactAddress               : org.hamcrest:hamcrest-core:1.3@jar
        component                     : org.hamcrest:hamcrest-core:1.3
    - library                     : org.hamcrest:hamcrest-integration:1.3 (IdeJavaLibraryImpl)
        artifact                      : <M2>/org/hamcrest/hamcrest-integration/1.3/hamcrest-integration-1.3.jar
        artifactAddress               : org.hamcrest:hamcrest-integration:1.3@jar
        component                     : org.hamcrest:hamcrest-integration:1.3
    - library                     : org.hamcrest:hamcrest-library:1.3 (IdeJavaLibraryImpl)
        artifact                      : <M2>/org/hamcrest/hamcrest-library/1.3/hamcrest-library-1.3.jar
        artifactAddress               : org.hamcrest:hamcrest-library:1.3@jar
        component                     : org.hamcrest:hamcrest-library:1.3
<<<<<<< HEAD
    - library                     : org.jetbrains.kotlin:kotlin-android-extensions-runtime:<KOTLIN_VERSION> (IdeJavaLibraryImpl)
        artifact                      : <M2>/org/jetbrains/kotlin/kotlin-android-extensions-runtime/<KOTLIN_VERSION>/kotlin-android-extensions-runtime-<KOTLIN_VERSION>.jar
        artifactAddress               : org.jetbrains.kotlin:kotlin-android-extensions-runtime:<KOTLIN_VERSION>@jar
        component                     : org.jetbrains.kotlin:kotlin-android-extensions-runtime:<KOTLIN_VERSION>
=======
>>>>>>> 0d09370c
    - library                     : org.jetbrains.kotlin:kotlin-stdlib-jdk7:<KOTLIN_VERSION> (IdeJavaLibraryImpl)
        artifact                      : <M2>/org/jetbrains/kotlin/kotlin-stdlib-jdk7/<KOTLIN_VERSION>/kotlin-stdlib-jdk7-<KOTLIN_VERSION>.jar
        artifactAddress               : org.jetbrains.kotlin:kotlin-stdlib-jdk7:<KOTLIN_VERSION>@jar
        component                     : org.jetbrains.kotlin:kotlin-stdlib-jdk7:<KOTLIN_VERSION>
    - library                     : org.jetbrains.kotlin:kotlin-stdlib:<KOTLIN_VERSION> (IdeJavaLibraryImpl)
        artifact                      : <M2>/org/jetbrains/kotlin/kotlin-stdlib/<KOTLIN_VERSION>/kotlin-stdlib-<KOTLIN_VERSION>.jar
        artifactAddress               : org.jetbrains.kotlin:kotlin-stdlib:<KOTLIN_VERSION>@jar
        component                     : org.jetbrains.kotlin:kotlin-stdlib:<KOTLIN_VERSION>
    - library                     : org.jetbrains:annotations:13.0 (IdeJavaLibraryImpl)
        artifact                      : <M2>/org/jetbrains/annotations/13.0/annotations-13.0.jar
        artifactAddress               : org.jetbrains:annotations:13.0@jar
        component                     : org.jetbrains:annotations:13.0
    - library                     : <ROOT>::app@localDebug (IdeModuleLibraryImpl)
        buildId                       : <ROOT>
        projectPath                   : :app
        sourceSet                     : MAIN
        variant                       : localDebug
    - library                     : <ROOT>::javaLib (IdeModuleLibraryImpl)
        buildId                       : <ROOT>
        projectPath                   : :javaLib
        sourceSet                     : MAIN
    - library                     : <ROOT>::lib@debug (IdeModuleLibraryImpl)
        buildId                       : <ROOT>
<<<<<<< HEAD
        lintJar                       : <ROOT>/lib/build/intermediates/lint_publish_jar/global/prepareLintJarForPublish/lint.jar [-]
=======
>>>>>>> 0d09370c
        projectPath                   : :lib
        sourceSet                     : MAIN
        variant                       : debug
MODULE                        : MainActivity
    externalProject               : MainActivity (DefaultExternalProject)
        path                          : : [-]
        identityPath                  : : [-]
        name                          : MainActivity
        qName                         : MainActivity
        version                       : unspecified
        childProjects
            app                           : :app (DefaultExternalProject)
                path                          : :app [-]
                identityPath                  : :app [-]
                name                          : app
                qName                         : :app
                group                         : MainActivity
                version                       : unspecified
                projectDir                    : <ROOT>/app
                buildDir                      : <ROOT>/app/build [-]
                buildFile                     : <ROOT>/app/build.gradle
                tasks
                    testLocalDebugUnitTest        : testLocalDebugUnitTest (DefaultExternalTask)
                        qName                         : :app:testLocalDebugUnitTest
                    testLocalReleaseUnitTest      : testLocalReleaseUnitTest (DefaultExternalTask)
                        qName                         : :app:testLocalReleaseUnitTest
                    testRemoteDebugUnitTest       : testRemoteDebugUnitTest (DefaultExternalTask)
                        qName                         : :app:testRemoteDebugUnitTest
                    testRemoteReleaseUnitTest     : testRemoteReleaseUnitTest (DefaultExternalTask)
                        qName                         : :app:testRemoteReleaseUnitTest
                externalSystemId              : GRADLE
<<<<<<< HEAD
                artifactsByConfiguration
                    _agp_internal_javaPreCompileLocalDebugAndroidTest_kaptClasspath       : <empty>
                    _agp_internal_javaPreCompileLocalDebugUnitTest_kaptClasspath          : <empty>
                    _agp_internal_javaPreCompileLocalDebug_kaptClasspath        : <empty>
                    _agp_internal_javaPreCompileLocalReleaseUnitTest_kaptClasspath        : <empty>
                    _agp_internal_javaPreCompileLocalRelease_kaptClasspath      : <empty>
                    _agp_internal_javaPreCompileRemoteDebugAndroidTest_kaptClasspath      : <empty>
                    _agp_internal_javaPreCompileRemoteDebugUnitTest_kaptClasspath         : <empty>
                    _agp_internal_javaPreCompileRemoteDebug_kaptClasspath       : <empty>
                    _agp_internal_javaPreCompileRemoteReleaseUnitTest_kaptClasspath       : <empty>
                    _agp_internal_javaPreCompileRemoteRelease_kaptClasspath     : <empty>
                    androidApis                   : <empty>
                    androidJdkImage               : <empty>
                    androidTestAnnotationProcessor          : <empty>
                    androidTestApi                : <empty>
                    androidTestApiDependenciesMetadata      : <empty>
                    androidTestCompileOnly        : <empty>
                    androidTestCompileOnlyDependenciesMetadata        : <empty>
                    androidTestDebugAnnotationProcessor     : <empty>
                    androidTestDebugApi           : <empty>
                    androidTestDebugApiDependenciesMetadata : <empty>
                    androidTestDebugCompileOnly   : <empty>
                    androidTestDebugCompileOnlyDependenciesMetadata   : <empty>
                    androidTestDebugImplementation          : <empty>
                    androidTestDebugImplementationDependenciesMetadata          : <empty>
                    androidTestDebugIntransitiveDependenciesMetadata  : <empty>
                    androidTestDebugRuntimeOnly   : <empty>
                    androidTestDebugWearApp       : <empty>
                    androidTestImplementation     : <empty>
                    androidTestImplementationDependenciesMetadata     : <empty>
                    androidTestIntransitiveDependenciesMetadata       : <empty>
                    androidTestLocalAnnotationProcessor     : <empty>
                    androidTestLocalApi           : <empty>
                    androidTestLocalApiDependenciesMetadata : <empty>
                    androidTestLocalCompileOnly   : <empty>
                    androidTestLocalCompileOnlyDependenciesMetadata   : <empty>
                    androidTestLocalDebugAnnotationProcessor          : <empty>
                    androidTestLocalDebugApi      : <empty>
                    androidTestLocalDebugApiDependenciesMetadata      : <empty>
                    androidTestLocalDebugCompileOnly        : <empty>
                    androidTestLocalDebugCompileOnlyDependenciesMetadata        : <empty>
                    androidTestLocalDebugImplementation     : <empty>
                    androidTestLocalDebugImplementationDependenciesMetadata     : <empty>
                    androidTestLocalDebugIntransitiveDependenciesMetadata       : <empty>
                    androidTestLocalDebugRuntimeOnly        : <empty>
                    androidTestLocalDebugWearApp  : <empty>
                    androidTestLocalImplementation          : <empty>
                    androidTestLocalImplementationDependenciesMetadata          : <empty>
                    androidTestLocalIntransitiveDependenciesMetadata  : <empty>
                    androidTestLocalRuntimeOnly   : <empty>
                    androidTestLocalWearApp       : <empty>
                    androidTestReleaseAnnotationProcessor   : <empty>
                    androidTestReleaseApi         : <empty>
                    androidTestReleaseApiDependenciesMetadata         : <empty>
                    androidTestReleaseCompileOnly : <empty>
                    androidTestReleaseCompileOnlyDependenciesMetadata : <empty>
                    androidTestReleaseImplementation        : <empty>
                    androidTestReleaseImplementationDependenciesMetadata        : <empty>
                    androidTestReleaseIntransitiveDependenciesMetadata          : <empty>
                    androidTestReleaseRuntimeOnly : <empty>
                    androidTestReleaseWearApp     : <empty>
                    androidTestRemoteAnnotationProcessor    : <empty>
                    androidTestRemoteApi          : <empty>
                    androidTestRemoteApiDependenciesMetadata          : <empty>
                    androidTestRemoteCompileOnly  : <empty>
                    androidTestRemoteCompileOnlyDependenciesMetadata  : <empty>
                    androidTestRemoteDebugAnnotationProcessor         : <empty>
                    androidTestRemoteDebugApi     : <empty>
                    androidTestRemoteDebugApiDependenciesMetadata     : <empty>
                    androidTestRemoteDebugCompileOnly       : <empty>
                    androidTestRemoteDebugCompileOnlyDependenciesMetadata       : <empty>
                    androidTestRemoteDebugImplementation    : <empty>
                    androidTestRemoteDebugImplementationDependenciesMetadata    : <empty>
                    androidTestRemoteDebugIntransitiveDependenciesMetadata      : <empty>
                    androidTestRemoteDebugRuntimeOnly       : <empty>
                    androidTestRemoteDebugWearApp : <empty>
                    androidTestRemoteImplementation         : <empty>
                    androidTestRemoteImplementationDependenciesMetadata         : <empty>
                    androidTestRemoteIntransitiveDependenciesMetadata : <empty>
                    androidTestRemoteRuntimeOnly  : <empty>
                    androidTestRemoteWearApp      : <empty>
                    androidTestRuntimeOnly        : <empty>
                    androidTestUtil               : <empty>
                    androidTestWearApp            : <empty>
                    annotationProcessor           : <empty>
                    api                           : <empty>
                    apiDependenciesMetadata       : <empty>
                    archives                      : <empty>
                    compileOnly                   : <empty>
                    compileOnlyDependenciesMetadata         : <empty>
                    coreLibraryDesugaring         : <empty>
                    debugAnnotationProcessor      : <empty>
                    debugApi                      : <empty>
                    debugApiDependenciesMetadata  : <empty>
                    debugCompileOnly              : <empty>
                    debugCompileOnlyDependenciesMetadata    : <empty>
                    debugImplementation           : <empty>
                    debugImplementationDependenciesMetadata : <empty>
                    debugIntransitiveDependenciesMetadata   : <empty>
                    debugRuntimeOnly              : <empty>
                    debugWearApp                  : <empty>
                    default                       : <empty>
                    implementation                : <empty>
                    implementationDependenciesMetadata      : <empty>
                    intransitiveDependenciesMetadata        : <empty>
                    kapt                          : <empty>
                    kaptAndroidTest               : <empty>
                    kaptAndroidTestDebug          : <empty>
                    kaptAndroidTestLocal          : <empty>
                    kaptAndroidTestLocalDebug     : <empty>
                    kaptAndroidTestRelease        : <empty>
                    kaptAndroidTestRemote         : <empty>
                    kaptAndroidTestRemoteDebug    : <empty>
                    kaptClasspath_kaptLocalDebugAndroidTestKotlin     : <empty>
                    kaptClasspath_kaptLocalDebugKotlin      : <empty>
                    kaptClasspath_kaptLocalDebugUnitTestKotlin        : <empty>
                    kaptClasspath_kaptLocalReleaseKotlin    : <empty>
                    kaptClasspath_kaptLocalReleaseUnitTestKotlin      : <empty>
                    kaptClasspath_kaptRemoteDebugAndroidTestKotlin    : <empty>
                    kaptClasspath_kaptRemoteDebugKotlin     : <empty>
                    kaptClasspath_kaptRemoteDebugUnitTestKotlin       : <empty>
                    kaptClasspath_kaptRemoteReleaseKotlin   : <empty>
                    kaptClasspath_kaptRemoteReleaseUnitTestKotlin     : <empty>
                    kaptDebug                     : <empty>
                    kaptLocal                     : <empty>
                    kaptLocalDebug                : <empty>
                    kaptLocalRelease              : <empty>
                    kaptRelease                   : <empty>
                    kaptRemote                    : <empty>
                    kaptRemoteDebug               : <empty>
                    kaptRemoteRelease             : <empty>
                    kaptTest                      : <empty>
                    kaptTestDebug                 : <empty>
                    kaptTestFixtures              : <empty>
                    kaptTestFixturesDebug         : <empty>
                    kaptTestFixturesLocal         : <empty>
                    kaptTestFixturesRelease       : <empty>
                    kaptTestFixturesRemote        : <empty>
                    kaptTestLocal                 : <empty>
                    kaptTestLocalDebug            : <empty>
                    kaptTestLocalRelease          : <empty>
                    kaptTestRelease               : <empty>
                    kaptTestRemote                : <empty>
                    kaptTestRemoteDebug           : <empty>
                    kaptTestRemoteRelease         : <empty>
                    kotlinBuildToolsApiClasspath  : <empty>
                    kotlinCompilerClasspath       : <empty>
                    kotlinCompilerPluginClasspath : <empty>
                    kotlinCompilerPluginClasspathLocalDebug : <empty>
                    kotlinCompilerPluginClasspathLocalDebugAndroidTest          : <empty>
                    kotlinCompilerPluginClasspathLocalDebugUnitTest   : <empty>
                    kotlinCompilerPluginClasspathLocalRelease         : <empty>
                    kotlinCompilerPluginClasspathLocalReleaseUnitTest : <empty>
                    kotlinCompilerPluginClasspathRemoteDebug          : <empty>
                    kotlinCompilerPluginClasspathRemoteDebugAndroidTest         : <empty>
                    kotlinCompilerPluginClasspathRemoteDebugUnitTest  : <empty>
                    kotlinCompilerPluginClasspathRemoteRelease        : <empty>
                    kotlinCompilerPluginClasspathRemoteReleaseUnitTest          : <empty>
                    kotlinKaptWorkerDependencies  : <empty>
                    kotlinKlibCommonizerClasspath : <empty>
                    kotlinNativeCompilerPluginClasspath     : <empty>
                    lintChecks                    : <empty>
                    lintPublish                   : <empty>
                    localAnnotationProcessor      : <empty>
                    localApi                      : <empty>
                    localApiDependenciesMetadata  : <empty>
                    localCompileOnly              : <empty>
                    localCompileOnlyDependenciesMetadata    : <empty>
                    localDebugAndroidTestAnnotationProcessorClasspath : <empty>
                    localDebugAndroidTestApi      : <empty>
                    localDebugAndroidTestApiDependenciesMetadata      : <empty>
                    localDebugAndroidTestCompilationApi     : <empty>
                    localDebugAndroidTestCompilationCompileOnly       : <empty>
                    localDebugAndroidTestCompilationImplementation    : <empty>
                    localDebugAndroidTestCompilationRuntimeOnly       : <empty>
                    localDebugAndroidTestCompileClasspath   : <empty>
                    localDebugAndroidTestCompileOnly        : <empty>
                    localDebugAndroidTestCompileOnlyDependenciesMetadata        : <empty>
                    localDebugAndroidTestImplementation     : <empty>
                    localDebugAndroidTestImplementationDependenciesMetadata     : <empty>
                    localDebugAndroidTestIntransitiveDependenciesMetadata       : <empty>
                    localDebugAndroidTestRuntimeClasspath   : <empty>
                    localDebugAndroidTestRuntimeOnly        : <empty>
                    localDebugAnnotationProcessor : <empty>
                    localDebugAnnotationProcessorClasspath  : <empty>
                    localDebugApi                 : <empty>
                    localDebugApiDependenciesMetadata       : <empty>
                    localDebugApiElements         : <empty>
                    localDebugCompilationApi      : <empty>
                    localDebugCompilationCompileOnly        : <empty>
                    localDebugCompilationImplementation     : <empty>
                    localDebugCompilationRuntimeOnly        : <empty>
                    localDebugCompileClasspath    : <empty>
                    localDebugCompileOnly         : <empty>
                    localDebugCompileOnlyDependenciesMetadata         : <empty>
                    localDebugImplementation      : <empty>
                    localDebugImplementationDependenciesMetadata      : <empty>
                    localDebugIntransitiveDependenciesMetadata        : <empty>
                    localDebugReverseMetadataValues         : <empty>
                    localDebugRuntimeClasspath    : <empty>
                    localDebugRuntimeElements     : <empty>
                    localDebugRuntimeOnly         : <empty>
                    localDebugUnitTestAnnotationProcessorClasspath    : <empty>
                    localDebugUnitTestApi         : <empty>
                    localDebugUnitTestApiDependenciesMetadata         : <empty>
                    localDebugUnitTestCompilationApi        : <empty>
                    localDebugUnitTestCompilationCompileOnly          : <empty>
                    localDebugUnitTestCompilationImplementation       : <empty>
                    localDebugUnitTestCompilationRuntimeOnly          : <empty>
                    localDebugUnitTestCompileClasspath      : <empty>
                    localDebugUnitTestCompileOnly : <empty>
                    localDebugUnitTestCompileOnlyDependenciesMetadata : <empty>
                    localDebugUnitTestImplementation        : <empty>
                    localDebugUnitTestImplementationDependenciesMetadata        : <empty>
                    localDebugUnitTestIntransitiveDependenciesMetadata          : <empty>
                    localDebugUnitTestRuntimeClasspath      : <empty>
                    localDebugUnitTestRuntimeOnly : <empty>
                    localDebugWearApp             : <empty>
                    localDebugWearBundling        : <empty>
                    localImplementation           : <empty>
                    localImplementationDependenciesMetadata : <empty>
                    localIntransitiveDependenciesMetadata   : <empty>
                    localReleaseAnnotationProcessor         : <empty>
                    localReleaseAnnotationProcessorClasspath          : <empty>
                    localReleaseApi               : <empty>
                    localReleaseApiDependenciesMetadata     : <empty>
                    localReleaseApiElements       : <empty>
                    localReleaseCompilationApi    : <empty>
                    localReleaseCompilationCompileOnly      : <empty>
                    localReleaseCompilationImplementation   : <empty>
                    localReleaseCompilationRuntimeOnly      : <empty>
                    localReleaseCompileClasspath  : <empty>
                    localReleaseCompileOnly       : <empty>
                    localReleaseCompileOnlyDependenciesMetadata       : <empty>
                    localReleaseImplementation    : <empty>
                    localReleaseImplementationDependenciesMetadata    : <empty>
                    localReleaseIntransitiveDependenciesMetadata      : <empty>
                    localReleaseReverseMetadataValues       : <empty>
                    localReleaseRuntimeClasspath  : <empty>
                    localReleaseRuntimeElements   : <empty>
                    localReleaseRuntimeOnly       : <empty>
                    localReleaseUnitTestAnnotationProcessorClasspath  : <empty>
                    localReleaseUnitTestApi       : <empty>
                    localReleaseUnitTestApiDependenciesMetadata       : <empty>
                    localReleaseUnitTestCompilationApi      : <empty>
                    localReleaseUnitTestCompilationCompileOnly        : <empty>
                    localReleaseUnitTestCompilationImplementation     : <empty>
                    localReleaseUnitTestCompilationRuntimeOnly        : <empty>
                    localReleaseUnitTestCompileClasspath    : <empty>
                    localReleaseUnitTestCompileOnly         : <empty>
                    localReleaseUnitTestCompileOnlyDependenciesMetadata         : <empty>
                    localReleaseUnitTestImplementation      : <empty>
                    localReleaseUnitTestImplementationDependenciesMetadata      : <empty>
                    localReleaseUnitTestIntransitiveDependenciesMetadata        : <empty>
                    localReleaseUnitTestRuntimeClasspath    : <empty>
                    localReleaseUnitTestRuntimeOnly         : <empty>
                    localReleaseWearApp           : <empty>
                    localReleaseWearBundling      : <empty>
                    localRuntimeOnly              : <empty>
                    localWearApp                  : <empty>
                    releaseAnnotationProcessor    : <empty>
                    releaseApi                    : <empty>
                    releaseApiDependenciesMetadata          : <empty>
                    releaseCompileOnly            : <empty>
                    releaseCompileOnlyDependenciesMetadata  : <empty>
                    releaseImplementation         : <empty>
                    releaseImplementationDependenciesMetadata         : <empty>
                    releaseIntransitiveDependenciesMetadata : <empty>
                    releaseRuntimeOnly            : <empty>
                    releaseWearApp                : <empty>
                    remoteAnnotationProcessor     : <empty>
                    remoteApi                     : <empty>
                    remoteApiDependenciesMetadata : <empty>
                    remoteCompileOnly             : <empty>
                    remoteCompileOnlyDependenciesMetadata   : <empty>
                    remoteDebugAndroidTestAnnotationProcessorClasspath          : <empty>
                    remoteDebugAndroidTestApi     : <empty>
                    remoteDebugAndroidTestApiDependenciesMetadata     : <empty>
                    remoteDebugAndroidTestCompilationApi    : <empty>
                    remoteDebugAndroidTestCompilationCompileOnly      : <empty>
                    remoteDebugAndroidTestCompilationImplementation   : <empty>
                    remoteDebugAndroidTestCompilationRuntimeOnly      : <empty>
                    remoteDebugAndroidTestCompileClasspath  : <empty>
                    remoteDebugAndroidTestCompileOnly       : <empty>
                    remoteDebugAndroidTestCompileOnlyDependenciesMetadata       : <empty>
                    remoteDebugAndroidTestImplementation    : <empty>
                    remoteDebugAndroidTestImplementationDependenciesMetadata    : <empty>
                    remoteDebugAndroidTestIntransitiveDependenciesMetadata      : <empty>
                    remoteDebugAndroidTestRuntimeClasspath  : <empty>
                    remoteDebugAndroidTestRuntimeOnly       : <empty>
                    remoteDebugAnnotationProcessor          : <empty>
                    remoteDebugAnnotationProcessorClasspath : <empty>
                    remoteDebugApi                : <empty>
                    remoteDebugApiDependenciesMetadata      : <empty>
                    remoteDebugApiElements        : <empty>
                    remoteDebugCompilationApi     : <empty>
                    remoteDebugCompilationCompileOnly       : <empty>
                    remoteDebugCompilationImplementation    : <empty>
                    remoteDebugCompilationRuntimeOnly       : <empty>
                    remoteDebugCompileClasspath   : <empty>
                    remoteDebugCompileOnly        : <empty>
                    remoteDebugCompileOnlyDependenciesMetadata        : <empty>
                    remoteDebugImplementation     : <empty>
                    remoteDebugImplementationDependenciesMetadata     : <empty>
                    remoteDebugIntransitiveDependenciesMetadata       : <empty>
                    remoteDebugReverseMetadataValues        : <empty>
                    remoteDebugRuntimeClasspath   : <empty>
                    remoteDebugRuntimeElements    : <empty>
                    remoteDebugRuntimeOnly        : <empty>
                    remoteDebugUnitTestAnnotationProcessorClasspath   : <empty>
                    remoteDebugUnitTestApi        : <empty>
                    remoteDebugUnitTestApiDependenciesMetadata        : <empty>
                    remoteDebugUnitTestCompilationApi       : <empty>
                    remoteDebugUnitTestCompilationCompileOnly         : <empty>
                    remoteDebugUnitTestCompilationImplementation      : <empty>
                    remoteDebugUnitTestCompilationRuntimeOnly         : <empty>
                    remoteDebugUnitTestCompileClasspath     : <empty>
                    remoteDebugUnitTestCompileOnly          : <empty>
                    remoteDebugUnitTestCompileOnlyDependenciesMetadata          : <empty>
                    remoteDebugUnitTestImplementation       : <empty>
                    remoteDebugUnitTestImplementationDependenciesMetadata       : <empty>
                    remoteDebugUnitTestIntransitiveDependenciesMetadata         : <empty>
                    remoteDebugUnitTestRuntimeClasspath     : <empty>
                    remoteDebugUnitTestRuntimeOnly          : <empty>
                    remoteDebugWearApp            : <empty>
                    remoteDebugWearBundling       : <empty>
                    remoteImplementation          : <empty>
                    remoteImplementationDependenciesMetadata          : <empty>
                    remoteIntransitiveDependenciesMetadata  : <empty>
                    remoteReleaseAnnotationProcessor        : <empty>
                    remoteReleaseAnnotationProcessorClasspath         : <empty>
                    remoteReleaseApi              : <empty>
                    remoteReleaseApiDependenciesMetadata    : <empty>
                    remoteReleaseApiElements      : <empty>
                    remoteReleaseCompilationApi   : <empty>
                    remoteReleaseCompilationCompileOnly     : <empty>
                    remoteReleaseCompilationImplementation  : <empty>
                    remoteReleaseCompilationRuntimeOnly     : <empty>
                    remoteReleaseCompileClasspath : <empty>
                    remoteReleaseCompileOnly      : <empty>
                    remoteReleaseCompileOnlyDependenciesMetadata      : <empty>
                    remoteReleaseImplementation   : <empty>
                    remoteReleaseImplementationDependenciesMetadata   : <empty>
                    remoteReleaseIntransitiveDependenciesMetadata     : <empty>
                    remoteReleaseReverseMetadataValues      : <empty>
                    remoteReleaseRuntimeClasspath : <empty>
                    remoteReleaseRuntimeElements  : <empty>
                    remoteReleaseRuntimeOnly      : <empty>
                    remoteReleaseUnitTestAnnotationProcessorClasspath : <empty>
                    remoteReleaseUnitTestApi      : <empty>
                    remoteReleaseUnitTestApiDependenciesMetadata      : <empty>
                    remoteReleaseUnitTestCompilationApi     : <empty>
                    remoteReleaseUnitTestCompilationCompileOnly       : <empty>
                    remoteReleaseUnitTestCompilationImplementation    : <empty>
                    remoteReleaseUnitTestCompilationRuntimeOnly       : <empty>
                    remoteReleaseUnitTestCompileClasspath   : <empty>
                    remoteReleaseUnitTestCompileOnly        : <empty>
                    remoteReleaseUnitTestCompileOnlyDependenciesMetadata        : <empty>
                    remoteReleaseUnitTestImplementation     : <empty>
                    remoteReleaseUnitTestImplementationDependenciesMetadata     : <empty>
                    remoteReleaseUnitTestIntransitiveDependenciesMetadata       : <empty>
                    remoteReleaseUnitTestRuntimeClasspath   : <empty>
                    remoteReleaseUnitTestRuntimeOnly        : <empty>
                    remoteReleaseWearApp          : <empty>
                    remoteReleaseWearBundling     : <empty>
                    remoteRuntimeOnly             : <empty>
                    remoteWearApp                 : <empty>
                    runtimeOnly                   : <empty>
                    testAnnotationProcessor       : <empty>
                    testApi                       : <empty>
                    testApiDependenciesMetadata   : <empty>
                    testCompileOnly               : <empty>
                    testCompileOnlyDependenciesMetadata     : <empty>
                    testDebugAnnotationProcessor  : <empty>
                    testDebugApi                  : <empty>
                    testDebugApiDependenciesMetadata        : <empty>
                    testDebugCompileOnly          : <empty>
                    testDebugCompileOnlyDependenciesMetadata          : <empty>
                    testDebugImplementation       : <empty>
                    testDebugImplementationDependenciesMetadata       : <empty>
                    testDebugIntransitiveDependenciesMetadata         : <empty>
                    testDebugRuntimeOnly          : <empty>
                    testDebugWearApp              : <empty>
                    testFixturesAnnotationProcessor         : <empty>
                    testFixturesApi               : <empty>
                    testFixturesApiDependenciesMetadata     : <empty>
                    testFixturesCompileOnly       : <empty>
                    testFixturesCompileOnlyDependenciesMetadata       : <empty>
                    testFixturesDebugAnnotationProcessor    : <empty>
                    testFixturesDebugApi          : <empty>
                    testFixturesDebugApiDependenciesMetadata          : <empty>
                    testFixturesDebugCompileOnly  : <empty>
                    testFixturesDebugCompileOnlyDependenciesMetadata  : <empty>
                    testFixturesDebugImplementation         : <empty>
                    testFixturesDebugImplementationDependenciesMetadata         : <empty>
                    testFixturesDebugIntransitiveDependenciesMetadata : <empty>
                    testFixturesDebugRuntimeOnly  : <empty>
                    testFixturesDebugWearApp      : <empty>
                    testFixturesImplementation    : <empty>
                    testFixturesImplementationDependenciesMetadata    : <empty>
                    testFixturesIntransitiveDependenciesMetadata      : <empty>
                    testFixturesLocalAnnotationProcessor    : <empty>
                    testFixturesLocalApi          : <empty>
                    testFixturesLocalApiDependenciesMetadata          : <empty>
                    testFixturesLocalCompileOnly  : <empty>
                    testFixturesLocalCompileOnlyDependenciesMetadata  : <empty>
                    testFixturesLocalImplementation         : <empty>
                    testFixturesLocalImplementationDependenciesMetadata         : <empty>
                    testFixturesLocalIntransitiveDependenciesMetadata : <empty>
                    testFixturesLocalRuntimeOnly  : <empty>
                    testFixturesLocalWearApp      : <empty>
                    testFixturesReleaseAnnotationProcessor  : <empty>
                    testFixturesReleaseApi        : <empty>
                    testFixturesReleaseApiDependenciesMetadata        : <empty>
                    testFixturesReleaseCompileOnly          : <empty>
                    testFixturesReleaseCompileOnlyDependenciesMetadata          : <empty>
                    testFixturesReleaseImplementation       : <empty>
                    testFixturesReleaseImplementationDependenciesMetadata       : <empty>
                    testFixturesReleaseIntransitiveDependenciesMetadata         : <empty>
                    testFixturesReleaseRuntimeOnly          : <empty>
                    testFixturesReleaseWearApp    : <empty>
                    testFixturesRemoteAnnotationProcessor   : <empty>
                    testFixturesRemoteApi         : <empty>
                    testFixturesRemoteApiDependenciesMetadata         : <empty>
                    testFixturesRemoteCompileOnly : <empty>
                    testFixturesRemoteCompileOnlyDependenciesMetadata : <empty>
                    testFixturesRemoteImplementation        : <empty>
                    testFixturesRemoteImplementationDependenciesMetadata        : <empty>
                    testFixturesRemoteIntransitiveDependenciesMetadata          : <empty>
                    testFixturesRemoteRuntimeOnly : <empty>
                    testFixturesRemoteWearApp     : <empty>
                    testFixturesRuntimeOnly       : <empty>
                    testFixturesWearApp           : <empty>
                    testImplementation            : <empty>
                    testImplementationDependenciesMetadata  : <empty>
                    testIntransitiveDependenciesMetadata    : <empty>
                    testLocalAnnotationProcessor  : <empty>
                    testLocalApi                  : <empty>
                    testLocalApiDependenciesMetadata        : <empty>
                    testLocalCompileOnly          : <empty>
                    testLocalCompileOnlyDependenciesMetadata          : <empty>
                    testLocalDebugAnnotationProcessor       : <empty>
                    testLocalDebugApi             : <empty>
                    testLocalDebugApiDependenciesMetadata   : <empty>
                    testLocalDebugCompileOnly     : <empty>
                    testLocalDebugCompileOnlyDependenciesMetadata     : <empty>
                    testLocalDebugImplementation  : <empty>
                    testLocalDebugImplementationDependenciesMetadata  : <empty>
                    testLocalDebugIntransitiveDependenciesMetadata    : <empty>
                    testLocalDebugRuntimeOnly     : <empty>
                    testLocalDebugWearApp         : <empty>
                    testLocalImplementation       : <empty>
                    testLocalImplementationDependenciesMetadata       : <empty>
                    testLocalIntransitiveDependenciesMetadata         : <empty>
                    testLocalReleaseAnnotationProcessor     : <empty>
                    testLocalReleaseApi           : <empty>
                    testLocalReleaseApiDependenciesMetadata : <empty>
                    testLocalReleaseCompileOnly   : <empty>
                    testLocalReleaseCompileOnlyDependenciesMetadata   : <empty>
                    testLocalReleaseImplementation          : <empty>
                    testLocalReleaseImplementationDependenciesMetadata          : <empty>
                    testLocalReleaseIntransitiveDependenciesMetadata  : <empty>
                    testLocalReleaseRuntimeOnly   : <empty>
                    testLocalReleaseWearApp       : <empty>
                    testLocalRuntimeOnly          : <empty>
                    testLocalWearApp              : <empty>
                    testReleaseAnnotationProcessor          : <empty>
                    testReleaseApi                : <empty>
                    testReleaseApiDependenciesMetadata      : <empty>
                    testReleaseCompileOnly        : <empty>
                    testReleaseCompileOnlyDependenciesMetadata        : <empty>
                    testReleaseImplementation     : <empty>
                    testReleaseImplementationDependenciesMetadata     : <empty>
                    testReleaseIntransitiveDependenciesMetadata       : <empty>
                    testReleaseRuntimeOnly        : <empty>
                    testReleaseWearApp            : <empty>
                    testRemoteAnnotationProcessor : <empty>
                    testRemoteApi                 : <empty>
                    testRemoteApiDependenciesMetadata       : <empty>
                    testRemoteCompileOnly         : <empty>
                    testRemoteCompileOnlyDependenciesMetadata         : <empty>
                    testRemoteDebugAnnotationProcessor      : <empty>
                    testRemoteDebugApi            : <empty>
                    testRemoteDebugApiDependenciesMetadata  : <empty>
                    testRemoteDebugCompileOnly    : <empty>
                    testRemoteDebugCompileOnlyDependenciesMetadata    : <empty>
                    testRemoteDebugImplementation : <empty>
                    testRemoteDebugImplementationDependenciesMetadata : <empty>
                    testRemoteDebugIntransitiveDependenciesMetadata   : <empty>
                    testRemoteDebugRuntimeOnly    : <empty>
                    testRemoteDebugWearApp        : <empty>
                    testRemoteImplementation      : <empty>
                    testRemoteImplementationDependenciesMetadata      : <empty>
                    testRemoteIntransitiveDependenciesMetadata        : <empty>
                    testRemoteReleaseAnnotationProcessor    : <empty>
                    testRemoteReleaseApi          : <empty>
                    testRemoteReleaseApiDependenciesMetadata          : <empty>
                    testRemoteReleaseCompileOnly  : <empty>
                    testRemoteReleaseCompileOnlyDependenciesMetadata  : <empty>
                    testRemoteReleaseImplementation         : <empty>
                    testRemoteReleaseImplementationDependenciesMetadata         : <empty>
                    testRemoteReleaseIntransitiveDependenciesMetadata : <empty>
                    testRemoteReleaseRuntimeOnly  : <empty>
                    testRemoteReleaseWearApp      : <empty>
                    testRemoteRuntimeOnly         : <empty>
                    testRemoteWearApp             : <empty>
                    testRuntimeOnly               : <empty>
                    testWearApp                   : <empty>
                    wearApp                       : <empty>
=======
                sourceSetModel                : DefaultGradleSourceSetModel
                    sourceCompatibility           : <PROJECT_JDK_FEATURE_LEVEL>
                    targetCompatibility           : <PROJECT_JDK_FEATURE_LEVEL>
                    configurationArtifacts
                        _agp_internal_javaPreCompileLocalDebugAndroidTest_kaptClasspath       : <empty>
                        _agp_internal_javaPreCompileLocalDebugUnitTest_kaptClasspath          : <empty>
                        _agp_internal_javaPreCompileLocalDebug_kaptClasspath        : <empty>
                        _agp_internal_javaPreCompileLocalReleaseUnitTest_kaptClasspath        : <empty>
                        _agp_internal_javaPreCompileLocalRelease_kaptClasspath      : <empty>
                        _agp_internal_javaPreCompileRemoteDebugAndroidTest_kaptClasspath      : <empty>
                        _agp_internal_javaPreCompileRemoteDebugUnitTest_kaptClasspath         : <empty>
                        _agp_internal_javaPreCompileRemoteDebug_kaptClasspath       : <empty>
                        _agp_internal_javaPreCompileRemoteReleaseUnitTest_kaptClasspath       : <empty>
                        _agp_internal_javaPreCompileRemoteRelease_kaptClasspath     : <empty>
                        _internal-unified-test-platform-android-device-provider-ddmlib        : <empty>
                        _internal-unified-test-platform-android-device-provider-gradle        : <empty>
                        _internal-unified-test-platform-android-driver-instrumentation        : <empty>
                        _internal-unified-test-platform-android-test-plugin         : <empty>
                        _internal-unified-test-platform-android-test-plugin-host-additional-test-output : <empty>
                        _internal-unified-test-platform-android-test-plugin-host-apk-installer          : <empty>
                        _internal-unified-test-platform-android-test-plugin-host-coverage     : <empty>
                        _internal-unified-test-platform-android-test-plugin-host-device-info  : <empty>
                        _internal-unified-test-platform-android-test-plugin-host-emulator-control       : <empty>
                        _internal-unified-test-platform-android-test-plugin-host-logcat       : <empty>
                        _internal-unified-test-platform-android-test-plugin-host-retention    : <empty>
                        _internal-unified-test-platform-android-test-plugin-result-listener-gradle      : <empty>
                        _internal-unified-test-platform-core    : <empty>
                        _internal-unified-test-platform-launcher          : <empty>
                        androidApis                   : <empty>
                        androidJdkImage               : <empty>
                        androidTestAnnotationProcessor          : <empty>
                        androidTestApi                : <empty>
                        androidTestApiDependenciesMetadata      : <empty>
                        androidTestCompileOnly        : <empty>
                        androidTestCompileOnlyDependenciesMetadata        : <empty>
                        androidTestDebugAnnotationProcessor     : <empty>
                        androidTestDebugApi           : <empty>
                        androidTestDebugApiDependenciesMetadata : <empty>
                        androidTestDebugCompileOnly   : <empty>
                        androidTestDebugCompileOnlyDependenciesMetadata   : <empty>
                        androidTestDebugImplementation          : <empty>
                        androidTestDebugImplementationDependenciesMetadata          : <empty>
                        androidTestDebugIntransitiveDependenciesMetadata  : <empty>
                        androidTestDebugRuntimeOnly   : <empty>
                        androidTestDebugWearApp       : <empty>
                        androidTestImplementation     : <empty>
                        androidTestImplementationDependenciesMetadata     : <empty>
                        androidTestIntransitiveDependenciesMetadata       : <empty>
                        androidTestLocalAnnotationProcessor     : <empty>
                        androidTestLocalApi           : <empty>
                        androidTestLocalApiDependenciesMetadata : <empty>
                        androidTestLocalCompileOnly   : <empty>
                        androidTestLocalCompileOnlyDependenciesMetadata   : <empty>
                        androidTestLocalDebugAnnotationProcessor          : <empty>
                        androidTestLocalDebugApi      : <empty>
                        androidTestLocalDebugApiDependenciesMetadata      : <empty>
                        androidTestLocalDebugCompileOnly        : <empty>
                        androidTestLocalDebugCompileOnlyDependenciesMetadata        : <empty>
                        androidTestLocalDebugDependencySources  : <empty>
                        androidTestLocalDebugImplementation     : <empty>
                        androidTestLocalDebugImplementationDependenciesMetadata     : <empty>
                        androidTestLocalDebugIntransitiveDependenciesMetadata       : <empty>
                        androidTestLocalDebugRuntimeOnly        : <empty>
                        androidTestLocalDebugWearApp  : <empty>
                        androidTestLocalDependencySources       : <empty>
                        androidTestLocalImplementation          : <empty>
                        androidTestLocalImplementationDependenciesMetadata          : <empty>
                        androidTestLocalIntransitiveDependenciesMetadata  : <empty>
                        androidTestLocalRuntimeOnly   : <empty>
                        androidTestLocalWearApp       : <empty>
                        androidTestReleaseAnnotationProcessor   : <empty>
                        androidTestReleaseApi         : <empty>
                        androidTestReleaseApiDependenciesMetadata         : <empty>
                        androidTestReleaseCompileOnly : <empty>
                        androidTestReleaseCompileOnlyDependenciesMetadata : <empty>
                        androidTestReleaseImplementation        : <empty>
                        androidTestReleaseImplementationDependenciesMetadata        : <empty>
                        androidTestReleaseIntransitiveDependenciesMetadata          : <empty>
                        androidTestReleaseRuntimeOnly : <empty>
                        androidTestReleaseWearApp     : <empty>
                        androidTestRemoteAnnotationProcessor    : <empty>
                        androidTestRemoteApi          : <empty>
                        androidTestRemoteApiDependenciesMetadata          : <empty>
                        androidTestRemoteCompileOnly  : <empty>
                        androidTestRemoteCompileOnlyDependenciesMetadata  : <empty>
                        androidTestRemoteDebugAnnotationProcessor         : <empty>
                        androidTestRemoteDebugApi     : <empty>
                        androidTestRemoteDebugApiDependenciesMetadata     : <empty>
                        androidTestRemoteDebugCompileOnly       : <empty>
                        androidTestRemoteDebugCompileOnlyDependenciesMetadata       : <empty>
                        androidTestRemoteDebugDependencySources : <empty>
                        androidTestRemoteDebugImplementation    : <empty>
                        androidTestRemoteDebugImplementationDependenciesMetadata    : <empty>
                        androidTestRemoteDebugIntransitiveDependenciesMetadata      : <empty>
                        androidTestRemoteDebugRuntimeOnly       : <empty>
                        androidTestRemoteDebugWearApp : <empty>
                        androidTestRemoteDependencySources      : <empty>
                        androidTestRemoteImplementation         : <empty>
                        androidTestRemoteImplementationDependenciesMetadata         : <empty>
                        androidTestRemoteIntransitiveDependenciesMetadata : <empty>
                        androidTestRemoteRuntimeOnly  : <empty>
                        androidTestRemoteWearApp      : <empty>
                        androidTestRuntimeOnly        : <empty>
                        androidTestUtil               : <empty>
                        androidTestWearApp            : <empty>
                        annotationProcessor           : <empty>
                        api                           : <empty>
                        apiDependenciesMetadata       : <empty>
                        archives                      : <empty>
                        compileOnly                   : <empty>
                        compileOnlyApi                : <empty>
                        compileOnlyDependenciesMetadata         : <empty>
                        coreLibraryDesugaring         : <empty>
                        debugAnnotationProcessor      : <empty>
                        debugApi                      : <empty>
                        debugApiDependenciesMetadata  : <empty>
                        debugCompileOnly              : <empty>
                        debugCompileOnlyApi           : <empty>
                        debugCompileOnlyDependenciesMetadata    : <empty>
                        debugImplementation           : <empty>
                        debugImplementationDependenciesMetadata : <empty>
                        debugIntransitiveDependenciesMetadata   : <empty>
                        debugRuntimeOnly              : <empty>
                        debugWearApp                  : <empty>
                        default                       : <empty>
                        implementation                : <empty>
                        implementationDependenciesMetadata      : <empty>
                        intransitiveDependenciesMetadata        : <empty>
                        kapt                          : <empty>
                        kaptAndroidTest               : <empty>
                        kaptAndroidTestDebug          : <empty>
                        kaptAndroidTestLocal          : <empty>
                        kaptAndroidTestLocalDebug     : <empty>
                        kaptAndroidTestRelease        : <empty>
                        kaptAndroidTestRemote         : <empty>
                        kaptAndroidTestRemoteDebug    : <empty>
                        kaptClasspath_kaptLocalDebugAndroidTestKotlin     : <empty>
                        kaptClasspath_kaptLocalDebugKotlin      : <empty>
                        kaptClasspath_kaptLocalDebugUnitTestKotlin        : <empty>
                        kaptClasspath_kaptLocalReleaseKotlin    : <empty>
                        kaptClasspath_kaptLocalReleaseUnitTestKotlin      : <empty>
                        kaptClasspath_kaptRemoteDebugAndroidTestKotlin    : <empty>
                        kaptClasspath_kaptRemoteDebugKotlin     : <empty>
                        kaptClasspath_kaptRemoteDebugUnitTestKotlin       : <empty>
                        kaptClasspath_kaptRemoteReleaseKotlin   : <empty>
                        kaptClasspath_kaptRemoteReleaseUnitTestKotlin     : <empty>
                        kaptDebug                     : <empty>
                        kaptLocal                     : <empty>
                        kaptLocalDebug                : <empty>
                        kaptLocalRelease              : <empty>
                        kaptRelease                   : <empty>
                        kaptRemote                    : <empty>
                        kaptRemoteDebug               : <empty>
                        kaptRemoteRelease             : <empty>
                        kaptTest                      : <empty>
                        kaptTestDebug                 : <empty>
                        kaptTestFixtures              : <empty>
                        kaptTestFixturesDebug         : <empty>
                        kaptTestFixturesLocal         : <empty>
                        kaptTestFixturesRelease       : <empty>
                        kaptTestFixturesRemote        : <empty>
                        kaptTestLocal                 : <empty>
                        kaptTestLocalDebug            : <empty>
                        kaptTestLocalRelease          : <empty>
                        kaptTestRelease               : <empty>
                        kaptTestRemote                : <empty>
                        kaptTestRemoteDebug           : <empty>
                        kaptTestRemoteRelease         : <empty>
                        kotlinBuildToolsApiClasspath  : <empty>
                        kotlinCompilerClasspath       : <empty>
                        kotlinCompilerPluginClasspath : <empty>
                        kotlinCompilerPluginClasspathLocalDebug : <empty>
                        kotlinCompilerPluginClasspathLocalDebugAndroidTest          : <empty>
                        kotlinCompilerPluginClasspathLocalDebugUnitTest   : <empty>
                        kotlinCompilerPluginClasspathLocalRelease         : <empty>
                        kotlinCompilerPluginClasspathLocalReleaseUnitTest : <empty>
                        kotlinCompilerPluginClasspathRemoteDebug          : <empty>
                        kotlinCompilerPluginClasspathRemoteDebugAndroidTest         : <empty>
                        kotlinCompilerPluginClasspathRemoteDebugUnitTest  : <empty>
                        kotlinCompilerPluginClasspathRemoteRelease        : <empty>
                        kotlinCompilerPluginClasspathRemoteReleaseUnitTest          : <empty>
                        kotlinKaptWorkerDependencies  : <empty>
                        kotlinKlibCommonizerClasspath : <empty>
                        kotlinNativeBundleConfiguration         : <empty>
                        kotlinNativeCompilerPluginClasspath     : <empty>
                        lintChecks                    : <empty>
                        lintPublish                   : <empty>
                        localAnnotationProcessor      : <empty>
                        localApi                      : <empty>
                        localApiDependenciesMetadata  : <empty>
                        localCompileOnly              : <empty>
                        localCompileOnlyApi           : <empty>
                        localCompileOnlyDependenciesMetadata    : <empty>
                        localDebugAndroidTestAnnotationProcessorClasspath : <empty>
                        localDebugAndroidTestApi      : <empty>
                        localDebugAndroidTestApiDependenciesMetadata      : <empty>
                        localDebugAndroidTestCompilationApi     : <empty>
                        localDebugAndroidTestCompilationCompileOnly       : <empty>
                        localDebugAndroidTestCompilationImplementation    : <empty>
                        localDebugAndroidTestCompilationRuntimeOnly       : <empty>
                        localDebugAndroidTestCompileClasspath   : <empty>
                        localDebugAndroidTestCompileOnly        : <empty>
                        localDebugAndroidTestCompileOnlyDependenciesMetadata        : <empty>
                        localDebugAndroidTestDependencySources  : <empty>
                        localDebugAndroidTestImplementation     : <empty>
                        localDebugAndroidTestImplementationDependenciesMetadata     : <empty>
                        localDebugAndroidTestIntransitiveDependenciesMetadata       : <empty>
                        localDebugAndroidTestRuntimeClasspath   : <empty>
                        localDebugAndroidTestRuntimeOnly        : <empty>
                        localDebugAnnotationProcessor : <empty>
                        localDebugAnnotationProcessorClasspath  : <empty>
                        localDebugApi                 : <empty>
                        localDebugApiDependenciesMetadata       : <empty>
                        localDebugApiElements         : <empty>
                        localDebugCompilationApi      : <empty>
                        localDebugCompilationCompileOnly        : <empty>
                        localDebugCompilationImplementation     : <empty>
                        localDebugCompilationRuntimeOnly        : <empty>
                        localDebugCompileClasspath    : <empty>
                        localDebugCompileOnly         : <empty>
                        localDebugCompileOnlyApi      : <empty>
                        localDebugCompileOnlyDependenciesMetadata         : <empty>
                        localDebugDependencySources   : <empty>
                        localDebugImplementation      : <empty>
                        localDebugImplementationDependenciesMetadata      : <empty>
                        localDebugIntransitiveDependenciesMetadata        : <empty>
                        localDebugReverseMetadataValues         : <empty>
                        localDebugRuntimeClasspath    : <empty>
                        localDebugRuntimeElements     : <empty>
                        localDebugRuntimeOnly         : <empty>
                        localDebugUnitTestAnnotationProcessorClasspath    : <empty>
                        localDebugUnitTestApi         : <empty>
                        localDebugUnitTestApiDependenciesMetadata         : <empty>
                        localDebugUnitTestCompilationApi        : <empty>
                        localDebugUnitTestCompilationCompileOnly          : <empty>
                        localDebugUnitTestCompilationImplementation       : <empty>
                        localDebugUnitTestCompilationRuntimeOnly          : <empty>
                        localDebugUnitTestCompileClasspath      : <empty>
                        localDebugUnitTestCompileOnly : <empty>
                        localDebugUnitTestCompileOnlyDependenciesMetadata : <empty>
                        localDebugUnitTestDependencySources     : <empty>
                        localDebugUnitTestImplementation        : <empty>
                        localDebugUnitTestImplementationDependenciesMetadata        : <empty>
                        localDebugUnitTestIntransitiveDependenciesMetadata          : <empty>
                        localDebugUnitTestRuntimeClasspath      : <empty>
                        localDebugUnitTestRuntimeOnly : <empty>
                        localDebugWearApp             : <empty>
                        localDebugWearBundling        : <empty>
                        localImplementation           : <empty>
                        localImplementationDependenciesMetadata : <empty>
                        localIntransitiveDependenciesMetadata   : <empty>
                        localReleaseAnnotationProcessor         : <empty>
                        localReleaseAnnotationProcessorClasspath          : <empty>
                        localReleaseApi               : <empty>
                        localReleaseApiDependenciesMetadata     : <empty>
                        localReleaseApiElements       : <empty>
                        localReleaseCompilationApi    : <empty>
                        localReleaseCompilationCompileOnly      : <empty>
                        localReleaseCompilationImplementation   : <empty>
                        localReleaseCompilationRuntimeOnly      : <empty>
                        localReleaseCompileClasspath  : <empty>
                        localReleaseCompileOnly       : <empty>
                        localReleaseCompileOnlyApi    : <empty>
                        localReleaseCompileOnlyDependenciesMetadata       : <empty>
                        localReleaseDependencySources : <empty>
                        localReleaseImplementation    : <empty>
                        localReleaseImplementationDependenciesMetadata    : <empty>
                        localReleaseIntransitiveDependenciesMetadata      : <empty>
                        localReleaseReverseMetadataValues       : <empty>
                        localReleaseRuntimeClasspath  : <empty>
                        localReleaseRuntimeElements   : <empty>
                        localReleaseRuntimeOnly       : <empty>
                        localReleaseUnitTestAnnotationProcessorClasspath  : <empty>
                        localReleaseUnitTestApi       : <empty>
                        localReleaseUnitTestApiDependenciesMetadata       : <empty>
                        localReleaseUnitTestCompilationApi      : <empty>
                        localReleaseUnitTestCompilationCompileOnly        : <empty>
                        localReleaseUnitTestCompilationImplementation     : <empty>
                        localReleaseUnitTestCompilationRuntimeOnly        : <empty>
                        localReleaseUnitTestCompileClasspath    : <empty>
                        localReleaseUnitTestCompileOnly         : <empty>
                        localReleaseUnitTestCompileOnlyDependenciesMetadata         : <empty>
                        localReleaseUnitTestDependencySources   : <empty>
                        localReleaseUnitTestImplementation      : <empty>
                        localReleaseUnitTestImplementationDependenciesMetadata      : <empty>
                        localReleaseUnitTestIntransitiveDependenciesMetadata        : <empty>
                        localReleaseUnitTestRuntimeClasspath    : <empty>
                        localReleaseUnitTestRuntimeOnly         : <empty>
                        localReleaseWearApp           : <empty>
                        localReleaseWearBundling      : <empty>
                        localRuntimeOnly              : <empty>
                        localWearApp                  : <empty>
                        releaseAnnotationProcessor    : <empty>
                        releaseApi                    : <empty>
                        releaseApiDependenciesMetadata          : <empty>
                        releaseCompileOnly            : <empty>
                        releaseCompileOnlyApi         : <empty>
                        releaseCompileOnlyDependenciesMetadata  : <empty>
                        releaseImplementation         : <empty>
                        releaseImplementationDependenciesMetadata         : <empty>
                        releaseIntransitiveDependenciesMetadata : <empty>
                        releaseRuntimeOnly            : <empty>
                        releaseWearApp                : <empty>
                        remoteAnnotationProcessor     : <empty>
                        remoteApi                     : <empty>
                        remoteApiDependenciesMetadata : <empty>
                        remoteCompileOnly             : <empty>
                        remoteCompileOnlyApi          : <empty>
                        remoteCompileOnlyDependenciesMetadata   : <empty>
                        remoteDebugAndroidTestAnnotationProcessorClasspath          : <empty>
                        remoteDebugAndroidTestApi     : <empty>
                        remoteDebugAndroidTestApiDependenciesMetadata     : <empty>
                        remoteDebugAndroidTestCompilationApi    : <empty>
                        remoteDebugAndroidTestCompilationCompileOnly      : <empty>
                        remoteDebugAndroidTestCompilationImplementation   : <empty>
                        remoteDebugAndroidTestCompilationRuntimeOnly      : <empty>
                        remoteDebugAndroidTestCompileClasspath  : <empty>
                        remoteDebugAndroidTestCompileOnly       : <empty>
                        remoteDebugAndroidTestCompileOnlyDependenciesMetadata       : <empty>
                        remoteDebugAndroidTestDependencySources : <empty>
                        remoteDebugAndroidTestImplementation    : <empty>
                        remoteDebugAndroidTestImplementationDependenciesMetadata    : <empty>
                        remoteDebugAndroidTestIntransitiveDependenciesMetadata      : <empty>
                        remoteDebugAndroidTestRuntimeClasspath  : <empty>
                        remoteDebugAndroidTestRuntimeOnly       : <empty>
                        remoteDebugAnnotationProcessor          : <empty>
                        remoteDebugAnnotationProcessorClasspath : <empty>
                        remoteDebugApi                : <empty>
                        remoteDebugApiDependenciesMetadata      : <empty>
                        remoteDebugApiElements        : <empty>
                        remoteDebugCompilationApi     : <empty>
                        remoteDebugCompilationCompileOnly       : <empty>
                        remoteDebugCompilationImplementation    : <empty>
                        remoteDebugCompilationRuntimeOnly       : <empty>
                        remoteDebugCompileClasspath   : <empty>
                        remoteDebugCompileOnly        : <empty>
                        remoteDebugCompileOnlyApi     : <empty>
                        remoteDebugCompileOnlyDependenciesMetadata        : <empty>
                        remoteDebugDependencySources  : <empty>
                        remoteDebugImplementation     : <empty>
                        remoteDebugImplementationDependenciesMetadata     : <empty>
                        remoteDebugIntransitiveDependenciesMetadata       : <empty>
                        remoteDebugReverseMetadataValues        : <empty>
                        remoteDebugRuntimeClasspath   : <empty>
                        remoteDebugRuntimeElements    : <empty>
                        remoteDebugRuntimeOnly        : <empty>
                        remoteDebugUnitTestAnnotationProcessorClasspath   : <empty>
                        remoteDebugUnitTestApi        : <empty>
                        remoteDebugUnitTestApiDependenciesMetadata        : <empty>
                        remoteDebugUnitTestCompilationApi       : <empty>
                        remoteDebugUnitTestCompilationCompileOnly         : <empty>
                        remoteDebugUnitTestCompilationImplementation      : <empty>
                        remoteDebugUnitTestCompilationRuntimeOnly         : <empty>
                        remoteDebugUnitTestCompileClasspath     : <empty>
                        remoteDebugUnitTestCompileOnly          : <empty>
                        remoteDebugUnitTestCompileOnlyDependenciesMetadata          : <empty>
                        remoteDebugUnitTestDependencySources    : <empty>
                        remoteDebugUnitTestImplementation       : <empty>
                        remoteDebugUnitTestImplementationDependenciesMetadata       : <empty>
                        remoteDebugUnitTestIntransitiveDependenciesMetadata         : <empty>
                        remoteDebugUnitTestRuntimeClasspath     : <empty>
                        remoteDebugUnitTestRuntimeOnly          : <empty>
                        remoteDebugWearApp            : <empty>
                        remoteDebugWearBundling       : <empty>
                        remoteImplementation          : <empty>
                        remoteImplementationDependenciesMetadata          : <empty>
                        remoteIntransitiveDependenciesMetadata  : <empty>
                        remoteReleaseAnnotationProcessor        : <empty>
                        remoteReleaseAnnotationProcessorClasspath         : <empty>
                        remoteReleaseApi              : <empty>
                        remoteReleaseApiDependenciesMetadata    : <empty>
                        remoteReleaseApiElements      : <empty>
                        remoteReleaseCompilationApi   : <empty>
                        remoteReleaseCompilationCompileOnly     : <empty>
                        remoteReleaseCompilationImplementation  : <empty>
                        remoteReleaseCompilationRuntimeOnly     : <empty>
                        remoteReleaseCompileClasspath : <empty>
                        remoteReleaseCompileOnly      : <empty>
                        remoteReleaseCompileOnlyApi   : <empty>
                        remoteReleaseCompileOnlyDependenciesMetadata      : <empty>
                        remoteReleaseDependencySources          : <empty>
                        remoteReleaseImplementation   : <empty>
                        remoteReleaseImplementationDependenciesMetadata   : <empty>
                        remoteReleaseIntransitiveDependenciesMetadata     : <empty>
                        remoteReleaseReverseMetadataValues      : <empty>
                        remoteReleaseRuntimeClasspath : <empty>
                        remoteReleaseRuntimeElements  : <empty>
                        remoteReleaseRuntimeOnly      : <empty>
                        remoteReleaseUnitTestAnnotationProcessorClasspath : <empty>
                        remoteReleaseUnitTestApi      : <empty>
                        remoteReleaseUnitTestApiDependenciesMetadata      : <empty>
                        remoteReleaseUnitTestCompilationApi     : <empty>
                        remoteReleaseUnitTestCompilationCompileOnly       : <empty>
                        remoteReleaseUnitTestCompilationImplementation    : <empty>
                        remoteReleaseUnitTestCompilationRuntimeOnly       : <empty>
                        remoteReleaseUnitTestCompileClasspath   : <empty>
                        remoteReleaseUnitTestCompileOnly        : <empty>
                        remoteReleaseUnitTestCompileOnlyDependenciesMetadata        : <empty>
                        remoteReleaseUnitTestDependencySources  : <empty>
                        remoteReleaseUnitTestImplementation     : <empty>
                        remoteReleaseUnitTestImplementationDependenciesMetadata     : <empty>
                        remoteReleaseUnitTestIntransitiveDependenciesMetadata       : <empty>
                        remoteReleaseUnitTestRuntimeClasspath   : <empty>
                        remoteReleaseUnitTestRuntimeOnly        : <empty>
                        remoteReleaseWearApp          : <empty>
                        remoteReleaseWearBundling     : <empty>
                        remoteRuntimeOnly             : <empty>
                        remoteWearApp                 : <empty>
                        runtimeOnly                   : <empty>
                        testAnnotationProcessor       : <empty>
                        testApi                       : <empty>
                        testApiDependenciesMetadata   : <empty>
                        testCompileOnly               : <empty>
                        testCompileOnlyDependenciesMetadata     : <empty>
                        testDebugAnnotationProcessor  : <empty>
                        testDebugApi                  : <empty>
                        testDebugApiDependenciesMetadata        : <empty>
                        testDebugCompileOnly          : <empty>
                        testDebugCompileOnlyDependenciesMetadata          : <empty>
                        testDebugImplementation       : <empty>
                        testDebugImplementationDependenciesMetadata       : <empty>
                        testDebugIntransitiveDependenciesMetadata         : <empty>
                        testDebugRuntimeOnly          : <empty>
                        testDebugWearApp              : <empty>
                        testFixturesAnnotationProcessor         : <empty>
                        testFixturesApi               : <empty>
                        testFixturesApiDependenciesMetadata     : <empty>
                        testFixturesCompileOnly       : <empty>
                        testFixturesCompileOnlyApi    : <empty>
                        testFixturesCompileOnlyDependenciesMetadata       : <empty>
                        testFixturesDebugAnnotationProcessor    : <empty>
                        testFixturesDebugApi          : <empty>
                        testFixturesDebugApiDependenciesMetadata          : <empty>
                        testFixturesDebugCompileOnly  : <empty>
                        testFixturesDebugCompileOnlyApi         : <empty>
                        testFixturesDebugCompileOnlyDependenciesMetadata  : <empty>
                        testFixturesDebugImplementation         : <empty>
                        testFixturesDebugImplementationDependenciesMetadata         : <empty>
                        testFixturesDebugIntransitiveDependenciesMetadata : <empty>
                        testFixturesDebugRuntimeOnly  : <empty>
                        testFixturesDebugWearApp      : <empty>
                        testFixturesImplementation    : <empty>
                        testFixturesImplementationDependenciesMetadata    : <empty>
                        testFixturesIntransitiveDependenciesMetadata      : <empty>
                        testFixturesLocalAnnotationProcessor    : <empty>
                        testFixturesLocalApi          : <empty>
                        testFixturesLocalApiDependenciesMetadata          : <empty>
                        testFixturesLocalCompileOnly  : <empty>
                        testFixturesLocalCompileOnlyApi         : <empty>
                        testFixturesLocalCompileOnlyDependenciesMetadata  : <empty>
                        testFixturesLocalImplementation         : <empty>
                        testFixturesLocalImplementationDependenciesMetadata         : <empty>
                        testFixturesLocalIntransitiveDependenciesMetadata : <empty>
                        testFixturesLocalRuntimeOnly  : <empty>
                        testFixturesLocalWearApp      : <empty>
                        testFixturesReleaseAnnotationProcessor  : <empty>
                        testFixturesReleaseApi        : <empty>
                        testFixturesReleaseApiDependenciesMetadata        : <empty>
                        testFixturesReleaseCompileOnly          : <empty>
                        testFixturesReleaseCompileOnlyApi       : <empty>
                        testFixturesReleaseCompileOnlyDependenciesMetadata          : <empty>
                        testFixturesReleaseImplementation       : <empty>
                        testFixturesReleaseImplementationDependenciesMetadata       : <empty>
                        testFixturesReleaseIntransitiveDependenciesMetadata         : <empty>
                        testFixturesReleaseRuntimeOnly          : <empty>
                        testFixturesReleaseWearApp    : <empty>
                        testFixturesRemoteAnnotationProcessor   : <empty>
                        testFixturesRemoteApi         : <empty>
                        testFixturesRemoteApiDependenciesMetadata         : <empty>
                        testFixturesRemoteCompileOnly : <empty>
                        testFixturesRemoteCompileOnlyApi        : <empty>
                        testFixturesRemoteCompileOnlyDependenciesMetadata : <empty>
                        testFixturesRemoteImplementation        : <empty>
                        testFixturesRemoteImplementationDependenciesMetadata        : <empty>
                        testFixturesRemoteIntransitiveDependenciesMetadata          : <empty>
                        testFixturesRemoteRuntimeOnly : <empty>
                        testFixturesRemoteWearApp     : <empty>
                        testFixturesRuntimeOnly       : <empty>
                        testFixturesWearApp           : <empty>
                        testImplementation            : <empty>
                        testImplementationDependenciesMetadata  : <empty>
                        testIntransitiveDependenciesMetadata    : <empty>
                        testLocalAnnotationProcessor  : <empty>
                        testLocalApi                  : <empty>
                        testLocalApiDependenciesMetadata        : <empty>
                        testLocalCompileOnly          : <empty>
                        testLocalCompileOnlyDependenciesMetadata          : <empty>
                        testLocalDebugAnnotationProcessor       : <empty>
                        testLocalDebugApi             : <empty>
                        testLocalDebugApiDependenciesMetadata   : <empty>
                        testLocalDebugCompileOnly     : <empty>
                        testLocalDebugCompileOnlyDependenciesMetadata     : <empty>
                        testLocalDebugDependencySources         : <empty>
                        testLocalDebugImplementation  : <empty>
                        testLocalDebugImplementationDependenciesMetadata  : <empty>
                        testLocalDebugIntransitiveDependenciesMetadata    : <empty>
                        testLocalDebugRuntimeOnly     : <empty>
                        testLocalDebugWearApp         : <empty>
                        testLocalImplementation       : <empty>
                        testLocalImplementationDependenciesMetadata       : <empty>
                        testLocalIntransitiveDependenciesMetadata         : <empty>
                        testLocalReleaseAnnotationProcessor     : <empty>
                        testLocalReleaseApi           : <empty>
                        testLocalReleaseApiDependenciesMetadata : <empty>
                        testLocalReleaseCompileOnly   : <empty>
                        testLocalReleaseCompileOnlyDependenciesMetadata   : <empty>
                        testLocalReleaseDependencySources       : <empty>
                        testLocalReleaseImplementation          : <empty>
                        testLocalReleaseImplementationDependenciesMetadata          : <empty>
                        testLocalReleaseIntransitiveDependenciesMetadata  : <empty>
                        testLocalReleaseRuntimeOnly   : <empty>
                        testLocalReleaseWearApp       : <empty>
                        testLocalRuntimeOnly          : <empty>
                        testLocalWearApp              : <empty>
                        testReleaseAnnotationProcessor          : <empty>
                        testReleaseApi                : <empty>
                        testReleaseApiDependenciesMetadata      : <empty>
                        testReleaseCompileOnly        : <empty>
                        testReleaseCompileOnlyDependenciesMetadata        : <empty>
                        testReleaseImplementation     : <empty>
                        testReleaseImplementationDependenciesMetadata     : <empty>
                        testReleaseIntransitiveDependenciesMetadata       : <empty>
                        testReleaseRuntimeOnly        : <empty>
                        testReleaseWearApp            : <empty>
                        testRemoteAnnotationProcessor : <empty>
                        testRemoteApi                 : <empty>
                        testRemoteApiDependenciesMetadata       : <empty>
                        testRemoteCompileOnly         : <empty>
                        testRemoteCompileOnlyDependenciesMetadata         : <empty>
                        testRemoteDebugAnnotationProcessor      : <empty>
                        testRemoteDebugApi            : <empty>
                        testRemoteDebugApiDependenciesMetadata  : <empty>
                        testRemoteDebugCompileOnly    : <empty>
                        testRemoteDebugCompileOnlyDependenciesMetadata    : <empty>
                        testRemoteDebugDependencySources        : <empty>
                        testRemoteDebugImplementation : <empty>
                        testRemoteDebugImplementationDependenciesMetadata : <empty>
                        testRemoteDebugIntransitiveDependenciesMetadata   : <empty>
                        testRemoteDebugRuntimeOnly    : <empty>
                        testRemoteDebugWearApp        : <empty>
                        testRemoteImplementation      : <empty>
                        testRemoteImplementationDependenciesMetadata      : <empty>
                        testRemoteIntransitiveDependenciesMetadata        : <empty>
                        testRemoteReleaseAnnotationProcessor    : <empty>
                        testRemoteReleaseApi          : <empty>
                        testRemoteReleaseApiDependenciesMetadata          : <empty>
                        testRemoteReleaseCompileOnly  : <empty>
                        testRemoteReleaseCompileOnlyDependenciesMetadata  : <empty>
                        testRemoteReleaseDependencySources      : <empty>
                        testRemoteReleaseImplementation         : <empty>
                        testRemoteReleaseImplementationDependenciesMetadata         : <empty>
                        testRemoteReleaseIntransitiveDependenciesMetadata : <empty>
                        testRemoteReleaseRuntimeOnly  : <empty>
                        testRemoteReleaseWearApp      : <empty>
                        testRemoteRuntimeOnly         : <empty>
                        testRemoteWearApp             : <empty>
                        testRuntimeOnly               : <empty>
                        testWearApp                   : <empty>
                        wearApp                       : <empty>
>>>>>>> 0d09370c
            javaLib                       : :javaLib (DefaultExternalProject)
                path                          : :javaLib [-]
                identityPath                  : :javaLib [-]
                name                          : javaLib
                qName                         : :javaLib
                group                         : MainActivity
                version                       : unspecified
                projectDir                    : <ROOT>/javaLib
                buildDir                      : <ROOT>/javaLib/build [-]
                buildFile                     : <ROOT>/javaLib/build.gradle
                tasks
                    test                          : test (DefaultExternalTask)
                        qName                         : :javaLib:test
<<<<<<< HEAD
                sourceSets
                    main                          : main (DefaultExternalSourceSet)
                        sources
                            RESOURCE                      : resources (DefaultExternalSourceDirectorySet)
                                - srcDirs                     : <ROOT>/javaLib/src/main/resources [-]
                                outputDir                     : <ROOT>/javaLib/out/production/resources [-]
                                - gradleOutputDirs            : <ROOT>/javaLib/build/resources/main [-]
                                patterns                      : FilePatternSetImpl
                            SOURCE                        : alljava (DefaultExternalSourceDirectorySet)
                                - srcDirs                     : <ROOT>/javaLib/src/main/java
                                - srcDirs                     : <ROOT>/javaLib/src/main/kotlin [-]
                                outputDir                     : <ROOT>/javaLib/out/production/classes [-]
                                - gradleOutputDirs            : <ROOT>/javaLib/build/classes/java/main [-]
                                - gradleOutputDirs            : <ROOT>/javaLib/build/classes/kotlin/main [-]
                                - gradleOutputDirs            : <ROOT>/javaLib/build/tmp/kapt3/classes/main [-]
                                patterns                      : FilePatternSetImpl
                        - dependencies                : DefaultExternalLibraryDependency
                            file                          : <M2>/org/jetbrains/kotlin/kotlin-stdlib/<KOTLIN_VERSION>/kotlin-stdlib-<KOTLIN_VERSION>.jar
                        - dependencies                : DefaultExternalLibraryDependency
                            file                          : <M2>/com/google/dagger/dagger/2.6/dagger-2.6.jar
                            source                        : <M2>/com/google/dagger/dagger/2.6/dagger-2.6-sources.jar
                        - dependencies                : DefaultExternalLibraryDependency
                            file                          : <M2>/org/jetbrains/annotations/13.0/annotations-13.0.jar
                            source                        : <M2>/org/jetbrains/annotations/13.0/annotations-13.0-sources.jar
                        - dependencies                : DefaultExternalLibraryDependency
                            file                          : <M2>/javax/inject/javax.inject/1/javax.inject-1.jar
                            source                        : <M2>/javax/inject/javax.inject/1/javax.inject-1-sources.jar
                        - dependencies                : DefaultFileCollectionDependency
                            - files                       : <ROOT>/javaLib/build/classes/java/main [-]
                            - files                       : <ROOT>/javaLib/build/classes/kotlin/main [-]
                            - files                       : <ROOT>/javaLib/build/tmp/kapt3/classes/main [-]
                            - files                       : <ROOT>/javaLib/build/resources/main [-]
                        - artifacts                   : <ROOT>/javaLib/build/libs/javaLib.jar [-]
                        sourceCompatibility           : 1.7
                        targetCompatibility           : 1.7
                    test                          : test (DefaultExternalSourceSet)
                        sources
                            TEST                          : alljava (DefaultExternalSourceDirectorySet)
                                - srcDirs                     : <ROOT>/javaLib/src/test/java [-]
                                - srcDirs                     : <ROOT>/javaLib/src/test/kotlin [-]
                                outputDir                     : <ROOT>/javaLib/out/test/classes [-]
                                - gradleOutputDirs            : <ROOT>/javaLib/build/classes/java/test [-]
                                - gradleOutputDirs            : <ROOT>/javaLib/build/classes/kotlin/test [-]
                                - gradleOutputDirs            : <ROOT>/javaLib/build/tmp/kapt3/classes/test [-]
                                patterns                      : FilePatternSetImpl
                            TEST_RESOURCE                 : resources (DefaultExternalSourceDirectorySet)
                                - srcDirs                     : <ROOT>/javaLib/src/test/resources [-]
                                outputDir                     : <ROOT>/javaLib/out/test/resources [-]
                                - gradleOutputDirs            : <ROOT>/javaLib/build/resources/test [-]
                                patterns                      : FilePatternSetImpl
                        - dependencies                : DefaultFileCollectionDependency
                            - files                       : <ROOT>/javaLib/build/classes/java/main [-]
                            - files                       : <ROOT>/javaLib/build/classes/kotlin/main [-]
                            - files                       : <ROOT>/javaLib/build/tmp/kapt3/classes/main [-]
                            - files                       : <ROOT>/javaLib/build/resources/main [-]
                        - dependencies                : DefaultExternalLibraryDependency
                            file                          : <M2>/org/jetbrains/kotlin/kotlin-stdlib/<KOTLIN_VERSION>/kotlin-stdlib-<KOTLIN_VERSION>.jar
                        - dependencies                : DefaultExternalLibraryDependency
                            file                          : <M2>/com/google/dagger/dagger/2.6/dagger-2.6.jar
                            source                        : <M2>/com/google/dagger/dagger/2.6/dagger-2.6-sources.jar
                        - dependencies                : DefaultExternalLibraryDependency
                            file                          : <M2>/org/jetbrains/annotations/13.0/annotations-13.0.jar
                            source                        : <M2>/org/jetbrains/annotations/13.0/annotations-13.0-sources.jar
                        - dependencies                : DefaultExternalLibraryDependency
                            file                          : <M2>/javax/inject/javax.inject/1/javax.inject-1.jar
                            source                        : <M2>/javax/inject/javax.inject/1/javax.inject-1-sources.jar
                        - dependencies                : DefaultFileCollectionDependency
                            - files                       : <ROOT>/javaLib/build/classes/java/test [-]
                            - files                       : <ROOT>/javaLib/build/classes/kotlin/test [-]
                            - files                       : <ROOT>/javaLib/build/tmp/kapt3/classes/test [-]
                            - files                       : <ROOT>/javaLib/build/resources/test [-]
                        sourceCompatibility           : 1.7
                        targetCompatibility           : 1.7
                externalSystemId              : GRADLE
                - artifacts                   : <ROOT>/javaLib/build/libs/javaLib.jar [-]
                artifactsByConfiguration
                    annotationProcessor           : <empty>
                    api                           : <empty>
                    apiDependenciesMetadata       : <empty>
                    - apiElements                 : <ROOT>/javaLib/build/libs/javaLib.jar [-]
                    - apiElements-published       : <ROOT>/javaLib/build/libs/javaLib.jar [-]
                    - archives                    : <ROOT>/javaLib/build/libs/javaLib.jar [-]
                    compileClasspath              : <empty>
                    compileOnly                   : <empty>
                    compileOnlyApi                : <empty>
                    compileOnlyDependenciesMetadata         : <empty>
                    default                       : <empty>
                    implementation                : <empty>
                    implementationDependenciesMetadata      : <empty>
                    intransitiveDependenciesMetadata        : <empty>
                    kapt                          : <empty>
                    kaptClasspath_kaptKotlin      : <empty>
                    kaptClasspath_kaptTestKotlin  : <empty>
                    kaptTest                      : <empty>
                    kotlinBuildToolsApiClasspath  : <empty>
                    kotlinCompilerClasspath       : <empty>
                    kotlinCompilerPluginClasspath : <empty>
                    kotlinCompilerPluginClasspathMain       : <empty>
                    kotlinCompilerPluginClasspathTest       : <empty>
                    kotlinKaptWorkerDependencies  : <empty>
                    kotlinKlibCommonizerClasspath : <empty>
                    kotlinNativeCompilerPluginClasspath     : <empty>
                    kotlinScriptDef               : <empty>
                    kotlinScriptDefExtensions     : <empty>
                    - mainSourceElements          : <ROOT>/javaLib/src/main/java
                    - mainSourceElements          : <ROOT>/javaLib/src/main/kotlin [-]
                    - mainSourceElements          : <ROOT>/javaLib/src/main/resources [-]
                    runtimeClasspath              : <empty>
                    - runtimeElements             : <ROOT>/javaLib/build/libs/javaLib.jar [-]
                    - runtimeElements-published   : <ROOT>/javaLib/build/libs/javaLib.jar [-]
                    runtimeOnly                   : <empty>
                    testAnnotationProcessor       : <empty>
                    testApi                       : <empty>
                    testApiDependenciesMetadata   : <empty>
                    testCompileClasspath          : <empty>
                    testCompileOnly               : <empty>
                    testCompileOnlyDependenciesMetadata     : <empty>
                    testImplementation            : <empty>
                    testImplementationDependenciesMetadata  : <empty>
                    testIntransitiveDependenciesMetadata    : <empty>
                    testKotlinScriptDef           : <empty>
                    testKotlinScriptDefExtensions : <empty>
                    - testResultsElementsForTest  : <ROOT>/javaLib/build/test-results/test/binary [-]
                    testRuntimeClasspath          : <empty>
                    testRuntimeOnly               : <empty>
=======
                externalSystemId              : GRADLE
                sourceSetModel                : DefaultGradleSourceSetModel
                    sourceCompatibility           : 1.7
                    targetCompatibility           : 1.7
                    - taskArtifacts               : <ROOT>/javaLib/build/libs/javaLib.jar [-]
                    configurationArtifacts
                        annotationProcessor           : <empty>
                        api                           : <empty>
                        apiDependenciesMetadata       : <empty>
                        - apiElements                 : <ROOT>/javaLib/build/libs/javaLib.jar [-]
                        - apiElements-published       : <ROOT>/javaLib/build/libs/javaLib.jar [-]
                        - archives                    : <ROOT>/javaLib/build/libs/javaLib.jar [-]
                        compileClasspath              : <empty>
                        compileOnly                   : <empty>
                        compileOnlyApi                : <empty>
                        compileOnlyDependenciesMetadata         : <empty>
                        default                       : <empty>
                        dependencySources             : <empty>
                        implementation                : <empty>
                        implementationDependenciesMetadata      : <empty>
                        intransitiveDependenciesMetadata        : <empty>
                        kapt                          : <empty>
                        kaptClasspath_kaptKotlin      : <empty>
                        kaptClasspath_kaptTestKotlin  : <empty>
                        kaptTest                      : <empty>
                        kotlinBuildToolsApiClasspath  : <empty>
                        kotlinCompilerClasspath       : <empty>
                        kotlinCompilerPluginClasspath : <empty>
                        kotlinCompilerPluginClasspathMain       : <empty>
                        kotlinCompilerPluginClasspathTest       : <empty>
                        kotlinKaptWorkerDependencies  : <empty>
                        kotlinKlibCommonizerClasspath : <empty>
                        kotlinNativeBundleConfiguration         : <empty>
                        kotlinNativeCompilerPluginClasspath     : <empty>
                        kotlinScriptDef               : <empty>
                        kotlinScriptDefExtensions     : <empty>
                        - mainSourceElements          : <ROOT>/javaLib/src/main/java
                        - mainSourceElements          : <ROOT>/javaLib/src/main/kotlin [-]
                        - mainSourceElements          : <ROOT>/javaLib/src/main/resources [-]
                        runtimeClasspath              : <empty>
                        - runtimeElements             : <ROOT>/javaLib/build/libs/javaLib.jar [-]
                        - runtimeElements-published   : <ROOT>/javaLib/build/libs/javaLib.jar [-]
                        runtimeOnly                   : <empty>
                        testAnnotationProcessor       : <empty>
                        testApi                       : <empty>
                        testApiDependenciesMetadata   : <empty>
                        testCompileClasspath          : <empty>
                        testCompileOnly               : <empty>
                        testCompileOnlyDependenciesMetadata     : <empty>
                        testDependencySources         : <empty>
                        testImplementation            : <empty>
                        testImplementationDependenciesMetadata  : <empty>
                        testIntransitiveDependenciesMetadata    : <empty>
                        testKotlinScriptDef           : <empty>
                        testKotlinScriptDefExtensions : <empty>
                        - testResultsElementsForTest  : <ROOT>/javaLib/build/test-results/test/binary [-]
                        testRuntimeClasspath          : <empty>
                        testRuntimeOnly               : <empty>
                    sourceSets
                        main
                            sourceCompatibility           : 1.7
                            targetCompatibility           : 1.7
                            - artifacts                   : <ROOT>/javaLib/build/libs/javaLib.jar [-]
                            - dependencies                : DefaultExternalLibraryDependency
                                file                          : <M2>/org/jetbrains/kotlin/kotlin-stdlib/<KOTLIN_VERSION>/kotlin-stdlib-<KOTLIN_VERSION>.jar
                            - dependencies                : DefaultExternalLibraryDependency
                                file                          : <M2>/com/google/dagger/dagger/2.6/dagger-2.6.jar
                                source                        : <M2>/com/google/dagger/dagger/2.6/dagger-2.6-sources.jar
                            - dependencies                : DefaultExternalLibraryDependency
                                file                          : <M2>/org/jetbrains/annotations/13.0/annotations-13.0.jar
                                source                        : <M2>/org/jetbrains/annotations/13.0/annotations-13.0-sources.jar
                            - dependencies                : DefaultExternalLibraryDependency
                                file                          : <M2>/javax/inject/javax.inject/1/javax.inject-1.jar
                                source                        : <M2>/javax/inject/javax.inject/1/javax.inject-1-sources.jar
                            - dependencies                : DefaultFileCollectionDependency
                                - files                       : <ROOT>/javaLib/build/classes/java/main [-]
                                - files                       : <ROOT>/javaLib/build/classes/kotlin/main [-]
                                - files                       : <ROOT>/javaLib/build/tmp/kapt3/classes/main [-]
                                - files                       : <ROOT>/javaLib/build/resources/main [-]
                            sources
                                SOURCE                        : alljava (DefaultExternalSourceDirectorySet)
                                    - srcDirs                     : <ROOT>/javaLib/src/main/java
                                    - srcDirs                     : <ROOT>/javaLib/src/main/kotlin [-]
                                    outputDir                     : <ROOT>/javaLib/out/production/classes [-]
                                    - gradleOutputDirs            : <ROOT>/javaLib/build/classes/java/main [-]
                                    - gradleOutputDirs            : <ROOT>/javaLib/build/classes/kotlin/main [-]
                                    - gradleOutputDirs            : <ROOT>/javaLib/build/tmp/kapt3/classes/main [-]
                                    patterns                      : FilePatternSetImpl
                                RESOURCE                      : resources (DefaultExternalSourceDirectorySet)
                                    - srcDirs                     : <ROOT>/javaLib/src/main/resources [-]
                                    outputDir                     : <ROOT>/javaLib/out/production/resources [-]
                                    - gradleOutputDirs            : <ROOT>/javaLib/build/resources/main [-]
                                    patterns                      : FilePatternSetImpl
                        test
                            sourceCompatibility           : 1.7
                            targetCompatibility           : 1.7
                            - dependencies                : DefaultFileCollectionDependency
                                - files                       : <ROOT>/javaLib/build/classes/java/main [-]
                                - files                       : <ROOT>/javaLib/build/classes/kotlin/main [-]
                                - files                       : <ROOT>/javaLib/build/tmp/kapt3/classes/main [-]
                                - files                       : <ROOT>/javaLib/build/resources/main [-]
                            - dependencies                : DefaultExternalLibraryDependency
                                file                          : <M2>/org/jetbrains/kotlin/kotlin-stdlib/<KOTLIN_VERSION>/kotlin-stdlib-<KOTLIN_VERSION>.jar
                            - dependencies                : DefaultExternalLibraryDependency
                                file                          : <M2>/com/google/dagger/dagger/2.6/dagger-2.6.jar
                                source                        : <M2>/com/google/dagger/dagger/2.6/dagger-2.6-sources.jar
                            - dependencies                : DefaultExternalLibraryDependency
                                file                          : <M2>/org/jetbrains/annotations/13.0/annotations-13.0.jar
                                source                        : <M2>/org/jetbrains/annotations/13.0/annotations-13.0-sources.jar
                            - dependencies                : DefaultExternalLibraryDependency
                                file                          : <M2>/javax/inject/javax.inject/1/javax.inject-1.jar
                                source                        : <M2>/javax/inject/javax.inject/1/javax.inject-1-sources.jar
                            - dependencies                : DefaultFileCollectionDependency
                                - files                       : <ROOT>/javaLib/build/classes/java/test [-]
                                - files                       : <ROOT>/javaLib/build/classes/kotlin/test [-]
                                - files                       : <ROOT>/javaLib/build/tmp/kapt3/classes/test [-]
                                - files                       : <ROOT>/javaLib/build/resources/test [-]
                            sources
                                TEST                          : alljava (DefaultExternalSourceDirectorySet)
                                    - srcDirs                     : <ROOT>/javaLib/src/test/java [-]
                                    - srcDirs                     : <ROOT>/javaLib/src/test/kotlin [-]
                                    outputDir                     : <ROOT>/javaLib/out/test/classes [-]
                                    - gradleOutputDirs            : <ROOT>/javaLib/build/classes/java/test [-]
                                    - gradleOutputDirs            : <ROOT>/javaLib/build/classes/kotlin/test [-]
                                    - gradleOutputDirs            : <ROOT>/javaLib/build/tmp/kapt3/classes/test [-]
                                    patterns                      : FilePatternSetImpl
                                TEST_RESOURCE                 : resources (DefaultExternalSourceDirectorySet)
                                    - srcDirs                     : <ROOT>/javaLib/src/test/resources [-]
                                    outputDir                     : <ROOT>/javaLib/out/test/resources [-]
                                    - gradleOutputDirs            : <ROOT>/javaLib/build/resources/test [-]
                                    patterns                      : FilePatternSetImpl
>>>>>>> 0d09370c
            lib                           : :lib (DefaultExternalProject)
                path                          : :lib [-]
                identityPath                  : :lib [-]
                name                          : lib
                qName                         : :lib
                group                         : MainActivity
                version                       : unspecified
                projectDir                    : <ROOT>/lib
                buildDir                      : <ROOT>/lib/build [-]
                buildFile                     : <ROOT>/lib/build.gradle
                tasks
                    testDebugUnitTest             : testDebugUnitTest (DefaultExternalTask)
                        qName                         : :lib:testDebugUnitTest
                    testReleaseUnitTest           : testReleaseUnitTest (DefaultExternalTask)
                        qName                         : :lib:testReleaseUnitTest
                externalSystemId              : GRADLE
<<<<<<< HEAD
                artifactsByConfiguration
                    androidApis                   : <empty>
                    androidJdkImage               : <empty>
                    androidTestAnnotationProcessor          : <empty>
                    androidTestApi                : <empty>
                    androidTestApiDependenciesMetadata      : <empty>
                    androidTestCompileOnly        : <empty>
                    androidTestCompileOnlyDependenciesMetadata        : <empty>
                    androidTestDebugAnnotationProcessor     : <empty>
                    androidTestDebugApi           : <empty>
                    androidTestDebugApiDependenciesMetadata : <empty>
                    androidTestDebugCompileOnly   : <empty>
                    androidTestDebugCompileOnlyDependenciesMetadata   : <empty>
                    androidTestDebugImplementation          : <empty>
                    androidTestDebugImplementationDependenciesMetadata          : <empty>
                    androidTestDebugIntransitiveDependenciesMetadata  : <empty>
                    androidTestDebugRuntimeOnly   : <empty>
                    androidTestDebugWearApp       : <empty>
                    androidTestImplementation     : <empty>
                    androidTestImplementationDependenciesMetadata     : <empty>
                    androidTestIntransitiveDependenciesMetadata       : <empty>
                    androidTestReleaseAnnotationProcessor   : <empty>
                    androidTestReleaseApi         : <empty>
                    androidTestReleaseApiDependenciesMetadata         : <empty>
                    androidTestReleaseCompileOnly : <empty>
                    androidTestReleaseCompileOnlyDependenciesMetadata : <empty>
                    androidTestReleaseImplementation        : <empty>
                    androidTestReleaseImplementationDependenciesMetadata        : <empty>
                    androidTestReleaseIntransitiveDependenciesMetadata          : <empty>
                    androidTestReleaseRuntimeOnly : <empty>
                    androidTestReleaseWearApp     : <empty>
                    androidTestRuntimeOnly        : <empty>
                    androidTestUtil               : <empty>
                    androidTestWearApp            : <empty>
                    annotationProcessor           : <empty>
                    api                           : <empty>
                    apiDependenciesMetadata       : <empty>
                    - archives                    : <ROOT>/lib/build/outputs/aar/lib-debug.aar [-]
                    - archives                    : <ROOT>/lib/build/outputs/aar/lib-release.aar [-]
                    compileOnly                   : <empty>
                    compileOnlyDependenciesMetadata         : <empty>
                    coreLibraryDesugaring         : <empty>
                    debugAndroidTestAnnotationProcessorClasspath      : <empty>
                    debugAndroidTestApi           : <empty>
                    debugAndroidTestApiDependenciesMetadata : <empty>
                    debugAndroidTestCompilationApi          : <empty>
                    debugAndroidTestCompilationCompileOnly  : <empty>
                    debugAndroidTestCompilationImplementation         : <empty>
                    debugAndroidTestCompilationRuntimeOnly  : <empty>
                    debugAndroidTestCompileClasspath        : <empty>
                    debugAndroidTestCompileOnly   : <empty>
                    debugAndroidTestCompileOnlyDependenciesMetadata   : <empty>
                    debugAndroidTestImplementation          : <empty>
                    debugAndroidTestImplementationDependenciesMetadata          : <empty>
                    debugAndroidTestIntransitiveDependenciesMetadata  : <empty>
                    debugAndroidTestRuntimeClasspath        : <empty>
                    debugAndroidTestRuntimeOnly   : <empty>
                    debugAnnotationProcessor      : <empty>
                    debugAnnotationProcessorClasspath       : <empty>
                    debugApi                      : <empty>
                    debugApiDependenciesMetadata  : <empty>
                    debugApiElements              : <empty>
                    - debugApiElements-published  : <ROOT>/lib/build/outputs/aar/lib-debug.aar [-]
                    - debugArchives               : <ROOT>/lib/build/outputs/aar/lib-debug.aar [-]
                    debugCompilationApi           : <empty>
                    debugCompilationCompileOnly   : <empty>
                    debugCompilationImplementation          : <empty>
                    debugCompilationRuntimeOnly   : <empty>
                    debugCompileClasspath         : <empty>
                    debugCompileOnly              : <empty>
                    debugCompileOnlyDependenciesMetadata    : <empty>
                    debugImplementation           : <empty>
                    debugImplementationDependenciesMetadata : <empty>
                    debugIntransitiveDependenciesMetadata   : <empty>
                    debugRuntimeClasspath         : <empty>
                    debugRuntimeElements          : <empty>
                    - debugRuntimeElements-published        : <ROOT>/lib/build/outputs/aar/lib-debug.aar [-]
                    debugRuntimeOnly              : <empty>
                    - debugSourcesElements        : <ROOT>/lib/build/libs/lib-debug-sources.jar [-]
                    - debugSourcesElements-published        : <ROOT>/lib/build/libs/lib-debug-sources.jar [-]
                    debugUnitTestAnnotationProcessorClasspath         : <empty>
                    debugUnitTestApi              : <empty>
                    debugUnitTestApiDependenciesMetadata    : <empty>
                    debugUnitTestCompilationApi   : <empty>
                    debugUnitTestCompilationCompileOnly     : <empty>
                    debugUnitTestCompilationImplementation  : <empty>
                    debugUnitTestCompilationRuntimeOnly     : <empty>
                    debugUnitTestCompileClasspath : <empty>
                    debugUnitTestCompileOnly      : <empty>
                    debugUnitTestCompileOnlyDependenciesMetadata      : <empty>
                    debugUnitTestImplementation   : <empty>
                    debugUnitTestImplementationDependenciesMetadata   : <empty>
                    debugUnitTestIntransitiveDependenciesMetadata     : <empty>
                    debugUnitTestRuntimeClasspath : <empty>
                    debugUnitTestRuntimeOnly      : <empty>
                    debugWearApp                  : <empty>
                    default                       : <empty>
                    implementation                : <empty>
                    implementationDependenciesMetadata      : <empty>
                    intransitiveDependenciesMetadata        : <empty>
                    kotlinBuildToolsApiClasspath  : <empty>
                    kotlinCompilerClasspath       : <empty>
                    kotlinCompilerPluginClasspath : <empty>
                    kotlinCompilerPluginClasspathDebug      : <empty>
                    kotlinCompilerPluginClasspathDebugAndroidTest     : <empty>
                    kotlinCompilerPluginClasspathDebugUnitTest        : <empty>
                    kotlinCompilerPluginClasspathRelease    : <empty>
                    kotlinCompilerPluginClasspathReleaseUnitTest      : <empty>
                    kotlinKlibCommonizerClasspath : <empty>
                    kotlinNativeCompilerPluginClasspath     : <empty>
                    lintChecks                    : <empty>
                    lintPublish                   : <empty>
                    releaseAnnotationProcessor    : <empty>
                    releaseAnnotationProcessorClasspath     : <empty>
                    releaseApi                    : <empty>
                    releaseApiDependenciesMetadata          : <empty>
                    releaseApiElements            : <empty>
                    - releaseApiElements-published          : <ROOT>/lib/build/outputs/aar/lib-release.aar [-]
                    - releaseArchives             : <ROOT>/lib/build/outputs/aar/lib-release.aar [-]
                    releaseCompilationApi         : <empty>
                    releaseCompilationCompileOnly : <empty>
                    releaseCompilationImplementation        : <empty>
                    releaseCompilationRuntimeOnly : <empty>
                    releaseCompileClasspath       : <empty>
                    releaseCompileOnly            : <empty>
                    releaseCompileOnlyDependenciesMetadata  : <empty>
                    releaseImplementation         : <empty>
                    releaseImplementationDependenciesMetadata         : <empty>
                    releaseIntransitiveDependenciesMetadata : <empty>
                    releaseRuntimeClasspath       : <empty>
                    releaseRuntimeElements        : <empty>
                    - releaseRuntimeElements-published      : <ROOT>/lib/build/outputs/aar/lib-release.aar [-]
                    releaseRuntimeOnly            : <empty>
                    - releaseSourcesElements      : <ROOT>/lib/build/libs/lib-sources.jar [-]
                    - releaseSourcesElements-published      : <ROOT>/lib/build/libs/lib-sources.jar [-]
                    releaseUnitTestAnnotationProcessorClasspath       : <empty>
                    releaseUnitTestApi            : <empty>
                    releaseUnitTestApiDependenciesMetadata  : <empty>
                    releaseUnitTestCompilationApi : <empty>
                    releaseUnitTestCompilationCompileOnly   : <empty>
                    releaseUnitTestCompilationImplementation          : <empty>
                    releaseUnitTestCompilationRuntimeOnly   : <empty>
                    releaseUnitTestCompileClasspath         : <empty>
                    releaseUnitTestCompileOnly    : <empty>
                    releaseUnitTestCompileOnlyDependenciesMetadata    : <empty>
                    releaseUnitTestImplementation : <empty>
                    releaseUnitTestImplementationDependenciesMetadata : <empty>
                    releaseUnitTestIntransitiveDependenciesMetadata   : <empty>
                    releaseUnitTestRuntimeClasspath         : <empty>
                    releaseUnitTestRuntimeOnly    : <empty>
                    releaseWearApp                : <empty>
                    runtimeOnly                   : <empty>
                    testAnnotationProcessor       : <empty>
                    testApi                       : <empty>
                    testApiDependenciesMetadata   : <empty>
                    testCompileOnly               : <empty>
                    testCompileOnlyDependenciesMetadata     : <empty>
                    testDebugAnnotationProcessor  : <empty>
                    testDebugApi                  : <empty>
                    testDebugApiDependenciesMetadata        : <empty>
                    testDebugCompileOnly          : <empty>
                    testDebugCompileOnlyDependenciesMetadata          : <empty>
                    testDebugImplementation       : <empty>
                    testDebugImplementationDependenciesMetadata       : <empty>
                    testDebugIntransitiveDependenciesMetadata         : <empty>
                    testDebugRuntimeOnly          : <empty>
                    testDebugWearApp              : <empty>
                    testFixturesAnnotationProcessor         : <empty>
                    testFixturesApi               : <empty>
                    testFixturesApiDependenciesMetadata     : <empty>
                    testFixturesCompileOnly       : <empty>
                    testFixturesCompileOnlyDependenciesMetadata       : <empty>
                    testFixturesDebugAnnotationProcessor    : <empty>
                    testFixturesDebugApi          : <empty>
                    testFixturesDebugApiDependenciesMetadata          : <empty>
                    testFixturesDebugCompileOnly  : <empty>
                    testFixturesDebugCompileOnlyDependenciesMetadata  : <empty>
                    testFixturesDebugImplementation         : <empty>
                    testFixturesDebugImplementationDependenciesMetadata         : <empty>
                    testFixturesDebugIntransitiveDependenciesMetadata : <empty>
                    testFixturesDebugRuntimeOnly  : <empty>
                    testFixturesDebugWearApp      : <empty>
                    testFixturesImplementation    : <empty>
                    testFixturesImplementationDependenciesMetadata    : <empty>
                    testFixturesIntransitiveDependenciesMetadata      : <empty>
                    testFixturesReleaseAnnotationProcessor  : <empty>
                    testFixturesReleaseApi        : <empty>
                    testFixturesReleaseApiDependenciesMetadata        : <empty>
                    testFixturesReleaseCompileOnly          : <empty>
                    testFixturesReleaseCompileOnlyDependenciesMetadata          : <empty>
                    testFixturesReleaseImplementation       : <empty>
                    testFixturesReleaseImplementationDependenciesMetadata       : <empty>
                    testFixturesReleaseIntransitiveDependenciesMetadata         : <empty>
                    testFixturesReleaseRuntimeOnly          : <empty>
                    testFixturesReleaseWearApp    : <empty>
                    testFixturesRuntimeOnly       : <empty>
                    testFixturesWearApp           : <empty>
                    testImplementation            : <empty>
                    testImplementationDependenciesMetadata  : <empty>
                    testIntransitiveDependenciesMetadata    : <empty>
                    testReleaseAnnotationProcessor          : <empty>
                    testReleaseApi                : <empty>
                    testReleaseApiDependenciesMetadata      : <empty>
                    testReleaseCompileOnly        : <empty>
                    testReleaseCompileOnlyDependenciesMetadata        : <empty>
                    testReleaseImplementation     : <empty>
                    testReleaseImplementationDependenciesMetadata     : <empty>
                    testReleaseIntransitiveDependenciesMetadata       : <empty>
                    testReleaseRuntimeOnly        : <empty>
                    testReleaseWearApp            : <empty>
                    testRuntimeOnly               : <empty>
                    testWearApp                   : <empty>
                    wearApp                       : <empty>
=======
                sourceSetModel                : DefaultGradleSourceSetModel
                    sourceCompatibility           : <PROJECT_JDK_FEATURE_LEVEL>
                    targetCompatibility           : <PROJECT_JDK_FEATURE_LEVEL>
                    configurationArtifacts
                        _internal-unified-test-platform-android-device-provider-ddmlib        : <empty>
                        _internal-unified-test-platform-android-device-provider-gradle        : <empty>
                        _internal-unified-test-platform-android-driver-instrumentation        : <empty>
                        _internal-unified-test-platform-android-test-plugin         : <empty>
                        _internal-unified-test-platform-android-test-plugin-host-additional-test-output : <empty>
                        _internal-unified-test-platform-android-test-plugin-host-apk-installer          : <empty>
                        _internal-unified-test-platform-android-test-plugin-host-coverage     : <empty>
                        _internal-unified-test-platform-android-test-plugin-host-device-info  : <empty>
                        _internal-unified-test-platform-android-test-plugin-host-emulator-control       : <empty>
                        _internal-unified-test-platform-android-test-plugin-host-logcat       : <empty>
                        _internal-unified-test-platform-android-test-plugin-host-retention    : <empty>
                        _internal-unified-test-platform-android-test-plugin-result-listener-gradle      : <empty>
                        _internal-unified-test-platform-core    : <empty>
                        _internal-unified-test-platform-launcher          : <empty>
                        androidApis                   : <empty>
                        androidJdkImage               : <empty>
                        androidTestAnnotationProcessor          : <empty>
                        androidTestApi                : <empty>
                        androidTestApiDependenciesMetadata      : <empty>
                        androidTestCompileOnly        : <empty>
                        androidTestCompileOnlyDependenciesMetadata        : <empty>
                        androidTestDebugAnnotationProcessor     : <empty>
                        androidTestDebugApi           : <empty>
                        androidTestDebugApiDependenciesMetadata : <empty>
                        androidTestDebugCompileOnly   : <empty>
                        androidTestDebugCompileOnlyDependenciesMetadata   : <empty>
                        androidTestDebugDependencySources       : <empty>
                        androidTestDebugImplementation          : <empty>
                        androidTestDebugImplementationDependenciesMetadata          : <empty>
                        androidTestDebugIntransitiveDependenciesMetadata  : <empty>
                        androidTestDebugRuntimeOnly   : <empty>
                        androidTestDebugWearApp       : <empty>
                        androidTestDependencySources  : <empty>
                        androidTestImplementation     : <empty>
                        androidTestImplementationDependenciesMetadata     : <empty>
                        androidTestIntransitiveDependenciesMetadata       : <empty>
                        androidTestReleaseAnnotationProcessor   : <empty>
                        androidTestReleaseApi         : <empty>
                        androidTestReleaseApiDependenciesMetadata         : <empty>
                        androidTestReleaseCompileOnly : <empty>
                        androidTestReleaseCompileOnlyDependenciesMetadata : <empty>
                        androidTestReleaseImplementation        : <empty>
                        androidTestReleaseImplementationDependenciesMetadata        : <empty>
                        androidTestReleaseIntransitiveDependenciesMetadata          : <empty>
                        androidTestReleaseRuntimeOnly : <empty>
                        androidTestReleaseWearApp     : <empty>
                        androidTestRuntimeOnly        : <empty>
                        androidTestUtil               : <empty>
                        androidTestWearApp            : <empty>
                        annotationProcessor           : <empty>
                        api                           : <empty>
                        apiDependenciesMetadata       : <empty>
                        archives                      : <empty>
                        compileOnly                   : <empty>
                        compileOnlyApi                : <empty>
                        compileOnlyDependenciesMetadata         : <empty>
                        coreLibraryDesugaring         : <empty>
                        debugAndroidTestAnnotationProcessorClasspath      : <empty>
                        debugAndroidTestApi           : <empty>
                        debugAndroidTestApiDependenciesMetadata : <empty>
                        debugAndroidTestCompilationApi          : <empty>
                        debugAndroidTestCompilationCompileOnly  : <empty>
                        debugAndroidTestCompilationImplementation         : <empty>
                        debugAndroidTestCompilationRuntimeOnly  : <empty>
                        debugAndroidTestCompileClasspath        : <empty>
                        debugAndroidTestCompileOnly   : <empty>
                        debugAndroidTestCompileOnlyDependenciesMetadata   : <empty>
                        debugAndroidTestDependencySources       : <empty>
                        debugAndroidTestImplementation          : <empty>
                        debugAndroidTestImplementationDependenciesMetadata          : <empty>
                        debugAndroidTestIntransitiveDependenciesMetadata  : <empty>
                        debugAndroidTestRuntimeClasspath        : <empty>
                        debugAndroidTestRuntimeOnly   : <empty>
                        debugAnnotationProcessor      : <empty>
                        debugAnnotationProcessorClasspath       : <empty>
                        debugApi                      : <empty>
                        debugApiDependenciesMetadata  : <empty>
                        debugApiElements              : <empty>
                        - debugApiElements-published  : <ROOT>/lib/build/outputs/aar/lib-debug.aar [-]
                        - debugArchives               : <ROOT>/lib/build/outputs/aar/lib-debug.aar [-]
                        debugCompilationApi           : <empty>
                        debugCompilationCompileOnly   : <empty>
                        debugCompilationImplementation          : <empty>
                        debugCompilationRuntimeOnly   : <empty>
                        debugCompileClasspath         : <empty>
                        debugCompileOnly              : <empty>
                        debugCompileOnlyApi           : <empty>
                        debugCompileOnlyDependenciesMetadata    : <empty>
                        debugDependencySources        : <empty>
                        debugImplementation           : <empty>
                        debugImplementationDependenciesMetadata : <empty>
                        debugIntransitiveDependenciesMetadata   : <empty>
                        debugRuntimeClasspath         : <empty>
                        debugRuntimeElements          : <empty>
                        - debugRuntimeElements-published        : <ROOT>/lib/build/outputs/aar/lib-debug.aar [-]
                        debugRuntimeOnly              : <empty>
                        - debugSourcesElements        : <ROOT>/lib/build/libs/lib-debug-sources.jar [-]
                        - debugSourcesElements-published        : <ROOT>/lib/build/libs/lib-debug-sources.jar [-]
                        debugUnitTestAnnotationProcessorClasspath         : <empty>
                        debugUnitTestApi              : <empty>
                        debugUnitTestApiDependenciesMetadata    : <empty>
                        debugUnitTestCompilationApi   : <empty>
                        debugUnitTestCompilationCompileOnly     : <empty>
                        debugUnitTestCompilationImplementation  : <empty>
                        debugUnitTestCompilationRuntimeOnly     : <empty>
                        debugUnitTestCompileClasspath : <empty>
                        debugUnitTestCompileOnly      : <empty>
                        debugUnitTestCompileOnlyDependenciesMetadata      : <empty>
                        debugUnitTestDependencySources          : <empty>
                        debugUnitTestImplementation   : <empty>
                        debugUnitTestImplementationDependenciesMetadata   : <empty>
                        debugUnitTestIntransitiveDependenciesMetadata     : <empty>
                        debugUnitTestRuntimeClasspath : <empty>
                        debugUnitTestRuntimeOnly      : <empty>
                        debugWearApp                  : <empty>
                        default                       : <empty>
                        implementation                : <empty>
                        implementationDependenciesMetadata      : <empty>
                        intransitiveDependenciesMetadata        : <empty>
                        kotlinBuildToolsApiClasspath  : <empty>
                        kotlinCompilerClasspath       : <empty>
                        kotlinCompilerPluginClasspath : <empty>
                        kotlinCompilerPluginClasspathDebug      : <empty>
                        kotlinCompilerPluginClasspathDebugAndroidTest     : <empty>
                        kotlinCompilerPluginClasspathDebugUnitTest        : <empty>
                        kotlinCompilerPluginClasspathRelease    : <empty>
                        kotlinCompilerPluginClasspathReleaseUnitTest      : <empty>
                        kotlinKlibCommonizerClasspath : <empty>
                        kotlinNativeBundleConfiguration         : <empty>
                        kotlinNativeCompilerPluginClasspath     : <empty>
                        lintChecks                    : <empty>
                        lintPublish                   : <empty>
                        releaseAnnotationProcessor    : <empty>
                        releaseAnnotationProcessorClasspath     : <empty>
                        releaseApi                    : <empty>
                        releaseApiDependenciesMetadata          : <empty>
                        releaseApiElements            : <empty>
                        - releaseApiElements-published          : <ROOT>/lib/build/outputs/aar/lib-release.aar [-]
                        - releaseArchives             : <ROOT>/lib/build/outputs/aar/lib-release.aar [-]
                        releaseCompilationApi         : <empty>
                        releaseCompilationCompileOnly : <empty>
                        releaseCompilationImplementation        : <empty>
                        releaseCompilationRuntimeOnly : <empty>
                        releaseCompileClasspath       : <empty>
                        releaseCompileOnly            : <empty>
                        releaseCompileOnlyApi         : <empty>
                        releaseCompileOnlyDependenciesMetadata  : <empty>
                        releaseDependencySources      : <empty>
                        releaseImplementation         : <empty>
                        releaseImplementationDependenciesMetadata         : <empty>
                        releaseIntransitiveDependenciesMetadata : <empty>
                        releaseRuntimeClasspath       : <empty>
                        releaseRuntimeElements        : <empty>
                        - releaseRuntimeElements-published      : <ROOT>/lib/build/outputs/aar/lib-release.aar [-]
                        releaseRuntimeOnly            : <empty>
                        - releaseSourcesElements      : <ROOT>/lib/build/libs/lib-sources.jar [-]
                        - releaseSourcesElements-published      : <ROOT>/lib/build/libs/lib-sources.jar [-]
                        releaseUnitTestAnnotationProcessorClasspath       : <empty>
                        releaseUnitTestApi            : <empty>
                        releaseUnitTestApiDependenciesMetadata  : <empty>
                        releaseUnitTestCompilationApi : <empty>
                        releaseUnitTestCompilationCompileOnly   : <empty>
                        releaseUnitTestCompilationImplementation          : <empty>
                        releaseUnitTestCompilationRuntimeOnly   : <empty>
                        releaseUnitTestCompileClasspath         : <empty>
                        releaseUnitTestCompileOnly    : <empty>
                        releaseUnitTestCompileOnlyDependenciesMetadata    : <empty>
                        releaseUnitTestDependencySources        : <empty>
                        releaseUnitTestImplementation : <empty>
                        releaseUnitTestImplementationDependenciesMetadata : <empty>
                        releaseUnitTestIntransitiveDependenciesMetadata   : <empty>
                        releaseUnitTestRuntimeClasspath         : <empty>
                        releaseUnitTestRuntimeOnly    : <empty>
                        releaseWearApp                : <empty>
                        runtimeOnly                   : <empty>
                        testAnnotationProcessor       : <empty>
                        testApi                       : <empty>
                        testApiDependenciesMetadata   : <empty>
                        testCompileOnly               : <empty>
                        testCompileOnlyDependenciesMetadata     : <empty>
                        testDebugAnnotationProcessor  : <empty>
                        testDebugApi                  : <empty>
                        testDebugApiDependenciesMetadata        : <empty>
                        testDebugCompileOnly          : <empty>
                        testDebugCompileOnlyDependenciesMetadata          : <empty>
                        testDebugDependencySources    : <empty>
                        testDebugImplementation       : <empty>
                        testDebugImplementationDependenciesMetadata       : <empty>
                        testDebugIntransitiveDependenciesMetadata         : <empty>
                        testDebugRuntimeOnly          : <empty>
                        testDebugWearApp              : <empty>
                        testFixturesAnnotationProcessor         : <empty>
                        testFixturesApi               : <empty>
                        testFixturesApiDependenciesMetadata     : <empty>
                        testFixturesCompileOnly       : <empty>
                        testFixturesCompileOnlyApi    : <empty>
                        testFixturesCompileOnlyDependenciesMetadata       : <empty>
                        testFixturesDebugAnnotationProcessor    : <empty>
                        testFixturesDebugApi          : <empty>
                        testFixturesDebugApiDependenciesMetadata          : <empty>
                        testFixturesDebugCompileOnly  : <empty>
                        testFixturesDebugCompileOnlyApi         : <empty>
                        testFixturesDebugCompileOnlyDependenciesMetadata  : <empty>
                        testFixturesDebugImplementation         : <empty>
                        testFixturesDebugImplementationDependenciesMetadata         : <empty>
                        testFixturesDebugIntransitiveDependenciesMetadata : <empty>
                        testFixturesDebugRuntimeOnly  : <empty>
                        testFixturesDebugWearApp      : <empty>
                        testFixturesImplementation    : <empty>
                        testFixturesImplementationDependenciesMetadata    : <empty>
                        testFixturesIntransitiveDependenciesMetadata      : <empty>
                        testFixturesReleaseAnnotationProcessor  : <empty>
                        testFixturesReleaseApi        : <empty>
                        testFixturesReleaseApiDependenciesMetadata        : <empty>
                        testFixturesReleaseCompileOnly          : <empty>
                        testFixturesReleaseCompileOnlyApi       : <empty>
                        testFixturesReleaseCompileOnlyDependenciesMetadata          : <empty>
                        testFixturesReleaseImplementation       : <empty>
                        testFixturesReleaseImplementationDependenciesMetadata       : <empty>
                        testFixturesReleaseIntransitiveDependenciesMetadata         : <empty>
                        testFixturesReleaseRuntimeOnly          : <empty>
                        testFixturesReleaseWearApp    : <empty>
                        testFixturesRuntimeOnly       : <empty>
                        testFixturesWearApp           : <empty>
                        testImplementation            : <empty>
                        testImplementationDependenciesMetadata  : <empty>
                        testIntransitiveDependenciesMetadata    : <empty>
                        testReleaseAnnotationProcessor          : <empty>
                        testReleaseApi                : <empty>
                        testReleaseApiDependenciesMetadata      : <empty>
                        testReleaseCompileOnly        : <empty>
                        testReleaseCompileOnlyDependenciesMetadata        : <empty>
                        testReleaseDependencySources  : <empty>
                        testReleaseImplementation     : <empty>
                        testReleaseImplementationDependenciesMetadata     : <empty>
                        testReleaseIntransitiveDependenciesMetadata       : <empty>
                        testReleaseRuntimeOnly        : <empty>
                        testReleaseWearApp            : <empty>
                        testRuntimeOnly               : <empty>
                        testWearApp                   : <empty>
                        wearApp                       : <empty>
>>>>>>> 0d09370c
        projectDir                    : <ROOT>
        buildDir                      : <ROOT>/build [-]
        buildFile                     : <ROOT>/build.gradle
        externalSystemId              : GRADLE
        sourceSetModel                : DefaultGradleSourceSetModel
MODULE                        : MainActivity.app
    GradleModuleModel
        agpVersion                    : <AGP_VERSION>
        gradlePath                    : :app
        gradleVersion                 : <GRADLE_VERSION>
        buildFile                     : <ROOT>/app/build.gradle
        buildFilePath                 : <ROOT>/app/build.gradle
        rootFolderPath                : <ROOT>
        hasSafeArgsJava               : false
        hasSafeArgsKotlin             : false
    CurrentVariantReportedVersions
        minSdk
            ApiLevel                      : 16
            ApiString                     : 16
        runtimeMinSdk
            ApiLevel                      : 16
            ApiString                     : 16
        targetSdk
            ApiLevel                      : <SDK_VERSION>
            ApiString                     : <SDK_VERSION>
    RootBuildId                   : <ROOT>
    BuildId                       : <ROOT>
    ProjectPath                   : :app
    ModelVersion                  : <AGP_VERSION>
    ProjectType                   : PROJECT_TYPE_APP
    CompileTarget                 : android-<SDK_VERSION>
    BuildFolder                   : <ROOT>/app/build [-]
    buildToolsVersion             : <CURRENT_BUILD_TOOLS_VERSION>
    IsBaseSplit                   : true
    GroupId                       : MainActivity
    Namespace                     : com.example.mainactivity
    TestNamespace                 : com.example.mainactivity.test
    AaptOptions
        NameSpacing                   : DISABLED
    LintOptions
        IsCheckTestSources            : false
        IsCheckDependencies           : false
        IsAbortOnError                : true
        IsAbsolutePaths               : true
        IsNoLines                     : false
        IsQuiet                       : false
        IsCheckAllWarnings            : false
        IsIgnoreWarnings              : false
        IsWarningsAsErrors            : false
        IsIgnoreTestSources           : false
        IsIgnoreTestFixturesSources   : false
        IsCheckGeneratedSources       : false
        IsCheckReleaseBuilds          : true
        IsExplainIssues               : true
        IsShowAll                     : false
        TextReport                    : false
        HtmlReport                    : true
        XmlReport                     : true
        SarifReport                   : false
    JavaCompileOptions
        Encoding                      : UTF-8
        SourceCompatibility           : 1.8
        TargetCompatibility           : 1.8
        IsCoreLibraryDesugaringEnabled          : false
    AgpFlags
        ApplicationRClassConstantIds  : false
        AestRClassConstantIds         : false
        TransitiveRClasses            : false
        UseAndroidX                   : true
        UsesCompose                   : false
        MlModelBindingEnabled         : false
        AndroidResourcesEnabled       : true
    - basicVariant:               : localDebug
        applicationId                 : com.example.mainactivity
        testApplicationId             : com.example.mainactivity.test
        buildType                     : debug
    - basicVariant:               : remoteDebug
        applicationId                 : com.example.mainactivity
        testApplicationId             : com.example.mainactivity.test
        buildType                     : debug
    - basicVariant:               : localRelease
        applicationId                 : com.example.mainactivity
        buildType                     : release
    - basicVariant:               : remoteRelease
        applicationId                 : com.example.mainactivity
        buildType                     : release
    FlavorDimensions              : type
    BootClassPath                 : <ANDROID_SDK>/platforms/android-<SDK_VERSION>/android.jar
    ViewBindingOptions
        Enabled                       : false
    DependenciesInfo
        IncludeInApk                  : true
        IncludeInBundle               : true
    DefaultConfig
        ProductFlavor
            Name                          : main
            ApplicationId                 : com.example.mainactivity
            VersionCode                   : 1
            VersionName                   : 1.0
            TestInstrumentationRunner     : androidx.test.runner.AndroidJUnitRunner
            MinSdkVersion
                ApiLevel                      : 16
                ApiString                     : 16
            TargetSdkVersion
                ApiLevel                      : <SDK_VERSION>
                ApiString                     : <SDK_VERSION>
            VectorDrawables
                UseSupportLibrary             : false
        SourceProvider
            Name                          : main
            Manifest                      : <ROOT>/app/src/main/AndroidManifest.xml
            JavaDirectories               : <ROOT>/app/src/main/java
            KotlinDirectories             : <ROOT>/app/src/main/kotlin [-]
            KotlinDirectories             : <ROOT>/app/src/main/java
            ResourcesDirectories          : <ROOT>/app/src/main/resources [-]
            ResDirectories                : <ROOT>/app/src/main/res
            AssetsDirectories             : <ROOT>/app/src/main/assets [-]
            JniLibsDirectories            : <ROOT>/app/src/main/jniLibs [-]
            ShadersDirectories            : <ROOT>/app/src/main/shaders [-]
            BaselineProfileDirectories    : <ROOT>/app/src/main/baselineProfiles [-]
        ExtraSourceProviders
            ExtraSourceProvider
                ArtifactName                  : _android_test_
                SourceProvider
                    Name                          : androidTest
                    Manifest                      : <ROOT>/app/src/androidTest/AndroidManifest.xml [-]
                    JavaDirectories               : <ROOT>/app/src/androidTest/java
                    KotlinDirectories             : <ROOT>/app/src/androidTest/kotlin [-]
                    KotlinDirectories             : <ROOT>/app/src/androidTest/java
                    ResourcesDirectories          : <ROOT>/app/src/androidTest/resources [-]
                    ResDirectories                : <ROOT>/app/src/androidTest/res [-]
                    AssetsDirectories             : <ROOT>/app/src/androidTest/assets [-]
                    JniLibsDirectories            : <ROOT>/app/src/androidTest/jniLibs [-]
                    ShadersDirectories            : <ROOT>/app/src/androidTest/shaders [-]
                    BaselineProfileDirectories    : <ROOT>/app/src/androidTest/baselineProfiles [-]
            ExtraSourceProvider
                ArtifactName                  : _unit_test_
                SourceProvider
                    Name                          : test
                    Manifest                      : <ROOT>/app/src/test/AndroidManifest.xml [-]
                    JavaDirectories               : <ROOT>/app/src/test/java
                    KotlinDirectories             : <ROOT>/app/src/test/kotlin [-]
                    KotlinDirectories             : <ROOT>/app/src/test/java
                    ResourcesDirectories          : <ROOT>/app/src/test/resources [-]
                    ResDirectories                : <ROOT>/app/src/test/res [-]
                    AssetsDirectories             : <ROOT>/app/src/test/assets [-]
                    JniLibsDirectories            : <ROOT>/app/src/test/jniLibs [-]
                    ShadersDirectories            : <ROOT>/app/src/test/shaders [-]
                    BaselineProfileDirectories    : <ROOT>/app/src/test/baselineProfiles [-]
    BuildTypes
        BuildType
            Name                          : debug
            IsDebuggable                  : true
            IsJniDebuggable               : false
            IsPseudoLocalesEnabled        : false
            IsRenderscriptDebuggable      : false
            RenderscriptOptimLevel        : 3
            IsMinifyEnabled               : false
            IsZipAlignEnabled             : true
        SourceProvider
            Name                          : debug
            Manifest                      : <ROOT>/app/src/debug/AndroidManifest.xml [-]
            JavaDirectories               : <ROOT>/app/src/debug/java [-]
            KotlinDirectories             : <ROOT>/app/src/debug/kotlin [-]
            KotlinDirectories             : <ROOT>/app/src/debug/java [-]
            ResourcesDirectories          : <ROOT>/app/src/debug/resources [-]
            ResDirectories                : <ROOT>/app/src/debug/res [-]
            AssetsDirectories             : <ROOT>/app/src/debug/assets [-]
            JniLibsDirectories            : <ROOT>/app/src/debug/jniLibs [-]
            ShadersDirectories            : <ROOT>/app/src/debug/shaders [-]
            BaselineProfileDirectories    : <ROOT>/app/src/debug/baselineProfiles [-]
        ExtraSourceProviders
            ExtraSourceProvider
                ArtifactName                  : _android_test_
                SourceProvider
                    Name                          : androidTestDebug
                    Manifest                      : <ROOT>/app/src/androidTestDebug/AndroidManifest.xml [-]
                    JavaDirectories               : <ROOT>/app/src/androidTestDebug/java [-]
                    KotlinDirectories             : <ROOT>/app/src/androidTestDebug/kotlin [-]
                    KotlinDirectories             : <ROOT>/app/src/androidTestDebug/java [-]
                    ResourcesDirectories          : <ROOT>/app/src/androidTestDebug/resources [-]
                    ResDirectories                : <ROOT>/app/src/androidTestDebug/res [-]
                    AssetsDirectories             : <ROOT>/app/src/androidTestDebug/assets [-]
                    JniLibsDirectories            : <ROOT>/app/src/androidTestDebug/jniLibs [-]
                    ShadersDirectories            : <ROOT>/app/src/androidTestDebug/shaders [-]
                    BaselineProfileDirectories    : <ROOT>/app/src/androidTestDebug/baselineProfiles [-]
        ExtraSourceProviders
            ExtraSourceProvider
                ArtifactName                  : _unit_test_
                SourceProvider
                    Name                          : testDebug
                    Manifest                      : <ROOT>/app/src/testDebug/AndroidManifest.xml [-]
                    JavaDirectories               : <ROOT>/app/src/testDebug/java [-]
                    KotlinDirectories             : <ROOT>/app/src/testDebug/kotlin [-]
                    KotlinDirectories             : <ROOT>/app/src/testDebug/java [-]
                    ResourcesDirectories          : <ROOT>/app/src/testDebug/resources [-]
                    ResDirectories                : <ROOT>/app/src/testDebug/res [-]
                    AssetsDirectories             : <ROOT>/app/src/testDebug/assets [-]
                    JniLibsDirectories            : <ROOT>/app/src/testDebug/jniLibs [-]
                    ShadersDirectories            : <ROOT>/app/src/testDebug/shaders [-]
                    BaselineProfileDirectories    : <ROOT>/app/src/testDebug/baselineProfiles [-]
        BuildType
            Name                          : release
            ProguardFiles                 : <ROOT>/app/build/intermediates/default_proguard_files/global/proguard-android-optimize.txt-<AGP_VERSION> [-]
            ProguardFiles                 : <ROOT>/app/proguard-rules.pro
            IsDebuggable                  : false
            IsJniDebuggable               : false
            IsPseudoLocalesEnabled        : false
            IsRenderscriptDebuggable      : false
            RenderscriptOptimLevel        : 3
            IsMinifyEnabled               : false
            IsZipAlignEnabled             : true
        SourceProvider
            Name                          : release
            Manifest                      : <ROOT>/app/src/release/AndroidManifest.xml [-]
            JavaDirectories               : <ROOT>/app/src/release/java [-]
            KotlinDirectories             : <ROOT>/app/src/release/kotlin [-]
            KotlinDirectories             : <ROOT>/app/src/release/java [-]
            ResourcesDirectories          : <ROOT>/app/src/release/resources [-]
            ResDirectories                : <ROOT>/app/src/release/res [-]
            AssetsDirectories             : <ROOT>/app/src/release/assets [-]
            JniLibsDirectories            : <ROOT>/app/src/release/jniLibs [-]
            ShadersDirectories            : <ROOT>/app/src/release/shaders [-]
            BaselineProfileDirectories    : <ROOT>/app/src/release/baselineProfiles [-]
        ExtraSourceProviders
            ExtraSourceProvider
                ArtifactName                  : _unit_test_
                SourceProvider
                    Name                          : testRelease
                    Manifest                      : <ROOT>/app/src/testRelease/AndroidManifest.xml [-]
                    JavaDirectories               : <ROOT>/app/src/testRelease/java [-]
                    KotlinDirectories             : <ROOT>/app/src/testRelease/kotlin [-]
                    KotlinDirectories             : <ROOT>/app/src/testRelease/java [-]
                    ResourcesDirectories          : <ROOT>/app/src/testRelease/resources [-]
                    ResDirectories                : <ROOT>/app/src/testRelease/res [-]
                    AssetsDirectories             : <ROOT>/app/src/testRelease/assets [-]
                    JniLibsDirectories            : <ROOT>/app/src/testRelease/jniLibs [-]
                    ShadersDirectories            : <ROOT>/app/src/testRelease/shaders [-]
                    BaselineProfileDirectories    : <ROOT>/app/src/testRelease/baselineProfiles [-]
    ProductFlavors
        ProductFlavor
            Name                          : local
            Dimension                     : type
            VectorDrawables
        SourceProvider
            Name                          : local
            Manifest                      : <ROOT>/app/src/local/AndroidManifest.xml [-]
            JavaDirectories               : <ROOT>/app/src/local/java [-]
            KotlinDirectories             : <ROOT>/app/src/local/kotlin [-]
            KotlinDirectories             : <ROOT>/app/src/local/java [-]
            ResourcesDirectories          : <ROOT>/app/src/local/resources [-]
            ResDirectories                : <ROOT>/app/src/local/res [-]
            AssetsDirectories             : <ROOT>/app/src/local/assets [-]
            JniLibsDirectories            : <ROOT>/app/src/local/jniLibs [-]
            ShadersDirectories            : <ROOT>/app/src/local/shaders [-]
            BaselineProfileDirectories    : <ROOT>/app/src/local/baselineProfiles [-]
        ExtraSourceProviders
            ExtraSourceProvider
                ArtifactName                  : _android_test_
                SourceProvider
                    Name                          : androidTestLocal
                    Manifest                      : <ROOT>/app/src/androidTestLocal/AndroidManifest.xml [-]
                    JavaDirectories               : <ROOT>/app/src/androidTestLocal/java [-]
                    KotlinDirectories             : <ROOT>/app/src/androidTestLocal/kotlin [-]
                    KotlinDirectories             : <ROOT>/app/src/androidTestLocal/java [-]
                    ResourcesDirectories          : <ROOT>/app/src/androidTestLocal/resources [-]
                    ResDirectories                : <ROOT>/app/src/androidTestLocal/res [-]
                    AssetsDirectories             : <ROOT>/app/src/androidTestLocal/assets [-]
                    JniLibsDirectories            : <ROOT>/app/src/androidTestLocal/jniLibs [-]
                    ShadersDirectories            : <ROOT>/app/src/androidTestLocal/shaders [-]
                    BaselineProfileDirectories    : <ROOT>/app/src/androidTestLocal/baselineProfiles [-]
            ExtraSourceProvider
                ArtifactName                  : _unit_test_
                SourceProvider
                    Name                          : testLocal
                    Manifest                      : <ROOT>/app/src/testLocal/AndroidManifest.xml [-]
                    JavaDirectories               : <ROOT>/app/src/testLocal/java [-]
                    KotlinDirectories             : <ROOT>/app/src/testLocal/kotlin [-]
                    KotlinDirectories             : <ROOT>/app/src/testLocal/java [-]
                    ResourcesDirectories          : <ROOT>/app/src/testLocal/resources [-]
                    ResDirectories                : <ROOT>/app/src/testLocal/res [-]
                    AssetsDirectories             : <ROOT>/app/src/testLocal/assets [-]
                    JniLibsDirectories            : <ROOT>/app/src/testLocal/jniLibs [-]
                    ShadersDirectories            : <ROOT>/app/src/testLocal/shaders [-]
                    BaselineProfileDirectories    : <ROOT>/app/src/testLocal/baselineProfiles [-]
        ProductFlavor
            Name                          : remote
            Dimension                     : type
            VectorDrawables
        SourceProvider
            Name                          : remote
            Manifest                      : <ROOT>/app/src/remote/AndroidManifest.xml [-]
            JavaDirectories               : <ROOT>/app/src/remote/java [-]
            KotlinDirectories             : <ROOT>/app/src/remote/kotlin [-]
            KotlinDirectories             : <ROOT>/app/src/remote/java [-]
            ResourcesDirectories          : <ROOT>/app/src/remote/resources [-]
            ResDirectories                : <ROOT>/app/src/remote/res [-]
            AssetsDirectories             : <ROOT>/app/src/remote/assets [-]
            JniLibsDirectories            : <ROOT>/app/src/remote/jniLibs [-]
            ShadersDirectories            : <ROOT>/app/src/remote/shaders [-]
            BaselineProfileDirectories    : <ROOT>/app/src/remote/baselineProfiles [-]
        ExtraSourceProviders
            ExtraSourceProvider
                ArtifactName                  : _android_test_
                SourceProvider
                    Name                          : androidTestRemote
                    Manifest                      : <ROOT>/app/src/androidTestRemote/AndroidManifest.xml [-]
                    JavaDirectories               : <ROOT>/app/src/androidTestRemote/java [-]
                    KotlinDirectories             : <ROOT>/app/src/androidTestRemote/kotlin [-]
                    KotlinDirectories             : <ROOT>/app/src/androidTestRemote/java [-]
                    ResourcesDirectories          : <ROOT>/app/src/androidTestRemote/resources [-]
                    ResDirectories                : <ROOT>/app/src/androidTestRemote/res [-]
                    AssetsDirectories             : <ROOT>/app/src/androidTestRemote/assets [-]
                    JniLibsDirectories            : <ROOT>/app/src/androidTestRemote/jniLibs [-]
                    ShadersDirectories            : <ROOT>/app/src/androidTestRemote/shaders [-]
                    BaselineProfileDirectories    : <ROOT>/app/src/androidTestRemote/baselineProfiles [-]
            ExtraSourceProvider
                ArtifactName                  : _unit_test_
                SourceProvider
                    Name                          : testRemote
                    Manifest                      : <ROOT>/app/src/testRemote/AndroidManifest.xml [-]
                    JavaDirectories               : <ROOT>/app/src/testRemote/java [-]
                    KotlinDirectories             : <ROOT>/app/src/testRemote/kotlin [-]
                    KotlinDirectories             : <ROOT>/app/src/testRemote/java [-]
                    ResourcesDirectories          : <ROOT>/app/src/testRemote/resources [-]
                    ResDirectories                : <ROOT>/app/src/testRemote/res [-]
                    AssetsDirectories             : <ROOT>/app/src/testRemote/assets [-]
                    JniLibsDirectories            : <ROOT>/app/src/testRemote/jniLibs [-]
                    ShadersDirectories            : <ROOT>/app/src/testRemote/shaders [-]
                    BaselineProfileDirectories    : <ROOT>/app/src/testRemote/baselineProfiles [-]
    SigningConfigs
        SigningConfig
            Name                          : debug
            StoreFile                     : debug.keystore
            StorePassword                 : android
            KeyAlias                      : AndroidDebugKey
    VariantBuildInformation
        VariantBuildInformation
            VariantName                   : localDebug
            BuildTasksAndOutputInformation
                AssembleTaskName              : assembleLocalDebug
                AssembleTaskOutputListingFile : <ROOT>/app/build/intermediates/apk_ide_redirect_file/localDebug/createLocalDebugApkListingFileRedirect/redirect.txt [-]
                BundleTaskName                : bundleLocalDebug
                BundleTaskOutputListingFile   : <ROOT>/app/build/intermediates/bundle_ide_redirect_file/localDebug/createLocalDebugBundleListingFileRedirect/redirect.txt [-]
                ApkFromBundleTaskName         : extractApksForLocalDebug
                ApkFromBundleTaskOutputListingFile      : <ROOT>/app/build/intermediates/apk_from_bundle_ide_redirect_file/localDebug/createLocalDebugApksFromBundleListingFileRedirect/redirect.txt [-]
        VariantBuildInformation
            VariantName                   : remoteDebug
            BuildTasksAndOutputInformation
                AssembleTaskName              : assembleRemoteDebug
                AssembleTaskOutputListingFile : <ROOT>/app/build/intermediates/apk_ide_redirect_file/remoteDebug/createRemoteDebugApkListingFileRedirect/redirect.txt [-]
                BundleTaskName                : bundleRemoteDebug
                BundleTaskOutputListingFile   : <ROOT>/app/build/intermediates/bundle_ide_redirect_file/remoteDebug/createRemoteDebugBundleListingFileRedirect/redirect.txt [-]
                ApkFromBundleTaskName         : extractApksForRemoteDebug
                ApkFromBundleTaskOutputListingFile      : <ROOT>/app/build/intermediates/apk_from_bundle_ide_redirect_file/remoteDebug/createRemoteDebugApksFromBundleListingFileRedirect/redirect.txt [-]
        VariantBuildInformation
            VariantName                   : localRelease
            BuildTasksAndOutputInformation
                AssembleTaskName              : assembleLocalRelease
                AssembleTaskOutputListingFile : <ROOT>/app/build/intermediates/apk_ide_redirect_file/localRelease/createLocalReleaseApkListingFileRedirect/redirect.txt [-]
                BundleTaskName                : bundleLocalRelease
                BundleTaskOutputListingFile   : <ROOT>/app/build/intermediates/bundle_ide_redirect_file/localRelease/createLocalReleaseBundleListingFileRedirect/redirect.txt [-]
                ApkFromBundleTaskName         : extractApksForLocalRelease
                ApkFromBundleTaskOutputListingFile      : <ROOT>/app/build/intermediates/apk_from_bundle_ide_redirect_file/localRelease/createLocalReleaseApksFromBundleListingFileRedirect/redirect.txt [-]
        VariantBuildInformation
            VariantName                   : remoteRelease
            BuildTasksAndOutputInformation
                AssembleTaskName              : assembleRemoteRelease
                AssembleTaskOutputListingFile : <ROOT>/app/build/intermediates/apk_ide_redirect_file/remoteRelease/createRemoteReleaseApkListingFileRedirect/redirect.txt [-]
                BundleTaskName                : bundleRemoteRelease
                BundleTaskOutputListingFile   : <ROOT>/app/build/intermediates/bundle_ide_redirect_file/remoteRelease/createRemoteReleaseBundleListingFileRedirect/redirect.txt [-]
                ApkFromBundleTaskName         : extractApksForRemoteRelease
                ApkFromBundleTaskOutputListingFile      : <ROOT>/app/build/intermediates/apk_from_bundle_ide_redirect_file/remoteRelease/createRemoteReleaseApksFromBundleListingFileRedirect/redirect.txt [-]
    IdeVariants
        IdeVariant
            Name                          : localDebug
            BuildType                     : debug
            DisplayName                   : local-debug
            InstantAppCompatible          : false
            MinSdkVersion
                ApiLevel                      : 16
                ApiString                     : 16
            TargetSdkVersion
                ApiLevel                      : <SDK_VERSION>
                ApiString                     : <SDK_VERSION>
            VersionCode                   : 1
            VersionNameSuffix             :
            VersionNameWithSuffix         : 1.0
            ProductFlavors                : local
            TestInstrumentationRunner     : androidx.test.runner.AndroidJUnitRunner
            MainArtifact
                Name                          : MAIN
                CompileTaskName               : compileLocalDebugSources
                AssembleTaskName              : assembleLocalDebug
                IsTestArtifact                : false
                IdeSetupTaskNames             : generateLocalDebugSources
                GeneratedSourceFolders        : <ROOT>/app/build/generated/ap_generated_sources/localDebug/out [-]
                GeneratedSourceFolders        : <ROOT>/app/build/generated/source/kapt/localDebug [-]
                GeneratedSourceFolders        : <ROOT>/app/build/generated/source/kaptKotlin/localDebug [-]
                ClassesFolder                 : <ROOT>/app/build/intermediates/compile_and_runtime_not_namespaced_r_class_jar/localDebug/processLocalDebugResources/R.jar [-]
                ClassesFolder                 : <ROOT>/app/build/intermediates/javac/localDebug/compileLocalDebugJavaWithJavac/classes [-]
                ClassesFolder                 : <ROOT>/app/build/tmp/kapt3/classes/localDebug [-]
                ClassesFolder                 : <ROOT>/app/build/tmp/kotlin-classes/localDebug [-]
                VariantSourceProvider
                    Name                          : localDebug
                    Manifest                      : <ROOT>/app/src/localDebug/AndroidManifest.xml [-]
                    JavaDirectories               : <ROOT>/app/src/localDebug/java [-]
                    KotlinDirectories             : <ROOT>/app/src/localDebug/kotlin [-]
                    KotlinDirectories             : <ROOT>/app/src/localDebug/java [-]
                    ResourcesDirectories          : <ROOT>/app/src/localDebug/resources [-]
                    ResDirectories                : <ROOT>/app/src/localDebug/res [-]
                    AssetsDirectories             : <ROOT>/app/src/localDebug/assets [-]
                    JniLibsDirectories            : <ROOT>/app/src/localDebug/jniLibs [-]
                    ShadersDirectories            : <ROOT>/app/src/localDebug/shaders [-]
                    BaselineProfileDirectories    : <ROOT>/app/src/localDebug/baselineProfiles [-]
                Dependencies
                    compileClasspath
                        androidLibrary                : androidx.core:core-ktx:1.0.1@aar
                            javaLibrary                   : org.jetbrains.kotlin:kotlin-stdlib:<KOTLIN_VERSION>@jar
                            javaLibrary                   : androidx.annotation:annotation:1.0.0@jar
                            androidLibrary                : androidx.core:core:1.0.0@aar
                        androidLibrary                : androidx.core:core:1.0.0@aar
                            javaLibrary                   : androidx.annotation:annotation:1.0.0@jar
                            javaLibrary                   : androidx.collection:collection:1.0.0@jar
                            androidLibrary                : androidx.lifecycle:lifecycle-runtime:2.0.0@aar
                            androidLibrary                : androidx.versionedparcelable:versionedparcelable:1.0.0@aar
                        androidLibrary                : androidx.lifecycle:lifecycle-runtime:2.0.0@aar
                            javaLibrary                   : androidx.lifecycle:lifecycle-common:2.0.0@jar
                            javaLibrary                   : androidx.arch.core:core-common:2.0.0@jar
                            javaLibrary                   : androidx.annotation:annotation:1.0.0@jar
                        androidLibrary                : androidx.versionedparcelable:versionedparcelable:1.0.0@aar
                            javaLibrary                   : androidx.annotation:annotation:1.0.0@jar
                            javaLibrary                   : androidx.collection:collection:1.0.0@jar
                        javaLibrary                   : org.jetbrains.kotlin:kotlin-stdlib-jdk7:<KOTLIN_VERSION>@jar
                            javaLibrary                   : org.jetbrains.kotlin:kotlin-stdlib:<KOTLIN_VERSION>@jar
                        javaLibrary                   : org.jetbrains.kotlin:kotlin-stdlib:<KOTLIN_VERSION>@jar
                            javaLibrary                   : org.jetbrains:annotations:13.0@jar
                        javaLibrary                   : org.jetbrains:annotations:13.0@jar
                        javaLibrary                   : androidx.annotation:annotation:1.0.0@jar
                        javaLibrary                   : androidx.collection:collection:1.0.0@jar
                            javaLibrary                   : androidx.annotation:annotation:1.0.0@jar
                        javaLibrary                   : androidx.lifecycle:lifecycle-common:2.0.0@jar
                            javaLibrary                   : androidx.annotation:annotation:1.0.0@jar
                        javaLibrary                   : androidx.arch.core:core-common:2.0.0@jar
                            javaLibrary                   : androidx.annotation:annotation:1.0.0@jar
                        javaLibrary                   : com.google.dagger:dagger:2.6@jar
                            javaLibrary                   : javax.inject:javax.inject:1@jar
                        javaLibrary                   : javax.inject:javax.inject:1@jar
                        module                        : <ROOT>-:javaLib-MAIN
                            javaLibrary                   : org.jetbrains.kotlin:kotlin-stdlib:<KOTLIN_VERSION>@jar
                    runtimeClasspath
                        androidLibrary                : androidx.core:core-ktx:1.0.1@aar
                            javaLibrary                   : org.jetbrains.kotlin:kotlin-stdlib:<KOTLIN_VERSION>@jar
                            javaLibrary                   : androidx.annotation:annotation:1.0.0@jar
                            androidLibrary                : androidx.core:core:1.0.0@aar
                        androidLibrary                : androidx.core:core:1.0.0@aar
                            javaLibrary                   : androidx.annotation:annotation:1.0.0@jar
                            javaLibrary                   : androidx.collection:collection:1.0.0@jar
                            androidLibrary                : androidx.lifecycle:lifecycle-runtime:2.0.0@aar
                            androidLibrary                : androidx.versionedparcelable:versionedparcelable:1.0.0@aar
                        androidLibrary                : androidx.lifecycle:lifecycle-runtime:2.0.0@aar
                            javaLibrary                   : androidx.lifecycle:lifecycle-common:2.0.0@jar
                            javaLibrary                   : androidx.arch.core:core-common:2.0.0@jar
                            javaLibrary                   : androidx.annotation:annotation:1.0.0@jar
                        androidLibrary                : androidx.versionedparcelable:versionedparcelable:1.0.0@aar
                            javaLibrary                   : androidx.annotation:annotation:1.0.0@jar
                            javaLibrary                   : androidx.collection:collection:1.0.0@jar
                        javaLibrary                   : org.jetbrains.kotlin:kotlin-stdlib-jdk7:<KOTLIN_VERSION>@jar
                            javaLibrary                   : org.jetbrains.kotlin:kotlin-stdlib:<KOTLIN_VERSION>@jar
                        javaLibrary                   : org.jetbrains.kotlin:kotlin-stdlib:<KOTLIN_VERSION>@jar
                            javaLibrary                   : org.jetbrains:annotations:13.0@jar
                        javaLibrary                   : org.jetbrains:annotations:13.0@jar
                        javaLibrary                   : androidx.annotation:annotation:1.0.0@jar
                        javaLibrary                   : androidx.collection:collection:1.0.0@jar
                            javaLibrary                   : androidx.annotation:annotation:1.0.0@jar
                        javaLibrary                   : androidx.lifecycle:lifecycle-common:2.0.0@jar
                            javaLibrary                   : androidx.annotation:annotation:1.0.0@jar
                        javaLibrary                   : androidx.arch.core:core-common:2.0.0@jar
                            javaLibrary                   : androidx.annotation:annotation:1.0.0@jar
                        javaLibrary                   : com.google.dagger:dagger:2.6@jar
                            javaLibrary                   : javax.inject:javax.inject:1@jar
                        javaLibrary                   : javax.inject:javax.inject:1@jar
                        module                        : <ROOT>-:javaLib-MAIN
                            javaLibrary                   : org.jetbrains.kotlin:kotlin-stdlib:<KOTLIN_VERSION>@jar
                            javaLibrary                   : com.google.dagger:dagger:2.6@jar
                ApplicationId                 : com.example.mainactivity
                SigningConfigName             : debug
                IsSigned                      : true
                CodeShrinker                  : null
                BuildTasksAndOutputInformation
                    AssembleTaskName              : assembleLocalDebug
                    AssembleTaskOutputListingFile : <ROOT>/app/build/intermediates/apk_ide_redirect_file/localDebug/createLocalDebugApkListingFileRedirect/redirect.txt [-]
                    BundleTaskName                : bundleLocalDebug
                    BundleTaskOutputListingFile   : <ROOT>/app/build/intermediates/bundle_ide_redirect_file/localDebug/createLocalDebugBundleListingFileRedirect/redirect.txt [-]
                    ApkFromBundleTaskName         : extractApksForLocalDebug
                    ApkFromBundleTaskOutputListingFile      : <ROOT>/app/build/intermediates/apk_from_bundle_ide_redirect_file/localDebug/createLocalDebugApksFromBundleListingFileRedirect/redirect.txt [-]
                GeneratedResourceFolders      : <ROOT>/app/build/generated/res/resValues/local/debug [-]
<<<<<<< HEAD
                DesugaredMethodFiles          : <GRADLE>/caches/transforms-3/xxxxxxxxxxxxxxxxxxxxxxxxxxxxxxxx/transformed/D8BackportedDesugaredMethods.txt
=======
                DesugaredMethodFiles          : <GRADLE>/caches/<TRANSFORMS>/xxxxxxxxxxxxxxxxxxxxxxxxxxxxxxxx/transformed/D8BackportedDesugaredMethods.txt
>>>>>>> 0d09370c
            AndroidTestArtifact
                Name                          : ANDROID_TEST
                CompileTaskName               : compileLocalDebugAndroidTestSources
                AssembleTaskName              : assembleLocalDebugAndroidTest
                IsTestArtifact                : true
                IdeSetupTaskNames             : generateLocalDebugAndroidTestSources
                GeneratedSourceFolders        : <ROOT>/app/build/generated/ap_generated_sources/localDebugAndroidTest/out [-]
                GeneratedSourceFolders        : <ROOT>/app/build/generated/source/kapt/localDebugAndroidTest [-]
                GeneratedSourceFolders        : <ROOT>/app/build/generated/source/kaptKotlin/localDebugAndroidTest [-]
                ClassesFolder                 : <ROOT>/app/build/intermediates/compile_and_runtime_not_namespaced_r_class_jar/localDebugAndroidTest/processLocalDebugAndroidTestResources/R.jar [-]
                ClassesFolder                 : <ROOT>/app/build/intermediates/javac/localDebugAndroidTest/compileLocalDebugAndroidTestJavaWithJavac/classes [-]
                ClassesFolder                 : <ROOT>/app/build/tmp/kapt3/classes/localDebugAndroidTest [-]
                ClassesFolder                 : <ROOT>/app/build/tmp/kotlin-classes/localDebugAndroidTest [-]
                VariantSourceProvider
                    Name                          : androidTestLocalDebug
                    Manifest                      : <ROOT>/app/src/androidTestLocalDebug/AndroidManifest.xml [-]
                    JavaDirectories               : <ROOT>/app/src/androidTestLocalDebug/java [-]
                    KotlinDirectories             : <ROOT>/app/src/androidTestLocalDebug/kotlin [-]
                    KotlinDirectories             : <ROOT>/app/src/androidTestLocalDebug/java [-]
                    ResourcesDirectories          : <ROOT>/app/src/androidTestLocalDebug/resources [-]
                    ResDirectories                : <ROOT>/app/src/androidTestLocalDebug/res [-]
                    AssetsDirectories             : <ROOT>/app/src/androidTestLocalDebug/assets [-]
                    JniLibsDirectories            : <ROOT>/app/src/androidTestLocalDebug/jniLibs [-]
                    ShadersDirectories            : <ROOT>/app/src/androidTestLocalDebug/shaders [-]
                    BaselineProfileDirectories    : <ROOT>/app/src/androidTestLocalDebug/baselineProfiles [-]
                Dependencies
                    compileClasspath
                        androidLibrary                : androidx.test.ext:junit:1.1.2@aar
                            javaLibrary                   : junit:junit:4.12@jar
                            androidLibrary                : androidx.test:core:1.3.0@aar
                            androidLibrary                : androidx.test:monitor:1.3.0@aar
                            javaLibrary                   : androidx.annotation:annotation:1.0.0@jar
                        androidLibrary                : androidx.test:core:1.3.0@aar
                            javaLibrary                   : androidx.annotation:annotation:1.0.0@jar
                            androidLibrary                : androidx.test:monitor:1.3.0@aar
                            javaLibrary                   : androidx.lifecycle:lifecycle-common:2.0.0@jar
                        androidLibrary                : androidx.test:monitor:1.3.0@aar
                            javaLibrary                   : androidx.annotation:annotation:1.0.0@jar
                        androidLibrary                : androidx.test.espresso:espresso-core:3.2.0@aar
                            androidLibrary                : androidx.test:runner:1.2.0@aar
                            androidLibrary                : androidx.test.espresso:espresso-idling-resource:3.2.0@aar
                            javaLibrary                   : com.squareup:javawriter:2.1.1@jar
                            javaLibrary                   : javax.inject:javax.inject:1@jar
                            javaLibrary                   : org.hamcrest:hamcrest-library:1.3@jar
                            javaLibrary                   : org.hamcrest:hamcrest-integration:1.3@jar
                            javaLibrary                   : com.google.code.findbugs:jsr305:2.0.1@jar
                        androidLibrary                : androidx.test:runner:1.2.0@aar
                            javaLibrary                   : androidx.annotation:annotation:1.0.0@jar
                            androidLibrary                : androidx.test:monitor:1.3.0@aar
                            javaLibrary                   : junit:junit:4.12@jar
                            javaLibrary                   : net.sf.kxml:kxml2:2.3.0@jar
                        androidLibrary                : androidx.test.espresso:espresso-idling-resource:3.2.0@aar
                        androidLibrary                : androidx.core:core-ktx:1.0.1@aar
                            javaLibrary                   : org.jetbrains.kotlin:kotlin-stdlib:<KOTLIN_VERSION>@jar
                            javaLibrary                   : androidx.annotation:annotation:1.0.0@jar
                            androidLibrary                : androidx.core:core:1.0.0@aar
                        androidLibrary                : androidx.core:core:1.0.0@aar
                            javaLibrary                   : androidx.annotation:annotation:1.0.0@jar
                            javaLibrary                   : androidx.collection:collection:1.0.0@jar
                            androidLibrary                : androidx.lifecycle:lifecycle-runtime:2.0.0@aar
                            androidLibrary                : androidx.versionedparcelable:versionedparcelable:1.0.0@aar
                        androidLibrary                : androidx.lifecycle:lifecycle-runtime:2.0.0@aar
                            javaLibrary                   : androidx.lifecycle:lifecycle-common:2.0.0@jar
                            javaLibrary                   : androidx.arch.core:core-common:2.0.0@jar
                            javaLibrary                   : androidx.annotation:annotation:1.0.0@jar
                        androidLibrary                : androidx.versionedparcelable:versionedparcelable:1.0.0@aar
                            javaLibrary                   : androidx.annotation:annotation:1.0.0@jar
                            javaLibrary                   : androidx.collection:collection:1.0.0@jar
                        javaLibrary                   : junit:junit:4.12@jar
                            javaLibrary                   : org.hamcrest:hamcrest-core:1.3@jar
                        javaLibrary                   : org.hamcrest:hamcrest-core:1.3@jar
                        javaLibrary                   : androidx.annotation:annotation:1.0.0@jar
                        javaLibrary                   : androidx.lifecycle:lifecycle-common:2.0.0@jar
                            javaLibrary                   : androidx.annotation:annotation:1.0.0@jar
                        javaLibrary                   : net.sf.kxml:kxml2:2.3.0@jar
                        javaLibrary                   : com.squareup:javawriter:2.1.1@jar
                        javaLibrary                   : javax.inject:javax.inject:1@jar
                        javaLibrary                   : org.hamcrest:hamcrest-library:1.3@jar
                            javaLibrary                   : org.hamcrest:hamcrest-core:1.3@jar
                        javaLibrary                   : org.hamcrest:hamcrest-integration:1.3@jar
                            javaLibrary                   : org.hamcrest:hamcrest-library:1.3@jar
                        javaLibrary                   : com.google.code.findbugs:jsr305:2.0.1@jar
                        javaLibrary                   : org.jetbrains.kotlin:kotlin-stdlib-jdk7:<KOTLIN_VERSION>@jar
                            javaLibrary                   : org.jetbrains.kotlin:kotlin-stdlib:<KOTLIN_VERSION>@jar
                        javaLibrary                   : org.jetbrains.kotlin:kotlin-stdlib:<KOTLIN_VERSION>@jar
                            javaLibrary                   : org.jetbrains:annotations:13.0@jar
                        javaLibrary                   : org.jetbrains:annotations:13.0@jar
                        javaLibrary                   : androidx.collection:collection:1.0.0@jar
                            javaLibrary                   : androidx.annotation:annotation:1.0.0@jar
                        javaLibrary                   : androidx.arch.core:core-common:2.0.0@jar
                            javaLibrary                   : androidx.annotation:annotation:1.0.0@jar
                        javaLibrary                   : com.google.dagger:dagger:2.6@jar
                            javaLibrary                   : javax.inject:javax.inject:1@jar
                        module                        : <ROOT>-:javaLib-MAIN
                            javaLibrary                   : org.jetbrains.kotlin:kotlin-stdlib:<KOTLIN_VERSION>@jar
                        module                        : <ROOT>-:app-MAIN
                    runtimeClasspath
                        androidLibrary                : androidx.test.ext:junit:1.1.2@aar
                            javaLibrary                   : junit:junit:4.12@jar
                            androidLibrary                : androidx.test:core:1.3.0@aar
                            androidLibrary                : androidx.test:monitor:1.3.0@aar
                            javaLibrary                   : androidx.annotation:annotation:1.0.0@jar
                        androidLibrary                : androidx.test:core:1.3.0@aar
                            javaLibrary                   : androidx.annotation:annotation:1.0.0@jar
                            androidLibrary                : androidx.test:monitor:1.3.0@aar
                            javaLibrary                   : androidx.lifecycle:lifecycle-common:2.0.0@jar
                        androidLibrary                : androidx.test:monitor:1.3.0@aar
                            javaLibrary                   : androidx.annotation:annotation:1.0.0@jar
                        androidLibrary                : androidx.test.espresso:espresso-core:3.2.0@aar
                            androidLibrary                : androidx.test:runner:1.2.0@aar
                            androidLibrary                : androidx.test.espresso:espresso-idling-resource:3.2.0@aar
                            javaLibrary                   : com.squareup:javawriter:2.1.1@jar
                            javaLibrary                   : javax.inject:javax.inject:1@jar
                            javaLibrary                   : org.hamcrest:hamcrest-library:1.3@jar
                            javaLibrary                   : org.hamcrest:hamcrest-integration:1.3@jar
                            javaLibrary                   : com.google.code.findbugs:jsr305:2.0.1@jar
                        androidLibrary                : androidx.test:runner:1.2.0@aar
                            javaLibrary                   : androidx.annotation:annotation:1.0.0@jar
                            androidLibrary                : androidx.test:monitor:1.3.0@aar
                            javaLibrary                   : junit:junit:4.12@jar
                            javaLibrary                   : net.sf.kxml:kxml2:2.3.0@jar
                        androidLibrary                : androidx.test.espresso:espresso-idling-resource:3.2.0@aar
                        javaLibrary                   : junit:junit:4.12@jar
                            javaLibrary                   : org.hamcrest:hamcrest-core:1.3@jar
                        javaLibrary                   : org.hamcrest:hamcrest-core:1.3@jar
                        javaLibrary                   : androidx.annotation:annotation:1.0.0@jar
                        javaLibrary                   : androidx.lifecycle:lifecycle-common:2.0.0@jar
                            javaLibrary                   : androidx.annotation:annotation:1.0.0@jar
                        javaLibrary                   : net.sf.kxml:kxml2:2.3.0@jar
                        javaLibrary                   : com.squareup:javawriter:2.1.1@jar
                        javaLibrary                   : javax.inject:javax.inject:1@jar
                        javaLibrary                   : org.hamcrest:hamcrest-library:1.3@jar
                            javaLibrary                   : org.hamcrest:hamcrest-core:1.3@jar
                        javaLibrary                   : org.hamcrest:hamcrest-integration:1.3@jar
                            javaLibrary                   : org.hamcrest:hamcrest-library:1.3@jar
                        javaLibrary                   : com.google.code.findbugs:jsr305:2.0.1@jar
                ProvidedDependencies
                    - provided                    : androidx.arch.core:core-common:2.0.0
                    - provided                    : androidx.collection:collection:1.0.0
                    - provided                    : androidx.core:core-ktx:1.0.1@aar
                    - provided                    : androidx.core:core:1.0.0@aar
                    - provided                    : androidx.lifecycle:lifecycle-runtime:2.0.0@aar
                    - provided                    : androidx.versionedparcelable:versionedparcelable:1.0.0@aar
                    - provided                    : com.google.dagger:dagger:2.6
<<<<<<< HEAD
                    - provided                    : org.jetbrains.kotlin:kotlin-android-extensions-runtime:<KOTLIN_VERSION>
=======
>>>>>>> 0d09370c
                    - provided                    : org.jetbrains.kotlin:kotlin-stdlib-jdk7:<KOTLIN_VERSION>
                    - provided                    : org.jetbrains.kotlin:kotlin-stdlib:<KOTLIN_VERSION>
                    - provided                    : org.jetbrains:annotations:13.0
                ApplicationId                 : com.example.mainactivity.test
                SigningConfigName             : debug
                IsSigned                      : true
                CodeShrinker                  : null
                BuildTasksAndOutputInformation
                    AssembleTaskName              : assembleLocalDebugAndroidTest
                    AssembleTaskOutputListingFile : <ROOT>/app/build/intermediates/apk_ide_redirect_file/localDebugAndroidTest/createLocalDebugAndroidTestApkListingFileRedirect/redirect.txt [-]
                GeneratedResourceFolders      : <ROOT>/app/build/generated/res/resValues/androidTest/local/debug [-]
                DesugaredMethodFiles          : <GRADLE>/caches/<TRANSFORMS>/xxxxxxxxxxxxxxxxxxxxxxxxxxxxxxxx/transformed/D8BackportedDesugaredMethods.txt
                TestOptions
                    AnimationsDisabled            : false
                    Execution                     : HOST
                    InstrumentedTestTaskName      : connectedLocalDebugAndroidTest
            UnitTestArtifact
                Name                          : UNIT_TEST
                CompileTaskName               : compileLocalDebugUnitTestSources
                AssembleTaskName              : assembleLocalDebugUnitTest
                IsTestArtifact                : true
                IdeSetupTaskNames             : createMockableJar
                GeneratedSourceFolders        : <ROOT>/app/build/generated/ap_generated_sources/localDebugUnitTest/out [-]
                GeneratedSourceFolders        : <ROOT>/app/build/generated/source/kapt/localDebugUnitTest [-]
                GeneratedSourceFolders        : <ROOT>/app/build/generated/source/kaptKotlin/localDebugUnitTest [-]
                ClassesFolder                 : <ROOT>/app/build/intermediates/compile_and_runtime_not_namespaced_r_class_jar/localDebug/processLocalDebugResources/R.jar [-]
                ClassesFolder                 : <ROOT>/app/build/intermediates/javac/localDebugUnitTest/compileLocalDebugUnitTestJavaWithJavac/classes [-]
                ClassesFolder                 : <ROOT>/app/build/tmp/kapt3/classes/localDebugUnitTest [-]
                ClassesFolder                 : <ROOT>/app/build/tmp/kotlin-classes/localDebugUnitTest [-]
                VariantSourceProvider
                    Name                          : testLocalDebug
                    Manifest                      : <ROOT>/app/src/testLocalDebug/AndroidManifest.xml [-]
                    JavaDirectories               : <ROOT>/app/src/testLocalDebug/java [-]
                    KotlinDirectories             : <ROOT>/app/src/testLocalDebug/kotlin [-]
                    KotlinDirectories             : <ROOT>/app/src/testLocalDebug/java [-]
                    ResourcesDirectories          : <ROOT>/app/src/testLocalDebug/resources [-]
                    AssetsDirectories             : <ROOT>/app/src/testLocalDebug/assets [-]
                    JniLibsDirectories            : <ROOT>/app/src/testLocalDebug/jniLibs [-]
                    ShadersDirectories            : <ROOT>/app/src/testLocalDebug/shaders [-]
                    BaselineProfileDirectories    : <ROOT>/app/src/testLocalDebug/baselineProfiles [-]
                Dependencies
                    compileClasspath
                        androidLibrary                : androidx.core:core-ktx:1.0.1@aar
                            javaLibrary                   : org.jetbrains.kotlin:kotlin-stdlib:<KOTLIN_VERSION>@jar
                            javaLibrary                   : androidx.annotation:annotation:1.0.0@jar
                            androidLibrary                : androidx.core:core:1.0.0@aar
                        androidLibrary                : androidx.core:core:1.0.0@aar
                            javaLibrary                   : androidx.annotation:annotation:1.0.0@jar
                            javaLibrary                   : androidx.collection:collection:1.0.0@jar
                            androidLibrary                : androidx.lifecycle:lifecycle-runtime:2.0.0@aar
                            androidLibrary                : androidx.versionedparcelable:versionedparcelable:1.0.0@aar
                        androidLibrary                : androidx.lifecycle:lifecycle-runtime:2.0.0@aar
                            javaLibrary                   : androidx.lifecycle:lifecycle-common:2.0.0@jar
                            javaLibrary                   : androidx.arch.core:core-common:2.0.0@jar
                            javaLibrary                   : androidx.annotation:annotation:1.0.0@jar
                        androidLibrary                : androidx.versionedparcelable:versionedparcelable:1.0.0@aar
                            javaLibrary                   : androidx.annotation:annotation:1.0.0@jar
                            javaLibrary                   : androidx.collection:collection:1.0.0@jar
                        javaLibrary                   : org.jetbrains.kotlin:kotlin-stdlib-jdk7:<KOTLIN_VERSION>@jar
                            javaLibrary                   : org.jetbrains.kotlin:kotlin-stdlib:<KOTLIN_VERSION>@jar
                        javaLibrary                   : org.jetbrains.kotlin:kotlin-stdlib:<KOTLIN_VERSION>@jar
                            javaLibrary                   : org.jetbrains:annotations:13.0@jar
                        javaLibrary                   : org.jetbrains:annotations:13.0@jar
                        javaLibrary                   : androidx.annotation:annotation:1.0.0@jar
                        javaLibrary                   : androidx.collection:collection:1.0.0@jar
                            javaLibrary                   : androidx.annotation:annotation:1.0.0@jar
                        javaLibrary                   : androidx.lifecycle:lifecycle-common:2.0.0@jar
                            javaLibrary                   : androidx.annotation:annotation:1.0.0@jar
                        javaLibrary                   : androidx.arch.core:core-common:2.0.0@jar
                            javaLibrary                   : androidx.annotation:annotation:1.0.0@jar
                        javaLibrary                   : com.google.dagger:dagger:2.6@jar
                            javaLibrary                   : javax.inject:javax.inject:1@jar
                        javaLibrary                   : javax.inject:javax.inject:1@jar
                        javaLibrary                   : junit:junit:4.12@jar
                            javaLibrary                   : org.hamcrest:hamcrest-core:1.3@jar
                        javaLibrary                   : org.hamcrest:hamcrest-core:1.3@jar
                        module                        : <ROOT>-:javaLib-MAIN
                            javaLibrary                   : org.jetbrains.kotlin:kotlin-stdlib:<KOTLIN_VERSION>@jar
                        module                        : <ROOT>-:app-MAIN
                    runtimeClasspath
                        androidLibrary                : androidx.core:core-ktx:1.0.1@aar
                            javaLibrary                   : org.jetbrains.kotlin:kotlin-stdlib:<KOTLIN_VERSION>@jar
                            javaLibrary                   : androidx.annotation:annotation:1.0.0@jar
                            androidLibrary                : androidx.core:core:1.0.0@aar
                        androidLibrary                : androidx.core:core:1.0.0@aar
                            javaLibrary                   : androidx.annotation:annotation:1.0.0@jar
                            javaLibrary                   : androidx.collection:collection:1.0.0@jar
                            androidLibrary                : androidx.lifecycle:lifecycle-runtime:2.0.0@aar
                            androidLibrary                : androidx.versionedparcelable:versionedparcelable:1.0.0@aar
                        androidLibrary                : androidx.lifecycle:lifecycle-runtime:2.0.0@aar
                            javaLibrary                   : androidx.lifecycle:lifecycle-common:2.0.0@jar
                            javaLibrary                   : androidx.arch.core:core-common:2.0.0@jar
                            javaLibrary                   : androidx.annotation:annotation:1.0.0@jar
                        androidLibrary                : androidx.versionedparcelable:versionedparcelable:1.0.0@aar
                            javaLibrary                   : androidx.annotation:annotation:1.0.0@jar
                            javaLibrary                   : androidx.collection:collection:1.0.0@jar
                        javaLibrary                   : org.jetbrains.kotlin:kotlin-stdlib-jdk7:<KOTLIN_VERSION>@jar
                            javaLibrary                   : org.jetbrains.kotlin:kotlin-stdlib:<KOTLIN_VERSION>@jar
                        javaLibrary                   : org.jetbrains.kotlin:kotlin-stdlib:<KOTLIN_VERSION>@jar
                            javaLibrary                   : org.jetbrains:annotations:13.0@jar
                        javaLibrary                   : org.jetbrains:annotations:13.0@jar
                        javaLibrary                   : androidx.annotation:annotation:1.0.0@jar
                        javaLibrary                   : androidx.collection:collection:1.0.0@jar
                            javaLibrary                   : androidx.annotation:annotation:1.0.0@jar
                        javaLibrary                   : androidx.lifecycle:lifecycle-common:2.0.0@jar
                            javaLibrary                   : androidx.annotation:annotation:1.0.0@jar
                        javaLibrary                   : androidx.arch.core:core-common:2.0.0@jar
                            javaLibrary                   : androidx.annotation:annotation:1.0.0@jar
                        javaLibrary                   : com.google.dagger:dagger:2.6@jar
                            javaLibrary                   : javax.inject:javax.inject:1@jar
                        javaLibrary                   : javax.inject:javax.inject:1@jar
                        javaLibrary                   : junit:junit:4.12@jar
                            javaLibrary                   : org.hamcrest:hamcrest-core:1.3@jar
                        javaLibrary                   : org.hamcrest:hamcrest-core:1.3@jar
                        module                        : <ROOT>-:app-MAIN
                            javaLibrary                   : org.jetbrains.kotlin:kotlin-stdlib-jdk7:<KOTLIN_VERSION>@jar
                            androidLibrary                : androidx.core:core-ktx:1.0.1@aar
                            javaLibrary                   : com.google.dagger:dagger:2.6@jar
                            module                        : <ROOT>-:javaLib-MAIN
                        module                        : <ROOT>-:javaLib-MAIN
                            javaLibrary                   : org.jetbrains.kotlin:kotlin-stdlib:<KOTLIN_VERSION>@jar
                            javaLibrary                   : com.google.dagger:dagger:2.6@jar
                MockablePlatformJar           : <GRADLE>/caches/<TRANSFORMS>/xxxxxxxxxxxxxxxxxxxxxxxxxxxxxxxx/transformed/android.jar
    kotlinGradleModel             : KotlinGradleModelImpl
        additionalVisibleSourceSets
            localDebug                    : <empty>
            - localDebugAndroidTest       : localDebug
            - localDebugAndroidTest       : main
            - localDebugAndroidTest       : local
            - localDebugAndroidTest       : debug
            - localDebugUnitTest          : localDebug
            - localDebugUnitTest          : main
            - localDebugUnitTest          : local
            - localDebugUnitTest          : debug
        compilerArgumentsBySourceSet
            localDebug
                compilerArguments             : K2JVMCompilerArguments
                    allowNoSourceFiles            : true
                    assertionsMode                : legacy
                    backendThreads                : 1
                    destination                   : <ROOT>/app/build/tmp/kotlin-classes/localDebug
                    jvmDefault                    : disable
                    jvmTarget                     : 17
                    moduleName                    : app_localDebug
                    noJdk                         : true
                    noReflect                     : true
                    noStdlib                      : true
                    serializeIr                   : none
                    autoAdvanceApiVersion         : true
                    autoAdvanceLanguageVersion    : true
                    enableSignatureClashChecks    : true
                    explicitApi                   : disable
                    - pluginClasspaths            : <M2>/org/jetbrains/kotlin/kotlin-annotation-processing-gradle/<KOTLIN_VERSION>/kotlin-annotation-processing-gradle-<KOTLIN_VERSION>.jar
<<<<<<< HEAD
                    - pluginClasspaths            : <M2>/org/jetbrains/kotlin/kotlin-compiler-embeddable/<KOTLIN_VERSION>/kotlin-compiler-embeddable-<KOTLIN_VERSION>.jar
                    - pluginClasspaths            : <M2>/org/jetbrains/kotlin/kotlin-stdlib/<KOTLIN_VERSION>/kotlin-stdlib-<KOTLIN_VERSION>.jar
                    - pluginClasspaths            : <M2>/org/jetbrains/kotlin/kotlin-script-runtime/<KOTLIN_VERSION>/kotlin-script-runtime-<KOTLIN_VERSION>.jar
                    - pluginClasspaths            : <M2>/org/jetbrains/kotlin/kotlin-reflect/<KOTLIN_VERSION>/kotlin-reflect-<KOTLIN_VERSION>.jar
                    - pluginClasspaths            : <M2>/org/jetbrains/kotlin/kotlin-daemon-embeddable/<KOTLIN_VERSION>/kotlin-daemon-embeddable-<KOTLIN_VERSION>.jar
                    - pluginClasspaths            : <M2>/org/jetbrains/intellij/deps/trove4j/1.0.20200330/trove4j-1.0.20200330.jar
                    - pluginClasspaths            : <M2>/org/jetbrains/annotations/13.0/annotations-13.0.jar
=======
>>>>>>> 0d09370c
                    useFirLT                      : true
            localDebugAndroidTest
                compilerArguments             : K2JVMCompilerArguments
                    allowNoSourceFiles            : true
                    assertionsMode                : legacy
                    backendThreads                : 1
                    destination                   : <ROOT>/app/build/tmp/kotlin-classes/localDebugAndroidTest
                    jvmDefault                    : disable
                    jvmTarget                     : 17
                    moduleName                    : app_localDebugAndroidTest
                    noJdk                         : true
                    noReflect                     : true
                    noStdlib                      : true
                    serializeIr                   : none
                    autoAdvanceApiVersion         : true
                    autoAdvanceLanguageVersion    : true
                    enableSignatureClashChecks    : true
                    explicitApi                   : disable
                    - pluginClasspaths            : <M2>/org/jetbrains/kotlin/kotlin-annotation-processing-gradle/<KOTLIN_VERSION>/kotlin-annotation-processing-gradle-<KOTLIN_VERSION>.jar
<<<<<<< HEAD
                    - pluginClasspaths            : <M2>/org/jetbrains/kotlin/kotlin-compiler-embeddable/<KOTLIN_VERSION>/kotlin-compiler-embeddable-<KOTLIN_VERSION>.jar
                    - pluginClasspaths            : <M2>/org/jetbrains/kotlin/kotlin-stdlib/<KOTLIN_VERSION>/kotlin-stdlib-<KOTLIN_VERSION>.jar
                    - pluginClasspaths            : <M2>/org/jetbrains/kotlin/kotlin-script-runtime/<KOTLIN_VERSION>/kotlin-script-runtime-<KOTLIN_VERSION>.jar
                    - pluginClasspaths            : <M2>/org/jetbrains/kotlin/kotlin-reflect/<KOTLIN_VERSION>/kotlin-reflect-<KOTLIN_VERSION>.jar
                    - pluginClasspaths            : <M2>/org/jetbrains/kotlin/kotlin-daemon-embeddable/<KOTLIN_VERSION>/kotlin-daemon-embeddable-<KOTLIN_VERSION>.jar
                    - pluginClasspaths            : <M2>/org/jetbrains/intellij/deps/trove4j/1.0.20200330/trove4j-1.0.20200330.jar
                    - pluginClasspaths            : <M2>/org/jetbrains/annotations/13.0/annotations-13.0.jar
=======
>>>>>>> 0d09370c
                    useFirLT                      : true
            localDebugUnitTest
                compilerArguments             : K2JVMCompilerArguments
                    allowNoSourceFiles            : true
                    assertionsMode                : legacy
                    backendThreads                : 1
                    destination                   : <ROOT>/app/build/tmp/kotlin-classes/localDebugUnitTest
                    jvmDefault                    : disable
                    jvmTarget                     : 17
                    moduleName                    : app_localDebugUnitTest
                    noJdk                         : true
                    noReflect                     : true
                    noStdlib                      : true
                    serializeIr                   : none
                    autoAdvanceApiVersion         : true
                    autoAdvanceLanguageVersion    : true
                    enableSignatureClashChecks    : true
                    explicitApi                   : disable
                    - pluginClasspaths            : <M2>/org/jetbrains/kotlin/kotlin-annotation-processing-gradle/<KOTLIN_VERSION>/kotlin-annotation-processing-gradle-<KOTLIN_VERSION>.jar
<<<<<<< HEAD
                    - pluginClasspaths            : <M2>/org/jetbrains/kotlin/kotlin-compiler-embeddable/<KOTLIN_VERSION>/kotlin-compiler-embeddable-<KOTLIN_VERSION>.jar
                    - pluginClasspaths            : <M2>/org/jetbrains/kotlin/kotlin-stdlib/<KOTLIN_VERSION>/kotlin-stdlib-<KOTLIN_VERSION>.jar
                    - pluginClasspaths            : <M2>/org/jetbrains/kotlin/kotlin-script-runtime/<KOTLIN_VERSION>/kotlin-script-runtime-<KOTLIN_VERSION>.jar
                    - pluginClasspaths            : <M2>/org/jetbrains/kotlin/kotlin-reflect/<KOTLIN_VERSION>/kotlin-reflect-<KOTLIN_VERSION>.jar
                    - pluginClasspaths            : <M2>/org/jetbrains/kotlin/kotlin-daemon-embeddable/<KOTLIN_VERSION>/kotlin-daemon-embeddable-<KOTLIN_VERSION>.jar
                    - pluginClasspaths            : <M2>/org/jetbrains/intellij/deps/trove4j/1.0.20200330/trove4j-1.0.20200330.jar
                    - pluginClasspaths            : <M2>/org/jetbrains/annotations/13.0/annotations-13.0.jar
=======
>>>>>>> 0d09370c
                    useFirLT                      : true
        gradleUserHome                : <GRADLE>
        hasKotlinPlugin               : true
        kotlinTarget                  : kotlin-android
        kotlinTaskProperties
            localDebug                    : KotlinTaskPropertiesImpl
                incremental                   : true
                pluginVersion                 : <CUT>
            localDebugAndroidTest         : KotlinTaskPropertiesImpl
                incremental                   : true
                pluginVersion                 : <CUT>
            localDebugUnitTest            : KotlinTaskPropertiesImpl
                incremental                   : true
                pluginVersion                 : <CUT>
    kaptGradleModel               : <PROXY>
        buildDirectory                : <ROOT>/app/build [-]
        isEnabled                     : true
        - sourceSets                  : localDebug (<PROXY>)
            generatedClassesDir           : <ROOT>/app/build/tmp/kapt3/classes/localDebug [-]
            generatedClassesDirFile       : <ROOT>/app/build/tmp/kapt3/classes/localDebug [-]
            generatedKotlinSourcesDir     : <ROOT>/app/build/generated/source/kaptKotlin/localDebug [-]
            generatedKotlinSourcesDirFile : <ROOT>/app/build/generated/source/kaptKotlin/localDebug [-]
            generatedSourcesDir           : <ROOT>/app/build/generated/source/kapt/localDebug [-]
            generatedSourcesDirFile       : <ROOT>/app/build/generated/source/kapt/localDebug [-]
        - sourceSets                  : localDebugAndroidTest (<PROXY>)
            generatedClassesDir           : <ROOT>/app/build/tmp/kapt3/classes/localDebugAndroidTest [-]
            generatedClassesDirFile       : <ROOT>/app/build/tmp/kapt3/classes/localDebugAndroidTest [-]
            generatedKotlinSourcesDir     : <ROOT>/app/build/generated/source/kaptKotlin/localDebugAndroidTest [-]
            generatedKotlinSourcesDirFile : <ROOT>/app/build/generated/source/kaptKotlin/localDebugAndroidTest [-]
            generatedSourcesDir           : <ROOT>/app/build/generated/source/kapt/localDebugAndroidTest [-]
            generatedSourcesDirFile       : <ROOT>/app/build/generated/source/kapt/localDebugAndroidTest [-]
            isTest                        : true
        - sourceSets                  : localDebugUnitTest (<PROXY>)
            generatedClassesDir           : <ROOT>/app/build/tmp/kapt3/classes/localDebugUnitTest [-]
            generatedClassesDirFile       : <ROOT>/app/build/tmp/kapt3/classes/localDebugUnitTest [-]
            generatedKotlinSourcesDir     : <ROOT>/app/build/generated/source/kaptKotlin/localDebugUnitTest [-]
            generatedKotlinSourcesDirFile : <ROOT>/app/build/generated/source/kaptKotlin/localDebugUnitTest [-]
            generatedSourcesDir           : <ROOT>/app/build/generated/source/kapt/localDebugUnitTest [-]
            generatedSourcesDirFile       : <ROOT>/app/build/generated/source/kapt/localDebugUnitTest [-]
            isTest                        : true
    externalProject               : :app (DefaultExternalProject) (*seen*)
MODULE                        : MainActivity.app.androidTest
MODULE                        : MainActivity.app.main
MODULE                        : MainActivity.app.unitTest
MODULE                        : MainActivity.javaLib
    GradleModuleModel
        gradlePath                    : :javaLib
        gradleVersion                 : <GRADLE_VERSION>
        buildFile                     : <ROOT>/javaLib/build.gradle
        buildFilePath                 : <ROOT>/javaLib/build.gradle
        rootFolderPath                : <ROOT>
        hasSafeArgsJava               : false
        hasSafeArgsKotlin             : false
    kotlinGradleModel             : kotlin-platform-jvm (KotlinGradleModelImpl)
        additionalVisibleSourceSets
            main                          : <empty>
            - test                        : main
        compilerArgumentsBySourceSet
            main
                compilerArguments             : K2JVMCompilerArguments
                    allowNoSourceFiles            : true
                    assertionsMode                : legacy
                    backendThreads                : 1
                    destination                   : <ROOT>/javaLib/build/classes/kotlin/main
                    jvmDefault                    : disable
                    jvmTarget                     : 17
                    moduleName                    : javaLib
                    noReflect                     : true
                    noStdlib                      : true
                    serializeIr                   : none
                    autoAdvanceApiVersion         : true
                    autoAdvanceLanguageVersion    : true
                    enableSignatureClashChecks    : true
                    explicitApi                   : disable
                    - pluginClasspaths            : <M2>/org/jetbrains/kotlin/kotlin-scripting-compiler-embeddable/<KOTLIN_VERSION>/kotlin-scripting-compiler-embeddable-<KOTLIN_VERSION>.jar
                    - pluginClasspaths            : <M2>/org/jetbrains/kotlin/kotlin-annotation-processing-gradle/<KOTLIN_VERSION>/kotlin-annotation-processing-gradle-<KOTLIN_VERSION>.jar
                    - pluginClasspaths            : <M2>/org/jetbrains/kotlin/kotlin-scripting-compiler-impl-embeddable/<KOTLIN_VERSION>/kotlin-scripting-compiler-impl-embeddable-<KOTLIN_VERSION>.jar
                    - pluginClasspaths            : <M2>/org/jetbrains/kotlin/kotlin-scripting-jvm/<KOTLIN_VERSION>/kotlin-scripting-jvm-<KOTLIN_VERSION>.jar
                    - pluginClasspaths            : <M2>/org/jetbrains/kotlin/kotlin-scripting-common/<KOTLIN_VERSION>/kotlin-scripting-common-<KOTLIN_VERSION>.jar
                    - pluginClasspaths            : <M2>/org/jetbrains/kotlin/kotlin-stdlib/<KOTLIN_VERSION>/kotlin-stdlib-<KOTLIN_VERSION>.jar
                    - pluginClasspaths            : <M2>/org/jetbrains/annotations/13.0/annotations-13.0.jar
                    - pluginClasspaths            : <M2>/org/jetbrains/kotlin/kotlin-script-runtime/<KOTLIN_VERSION>/kotlin-script-runtime-<KOTLIN_VERSION>.jar
                    useFirLT                      : true
            test
                compilerArguments             : K2JVMCompilerArguments
                    allowNoSourceFiles            : true
                    assertionsMode                : legacy
                    backendThreads                : 1
                    destination                   : <ROOT>/javaLib/build/classes/kotlin/test
                    jvmDefault                    : disable
                    jvmTarget                     : 17
                    moduleName                    : javaLib_test
                    noReflect                     : true
                    noStdlib                      : true
                    serializeIr                   : none
                    autoAdvanceApiVersion         : true
                    autoAdvanceLanguageVersion    : true
                    enableSignatureClashChecks    : true
                    explicitApi                   : disable
                    - pluginClasspaths            : <M2>/org/jetbrains/kotlin/kotlin-scripting-compiler-embeddable/<KOTLIN_VERSION>/kotlin-scripting-compiler-embeddable-<KOTLIN_VERSION>.jar
                    - pluginClasspaths            : <M2>/org/jetbrains/kotlin/kotlin-annotation-processing-gradle/<KOTLIN_VERSION>/kotlin-annotation-processing-gradle-<KOTLIN_VERSION>.jar
                    - pluginClasspaths            : <M2>/org/jetbrains/kotlin/kotlin-scripting-compiler-impl-embeddable/<KOTLIN_VERSION>/kotlin-scripting-compiler-impl-embeddable-<KOTLIN_VERSION>.jar
                    - pluginClasspaths            : <M2>/org/jetbrains/kotlin/kotlin-scripting-jvm/<KOTLIN_VERSION>/kotlin-scripting-jvm-<KOTLIN_VERSION>.jar
                    - pluginClasspaths            : <M2>/org/jetbrains/kotlin/kotlin-scripting-common/<KOTLIN_VERSION>/kotlin-scripting-common-<KOTLIN_VERSION>.jar
                    - pluginClasspaths            : <M2>/org/jetbrains/kotlin/kotlin-stdlib/<KOTLIN_VERSION>/kotlin-stdlib-<KOTLIN_VERSION>.jar
                    - pluginClasspaths            : <M2>/org/jetbrains/annotations/13.0/annotations-13.0.jar
                    - pluginClasspaths            : <M2>/org/jetbrains/kotlin/kotlin-script-runtime/<KOTLIN_VERSION>/kotlin-script-runtime-<KOTLIN_VERSION>.jar
                    useFirLT                      : true
        gradleUserHome                : <GRADLE>
        hasKotlinPlugin               : true
        kotlinTarget                  : kotlin-platform-jvm
        kotlinTaskProperties
            main                          : KotlinTaskPropertiesImpl
                incremental                   : true
                pluginVersion                 : <CUT>
                - pureKotlinSourceFolders     : <ROOT>/javaLib/src/main/kotlin [-]
            test                          : KotlinTaskPropertiesImpl
                incremental                   : true
                pluginVersion                 : <CUT>
                - pureKotlinSourceFolders     : <ROOT>/javaLib/src/test/kotlin [-]
    kaptGradleModel               : KaptGradleModelImpl
        buildDirectory                : <ROOT>/javaLib/build [-]
        isEnabled                     : true
        - sourceSets                  : main (KaptSourceSetModelImpl)
            generatedClassesDir           : <ROOT>/javaLib/build/tmp/kapt3/classes/main [-]
            generatedKotlinSourcesDir     : <ROOT>/javaLib/build/generated/source/kaptKotlin/main [-]
            generatedSourcesDir           : <ROOT>/javaLib/build/generated/source/kapt/main [-]
            generatedClassesDirFile       : <ROOT>/javaLib/build/tmp/kapt3/classes/main [-]
            generatedKotlinSourcesDirFile : <ROOT>/javaLib/build/generated/source/kaptKotlin/main [-]
            generatedSourcesDirFile       : <ROOT>/javaLib/build/generated/source/kapt/main [-]
        - sourceSets                  : test (KaptSourceSetModelImpl)
            generatedClassesDir           : <ROOT>/javaLib/build/tmp/kapt3/classes/test [-]
            generatedKotlinSourcesDir     : <ROOT>/javaLib/build/generated/source/kaptKotlin/test [-]
            generatedSourcesDir           : <ROOT>/javaLib/build/generated/source/kapt/test [-]
            isTest                        : true
            generatedClassesDirFile       : <ROOT>/javaLib/build/tmp/kapt3/classes/test [-]
            generatedKotlinSourcesDirFile : <ROOT>/javaLib/build/generated/source/kaptKotlin/test [-]
            generatedSourcesDirFile       : <ROOT>/javaLib/build/generated/source/kapt/test [-]
    externalProject               : :javaLib (DefaultExternalProject) (*seen*)
MODULE                        : MainActivity.javaLib.main
MODULE                        : MainActivity.javaLib.test
MODULE                        : MainActivity.lib
    GradleModuleModel
        agpVersion                    : <AGP_VERSION>
        gradlePath                    : :lib
        gradleVersion                 : <GRADLE_VERSION>
        buildFile                     : <ROOT>/lib/build.gradle
        buildFilePath                 : <ROOT>/lib/build.gradle
        rootFolderPath                : <ROOT>
        hasSafeArgsJava               : false
        hasSafeArgsKotlin             : false
    CurrentVariantReportedVersions
        minSdk
            ApiLevel                      : 16
            ApiString                     : 16
        runtimeMinSdk
            ApiLevel                      : 16
            ApiString                     : 16
        targetSdk
            ApiLevel                      : <SDK_VERSION>
            ApiString                     : <SDK_VERSION>
    RootBuildId                   : <ROOT>
    BuildId                       : <ROOT>
    ProjectPath                   : :lib
    ModelVersion                  : <AGP_VERSION>
    ProjectType                   : PROJECT_TYPE_LIBRARY
    CompileTarget                 : android-<SDK_VERSION>
    BuildFolder                   : <ROOT>/lib/build [-]
    buildToolsVersion             : <CURRENT_BUILD_TOOLS_VERSION>
    IsBaseSplit                   : false
    GroupId                       : MainActivity
    Namespace                     : com.example.lib
    TestNamespace                 : com.example.lib.test
    AaptOptions
        NameSpacing                   : DISABLED
    LintOptions
        IsCheckTestSources            : false
        IsCheckDependencies           : false
        IsAbortOnError                : true
        IsAbsolutePaths               : true
        IsNoLines                     : false
        IsQuiet                       : false
        IsCheckAllWarnings            : false
        IsIgnoreWarnings              : false
        IsWarningsAsErrors            : false
        IsIgnoreTestSources           : false
        IsIgnoreTestFixturesSources   : false
        IsCheckGeneratedSources       : false
        IsCheckReleaseBuilds          : true
        IsExplainIssues               : true
        IsShowAll                     : false
        TextReport                    : false
        HtmlReport                    : true
        XmlReport                     : true
        SarifReport                   : false
    JavaCompileOptions
        Encoding                      : UTF-8
        SourceCompatibility           : 1.8
        TargetCompatibility           : 1.8
        IsCoreLibraryDesugaringEnabled          : false
    AgpFlags
        ApplicationRClassConstantIds  : false
        AestRClassConstantIds         : false
        TransitiveRClasses            : false
        UseAndroidX                   : true
        UsesCompose                   : false
        MlModelBindingEnabled         : false
        AndroidResourcesEnabled       : true
    - basicVariant:               : debug
        testApplicationId             : com.example.lib.test
        buildType                     : debug
    - basicVariant:               : release
        buildType                     : release
    BootClassPath                 : <ANDROID_SDK>/platforms/android-<SDK_VERSION>/android.jar
    ViewBindingOptions
        Enabled                       : false
    DefaultConfig
        ProductFlavor
            Name                          : main
            VersionCode                   : 1
            VersionName                   : 1.0
            MinSdkVersion
                ApiLevel                      : 16
                ApiString                     : 16
            TargetSdkVersion
                ApiLevel                      : <SDK_VERSION>
                ApiString                     : <SDK_VERSION>
            VectorDrawables
                UseSupportLibrary             : false
        SourceProvider
            Name                          : main
            Manifest                      : <ROOT>/lib/src/main/AndroidManifest.xml
            JavaDirectories               : <ROOT>/lib/src/main/java [-]
            KotlinDirectories             : <ROOT>/lib/src/main/kotlin [-]
            KotlinDirectories             : <ROOT>/lib/src/main/java [-]
            ResourcesDirectories          : <ROOT>/lib/src/main/resources [-]
            ResDirectories                : <ROOT>/lib/src/main/res [-]
            AssetsDirectories             : <ROOT>/lib/src/main/assets [-]
            JniLibsDirectories            : <ROOT>/lib/src/main/jniLibs [-]
            ShadersDirectories            : <ROOT>/lib/src/main/shaders [-]
            BaselineProfileDirectories    : <ROOT>/lib/src/main/baselineProfiles [-]
        ExtraSourceProviders
            ExtraSourceProvider
                ArtifactName                  : _android_test_
                SourceProvider
                    Name                          : androidTest
                    Manifest                      : <ROOT>/lib/src/androidTest/AndroidManifest.xml [-]
                    JavaDirectories               : <ROOT>/lib/src/androidTest/java [-]
                    KotlinDirectories             : <ROOT>/lib/src/androidTest/kotlin [-]
                    KotlinDirectories             : <ROOT>/lib/src/androidTest/java [-]
                    ResourcesDirectories          : <ROOT>/lib/src/androidTest/resources [-]
                    ResDirectories                : <ROOT>/lib/src/androidTest/res [-]
                    AssetsDirectories             : <ROOT>/lib/src/androidTest/assets [-]
                    JniLibsDirectories            : <ROOT>/lib/src/androidTest/jniLibs [-]
                    ShadersDirectories            : <ROOT>/lib/src/androidTest/shaders [-]
                    BaselineProfileDirectories    : <ROOT>/lib/src/androidTest/baselineProfiles [-]
            ExtraSourceProvider
                ArtifactName                  : _unit_test_
                SourceProvider
                    Name                          : test
                    Manifest                      : <ROOT>/lib/src/test/AndroidManifest.xml [-]
                    JavaDirectories               : <ROOT>/lib/src/test/java [-]
                    KotlinDirectories             : <ROOT>/lib/src/test/kotlin [-]
                    KotlinDirectories             : <ROOT>/lib/src/test/java [-]
                    ResourcesDirectories          : <ROOT>/lib/src/test/resources [-]
                    ResDirectories                : <ROOT>/lib/src/test/res [-]
                    AssetsDirectories             : <ROOT>/lib/src/test/assets [-]
                    JniLibsDirectories            : <ROOT>/lib/src/test/jniLibs [-]
                    ShadersDirectories            : <ROOT>/lib/src/test/shaders [-]
                    BaselineProfileDirectories    : <ROOT>/lib/src/test/baselineProfiles [-]
    BuildTypes
        BuildType
            Name                          : debug
            IsDebuggable                  : true
            IsJniDebuggable               : false
            IsPseudoLocalesEnabled        : false
            IsRenderscriptDebuggable      : false
            RenderscriptOptimLevel        : 3
            IsMinifyEnabled               : false
            IsZipAlignEnabled             : true
        SourceProvider
            Name                          : debug
            Manifest                      : <ROOT>/lib/src/debug/AndroidManifest.xml [-]
            JavaDirectories               : <ROOT>/lib/src/debug/java [-]
            KotlinDirectories             : <ROOT>/lib/src/debug/kotlin [-]
            KotlinDirectories             : <ROOT>/lib/src/debug/java [-]
            ResourcesDirectories          : <ROOT>/lib/src/debug/resources [-]
            ResDirectories                : <ROOT>/lib/src/debug/res [-]
            AssetsDirectories             : <ROOT>/lib/src/debug/assets [-]
            JniLibsDirectories            : <ROOT>/lib/src/debug/jniLibs [-]
            ShadersDirectories            : <ROOT>/lib/src/debug/shaders [-]
            BaselineProfileDirectories    : <ROOT>/lib/src/debug/baselineProfiles [-]
        ExtraSourceProviders
            ExtraSourceProvider
                ArtifactName                  : _android_test_
                SourceProvider
                    Name                          : androidTestDebug
                    Manifest                      : <ROOT>/lib/src/androidTestDebug/AndroidManifest.xml [-]
                    JavaDirectories               : <ROOT>/lib/src/androidTestDebug/java [-]
                    KotlinDirectories             : <ROOT>/lib/src/androidTestDebug/kotlin [-]
                    KotlinDirectories             : <ROOT>/lib/src/androidTestDebug/java [-]
                    ResourcesDirectories          : <ROOT>/lib/src/androidTestDebug/resources [-]
                    ResDirectories                : <ROOT>/lib/src/androidTestDebug/res [-]
                    AssetsDirectories             : <ROOT>/lib/src/androidTestDebug/assets [-]
                    JniLibsDirectories            : <ROOT>/lib/src/androidTestDebug/jniLibs [-]
                    ShadersDirectories            : <ROOT>/lib/src/androidTestDebug/shaders [-]
                    BaselineProfileDirectories    : <ROOT>/lib/src/androidTestDebug/baselineProfiles [-]
        ExtraSourceProviders
            ExtraSourceProvider
                ArtifactName                  : _unit_test_
                SourceProvider
                    Name                          : testDebug
                    Manifest                      : <ROOT>/lib/src/testDebug/AndroidManifest.xml [-]
                    JavaDirectories               : <ROOT>/lib/src/testDebug/java [-]
                    KotlinDirectories             : <ROOT>/lib/src/testDebug/kotlin [-]
                    KotlinDirectories             : <ROOT>/lib/src/testDebug/java [-]
                    ResourcesDirectories          : <ROOT>/lib/src/testDebug/resources [-]
                    ResDirectories                : <ROOT>/lib/src/testDebug/res [-]
                    AssetsDirectories             : <ROOT>/lib/src/testDebug/assets [-]
                    JniLibsDirectories            : <ROOT>/lib/src/testDebug/jniLibs [-]
                    ShadersDirectories            : <ROOT>/lib/src/testDebug/shaders [-]
                    BaselineProfileDirectories    : <ROOT>/lib/src/testDebug/baselineProfiles [-]
        BuildType
            Name                          : release
            ProguardFiles                 : <ROOT>/lib/build/intermediates/default_proguard_files/global/proguard-android.txt-<AGP_VERSION> [-]
            ProguardFiles                 : <ROOT>/lib/proguard-rules.txt [-]
            ConsumerProguardFiles         : <ROOT>/lib/other.pro [-]
            IsDebuggable                  : false
            IsJniDebuggable               : false
            IsPseudoLocalesEnabled        : false
            IsRenderscriptDebuggable      : false
            RenderscriptOptimLevel        : 3
            IsMinifyEnabled               : false
            IsZipAlignEnabled             : true
        SourceProvider
            Name                          : release
            Manifest                      : <ROOT>/lib/src/release/AndroidManifest.xml [-]
            JavaDirectories               : <ROOT>/lib/src/release/java [-]
            KotlinDirectories             : <ROOT>/lib/src/release/kotlin [-]
            KotlinDirectories             : <ROOT>/lib/src/release/java [-]
            ResourcesDirectories          : <ROOT>/lib/src/release/resources [-]
            ResDirectories                : <ROOT>/lib/src/release/res [-]
            AssetsDirectories             : <ROOT>/lib/src/release/assets [-]
            JniLibsDirectories            : <ROOT>/lib/src/release/jniLibs [-]
            ShadersDirectories            : <ROOT>/lib/src/release/shaders [-]
            BaselineProfileDirectories    : <ROOT>/lib/src/release/baselineProfiles [-]
        ExtraSourceProviders
            ExtraSourceProvider
                ArtifactName                  : _unit_test_
                SourceProvider
                    Name                          : testRelease
                    Manifest                      : <ROOT>/lib/src/testRelease/AndroidManifest.xml [-]
                    JavaDirectories               : <ROOT>/lib/src/testRelease/java [-]
                    KotlinDirectories             : <ROOT>/lib/src/testRelease/kotlin [-]
                    KotlinDirectories             : <ROOT>/lib/src/testRelease/java [-]
                    ResourcesDirectories          : <ROOT>/lib/src/testRelease/resources [-]
                    ResDirectories                : <ROOT>/lib/src/testRelease/res [-]
                    AssetsDirectories             : <ROOT>/lib/src/testRelease/assets [-]
                    JniLibsDirectories            : <ROOT>/lib/src/testRelease/jniLibs [-]
                    ShadersDirectories            : <ROOT>/lib/src/testRelease/shaders [-]
                    BaselineProfileDirectories    : <ROOT>/lib/src/testRelease/baselineProfiles [-]
    SigningConfigs
        SigningConfig
            Name                          : debug
            StoreFile                     : debug.keystore
            StorePassword                 : android
            KeyAlias                      : AndroidDebugKey
    VariantBuildInformation
        VariantBuildInformation
            VariantName                   : debug
            BuildTasksAndOutputInformation
                AssembleTaskName              : assembleDebug
        VariantBuildInformation
            VariantName                   : release
            BuildTasksAndOutputInformation
                AssembleTaskName              : assembleRelease
    IdeVariants
        IdeVariant
            Name                          : debug
            BuildType                     : debug
            DisplayName                   : debug
            InstantAppCompatible          : false
            MinSdkVersion
                ApiLevel                      : 16
                ApiString                     : 16
            TargetSdkVersion
                ApiLevel                      : <SDK_VERSION>
                ApiString                     : <SDK_VERSION>
            VersionCode                   : 1
            VersionNameWithSuffix         : 1.0
            MainArtifact
                Name                          : MAIN
                CompileTaskName               : compileDebugSources
                AssembleTaskName              : assembleDebug
                IsTestArtifact                : false
                IdeSetupTaskNames             : generateDebugSources
                GeneratedSourceFolders        : <ROOT>/lib/build/generated/ap_generated_sources/debug/out [-]
                ClassesFolder                 : <ROOT>/lib/build/intermediates/compile_r_class_jar/debug/generateDebugRFile/R.jar [-]
                ClassesFolder                 : <ROOT>/lib/build/intermediates/javac/debug/compileDebugJavaWithJavac/classes [-]
                ClassesFolder                 : <ROOT>/lib/build/tmp/kotlin-classes/debug [-]
                Dependencies
                    compileClasspath
                        androidLibrary                : androidx.appcompat:appcompat:1.0.2@aar
                            javaLibrary                   : androidx.annotation:annotation:1.0.0@jar
                            androidLibrary                : androidx.core:core:1.0.1@aar
                            javaLibrary                   : androidx.collection:collection:1.0.0@jar
                            androidLibrary                : androidx.cursoradapter:cursoradapter:1.0.0@aar
                            androidLibrary                : androidx.legacy:legacy-support-core-utils:1.0.0@aar
                            androidLibrary                : androidx.fragment:fragment:1.0.0@aar
                            androidLibrary                : androidx.vectordrawable:vectordrawable:1.0.1@aar
                            androidLibrary                : androidx.vectordrawable:vectordrawable-animated:1.0.0@aar
                        androidLibrary                : androidx.core:core:1.0.1@aar
                            javaLibrary                   : androidx.annotation:annotation:1.0.0@jar
                            javaLibrary                   : androidx.collection:collection:1.0.0@jar
                            androidLibrary                : androidx.lifecycle:lifecycle-runtime:2.0.0@aar
                            androidLibrary                : androidx.versionedparcelable:versionedparcelable:1.0.0@aar
                        androidLibrary                : androidx.lifecycle:lifecycle-runtime:2.0.0@aar
                            javaLibrary                   : androidx.lifecycle:lifecycle-common:2.0.0@jar
                            javaLibrary                   : androidx.arch.core:core-common:2.0.0@jar
                            javaLibrary                   : androidx.annotation:annotation:1.0.0@jar
                        androidLibrary                : androidx.versionedparcelable:versionedparcelable:1.0.0@aar
                            javaLibrary                   : androidx.annotation:annotation:1.0.0@jar
                            javaLibrary                   : androidx.collection:collection:1.0.0@jar
                        androidLibrary                : androidx.cursoradapter:cursoradapter:1.0.0@aar
                            javaLibrary                   : androidx.annotation:annotation:1.0.0@jar
                        androidLibrary                : androidx.legacy:legacy-support-core-utils:1.0.0@aar
                            javaLibrary                   : androidx.annotation:annotation:1.0.0@jar
                            androidLibrary                : androidx.core:core:1.0.1@aar
                            androidLibrary                : androidx.documentfile:documentfile:1.0.0@aar
                            androidLibrary                : androidx.loader:loader:1.0.0@aar
                            androidLibrary                : androidx.localbroadcastmanager:localbroadcastmanager:1.0.0@aar
                            androidLibrary                : androidx.print:print:1.0.0@aar
                        androidLibrary                : androidx.documentfile:documentfile:1.0.0@aar
                            javaLibrary                   : androidx.annotation:annotation:1.0.0@jar
                        androidLibrary                : androidx.loader:loader:1.0.0@aar
                            javaLibrary                   : androidx.annotation:annotation:1.0.0@jar
                            androidLibrary                : androidx.core:core:1.0.1@aar
                            androidLibrary                : androidx.lifecycle:lifecycle-livedata:2.0.0@aar
                            androidLibrary                : androidx.lifecycle:lifecycle-viewmodel:2.0.0@aar
                        androidLibrary                : androidx.lifecycle:lifecycle-livedata:2.0.0@aar
                            androidLibrary                : androidx.arch.core:core-runtime:2.0.0@aar
                            androidLibrary                : androidx.lifecycle:lifecycle-livedata-core:2.0.0@aar
                            javaLibrary                   : androidx.arch.core:core-common:2.0.0@jar
                        androidLibrary                : androidx.arch.core:core-runtime:2.0.0@aar
                            javaLibrary                   : androidx.annotation:annotation:1.0.0@jar
                            javaLibrary                   : androidx.arch.core:core-common:2.0.0@jar
                        androidLibrary                : androidx.lifecycle:lifecycle-livedata-core:2.0.0@aar
                            javaLibrary                   : androidx.lifecycle:lifecycle-common:2.0.0@jar
                            javaLibrary                   : androidx.arch.core:core-common:2.0.0@jar
                            androidLibrary                : androidx.arch.core:core-runtime:2.0.0@aar
                        androidLibrary                : androidx.lifecycle:lifecycle-viewmodel:2.0.0@aar
                            javaLibrary                   : androidx.annotation:annotation:1.0.0@jar
                        androidLibrary                : androidx.localbroadcastmanager:localbroadcastmanager:1.0.0@aar
                            javaLibrary                   : androidx.annotation:annotation:1.0.0@jar
                        androidLibrary                : androidx.print:print:1.0.0@aar
                            javaLibrary                   : androidx.annotation:annotation:1.0.0@jar
                        androidLibrary                : androidx.fragment:fragment:1.0.0@aar
                            androidLibrary                : androidx.core:core:1.0.1@aar
                            androidLibrary                : androidx.legacy:legacy-support-core-ui:1.0.0@aar
                            androidLibrary                : androidx.legacy:legacy-support-core-utils:1.0.0@aar
                            javaLibrary                   : androidx.annotation:annotation:1.0.0@jar
                            androidLibrary                : androidx.loader:loader:1.0.0@aar
                            androidLibrary                : androidx.lifecycle:lifecycle-viewmodel:2.0.0@aar
                        androidLibrary                : androidx.legacy:legacy-support-core-ui:1.0.0@aar
                            javaLibrary                   : androidx.annotation:annotation:1.0.0@jar
                            androidLibrary                : androidx.core:core:1.0.1@aar
                            androidLibrary                : androidx.legacy:legacy-support-core-utils:1.0.0@aar
                            androidLibrary                : androidx.customview:customview:1.0.0@aar
                            androidLibrary                : androidx.viewpager:viewpager:1.0.0@aar
                            androidLibrary                : androidx.coordinatorlayout:coordinatorlayout:1.0.0@aar
                            androidLibrary                : androidx.drawerlayout:drawerlayout:1.0.0@aar
                            androidLibrary                : androidx.slidingpanelayout:slidingpanelayout:1.0.0@aar
                            androidLibrary                : androidx.interpolator:interpolator:1.0.0@aar
                            androidLibrary                : androidx.swiperefreshlayout:swiperefreshlayout:1.0.0@aar
                            androidLibrary                : androidx.asynclayoutinflater:asynclayoutinflater:1.0.0@aar
                            androidLibrary                : androidx.cursoradapter:cursoradapter:1.0.0@aar
                        androidLibrary                : androidx.customview:customview:1.0.0@aar
                            javaLibrary                   : androidx.annotation:annotation:1.0.0@jar
                            androidLibrary                : androidx.core:core:1.0.1@aar
                        androidLibrary                : androidx.viewpager:viewpager:1.0.0@aar
                            javaLibrary                   : androidx.annotation:annotation:1.0.0@jar
                            androidLibrary                : androidx.core:core:1.0.1@aar
                            androidLibrary                : androidx.customview:customview:1.0.0@aar
                        androidLibrary                : androidx.coordinatorlayout:coordinatorlayout:1.0.0@aar
                            javaLibrary                   : androidx.annotation:annotation:1.0.0@jar
                            androidLibrary                : androidx.core:core:1.0.1@aar
                            androidLibrary                : androidx.customview:customview:1.0.0@aar
                        androidLibrary                : androidx.drawerlayout:drawerlayout:1.0.0@aar
                            javaLibrary                   : androidx.annotation:annotation:1.0.0@jar
                            androidLibrary                : androidx.core:core:1.0.1@aar
                            androidLibrary                : androidx.customview:customview:1.0.0@aar
                        androidLibrary                : androidx.slidingpanelayout:slidingpanelayout:1.0.0@aar
                            javaLibrary                   : androidx.annotation:annotation:1.0.0@jar
                            androidLibrary                : androidx.core:core:1.0.1@aar
                            androidLibrary                : androidx.customview:customview:1.0.0@aar
                        androidLibrary                : androidx.interpolator:interpolator:1.0.0@aar
                            javaLibrary                   : androidx.annotation:annotation:1.0.0@jar
                        androidLibrary                : androidx.swiperefreshlayout:swiperefreshlayout:1.0.0@aar
                            javaLibrary                   : androidx.annotation:annotation:1.0.0@jar
                            androidLibrary                : androidx.core:core:1.0.1@aar
                            androidLibrary                : androidx.interpolator:interpolator:1.0.0@aar
                        androidLibrary                : androidx.asynclayoutinflater:asynclayoutinflater:1.0.0@aar
                            javaLibrary                   : androidx.annotation:annotation:1.0.0@jar
                            androidLibrary                : androidx.core:core:1.0.1@aar
                        androidLibrary                : androidx.vectordrawable:vectordrawable:1.0.1@aar
                            javaLibrary                   : androidx.annotation:annotation:1.0.0@jar
                            androidLibrary                : androidx.core:core:1.0.1@aar
                        androidLibrary                : androidx.vectordrawable:vectordrawable-animated:1.0.0@aar
                            androidLibrary                : androidx.vectordrawable:vectordrawable:1.0.1@aar
                            androidLibrary                : androidx.legacy:legacy-support-core-ui:1.0.0@aar
                        javaLibrary                   : org.jetbrains.kotlin:kotlin-stdlib:<KOTLIN_VERSION>@jar
                            javaLibrary                   : org.jetbrains:annotations:13.0@jar
                        javaLibrary                   : org.jetbrains:annotations:13.0@jar
<<<<<<< HEAD
                        javaLibrary                   : org.jetbrains.kotlin:kotlin-android-extensions-runtime:<KOTLIN_VERSION>@jar
                            javaLibrary                   : org.jetbrains.kotlin:kotlin-stdlib:<KOTLIN_VERSION>@jar
=======
>>>>>>> 0d09370c
                        javaLibrary                   : androidx.annotation:annotation:1.0.0@jar
                        javaLibrary                   : androidx.collection:collection:1.0.0@jar
                            javaLibrary                   : androidx.annotation:annotation:1.0.0@jar
                        javaLibrary                   : androidx.lifecycle:lifecycle-common:2.0.0@jar
                            javaLibrary                   : androidx.annotation:annotation:1.0.0@jar
                        javaLibrary                   : androidx.arch.core:core-common:2.0.0@jar
                            javaLibrary                   : androidx.annotation:annotation:1.0.0@jar
                    runtimeClasspath
                        androidLibrary                : androidx.appcompat:appcompat:1.0.2@aar
                            javaLibrary                   : androidx.annotation:annotation:1.0.0@jar
                            androidLibrary                : androidx.core:core:1.0.1@aar
                            javaLibrary                   : androidx.collection:collection:1.0.0@jar
                            androidLibrary                : androidx.cursoradapter:cursoradapter:1.0.0@aar
                            androidLibrary                : androidx.legacy:legacy-support-core-utils:1.0.0@aar
                            androidLibrary                : androidx.fragment:fragment:1.0.0@aar
                            androidLibrary                : androidx.vectordrawable:vectordrawable:1.0.1@aar
                            androidLibrary                : androidx.vectordrawable:vectordrawable-animated:1.0.0@aar
                        androidLibrary                : androidx.core:core:1.0.1@aar
                            javaLibrary                   : androidx.annotation:annotation:1.0.0@jar
                            javaLibrary                   : androidx.collection:collection:1.0.0@jar
                            androidLibrary                : androidx.lifecycle:lifecycle-runtime:2.0.0@aar
                            androidLibrary                : androidx.versionedparcelable:versionedparcelable:1.0.0@aar
                        androidLibrary                : androidx.lifecycle:lifecycle-runtime:2.0.0@aar
                            javaLibrary                   : androidx.lifecycle:lifecycle-common:2.0.0@jar
                            javaLibrary                   : androidx.arch.core:core-common:2.0.0@jar
                            javaLibrary                   : androidx.annotation:annotation:1.0.0@jar
                        androidLibrary                : androidx.versionedparcelable:versionedparcelable:1.0.0@aar
                            javaLibrary                   : androidx.annotation:annotation:1.0.0@jar
                            javaLibrary                   : androidx.collection:collection:1.0.0@jar
                        androidLibrary                : androidx.cursoradapter:cursoradapter:1.0.0@aar
                            javaLibrary                   : androidx.annotation:annotation:1.0.0@jar
                        androidLibrary                : androidx.legacy:legacy-support-core-utils:1.0.0@aar
                            javaLibrary                   : androidx.annotation:annotation:1.0.0@jar
                            androidLibrary                : androidx.core:core:1.0.1@aar
                            androidLibrary                : androidx.documentfile:documentfile:1.0.0@aar
                            androidLibrary                : androidx.loader:loader:1.0.0@aar
                            androidLibrary                : androidx.localbroadcastmanager:localbroadcastmanager:1.0.0@aar
                            androidLibrary                : androidx.print:print:1.0.0@aar
                        androidLibrary                : androidx.documentfile:documentfile:1.0.0@aar
                            javaLibrary                   : androidx.annotation:annotation:1.0.0@jar
                        androidLibrary                : androidx.loader:loader:1.0.0@aar
                            javaLibrary                   : androidx.annotation:annotation:1.0.0@jar
                            androidLibrary                : androidx.core:core:1.0.1@aar
                            androidLibrary                : androidx.lifecycle:lifecycle-livedata:2.0.0@aar
                            androidLibrary                : androidx.lifecycle:lifecycle-viewmodel:2.0.0@aar
                        androidLibrary                : androidx.lifecycle:lifecycle-livedata:2.0.0@aar
                            androidLibrary                : androidx.arch.core:core-runtime:2.0.0@aar
                            androidLibrary                : androidx.lifecycle:lifecycle-livedata-core:2.0.0@aar
                            javaLibrary                   : androidx.arch.core:core-common:2.0.0@jar
                        androidLibrary                : androidx.arch.core:core-runtime:2.0.0@aar
                            javaLibrary                   : androidx.annotation:annotation:1.0.0@jar
                            javaLibrary                   : androidx.arch.core:core-common:2.0.0@jar
                        androidLibrary                : androidx.lifecycle:lifecycle-livedata-core:2.0.0@aar
                            javaLibrary                   : androidx.lifecycle:lifecycle-common:2.0.0@jar
                            javaLibrary                   : androidx.arch.core:core-common:2.0.0@jar
                            androidLibrary                : androidx.arch.core:core-runtime:2.0.0@aar
                        androidLibrary                : androidx.lifecycle:lifecycle-viewmodel:2.0.0@aar
                            javaLibrary                   : androidx.annotation:annotation:1.0.0@jar
                        androidLibrary                : androidx.localbroadcastmanager:localbroadcastmanager:1.0.0@aar
                            javaLibrary                   : androidx.annotation:annotation:1.0.0@jar
                        androidLibrary                : androidx.print:print:1.0.0@aar
                            javaLibrary                   : androidx.annotation:annotation:1.0.0@jar
                        androidLibrary                : androidx.fragment:fragment:1.0.0@aar
                            androidLibrary                : androidx.core:core:1.0.1@aar
                            androidLibrary                : androidx.legacy:legacy-support-core-ui:1.0.0@aar
                            androidLibrary                : androidx.legacy:legacy-support-core-utils:1.0.0@aar
                            javaLibrary                   : androidx.annotation:annotation:1.0.0@jar
                            androidLibrary                : androidx.loader:loader:1.0.0@aar
                            androidLibrary                : androidx.lifecycle:lifecycle-viewmodel:2.0.0@aar
                        androidLibrary                : androidx.legacy:legacy-support-core-ui:1.0.0@aar
                            javaLibrary                   : androidx.annotation:annotation:1.0.0@jar
                            androidLibrary                : androidx.core:core:1.0.1@aar
                            androidLibrary                : androidx.legacy:legacy-support-core-utils:1.0.0@aar
                            androidLibrary                : androidx.customview:customview:1.0.0@aar
                            androidLibrary                : androidx.viewpager:viewpager:1.0.0@aar
                            androidLibrary                : androidx.coordinatorlayout:coordinatorlayout:1.0.0@aar
                            androidLibrary                : androidx.drawerlayout:drawerlayout:1.0.0@aar
                            androidLibrary                : androidx.slidingpanelayout:slidingpanelayout:1.0.0@aar
                            androidLibrary                : androidx.interpolator:interpolator:1.0.0@aar
                            androidLibrary                : androidx.swiperefreshlayout:swiperefreshlayout:1.0.0@aar
                            androidLibrary                : androidx.asynclayoutinflater:asynclayoutinflater:1.0.0@aar
                            androidLibrary                : androidx.cursoradapter:cursoradapter:1.0.0@aar
                        androidLibrary                : androidx.customview:customview:1.0.0@aar
                            javaLibrary                   : androidx.annotation:annotation:1.0.0@jar
                            androidLibrary                : androidx.core:core:1.0.1@aar
                        androidLibrary                : androidx.viewpager:viewpager:1.0.0@aar
                            javaLibrary                   : androidx.annotation:annotation:1.0.0@jar
                            androidLibrary                : androidx.core:core:1.0.1@aar
                            androidLibrary                : androidx.customview:customview:1.0.0@aar
                        androidLibrary                : androidx.coordinatorlayout:coordinatorlayout:1.0.0@aar
                            javaLibrary                   : androidx.annotation:annotation:1.0.0@jar
                            androidLibrary                : androidx.core:core:1.0.1@aar
                            androidLibrary                : androidx.customview:customview:1.0.0@aar
                        androidLibrary                : androidx.drawerlayout:drawerlayout:1.0.0@aar
                            javaLibrary                   : androidx.annotation:annotation:1.0.0@jar
                            androidLibrary                : androidx.core:core:1.0.1@aar
                            androidLibrary                : androidx.customview:customview:1.0.0@aar
                        androidLibrary                : androidx.slidingpanelayout:slidingpanelayout:1.0.0@aar
                            javaLibrary                   : androidx.annotation:annotation:1.0.0@jar
                            androidLibrary                : androidx.core:core:1.0.1@aar
                            androidLibrary                : androidx.customview:customview:1.0.0@aar
                        androidLibrary                : androidx.interpolator:interpolator:1.0.0@aar
                            javaLibrary                   : androidx.annotation:annotation:1.0.0@jar
                        androidLibrary                : androidx.swiperefreshlayout:swiperefreshlayout:1.0.0@aar
                            javaLibrary                   : androidx.annotation:annotation:1.0.0@jar
                            androidLibrary                : androidx.core:core:1.0.1@aar
                            androidLibrary                : androidx.interpolator:interpolator:1.0.0@aar
                        androidLibrary                : androidx.asynclayoutinflater:asynclayoutinflater:1.0.0@aar
                            javaLibrary                   : androidx.annotation:annotation:1.0.0@jar
                            androidLibrary                : androidx.core:core:1.0.1@aar
                        androidLibrary                : androidx.vectordrawable:vectordrawable:1.0.1@aar
                            javaLibrary                   : androidx.annotation:annotation:1.0.0@jar
                            androidLibrary                : androidx.core:core:1.0.1@aar
                        androidLibrary                : androidx.vectordrawable:vectordrawable-animated:1.0.0@aar
                            androidLibrary                : androidx.vectordrawable:vectordrawable:1.0.1@aar
                            androidLibrary                : androidx.legacy:legacy-support-core-ui:1.0.0@aar
                        javaLibrary                   : org.jetbrains.kotlin:kotlin-stdlib:<KOTLIN_VERSION>@jar
                            javaLibrary                   : org.jetbrains:annotations:13.0@jar
                        javaLibrary                   : org.jetbrains:annotations:13.0@jar
<<<<<<< HEAD
                        javaLibrary                   : org.jetbrains.kotlin:kotlin-android-extensions-runtime:<KOTLIN_VERSION>@jar
                            javaLibrary                   : org.jetbrains.kotlin:kotlin-stdlib:<KOTLIN_VERSION>@jar
=======
>>>>>>> 0d09370c
                        javaLibrary                   : androidx.annotation:annotation:1.0.0@jar
                        javaLibrary                   : androidx.collection:collection:1.0.0@jar
                            javaLibrary                   : androidx.annotation:annotation:1.0.0@jar
                        javaLibrary                   : androidx.lifecycle:lifecycle-common:2.0.0@jar
                            javaLibrary                   : androidx.annotation:annotation:1.0.0@jar
                        javaLibrary                   : androidx.arch.core:core-common:2.0.0@jar
                            javaLibrary                   : androidx.annotation:annotation:1.0.0@jar
                IsSigned                      : false
                CodeShrinker                  : null
                BuildTasksAndOutputInformation
                    AssembleTaskName              : assembleDebug
                GeneratedResourceFolders      : <ROOT>/lib/build/generated/res/resValues/debug [-]
<<<<<<< HEAD
                DesugaredMethodFiles          : <GRADLE>/caches/transforms-3/xxxxxxxxxxxxxxxxxxxxxxxxxxxxxxxx/transformed/D8BackportedDesugaredMethods.txt
=======
                DesugaredMethodFiles          : <GRADLE>/caches/<TRANSFORMS>/xxxxxxxxxxxxxxxxxxxxxxxxxxxxxxxx/transformed/D8BackportedDesugaredMethods.txt
>>>>>>> 0d09370c
            AndroidTestArtifact
                Name                          : ANDROID_TEST
                CompileTaskName               : compileDebugAndroidTestSources
                AssembleTaskName              : assembleDebugAndroidTest
                IsTestArtifact                : true
                IdeSetupTaskNames             : generateDebugAndroidTestSources
                GeneratedSourceFolders        : <ROOT>/lib/build/generated/ap_generated_sources/debugAndroidTest/out [-]
                ClassesFolder                 : <ROOT>/lib/build/intermediates/compile_and_runtime_not_namespaced_r_class_jar/debugAndroidTest/processDebugAndroidTestResources/R.jar [-]
                ClassesFolder                 : <ROOT>/lib/build/intermediates/javac/debugAndroidTest/compileDebugAndroidTestJavaWithJavac/classes [-]
                ClassesFolder                 : <ROOT>/lib/build/tmp/kotlin-classes/debugAndroidTest [-]
                Dependencies
                    compileClasspath
                        androidLibrary                : androidx.appcompat:appcompat:1.0.2@aar
                            javaLibrary                   : androidx.annotation:annotation:1.0.0@jar
                            androidLibrary                : androidx.core:core:1.0.1@aar
                            javaLibrary                   : androidx.collection:collection:1.0.0@jar
                            androidLibrary                : androidx.cursoradapter:cursoradapter:1.0.0@aar
                            androidLibrary                : androidx.legacy:legacy-support-core-utils:1.0.0@aar
                            androidLibrary                : androidx.fragment:fragment:1.0.0@aar
                            androidLibrary                : androidx.vectordrawable:vectordrawable:1.0.1@aar
                            androidLibrary                : androidx.vectordrawable:vectordrawable-animated:1.0.0@aar
                        androidLibrary                : androidx.core:core:1.0.1@aar
                            javaLibrary                   : androidx.annotation:annotation:1.0.0@jar
                            javaLibrary                   : androidx.collection:collection:1.0.0@jar
                            androidLibrary                : androidx.lifecycle:lifecycle-runtime:2.0.0@aar
                            androidLibrary                : androidx.versionedparcelable:versionedparcelable:1.0.0@aar
                        androidLibrary                : androidx.lifecycle:lifecycle-runtime:2.0.0@aar
                            javaLibrary                   : androidx.lifecycle:lifecycle-common:2.0.0@jar
                            javaLibrary                   : androidx.arch.core:core-common:2.0.0@jar
                            javaLibrary                   : androidx.annotation:annotation:1.0.0@jar
                        androidLibrary                : androidx.versionedparcelable:versionedparcelable:1.0.0@aar
                            javaLibrary                   : androidx.annotation:annotation:1.0.0@jar
                            javaLibrary                   : androidx.collection:collection:1.0.0@jar
                        androidLibrary                : androidx.cursoradapter:cursoradapter:1.0.0@aar
                            javaLibrary                   : androidx.annotation:annotation:1.0.0@jar
                        androidLibrary                : androidx.legacy:legacy-support-core-utils:1.0.0@aar
                            javaLibrary                   : androidx.annotation:annotation:1.0.0@jar
                            androidLibrary                : androidx.core:core:1.0.1@aar
                            androidLibrary                : androidx.documentfile:documentfile:1.0.0@aar
                            androidLibrary                : androidx.loader:loader:1.0.0@aar
                            androidLibrary                : androidx.localbroadcastmanager:localbroadcastmanager:1.0.0@aar
                            androidLibrary                : androidx.print:print:1.0.0@aar
                        androidLibrary                : androidx.documentfile:documentfile:1.0.0@aar
                            javaLibrary                   : androidx.annotation:annotation:1.0.0@jar
                        androidLibrary                : androidx.loader:loader:1.0.0@aar
                            javaLibrary                   : androidx.annotation:annotation:1.0.0@jar
                            androidLibrary                : androidx.core:core:1.0.1@aar
                            androidLibrary                : androidx.lifecycle:lifecycle-livedata:2.0.0@aar
                            androidLibrary                : androidx.lifecycle:lifecycle-viewmodel:2.0.0@aar
                        androidLibrary                : androidx.lifecycle:lifecycle-livedata:2.0.0@aar
                            androidLibrary                : androidx.arch.core:core-runtime:2.0.0@aar
                            androidLibrary                : androidx.lifecycle:lifecycle-livedata-core:2.0.0@aar
                            javaLibrary                   : androidx.arch.core:core-common:2.0.0@jar
                        androidLibrary                : androidx.arch.core:core-runtime:2.0.0@aar
                            javaLibrary                   : androidx.annotation:annotation:1.0.0@jar
                            javaLibrary                   : androidx.arch.core:core-common:2.0.0@jar
                        androidLibrary                : androidx.lifecycle:lifecycle-livedata-core:2.0.0@aar
                            javaLibrary                   : androidx.lifecycle:lifecycle-common:2.0.0@jar
                            javaLibrary                   : androidx.arch.core:core-common:2.0.0@jar
                            androidLibrary                : androidx.arch.core:core-runtime:2.0.0@aar
                        androidLibrary                : androidx.lifecycle:lifecycle-viewmodel:2.0.0@aar
                            javaLibrary                   : androidx.annotation:annotation:1.0.0@jar
                        androidLibrary                : androidx.localbroadcastmanager:localbroadcastmanager:1.0.0@aar
                            javaLibrary                   : androidx.annotation:annotation:1.0.0@jar
                        androidLibrary                : androidx.print:print:1.0.0@aar
                            javaLibrary                   : androidx.annotation:annotation:1.0.0@jar
                        androidLibrary                : androidx.fragment:fragment:1.0.0@aar
                            androidLibrary                : androidx.core:core:1.0.1@aar
                            androidLibrary                : androidx.legacy:legacy-support-core-ui:1.0.0@aar
                            androidLibrary                : androidx.legacy:legacy-support-core-utils:1.0.0@aar
                            javaLibrary                   : androidx.annotation:annotation:1.0.0@jar
                            androidLibrary                : androidx.loader:loader:1.0.0@aar
                            androidLibrary                : androidx.lifecycle:lifecycle-viewmodel:2.0.0@aar
                        androidLibrary                : androidx.legacy:legacy-support-core-ui:1.0.0@aar
                            javaLibrary                   : androidx.annotation:annotation:1.0.0@jar
                            androidLibrary                : androidx.core:core:1.0.1@aar
                            androidLibrary                : androidx.legacy:legacy-support-core-utils:1.0.0@aar
                            androidLibrary                : androidx.customview:customview:1.0.0@aar
                            androidLibrary                : androidx.viewpager:viewpager:1.0.0@aar
                            androidLibrary                : androidx.coordinatorlayout:coordinatorlayout:1.0.0@aar
                            androidLibrary                : androidx.drawerlayout:drawerlayout:1.0.0@aar
                            androidLibrary                : androidx.slidingpanelayout:slidingpanelayout:1.0.0@aar
                            androidLibrary                : androidx.interpolator:interpolator:1.0.0@aar
                            androidLibrary                : androidx.swiperefreshlayout:swiperefreshlayout:1.0.0@aar
                            androidLibrary                : androidx.asynclayoutinflater:asynclayoutinflater:1.0.0@aar
                            androidLibrary                : androidx.cursoradapter:cursoradapter:1.0.0@aar
                        androidLibrary                : androidx.customview:customview:1.0.0@aar
                            javaLibrary                   : androidx.annotation:annotation:1.0.0@jar
                            androidLibrary                : androidx.core:core:1.0.1@aar
                        androidLibrary                : androidx.viewpager:viewpager:1.0.0@aar
                            javaLibrary                   : androidx.annotation:annotation:1.0.0@jar
                            androidLibrary                : androidx.core:core:1.0.1@aar
                            androidLibrary                : androidx.customview:customview:1.0.0@aar
                        androidLibrary                : androidx.coordinatorlayout:coordinatorlayout:1.0.0@aar
                            javaLibrary                   : androidx.annotation:annotation:1.0.0@jar
                            androidLibrary                : androidx.core:core:1.0.1@aar
                            androidLibrary                : androidx.customview:customview:1.0.0@aar
                        androidLibrary                : androidx.drawerlayout:drawerlayout:1.0.0@aar
                            javaLibrary                   : androidx.annotation:annotation:1.0.0@jar
                            androidLibrary                : androidx.core:core:1.0.1@aar
                            androidLibrary                : androidx.customview:customview:1.0.0@aar
                        androidLibrary                : androidx.slidingpanelayout:slidingpanelayout:1.0.0@aar
                            javaLibrary                   : androidx.annotation:annotation:1.0.0@jar
                            androidLibrary                : androidx.core:core:1.0.1@aar
                            androidLibrary                : androidx.customview:customview:1.0.0@aar
                        androidLibrary                : androidx.interpolator:interpolator:1.0.0@aar
                            javaLibrary                   : androidx.annotation:annotation:1.0.0@jar
                        androidLibrary                : androidx.swiperefreshlayout:swiperefreshlayout:1.0.0@aar
                            javaLibrary                   : androidx.annotation:annotation:1.0.0@jar
                            androidLibrary                : androidx.core:core:1.0.1@aar
                            androidLibrary                : androidx.interpolator:interpolator:1.0.0@aar
                        androidLibrary                : androidx.asynclayoutinflater:asynclayoutinflater:1.0.0@aar
                            javaLibrary                   : androidx.annotation:annotation:1.0.0@jar
                            androidLibrary                : androidx.core:core:1.0.1@aar
                        androidLibrary                : androidx.vectordrawable:vectordrawable:1.0.1@aar
                            javaLibrary                   : androidx.annotation:annotation:1.0.0@jar
                            androidLibrary                : androidx.core:core:1.0.1@aar
                        androidLibrary                : androidx.vectordrawable:vectordrawable-animated:1.0.0@aar
                            androidLibrary                : androidx.vectordrawable:vectordrawable:1.0.1@aar
                            androidLibrary                : androidx.legacy:legacy-support-core-ui:1.0.0@aar
                        javaLibrary                   : org.jetbrains.kotlin:kotlin-stdlib:<KOTLIN_VERSION>@jar
                            javaLibrary                   : org.jetbrains:annotations:13.0@jar
                        javaLibrary                   : org.jetbrains:annotations:13.0@jar
<<<<<<< HEAD
                        javaLibrary                   : org.jetbrains.kotlin:kotlin-android-extensions-runtime:<KOTLIN_VERSION>@jar
                            javaLibrary                   : org.jetbrains.kotlin:kotlin-stdlib:<KOTLIN_VERSION>@jar
=======
>>>>>>> 0d09370c
                        javaLibrary                   : androidx.annotation:annotation:1.0.0@jar
                        javaLibrary                   : androidx.collection:collection:1.0.0@jar
                            javaLibrary                   : androidx.annotation:annotation:1.0.0@jar
                        javaLibrary                   : androidx.lifecycle:lifecycle-common:2.0.0@jar
                            javaLibrary                   : androidx.annotation:annotation:1.0.0@jar
                        javaLibrary                   : androidx.arch.core:core-common:2.0.0@jar
                            javaLibrary                   : androidx.annotation:annotation:1.0.0@jar
                        module                        : <ROOT>-:lib-MAIN
                            javaLibrary                   : org.jetbrains.kotlin:kotlin-stdlib:<KOTLIN_VERSION>@jar
                    runtimeClasspath
                        androidLibrary                : androidx.appcompat:appcompat:1.0.2@aar
                            javaLibrary                   : androidx.annotation:annotation:1.0.0@jar
                            androidLibrary                : androidx.core:core:1.0.1@aar
                            javaLibrary                   : androidx.collection:collection:1.0.0@jar
                            androidLibrary                : androidx.cursoradapter:cursoradapter:1.0.0@aar
                            androidLibrary                : androidx.legacy:legacy-support-core-utils:1.0.0@aar
                            androidLibrary                : androidx.fragment:fragment:1.0.0@aar
                            androidLibrary                : androidx.vectordrawable:vectordrawable:1.0.1@aar
                            androidLibrary                : androidx.vectordrawable:vectordrawable-animated:1.0.0@aar
                        androidLibrary                : androidx.core:core:1.0.1@aar
                            javaLibrary                   : androidx.annotation:annotation:1.0.0@jar
                            javaLibrary                   : androidx.collection:collection:1.0.0@jar
                            androidLibrary                : androidx.lifecycle:lifecycle-runtime:2.0.0@aar
                            androidLibrary                : androidx.versionedparcelable:versionedparcelable:1.0.0@aar
                        androidLibrary                : androidx.lifecycle:lifecycle-runtime:2.0.0@aar
                            javaLibrary                   : androidx.lifecycle:lifecycle-common:2.0.0@jar
                            javaLibrary                   : androidx.arch.core:core-common:2.0.0@jar
                            javaLibrary                   : androidx.annotation:annotation:1.0.0@jar
                        androidLibrary                : androidx.versionedparcelable:versionedparcelable:1.0.0@aar
                            javaLibrary                   : androidx.annotation:annotation:1.0.0@jar
                            javaLibrary                   : androidx.collection:collection:1.0.0@jar
                        androidLibrary                : androidx.cursoradapter:cursoradapter:1.0.0@aar
                            javaLibrary                   : androidx.annotation:annotation:1.0.0@jar
                        androidLibrary                : androidx.legacy:legacy-support-core-utils:1.0.0@aar
                            javaLibrary                   : androidx.annotation:annotation:1.0.0@jar
                            androidLibrary                : androidx.core:core:1.0.1@aar
                            androidLibrary                : androidx.documentfile:documentfile:1.0.0@aar
                            androidLibrary                : androidx.loader:loader:1.0.0@aar
                            androidLibrary                : androidx.localbroadcastmanager:localbroadcastmanager:1.0.0@aar
                            androidLibrary                : androidx.print:print:1.0.0@aar
                        androidLibrary                : androidx.documentfile:documentfile:1.0.0@aar
                            javaLibrary                   : androidx.annotation:annotation:1.0.0@jar
                        androidLibrary                : androidx.loader:loader:1.0.0@aar
                            javaLibrary                   : androidx.annotation:annotation:1.0.0@jar
                            androidLibrary                : androidx.core:core:1.0.1@aar
                            androidLibrary                : androidx.lifecycle:lifecycle-livedata:2.0.0@aar
                            androidLibrary                : androidx.lifecycle:lifecycle-viewmodel:2.0.0@aar
                        androidLibrary                : androidx.lifecycle:lifecycle-livedata:2.0.0@aar
                            androidLibrary                : androidx.arch.core:core-runtime:2.0.0@aar
                            androidLibrary                : androidx.lifecycle:lifecycle-livedata-core:2.0.0@aar
                            javaLibrary                   : androidx.arch.core:core-common:2.0.0@jar
                        androidLibrary                : androidx.arch.core:core-runtime:2.0.0@aar
                            javaLibrary                   : androidx.annotation:annotation:1.0.0@jar
                            javaLibrary                   : androidx.arch.core:core-common:2.0.0@jar
                        androidLibrary                : androidx.lifecycle:lifecycle-livedata-core:2.0.0@aar
                            javaLibrary                   : androidx.lifecycle:lifecycle-common:2.0.0@jar
                            javaLibrary                   : androidx.arch.core:core-common:2.0.0@jar
                            androidLibrary                : androidx.arch.core:core-runtime:2.0.0@aar
                        androidLibrary                : androidx.lifecycle:lifecycle-viewmodel:2.0.0@aar
                            javaLibrary                   : androidx.annotation:annotation:1.0.0@jar
                        androidLibrary                : androidx.localbroadcastmanager:localbroadcastmanager:1.0.0@aar
                            javaLibrary                   : androidx.annotation:annotation:1.0.0@jar
                        androidLibrary                : androidx.print:print:1.0.0@aar
                            javaLibrary                   : androidx.annotation:annotation:1.0.0@jar
                        androidLibrary                : androidx.fragment:fragment:1.0.0@aar
                            androidLibrary                : androidx.core:core:1.0.1@aar
                            androidLibrary                : androidx.legacy:legacy-support-core-ui:1.0.0@aar
                            androidLibrary                : androidx.legacy:legacy-support-core-utils:1.0.0@aar
                            javaLibrary                   : androidx.annotation:annotation:1.0.0@jar
                            androidLibrary                : androidx.loader:loader:1.0.0@aar
                            androidLibrary                : androidx.lifecycle:lifecycle-viewmodel:2.0.0@aar
                        androidLibrary                : androidx.legacy:legacy-support-core-ui:1.0.0@aar
                            javaLibrary                   : androidx.annotation:annotation:1.0.0@jar
                            androidLibrary                : androidx.core:core:1.0.1@aar
                            androidLibrary                : androidx.legacy:legacy-support-core-utils:1.0.0@aar
                            androidLibrary                : androidx.customview:customview:1.0.0@aar
                            androidLibrary                : androidx.viewpager:viewpager:1.0.0@aar
                            androidLibrary                : androidx.coordinatorlayout:coordinatorlayout:1.0.0@aar
                            androidLibrary                : androidx.drawerlayout:drawerlayout:1.0.0@aar
                            androidLibrary                : androidx.slidingpanelayout:slidingpanelayout:1.0.0@aar
                            androidLibrary                : androidx.interpolator:interpolator:1.0.0@aar
                            androidLibrary                : androidx.swiperefreshlayout:swiperefreshlayout:1.0.0@aar
                            androidLibrary                : androidx.asynclayoutinflater:asynclayoutinflater:1.0.0@aar
                            androidLibrary                : androidx.cursoradapter:cursoradapter:1.0.0@aar
                        androidLibrary                : androidx.customview:customview:1.0.0@aar
                            javaLibrary                   : androidx.annotation:annotation:1.0.0@jar
                            androidLibrary                : androidx.core:core:1.0.1@aar
                        androidLibrary                : androidx.viewpager:viewpager:1.0.0@aar
                            javaLibrary                   : androidx.annotation:annotation:1.0.0@jar
                            androidLibrary                : androidx.core:core:1.0.1@aar
                            androidLibrary                : androidx.customview:customview:1.0.0@aar
                        androidLibrary                : androidx.coordinatorlayout:coordinatorlayout:1.0.0@aar
                            javaLibrary                   : androidx.annotation:annotation:1.0.0@jar
                            androidLibrary                : androidx.core:core:1.0.1@aar
                            androidLibrary                : androidx.customview:customview:1.0.0@aar
                        androidLibrary                : androidx.drawerlayout:drawerlayout:1.0.0@aar
                            javaLibrary                   : androidx.annotation:annotation:1.0.0@jar
                            androidLibrary                : androidx.core:core:1.0.1@aar
                            androidLibrary                : androidx.customview:customview:1.0.0@aar
                        androidLibrary                : androidx.slidingpanelayout:slidingpanelayout:1.0.0@aar
                            javaLibrary                   : androidx.annotation:annotation:1.0.0@jar
                            androidLibrary                : androidx.core:core:1.0.1@aar
                            androidLibrary                : androidx.customview:customview:1.0.0@aar
                        androidLibrary                : androidx.interpolator:interpolator:1.0.0@aar
                            javaLibrary                   : androidx.annotation:annotation:1.0.0@jar
                        androidLibrary                : androidx.swiperefreshlayout:swiperefreshlayout:1.0.0@aar
                            javaLibrary                   : androidx.annotation:annotation:1.0.0@jar
                            androidLibrary                : androidx.core:core:1.0.1@aar
                            androidLibrary                : androidx.interpolator:interpolator:1.0.0@aar
                        androidLibrary                : androidx.asynclayoutinflater:asynclayoutinflater:1.0.0@aar
                            javaLibrary                   : androidx.annotation:annotation:1.0.0@jar
                            androidLibrary                : androidx.core:core:1.0.1@aar
                        androidLibrary                : androidx.vectordrawable:vectordrawable:1.0.1@aar
                            javaLibrary                   : androidx.annotation:annotation:1.0.0@jar
                            androidLibrary                : androidx.core:core:1.0.1@aar
                        androidLibrary                : androidx.vectordrawable:vectordrawable-animated:1.0.0@aar
                            androidLibrary                : androidx.vectordrawable:vectordrawable:1.0.1@aar
                            androidLibrary                : androidx.legacy:legacy-support-core-ui:1.0.0@aar
                        javaLibrary                   : org.jetbrains.kotlin:kotlin-stdlib:<KOTLIN_VERSION>@jar
                            javaLibrary                   : org.jetbrains:annotations:13.0@jar
                        javaLibrary                   : org.jetbrains:annotations:13.0@jar
<<<<<<< HEAD
                        javaLibrary                   : org.jetbrains.kotlin:kotlin-android-extensions-runtime:<KOTLIN_VERSION>@jar
                            javaLibrary                   : org.jetbrains.kotlin:kotlin-stdlib:<KOTLIN_VERSION>@jar
=======
>>>>>>> 0d09370c
                        javaLibrary                   : androidx.annotation:annotation:1.0.0@jar
                        javaLibrary                   : androidx.collection:collection:1.0.0@jar
                            javaLibrary                   : androidx.annotation:annotation:1.0.0@jar
                        javaLibrary                   : androidx.lifecycle:lifecycle-common:2.0.0@jar
                            javaLibrary                   : androidx.annotation:annotation:1.0.0@jar
                        javaLibrary                   : androidx.arch.core:core-common:2.0.0@jar
                            javaLibrary                   : androidx.annotation:annotation:1.0.0@jar
                        module                        : <ROOT>-:lib-MAIN
                            javaLibrary                   : org.jetbrains.kotlin:kotlin-stdlib:<KOTLIN_VERSION>@jar
<<<<<<< HEAD
                            javaLibrary                   : org.jetbrains.kotlin:kotlin-android-extensions-runtime:<KOTLIN_VERSION>@jar
=======
>>>>>>> 0d09370c
                            androidLibrary                : androidx.appcompat:appcompat:1.0.2@aar
                ApplicationId                 : com.example.lib.test
                SigningConfigName             : debug
                IsSigned                      : true
                CodeShrinker                  : null
                BuildTasksAndOutputInformation
                    AssembleTaskName              : assembleDebugAndroidTest
                    AssembleTaskOutputListingFile : <ROOT>/lib/build/intermediates/apk_ide_redirect_file/debugAndroidTest/createDebugAndroidTestApkListingFileRedirect/redirect.txt [-]
                GeneratedResourceFolders      : <ROOT>/lib/build/generated/res/resValues/androidTest/debug [-]
                DesugaredMethodFiles          : <GRADLE>/caches/<TRANSFORMS>/xxxxxxxxxxxxxxxxxxxxxxxxxxxxxxxx/transformed/D8BackportedDesugaredMethods.txt
                TestOptions
                    AnimationsDisabled            : false
                    Execution                     : HOST
                    InstrumentedTestTaskName      : connectedDebugAndroidTest
            UnitTestArtifact
                Name                          : UNIT_TEST
                CompileTaskName               : compileDebugUnitTestSources
                AssembleTaskName              : assembleDebugUnitTest
                IsTestArtifact                : true
                IdeSetupTaskNames             : createMockableJar
                GeneratedSourceFolders        : <ROOT>/lib/build/generated/ap_generated_sources/debugUnitTest/out [-]
                ClassesFolder                 : <ROOT>/lib/build/intermediates/compile_and_runtime_not_namespaced_r_class_jar/debugUnitTest/generateDebugUnitTestStubRFile/R.jar [-]
                ClassesFolder                 : <ROOT>/lib/build/intermediates/javac/debugUnitTest/compileDebugUnitTestJavaWithJavac/classes [-]
                ClassesFolder                 : <ROOT>/lib/build/tmp/kotlin-classes/debugUnitTest [-]
                Dependencies
                    compileClasspath
                        androidLibrary                : androidx.appcompat:appcompat:1.0.2@aar
                            javaLibrary                   : androidx.annotation:annotation:1.0.0@jar
                            androidLibrary                : androidx.core:core:1.0.1@aar
                            javaLibrary                   : androidx.collection:collection:1.0.0@jar
                            androidLibrary                : androidx.cursoradapter:cursoradapter:1.0.0@aar
                            androidLibrary                : androidx.legacy:legacy-support-core-utils:1.0.0@aar
                            androidLibrary                : androidx.fragment:fragment:1.0.0@aar
                            androidLibrary                : androidx.vectordrawable:vectordrawable:1.0.1@aar
                            androidLibrary                : androidx.vectordrawable:vectordrawable-animated:1.0.0@aar
                        androidLibrary                : androidx.core:core:1.0.1@aar
                            javaLibrary                   : androidx.annotation:annotation:1.0.0@jar
                            javaLibrary                   : androidx.collection:collection:1.0.0@jar
                            androidLibrary                : androidx.lifecycle:lifecycle-runtime:2.0.0@aar
                            androidLibrary                : androidx.versionedparcelable:versionedparcelable:1.0.0@aar
                        androidLibrary                : androidx.lifecycle:lifecycle-runtime:2.0.0@aar
                            javaLibrary                   : androidx.lifecycle:lifecycle-common:2.0.0@jar
                            javaLibrary                   : androidx.arch.core:core-common:2.0.0@jar
                            javaLibrary                   : androidx.annotation:annotation:1.0.0@jar
                        androidLibrary                : androidx.versionedparcelable:versionedparcelable:1.0.0@aar
                            javaLibrary                   : androidx.annotation:annotation:1.0.0@jar
                            javaLibrary                   : androidx.collection:collection:1.0.0@jar
                        androidLibrary                : androidx.cursoradapter:cursoradapter:1.0.0@aar
                            javaLibrary                   : androidx.annotation:annotation:1.0.0@jar
                        androidLibrary                : androidx.legacy:legacy-support-core-utils:1.0.0@aar
                            javaLibrary                   : androidx.annotation:annotation:1.0.0@jar
                            androidLibrary                : androidx.core:core:1.0.1@aar
                            androidLibrary                : androidx.documentfile:documentfile:1.0.0@aar
                            androidLibrary                : androidx.loader:loader:1.0.0@aar
                            androidLibrary                : androidx.localbroadcastmanager:localbroadcastmanager:1.0.0@aar
                            androidLibrary                : androidx.print:print:1.0.0@aar
                        androidLibrary                : androidx.documentfile:documentfile:1.0.0@aar
                            javaLibrary                   : androidx.annotation:annotation:1.0.0@jar
                        androidLibrary                : androidx.loader:loader:1.0.0@aar
                            javaLibrary                   : androidx.annotation:annotation:1.0.0@jar
                            androidLibrary                : androidx.core:core:1.0.1@aar
                            androidLibrary                : androidx.lifecycle:lifecycle-livedata:2.0.0@aar
                            androidLibrary                : androidx.lifecycle:lifecycle-viewmodel:2.0.0@aar
                        androidLibrary                : androidx.lifecycle:lifecycle-livedata:2.0.0@aar
                            androidLibrary                : androidx.arch.core:core-runtime:2.0.0@aar
                            androidLibrary                : androidx.lifecycle:lifecycle-livedata-core:2.0.0@aar
                            javaLibrary                   : androidx.arch.core:core-common:2.0.0@jar
                        androidLibrary                : androidx.arch.core:core-runtime:2.0.0@aar
                            javaLibrary                   : androidx.annotation:annotation:1.0.0@jar
                            javaLibrary                   : androidx.arch.core:core-common:2.0.0@jar
                        androidLibrary                : androidx.lifecycle:lifecycle-livedata-core:2.0.0@aar
                            javaLibrary                   : androidx.lifecycle:lifecycle-common:2.0.0@jar
                            javaLibrary                   : androidx.arch.core:core-common:2.0.0@jar
                            androidLibrary                : androidx.arch.core:core-runtime:2.0.0@aar
                        androidLibrary                : androidx.lifecycle:lifecycle-viewmodel:2.0.0@aar
                            javaLibrary                   : androidx.annotation:annotation:1.0.0@jar
                        androidLibrary                : androidx.localbroadcastmanager:localbroadcastmanager:1.0.0@aar
                            javaLibrary                   : androidx.annotation:annotation:1.0.0@jar
                        androidLibrary                : androidx.print:print:1.0.0@aar
                            javaLibrary                   : androidx.annotation:annotation:1.0.0@jar
                        androidLibrary                : androidx.fragment:fragment:1.0.0@aar
                            androidLibrary                : androidx.core:core:1.0.1@aar
                            androidLibrary                : androidx.legacy:legacy-support-core-ui:1.0.0@aar
                            androidLibrary                : androidx.legacy:legacy-support-core-utils:1.0.0@aar
                            javaLibrary                   : androidx.annotation:annotation:1.0.0@jar
                            androidLibrary                : androidx.loader:loader:1.0.0@aar
                            androidLibrary                : androidx.lifecycle:lifecycle-viewmodel:2.0.0@aar
                        androidLibrary                : androidx.legacy:legacy-support-core-ui:1.0.0@aar
                            javaLibrary                   : androidx.annotation:annotation:1.0.0@jar
                            androidLibrary                : androidx.core:core:1.0.1@aar
                            androidLibrary                : androidx.legacy:legacy-support-core-utils:1.0.0@aar
                            androidLibrary                : androidx.customview:customview:1.0.0@aar
                            androidLibrary                : androidx.viewpager:viewpager:1.0.0@aar
                            androidLibrary                : androidx.coordinatorlayout:coordinatorlayout:1.0.0@aar
                            androidLibrary                : androidx.drawerlayout:drawerlayout:1.0.0@aar
                            androidLibrary                : androidx.slidingpanelayout:slidingpanelayout:1.0.0@aar
                            androidLibrary                : androidx.interpolator:interpolator:1.0.0@aar
                            androidLibrary                : androidx.swiperefreshlayout:swiperefreshlayout:1.0.0@aar
                            androidLibrary                : androidx.asynclayoutinflater:asynclayoutinflater:1.0.0@aar
                            androidLibrary                : androidx.cursoradapter:cursoradapter:1.0.0@aar
                        androidLibrary                : androidx.customview:customview:1.0.0@aar
                            javaLibrary                   : androidx.annotation:annotation:1.0.0@jar
                            androidLibrary                : androidx.core:core:1.0.1@aar
                        androidLibrary                : androidx.viewpager:viewpager:1.0.0@aar
                            javaLibrary                   : androidx.annotation:annotation:1.0.0@jar
                            androidLibrary                : androidx.core:core:1.0.1@aar
                            androidLibrary                : androidx.customview:customview:1.0.0@aar
                        androidLibrary                : androidx.coordinatorlayout:coordinatorlayout:1.0.0@aar
                            javaLibrary                   : androidx.annotation:annotation:1.0.0@jar
                            androidLibrary                : androidx.core:core:1.0.1@aar
                            androidLibrary                : androidx.customview:customview:1.0.0@aar
                        androidLibrary                : androidx.drawerlayout:drawerlayout:1.0.0@aar
                            javaLibrary                   : androidx.annotation:annotation:1.0.0@jar
                            androidLibrary                : androidx.core:core:1.0.1@aar
                            androidLibrary                : androidx.customview:customview:1.0.0@aar
                        androidLibrary                : androidx.slidingpanelayout:slidingpanelayout:1.0.0@aar
                            javaLibrary                   : androidx.annotation:annotation:1.0.0@jar
                            androidLibrary                : androidx.core:core:1.0.1@aar
                            androidLibrary                : androidx.customview:customview:1.0.0@aar
                        androidLibrary                : androidx.interpolator:interpolator:1.0.0@aar
                            javaLibrary                   : androidx.annotation:annotation:1.0.0@jar
                        androidLibrary                : androidx.swiperefreshlayout:swiperefreshlayout:1.0.0@aar
                            javaLibrary                   : androidx.annotation:annotation:1.0.0@jar
                            androidLibrary                : androidx.core:core:1.0.1@aar
                            androidLibrary                : androidx.interpolator:interpolator:1.0.0@aar
                        androidLibrary                : androidx.asynclayoutinflater:asynclayoutinflater:1.0.0@aar
                            javaLibrary                   : androidx.annotation:annotation:1.0.0@jar
                            androidLibrary                : androidx.core:core:1.0.1@aar
                        androidLibrary                : androidx.vectordrawable:vectordrawable:1.0.1@aar
                            javaLibrary                   : androidx.annotation:annotation:1.0.0@jar
                            androidLibrary                : androidx.core:core:1.0.1@aar
                        androidLibrary                : androidx.vectordrawable:vectordrawable-animated:1.0.0@aar
                            androidLibrary                : androidx.vectordrawable:vectordrawable:1.0.1@aar
                            androidLibrary                : androidx.legacy:legacy-support-core-ui:1.0.0@aar
                        javaLibrary                   : org.jetbrains.kotlin:kotlin-stdlib:<KOTLIN_VERSION>@jar
                            javaLibrary                   : org.jetbrains:annotations:13.0@jar
                        javaLibrary                   : org.jetbrains:annotations:13.0@jar
<<<<<<< HEAD
                        javaLibrary                   : org.jetbrains.kotlin:kotlin-android-extensions-runtime:<KOTLIN_VERSION>@jar
                            javaLibrary                   : org.jetbrains.kotlin:kotlin-stdlib:<KOTLIN_VERSION>@jar
=======
>>>>>>> 0d09370c
                        javaLibrary                   : androidx.annotation:annotation:1.0.0@jar
                        javaLibrary                   : androidx.collection:collection:1.0.0@jar
                            javaLibrary                   : androidx.annotation:annotation:1.0.0@jar
                        javaLibrary                   : androidx.lifecycle:lifecycle-common:2.0.0@jar
                            javaLibrary                   : androidx.annotation:annotation:1.0.0@jar
                        javaLibrary                   : androidx.arch.core:core-common:2.0.0@jar
                            javaLibrary                   : androidx.annotation:annotation:1.0.0@jar
                        module                        : <ROOT>-:lib-MAIN
                            javaLibrary                   : org.jetbrains.kotlin:kotlin-stdlib:<KOTLIN_VERSION>@jar
                    runtimeClasspath
                        androidLibrary                : androidx.appcompat:appcompat:1.0.2@aar
                            javaLibrary                   : androidx.annotation:annotation:1.0.0@jar
                            androidLibrary                : androidx.core:core:1.0.1@aar
                            javaLibrary                   : androidx.collection:collection:1.0.0@jar
                            androidLibrary                : androidx.cursoradapter:cursoradapter:1.0.0@aar
                            androidLibrary                : androidx.legacy:legacy-support-core-utils:1.0.0@aar
                            androidLibrary                : androidx.fragment:fragment:1.0.0@aar
                            androidLibrary                : androidx.vectordrawable:vectordrawable:1.0.1@aar
                            androidLibrary                : androidx.vectordrawable:vectordrawable-animated:1.0.0@aar
                        androidLibrary                : androidx.core:core:1.0.1@aar
                            javaLibrary                   : androidx.annotation:annotation:1.0.0@jar
                            javaLibrary                   : androidx.collection:collection:1.0.0@jar
                            androidLibrary                : androidx.lifecycle:lifecycle-runtime:2.0.0@aar
                            androidLibrary                : androidx.versionedparcelable:versionedparcelable:1.0.0@aar
                        androidLibrary                : androidx.lifecycle:lifecycle-runtime:2.0.0@aar
                            javaLibrary                   : androidx.lifecycle:lifecycle-common:2.0.0@jar
                            javaLibrary                   : androidx.arch.core:core-common:2.0.0@jar
                            javaLibrary                   : androidx.annotation:annotation:1.0.0@jar
                        androidLibrary                : androidx.versionedparcelable:versionedparcelable:1.0.0@aar
                            javaLibrary                   : androidx.annotation:annotation:1.0.0@jar
                            javaLibrary                   : androidx.collection:collection:1.0.0@jar
                        androidLibrary                : androidx.cursoradapter:cursoradapter:1.0.0@aar
                            javaLibrary                   : androidx.annotation:annotation:1.0.0@jar
                        androidLibrary                : androidx.legacy:legacy-support-core-utils:1.0.0@aar
                            javaLibrary                   : androidx.annotation:annotation:1.0.0@jar
                            androidLibrary                : androidx.core:core:1.0.1@aar
                            androidLibrary                : androidx.documentfile:documentfile:1.0.0@aar
                            androidLibrary                : androidx.loader:loader:1.0.0@aar
                            androidLibrary                : androidx.localbroadcastmanager:localbroadcastmanager:1.0.0@aar
                            androidLibrary                : androidx.print:print:1.0.0@aar
                        androidLibrary                : androidx.documentfile:documentfile:1.0.0@aar
                            javaLibrary                   : androidx.annotation:annotation:1.0.0@jar
                        androidLibrary                : androidx.loader:loader:1.0.0@aar
                            javaLibrary                   : androidx.annotation:annotation:1.0.0@jar
                            androidLibrary                : androidx.core:core:1.0.1@aar
                            androidLibrary                : androidx.lifecycle:lifecycle-livedata:2.0.0@aar
                            androidLibrary                : androidx.lifecycle:lifecycle-viewmodel:2.0.0@aar
                        androidLibrary                : androidx.lifecycle:lifecycle-livedata:2.0.0@aar
                            androidLibrary                : androidx.arch.core:core-runtime:2.0.0@aar
                            androidLibrary                : androidx.lifecycle:lifecycle-livedata-core:2.0.0@aar
                            javaLibrary                   : androidx.arch.core:core-common:2.0.0@jar
                        androidLibrary                : androidx.arch.core:core-runtime:2.0.0@aar
                            javaLibrary                   : androidx.annotation:annotation:1.0.0@jar
                            javaLibrary                   : androidx.arch.core:core-common:2.0.0@jar
                        androidLibrary                : androidx.lifecycle:lifecycle-livedata-core:2.0.0@aar
                            javaLibrary                   : androidx.lifecycle:lifecycle-common:2.0.0@jar
                            javaLibrary                   : androidx.arch.core:core-common:2.0.0@jar
                            androidLibrary                : androidx.arch.core:core-runtime:2.0.0@aar
                        androidLibrary                : androidx.lifecycle:lifecycle-viewmodel:2.0.0@aar
                            javaLibrary                   : androidx.annotation:annotation:1.0.0@jar
                        androidLibrary                : androidx.localbroadcastmanager:localbroadcastmanager:1.0.0@aar
                            javaLibrary                   : androidx.annotation:annotation:1.0.0@jar
                        androidLibrary                : androidx.print:print:1.0.0@aar
                            javaLibrary                   : androidx.annotation:annotation:1.0.0@jar
                        androidLibrary                : androidx.fragment:fragment:1.0.0@aar
                            androidLibrary                : androidx.core:core:1.0.1@aar
                            androidLibrary                : androidx.legacy:legacy-support-core-ui:1.0.0@aar
                            androidLibrary                : androidx.legacy:legacy-support-core-utils:1.0.0@aar
                            javaLibrary                   : androidx.annotation:annotation:1.0.0@jar
                            androidLibrary                : androidx.loader:loader:1.0.0@aar
                            androidLibrary                : androidx.lifecycle:lifecycle-viewmodel:2.0.0@aar
                        androidLibrary                : androidx.legacy:legacy-support-core-ui:1.0.0@aar
                            javaLibrary                   : androidx.annotation:annotation:1.0.0@jar
                            androidLibrary                : androidx.core:core:1.0.1@aar
                            androidLibrary                : androidx.legacy:legacy-support-core-utils:1.0.0@aar
                            androidLibrary                : androidx.customview:customview:1.0.0@aar
                            androidLibrary                : androidx.viewpager:viewpager:1.0.0@aar
                            androidLibrary                : androidx.coordinatorlayout:coordinatorlayout:1.0.0@aar
                            androidLibrary                : androidx.drawerlayout:drawerlayout:1.0.0@aar
                            androidLibrary                : androidx.slidingpanelayout:slidingpanelayout:1.0.0@aar
                            androidLibrary                : androidx.interpolator:interpolator:1.0.0@aar
                            androidLibrary                : androidx.swiperefreshlayout:swiperefreshlayout:1.0.0@aar
                            androidLibrary                : androidx.asynclayoutinflater:asynclayoutinflater:1.0.0@aar
                            androidLibrary                : androidx.cursoradapter:cursoradapter:1.0.0@aar
                        androidLibrary                : androidx.customview:customview:1.0.0@aar
                            javaLibrary                   : androidx.annotation:annotation:1.0.0@jar
                            androidLibrary                : androidx.core:core:1.0.1@aar
                        androidLibrary                : androidx.viewpager:viewpager:1.0.0@aar
                            javaLibrary                   : androidx.annotation:annotation:1.0.0@jar
                            androidLibrary                : androidx.core:core:1.0.1@aar
                            androidLibrary                : androidx.customview:customview:1.0.0@aar
                        androidLibrary                : androidx.coordinatorlayout:coordinatorlayout:1.0.0@aar
                            javaLibrary                   : androidx.annotation:annotation:1.0.0@jar
                            androidLibrary                : androidx.core:core:1.0.1@aar
                            androidLibrary                : androidx.customview:customview:1.0.0@aar
                        androidLibrary                : androidx.drawerlayout:drawerlayout:1.0.0@aar
                            javaLibrary                   : androidx.annotation:annotation:1.0.0@jar
                            androidLibrary                : androidx.core:core:1.0.1@aar
                            androidLibrary                : androidx.customview:customview:1.0.0@aar
                        androidLibrary                : androidx.slidingpanelayout:slidingpanelayout:1.0.0@aar
                            javaLibrary                   : androidx.annotation:annotation:1.0.0@jar
                            androidLibrary                : androidx.core:core:1.0.1@aar
                            androidLibrary                : androidx.customview:customview:1.0.0@aar
                        androidLibrary                : androidx.interpolator:interpolator:1.0.0@aar
                            javaLibrary                   : androidx.annotation:annotation:1.0.0@jar
                        androidLibrary                : androidx.swiperefreshlayout:swiperefreshlayout:1.0.0@aar
                            javaLibrary                   : androidx.annotation:annotation:1.0.0@jar
                            androidLibrary                : androidx.core:core:1.0.1@aar
                            androidLibrary                : androidx.interpolator:interpolator:1.0.0@aar
                        androidLibrary                : androidx.asynclayoutinflater:asynclayoutinflater:1.0.0@aar
                            javaLibrary                   : androidx.annotation:annotation:1.0.0@jar
                            androidLibrary                : androidx.core:core:1.0.1@aar
                        androidLibrary                : androidx.vectordrawable:vectordrawable:1.0.1@aar
                            javaLibrary                   : androidx.annotation:annotation:1.0.0@jar
                            androidLibrary                : androidx.core:core:1.0.1@aar
                        androidLibrary                : androidx.vectordrawable:vectordrawable-animated:1.0.0@aar
                            androidLibrary                : androidx.vectordrawable:vectordrawable:1.0.1@aar
                            androidLibrary                : androidx.legacy:legacy-support-core-ui:1.0.0@aar
                        javaLibrary                   : org.jetbrains.kotlin:kotlin-stdlib:<KOTLIN_VERSION>@jar
                            javaLibrary                   : org.jetbrains:annotations:13.0@jar
                        javaLibrary                   : org.jetbrains:annotations:13.0@jar
<<<<<<< HEAD
                        javaLibrary                   : org.jetbrains.kotlin:kotlin-android-extensions-runtime:<KOTLIN_VERSION>@jar
                            javaLibrary                   : org.jetbrains.kotlin:kotlin-stdlib:<KOTLIN_VERSION>@jar
=======
>>>>>>> 0d09370c
                        javaLibrary                   : androidx.annotation:annotation:1.0.0@jar
                        javaLibrary                   : androidx.collection:collection:1.0.0@jar
                            javaLibrary                   : androidx.annotation:annotation:1.0.0@jar
                        javaLibrary                   : androidx.lifecycle:lifecycle-common:2.0.0@jar
                            javaLibrary                   : androidx.annotation:annotation:1.0.0@jar
                        javaLibrary                   : androidx.arch.core:core-common:2.0.0@jar
                            javaLibrary                   : androidx.annotation:annotation:1.0.0@jar
                        module                        : <ROOT>-:lib-MAIN
                            javaLibrary                   : org.jetbrains.kotlin:kotlin-stdlib:<KOTLIN_VERSION>@jar
<<<<<<< HEAD
                            javaLibrary                   : org.jetbrains.kotlin:kotlin-android-extensions-runtime:<KOTLIN_VERSION>@jar
=======
>>>>>>> 0d09370c
                            androidLibrary                : androidx.appcompat:appcompat:1.0.2@aar
                MockablePlatformJar           : <GRADLE>/caches/<TRANSFORMS>/xxxxxxxxxxxxxxxxxxxxxxxxxxxxxxxx/transformed/android.jar
    kotlinGradleModel             : KotlinGradleModelImpl
        additionalVisibleSourceSets
            debug                         : <empty>
            - debugAndroidTest            : debug
            - debugAndroidTest            : main
            - debugUnitTest               : debug
            - debugUnitTest               : main
        compilerArgumentsBySourceSet
            debug
                compilerArguments             : K2JVMCompilerArguments
                    allowNoSourceFiles            : true
                    assertionsMode                : legacy
                    backendThreads                : 1
                    destination                   : <ROOT>/lib/build/tmp/kotlin-classes/debug
                    jvmDefault                    : disable
                    jvmTarget                     : 17
                    moduleName                    : lib_debug
                    noJdk                         : true
                    noReflect                     : true
                    noStdlib                      : true
                    serializeIr                   : none
                    autoAdvanceApiVersion         : true
                    autoAdvanceLanguageVersion    : true
                    enableSignatureClashChecks    : true
                    explicitApi                   : disable
<<<<<<< HEAD
                    - pluginClasspaths            : <M2>/org/jetbrains/kotlin/kotlin-android-extensions/<KOTLIN_VERSION>/kotlin-android-extensions-<KOTLIN_VERSION>.jar
                    - pluginClasspaths            : <M2>/org/jetbrains/kotlin/kotlin-compiler-embeddable/<KOTLIN_VERSION>/kotlin-compiler-embeddable-<KOTLIN_VERSION>.jar
                    - pluginClasspaths            : <M2>/org/jetbrains/kotlin/kotlin-stdlib/<KOTLIN_VERSION>/kotlin-stdlib-<KOTLIN_VERSION>.jar
                    - pluginClasspaths            : <M2>/org/jetbrains/kotlin/kotlin-script-runtime/<KOTLIN_VERSION>/kotlin-script-runtime-<KOTLIN_VERSION>.jar
                    - pluginClasspaths            : <M2>/org/jetbrains/kotlin/kotlin-reflect/<KOTLIN_VERSION>/kotlin-reflect-<KOTLIN_VERSION>.jar
                    - pluginClasspaths            : <M2>/org/jetbrains/kotlin/kotlin-daemon-embeddable/<KOTLIN_VERSION>/kotlin-daemon-embeddable-<KOTLIN_VERSION>.jar
                    - pluginClasspaths            : <M2>/org/jetbrains/intellij/deps/trove4j/1.0.20200330/trove4j-1.0.20200330.jar
                    - pluginClasspaths            : <M2>/org/jetbrains/annotations/13.0/annotations-13.0.jar
=======
>>>>>>> 0d09370c
                    useFirLT                      : true
            debugAndroidTest
                compilerArguments             : K2JVMCompilerArguments
                    allowNoSourceFiles            : true
                    assertionsMode                : legacy
                    backendThreads                : 1
                    destination                   : <ROOT>/lib/build/tmp/kotlin-classes/debugAndroidTest
                    jvmDefault                    : disable
                    jvmTarget                     : 17
                    moduleName                    : lib_debugAndroidTest
                    noJdk                         : true
                    noReflect                     : true
                    noStdlib                      : true
                    serializeIr                   : none
                    autoAdvanceApiVersion         : true
                    autoAdvanceLanguageVersion    : true
                    enableSignatureClashChecks    : true
                    explicitApi                   : disable
<<<<<<< HEAD
                    - pluginClasspaths            : <M2>/org/jetbrains/kotlin/kotlin-android-extensions/<KOTLIN_VERSION>/kotlin-android-extensions-<KOTLIN_VERSION>.jar
                    - pluginClasspaths            : <M2>/org/jetbrains/kotlin/kotlin-compiler-embeddable/<KOTLIN_VERSION>/kotlin-compiler-embeddable-<KOTLIN_VERSION>.jar
                    - pluginClasspaths            : <M2>/org/jetbrains/kotlin/kotlin-stdlib/<KOTLIN_VERSION>/kotlin-stdlib-<KOTLIN_VERSION>.jar
                    - pluginClasspaths            : <M2>/org/jetbrains/kotlin/kotlin-script-runtime/<KOTLIN_VERSION>/kotlin-script-runtime-<KOTLIN_VERSION>.jar
                    - pluginClasspaths            : <M2>/org/jetbrains/kotlin/kotlin-reflect/<KOTLIN_VERSION>/kotlin-reflect-<KOTLIN_VERSION>.jar
                    - pluginClasspaths            : <M2>/org/jetbrains/kotlin/kotlin-daemon-embeddable/<KOTLIN_VERSION>/kotlin-daemon-embeddable-<KOTLIN_VERSION>.jar
                    - pluginClasspaths            : <M2>/org/jetbrains/intellij/deps/trove4j/1.0.20200330/trove4j-1.0.20200330.jar
                    - pluginClasspaths            : <M2>/org/jetbrains/annotations/13.0/annotations-13.0.jar
=======
>>>>>>> 0d09370c
                    useFirLT                      : true
            debugUnitTest
                compilerArguments             : K2JVMCompilerArguments
                    allowNoSourceFiles            : true
                    assertionsMode                : legacy
                    backendThreads                : 1
                    destination                   : <ROOT>/lib/build/tmp/kotlin-classes/debugUnitTest
                    jvmDefault                    : disable
                    jvmTarget                     : 17
                    moduleName                    : lib_debugUnitTest
                    noJdk                         : true
                    noReflect                     : true
                    noStdlib                      : true
                    serializeIr                   : none
                    autoAdvanceApiVersion         : true
                    autoAdvanceLanguageVersion    : true
                    enableSignatureClashChecks    : true
                    explicitApi                   : disable
<<<<<<< HEAD
                    - pluginClasspaths            : <M2>/org/jetbrains/kotlin/kotlin-android-extensions/<KOTLIN_VERSION>/kotlin-android-extensions-<KOTLIN_VERSION>.jar
                    - pluginClasspaths            : <M2>/org/jetbrains/kotlin/kotlin-compiler-embeddable/<KOTLIN_VERSION>/kotlin-compiler-embeddable-<KOTLIN_VERSION>.jar
                    - pluginClasspaths            : <M2>/org/jetbrains/kotlin/kotlin-stdlib/<KOTLIN_VERSION>/kotlin-stdlib-<KOTLIN_VERSION>.jar
                    - pluginClasspaths            : <M2>/org/jetbrains/kotlin/kotlin-script-runtime/<KOTLIN_VERSION>/kotlin-script-runtime-<KOTLIN_VERSION>.jar
                    - pluginClasspaths            : <M2>/org/jetbrains/kotlin/kotlin-reflect/<KOTLIN_VERSION>/kotlin-reflect-<KOTLIN_VERSION>.jar
                    - pluginClasspaths            : <M2>/org/jetbrains/kotlin/kotlin-daemon-embeddable/<KOTLIN_VERSION>/kotlin-daemon-embeddable-<KOTLIN_VERSION>.jar
                    - pluginClasspaths            : <M2>/org/jetbrains/intellij/deps/trove4j/1.0.20200330/trove4j-1.0.20200330.jar
                    - pluginClasspaths            : <M2>/org/jetbrains/annotations/13.0/annotations-13.0.jar
=======
>>>>>>> 0d09370c
                    useFirLT                      : true
        gradleUserHome                : <GRADLE>
        hasKotlinPlugin               : true
        kotlinTarget                  : kotlin-android
        kotlinTaskProperties
            debug                         : KotlinTaskPropertiesImpl
                incremental                   : true
                pluginVersion                 : <CUT>
            debugAndroidTest              : KotlinTaskPropertiesImpl
                incremental                   : true
                pluginVersion                 : <CUT>
            debugUnitTest                 : KotlinTaskPropertiesImpl
                incremental                   : true
                pluginVersion                 : <CUT>
    externalProject               : :lib (DefaultExternalProject) (*seen*)
MODULE                        : MainActivity.lib.androidTest
MODULE                        : MainActivity.lib.main
MODULE                        : MainActivity.lib.unitTest<|MERGE_RESOLUTION|>--- conflicted
+++ resolved
@@ -18,85 +18,6 @@
     *isInherited                  : true
     ORDER_ENTRY                   : <Module source>
     BUILD_TASKS
-<<<<<<< HEAD
-        TEST_COMPILE_MODE             : All
-        TEST_COMPILE_MODE             : Android tests
-        TEST_COMPILE_MODE             : Unit tests
-        TEST_COMPILE_MODE             : None
-LIBRARY_TABLE
-    - library                     : androidx.appcompat:appcompat:1.0.2@aar (IdeAndroidLibraryImpl)
-        aidlFolder                    : <GRADLE>/caches/transforms-3/xxxxxxxxxxxxxxxxxxxxxxxxxxxxxxxx/transformed/appcompat-1.0.2/aidl [-]
-        artifact                      : <M2>/androidx/appcompat/appcompat/1.0.2/appcompat-1.0.2.aar
-        artifactAddress               : androidx.appcompat:appcompat:1.0.2@aar
-        assetsFolder                  : <GRADLE>/caches/transforms-3/xxxxxxxxxxxxxxxxxxxxxxxxxxxxxxxx/transformed/appcompat-1.0.2/assets [-]
-        - compileJarFiles             : <GRADLE>/caches/transforms-3/xxxxxxxxxxxxxxxxxxxxxxxxxxxxxxxx/transformed/appcompat-1.0.2/jars/classes.jar
-        component                     : androidx.appcompat:appcompat:1.0.2
-        externalAnnotations           : <GRADLE>/caches/transforms-3/xxxxxxxxxxxxxxxxxxxxxxxxxxxxxxxx/transformed/appcompat-1.0.2/annotations.zip
-        folder                        : <GRADLE>/caches/transforms-3/xxxxxxxxxxxxxxxxxxxxxxxxxxxxxxxx/transformed/appcompat-1.0.2
-        jniFolder                     : <GRADLE>/caches/transforms-3/xxxxxxxxxxxxxxxxxxxxxxxxxxxxxxxx/transformed/appcompat-1.0.2/jni [-]
-        manifest                      : <GRADLE>/caches/transforms-3/xxxxxxxxxxxxxxxxxxxxxxxxxxxxxxxx/transformed/appcompat-1.0.2/AndroidManifest.xml
-        proguardRules                 : <GRADLE>/caches/transforms-3/xxxxxxxxxxxxxxxxxxxxxxxxxxxxxxxx/transformed/appcompat-1.0.2/proguard.txt
-        publicResources               : <GRADLE>/caches/transforms-3/xxxxxxxxxxxxxxxxxxxxxxxxxxxxxxxx/transformed/appcompat-1.0.2/public.txt
-        renderscriptFolder            : <GRADLE>/caches/transforms-3/xxxxxxxxxxxxxxxxxxxxxxxxxxxxxxxx/transformed/appcompat-1.0.2/rs [-]
-        resFolder                     : <GRADLE>/caches/transforms-3/xxxxxxxxxxxxxxxxxxxxxxxxxxxxxxxx/transformed/appcompat-1.0.2/res
-        resStaticLibrary              : <GRADLE>/caches/transforms-3/xxxxxxxxxxxxxxxxxxxxxxxxxxxxxxxx/transformed/appcompat-1.0.2/res.apk [-]
-        - runtimeJarFiles             : <GRADLE>/caches/transforms-3/xxxxxxxxxxxxxxxxxxxxxxxxxxxxxxxx/transformed/appcompat-1.0.2/jars/classes.jar
-        symbolFile                    : <GRADLE>/caches/transforms-3/xxxxxxxxxxxxxxxxxxxxxxxxxxxxxxxx/transformed/appcompat-1.0.2/R.txt
-    - library                     : androidx.arch.core:core-runtime:2.0.0@aar (IdeAndroidLibraryImpl)
-        aidlFolder                    : <GRADLE>/caches/transforms-3/xxxxxxxxxxxxxxxxxxxxxxxxxxxxxxxx/transformed/core-runtime-2.0.0/aidl [-]
-        artifact                      : <M2>/androidx/arch/core/core-runtime/2.0.0/core-runtime-2.0.0.aar
-        artifactAddress               : androidx.arch.core:core-runtime:2.0.0@aar
-        assetsFolder                  : <GRADLE>/caches/transforms-3/xxxxxxxxxxxxxxxxxxxxxxxxxxxxxxxx/transformed/core-runtime-2.0.0/assets [-]
-        - compileJarFiles             : <GRADLE>/caches/transforms-3/xxxxxxxxxxxxxxxxxxxxxxxxxxxxxxxx/transformed/core-runtime-2.0.0/jars/classes.jar
-        component                     : androidx.arch.core:core-runtime:2.0.0
-        externalAnnotations           : <GRADLE>/caches/transforms-3/xxxxxxxxxxxxxxxxxxxxxxxxxxxxxxxx/transformed/core-runtime-2.0.0/annotations.zip [-]
-        folder                        : <GRADLE>/caches/transforms-3/xxxxxxxxxxxxxxxxxxxxxxxxxxxxxxxx/transformed/core-runtime-2.0.0
-        jniFolder                     : <GRADLE>/caches/transforms-3/xxxxxxxxxxxxxxxxxxxxxxxxxxxxxxxx/transformed/core-runtime-2.0.0/jni [-]
-        manifest                      : <GRADLE>/caches/transforms-3/xxxxxxxxxxxxxxxxxxxxxxxxxxxxxxxx/transformed/core-runtime-2.0.0/AndroidManifest.xml
-        proguardRules                 : <GRADLE>/caches/transforms-3/xxxxxxxxxxxxxxxxxxxxxxxxxxxxxxxx/transformed/core-runtime-2.0.0/proguard.txt [-]
-        publicResources               : <GRADLE>/caches/transforms-3/xxxxxxxxxxxxxxxxxxxxxxxxxxxxxxxx/transformed/core-runtime-2.0.0/public.txt [-]
-        renderscriptFolder            : <GRADLE>/caches/transforms-3/xxxxxxxxxxxxxxxxxxxxxxxxxxxxxxxx/transformed/core-runtime-2.0.0/rs [-]
-        resFolder                     : <GRADLE>/caches/transforms-3/xxxxxxxxxxxxxxxxxxxxxxxxxxxxxxxx/transformed/core-runtime-2.0.0/res [-]
-        resStaticLibrary              : <GRADLE>/caches/transforms-3/xxxxxxxxxxxxxxxxxxxxxxxxxxxxxxxx/transformed/core-runtime-2.0.0/res.apk [-]
-        - runtimeJarFiles             : <GRADLE>/caches/transforms-3/xxxxxxxxxxxxxxxxxxxxxxxxxxxxxxxx/transformed/core-runtime-2.0.0/jars/classes.jar
-        symbolFile                    : <GRADLE>/caches/transforms-3/xxxxxxxxxxxxxxxxxxxxxxxxxxxxxxxx/transformed/core-runtime-2.0.0/R.txt
-    - library                     : androidx.asynclayoutinflater:asynclayoutinflater:1.0.0@aar (IdeAndroidLibraryImpl)
-        aidlFolder                    : <GRADLE>/caches/transforms-3/xxxxxxxxxxxxxxxxxxxxxxxxxxxxxxxx/transformed/asynclayoutinflater-1.0.0/aidl [-]
-        artifact                      : <M2>/androidx/asynclayoutinflater/asynclayoutinflater/1.0.0/asynclayoutinflater-1.0.0.aar
-        artifactAddress               : androidx.asynclayoutinflater:asynclayoutinflater:1.0.0@aar
-        assetsFolder                  : <GRADLE>/caches/transforms-3/xxxxxxxxxxxxxxxxxxxxxxxxxxxxxxxx/transformed/asynclayoutinflater-1.0.0/assets [-]
-        - compileJarFiles             : <GRADLE>/caches/transforms-3/xxxxxxxxxxxxxxxxxxxxxxxxxxxxxxxx/transformed/asynclayoutinflater-1.0.0/jars/classes.jar
-        component                     : androidx.asynclayoutinflater:asynclayoutinflater:1.0.0
-        externalAnnotations           : <GRADLE>/caches/transforms-3/xxxxxxxxxxxxxxxxxxxxxxxxxxxxxxxx/transformed/asynclayoutinflater-1.0.0/annotations.zip [-]
-        folder                        : <GRADLE>/caches/transforms-3/xxxxxxxxxxxxxxxxxxxxxxxxxxxxxxxx/transformed/asynclayoutinflater-1.0.0
-        jniFolder                     : <GRADLE>/caches/transforms-3/xxxxxxxxxxxxxxxxxxxxxxxxxxxxxxxx/transformed/asynclayoutinflater-1.0.0/jni [-]
-        manifest                      : <GRADLE>/caches/transforms-3/xxxxxxxxxxxxxxxxxxxxxxxxxxxxxxxx/transformed/asynclayoutinflater-1.0.0/AndroidManifest.xml
-        proguardRules                 : <GRADLE>/caches/transforms-3/xxxxxxxxxxxxxxxxxxxxxxxxxxxxxxxx/transformed/asynclayoutinflater-1.0.0/proguard.txt [-]
-        publicResources               : <GRADLE>/caches/transforms-3/xxxxxxxxxxxxxxxxxxxxxxxxxxxxxxxx/transformed/asynclayoutinflater-1.0.0/public.txt [-]
-        renderscriptFolder            : <GRADLE>/caches/transforms-3/xxxxxxxxxxxxxxxxxxxxxxxxxxxxxxxx/transformed/asynclayoutinflater-1.0.0/rs [-]
-        resFolder                     : <GRADLE>/caches/transforms-3/xxxxxxxxxxxxxxxxxxxxxxxxxxxxxxxx/transformed/asynclayoutinflater-1.0.0/res [-]
-        resStaticLibrary              : <GRADLE>/caches/transforms-3/xxxxxxxxxxxxxxxxxxxxxxxxxxxxxxxx/transformed/asynclayoutinflater-1.0.0/res.apk [-]
-        - runtimeJarFiles             : <GRADLE>/caches/transforms-3/xxxxxxxxxxxxxxxxxxxxxxxxxxxxxxxx/transformed/asynclayoutinflater-1.0.0/jars/classes.jar
-        symbolFile                    : <GRADLE>/caches/transforms-3/xxxxxxxxxxxxxxxxxxxxxxxxxxxxxxxx/transformed/asynclayoutinflater-1.0.0/R.txt
-    - library                     : androidx.coordinatorlayout:coordinatorlayout:1.0.0@aar (IdeAndroidLibraryImpl)
-        aidlFolder                    : <GRADLE>/caches/transforms-3/xxxxxxxxxxxxxxxxxxxxxxxxxxxxxxxx/transformed/coordinatorlayout-1.0.0/aidl [-]
-        artifact                      : <M2>/androidx/coordinatorlayout/coordinatorlayout/1.0.0/coordinatorlayout-1.0.0.aar
-        artifactAddress               : androidx.coordinatorlayout:coordinatorlayout:1.0.0@aar
-        assetsFolder                  : <GRADLE>/caches/transforms-3/xxxxxxxxxxxxxxxxxxxxxxxxxxxxxxxx/transformed/coordinatorlayout-1.0.0/assets [-]
-        - compileJarFiles             : <GRADLE>/caches/transforms-3/xxxxxxxxxxxxxxxxxxxxxxxxxxxxxxxx/transformed/coordinatorlayout-1.0.0/jars/classes.jar
-        component                     : androidx.coordinatorlayout:coordinatorlayout:1.0.0
-        externalAnnotations           : <GRADLE>/caches/transforms-3/xxxxxxxxxxxxxxxxxxxxxxxxxxxxxxxx/transformed/coordinatorlayout-1.0.0/annotations.zip
-        folder                        : <GRADLE>/caches/transforms-3/xxxxxxxxxxxxxxxxxxxxxxxxxxxxxxxx/transformed/coordinatorlayout-1.0.0
-        jniFolder                     : <GRADLE>/caches/transforms-3/xxxxxxxxxxxxxxxxxxxxxxxxxxxxxxxx/transformed/coordinatorlayout-1.0.0/jni [-]
-        manifest                      : <GRADLE>/caches/transforms-3/xxxxxxxxxxxxxxxxxxxxxxxxxxxxxxxx/transformed/coordinatorlayout-1.0.0/AndroidManifest.xml
-        proguardRules                 : <GRADLE>/caches/transforms-3/xxxxxxxxxxxxxxxxxxxxxxxxxxxxxxxx/transformed/coordinatorlayout-1.0.0/proguard.txt
-        publicResources               : <GRADLE>/caches/transforms-3/xxxxxxxxxxxxxxxxxxxxxxxxxxxxxxxx/transformed/coordinatorlayout-1.0.0/public.txt
-        renderscriptFolder            : <GRADLE>/caches/transforms-3/xxxxxxxxxxxxxxxxxxxxxxxxxxxxxxxx/transformed/coordinatorlayout-1.0.0/rs [-]
-        resFolder                     : <GRADLE>/caches/transforms-3/xxxxxxxxxxxxxxxxxxxxxxxxxxxxxxxx/transformed/coordinatorlayout-1.0.0/res
-        resStaticLibrary              : <GRADLE>/caches/transforms-3/xxxxxxxxxxxxxxxxxxxxxxxxxxxxxxxx/transformed/coordinatorlayout-1.0.0/res.apk [-]
-        - runtimeJarFiles             : <GRADLE>/caches/transforms-3/xxxxxxxxxxxxxxxxxxxxxxxxxxxxxxxx/transformed/coordinatorlayout-1.0.0/jars/classes.jar
-        symbolFile                    : <GRADLE>/caches/transforms-3/xxxxxxxxxxxxxxxxxxxxxxxxxxxxxxxx/transformed/coordinatorlayout-1.0.0/R.txt
-=======
 LIBRARY_TABLE
     - library                     : androidx.appcompat:appcompat:1.0.2@aar (IdeAndroidLibraryImpl)
         aidlFolder                    : <GRADLE>/caches/<TRANSFORMS>/xxxxxxxxxxxxxxxxxxxxxxxxxxxxxxxx/transformed/appcompat-1.0.2/aidl [-]
@@ -170,27 +91,10 @@
         resStaticLibrary              : <GRADLE>/caches/<TRANSFORMS>/xxxxxxxxxxxxxxxxxxxxxxxxxxxxxxxx/transformed/coordinatorlayout-1.0.0/res.apk [-]
         - runtimeJarFiles             : <GRADLE>/caches/<TRANSFORMS>/xxxxxxxxxxxxxxxxxxxxxxxxxxxxxxxx/transformed/coordinatorlayout-1.0.0/jars/classes.jar
         symbolFile                    : <GRADLE>/caches/<TRANSFORMS>/xxxxxxxxxxxxxxxxxxxxxxxxxxxxxxxx/transformed/coordinatorlayout-1.0.0/R.txt
->>>>>>> 0d09370c
     - library                     : androidx.core:core-ktx:1.0.1@aar (IdeAndroidLibraryImpl)
         aidlFolder                    : <GRADLE>/caches/<TRANSFORMS>/xxxxxxxxxxxxxxxxxxxxxxxxxxxxxxxx/transformed/core-ktx-1.0.1/aidl [-]
         artifact                      : <M2>/androidx/core/core-ktx/1.0.1/core-ktx-1.0.1.aar
         artifactAddress               : androidx.core:core-ktx:1.0.1@aar
-<<<<<<< HEAD
-        assetsFolder                  : <GRADLE>/caches/transforms-3/xxxxxxxxxxxxxxxxxxxxxxxxxxxxxxxx/transformed/core-ktx-1.0.1/assets [-]
-        - compileJarFiles             : <GRADLE>/caches/transforms-3/xxxxxxxxxxxxxxxxxxxxxxxxxxxxxxxx/transformed/core-ktx-1.0.1/jars/classes.jar
-        component                     : androidx.core:core-ktx:1.0.1
-        externalAnnotations           : <GRADLE>/caches/transforms-3/xxxxxxxxxxxxxxxxxxxxxxxxxxxxxxxx/transformed/core-ktx-1.0.1/annotations.zip [-]
-        folder                        : <GRADLE>/caches/transforms-3/xxxxxxxxxxxxxxxxxxxxxxxxxxxxxxxx/transformed/core-ktx-1.0.1
-        jniFolder                     : <GRADLE>/caches/transforms-3/xxxxxxxxxxxxxxxxxxxxxxxxxxxxxxxx/transformed/core-ktx-1.0.1/jni [-]
-        manifest                      : <GRADLE>/caches/transforms-3/xxxxxxxxxxxxxxxxxxxxxxxxxxxxxxxx/transformed/core-ktx-1.0.1/AndroidManifest.xml
-        proguardRules                 : <GRADLE>/caches/transforms-3/xxxxxxxxxxxxxxxxxxxxxxxxxxxxxxxx/transformed/core-ktx-1.0.1/proguard.txt [-]
-        publicResources               : <GRADLE>/caches/transforms-3/xxxxxxxxxxxxxxxxxxxxxxxxxxxxxxxx/transformed/core-ktx-1.0.1/public.txt [-]
-        renderscriptFolder            : <GRADLE>/caches/transforms-3/xxxxxxxxxxxxxxxxxxxxxxxxxxxxxxxx/transformed/core-ktx-1.0.1/rs [-]
-        resFolder                     : <GRADLE>/caches/transforms-3/xxxxxxxxxxxxxxxxxxxxxxxxxxxxxxxx/transformed/core-ktx-1.0.1/res [-]
-        resStaticLibrary              : <GRADLE>/caches/transforms-3/xxxxxxxxxxxxxxxxxxxxxxxxxxxxxxxx/transformed/core-ktx-1.0.1/res.apk [-]
-        - runtimeJarFiles             : <GRADLE>/caches/transforms-3/xxxxxxxxxxxxxxxxxxxxxxxxxxxxxxxx/transformed/core-ktx-1.0.1/jars/classes.jar
-        symbolFile                    : <GRADLE>/caches/transforms-3/xxxxxxxxxxxxxxxxxxxxxxxxxxxxxxxx/transformed/core-ktx-1.0.1/R.txt
-=======
         assetsFolder                  : <GRADLE>/caches/<TRANSFORMS>/xxxxxxxxxxxxxxxxxxxxxxxxxxxxxxxx/transformed/core-ktx-1.0.1/assets [-]
         - compileJarFiles             : <GRADLE>/caches/<TRANSFORMS>/xxxxxxxxxxxxxxxxxxxxxxxxxxxxxxxx/transformed/core-ktx-1.0.1/jars/classes.jar
         component                     : androidx.core:core-ktx:1.0.1
@@ -205,531 +109,10 @@
         resStaticLibrary              : <GRADLE>/caches/<TRANSFORMS>/xxxxxxxxxxxxxxxxxxxxxxxxxxxxxxxx/transformed/core-ktx-1.0.1/res.apk [-]
         - runtimeJarFiles             : <GRADLE>/caches/<TRANSFORMS>/xxxxxxxxxxxxxxxxxxxxxxxxxxxxxxxx/transformed/core-ktx-1.0.1/jars/classes.jar
         symbolFile                    : <GRADLE>/caches/<TRANSFORMS>/xxxxxxxxxxxxxxxxxxxxxxxxxxxxxxxx/transformed/core-ktx-1.0.1/R.txt
->>>>>>> 0d09370c
     - library                     : androidx.core:core:1.0.0@aar (IdeAndroidLibraryImpl)
         aidlFolder                    : <GRADLE>/caches/<TRANSFORMS>/xxxxxxxxxxxxxxxxxxxxxxxxxxxxxxxx/transformed/core-1.0.0/aidl
         artifact                      : <M2>/androidx/core/core/1.0.0/core-1.0.0.aar
         artifactAddress               : androidx.core:core:1.0.0@aar
-<<<<<<< HEAD
-        assetsFolder                  : <GRADLE>/caches/transforms-3/xxxxxxxxxxxxxxxxxxxxxxxxxxxxxxxx/transformed/core-1.0.0/assets [-]
-        - compileJarFiles             : <GRADLE>/caches/transforms-3/xxxxxxxxxxxxxxxxxxxxxxxxxxxxxxxx/transformed/core-1.0.0/jars/classes.jar
-        component                     : androidx.core:core:1.0.0
-        externalAnnotations           : <GRADLE>/caches/transforms-3/xxxxxxxxxxxxxxxxxxxxxxxxxxxxxxxx/transformed/core-1.0.0/annotations.zip
-        folder                        : <GRADLE>/caches/transforms-3/xxxxxxxxxxxxxxxxxxxxxxxxxxxxxxxx/transformed/core-1.0.0
-        jniFolder                     : <GRADLE>/caches/transforms-3/xxxxxxxxxxxxxxxxxxxxxxxxxxxxxxxx/transformed/core-1.0.0/jni [-]
-        manifest                      : <GRADLE>/caches/transforms-3/xxxxxxxxxxxxxxxxxxxxxxxxxxxxxxxx/transformed/core-1.0.0/AndroidManifest.xml
-        proguardRules                 : <GRADLE>/caches/transforms-3/xxxxxxxxxxxxxxxxxxxxxxxxxxxxxxxx/transformed/core-1.0.0/proguard.txt
-        publicResources               : <GRADLE>/caches/transforms-3/xxxxxxxxxxxxxxxxxxxxxxxxxxxxxxxx/transformed/core-1.0.0/public.txt
-        renderscriptFolder            : <GRADLE>/caches/transforms-3/xxxxxxxxxxxxxxxxxxxxxxxxxxxxxxxx/transformed/core-1.0.0/rs [-]
-        resFolder                     : <GRADLE>/caches/transforms-3/xxxxxxxxxxxxxxxxxxxxxxxxxxxxxxxx/transformed/core-1.0.0/res
-        resStaticLibrary              : <GRADLE>/caches/transforms-3/xxxxxxxxxxxxxxxxxxxxxxxxxxxxxxxx/transformed/core-1.0.0/res.apk [-]
-        - runtimeJarFiles             : <GRADLE>/caches/transforms-3/xxxxxxxxxxxxxxxxxxxxxxxxxxxxxxxx/transformed/core-1.0.0/jars/classes.jar
-        symbolFile                    : <GRADLE>/caches/transforms-3/xxxxxxxxxxxxxxxxxxxxxxxxxxxxxxxx/transformed/core-1.0.0/R.txt
-    - library                     : androidx.core:core:1.0.1@aar (IdeAndroidLibraryImpl)
-        aidlFolder                    : <GRADLE>/caches/transforms-3/xxxxxxxxxxxxxxxxxxxxxxxxxxxxxxxx/transformed/core-1.0.1/aidl
-        artifact                      : <M2>/androidx/core/core/1.0.1/core-1.0.1.aar
-        artifactAddress               : androidx.core:core:1.0.1@aar
-        assetsFolder                  : <GRADLE>/caches/transforms-3/xxxxxxxxxxxxxxxxxxxxxxxxxxxxxxxx/transformed/core-1.0.1/assets [-]
-        - compileJarFiles             : <GRADLE>/caches/transforms-3/xxxxxxxxxxxxxxxxxxxxxxxxxxxxxxxx/transformed/core-1.0.1/jars/classes.jar
-        component                     : androidx.core:core:1.0.1
-        externalAnnotations           : <GRADLE>/caches/transforms-3/xxxxxxxxxxxxxxxxxxxxxxxxxxxxxxxx/transformed/core-1.0.1/annotations.zip
-        folder                        : <GRADLE>/caches/transforms-3/xxxxxxxxxxxxxxxxxxxxxxxxxxxxxxxx/transformed/core-1.0.1
-        jniFolder                     : <GRADLE>/caches/transforms-3/xxxxxxxxxxxxxxxxxxxxxxxxxxxxxxxx/transformed/core-1.0.1/jni [-]
-        manifest                      : <GRADLE>/caches/transforms-3/xxxxxxxxxxxxxxxxxxxxxxxxxxxxxxxx/transformed/core-1.0.1/AndroidManifest.xml
-        proguardRules                 : <GRADLE>/caches/transforms-3/xxxxxxxxxxxxxxxxxxxxxxxxxxxxxxxx/transformed/core-1.0.1/proguard.txt
-        publicResources               : <GRADLE>/caches/transforms-3/xxxxxxxxxxxxxxxxxxxxxxxxxxxxxxxx/transformed/core-1.0.1/public.txt
-        renderscriptFolder            : <GRADLE>/caches/transforms-3/xxxxxxxxxxxxxxxxxxxxxxxxxxxxxxxx/transformed/core-1.0.1/rs [-]
-        resFolder                     : <GRADLE>/caches/transforms-3/xxxxxxxxxxxxxxxxxxxxxxxxxxxxxxxx/transformed/core-1.0.1/res
-        resStaticLibrary              : <GRADLE>/caches/transforms-3/xxxxxxxxxxxxxxxxxxxxxxxxxxxxxxxx/transformed/core-1.0.1/res.apk [-]
-        - runtimeJarFiles             : <GRADLE>/caches/transforms-3/xxxxxxxxxxxxxxxxxxxxxxxxxxxxxxxx/transformed/core-1.0.1/jars/classes.jar
-        symbolFile                    : <GRADLE>/caches/transforms-3/xxxxxxxxxxxxxxxxxxxxxxxxxxxxxxxx/transformed/core-1.0.1/R.txt
-    - library                     : androidx.cursoradapter:cursoradapter:1.0.0@aar (IdeAndroidLibraryImpl)
-        aidlFolder                    : <GRADLE>/caches/transforms-3/xxxxxxxxxxxxxxxxxxxxxxxxxxxxxxxx/transformed/cursoradapter-1.0.0/aidl [-]
-        artifact                      : <M2>/androidx/cursoradapter/cursoradapter/1.0.0/cursoradapter-1.0.0.aar
-        artifactAddress               : androidx.cursoradapter:cursoradapter:1.0.0@aar
-        assetsFolder                  : <GRADLE>/caches/transforms-3/xxxxxxxxxxxxxxxxxxxxxxxxxxxxxxxx/transformed/cursoradapter-1.0.0/assets [-]
-        - compileJarFiles             : <GRADLE>/caches/transforms-3/xxxxxxxxxxxxxxxxxxxxxxxxxxxxxxxx/transformed/cursoradapter-1.0.0/jars/classes.jar
-        component                     : androidx.cursoradapter:cursoradapter:1.0.0
-        externalAnnotations           : <GRADLE>/caches/transforms-3/xxxxxxxxxxxxxxxxxxxxxxxxxxxxxxxx/transformed/cursoradapter-1.0.0/annotations.zip [-]
-        folder                        : <GRADLE>/caches/transforms-3/xxxxxxxxxxxxxxxxxxxxxxxxxxxxxxxx/transformed/cursoradapter-1.0.0
-        jniFolder                     : <GRADLE>/caches/transforms-3/xxxxxxxxxxxxxxxxxxxxxxxxxxxxxxxx/transformed/cursoradapter-1.0.0/jni [-]
-        manifest                      : <GRADLE>/caches/transforms-3/xxxxxxxxxxxxxxxxxxxxxxxxxxxxxxxx/transformed/cursoradapter-1.0.0/AndroidManifest.xml
-        proguardRules                 : <GRADLE>/caches/transforms-3/xxxxxxxxxxxxxxxxxxxxxxxxxxxxxxxx/transformed/cursoradapter-1.0.0/proguard.txt [-]
-        publicResources               : <GRADLE>/caches/transforms-3/xxxxxxxxxxxxxxxxxxxxxxxxxxxxxxxx/transformed/cursoradapter-1.0.0/public.txt [-]
-        renderscriptFolder            : <GRADLE>/caches/transforms-3/xxxxxxxxxxxxxxxxxxxxxxxxxxxxxxxx/transformed/cursoradapter-1.0.0/rs [-]
-        resFolder                     : <GRADLE>/caches/transforms-3/xxxxxxxxxxxxxxxxxxxxxxxxxxxxxxxx/transformed/cursoradapter-1.0.0/res [-]
-        resStaticLibrary              : <GRADLE>/caches/transforms-3/xxxxxxxxxxxxxxxxxxxxxxxxxxxxxxxx/transformed/cursoradapter-1.0.0/res.apk [-]
-        - runtimeJarFiles             : <GRADLE>/caches/transforms-3/xxxxxxxxxxxxxxxxxxxxxxxxxxxxxxxx/transformed/cursoradapter-1.0.0/jars/classes.jar
-        symbolFile                    : <GRADLE>/caches/transforms-3/xxxxxxxxxxxxxxxxxxxxxxxxxxxxxxxx/transformed/cursoradapter-1.0.0/R.txt
-    - library                     : androidx.customview:customview:1.0.0@aar (IdeAndroidLibraryImpl)
-        aidlFolder                    : <GRADLE>/caches/transforms-3/xxxxxxxxxxxxxxxxxxxxxxxxxxxxxxxx/transformed/customview-1.0.0/aidl [-]
-        artifact                      : <M2>/androidx/customview/customview/1.0.0/customview-1.0.0.aar
-        artifactAddress               : androidx.customview:customview:1.0.0@aar
-        assetsFolder                  : <GRADLE>/caches/transforms-3/xxxxxxxxxxxxxxxxxxxxxxxxxxxxxxxx/transformed/customview-1.0.0/assets [-]
-        - compileJarFiles             : <GRADLE>/caches/transforms-3/xxxxxxxxxxxxxxxxxxxxxxxxxxxxxxxx/transformed/customview-1.0.0/jars/classes.jar
-        component                     : androidx.customview:customview:1.0.0
-        externalAnnotations           : <GRADLE>/caches/transforms-3/xxxxxxxxxxxxxxxxxxxxxxxxxxxxxxxx/transformed/customview-1.0.0/annotations.zip [-]
-        folder                        : <GRADLE>/caches/transforms-3/xxxxxxxxxxxxxxxxxxxxxxxxxxxxxxxx/transformed/customview-1.0.0
-        jniFolder                     : <GRADLE>/caches/transforms-3/xxxxxxxxxxxxxxxxxxxxxxxxxxxxxxxx/transformed/customview-1.0.0/jni [-]
-        manifest                      : <GRADLE>/caches/transforms-3/xxxxxxxxxxxxxxxxxxxxxxxxxxxxxxxx/transformed/customview-1.0.0/AndroidManifest.xml
-        proguardRules                 : <GRADLE>/caches/transforms-3/xxxxxxxxxxxxxxxxxxxxxxxxxxxxxxxx/transformed/customview-1.0.0/proguard.txt [-]
-        publicResources               : <GRADLE>/caches/transforms-3/xxxxxxxxxxxxxxxxxxxxxxxxxxxxxxxx/transformed/customview-1.0.0/public.txt [-]
-        renderscriptFolder            : <GRADLE>/caches/transforms-3/xxxxxxxxxxxxxxxxxxxxxxxxxxxxxxxx/transformed/customview-1.0.0/rs [-]
-        resFolder                     : <GRADLE>/caches/transforms-3/xxxxxxxxxxxxxxxxxxxxxxxxxxxxxxxx/transformed/customview-1.0.0/res [-]
-        resStaticLibrary              : <GRADLE>/caches/transforms-3/xxxxxxxxxxxxxxxxxxxxxxxxxxxxxxxx/transformed/customview-1.0.0/res.apk [-]
-        - runtimeJarFiles             : <GRADLE>/caches/transforms-3/xxxxxxxxxxxxxxxxxxxxxxxxxxxxxxxx/transformed/customview-1.0.0/jars/classes.jar
-        symbolFile                    : <GRADLE>/caches/transforms-3/xxxxxxxxxxxxxxxxxxxxxxxxxxxxxxxx/transformed/customview-1.0.0/R.txt
-    - library                     : androidx.documentfile:documentfile:1.0.0@aar (IdeAndroidLibraryImpl)
-        aidlFolder                    : <GRADLE>/caches/transforms-3/xxxxxxxxxxxxxxxxxxxxxxxxxxxxxxxx/transformed/documentfile-1.0.0/aidl [-]
-        artifact                      : <M2>/androidx/documentfile/documentfile/1.0.0/documentfile-1.0.0.aar
-        artifactAddress               : androidx.documentfile:documentfile:1.0.0@aar
-        assetsFolder                  : <GRADLE>/caches/transforms-3/xxxxxxxxxxxxxxxxxxxxxxxxxxxxxxxx/transformed/documentfile-1.0.0/assets [-]
-        - compileJarFiles             : <GRADLE>/caches/transforms-3/xxxxxxxxxxxxxxxxxxxxxxxxxxxxxxxx/transformed/documentfile-1.0.0/jars/classes.jar
-        component                     : androidx.documentfile:documentfile:1.0.0
-        externalAnnotations           : <GRADLE>/caches/transforms-3/xxxxxxxxxxxxxxxxxxxxxxxxxxxxxxxx/transformed/documentfile-1.0.0/annotations.zip [-]
-        folder                        : <GRADLE>/caches/transforms-3/xxxxxxxxxxxxxxxxxxxxxxxxxxxxxxxx/transformed/documentfile-1.0.0
-        jniFolder                     : <GRADLE>/caches/transforms-3/xxxxxxxxxxxxxxxxxxxxxxxxxxxxxxxx/transformed/documentfile-1.0.0/jni [-]
-        manifest                      : <GRADLE>/caches/transforms-3/xxxxxxxxxxxxxxxxxxxxxxxxxxxxxxxx/transformed/documentfile-1.0.0/AndroidManifest.xml
-        proguardRules                 : <GRADLE>/caches/transforms-3/xxxxxxxxxxxxxxxxxxxxxxxxxxxxxxxx/transformed/documentfile-1.0.0/proguard.txt [-]
-        publicResources               : <GRADLE>/caches/transforms-3/xxxxxxxxxxxxxxxxxxxxxxxxxxxxxxxx/transformed/documentfile-1.0.0/public.txt [-]
-        renderscriptFolder            : <GRADLE>/caches/transforms-3/xxxxxxxxxxxxxxxxxxxxxxxxxxxxxxxx/transformed/documentfile-1.0.0/rs [-]
-        resFolder                     : <GRADLE>/caches/transforms-3/xxxxxxxxxxxxxxxxxxxxxxxxxxxxxxxx/transformed/documentfile-1.0.0/res [-]
-        resStaticLibrary              : <GRADLE>/caches/transforms-3/xxxxxxxxxxxxxxxxxxxxxxxxxxxxxxxx/transformed/documentfile-1.0.0/res.apk [-]
-        - runtimeJarFiles             : <GRADLE>/caches/transforms-3/xxxxxxxxxxxxxxxxxxxxxxxxxxxxxxxx/transformed/documentfile-1.0.0/jars/classes.jar
-        symbolFile                    : <GRADLE>/caches/transforms-3/xxxxxxxxxxxxxxxxxxxxxxxxxxxxxxxx/transformed/documentfile-1.0.0/R.txt
-    - library                     : androidx.drawerlayout:drawerlayout:1.0.0@aar (IdeAndroidLibraryImpl)
-        aidlFolder                    : <GRADLE>/caches/transforms-3/xxxxxxxxxxxxxxxxxxxxxxxxxxxxxxxx/transformed/drawerlayout-1.0.0/aidl [-]
-        artifact                      : <M2>/androidx/drawerlayout/drawerlayout/1.0.0/drawerlayout-1.0.0.aar
-        artifactAddress               : androidx.drawerlayout:drawerlayout:1.0.0@aar
-        assetsFolder                  : <GRADLE>/caches/transforms-3/xxxxxxxxxxxxxxxxxxxxxxxxxxxxxxxx/transformed/drawerlayout-1.0.0/assets [-]
-        - compileJarFiles             : <GRADLE>/caches/transforms-3/xxxxxxxxxxxxxxxxxxxxxxxxxxxxxxxx/transformed/drawerlayout-1.0.0/jars/classes.jar
-        component                     : androidx.drawerlayout:drawerlayout:1.0.0
-        externalAnnotations           : <GRADLE>/caches/transforms-3/xxxxxxxxxxxxxxxxxxxxxxxxxxxxxxxx/transformed/drawerlayout-1.0.0/annotations.zip
-        folder                        : <GRADLE>/caches/transforms-3/xxxxxxxxxxxxxxxxxxxxxxxxxxxxxxxx/transformed/drawerlayout-1.0.0
-        jniFolder                     : <GRADLE>/caches/transforms-3/xxxxxxxxxxxxxxxxxxxxxxxxxxxxxxxx/transformed/drawerlayout-1.0.0/jni [-]
-        manifest                      : <GRADLE>/caches/transforms-3/xxxxxxxxxxxxxxxxxxxxxxxxxxxxxxxx/transformed/drawerlayout-1.0.0/AndroidManifest.xml
-        proguardRules                 : <GRADLE>/caches/transforms-3/xxxxxxxxxxxxxxxxxxxxxxxxxxxxxxxx/transformed/drawerlayout-1.0.0/proguard.txt [-]
-        publicResources               : <GRADLE>/caches/transforms-3/xxxxxxxxxxxxxxxxxxxxxxxxxxxxxxxx/transformed/drawerlayout-1.0.0/public.txt [-]
-        renderscriptFolder            : <GRADLE>/caches/transforms-3/xxxxxxxxxxxxxxxxxxxxxxxxxxxxxxxx/transformed/drawerlayout-1.0.0/rs [-]
-        resFolder                     : <GRADLE>/caches/transforms-3/xxxxxxxxxxxxxxxxxxxxxxxxxxxxxxxx/transformed/drawerlayout-1.0.0/res [-]
-        resStaticLibrary              : <GRADLE>/caches/transforms-3/xxxxxxxxxxxxxxxxxxxxxxxxxxxxxxxx/transformed/drawerlayout-1.0.0/res.apk [-]
-        - runtimeJarFiles             : <GRADLE>/caches/transforms-3/xxxxxxxxxxxxxxxxxxxxxxxxxxxxxxxx/transformed/drawerlayout-1.0.0/jars/classes.jar
-        symbolFile                    : <GRADLE>/caches/transforms-3/xxxxxxxxxxxxxxxxxxxxxxxxxxxxxxxx/transformed/drawerlayout-1.0.0/R.txt
-    - library                     : androidx.fragment:fragment:1.0.0@aar (IdeAndroidLibraryImpl)
-        aidlFolder                    : <GRADLE>/caches/transforms-3/xxxxxxxxxxxxxxxxxxxxxxxxxxxxxxxx/transformed/fragment-1.0.0/aidl [-]
-        artifact                      : <M2>/androidx/fragment/fragment/1.0.0/fragment-1.0.0.aar
-        artifactAddress               : androidx.fragment:fragment:1.0.0@aar
-        assetsFolder                  : <GRADLE>/caches/transforms-3/xxxxxxxxxxxxxxxxxxxxxxxxxxxxxxxx/transformed/fragment-1.0.0/assets [-]
-        - compileJarFiles             : <GRADLE>/caches/transforms-3/xxxxxxxxxxxxxxxxxxxxxxxxxxxxxxxx/transformed/fragment-1.0.0/jars/classes.jar
-        component                     : androidx.fragment:fragment:1.0.0
-        externalAnnotations           : <GRADLE>/caches/transforms-3/xxxxxxxxxxxxxxxxxxxxxxxxxxxxxxxx/transformed/fragment-1.0.0/annotations.zip
-        folder                        : <GRADLE>/caches/transforms-3/xxxxxxxxxxxxxxxxxxxxxxxxxxxxxxxx/transformed/fragment-1.0.0
-        jniFolder                     : <GRADLE>/caches/transforms-3/xxxxxxxxxxxxxxxxxxxxxxxxxxxxxxxx/transformed/fragment-1.0.0/jni [-]
-        manifest                      : <GRADLE>/caches/transforms-3/xxxxxxxxxxxxxxxxxxxxxxxxxxxxxxxx/transformed/fragment-1.0.0/AndroidManifest.xml
-        proguardRules                 : <GRADLE>/caches/transforms-3/xxxxxxxxxxxxxxxxxxxxxxxxxxxxxxxx/transformed/fragment-1.0.0/proguard.txt [-]
-        publicResources               : <GRADLE>/caches/transforms-3/xxxxxxxxxxxxxxxxxxxxxxxxxxxxxxxx/transformed/fragment-1.0.0/public.txt [-]
-        renderscriptFolder            : <GRADLE>/caches/transforms-3/xxxxxxxxxxxxxxxxxxxxxxxxxxxxxxxx/transformed/fragment-1.0.0/rs [-]
-        resFolder                     : <GRADLE>/caches/transforms-3/xxxxxxxxxxxxxxxxxxxxxxxxxxxxxxxx/transformed/fragment-1.0.0/res [-]
-        resStaticLibrary              : <GRADLE>/caches/transforms-3/xxxxxxxxxxxxxxxxxxxxxxxxxxxxxxxx/transformed/fragment-1.0.0/res.apk [-]
-        - runtimeJarFiles             : <GRADLE>/caches/transforms-3/xxxxxxxxxxxxxxxxxxxxxxxxxxxxxxxx/transformed/fragment-1.0.0/jars/classes.jar
-        symbolFile                    : <GRADLE>/caches/transforms-3/xxxxxxxxxxxxxxxxxxxxxxxxxxxxxxxx/transformed/fragment-1.0.0/R.txt
-    - library                     : androidx.interpolator:interpolator:1.0.0@aar (IdeAndroidLibraryImpl)
-        aidlFolder                    : <GRADLE>/caches/transforms-3/xxxxxxxxxxxxxxxxxxxxxxxxxxxxxxxx/transformed/interpolator-1.0.0/aidl [-]
-        artifact                      : <M2>/androidx/interpolator/interpolator/1.0.0/interpolator-1.0.0.aar
-        artifactAddress               : androidx.interpolator:interpolator:1.0.0@aar
-        assetsFolder                  : <GRADLE>/caches/transforms-3/xxxxxxxxxxxxxxxxxxxxxxxxxxxxxxxx/transformed/interpolator-1.0.0/assets [-]
-        - compileJarFiles             : <GRADLE>/caches/transforms-3/xxxxxxxxxxxxxxxxxxxxxxxxxxxxxxxx/transformed/interpolator-1.0.0/jars/classes.jar
-        component                     : androidx.interpolator:interpolator:1.0.0
-        externalAnnotations           : <GRADLE>/caches/transforms-3/xxxxxxxxxxxxxxxxxxxxxxxxxxxxxxxx/transformed/interpolator-1.0.0/annotations.zip [-]
-        folder                        : <GRADLE>/caches/transforms-3/xxxxxxxxxxxxxxxxxxxxxxxxxxxxxxxx/transformed/interpolator-1.0.0
-        jniFolder                     : <GRADLE>/caches/transforms-3/xxxxxxxxxxxxxxxxxxxxxxxxxxxxxxxx/transformed/interpolator-1.0.0/jni [-]
-        manifest                      : <GRADLE>/caches/transforms-3/xxxxxxxxxxxxxxxxxxxxxxxxxxxxxxxx/transformed/interpolator-1.0.0/AndroidManifest.xml
-        proguardRules                 : <GRADLE>/caches/transforms-3/xxxxxxxxxxxxxxxxxxxxxxxxxxxxxxxx/transformed/interpolator-1.0.0/proguard.txt [-]
-        publicResources               : <GRADLE>/caches/transforms-3/xxxxxxxxxxxxxxxxxxxxxxxxxxxxxxxx/transformed/interpolator-1.0.0/public.txt [-]
-        renderscriptFolder            : <GRADLE>/caches/transforms-3/xxxxxxxxxxxxxxxxxxxxxxxxxxxxxxxx/transformed/interpolator-1.0.0/rs [-]
-        resFolder                     : <GRADLE>/caches/transforms-3/xxxxxxxxxxxxxxxxxxxxxxxxxxxxxxxx/transformed/interpolator-1.0.0/res [-]
-        resStaticLibrary              : <GRADLE>/caches/transforms-3/xxxxxxxxxxxxxxxxxxxxxxxxxxxxxxxx/transformed/interpolator-1.0.0/res.apk [-]
-        - runtimeJarFiles             : <GRADLE>/caches/transforms-3/xxxxxxxxxxxxxxxxxxxxxxxxxxxxxxxx/transformed/interpolator-1.0.0/jars/classes.jar
-        symbolFile                    : <GRADLE>/caches/transforms-3/xxxxxxxxxxxxxxxxxxxxxxxxxxxxxxxx/transformed/interpolator-1.0.0/R.txt
-    - library                     : androidx.legacy:legacy-support-core-ui:1.0.0@aar (IdeAndroidLibraryImpl)
-        aidlFolder                    : <GRADLE>/caches/transforms-3/xxxxxxxxxxxxxxxxxxxxxxxxxxxxxxxx/transformed/legacy-support-core-ui-1.0.0/aidl [-]
-        artifact                      : <M2>/androidx/legacy/legacy-support-core-ui/1.0.0/legacy-support-core-ui-1.0.0.aar
-        artifactAddress               : androidx.legacy:legacy-support-core-ui:1.0.0@aar
-        assetsFolder                  : <GRADLE>/caches/transforms-3/xxxxxxxxxxxxxxxxxxxxxxxxxxxxxxxx/transformed/legacy-support-core-ui-1.0.0/assets [-]
-        - compileJarFiles             : <GRADLE>/caches/transforms-3/xxxxxxxxxxxxxxxxxxxxxxxxxxxxxxxx/transformed/legacy-support-core-ui-1.0.0/jars/classes.jar
-        component                     : androidx.legacy:legacy-support-core-ui:1.0.0
-        externalAnnotations           : <GRADLE>/caches/transforms-3/xxxxxxxxxxxxxxxxxxxxxxxxxxxxxxxx/transformed/legacy-support-core-ui-1.0.0/annotations.zip [-]
-        folder                        : <GRADLE>/caches/transforms-3/xxxxxxxxxxxxxxxxxxxxxxxxxxxxxxxx/transformed/legacy-support-core-ui-1.0.0
-        jniFolder                     : <GRADLE>/caches/transforms-3/xxxxxxxxxxxxxxxxxxxxxxxxxxxxxxxx/transformed/legacy-support-core-ui-1.0.0/jni [-]
-        manifest                      : <GRADLE>/caches/transforms-3/xxxxxxxxxxxxxxxxxxxxxxxxxxxxxxxx/transformed/legacy-support-core-ui-1.0.0/AndroidManifest.xml
-        proguardRules                 : <GRADLE>/caches/transforms-3/xxxxxxxxxxxxxxxxxxxxxxxxxxxxxxxx/transformed/legacy-support-core-ui-1.0.0/proguard.txt [-]
-        publicResources               : <GRADLE>/caches/transforms-3/xxxxxxxxxxxxxxxxxxxxxxxxxxxxxxxx/transformed/legacy-support-core-ui-1.0.0/public.txt [-]
-        renderscriptFolder            : <GRADLE>/caches/transforms-3/xxxxxxxxxxxxxxxxxxxxxxxxxxxxxxxx/transformed/legacy-support-core-ui-1.0.0/rs [-]
-        resFolder                     : <GRADLE>/caches/transforms-3/xxxxxxxxxxxxxxxxxxxxxxxxxxxxxxxx/transformed/legacy-support-core-ui-1.0.0/res [-]
-        resStaticLibrary              : <GRADLE>/caches/transforms-3/xxxxxxxxxxxxxxxxxxxxxxxxxxxxxxxx/transformed/legacy-support-core-ui-1.0.0/res.apk [-]
-        - runtimeJarFiles             : <GRADLE>/caches/transforms-3/xxxxxxxxxxxxxxxxxxxxxxxxxxxxxxxx/transformed/legacy-support-core-ui-1.0.0/jars/classes.jar
-        symbolFile                    : <GRADLE>/caches/transforms-3/xxxxxxxxxxxxxxxxxxxxxxxxxxxxxxxx/transformed/legacy-support-core-ui-1.0.0/R.txt
-    - library                     : androidx.legacy:legacy-support-core-utils:1.0.0@aar (IdeAndroidLibraryImpl)
-        aidlFolder                    : <GRADLE>/caches/transforms-3/xxxxxxxxxxxxxxxxxxxxxxxxxxxxxxxx/transformed/legacy-support-core-utils-1.0.0/aidl [-]
-        artifact                      : <M2>/androidx/legacy/legacy-support-core-utils/1.0.0/legacy-support-core-utils-1.0.0.aar
-        artifactAddress               : androidx.legacy:legacy-support-core-utils:1.0.0@aar
-        assetsFolder                  : <GRADLE>/caches/transforms-3/xxxxxxxxxxxxxxxxxxxxxxxxxxxxxxxx/transformed/legacy-support-core-utils-1.0.0/assets [-]
-        - compileJarFiles             : <GRADLE>/caches/transforms-3/xxxxxxxxxxxxxxxxxxxxxxxxxxxxxxxx/transformed/legacy-support-core-utils-1.0.0/jars/classes.jar
-        component                     : androidx.legacy:legacy-support-core-utils:1.0.0
-        externalAnnotations           : <GRADLE>/caches/transforms-3/xxxxxxxxxxxxxxxxxxxxxxxxxxxxxxxx/transformed/legacy-support-core-utils-1.0.0/annotations.zip [-]
-        folder                        : <GRADLE>/caches/transforms-3/xxxxxxxxxxxxxxxxxxxxxxxxxxxxxxxx/transformed/legacy-support-core-utils-1.0.0
-        jniFolder                     : <GRADLE>/caches/transforms-3/xxxxxxxxxxxxxxxxxxxxxxxxxxxxxxxx/transformed/legacy-support-core-utils-1.0.0/jni [-]
-        manifest                      : <GRADLE>/caches/transforms-3/xxxxxxxxxxxxxxxxxxxxxxxxxxxxxxxx/transformed/legacy-support-core-utils-1.0.0/AndroidManifest.xml
-        proguardRules                 : <GRADLE>/caches/transforms-3/xxxxxxxxxxxxxxxxxxxxxxxxxxxxxxxx/transformed/legacy-support-core-utils-1.0.0/proguard.txt [-]
-        publicResources               : <GRADLE>/caches/transforms-3/xxxxxxxxxxxxxxxxxxxxxxxxxxxxxxxx/transformed/legacy-support-core-utils-1.0.0/public.txt [-]
-        renderscriptFolder            : <GRADLE>/caches/transforms-3/xxxxxxxxxxxxxxxxxxxxxxxxxxxxxxxx/transformed/legacy-support-core-utils-1.0.0/rs [-]
-        resFolder                     : <GRADLE>/caches/transforms-3/xxxxxxxxxxxxxxxxxxxxxxxxxxxxxxxx/transformed/legacy-support-core-utils-1.0.0/res [-]
-        resStaticLibrary              : <GRADLE>/caches/transforms-3/xxxxxxxxxxxxxxxxxxxxxxxxxxxxxxxx/transformed/legacy-support-core-utils-1.0.0/res.apk [-]
-        - runtimeJarFiles             : <GRADLE>/caches/transforms-3/xxxxxxxxxxxxxxxxxxxxxxxxxxxxxxxx/transformed/legacy-support-core-utils-1.0.0/jars/classes.jar
-        symbolFile                    : <GRADLE>/caches/transforms-3/xxxxxxxxxxxxxxxxxxxxxxxxxxxxxxxx/transformed/legacy-support-core-utils-1.0.0/R.txt
-    - library                     : androidx.lifecycle:lifecycle-livedata-core:2.0.0@aar (IdeAndroidLibraryImpl)
-        aidlFolder                    : <GRADLE>/caches/transforms-3/xxxxxxxxxxxxxxxxxxxxxxxxxxxxxxxx/transformed/lifecycle-livedata-core-2.0.0/aidl [-]
-        artifact                      : <M2>/androidx/lifecycle/lifecycle-livedata-core/2.0.0/lifecycle-livedata-core-2.0.0.aar
-        artifactAddress               : androidx.lifecycle:lifecycle-livedata-core:2.0.0@aar
-        assetsFolder                  : <GRADLE>/caches/transforms-3/xxxxxxxxxxxxxxxxxxxxxxxxxxxxxxxx/transformed/lifecycle-livedata-core-2.0.0/assets [-]
-        - compileJarFiles             : <GRADLE>/caches/transforms-3/xxxxxxxxxxxxxxxxxxxxxxxxxxxxxxxx/transformed/lifecycle-livedata-core-2.0.0/jars/classes.jar
-        component                     : androidx.lifecycle:lifecycle-livedata-core:2.0.0
-        externalAnnotations           : <GRADLE>/caches/transforms-3/xxxxxxxxxxxxxxxxxxxxxxxxxxxxxxxx/transformed/lifecycle-livedata-core-2.0.0/annotations.zip [-]
-        folder                        : <GRADLE>/caches/transforms-3/xxxxxxxxxxxxxxxxxxxxxxxxxxxxxxxx/transformed/lifecycle-livedata-core-2.0.0
-        jniFolder                     : <GRADLE>/caches/transforms-3/xxxxxxxxxxxxxxxxxxxxxxxxxxxxxxxx/transformed/lifecycle-livedata-core-2.0.0/jni [-]
-        manifest                      : <GRADLE>/caches/transforms-3/xxxxxxxxxxxxxxxxxxxxxxxxxxxxxxxx/transformed/lifecycle-livedata-core-2.0.0/AndroidManifest.xml
-        proguardRules                 : <GRADLE>/caches/transforms-3/xxxxxxxxxxxxxxxxxxxxxxxxxxxxxxxx/transformed/lifecycle-livedata-core-2.0.0/proguard.txt [-]
-        publicResources               : <GRADLE>/caches/transforms-3/xxxxxxxxxxxxxxxxxxxxxxxxxxxxxxxx/transformed/lifecycle-livedata-core-2.0.0/public.txt [-]
-        renderscriptFolder            : <GRADLE>/caches/transforms-3/xxxxxxxxxxxxxxxxxxxxxxxxxxxxxxxx/transformed/lifecycle-livedata-core-2.0.0/rs [-]
-        resFolder                     : <GRADLE>/caches/transforms-3/xxxxxxxxxxxxxxxxxxxxxxxxxxxxxxxx/transformed/lifecycle-livedata-core-2.0.0/res [-]
-        resStaticLibrary              : <GRADLE>/caches/transforms-3/xxxxxxxxxxxxxxxxxxxxxxxxxxxxxxxx/transformed/lifecycle-livedata-core-2.0.0/res.apk [-]
-        - runtimeJarFiles             : <GRADLE>/caches/transforms-3/xxxxxxxxxxxxxxxxxxxxxxxxxxxxxxxx/transformed/lifecycle-livedata-core-2.0.0/jars/classes.jar
-        symbolFile                    : <GRADLE>/caches/transforms-3/xxxxxxxxxxxxxxxxxxxxxxxxxxxxxxxx/transformed/lifecycle-livedata-core-2.0.0/R.txt
-    - library                     : androidx.lifecycle:lifecycle-livedata:2.0.0@aar (IdeAndroidLibraryImpl)
-        aidlFolder                    : <GRADLE>/caches/transforms-3/xxxxxxxxxxxxxxxxxxxxxxxxxxxxxxxx/transformed/lifecycle-livedata-2.0.0/aidl [-]
-        artifact                      : <M2>/androidx/lifecycle/lifecycle-livedata/2.0.0/lifecycle-livedata-2.0.0.aar
-        artifactAddress               : androidx.lifecycle:lifecycle-livedata:2.0.0@aar
-        assetsFolder                  : <GRADLE>/caches/transforms-3/xxxxxxxxxxxxxxxxxxxxxxxxxxxxxxxx/transformed/lifecycle-livedata-2.0.0/assets [-]
-        - compileJarFiles             : <GRADLE>/caches/transforms-3/xxxxxxxxxxxxxxxxxxxxxxxxxxxxxxxx/transformed/lifecycle-livedata-2.0.0/jars/classes.jar
-        component                     : androidx.lifecycle:lifecycle-livedata:2.0.0
-        externalAnnotations           : <GRADLE>/caches/transforms-3/xxxxxxxxxxxxxxxxxxxxxxxxxxxxxxxx/transformed/lifecycle-livedata-2.0.0/annotations.zip [-]
-        folder                        : <GRADLE>/caches/transforms-3/xxxxxxxxxxxxxxxxxxxxxxxxxxxxxxxx/transformed/lifecycle-livedata-2.0.0
-        jniFolder                     : <GRADLE>/caches/transforms-3/xxxxxxxxxxxxxxxxxxxxxxxxxxxxxxxx/transformed/lifecycle-livedata-2.0.0/jni [-]
-        manifest                      : <GRADLE>/caches/transforms-3/xxxxxxxxxxxxxxxxxxxxxxxxxxxxxxxx/transformed/lifecycle-livedata-2.0.0/AndroidManifest.xml
-        proguardRules                 : <GRADLE>/caches/transforms-3/xxxxxxxxxxxxxxxxxxxxxxxxxxxxxxxx/transformed/lifecycle-livedata-2.0.0/proguard.txt [-]
-        publicResources               : <GRADLE>/caches/transforms-3/xxxxxxxxxxxxxxxxxxxxxxxxxxxxxxxx/transformed/lifecycle-livedata-2.0.0/public.txt [-]
-        renderscriptFolder            : <GRADLE>/caches/transforms-3/xxxxxxxxxxxxxxxxxxxxxxxxxxxxxxxx/transformed/lifecycle-livedata-2.0.0/rs [-]
-        resFolder                     : <GRADLE>/caches/transforms-3/xxxxxxxxxxxxxxxxxxxxxxxxxxxxxxxx/transformed/lifecycle-livedata-2.0.0/res [-]
-        resStaticLibrary              : <GRADLE>/caches/transforms-3/xxxxxxxxxxxxxxxxxxxxxxxxxxxxxxxx/transformed/lifecycle-livedata-2.0.0/res.apk [-]
-        - runtimeJarFiles             : <GRADLE>/caches/transforms-3/xxxxxxxxxxxxxxxxxxxxxxxxxxxxxxxx/transformed/lifecycle-livedata-2.0.0/jars/classes.jar
-        symbolFile                    : <GRADLE>/caches/transforms-3/xxxxxxxxxxxxxxxxxxxxxxxxxxxxxxxx/transformed/lifecycle-livedata-2.0.0/R.txt
-    - library                     : androidx.lifecycle:lifecycle-runtime:2.0.0@aar (IdeAndroidLibraryImpl)
-        aidlFolder                    : <GRADLE>/caches/transforms-3/xxxxxxxxxxxxxxxxxxxxxxxxxxxxxxxx/transformed/lifecycle-runtime-2.0.0/aidl [-]
-        artifact                      : <M2>/androidx/lifecycle/lifecycle-runtime/2.0.0/lifecycle-runtime-2.0.0.aar
-        artifactAddress               : androidx.lifecycle:lifecycle-runtime:2.0.0@aar
-        assetsFolder                  : <GRADLE>/caches/transforms-3/xxxxxxxxxxxxxxxxxxxxxxxxxxxxxxxx/transformed/lifecycle-runtime-2.0.0/assets [-]
-        - compileJarFiles             : <GRADLE>/caches/transforms-3/xxxxxxxxxxxxxxxxxxxxxxxxxxxxxxxx/transformed/lifecycle-runtime-2.0.0/jars/classes.jar
-        component                     : androidx.lifecycle:lifecycle-runtime:2.0.0
-        externalAnnotations           : <GRADLE>/caches/transforms-3/xxxxxxxxxxxxxxxxxxxxxxxxxxxxxxxx/transformed/lifecycle-runtime-2.0.0/annotations.zip [-]
-        folder                        : <GRADLE>/caches/transforms-3/xxxxxxxxxxxxxxxxxxxxxxxxxxxxxxxx/transformed/lifecycle-runtime-2.0.0
-        jniFolder                     : <GRADLE>/caches/transforms-3/xxxxxxxxxxxxxxxxxxxxxxxxxxxxxxxx/transformed/lifecycle-runtime-2.0.0/jni [-]
-        manifest                      : <GRADLE>/caches/transforms-3/xxxxxxxxxxxxxxxxxxxxxxxxxxxxxxxx/transformed/lifecycle-runtime-2.0.0/AndroidManifest.xml
-        proguardRules                 : <GRADLE>/caches/transforms-3/xxxxxxxxxxxxxxxxxxxxxxxxxxxxxxxx/transformed/lifecycle-runtime-2.0.0/proguard.txt
-        publicResources               : <GRADLE>/caches/transforms-3/xxxxxxxxxxxxxxxxxxxxxxxxxxxxxxxx/transformed/lifecycle-runtime-2.0.0/public.txt [-]
-        renderscriptFolder            : <GRADLE>/caches/transforms-3/xxxxxxxxxxxxxxxxxxxxxxxxxxxxxxxx/transformed/lifecycle-runtime-2.0.0/rs [-]
-        resFolder                     : <GRADLE>/caches/transforms-3/xxxxxxxxxxxxxxxxxxxxxxxxxxxxxxxx/transformed/lifecycle-runtime-2.0.0/res [-]
-        resStaticLibrary              : <GRADLE>/caches/transforms-3/xxxxxxxxxxxxxxxxxxxxxxxxxxxxxxxx/transformed/lifecycle-runtime-2.0.0/res.apk [-]
-        - runtimeJarFiles             : <GRADLE>/caches/transforms-3/xxxxxxxxxxxxxxxxxxxxxxxxxxxxxxxx/transformed/lifecycle-runtime-2.0.0/jars/classes.jar
-        symbolFile                    : <GRADLE>/caches/transforms-3/xxxxxxxxxxxxxxxxxxxxxxxxxxxxxxxx/transformed/lifecycle-runtime-2.0.0/R.txt
-    - library                     : androidx.lifecycle:lifecycle-viewmodel:2.0.0@aar (IdeAndroidLibraryImpl)
-        aidlFolder                    : <GRADLE>/caches/transforms-3/xxxxxxxxxxxxxxxxxxxxxxxxxxxxxxxx/transformed/lifecycle-viewmodel-2.0.0/aidl [-]
-        artifact                      : <M2>/androidx/lifecycle/lifecycle-viewmodel/2.0.0/lifecycle-viewmodel-2.0.0.aar
-        artifactAddress               : androidx.lifecycle:lifecycle-viewmodel:2.0.0@aar
-        assetsFolder                  : <GRADLE>/caches/transforms-3/xxxxxxxxxxxxxxxxxxxxxxxxxxxxxxxx/transformed/lifecycle-viewmodel-2.0.0/assets [-]
-        - compileJarFiles             : <GRADLE>/caches/transforms-3/xxxxxxxxxxxxxxxxxxxxxxxxxxxxxxxx/transformed/lifecycle-viewmodel-2.0.0/jars/classes.jar
-        component                     : androidx.lifecycle:lifecycle-viewmodel:2.0.0
-        externalAnnotations           : <GRADLE>/caches/transforms-3/xxxxxxxxxxxxxxxxxxxxxxxxxxxxxxxx/transformed/lifecycle-viewmodel-2.0.0/annotations.zip [-]
-        folder                        : <GRADLE>/caches/transforms-3/xxxxxxxxxxxxxxxxxxxxxxxxxxxxxxxx/transformed/lifecycle-viewmodel-2.0.0
-        jniFolder                     : <GRADLE>/caches/transforms-3/xxxxxxxxxxxxxxxxxxxxxxxxxxxxxxxx/transformed/lifecycle-viewmodel-2.0.0/jni [-]
-        manifest                      : <GRADLE>/caches/transforms-3/xxxxxxxxxxxxxxxxxxxxxxxxxxxxxxxx/transformed/lifecycle-viewmodel-2.0.0/AndroidManifest.xml
-        proguardRules                 : <GRADLE>/caches/transforms-3/xxxxxxxxxxxxxxxxxxxxxxxxxxxxxxxx/transformed/lifecycle-viewmodel-2.0.0/proguard.txt
-        publicResources               : <GRADLE>/caches/transforms-3/xxxxxxxxxxxxxxxxxxxxxxxxxxxxxxxx/transformed/lifecycle-viewmodel-2.0.0/public.txt [-]
-        renderscriptFolder            : <GRADLE>/caches/transforms-3/xxxxxxxxxxxxxxxxxxxxxxxxxxxxxxxx/transformed/lifecycle-viewmodel-2.0.0/rs [-]
-        resFolder                     : <GRADLE>/caches/transforms-3/xxxxxxxxxxxxxxxxxxxxxxxxxxxxxxxx/transformed/lifecycle-viewmodel-2.0.0/res [-]
-        resStaticLibrary              : <GRADLE>/caches/transforms-3/xxxxxxxxxxxxxxxxxxxxxxxxxxxxxxxx/transformed/lifecycle-viewmodel-2.0.0/res.apk [-]
-        - runtimeJarFiles             : <GRADLE>/caches/transforms-3/xxxxxxxxxxxxxxxxxxxxxxxxxxxxxxxx/transformed/lifecycle-viewmodel-2.0.0/jars/classes.jar
-        symbolFile                    : <GRADLE>/caches/transforms-3/xxxxxxxxxxxxxxxxxxxxxxxxxxxxxxxx/transformed/lifecycle-viewmodel-2.0.0/R.txt
-    - library                     : androidx.loader:loader:1.0.0@aar (IdeAndroidLibraryImpl)
-        aidlFolder                    : <GRADLE>/caches/transforms-3/xxxxxxxxxxxxxxxxxxxxxxxxxxxxxxxx/transformed/loader-1.0.0/aidl [-]
-        artifact                      : <M2>/androidx/loader/loader/1.0.0/loader-1.0.0.aar
-        artifactAddress               : androidx.loader:loader:1.0.0@aar
-        assetsFolder                  : <GRADLE>/caches/transforms-3/xxxxxxxxxxxxxxxxxxxxxxxxxxxxxxxx/transformed/loader-1.0.0/assets [-]
-        - compileJarFiles             : <GRADLE>/caches/transforms-3/xxxxxxxxxxxxxxxxxxxxxxxxxxxxxxxx/transformed/loader-1.0.0/jars/classes.jar
-        component                     : androidx.loader:loader:1.0.0
-        externalAnnotations           : <GRADLE>/caches/transforms-3/xxxxxxxxxxxxxxxxxxxxxxxxxxxxxxxx/transformed/loader-1.0.0/annotations.zip [-]
-        folder                        : <GRADLE>/caches/transforms-3/xxxxxxxxxxxxxxxxxxxxxxxxxxxxxxxx/transformed/loader-1.0.0
-        jniFolder                     : <GRADLE>/caches/transforms-3/xxxxxxxxxxxxxxxxxxxxxxxxxxxxxxxx/transformed/loader-1.0.0/jni [-]
-        manifest                      : <GRADLE>/caches/transforms-3/xxxxxxxxxxxxxxxxxxxxxxxxxxxxxxxx/transformed/loader-1.0.0/AndroidManifest.xml
-        proguardRules                 : <GRADLE>/caches/transforms-3/xxxxxxxxxxxxxxxxxxxxxxxxxxxxxxxx/transformed/loader-1.0.0/proguard.txt [-]
-        publicResources               : <GRADLE>/caches/transforms-3/xxxxxxxxxxxxxxxxxxxxxxxxxxxxxxxx/transformed/loader-1.0.0/public.txt [-]
-        renderscriptFolder            : <GRADLE>/caches/transforms-3/xxxxxxxxxxxxxxxxxxxxxxxxxxxxxxxx/transformed/loader-1.0.0/rs [-]
-        resFolder                     : <GRADLE>/caches/transforms-3/xxxxxxxxxxxxxxxxxxxxxxxxxxxxxxxx/transformed/loader-1.0.0/res [-]
-        resStaticLibrary              : <GRADLE>/caches/transforms-3/xxxxxxxxxxxxxxxxxxxxxxxxxxxxxxxx/transformed/loader-1.0.0/res.apk [-]
-        - runtimeJarFiles             : <GRADLE>/caches/transforms-3/xxxxxxxxxxxxxxxxxxxxxxxxxxxxxxxx/transformed/loader-1.0.0/jars/classes.jar
-        symbolFile                    : <GRADLE>/caches/transforms-3/xxxxxxxxxxxxxxxxxxxxxxxxxxxxxxxx/transformed/loader-1.0.0/R.txt
-    - library                     : androidx.localbroadcastmanager:localbroadcastmanager:1.0.0@aar (IdeAndroidLibraryImpl)
-        aidlFolder                    : <GRADLE>/caches/transforms-3/xxxxxxxxxxxxxxxxxxxxxxxxxxxxxxxx/transformed/localbroadcastmanager-1.0.0/aidl [-]
-        artifact                      : <M2>/androidx/localbroadcastmanager/localbroadcastmanager/1.0.0/localbroadcastmanager-1.0.0.aar
-        artifactAddress               : androidx.localbroadcastmanager:localbroadcastmanager:1.0.0@aar
-        assetsFolder                  : <GRADLE>/caches/transforms-3/xxxxxxxxxxxxxxxxxxxxxxxxxxxxxxxx/transformed/localbroadcastmanager-1.0.0/assets [-]
-        - compileJarFiles             : <GRADLE>/caches/transforms-3/xxxxxxxxxxxxxxxxxxxxxxxxxxxxxxxx/transformed/localbroadcastmanager-1.0.0/jars/classes.jar
-        component                     : androidx.localbroadcastmanager:localbroadcastmanager:1.0.0
-        externalAnnotations           : <GRADLE>/caches/transforms-3/xxxxxxxxxxxxxxxxxxxxxxxxxxxxxxxx/transformed/localbroadcastmanager-1.0.0/annotations.zip [-]
-        folder                        : <GRADLE>/caches/transforms-3/xxxxxxxxxxxxxxxxxxxxxxxxxxxxxxxx/transformed/localbroadcastmanager-1.0.0
-        jniFolder                     : <GRADLE>/caches/transforms-3/xxxxxxxxxxxxxxxxxxxxxxxxxxxxxxxx/transformed/localbroadcastmanager-1.0.0/jni [-]
-        manifest                      : <GRADLE>/caches/transforms-3/xxxxxxxxxxxxxxxxxxxxxxxxxxxxxxxx/transformed/localbroadcastmanager-1.0.0/AndroidManifest.xml
-        proguardRules                 : <GRADLE>/caches/transforms-3/xxxxxxxxxxxxxxxxxxxxxxxxxxxxxxxx/transformed/localbroadcastmanager-1.0.0/proguard.txt [-]
-        publicResources               : <GRADLE>/caches/transforms-3/xxxxxxxxxxxxxxxxxxxxxxxxxxxxxxxx/transformed/localbroadcastmanager-1.0.0/public.txt [-]
-        renderscriptFolder            : <GRADLE>/caches/transforms-3/xxxxxxxxxxxxxxxxxxxxxxxxxxxxxxxx/transformed/localbroadcastmanager-1.0.0/rs [-]
-        resFolder                     : <GRADLE>/caches/transforms-3/xxxxxxxxxxxxxxxxxxxxxxxxxxxxxxxx/transformed/localbroadcastmanager-1.0.0/res [-]
-        resStaticLibrary              : <GRADLE>/caches/transforms-3/xxxxxxxxxxxxxxxxxxxxxxxxxxxxxxxx/transformed/localbroadcastmanager-1.0.0/res.apk [-]
-        - runtimeJarFiles             : <GRADLE>/caches/transforms-3/xxxxxxxxxxxxxxxxxxxxxxxxxxxxxxxx/transformed/localbroadcastmanager-1.0.0/jars/classes.jar
-        symbolFile                    : <GRADLE>/caches/transforms-3/xxxxxxxxxxxxxxxxxxxxxxxxxxxxxxxx/transformed/localbroadcastmanager-1.0.0/R.txt
-    - library                     : androidx.print:print:1.0.0@aar (IdeAndroidLibraryImpl)
-        aidlFolder                    : <GRADLE>/caches/transforms-3/xxxxxxxxxxxxxxxxxxxxxxxxxxxxxxxx/transformed/print-1.0.0/aidl [-]
-        artifact                      : <M2>/androidx/print/print/1.0.0/print-1.0.0.aar
-        artifactAddress               : androidx.print:print:1.0.0@aar
-        assetsFolder                  : <GRADLE>/caches/transforms-3/xxxxxxxxxxxxxxxxxxxxxxxxxxxxxxxx/transformed/print-1.0.0/assets [-]
-        - compileJarFiles             : <GRADLE>/caches/transforms-3/xxxxxxxxxxxxxxxxxxxxxxxxxxxxxxxx/transformed/print-1.0.0/jars/classes.jar
-        component                     : androidx.print:print:1.0.0
-        externalAnnotations           : <GRADLE>/caches/transforms-3/xxxxxxxxxxxxxxxxxxxxxxxxxxxxxxxx/transformed/print-1.0.0/annotations.zip
-        folder                        : <GRADLE>/caches/transforms-3/xxxxxxxxxxxxxxxxxxxxxxxxxxxxxxxx/transformed/print-1.0.0
-        jniFolder                     : <GRADLE>/caches/transforms-3/xxxxxxxxxxxxxxxxxxxxxxxxxxxxxxxx/transformed/print-1.0.0/jni [-]
-        manifest                      : <GRADLE>/caches/transforms-3/xxxxxxxxxxxxxxxxxxxxxxxxxxxxxxxx/transformed/print-1.0.0/AndroidManifest.xml
-        proguardRules                 : <GRADLE>/caches/transforms-3/xxxxxxxxxxxxxxxxxxxxxxxxxxxxxxxx/transformed/print-1.0.0/proguard.txt [-]
-        publicResources               : <GRADLE>/caches/transforms-3/xxxxxxxxxxxxxxxxxxxxxxxxxxxxxxxx/transformed/print-1.0.0/public.txt [-]
-        renderscriptFolder            : <GRADLE>/caches/transforms-3/xxxxxxxxxxxxxxxxxxxxxxxxxxxxxxxx/transformed/print-1.0.0/rs [-]
-        resFolder                     : <GRADLE>/caches/transforms-3/xxxxxxxxxxxxxxxxxxxxxxxxxxxxxxxx/transformed/print-1.0.0/res [-]
-        resStaticLibrary              : <GRADLE>/caches/transforms-3/xxxxxxxxxxxxxxxxxxxxxxxxxxxxxxxx/transformed/print-1.0.0/res.apk [-]
-        - runtimeJarFiles             : <GRADLE>/caches/transforms-3/xxxxxxxxxxxxxxxxxxxxxxxxxxxxxxxx/transformed/print-1.0.0/jars/classes.jar
-        symbolFile                    : <GRADLE>/caches/transforms-3/xxxxxxxxxxxxxxxxxxxxxxxxxxxxxxxx/transformed/print-1.0.0/R.txt
-    - library                     : androidx.slidingpanelayout:slidingpanelayout:1.0.0@aar (IdeAndroidLibraryImpl)
-        aidlFolder                    : <GRADLE>/caches/transforms-3/xxxxxxxxxxxxxxxxxxxxxxxxxxxxxxxx/transformed/slidingpanelayout-1.0.0/aidl [-]
-        artifact                      : <M2>/androidx/slidingpanelayout/slidingpanelayout/1.0.0/slidingpanelayout-1.0.0.aar
-        artifactAddress               : androidx.slidingpanelayout:slidingpanelayout:1.0.0@aar
-        assetsFolder                  : <GRADLE>/caches/transforms-3/xxxxxxxxxxxxxxxxxxxxxxxxxxxxxxxx/transformed/slidingpanelayout-1.0.0/assets [-]
-        - compileJarFiles             : <GRADLE>/caches/transforms-3/xxxxxxxxxxxxxxxxxxxxxxxxxxxxxxxx/transformed/slidingpanelayout-1.0.0/jars/classes.jar
-        component                     : androidx.slidingpanelayout:slidingpanelayout:1.0.0
-        externalAnnotations           : <GRADLE>/caches/transforms-3/xxxxxxxxxxxxxxxxxxxxxxxxxxxxxxxx/transformed/slidingpanelayout-1.0.0/annotations.zip [-]
-        folder                        : <GRADLE>/caches/transforms-3/xxxxxxxxxxxxxxxxxxxxxxxxxxxxxxxx/transformed/slidingpanelayout-1.0.0
-        jniFolder                     : <GRADLE>/caches/transforms-3/xxxxxxxxxxxxxxxxxxxxxxxxxxxxxxxx/transformed/slidingpanelayout-1.0.0/jni [-]
-        manifest                      : <GRADLE>/caches/transforms-3/xxxxxxxxxxxxxxxxxxxxxxxxxxxxxxxx/transformed/slidingpanelayout-1.0.0/AndroidManifest.xml
-        proguardRules                 : <GRADLE>/caches/transforms-3/xxxxxxxxxxxxxxxxxxxxxxxxxxxxxxxx/transformed/slidingpanelayout-1.0.0/proguard.txt [-]
-        publicResources               : <GRADLE>/caches/transforms-3/xxxxxxxxxxxxxxxxxxxxxxxxxxxxxxxx/transformed/slidingpanelayout-1.0.0/public.txt [-]
-        renderscriptFolder            : <GRADLE>/caches/transforms-3/xxxxxxxxxxxxxxxxxxxxxxxxxxxxxxxx/transformed/slidingpanelayout-1.0.0/rs [-]
-        resFolder                     : <GRADLE>/caches/transforms-3/xxxxxxxxxxxxxxxxxxxxxxxxxxxxxxxx/transformed/slidingpanelayout-1.0.0/res [-]
-        resStaticLibrary              : <GRADLE>/caches/transforms-3/xxxxxxxxxxxxxxxxxxxxxxxxxxxxxxxx/transformed/slidingpanelayout-1.0.0/res.apk [-]
-        - runtimeJarFiles             : <GRADLE>/caches/transforms-3/xxxxxxxxxxxxxxxxxxxxxxxxxxxxxxxx/transformed/slidingpanelayout-1.0.0/jars/classes.jar
-        symbolFile                    : <GRADLE>/caches/transforms-3/xxxxxxxxxxxxxxxxxxxxxxxxxxxxxxxx/transformed/slidingpanelayout-1.0.0/R.txt
-    - library                     : androidx.swiperefreshlayout:swiperefreshlayout:1.0.0@aar (IdeAndroidLibraryImpl)
-        aidlFolder                    : <GRADLE>/caches/transforms-3/xxxxxxxxxxxxxxxxxxxxxxxxxxxxxxxx/transformed/swiperefreshlayout-1.0.0/aidl [-]
-        artifact                      : <M2>/androidx/swiperefreshlayout/swiperefreshlayout/1.0.0/swiperefreshlayout-1.0.0.aar
-        artifactAddress               : androidx.swiperefreshlayout:swiperefreshlayout:1.0.0@aar
-        assetsFolder                  : <GRADLE>/caches/transforms-3/xxxxxxxxxxxxxxxxxxxxxxxxxxxxxxxx/transformed/swiperefreshlayout-1.0.0/assets [-]
-        - compileJarFiles             : <GRADLE>/caches/transforms-3/xxxxxxxxxxxxxxxxxxxxxxxxxxxxxxxx/transformed/swiperefreshlayout-1.0.0/jars/classes.jar
-        component                     : androidx.swiperefreshlayout:swiperefreshlayout:1.0.0
-        externalAnnotations           : <GRADLE>/caches/transforms-3/xxxxxxxxxxxxxxxxxxxxxxxxxxxxxxxx/transformed/swiperefreshlayout-1.0.0/annotations.zip
-        folder                        : <GRADLE>/caches/transforms-3/xxxxxxxxxxxxxxxxxxxxxxxxxxxxxxxx/transformed/swiperefreshlayout-1.0.0
-        jniFolder                     : <GRADLE>/caches/transforms-3/xxxxxxxxxxxxxxxxxxxxxxxxxxxxxxxx/transformed/swiperefreshlayout-1.0.0/jni [-]
-        manifest                      : <GRADLE>/caches/transforms-3/xxxxxxxxxxxxxxxxxxxxxxxxxxxxxxxx/transformed/swiperefreshlayout-1.0.0/AndroidManifest.xml
-        proguardRules                 : <GRADLE>/caches/transforms-3/xxxxxxxxxxxxxxxxxxxxxxxxxxxxxxxx/transformed/swiperefreshlayout-1.0.0/proguard.txt [-]
-        publicResources               : <GRADLE>/caches/transforms-3/xxxxxxxxxxxxxxxxxxxxxxxxxxxxxxxx/transformed/swiperefreshlayout-1.0.0/public.txt [-]
-        renderscriptFolder            : <GRADLE>/caches/transforms-3/xxxxxxxxxxxxxxxxxxxxxxxxxxxxxxxx/transformed/swiperefreshlayout-1.0.0/rs [-]
-        resFolder                     : <GRADLE>/caches/transforms-3/xxxxxxxxxxxxxxxxxxxxxxxxxxxxxxxx/transformed/swiperefreshlayout-1.0.0/res [-]
-        resStaticLibrary              : <GRADLE>/caches/transforms-3/xxxxxxxxxxxxxxxxxxxxxxxxxxxxxxxx/transformed/swiperefreshlayout-1.0.0/res.apk [-]
-        - runtimeJarFiles             : <GRADLE>/caches/transforms-3/xxxxxxxxxxxxxxxxxxxxxxxxxxxxxxxx/transformed/swiperefreshlayout-1.0.0/jars/classes.jar
-        symbolFile                    : <GRADLE>/caches/transforms-3/xxxxxxxxxxxxxxxxxxxxxxxxxxxxxxxx/transformed/swiperefreshlayout-1.0.0/R.txt
-    - library                     : androidx.test.espresso:espresso-core:3.2.0@aar (IdeAndroidLibraryImpl)
-        aidlFolder                    : <GRADLE>/caches/transforms-3/xxxxxxxxxxxxxxxxxxxxxxxxxxxxxxxx/transformed/espresso-core-3.2.0/aidl [-]
-        artifact                      : <M2>/androidx/test/espresso/espresso-core/3.2.0/espresso-core-3.2.0.aar
-        artifactAddress               : androidx.test.espresso:espresso-core:3.2.0@aar
-        assetsFolder                  : <GRADLE>/caches/transforms-3/xxxxxxxxxxxxxxxxxxxxxxxxxxxxxxxx/transformed/espresso-core-3.2.0/assets [-]
-        - compileJarFiles             : <GRADLE>/caches/transforms-3/xxxxxxxxxxxxxxxxxxxxxxxxxxxxxxxx/transformed/espresso-core-3.2.0/jars/classes.jar
-        component                     : androidx.test.espresso:espresso-core:3.2.0
-        externalAnnotations           : <GRADLE>/caches/transforms-3/xxxxxxxxxxxxxxxxxxxxxxxxxxxxxxxx/transformed/espresso-core-3.2.0/annotations.zip [-]
-        folder                        : <GRADLE>/caches/transforms-3/xxxxxxxxxxxxxxxxxxxxxxxxxxxxxxxx/transformed/espresso-core-3.2.0
-        jniFolder                     : <GRADLE>/caches/transforms-3/xxxxxxxxxxxxxxxxxxxxxxxxxxxxxxxx/transformed/espresso-core-3.2.0/jni [-]
-        manifest                      : <GRADLE>/caches/transforms-3/xxxxxxxxxxxxxxxxxxxxxxxxxxxxxxxx/transformed/espresso-core-3.2.0/AndroidManifest.xml
-        proguardRules                 : <GRADLE>/caches/transforms-3/xxxxxxxxxxxxxxxxxxxxxxxxxxxxxxxx/transformed/espresso-core-3.2.0/proguard.txt
-        publicResources               : <GRADLE>/caches/transforms-3/xxxxxxxxxxxxxxxxxxxxxxxxxxxxxxxx/transformed/espresso-core-3.2.0/public.txt [-]
-        renderscriptFolder            : <GRADLE>/caches/transforms-3/xxxxxxxxxxxxxxxxxxxxxxxxxxxxxxxx/transformed/espresso-core-3.2.0/rs [-]
-        resFolder                     : <GRADLE>/caches/transforms-3/xxxxxxxxxxxxxxxxxxxxxxxxxxxxxxxx/transformed/espresso-core-3.2.0/res [-]
-        resStaticLibrary              : <GRADLE>/caches/transforms-3/xxxxxxxxxxxxxxxxxxxxxxxxxxxxxxxx/transformed/espresso-core-3.2.0/res.apk [-]
-        - runtimeJarFiles             : <GRADLE>/caches/transforms-3/xxxxxxxxxxxxxxxxxxxxxxxxxxxxxxxx/transformed/espresso-core-3.2.0/jars/classes.jar
-        symbolFile                    : <GRADLE>/caches/transforms-3/xxxxxxxxxxxxxxxxxxxxxxxxxxxxxxxx/transformed/espresso-core-3.2.0/R.txt
-    - library                     : androidx.test.espresso:espresso-idling-resource:3.2.0@aar (IdeAndroidLibraryImpl)
-        aidlFolder                    : <GRADLE>/caches/transforms-3/xxxxxxxxxxxxxxxxxxxxxxxxxxxxxxxx/transformed/espresso-idling-resource-3.2.0/aidl [-]
-        artifact                      : <M2>/androidx/test/espresso/espresso-idling-resource/3.2.0/espresso-idling-resource-3.2.0.aar
-        artifactAddress               : androidx.test.espresso:espresso-idling-resource:3.2.0@aar
-        assetsFolder                  : <GRADLE>/caches/transforms-3/xxxxxxxxxxxxxxxxxxxxxxxxxxxxxxxx/transformed/espresso-idling-resource-3.2.0/assets [-]
-        - compileJarFiles             : <GRADLE>/caches/transforms-3/xxxxxxxxxxxxxxxxxxxxxxxxxxxxxxxx/transformed/espresso-idling-resource-3.2.0/jars/classes.jar
-        component                     : androidx.test.espresso:espresso-idling-resource:3.2.0
-        externalAnnotations           : <GRADLE>/caches/transforms-3/xxxxxxxxxxxxxxxxxxxxxxxxxxxxxxxx/transformed/espresso-idling-resource-3.2.0/annotations.zip [-]
-        folder                        : <GRADLE>/caches/transforms-3/xxxxxxxxxxxxxxxxxxxxxxxxxxxxxxxx/transformed/espresso-idling-resource-3.2.0
-        jniFolder                     : <GRADLE>/caches/transforms-3/xxxxxxxxxxxxxxxxxxxxxxxxxxxxxxxx/transformed/espresso-idling-resource-3.2.0/jni [-]
-        manifest                      : <GRADLE>/caches/transforms-3/xxxxxxxxxxxxxxxxxxxxxxxxxxxxxxxx/transformed/espresso-idling-resource-3.2.0/AndroidManifest.xml
-        proguardRules                 : <GRADLE>/caches/transforms-3/xxxxxxxxxxxxxxxxxxxxxxxxxxxxxxxx/transformed/espresso-idling-resource-3.2.0/proguard.txt [-]
-        publicResources               : <GRADLE>/caches/transforms-3/xxxxxxxxxxxxxxxxxxxxxxxxxxxxxxxx/transformed/espresso-idling-resource-3.2.0/public.txt [-]
-        renderscriptFolder            : <GRADLE>/caches/transforms-3/xxxxxxxxxxxxxxxxxxxxxxxxxxxxxxxx/transformed/espresso-idling-resource-3.2.0/rs [-]
-        resFolder                     : <GRADLE>/caches/transforms-3/xxxxxxxxxxxxxxxxxxxxxxxxxxxxxxxx/transformed/espresso-idling-resource-3.2.0/res [-]
-        resStaticLibrary              : <GRADLE>/caches/transforms-3/xxxxxxxxxxxxxxxxxxxxxxxxxxxxxxxx/transformed/espresso-idling-resource-3.2.0/res.apk [-]
-        - runtimeJarFiles             : <GRADLE>/caches/transforms-3/xxxxxxxxxxxxxxxxxxxxxxxxxxxxxxxx/transformed/espresso-idling-resource-3.2.0/jars/classes.jar
-        symbolFile                    : <GRADLE>/caches/transforms-3/xxxxxxxxxxxxxxxxxxxxxxxxxxxxxxxx/transformed/espresso-idling-resource-3.2.0/R.txt
-    - library                     : androidx.test.ext:junit:1.1.2@aar (IdeAndroidLibraryImpl)
-        aidlFolder                    : <GRADLE>/caches/transforms-3/xxxxxxxxxxxxxxxxxxxxxxxxxxxxxxxx/transformed/junit-1.1.2/aidl [-]
-        artifact                      : <M2>/androidx/test/ext/junit/1.1.2/junit-1.1.2.aar
-        artifactAddress               : androidx.test.ext:junit:1.1.2@aar
-        assetsFolder                  : <GRADLE>/caches/transforms-3/xxxxxxxxxxxxxxxxxxxxxxxxxxxxxxxx/transformed/junit-1.1.2/assets [-]
-        - compileJarFiles             : <GRADLE>/caches/transforms-3/xxxxxxxxxxxxxxxxxxxxxxxxxxxxxxxx/transformed/junit-1.1.2/jars/classes.jar
-        component                     : androidx.test.ext:junit:1.1.2
-        externalAnnotations           : <GRADLE>/caches/transforms-3/xxxxxxxxxxxxxxxxxxxxxxxxxxxxxxxx/transformed/junit-1.1.2/annotations.zip [-]
-        folder                        : <GRADLE>/caches/transforms-3/xxxxxxxxxxxxxxxxxxxxxxxxxxxxxxxx/transformed/junit-1.1.2
-        jniFolder                     : <GRADLE>/caches/transforms-3/xxxxxxxxxxxxxxxxxxxxxxxxxxxxxxxx/transformed/junit-1.1.2/jni [-]
-        manifest                      : <GRADLE>/caches/transforms-3/xxxxxxxxxxxxxxxxxxxxxxxxxxxxxxxx/transformed/junit-1.1.2/AndroidManifest.xml
-        proguardRules                 : <GRADLE>/caches/transforms-3/xxxxxxxxxxxxxxxxxxxxxxxxxxxxxxxx/transformed/junit-1.1.2/proguard.txt [-]
-        publicResources               : <GRADLE>/caches/transforms-3/xxxxxxxxxxxxxxxxxxxxxxxxxxxxxxxx/transformed/junit-1.1.2/public.txt [-]
-        renderscriptFolder            : <GRADLE>/caches/transforms-3/xxxxxxxxxxxxxxxxxxxxxxxxxxxxxxxx/transformed/junit-1.1.2/rs [-]
-        resFolder                     : <GRADLE>/caches/transforms-3/xxxxxxxxxxxxxxxxxxxxxxxxxxxxxxxx/transformed/junit-1.1.2/res [-]
-        resStaticLibrary              : <GRADLE>/caches/transforms-3/xxxxxxxxxxxxxxxxxxxxxxxxxxxxxxxx/transformed/junit-1.1.2/res.apk [-]
-        - runtimeJarFiles             : <GRADLE>/caches/transforms-3/xxxxxxxxxxxxxxxxxxxxxxxxxxxxxxxx/transformed/junit-1.1.2/jars/classes.jar
-        symbolFile                    : <GRADLE>/caches/transforms-3/xxxxxxxxxxxxxxxxxxxxxxxxxxxxxxxx/transformed/junit-1.1.2/R.txt
-    - library                     : androidx.test:core:1.3.0@aar (IdeAndroidLibraryImpl)
-        aidlFolder                    : <GRADLE>/caches/transforms-3/xxxxxxxxxxxxxxxxxxxxxxxxxxxxxxxx/transformed/core-1.3.0/aidl [-]
-        artifact                      : <M2>/androidx/test/core/1.3.0/core-1.3.0.aar
-        artifactAddress               : androidx.test:core:1.3.0@aar
-        assetsFolder                  : <GRADLE>/caches/transforms-3/xxxxxxxxxxxxxxxxxxxxxxxxxxxxxxxx/transformed/core-1.3.0/assets [-]
-        - compileJarFiles             : <GRADLE>/caches/transforms-3/xxxxxxxxxxxxxxxxxxxxxxxxxxxxxxxx/transformed/core-1.3.0/jars/classes.jar
-        component                     : androidx.test:core:1.3.0
-        externalAnnotations           : <GRADLE>/caches/transforms-3/xxxxxxxxxxxxxxxxxxxxxxxxxxxxxxxx/transformed/core-1.3.0/annotations.zip [-]
-        folder                        : <GRADLE>/caches/transforms-3/xxxxxxxxxxxxxxxxxxxxxxxxxxxxxxxx/transformed/core-1.3.0
-        jniFolder                     : <GRADLE>/caches/transforms-3/xxxxxxxxxxxxxxxxxxxxxxxxxxxxxxxx/transformed/core-1.3.0/jni [-]
-        manifest                      : <GRADLE>/caches/transforms-3/xxxxxxxxxxxxxxxxxxxxxxxxxxxxxxxx/transformed/core-1.3.0/AndroidManifest.xml
-        proguardRules                 : <GRADLE>/caches/transforms-3/xxxxxxxxxxxxxxxxxxxxxxxxxxxxxxxx/transformed/core-1.3.0/proguard.txt [-]
-        publicResources               : <GRADLE>/caches/transforms-3/xxxxxxxxxxxxxxxxxxxxxxxxxxxxxxxx/transformed/core-1.3.0/public.txt [-]
-        renderscriptFolder            : <GRADLE>/caches/transforms-3/xxxxxxxxxxxxxxxxxxxxxxxxxxxxxxxx/transformed/core-1.3.0/rs [-]
-        resFolder                     : <GRADLE>/caches/transforms-3/xxxxxxxxxxxxxxxxxxxxxxxxxxxxxxxx/transformed/core-1.3.0/res [-]
-        resStaticLibrary              : <GRADLE>/caches/transforms-3/xxxxxxxxxxxxxxxxxxxxxxxxxxxxxxxx/transformed/core-1.3.0/res.apk [-]
-        - runtimeJarFiles             : <GRADLE>/caches/transforms-3/xxxxxxxxxxxxxxxxxxxxxxxxxxxxxxxx/transformed/core-1.3.0/jars/classes.jar
-        symbolFile                    : <GRADLE>/caches/transforms-3/xxxxxxxxxxxxxxxxxxxxxxxxxxxxxxxx/transformed/core-1.3.0/R.txt
-    - library                     : androidx.test:monitor:1.3.0@aar (IdeAndroidLibraryImpl)
-        aidlFolder                    : <GRADLE>/caches/transforms-3/xxxxxxxxxxxxxxxxxxxxxxxxxxxxxxxx/transformed/monitor-1.3.0/aidl [-]
-        artifact                      : <M2>/androidx/test/monitor/1.3.0/monitor-1.3.0.aar
-        artifactAddress               : androidx.test:monitor:1.3.0@aar
-        assetsFolder                  : <GRADLE>/caches/transforms-3/xxxxxxxxxxxxxxxxxxxxxxxxxxxxxxxx/transformed/monitor-1.3.0/assets [-]
-        - compileJarFiles             : <GRADLE>/caches/transforms-3/xxxxxxxxxxxxxxxxxxxxxxxxxxxxxxxx/transformed/monitor-1.3.0/jars/classes.jar
-        component                     : androidx.test:monitor:1.3.0
-        externalAnnotations           : <GRADLE>/caches/transforms-3/xxxxxxxxxxxxxxxxxxxxxxxxxxxxxxxx/transformed/monitor-1.3.0/annotations.zip [-]
-        folder                        : <GRADLE>/caches/transforms-3/xxxxxxxxxxxxxxxxxxxxxxxxxxxxxxxx/transformed/monitor-1.3.0
-        jniFolder                     : <GRADLE>/caches/transforms-3/xxxxxxxxxxxxxxxxxxxxxxxxxxxxxxxx/transformed/monitor-1.3.0/jni [-]
-        manifest                      : <GRADLE>/caches/transforms-3/xxxxxxxxxxxxxxxxxxxxxxxxxxxxxxxx/transformed/monitor-1.3.0/AndroidManifest.xml
-        proguardRules                 : <GRADLE>/caches/transforms-3/xxxxxxxxxxxxxxxxxxxxxxxxxxxxxxxx/transformed/monitor-1.3.0/proguard.txt
-        publicResources               : <GRADLE>/caches/transforms-3/xxxxxxxxxxxxxxxxxxxxxxxxxxxxxxxx/transformed/monitor-1.3.0/public.txt [-]
-        renderscriptFolder            : <GRADLE>/caches/transforms-3/xxxxxxxxxxxxxxxxxxxxxxxxxxxxxxxx/transformed/monitor-1.3.0/rs [-]
-        resFolder                     : <GRADLE>/caches/transforms-3/xxxxxxxxxxxxxxxxxxxxxxxxxxxxxxxx/transformed/monitor-1.3.0/res [-]
-        resStaticLibrary              : <GRADLE>/caches/transforms-3/xxxxxxxxxxxxxxxxxxxxxxxxxxxxxxxx/transformed/monitor-1.3.0/res.apk [-]
-        - runtimeJarFiles             : <GRADLE>/caches/transforms-3/xxxxxxxxxxxxxxxxxxxxxxxxxxxxxxxx/transformed/monitor-1.3.0/jars/classes.jar
-        symbolFile                    : <GRADLE>/caches/transforms-3/xxxxxxxxxxxxxxxxxxxxxxxxxxxxxxxx/transformed/monitor-1.3.0/R.txt
-    - library                     : androidx.test:runner:1.2.0@aar (IdeAndroidLibraryImpl)
-        aidlFolder                    : <GRADLE>/caches/transforms-3/xxxxxxxxxxxxxxxxxxxxxxxxxxxxxxxx/transformed/runner-1.2.0/aidl [-]
-        artifact                      : <M2>/androidx/test/runner/1.2.0/runner-1.2.0.aar
-        artifactAddress               : androidx.test:runner:1.2.0@aar
-        assetsFolder                  : <GRADLE>/caches/transforms-3/xxxxxxxxxxxxxxxxxxxxxxxxxxxxxxxx/transformed/runner-1.2.0/assets [-]
-        - compileJarFiles             : <GRADLE>/caches/transforms-3/xxxxxxxxxxxxxxxxxxxxxxxxxxxxxxxx/transformed/runner-1.2.0/jars/classes.jar
-        component                     : androidx.test:runner:1.2.0
-        externalAnnotations           : <GRADLE>/caches/transforms-3/xxxxxxxxxxxxxxxxxxxxxxxxxxxxxxxx/transformed/runner-1.2.0/annotations.zip [-]
-        folder                        : <GRADLE>/caches/transforms-3/xxxxxxxxxxxxxxxxxxxxxxxxxxxxxxxx/transformed/runner-1.2.0
-        jniFolder                     : <GRADLE>/caches/transforms-3/xxxxxxxxxxxxxxxxxxxxxxxxxxxxxxxx/transformed/runner-1.2.0/jni [-]
-        manifest                      : <GRADLE>/caches/transforms-3/xxxxxxxxxxxxxxxxxxxxxxxxxxxxxxxx/transformed/runner-1.2.0/AndroidManifest.xml
-        proguardRules                 : <GRADLE>/caches/transforms-3/xxxxxxxxxxxxxxxxxxxxxxxxxxxxxxxx/transformed/runner-1.2.0/proguard.txt
-        publicResources               : <GRADLE>/caches/transforms-3/xxxxxxxxxxxxxxxxxxxxxxxxxxxxxxxx/transformed/runner-1.2.0/public.txt [-]
-        renderscriptFolder            : <GRADLE>/caches/transforms-3/xxxxxxxxxxxxxxxxxxxxxxxxxxxxxxxx/transformed/runner-1.2.0/rs [-]
-        resFolder                     : <GRADLE>/caches/transforms-3/xxxxxxxxxxxxxxxxxxxxxxxxxxxxxxxx/transformed/runner-1.2.0/res [-]
-        resStaticLibrary              : <GRADLE>/caches/transforms-3/xxxxxxxxxxxxxxxxxxxxxxxxxxxxxxxx/transformed/runner-1.2.0/res.apk [-]
-        - runtimeJarFiles             : <GRADLE>/caches/transforms-3/xxxxxxxxxxxxxxxxxxxxxxxxxxxxxxxx/transformed/runner-1.2.0/jars/classes.jar
-        symbolFile                    : <GRADLE>/caches/transforms-3/xxxxxxxxxxxxxxxxxxxxxxxxxxxxxxxx/transformed/runner-1.2.0/R.txt
-    - library                     : androidx.vectordrawable:vectordrawable-animated:1.0.0@aar (IdeAndroidLibraryImpl)
-        aidlFolder                    : <GRADLE>/caches/transforms-3/xxxxxxxxxxxxxxxxxxxxxxxxxxxxxxxx/transformed/vectordrawable-animated-1.0.0/aidl [-]
-        artifact                      : <M2>/androidx/vectordrawable/vectordrawable-animated/1.0.0/vectordrawable-animated-1.0.0.aar
-        artifactAddress               : androidx.vectordrawable:vectordrawable-animated:1.0.0@aar
-        assetsFolder                  : <GRADLE>/caches/transforms-3/xxxxxxxxxxxxxxxxxxxxxxxxxxxxxxxx/transformed/vectordrawable-animated-1.0.0/assets [-]
-        - compileJarFiles             : <GRADLE>/caches/transforms-3/xxxxxxxxxxxxxxxxxxxxxxxxxxxxxxxx/transformed/vectordrawable-animated-1.0.0/jars/classes.jar
-        component                     : androidx.vectordrawable:vectordrawable-animated:1.0.0
-        externalAnnotations           : <GRADLE>/caches/transforms-3/xxxxxxxxxxxxxxxxxxxxxxxxxxxxxxxx/transformed/vectordrawable-animated-1.0.0/annotations.zip [-]
-        folder                        : <GRADLE>/caches/transforms-3/xxxxxxxxxxxxxxxxxxxxxxxxxxxxxxxx/transformed/vectordrawable-animated-1.0.0
-        jniFolder                     : <GRADLE>/caches/transforms-3/xxxxxxxxxxxxxxxxxxxxxxxxxxxxxxxx/transformed/vectordrawable-animated-1.0.0/jni [-]
-        manifest                      : <GRADLE>/caches/transforms-3/xxxxxxxxxxxxxxxxxxxxxxxxxxxxxxxx/transformed/vectordrawable-animated-1.0.0/AndroidManifest.xml
-        proguardRules                 : <GRADLE>/caches/transforms-3/xxxxxxxxxxxxxxxxxxxxxxxxxxxxxxxx/transformed/vectordrawable-animated-1.0.0/proguard.txt
-        publicResources               : <GRADLE>/caches/transforms-3/xxxxxxxxxxxxxxxxxxxxxxxxxxxxxxxx/transformed/vectordrawable-animated-1.0.0/public.txt [-]
-        renderscriptFolder            : <GRADLE>/caches/transforms-3/xxxxxxxxxxxxxxxxxxxxxxxxxxxxxxxx/transformed/vectordrawable-animated-1.0.0/rs [-]
-        resFolder                     : <GRADLE>/caches/transforms-3/xxxxxxxxxxxxxxxxxxxxxxxxxxxxxxxx/transformed/vectordrawable-animated-1.0.0/res [-]
-        resStaticLibrary              : <GRADLE>/caches/transforms-3/xxxxxxxxxxxxxxxxxxxxxxxxxxxxxxxx/transformed/vectordrawable-animated-1.0.0/res.apk [-]
-        - runtimeJarFiles             : <GRADLE>/caches/transforms-3/xxxxxxxxxxxxxxxxxxxxxxxxxxxxxxxx/transformed/vectordrawable-animated-1.0.0/jars/classes.jar
-        symbolFile                    : <GRADLE>/caches/transforms-3/xxxxxxxxxxxxxxxxxxxxxxxxxxxxxxxx/transformed/vectordrawable-animated-1.0.0/R.txt
-    - library                     : androidx.vectordrawable:vectordrawable:1.0.1@aar (IdeAndroidLibraryImpl)
-        aidlFolder                    : <GRADLE>/caches/transforms-3/xxxxxxxxxxxxxxxxxxxxxxxxxxxxxxxx/transformed/vectordrawable-1.0.1/aidl [-]
-        artifact                      : <M2>/androidx/vectordrawable/vectordrawable/1.0.1/vectordrawable-1.0.1.aar
-        artifactAddress               : androidx.vectordrawable:vectordrawable:1.0.1@aar
-        assetsFolder                  : <GRADLE>/caches/transforms-3/xxxxxxxxxxxxxxxxxxxxxxxxxxxxxxxx/transformed/vectordrawable-1.0.1/assets [-]
-        - compileJarFiles             : <GRADLE>/caches/transforms-3/xxxxxxxxxxxxxxxxxxxxxxxxxxxxxxxx/transformed/vectordrawable-1.0.1/jars/classes.jar
-        component                     : androidx.vectordrawable:vectordrawable:1.0.1
-        externalAnnotations           : <GRADLE>/caches/transforms-3/xxxxxxxxxxxxxxxxxxxxxxxxxxxxxxxx/transformed/vectordrawable-1.0.1/annotations.zip [-]
-        folder                        : <GRADLE>/caches/transforms-3/xxxxxxxxxxxxxxxxxxxxxxxxxxxxxxxx/transformed/vectordrawable-1.0.1
-        jniFolder                     : <GRADLE>/caches/transforms-3/xxxxxxxxxxxxxxxxxxxxxxxxxxxxxxxx/transformed/vectordrawable-1.0.1/jni [-]
-        manifest                      : <GRADLE>/caches/transforms-3/xxxxxxxxxxxxxxxxxxxxxxxxxxxxxxxx/transformed/vectordrawable-1.0.1/AndroidManifest.xml
-        proguardRules                 : <GRADLE>/caches/transforms-3/xxxxxxxxxxxxxxxxxxxxxxxxxxxxxxxx/transformed/vectordrawable-1.0.1/proguard.txt [-]
-        publicResources               : <GRADLE>/caches/transforms-3/xxxxxxxxxxxxxxxxxxxxxxxxxxxxxxxx/transformed/vectordrawable-1.0.1/public.txt [-]
-        renderscriptFolder            : <GRADLE>/caches/transforms-3/xxxxxxxxxxxxxxxxxxxxxxxxxxxxxxxx/transformed/vectordrawable-1.0.1/rs [-]
-        resFolder                     : <GRADLE>/caches/transforms-3/xxxxxxxxxxxxxxxxxxxxxxxxxxxxxxxx/transformed/vectordrawable-1.0.1/res [-]
-        resStaticLibrary              : <GRADLE>/caches/transforms-3/xxxxxxxxxxxxxxxxxxxxxxxxxxxxxxxx/transformed/vectordrawable-1.0.1/res.apk [-]
-        - runtimeJarFiles             : <GRADLE>/caches/transforms-3/xxxxxxxxxxxxxxxxxxxxxxxxxxxxxxxx/transformed/vectordrawable-1.0.1/jars/classes.jar
-        symbolFile                    : <GRADLE>/caches/transforms-3/xxxxxxxxxxxxxxxxxxxxxxxxxxxxxxxx/transformed/vectordrawable-1.0.1/R.txt
-    - library                     : androidx.versionedparcelable:versionedparcelable:1.0.0@aar (IdeAndroidLibraryImpl)
-        aidlFolder                    : <GRADLE>/caches/transforms-3/xxxxxxxxxxxxxxxxxxxxxxxxxxxxxxxx/transformed/versionedparcelable-1.0.0/aidl
-        artifact                      : <M2>/androidx/versionedparcelable/versionedparcelable/1.0.0/versionedparcelable-1.0.0.aar
-        artifactAddress               : androidx.versionedparcelable:versionedparcelable:1.0.0@aar
-        assetsFolder                  : <GRADLE>/caches/transforms-3/xxxxxxxxxxxxxxxxxxxxxxxxxxxxxxxx/transformed/versionedparcelable-1.0.0/assets [-]
-        - compileJarFiles             : <GRADLE>/caches/transforms-3/xxxxxxxxxxxxxxxxxxxxxxxxxxxxxxxx/transformed/versionedparcelable-1.0.0/jars/classes.jar
-        component                     : androidx.versionedparcelable:versionedparcelable:1.0.0
-        externalAnnotations           : <GRADLE>/caches/transforms-3/xxxxxxxxxxxxxxxxxxxxxxxxxxxxxxxx/transformed/versionedparcelable-1.0.0/annotations.zip [-]
-        folder                        : <GRADLE>/caches/transforms-3/xxxxxxxxxxxxxxxxxxxxxxxxxxxxxxxx/transformed/versionedparcelable-1.0.0
-        jniFolder                     : <GRADLE>/caches/transforms-3/xxxxxxxxxxxxxxxxxxxxxxxxxxxxxxxx/transformed/versionedparcelable-1.0.0/jni [-]
-        manifest                      : <GRADLE>/caches/transforms-3/xxxxxxxxxxxxxxxxxxxxxxxxxxxxxxxx/transformed/versionedparcelable-1.0.0/AndroidManifest.xml
-        proguardRules                 : <GRADLE>/caches/transforms-3/xxxxxxxxxxxxxxxxxxxxxxxxxxxxxxxx/transformed/versionedparcelable-1.0.0/proguard.txt
-        publicResources               : <GRADLE>/caches/transforms-3/xxxxxxxxxxxxxxxxxxxxxxxxxxxxxxxx/transformed/versionedparcelable-1.0.0/public.txt [-]
-        renderscriptFolder            : <GRADLE>/caches/transforms-3/xxxxxxxxxxxxxxxxxxxxxxxxxxxxxxxx/transformed/versionedparcelable-1.0.0/rs [-]
-        resFolder                     : <GRADLE>/caches/transforms-3/xxxxxxxxxxxxxxxxxxxxxxxxxxxxxxxx/transformed/versionedparcelable-1.0.0/res [-]
-        resStaticLibrary              : <GRADLE>/caches/transforms-3/xxxxxxxxxxxxxxxxxxxxxxxxxxxxxxxx/transformed/versionedparcelable-1.0.0/res.apk [-]
-        - runtimeJarFiles             : <GRADLE>/caches/transforms-3/xxxxxxxxxxxxxxxxxxxxxxxxxxxxxxxx/transformed/versionedparcelable-1.0.0/jars/classes.jar
-        symbolFile                    : <GRADLE>/caches/transforms-3/xxxxxxxxxxxxxxxxxxxxxxxxxxxxxxxx/transformed/versionedparcelable-1.0.0/R.txt
-    - library                     : androidx.viewpager:viewpager:1.0.0@aar (IdeAndroidLibraryImpl)
-        aidlFolder                    : <GRADLE>/caches/transforms-3/xxxxxxxxxxxxxxxxxxxxxxxxxxxxxxxx/transformed/viewpager-1.0.0/aidl [-]
-        artifact                      : <M2>/androidx/viewpager/viewpager/1.0.0/viewpager-1.0.0.aar
-        artifactAddress               : androidx.viewpager:viewpager:1.0.0@aar
-        assetsFolder                  : <GRADLE>/caches/transforms-3/xxxxxxxxxxxxxxxxxxxxxxxxxxxxxxxx/transformed/viewpager-1.0.0/assets [-]
-        - compileJarFiles             : <GRADLE>/caches/transforms-3/xxxxxxxxxxxxxxxxxxxxxxxxxxxxxxxx/transformed/viewpager-1.0.0/jars/classes.jar
-        component                     : androidx.viewpager:viewpager:1.0.0
-        externalAnnotations           : <GRADLE>/caches/transforms-3/xxxxxxxxxxxxxxxxxxxxxxxxxxxxxxxx/transformed/viewpager-1.0.0/annotations.zip [-]
-        folder                        : <GRADLE>/caches/transforms-3/xxxxxxxxxxxxxxxxxxxxxxxxxxxxxxxx/transformed/viewpager-1.0.0
-        jniFolder                     : <GRADLE>/caches/transforms-3/xxxxxxxxxxxxxxxxxxxxxxxxxxxxxxxx/transformed/viewpager-1.0.0/jni [-]
-        manifest                      : <GRADLE>/caches/transforms-3/xxxxxxxxxxxxxxxxxxxxxxxxxxxxxxxx/transformed/viewpager-1.0.0/AndroidManifest.xml
-        proguardRules                 : <GRADLE>/caches/transforms-3/xxxxxxxxxxxxxxxxxxxxxxxxxxxxxxxx/transformed/viewpager-1.0.0/proguard.txt [-]
-        publicResources               : <GRADLE>/caches/transforms-3/xxxxxxxxxxxxxxxxxxxxxxxxxxxxxxxx/transformed/viewpager-1.0.0/public.txt [-]
-        renderscriptFolder            : <GRADLE>/caches/transforms-3/xxxxxxxxxxxxxxxxxxxxxxxxxxxxxxxx/transformed/viewpager-1.0.0/rs [-]
-        resFolder                     : <GRADLE>/caches/transforms-3/xxxxxxxxxxxxxxxxxxxxxxxxxxxxxxxx/transformed/viewpager-1.0.0/res [-]
-        resStaticLibrary              : <GRADLE>/caches/transforms-3/xxxxxxxxxxxxxxxxxxxxxxxxxxxxxxxx/transformed/viewpager-1.0.0/res.apk [-]
-        - runtimeJarFiles             : <GRADLE>/caches/transforms-3/xxxxxxxxxxxxxxxxxxxxxxxxxxxxxxxx/transformed/viewpager-1.0.0/jars/classes.jar
-        symbolFile                    : <GRADLE>/caches/transforms-3/xxxxxxxxxxxxxxxxxxxxxxxxxxxxxxxx/transformed/viewpager-1.0.0/R.txt
-=======
         assetsFolder                  : <GRADLE>/caches/<TRANSFORMS>/xxxxxxxxxxxxxxxxxxxxxxxxxxxxxxxx/transformed/core-1.0.0/assets [-]
         - compileJarFiles             : <GRADLE>/caches/<TRANSFORMS>/xxxxxxxxxxxxxxxxxxxxxxxxxxxxxxxx/transformed/core-1.0.0/jars/classes.jar
         component                     : androidx.core:core:1.0.0
@@ -1248,7 +631,6 @@
         resStaticLibrary              : <GRADLE>/caches/<TRANSFORMS>/xxxxxxxxxxxxxxxxxxxxxxxxxxxxxxxx/transformed/viewpager-1.0.0/res.apk [-]
         - runtimeJarFiles             : <GRADLE>/caches/<TRANSFORMS>/xxxxxxxxxxxxxxxxxxxxxxxxxxxxxxxx/transformed/viewpager-1.0.0/jars/classes.jar
         symbolFile                    : <GRADLE>/caches/<TRANSFORMS>/xxxxxxxxxxxxxxxxxxxxxxxxxxxxxxxx/transformed/viewpager-1.0.0/R.txt
->>>>>>> 0d09370c
     - library                     : androidx.annotation:annotation:1.0.0 (IdeJavaLibraryImpl)
         artifact                      : <M2>/androidx/annotation/annotation/1.0.0/annotation-1.0.0.jar
         artifactAddress               : androidx.annotation:annotation:1.0.0@jar
@@ -1301,13 +683,6 @@
         artifact                      : <M2>/org/hamcrest/hamcrest-library/1.3/hamcrest-library-1.3.jar
         artifactAddress               : org.hamcrest:hamcrest-library:1.3@jar
         component                     : org.hamcrest:hamcrest-library:1.3
-<<<<<<< HEAD
-    - library                     : org.jetbrains.kotlin:kotlin-android-extensions-runtime:<KOTLIN_VERSION> (IdeJavaLibraryImpl)
-        artifact                      : <M2>/org/jetbrains/kotlin/kotlin-android-extensions-runtime/<KOTLIN_VERSION>/kotlin-android-extensions-runtime-<KOTLIN_VERSION>.jar
-        artifactAddress               : org.jetbrains.kotlin:kotlin-android-extensions-runtime:<KOTLIN_VERSION>@jar
-        component                     : org.jetbrains.kotlin:kotlin-android-extensions-runtime:<KOTLIN_VERSION>
-=======
->>>>>>> 0d09370c
     - library                     : org.jetbrains.kotlin:kotlin-stdlib-jdk7:<KOTLIN_VERSION> (IdeJavaLibraryImpl)
         artifact                      : <M2>/org/jetbrains/kotlin/kotlin-stdlib-jdk7/<KOTLIN_VERSION>/kotlin-stdlib-jdk7-<KOTLIN_VERSION>.jar
         artifactAddress               : org.jetbrains.kotlin:kotlin-stdlib-jdk7:<KOTLIN_VERSION>@jar
@@ -1331,10 +706,6 @@
         sourceSet                     : MAIN
     - library                     : <ROOT>::lib@debug (IdeModuleLibraryImpl)
         buildId                       : <ROOT>
-<<<<<<< HEAD
-        lintJar                       : <ROOT>/lib/build/intermediates/lint_publish_jar/global/prepareLintJarForPublish/lint.jar [-]
-=======
->>>>>>> 0d09370c
         projectPath                   : :lib
         sourceSet                     : MAIN
         variant                       : debug
@@ -1366,517 +737,6 @@
                     testRemoteReleaseUnitTest     : testRemoteReleaseUnitTest (DefaultExternalTask)
                         qName                         : :app:testRemoteReleaseUnitTest
                 externalSystemId              : GRADLE
-<<<<<<< HEAD
-                artifactsByConfiguration
-                    _agp_internal_javaPreCompileLocalDebugAndroidTest_kaptClasspath       : <empty>
-                    _agp_internal_javaPreCompileLocalDebugUnitTest_kaptClasspath          : <empty>
-                    _agp_internal_javaPreCompileLocalDebug_kaptClasspath        : <empty>
-                    _agp_internal_javaPreCompileLocalReleaseUnitTest_kaptClasspath        : <empty>
-                    _agp_internal_javaPreCompileLocalRelease_kaptClasspath      : <empty>
-                    _agp_internal_javaPreCompileRemoteDebugAndroidTest_kaptClasspath      : <empty>
-                    _agp_internal_javaPreCompileRemoteDebugUnitTest_kaptClasspath         : <empty>
-                    _agp_internal_javaPreCompileRemoteDebug_kaptClasspath       : <empty>
-                    _agp_internal_javaPreCompileRemoteReleaseUnitTest_kaptClasspath       : <empty>
-                    _agp_internal_javaPreCompileRemoteRelease_kaptClasspath     : <empty>
-                    androidApis                   : <empty>
-                    androidJdkImage               : <empty>
-                    androidTestAnnotationProcessor          : <empty>
-                    androidTestApi                : <empty>
-                    androidTestApiDependenciesMetadata      : <empty>
-                    androidTestCompileOnly        : <empty>
-                    androidTestCompileOnlyDependenciesMetadata        : <empty>
-                    androidTestDebugAnnotationProcessor     : <empty>
-                    androidTestDebugApi           : <empty>
-                    androidTestDebugApiDependenciesMetadata : <empty>
-                    androidTestDebugCompileOnly   : <empty>
-                    androidTestDebugCompileOnlyDependenciesMetadata   : <empty>
-                    androidTestDebugImplementation          : <empty>
-                    androidTestDebugImplementationDependenciesMetadata          : <empty>
-                    androidTestDebugIntransitiveDependenciesMetadata  : <empty>
-                    androidTestDebugRuntimeOnly   : <empty>
-                    androidTestDebugWearApp       : <empty>
-                    androidTestImplementation     : <empty>
-                    androidTestImplementationDependenciesMetadata     : <empty>
-                    androidTestIntransitiveDependenciesMetadata       : <empty>
-                    androidTestLocalAnnotationProcessor     : <empty>
-                    androidTestLocalApi           : <empty>
-                    androidTestLocalApiDependenciesMetadata : <empty>
-                    androidTestLocalCompileOnly   : <empty>
-                    androidTestLocalCompileOnlyDependenciesMetadata   : <empty>
-                    androidTestLocalDebugAnnotationProcessor          : <empty>
-                    androidTestLocalDebugApi      : <empty>
-                    androidTestLocalDebugApiDependenciesMetadata      : <empty>
-                    androidTestLocalDebugCompileOnly        : <empty>
-                    androidTestLocalDebugCompileOnlyDependenciesMetadata        : <empty>
-                    androidTestLocalDebugImplementation     : <empty>
-                    androidTestLocalDebugImplementationDependenciesMetadata     : <empty>
-                    androidTestLocalDebugIntransitiveDependenciesMetadata       : <empty>
-                    androidTestLocalDebugRuntimeOnly        : <empty>
-                    androidTestLocalDebugWearApp  : <empty>
-                    androidTestLocalImplementation          : <empty>
-                    androidTestLocalImplementationDependenciesMetadata          : <empty>
-                    androidTestLocalIntransitiveDependenciesMetadata  : <empty>
-                    androidTestLocalRuntimeOnly   : <empty>
-                    androidTestLocalWearApp       : <empty>
-                    androidTestReleaseAnnotationProcessor   : <empty>
-                    androidTestReleaseApi         : <empty>
-                    androidTestReleaseApiDependenciesMetadata         : <empty>
-                    androidTestReleaseCompileOnly : <empty>
-                    androidTestReleaseCompileOnlyDependenciesMetadata : <empty>
-                    androidTestReleaseImplementation        : <empty>
-                    androidTestReleaseImplementationDependenciesMetadata        : <empty>
-                    androidTestReleaseIntransitiveDependenciesMetadata          : <empty>
-                    androidTestReleaseRuntimeOnly : <empty>
-                    androidTestReleaseWearApp     : <empty>
-                    androidTestRemoteAnnotationProcessor    : <empty>
-                    androidTestRemoteApi          : <empty>
-                    androidTestRemoteApiDependenciesMetadata          : <empty>
-                    androidTestRemoteCompileOnly  : <empty>
-                    androidTestRemoteCompileOnlyDependenciesMetadata  : <empty>
-                    androidTestRemoteDebugAnnotationProcessor         : <empty>
-                    androidTestRemoteDebugApi     : <empty>
-                    androidTestRemoteDebugApiDependenciesMetadata     : <empty>
-                    androidTestRemoteDebugCompileOnly       : <empty>
-                    androidTestRemoteDebugCompileOnlyDependenciesMetadata       : <empty>
-                    androidTestRemoteDebugImplementation    : <empty>
-                    androidTestRemoteDebugImplementationDependenciesMetadata    : <empty>
-                    androidTestRemoteDebugIntransitiveDependenciesMetadata      : <empty>
-                    androidTestRemoteDebugRuntimeOnly       : <empty>
-                    androidTestRemoteDebugWearApp : <empty>
-                    androidTestRemoteImplementation         : <empty>
-                    androidTestRemoteImplementationDependenciesMetadata         : <empty>
-                    androidTestRemoteIntransitiveDependenciesMetadata : <empty>
-                    androidTestRemoteRuntimeOnly  : <empty>
-                    androidTestRemoteWearApp      : <empty>
-                    androidTestRuntimeOnly        : <empty>
-                    androidTestUtil               : <empty>
-                    androidTestWearApp            : <empty>
-                    annotationProcessor           : <empty>
-                    api                           : <empty>
-                    apiDependenciesMetadata       : <empty>
-                    archives                      : <empty>
-                    compileOnly                   : <empty>
-                    compileOnlyDependenciesMetadata         : <empty>
-                    coreLibraryDesugaring         : <empty>
-                    debugAnnotationProcessor      : <empty>
-                    debugApi                      : <empty>
-                    debugApiDependenciesMetadata  : <empty>
-                    debugCompileOnly              : <empty>
-                    debugCompileOnlyDependenciesMetadata    : <empty>
-                    debugImplementation           : <empty>
-                    debugImplementationDependenciesMetadata : <empty>
-                    debugIntransitiveDependenciesMetadata   : <empty>
-                    debugRuntimeOnly              : <empty>
-                    debugWearApp                  : <empty>
-                    default                       : <empty>
-                    implementation                : <empty>
-                    implementationDependenciesMetadata      : <empty>
-                    intransitiveDependenciesMetadata        : <empty>
-                    kapt                          : <empty>
-                    kaptAndroidTest               : <empty>
-                    kaptAndroidTestDebug          : <empty>
-                    kaptAndroidTestLocal          : <empty>
-                    kaptAndroidTestLocalDebug     : <empty>
-                    kaptAndroidTestRelease        : <empty>
-                    kaptAndroidTestRemote         : <empty>
-                    kaptAndroidTestRemoteDebug    : <empty>
-                    kaptClasspath_kaptLocalDebugAndroidTestKotlin     : <empty>
-                    kaptClasspath_kaptLocalDebugKotlin      : <empty>
-                    kaptClasspath_kaptLocalDebugUnitTestKotlin        : <empty>
-                    kaptClasspath_kaptLocalReleaseKotlin    : <empty>
-                    kaptClasspath_kaptLocalReleaseUnitTestKotlin      : <empty>
-                    kaptClasspath_kaptRemoteDebugAndroidTestKotlin    : <empty>
-                    kaptClasspath_kaptRemoteDebugKotlin     : <empty>
-                    kaptClasspath_kaptRemoteDebugUnitTestKotlin       : <empty>
-                    kaptClasspath_kaptRemoteReleaseKotlin   : <empty>
-                    kaptClasspath_kaptRemoteReleaseUnitTestKotlin     : <empty>
-                    kaptDebug                     : <empty>
-                    kaptLocal                     : <empty>
-                    kaptLocalDebug                : <empty>
-                    kaptLocalRelease              : <empty>
-                    kaptRelease                   : <empty>
-                    kaptRemote                    : <empty>
-                    kaptRemoteDebug               : <empty>
-                    kaptRemoteRelease             : <empty>
-                    kaptTest                      : <empty>
-                    kaptTestDebug                 : <empty>
-                    kaptTestFixtures              : <empty>
-                    kaptTestFixturesDebug         : <empty>
-                    kaptTestFixturesLocal         : <empty>
-                    kaptTestFixturesRelease       : <empty>
-                    kaptTestFixturesRemote        : <empty>
-                    kaptTestLocal                 : <empty>
-                    kaptTestLocalDebug            : <empty>
-                    kaptTestLocalRelease          : <empty>
-                    kaptTestRelease               : <empty>
-                    kaptTestRemote                : <empty>
-                    kaptTestRemoteDebug           : <empty>
-                    kaptTestRemoteRelease         : <empty>
-                    kotlinBuildToolsApiClasspath  : <empty>
-                    kotlinCompilerClasspath       : <empty>
-                    kotlinCompilerPluginClasspath : <empty>
-                    kotlinCompilerPluginClasspathLocalDebug : <empty>
-                    kotlinCompilerPluginClasspathLocalDebugAndroidTest          : <empty>
-                    kotlinCompilerPluginClasspathLocalDebugUnitTest   : <empty>
-                    kotlinCompilerPluginClasspathLocalRelease         : <empty>
-                    kotlinCompilerPluginClasspathLocalReleaseUnitTest : <empty>
-                    kotlinCompilerPluginClasspathRemoteDebug          : <empty>
-                    kotlinCompilerPluginClasspathRemoteDebugAndroidTest         : <empty>
-                    kotlinCompilerPluginClasspathRemoteDebugUnitTest  : <empty>
-                    kotlinCompilerPluginClasspathRemoteRelease        : <empty>
-                    kotlinCompilerPluginClasspathRemoteReleaseUnitTest          : <empty>
-                    kotlinKaptWorkerDependencies  : <empty>
-                    kotlinKlibCommonizerClasspath : <empty>
-                    kotlinNativeCompilerPluginClasspath     : <empty>
-                    lintChecks                    : <empty>
-                    lintPublish                   : <empty>
-                    localAnnotationProcessor      : <empty>
-                    localApi                      : <empty>
-                    localApiDependenciesMetadata  : <empty>
-                    localCompileOnly              : <empty>
-                    localCompileOnlyDependenciesMetadata    : <empty>
-                    localDebugAndroidTestAnnotationProcessorClasspath : <empty>
-                    localDebugAndroidTestApi      : <empty>
-                    localDebugAndroidTestApiDependenciesMetadata      : <empty>
-                    localDebugAndroidTestCompilationApi     : <empty>
-                    localDebugAndroidTestCompilationCompileOnly       : <empty>
-                    localDebugAndroidTestCompilationImplementation    : <empty>
-                    localDebugAndroidTestCompilationRuntimeOnly       : <empty>
-                    localDebugAndroidTestCompileClasspath   : <empty>
-                    localDebugAndroidTestCompileOnly        : <empty>
-                    localDebugAndroidTestCompileOnlyDependenciesMetadata        : <empty>
-                    localDebugAndroidTestImplementation     : <empty>
-                    localDebugAndroidTestImplementationDependenciesMetadata     : <empty>
-                    localDebugAndroidTestIntransitiveDependenciesMetadata       : <empty>
-                    localDebugAndroidTestRuntimeClasspath   : <empty>
-                    localDebugAndroidTestRuntimeOnly        : <empty>
-                    localDebugAnnotationProcessor : <empty>
-                    localDebugAnnotationProcessorClasspath  : <empty>
-                    localDebugApi                 : <empty>
-                    localDebugApiDependenciesMetadata       : <empty>
-                    localDebugApiElements         : <empty>
-                    localDebugCompilationApi      : <empty>
-                    localDebugCompilationCompileOnly        : <empty>
-                    localDebugCompilationImplementation     : <empty>
-                    localDebugCompilationRuntimeOnly        : <empty>
-                    localDebugCompileClasspath    : <empty>
-                    localDebugCompileOnly         : <empty>
-                    localDebugCompileOnlyDependenciesMetadata         : <empty>
-                    localDebugImplementation      : <empty>
-                    localDebugImplementationDependenciesMetadata      : <empty>
-                    localDebugIntransitiveDependenciesMetadata        : <empty>
-                    localDebugReverseMetadataValues         : <empty>
-                    localDebugRuntimeClasspath    : <empty>
-                    localDebugRuntimeElements     : <empty>
-                    localDebugRuntimeOnly         : <empty>
-                    localDebugUnitTestAnnotationProcessorClasspath    : <empty>
-                    localDebugUnitTestApi         : <empty>
-                    localDebugUnitTestApiDependenciesMetadata         : <empty>
-                    localDebugUnitTestCompilationApi        : <empty>
-                    localDebugUnitTestCompilationCompileOnly          : <empty>
-                    localDebugUnitTestCompilationImplementation       : <empty>
-                    localDebugUnitTestCompilationRuntimeOnly          : <empty>
-                    localDebugUnitTestCompileClasspath      : <empty>
-                    localDebugUnitTestCompileOnly : <empty>
-                    localDebugUnitTestCompileOnlyDependenciesMetadata : <empty>
-                    localDebugUnitTestImplementation        : <empty>
-                    localDebugUnitTestImplementationDependenciesMetadata        : <empty>
-                    localDebugUnitTestIntransitiveDependenciesMetadata          : <empty>
-                    localDebugUnitTestRuntimeClasspath      : <empty>
-                    localDebugUnitTestRuntimeOnly : <empty>
-                    localDebugWearApp             : <empty>
-                    localDebugWearBundling        : <empty>
-                    localImplementation           : <empty>
-                    localImplementationDependenciesMetadata : <empty>
-                    localIntransitiveDependenciesMetadata   : <empty>
-                    localReleaseAnnotationProcessor         : <empty>
-                    localReleaseAnnotationProcessorClasspath          : <empty>
-                    localReleaseApi               : <empty>
-                    localReleaseApiDependenciesMetadata     : <empty>
-                    localReleaseApiElements       : <empty>
-                    localReleaseCompilationApi    : <empty>
-                    localReleaseCompilationCompileOnly      : <empty>
-                    localReleaseCompilationImplementation   : <empty>
-                    localReleaseCompilationRuntimeOnly      : <empty>
-                    localReleaseCompileClasspath  : <empty>
-                    localReleaseCompileOnly       : <empty>
-                    localReleaseCompileOnlyDependenciesMetadata       : <empty>
-                    localReleaseImplementation    : <empty>
-                    localReleaseImplementationDependenciesMetadata    : <empty>
-                    localReleaseIntransitiveDependenciesMetadata      : <empty>
-                    localReleaseReverseMetadataValues       : <empty>
-                    localReleaseRuntimeClasspath  : <empty>
-                    localReleaseRuntimeElements   : <empty>
-                    localReleaseRuntimeOnly       : <empty>
-                    localReleaseUnitTestAnnotationProcessorClasspath  : <empty>
-                    localReleaseUnitTestApi       : <empty>
-                    localReleaseUnitTestApiDependenciesMetadata       : <empty>
-                    localReleaseUnitTestCompilationApi      : <empty>
-                    localReleaseUnitTestCompilationCompileOnly        : <empty>
-                    localReleaseUnitTestCompilationImplementation     : <empty>
-                    localReleaseUnitTestCompilationRuntimeOnly        : <empty>
-                    localReleaseUnitTestCompileClasspath    : <empty>
-                    localReleaseUnitTestCompileOnly         : <empty>
-                    localReleaseUnitTestCompileOnlyDependenciesMetadata         : <empty>
-                    localReleaseUnitTestImplementation      : <empty>
-                    localReleaseUnitTestImplementationDependenciesMetadata      : <empty>
-                    localReleaseUnitTestIntransitiveDependenciesMetadata        : <empty>
-                    localReleaseUnitTestRuntimeClasspath    : <empty>
-                    localReleaseUnitTestRuntimeOnly         : <empty>
-                    localReleaseWearApp           : <empty>
-                    localReleaseWearBundling      : <empty>
-                    localRuntimeOnly              : <empty>
-                    localWearApp                  : <empty>
-                    releaseAnnotationProcessor    : <empty>
-                    releaseApi                    : <empty>
-                    releaseApiDependenciesMetadata          : <empty>
-                    releaseCompileOnly            : <empty>
-                    releaseCompileOnlyDependenciesMetadata  : <empty>
-                    releaseImplementation         : <empty>
-                    releaseImplementationDependenciesMetadata         : <empty>
-                    releaseIntransitiveDependenciesMetadata : <empty>
-                    releaseRuntimeOnly            : <empty>
-                    releaseWearApp                : <empty>
-                    remoteAnnotationProcessor     : <empty>
-                    remoteApi                     : <empty>
-                    remoteApiDependenciesMetadata : <empty>
-                    remoteCompileOnly             : <empty>
-                    remoteCompileOnlyDependenciesMetadata   : <empty>
-                    remoteDebugAndroidTestAnnotationProcessorClasspath          : <empty>
-                    remoteDebugAndroidTestApi     : <empty>
-                    remoteDebugAndroidTestApiDependenciesMetadata     : <empty>
-                    remoteDebugAndroidTestCompilationApi    : <empty>
-                    remoteDebugAndroidTestCompilationCompileOnly      : <empty>
-                    remoteDebugAndroidTestCompilationImplementation   : <empty>
-                    remoteDebugAndroidTestCompilationRuntimeOnly      : <empty>
-                    remoteDebugAndroidTestCompileClasspath  : <empty>
-                    remoteDebugAndroidTestCompileOnly       : <empty>
-                    remoteDebugAndroidTestCompileOnlyDependenciesMetadata       : <empty>
-                    remoteDebugAndroidTestImplementation    : <empty>
-                    remoteDebugAndroidTestImplementationDependenciesMetadata    : <empty>
-                    remoteDebugAndroidTestIntransitiveDependenciesMetadata      : <empty>
-                    remoteDebugAndroidTestRuntimeClasspath  : <empty>
-                    remoteDebugAndroidTestRuntimeOnly       : <empty>
-                    remoteDebugAnnotationProcessor          : <empty>
-                    remoteDebugAnnotationProcessorClasspath : <empty>
-                    remoteDebugApi                : <empty>
-                    remoteDebugApiDependenciesMetadata      : <empty>
-                    remoteDebugApiElements        : <empty>
-                    remoteDebugCompilationApi     : <empty>
-                    remoteDebugCompilationCompileOnly       : <empty>
-                    remoteDebugCompilationImplementation    : <empty>
-                    remoteDebugCompilationRuntimeOnly       : <empty>
-                    remoteDebugCompileClasspath   : <empty>
-                    remoteDebugCompileOnly        : <empty>
-                    remoteDebugCompileOnlyDependenciesMetadata        : <empty>
-                    remoteDebugImplementation     : <empty>
-                    remoteDebugImplementationDependenciesMetadata     : <empty>
-                    remoteDebugIntransitiveDependenciesMetadata       : <empty>
-                    remoteDebugReverseMetadataValues        : <empty>
-                    remoteDebugRuntimeClasspath   : <empty>
-                    remoteDebugRuntimeElements    : <empty>
-                    remoteDebugRuntimeOnly        : <empty>
-                    remoteDebugUnitTestAnnotationProcessorClasspath   : <empty>
-                    remoteDebugUnitTestApi        : <empty>
-                    remoteDebugUnitTestApiDependenciesMetadata        : <empty>
-                    remoteDebugUnitTestCompilationApi       : <empty>
-                    remoteDebugUnitTestCompilationCompileOnly         : <empty>
-                    remoteDebugUnitTestCompilationImplementation      : <empty>
-                    remoteDebugUnitTestCompilationRuntimeOnly         : <empty>
-                    remoteDebugUnitTestCompileClasspath     : <empty>
-                    remoteDebugUnitTestCompileOnly          : <empty>
-                    remoteDebugUnitTestCompileOnlyDependenciesMetadata          : <empty>
-                    remoteDebugUnitTestImplementation       : <empty>
-                    remoteDebugUnitTestImplementationDependenciesMetadata       : <empty>
-                    remoteDebugUnitTestIntransitiveDependenciesMetadata         : <empty>
-                    remoteDebugUnitTestRuntimeClasspath     : <empty>
-                    remoteDebugUnitTestRuntimeOnly          : <empty>
-                    remoteDebugWearApp            : <empty>
-                    remoteDebugWearBundling       : <empty>
-                    remoteImplementation          : <empty>
-                    remoteImplementationDependenciesMetadata          : <empty>
-                    remoteIntransitiveDependenciesMetadata  : <empty>
-                    remoteReleaseAnnotationProcessor        : <empty>
-                    remoteReleaseAnnotationProcessorClasspath         : <empty>
-                    remoteReleaseApi              : <empty>
-                    remoteReleaseApiDependenciesMetadata    : <empty>
-                    remoteReleaseApiElements      : <empty>
-                    remoteReleaseCompilationApi   : <empty>
-                    remoteReleaseCompilationCompileOnly     : <empty>
-                    remoteReleaseCompilationImplementation  : <empty>
-                    remoteReleaseCompilationRuntimeOnly     : <empty>
-                    remoteReleaseCompileClasspath : <empty>
-                    remoteReleaseCompileOnly      : <empty>
-                    remoteReleaseCompileOnlyDependenciesMetadata      : <empty>
-                    remoteReleaseImplementation   : <empty>
-                    remoteReleaseImplementationDependenciesMetadata   : <empty>
-                    remoteReleaseIntransitiveDependenciesMetadata     : <empty>
-                    remoteReleaseReverseMetadataValues      : <empty>
-                    remoteReleaseRuntimeClasspath : <empty>
-                    remoteReleaseRuntimeElements  : <empty>
-                    remoteReleaseRuntimeOnly      : <empty>
-                    remoteReleaseUnitTestAnnotationProcessorClasspath : <empty>
-                    remoteReleaseUnitTestApi      : <empty>
-                    remoteReleaseUnitTestApiDependenciesMetadata      : <empty>
-                    remoteReleaseUnitTestCompilationApi     : <empty>
-                    remoteReleaseUnitTestCompilationCompileOnly       : <empty>
-                    remoteReleaseUnitTestCompilationImplementation    : <empty>
-                    remoteReleaseUnitTestCompilationRuntimeOnly       : <empty>
-                    remoteReleaseUnitTestCompileClasspath   : <empty>
-                    remoteReleaseUnitTestCompileOnly        : <empty>
-                    remoteReleaseUnitTestCompileOnlyDependenciesMetadata        : <empty>
-                    remoteReleaseUnitTestImplementation     : <empty>
-                    remoteReleaseUnitTestImplementationDependenciesMetadata     : <empty>
-                    remoteReleaseUnitTestIntransitiveDependenciesMetadata       : <empty>
-                    remoteReleaseUnitTestRuntimeClasspath   : <empty>
-                    remoteReleaseUnitTestRuntimeOnly        : <empty>
-                    remoteReleaseWearApp          : <empty>
-                    remoteReleaseWearBundling     : <empty>
-                    remoteRuntimeOnly             : <empty>
-                    remoteWearApp                 : <empty>
-                    runtimeOnly                   : <empty>
-                    testAnnotationProcessor       : <empty>
-                    testApi                       : <empty>
-                    testApiDependenciesMetadata   : <empty>
-                    testCompileOnly               : <empty>
-                    testCompileOnlyDependenciesMetadata     : <empty>
-                    testDebugAnnotationProcessor  : <empty>
-                    testDebugApi                  : <empty>
-                    testDebugApiDependenciesMetadata        : <empty>
-                    testDebugCompileOnly          : <empty>
-                    testDebugCompileOnlyDependenciesMetadata          : <empty>
-                    testDebugImplementation       : <empty>
-                    testDebugImplementationDependenciesMetadata       : <empty>
-                    testDebugIntransitiveDependenciesMetadata         : <empty>
-                    testDebugRuntimeOnly          : <empty>
-                    testDebugWearApp              : <empty>
-                    testFixturesAnnotationProcessor         : <empty>
-                    testFixturesApi               : <empty>
-                    testFixturesApiDependenciesMetadata     : <empty>
-                    testFixturesCompileOnly       : <empty>
-                    testFixturesCompileOnlyDependenciesMetadata       : <empty>
-                    testFixturesDebugAnnotationProcessor    : <empty>
-                    testFixturesDebugApi          : <empty>
-                    testFixturesDebugApiDependenciesMetadata          : <empty>
-                    testFixturesDebugCompileOnly  : <empty>
-                    testFixturesDebugCompileOnlyDependenciesMetadata  : <empty>
-                    testFixturesDebugImplementation         : <empty>
-                    testFixturesDebugImplementationDependenciesMetadata         : <empty>
-                    testFixturesDebugIntransitiveDependenciesMetadata : <empty>
-                    testFixturesDebugRuntimeOnly  : <empty>
-                    testFixturesDebugWearApp      : <empty>
-                    testFixturesImplementation    : <empty>
-                    testFixturesImplementationDependenciesMetadata    : <empty>
-                    testFixturesIntransitiveDependenciesMetadata      : <empty>
-                    testFixturesLocalAnnotationProcessor    : <empty>
-                    testFixturesLocalApi          : <empty>
-                    testFixturesLocalApiDependenciesMetadata          : <empty>
-                    testFixturesLocalCompileOnly  : <empty>
-                    testFixturesLocalCompileOnlyDependenciesMetadata  : <empty>
-                    testFixturesLocalImplementation         : <empty>
-                    testFixturesLocalImplementationDependenciesMetadata         : <empty>
-                    testFixturesLocalIntransitiveDependenciesMetadata : <empty>
-                    testFixturesLocalRuntimeOnly  : <empty>
-                    testFixturesLocalWearApp      : <empty>
-                    testFixturesReleaseAnnotationProcessor  : <empty>
-                    testFixturesReleaseApi        : <empty>
-                    testFixturesReleaseApiDependenciesMetadata        : <empty>
-                    testFixturesReleaseCompileOnly          : <empty>
-                    testFixturesReleaseCompileOnlyDependenciesMetadata          : <empty>
-                    testFixturesReleaseImplementation       : <empty>
-                    testFixturesReleaseImplementationDependenciesMetadata       : <empty>
-                    testFixturesReleaseIntransitiveDependenciesMetadata         : <empty>
-                    testFixturesReleaseRuntimeOnly          : <empty>
-                    testFixturesReleaseWearApp    : <empty>
-                    testFixturesRemoteAnnotationProcessor   : <empty>
-                    testFixturesRemoteApi         : <empty>
-                    testFixturesRemoteApiDependenciesMetadata         : <empty>
-                    testFixturesRemoteCompileOnly : <empty>
-                    testFixturesRemoteCompileOnlyDependenciesMetadata : <empty>
-                    testFixturesRemoteImplementation        : <empty>
-                    testFixturesRemoteImplementationDependenciesMetadata        : <empty>
-                    testFixturesRemoteIntransitiveDependenciesMetadata          : <empty>
-                    testFixturesRemoteRuntimeOnly : <empty>
-                    testFixturesRemoteWearApp     : <empty>
-                    testFixturesRuntimeOnly       : <empty>
-                    testFixturesWearApp           : <empty>
-                    testImplementation            : <empty>
-                    testImplementationDependenciesMetadata  : <empty>
-                    testIntransitiveDependenciesMetadata    : <empty>
-                    testLocalAnnotationProcessor  : <empty>
-                    testLocalApi                  : <empty>
-                    testLocalApiDependenciesMetadata        : <empty>
-                    testLocalCompileOnly          : <empty>
-                    testLocalCompileOnlyDependenciesMetadata          : <empty>
-                    testLocalDebugAnnotationProcessor       : <empty>
-                    testLocalDebugApi             : <empty>
-                    testLocalDebugApiDependenciesMetadata   : <empty>
-                    testLocalDebugCompileOnly     : <empty>
-                    testLocalDebugCompileOnlyDependenciesMetadata     : <empty>
-                    testLocalDebugImplementation  : <empty>
-                    testLocalDebugImplementationDependenciesMetadata  : <empty>
-                    testLocalDebugIntransitiveDependenciesMetadata    : <empty>
-                    testLocalDebugRuntimeOnly     : <empty>
-                    testLocalDebugWearApp         : <empty>
-                    testLocalImplementation       : <empty>
-                    testLocalImplementationDependenciesMetadata       : <empty>
-                    testLocalIntransitiveDependenciesMetadata         : <empty>
-                    testLocalReleaseAnnotationProcessor     : <empty>
-                    testLocalReleaseApi           : <empty>
-                    testLocalReleaseApiDependenciesMetadata : <empty>
-                    testLocalReleaseCompileOnly   : <empty>
-                    testLocalReleaseCompileOnlyDependenciesMetadata   : <empty>
-                    testLocalReleaseImplementation          : <empty>
-                    testLocalReleaseImplementationDependenciesMetadata          : <empty>
-                    testLocalReleaseIntransitiveDependenciesMetadata  : <empty>
-                    testLocalReleaseRuntimeOnly   : <empty>
-                    testLocalReleaseWearApp       : <empty>
-                    testLocalRuntimeOnly          : <empty>
-                    testLocalWearApp              : <empty>
-                    testReleaseAnnotationProcessor          : <empty>
-                    testReleaseApi                : <empty>
-                    testReleaseApiDependenciesMetadata      : <empty>
-                    testReleaseCompileOnly        : <empty>
-                    testReleaseCompileOnlyDependenciesMetadata        : <empty>
-                    testReleaseImplementation     : <empty>
-                    testReleaseImplementationDependenciesMetadata     : <empty>
-                    testReleaseIntransitiveDependenciesMetadata       : <empty>
-                    testReleaseRuntimeOnly        : <empty>
-                    testReleaseWearApp            : <empty>
-                    testRemoteAnnotationProcessor : <empty>
-                    testRemoteApi                 : <empty>
-                    testRemoteApiDependenciesMetadata       : <empty>
-                    testRemoteCompileOnly         : <empty>
-                    testRemoteCompileOnlyDependenciesMetadata         : <empty>
-                    testRemoteDebugAnnotationProcessor      : <empty>
-                    testRemoteDebugApi            : <empty>
-                    testRemoteDebugApiDependenciesMetadata  : <empty>
-                    testRemoteDebugCompileOnly    : <empty>
-                    testRemoteDebugCompileOnlyDependenciesMetadata    : <empty>
-                    testRemoteDebugImplementation : <empty>
-                    testRemoteDebugImplementationDependenciesMetadata : <empty>
-                    testRemoteDebugIntransitiveDependenciesMetadata   : <empty>
-                    testRemoteDebugRuntimeOnly    : <empty>
-                    testRemoteDebugWearApp        : <empty>
-                    testRemoteImplementation      : <empty>
-                    testRemoteImplementationDependenciesMetadata      : <empty>
-                    testRemoteIntransitiveDependenciesMetadata        : <empty>
-                    testRemoteReleaseAnnotationProcessor    : <empty>
-                    testRemoteReleaseApi          : <empty>
-                    testRemoteReleaseApiDependenciesMetadata          : <empty>
-                    testRemoteReleaseCompileOnly  : <empty>
-                    testRemoteReleaseCompileOnlyDependenciesMetadata  : <empty>
-                    testRemoteReleaseImplementation         : <empty>
-                    testRemoteReleaseImplementationDependenciesMetadata         : <empty>
-                    testRemoteReleaseIntransitiveDependenciesMetadata : <empty>
-                    testRemoteReleaseRuntimeOnly  : <empty>
-                    testRemoteReleaseWearApp      : <empty>
-                    testRemoteRuntimeOnly         : <empty>
-                    testRemoteWearApp             : <empty>
-                    testRuntimeOnly               : <empty>
-                    testWearApp                   : <empty>
-                    wearApp                       : <empty>
-=======
                 sourceSetModel                : DefaultGradleSourceSetModel
                     sourceCompatibility           : <PROJECT_JDK_FEATURE_LEVEL>
                     targetCompatibility           : <PROJECT_JDK_FEATURE_LEVEL>
@@ -2436,7 +1296,6 @@
                         testRuntimeOnly               : <empty>
                         testWearApp                   : <empty>
                         wearApp                       : <empty>
->>>>>>> 0d09370c
             javaLib                       : :javaLib (DefaultExternalProject)
                 path                          : :javaLib [-]
                 identityPath                  : :javaLib [-]
@@ -2450,133 +1309,6 @@
                 tasks
                     test                          : test (DefaultExternalTask)
                         qName                         : :javaLib:test
-<<<<<<< HEAD
-                sourceSets
-                    main                          : main (DefaultExternalSourceSet)
-                        sources
-                            RESOURCE                      : resources (DefaultExternalSourceDirectorySet)
-                                - srcDirs                     : <ROOT>/javaLib/src/main/resources [-]
-                                outputDir                     : <ROOT>/javaLib/out/production/resources [-]
-                                - gradleOutputDirs            : <ROOT>/javaLib/build/resources/main [-]
-                                patterns                      : FilePatternSetImpl
-                            SOURCE                        : alljava (DefaultExternalSourceDirectorySet)
-                                - srcDirs                     : <ROOT>/javaLib/src/main/java
-                                - srcDirs                     : <ROOT>/javaLib/src/main/kotlin [-]
-                                outputDir                     : <ROOT>/javaLib/out/production/classes [-]
-                                - gradleOutputDirs            : <ROOT>/javaLib/build/classes/java/main [-]
-                                - gradleOutputDirs            : <ROOT>/javaLib/build/classes/kotlin/main [-]
-                                - gradleOutputDirs            : <ROOT>/javaLib/build/tmp/kapt3/classes/main [-]
-                                patterns                      : FilePatternSetImpl
-                        - dependencies                : DefaultExternalLibraryDependency
-                            file                          : <M2>/org/jetbrains/kotlin/kotlin-stdlib/<KOTLIN_VERSION>/kotlin-stdlib-<KOTLIN_VERSION>.jar
-                        - dependencies                : DefaultExternalLibraryDependency
-                            file                          : <M2>/com/google/dagger/dagger/2.6/dagger-2.6.jar
-                            source                        : <M2>/com/google/dagger/dagger/2.6/dagger-2.6-sources.jar
-                        - dependencies                : DefaultExternalLibraryDependency
-                            file                          : <M2>/org/jetbrains/annotations/13.0/annotations-13.0.jar
-                            source                        : <M2>/org/jetbrains/annotations/13.0/annotations-13.0-sources.jar
-                        - dependencies                : DefaultExternalLibraryDependency
-                            file                          : <M2>/javax/inject/javax.inject/1/javax.inject-1.jar
-                            source                        : <M2>/javax/inject/javax.inject/1/javax.inject-1-sources.jar
-                        - dependencies                : DefaultFileCollectionDependency
-                            - files                       : <ROOT>/javaLib/build/classes/java/main [-]
-                            - files                       : <ROOT>/javaLib/build/classes/kotlin/main [-]
-                            - files                       : <ROOT>/javaLib/build/tmp/kapt3/classes/main [-]
-                            - files                       : <ROOT>/javaLib/build/resources/main [-]
-                        - artifacts                   : <ROOT>/javaLib/build/libs/javaLib.jar [-]
-                        sourceCompatibility           : 1.7
-                        targetCompatibility           : 1.7
-                    test                          : test (DefaultExternalSourceSet)
-                        sources
-                            TEST                          : alljava (DefaultExternalSourceDirectorySet)
-                                - srcDirs                     : <ROOT>/javaLib/src/test/java [-]
-                                - srcDirs                     : <ROOT>/javaLib/src/test/kotlin [-]
-                                outputDir                     : <ROOT>/javaLib/out/test/classes [-]
-                                - gradleOutputDirs            : <ROOT>/javaLib/build/classes/java/test [-]
-                                - gradleOutputDirs            : <ROOT>/javaLib/build/classes/kotlin/test [-]
-                                - gradleOutputDirs            : <ROOT>/javaLib/build/tmp/kapt3/classes/test [-]
-                                patterns                      : FilePatternSetImpl
-                            TEST_RESOURCE                 : resources (DefaultExternalSourceDirectorySet)
-                                - srcDirs                     : <ROOT>/javaLib/src/test/resources [-]
-                                outputDir                     : <ROOT>/javaLib/out/test/resources [-]
-                                - gradleOutputDirs            : <ROOT>/javaLib/build/resources/test [-]
-                                patterns                      : FilePatternSetImpl
-                        - dependencies                : DefaultFileCollectionDependency
-                            - files                       : <ROOT>/javaLib/build/classes/java/main [-]
-                            - files                       : <ROOT>/javaLib/build/classes/kotlin/main [-]
-                            - files                       : <ROOT>/javaLib/build/tmp/kapt3/classes/main [-]
-                            - files                       : <ROOT>/javaLib/build/resources/main [-]
-                        - dependencies                : DefaultExternalLibraryDependency
-                            file                          : <M2>/org/jetbrains/kotlin/kotlin-stdlib/<KOTLIN_VERSION>/kotlin-stdlib-<KOTLIN_VERSION>.jar
-                        - dependencies                : DefaultExternalLibraryDependency
-                            file                          : <M2>/com/google/dagger/dagger/2.6/dagger-2.6.jar
-                            source                        : <M2>/com/google/dagger/dagger/2.6/dagger-2.6-sources.jar
-                        - dependencies                : DefaultExternalLibraryDependency
-                            file                          : <M2>/org/jetbrains/annotations/13.0/annotations-13.0.jar
-                            source                        : <M2>/org/jetbrains/annotations/13.0/annotations-13.0-sources.jar
-                        - dependencies                : DefaultExternalLibraryDependency
-                            file                          : <M2>/javax/inject/javax.inject/1/javax.inject-1.jar
-                            source                        : <M2>/javax/inject/javax.inject/1/javax.inject-1-sources.jar
-                        - dependencies                : DefaultFileCollectionDependency
-                            - files                       : <ROOT>/javaLib/build/classes/java/test [-]
-                            - files                       : <ROOT>/javaLib/build/classes/kotlin/test [-]
-                            - files                       : <ROOT>/javaLib/build/tmp/kapt3/classes/test [-]
-                            - files                       : <ROOT>/javaLib/build/resources/test [-]
-                        sourceCompatibility           : 1.7
-                        targetCompatibility           : 1.7
-                externalSystemId              : GRADLE
-                - artifacts                   : <ROOT>/javaLib/build/libs/javaLib.jar [-]
-                artifactsByConfiguration
-                    annotationProcessor           : <empty>
-                    api                           : <empty>
-                    apiDependenciesMetadata       : <empty>
-                    - apiElements                 : <ROOT>/javaLib/build/libs/javaLib.jar [-]
-                    - apiElements-published       : <ROOT>/javaLib/build/libs/javaLib.jar [-]
-                    - archives                    : <ROOT>/javaLib/build/libs/javaLib.jar [-]
-                    compileClasspath              : <empty>
-                    compileOnly                   : <empty>
-                    compileOnlyApi                : <empty>
-                    compileOnlyDependenciesMetadata         : <empty>
-                    default                       : <empty>
-                    implementation                : <empty>
-                    implementationDependenciesMetadata      : <empty>
-                    intransitiveDependenciesMetadata        : <empty>
-                    kapt                          : <empty>
-                    kaptClasspath_kaptKotlin      : <empty>
-                    kaptClasspath_kaptTestKotlin  : <empty>
-                    kaptTest                      : <empty>
-                    kotlinBuildToolsApiClasspath  : <empty>
-                    kotlinCompilerClasspath       : <empty>
-                    kotlinCompilerPluginClasspath : <empty>
-                    kotlinCompilerPluginClasspathMain       : <empty>
-                    kotlinCompilerPluginClasspathTest       : <empty>
-                    kotlinKaptWorkerDependencies  : <empty>
-                    kotlinKlibCommonizerClasspath : <empty>
-                    kotlinNativeCompilerPluginClasspath     : <empty>
-                    kotlinScriptDef               : <empty>
-                    kotlinScriptDefExtensions     : <empty>
-                    - mainSourceElements          : <ROOT>/javaLib/src/main/java
-                    - mainSourceElements          : <ROOT>/javaLib/src/main/kotlin [-]
-                    - mainSourceElements          : <ROOT>/javaLib/src/main/resources [-]
-                    runtimeClasspath              : <empty>
-                    - runtimeElements             : <ROOT>/javaLib/build/libs/javaLib.jar [-]
-                    - runtimeElements-published   : <ROOT>/javaLib/build/libs/javaLib.jar [-]
-                    runtimeOnly                   : <empty>
-                    testAnnotationProcessor       : <empty>
-                    testApi                       : <empty>
-                    testApiDependenciesMetadata   : <empty>
-                    testCompileClasspath          : <empty>
-                    testCompileOnly               : <empty>
-                    testCompileOnlyDependenciesMetadata     : <empty>
-                    testImplementation            : <empty>
-                    testImplementationDependenciesMetadata  : <empty>
-                    testIntransitiveDependenciesMetadata    : <empty>
-                    testKotlinScriptDef           : <empty>
-                    testKotlinScriptDefExtensions : <empty>
-                    - testResultsElementsForTest  : <ROOT>/javaLib/build/test-results/test/binary [-]
-                    testRuntimeClasspath          : <empty>
-                    testRuntimeOnly               : <empty>
-=======
                 externalSystemId              : GRADLE
                 sourceSetModel                : DefaultGradleSourceSetModel
                     sourceCompatibility           : 1.7
@@ -2708,7 +1440,6 @@
                                     outputDir                     : <ROOT>/javaLib/out/test/resources [-]
                                     - gradleOutputDirs            : <ROOT>/javaLib/build/resources/test [-]
                                     patterns                      : FilePatternSetImpl
->>>>>>> 0d09370c
             lib                           : :lib (DefaultExternalProject)
                 path                          : :lib [-]
                 identityPath                  : :lib [-]
@@ -2725,221 +1456,6 @@
                     testReleaseUnitTest           : testReleaseUnitTest (DefaultExternalTask)
                         qName                         : :lib:testReleaseUnitTest
                 externalSystemId              : GRADLE
-<<<<<<< HEAD
-                artifactsByConfiguration
-                    androidApis                   : <empty>
-                    androidJdkImage               : <empty>
-                    androidTestAnnotationProcessor          : <empty>
-                    androidTestApi                : <empty>
-                    androidTestApiDependenciesMetadata      : <empty>
-                    androidTestCompileOnly        : <empty>
-                    androidTestCompileOnlyDependenciesMetadata        : <empty>
-                    androidTestDebugAnnotationProcessor     : <empty>
-                    androidTestDebugApi           : <empty>
-                    androidTestDebugApiDependenciesMetadata : <empty>
-                    androidTestDebugCompileOnly   : <empty>
-                    androidTestDebugCompileOnlyDependenciesMetadata   : <empty>
-                    androidTestDebugImplementation          : <empty>
-                    androidTestDebugImplementationDependenciesMetadata          : <empty>
-                    androidTestDebugIntransitiveDependenciesMetadata  : <empty>
-                    androidTestDebugRuntimeOnly   : <empty>
-                    androidTestDebugWearApp       : <empty>
-                    androidTestImplementation     : <empty>
-                    androidTestImplementationDependenciesMetadata     : <empty>
-                    androidTestIntransitiveDependenciesMetadata       : <empty>
-                    androidTestReleaseAnnotationProcessor   : <empty>
-                    androidTestReleaseApi         : <empty>
-                    androidTestReleaseApiDependenciesMetadata         : <empty>
-                    androidTestReleaseCompileOnly : <empty>
-                    androidTestReleaseCompileOnlyDependenciesMetadata : <empty>
-                    androidTestReleaseImplementation        : <empty>
-                    androidTestReleaseImplementationDependenciesMetadata        : <empty>
-                    androidTestReleaseIntransitiveDependenciesMetadata          : <empty>
-                    androidTestReleaseRuntimeOnly : <empty>
-                    androidTestReleaseWearApp     : <empty>
-                    androidTestRuntimeOnly        : <empty>
-                    androidTestUtil               : <empty>
-                    androidTestWearApp            : <empty>
-                    annotationProcessor           : <empty>
-                    api                           : <empty>
-                    apiDependenciesMetadata       : <empty>
-                    - archives                    : <ROOT>/lib/build/outputs/aar/lib-debug.aar [-]
-                    - archives                    : <ROOT>/lib/build/outputs/aar/lib-release.aar [-]
-                    compileOnly                   : <empty>
-                    compileOnlyDependenciesMetadata         : <empty>
-                    coreLibraryDesugaring         : <empty>
-                    debugAndroidTestAnnotationProcessorClasspath      : <empty>
-                    debugAndroidTestApi           : <empty>
-                    debugAndroidTestApiDependenciesMetadata : <empty>
-                    debugAndroidTestCompilationApi          : <empty>
-                    debugAndroidTestCompilationCompileOnly  : <empty>
-                    debugAndroidTestCompilationImplementation         : <empty>
-                    debugAndroidTestCompilationRuntimeOnly  : <empty>
-                    debugAndroidTestCompileClasspath        : <empty>
-                    debugAndroidTestCompileOnly   : <empty>
-                    debugAndroidTestCompileOnlyDependenciesMetadata   : <empty>
-                    debugAndroidTestImplementation          : <empty>
-                    debugAndroidTestImplementationDependenciesMetadata          : <empty>
-                    debugAndroidTestIntransitiveDependenciesMetadata  : <empty>
-                    debugAndroidTestRuntimeClasspath        : <empty>
-                    debugAndroidTestRuntimeOnly   : <empty>
-                    debugAnnotationProcessor      : <empty>
-                    debugAnnotationProcessorClasspath       : <empty>
-                    debugApi                      : <empty>
-                    debugApiDependenciesMetadata  : <empty>
-                    debugApiElements              : <empty>
-                    - debugApiElements-published  : <ROOT>/lib/build/outputs/aar/lib-debug.aar [-]
-                    - debugArchives               : <ROOT>/lib/build/outputs/aar/lib-debug.aar [-]
-                    debugCompilationApi           : <empty>
-                    debugCompilationCompileOnly   : <empty>
-                    debugCompilationImplementation          : <empty>
-                    debugCompilationRuntimeOnly   : <empty>
-                    debugCompileClasspath         : <empty>
-                    debugCompileOnly              : <empty>
-                    debugCompileOnlyDependenciesMetadata    : <empty>
-                    debugImplementation           : <empty>
-                    debugImplementationDependenciesMetadata : <empty>
-                    debugIntransitiveDependenciesMetadata   : <empty>
-                    debugRuntimeClasspath         : <empty>
-                    debugRuntimeElements          : <empty>
-                    - debugRuntimeElements-published        : <ROOT>/lib/build/outputs/aar/lib-debug.aar [-]
-                    debugRuntimeOnly              : <empty>
-                    - debugSourcesElements        : <ROOT>/lib/build/libs/lib-debug-sources.jar [-]
-                    - debugSourcesElements-published        : <ROOT>/lib/build/libs/lib-debug-sources.jar [-]
-                    debugUnitTestAnnotationProcessorClasspath         : <empty>
-                    debugUnitTestApi              : <empty>
-                    debugUnitTestApiDependenciesMetadata    : <empty>
-                    debugUnitTestCompilationApi   : <empty>
-                    debugUnitTestCompilationCompileOnly     : <empty>
-                    debugUnitTestCompilationImplementation  : <empty>
-                    debugUnitTestCompilationRuntimeOnly     : <empty>
-                    debugUnitTestCompileClasspath : <empty>
-                    debugUnitTestCompileOnly      : <empty>
-                    debugUnitTestCompileOnlyDependenciesMetadata      : <empty>
-                    debugUnitTestImplementation   : <empty>
-                    debugUnitTestImplementationDependenciesMetadata   : <empty>
-                    debugUnitTestIntransitiveDependenciesMetadata     : <empty>
-                    debugUnitTestRuntimeClasspath : <empty>
-                    debugUnitTestRuntimeOnly      : <empty>
-                    debugWearApp                  : <empty>
-                    default                       : <empty>
-                    implementation                : <empty>
-                    implementationDependenciesMetadata      : <empty>
-                    intransitiveDependenciesMetadata        : <empty>
-                    kotlinBuildToolsApiClasspath  : <empty>
-                    kotlinCompilerClasspath       : <empty>
-                    kotlinCompilerPluginClasspath : <empty>
-                    kotlinCompilerPluginClasspathDebug      : <empty>
-                    kotlinCompilerPluginClasspathDebugAndroidTest     : <empty>
-                    kotlinCompilerPluginClasspathDebugUnitTest        : <empty>
-                    kotlinCompilerPluginClasspathRelease    : <empty>
-                    kotlinCompilerPluginClasspathReleaseUnitTest      : <empty>
-                    kotlinKlibCommonizerClasspath : <empty>
-                    kotlinNativeCompilerPluginClasspath     : <empty>
-                    lintChecks                    : <empty>
-                    lintPublish                   : <empty>
-                    releaseAnnotationProcessor    : <empty>
-                    releaseAnnotationProcessorClasspath     : <empty>
-                    releaseApi                    : <empty>
-                    releaseApiDependenciesMetadata          : <empty>
-                    releaseApiElements            : <empty>
-                    - releaseApiElements-published          : <ROOT>/lib/build/outputs/aar/lib-release.aar [-]
-                    - releaseArchives             : <ROOT>/lib/build/outputs/aar/lib-release.aar [-]
-                    releaseCompilationApi         : <empty>
-                    releaseCompilationCompileOnly : <empty>
-                    releaseCompilationImplementation        : <empty>
-                    releaseCompilationRuntimeOnly : <empty>
-                    releaseCompileClasspath       : <empty>
-                    releaseCompileOnly            : <empty>
-                    releaseCompileOnlyDependenciesMetadata  : <empty>
-                    releaseImplementation         : <empty>
-                    releaseImplementationDependenciesMetadata         : <empty>
-                    releaseIntransitiveDependenciesMetadata : <empty>
-                    releaseRuntimeClasspath       : <empty>
-                    releaseRuntimeElements        : <empty>
-                    - releaseRuntimeElements-published      : <ROOT>/lib/build/outputs/aar/lib-release.aar [-]
-                    releaseRuntimeOnly            : <empty>
-                    - releaseSourcesElements      : <ROOT>/lib/build/libs/lib-sources.jar [-]
-                    - releaseSourcesElements-published      : <ROOT>/lib/build/libs/lib-sources.jar [-]
-                    releaseUnitTestAnnotationProcessorClasspath       : <empty>
-                    releaseUnitTestApi            : <empty>
-                    releaseUnitTestApiDependenciesMetadata  : <empty>
-                    releaseUnitTestCompilationApi : <empty>
-                    releaseUnitTestCompilationCompileOnly   : <empty>
-                    releaseUnitTestCompilationImplementation          : <empty>
-                    releaseUnitTestCompilationRuntimeOnly   : <empty>
-                    releaseUnitTestCompileClasspath         : <empty>
-                    releaseUnitTestCompileOnly    : <empty>
-                    releaseUnitTestCompileOnlyDependenciesMetadata    : <empty>
-                    releaseUnitTestImplementation : <empty>
-                    releaseUnitTestImplementationDependenciesMetadata : <empty>
-                    releaseUnitTestIntransitiveDependenciesMetadata   : <empty>
-                    releaseUnitTestRuntimeClasspath         : <empty>
-                    releaseUnitTestRuntimeOnly    : <empty>
-                    releaseWearApp                : <empty>
-                    runtimeOnly                   : <empty>
-                    testAnnotationProcessor       : <empty>
-                    testApi                       : <empty>
-                    testApiDependenciesMetadata   : <empty>
-                    testCompileOnly               : <empty>
-                    testCompileOnlyDependenciesMetadata     : <empty>
-                    testDebugAnnotationProcessor  : <empty>
-                    testDebugApi                  : <empty>
-                    testDebugApiDependenciesMetadata        : <empty>
-                    testDebugCompileOnly          : <empty>
-                    testDebugCompileOnlyDependenciesMetadata          : <empty>
-                    testDebugImplementation       : <empty>
-                    testDebugImplementationDependenciesMetadata       : <empty>
-                    testDebugIntransitiveDependenciesMetadata         : <empty>
-                    testDebugRuntimeOnly          : <empty>
-                    testDebugWearApp              : <empty>
-                    testFixturesAnnotationProcessor         : <empty>
-                    testFixturesApi               : <empty>
-                    testFixturesApiDependenciesMetadata     : <empty>
-                    testFixturesCompileOnly       : <empty>
-                    testFixturesCompileOnlyDependenciesMetadata       : <empty>
-                    testFixturesDebugAnnotationProcessor    : <empty>
-                    testFixturesDebugApi          : <empty>
-                    testFixturesDebugApiDependenciesMetadata          : <empty>
-                    testFixturesDebugCompileOnly  : <empty>
-                    testFixturesDebugCompileOnlyDependenciesMetadata  : <empty>
-                    testFixturesDebugImplementation         : <empty>
-                    testFixturesDebugImplementationDependenciesMetadata         : <empty>
-                    testFixturesDebugIntransitiveDependenciesMetadata : <empty>
-                    testFixturesDebugRuntimeOnly  : <empty>
-                    testFixturesDebugWearApp      : <empty>
-                    testFixturesImplementation    : <empty>
-                    testFixturesImplementationDependenciesMetadata    : <empty>
-                    testFixturesIntransitiveDependenciesMetadata      : <empty>
-                    testFixturesReleaseAnnotationProcessor  : <empty>
-                    testFixturesReleaseApi        : <empty>
-                    testFixturesReleaseApiDependenciesMetadata        : <empty>
-                    testFixturesReleaseCompileOnly          : <empty>
-                    testFixturesReleaseCompileOnlyDependenciesMetadata          : <empty>
-                    testFixturesReleaseImplementation       : <empty>
-                    testFixturesReleaseImplementationDependenciesMetadata       : <empty>
-                    testFixturesReleaseIntransitiveDependenciesMetadata         : <empty>
-                    testFixturesReleaseRuntimeOnly          : <empty>
-                    testFixturesReleaseWearApp    : <empty>
-                    testFixturesRuntimeOnly       : <empty>
-                    testFixturesWearApp           : <empty>
-                    testImplementation            : <empty>
-                    testImplementationDependenciesMetadata  : <empty>
-                    testIntransitiveDependenciesMetadata    : <empty>
-                    testReleaseAnnotationProcessor          : <empty>
-                    testReleaseApi                : <empty>
-                    testReleaseApiDependenciesMetadata      : <empty>
-                    testReleaseCompileOnly        : <empty>
-                    testReleaseCompileOnlyDependenciesMetadata        : <empty>
-                    testReleaseImplementation     : <empty>
-                    testReleaseImplementationDependenciesMetadata     : <empty>
-                    testReleaseIntransitiveDependenciesMetadata       : <empty>
-                    testReleaseRuntimeOnly        : <empty>
-                    testReleaseWearApp            : <empty>
-                    testRuntimeOnly               : <empty>
-                    testWearApp                   : <empty>
-                    wearApp                       : <empty>
-=======
                 sourceSetModel                : DefaultGradleSourceSetModel
                     sourceCompatibility           : <PROJECT_JDK_FEATURE_LEVEL>
                     targetCompatibility           : <PROJECT_JDK_FEATURE_LEVEL>
@@ -3185,7 +1701,6 @@
                         testRuntimeOnly               : <empty>
                         testWearApp                   : <empty>
                         wearApp                       : <empty>
->>>>>>> 0d09370c
         projectDir                    : <ROOT>
         buildDir                      : <ROOT>/build [-]
         buildFile                     : <ROOT>/build.gradle
@@ -3683,11 +2198,7 @@
                     ApkFromBundleTaskName         : extractApksForLocalDebug
                     ApkFromBundleTaskOutputListingFile      : <ROOT>/app/build/intermediates/apk_from_bundle_ide_redirect_file/localDebug/createLocalDebugApksFromBundleListingFileRedirect/redirect.txt [-]
                 GeneratedResourceFolders      : <ROOT>/app/build/generated/res/resValues/local/debug [-]
-<<<<<<< HEAD
-                DesugaredMethodFiles          : <GRADLE>/caches/transforms-3/xxxxxxxxxxxxxxxxxxxxxxxxxxxxxxxx/transformed/D8BackportedDesugaredMethods.txt
-=======
                 DesugaredMethodFiles          : <GRADLE>/caches/<TRANSFORMS>/xxxxxxxxxxxxxxxxxxxxxxxxxxxxxxxx/transformed/D8BackportedDesugaredMethods.txt
->>>>>>> 0d09370c
             AndroidTestArtifact
                 Name                          : ANDROID_TEST
                 CompileTaskName               : compileLocalDebugAndroidTestSources
@@ -3832,10 +2343,6 @@
                     - provided                    : androidx.lifecycle:lifecycle-runtime:2.0.0@aar
                     - provided                    : androidx.versionedparcelable:versionedparcelable:1.0.0@aar
                     - provided                    : com.google.dagger:dagger:2.6
-<<<<<<< HEAD
-                    - provided                    : org.jetbrains.kotlin:kotlin-android-extensions-runtime:<KOTLIN_VERSION>
-=======
->>>>>>> 0d09370c
                     - provided                    : org.jetbrains.kotlin:kotlin-stdlib-jdk7:<KOTLIN_VERSION>
                     - provided                    : org.jetbrains.kotlin:kotlin-stdlib:<KOTLIN_VERSION>
                     - provided                    : org.jetbrains:annotations:13.0
@@ -3989,16 +2496,6 @@
                     enableSignatureClashChecks    : true
                     explicitApi                   : disable
                     - pluginClasspaths            : <M2>/org/jetbrains/kotlin/kotlin-annotation-processing-gradle/<KOTLIN_VERSION>/kotlin-annotation-processing-gradle-<KOTLIN_VERSION>.jar
-<<<<<<< HEAD
-                    - pluginClasspaths            : <M2>/org/jetbrains/kotlin/kotlin-compiler-embeddable/<KOTLIN_VERSION>/kotlin-compiler-embeddable-<KOTLIN_VERSION>.jar
-                    - pluginClasspaths            : <M2>/org/jetbrains/kotlin/kotlin-stdlib/<KOTLIN_VERSION>/kotlin-stdlib-<KOTLIN_VERSION>.jar
-                    - pluginClasspaths            : <M2>/org/jetbrains/kotlin/kotlin-script-runtime/<KOTLIN_VERSION>/kotlin-script-runtime-<KOTLIN_VERSION>.jar
-                    - pluginClasspaths            : <M2>/org/jetbrains/kotlin/kotlin-reflect/<KOTLIN_VERSION>/kotlin-reflect-<KOTLIN_VERSION>.jar
-                    - pluginClasspaths            : <M2>/org/jetbrains/kotlin/kotlin-daemon-embeddable/<KOTLIN_VERSION>/kotlin-daemon-embeddable-<KOTLIN_VERSION>.jar
-                    - pluginClasspaths            : <M2>/org/jetbrains/intellij/deps/trove4j/1.0.20200330/trove4j-1.0.20200330.jar
-                    - pluginClasspaths            : <M2>/org/jetbrains/annotations/13.0/annotations-13.0.jar
-=======
->>>>>>> 0d09370c
                     useFirLT                      : true
             localDebugAndroidTest
                 compilerArguments             : K2JVMCompilerArguments
@@ -4018,16 +2515,6 @@
                     enableSignatureClashChecks    : true
                     explicitApi                   : disable
                     - pluginClasspaths            : <M2>/org/jetbrains/kotlin/kotlin-annotation-processing-gradle/<KOTLIN_VERSION>/kotlin-annotation-processing-gradle-<KOTLIN_VERSION>.jar
-<<<<<<< HEAD
-                    - pluginClasspaths            : <M2>/org/jetbrains/kotlin/kotlin-compiler-embeddable/<KOTLIN_VERSION>/kotlin-compiler-embeddable-<KOTLIN_VERSION>.jar
-                    - pluginClasspaths            : <M2>/org/jetbrains/kotlin/kotlin-stdlib/<KOTLIN_VERSION>/kotlin-stdlib-<KOTLIN_VERSION>.jar
-                    - pluginClasspaths            : <M2>/org/jetbrains/kotlin/kotlin-script-runtime/<KOTLIN_VERSION>/kotlin-script-runtime-<KOTLIN_VERSION>.jar
-                    - pluginClasspaths            : <M2>/org/jetbrains/kotlin/kotlin-reflect/<KOTLIN_VERSION>/kotlin-reflect-<KOTLIN_VERSION>.jar
-                    - pluginClasspaths            : <M2>/org/jetbrains/kotlin/kotlin-daemon-embeddable/<KOTLIN_VERSION>/kotlin-daemon-embeddable-<KOTLIN_VERSION>.jar
-                    - pluginClasspaths            : <M2>/org/jetbrains/intellij/deps/trove4j/1.0.20200330/trove4j-1.0.20200330.jar
-                    - pluginClasspaths            : <M2>/org/jetbrains/annotations/13.0/annotations-13.0.jar
-=======
->>>>>>> 0d09370c
                     useFirLT                      : true
             localDebugUnitTest
                 compilerArguments             : K2JVMCompilerArguments
@@ -4047,16 +2534,6 @@
                     enableSignatureClashChecks    : true
                     explicitApi                   : disable
                     - pluginClasspaths            : <M2>/org/jetbrains/kotlin/kotlin-annotation-processing-gradle/<KOTLIN_VERSION>/kotlin-annotation-processing-gradle-<KOTLIN_VERSION>.jar
-<<<<<<< HEAD
-                    - pluginClasspaths            : <M2>/org/jetbrains/kotlin/kotlin-compiler-embeddable/<KOTLIN_VERSION>/kotlin-compiler-embeddable-<KOTLIN_VERSION>.jar
-                    - pluginClasspaths            : <M2>/org/jetbrains/kotlin/kotlin-stdlib/<KOTLIN_VERSION>/kotlin-stdlib-<KOTLIN_VERSION>.jar
-                    - pluginClasspaths            : <M2>/org/jetbrains/kotlin/kotlin-script-runtime/<KOTLIN_VERSION>/kotlin-script-runtime-<KOTLIN_VERSION>.jar
-                    - pluginClasspaths            : <M2>/org/jetbrains/kotlin/kotlin-reflect/<KOTLIN_VERSION>/kotlin-reflect-<KOTLIN_VERSION>.jar
-                    - pluginClasspaths            : <M2>/org/jetbrains/kotlin/kotlin-daemon-embeddable/<KOTLIN_VERSION>/kotlin-daemon-embeddable-<KOTLIN_VERSION>.jar
-                    - pluginClasspaths            : <M2>/org/jetbrains/intellij/deps/trove4j/1.0.20200330/trove4j-1.0.20200330.jar
-                    - pluginClasspaths            : <M2>/org/jetbrains/annotations/13.0/annotations-13.0.jar
-=======
->>>>>>> 0d09370c
                     useFirLT                      : true
         gradleUserHome                : <GRADLE>
         hasKotlinPlugin               : true
@@ -4570,11 +3047,6 @@
                         javaLibrary                   : org.jetbrains.kotlin:kotlin-stdlib:<KOTLIN_VERSION>@jar
                             javaLibrary                   : org.jetbrains:annotations:13.0@jar
                         javaLibrary                   : org.jetbrains:annotations:13.0@jar
-<<<<<<< HEAD
-                        javaLibrary                   : org.jetbrains.kotlin:kotlin-android-extensions-runtime:<KOTLIN_VERSION>@jar
-                            javaLibrary                   : org.jetbrains.kotlin:kotlin-stdlib:<KOTLIN_VERSION>@jar
-=======
->>>>>>> 0d09370c
                         javaLibrary                   : androidx.annotation:annotation:1.0.0@jar
                         javaLibrary                   : androidx.collection:collection:1.0.0@jar
                             javaLibrary                   : androidx.annotation:annotation:1.0.0@jar
@@ -4694,11 +3166,6 @@
                         javaLibrary                   : org.jetbrains.kotlin:kotlin-stdlib:<KOTLIN_VERSION>@jar
                             javaLibrary                   : org.jetbrains:annotations:13.0@jar
                         javaLibrary                   : org.jetbrains:annotations:13.0@jar
-<<<<<<< HEAD
-                        javaLibrary                   : org.jetbrains.kotlin:kotlin-android-extensions-runtime:<KOTLIN_VERSION>@jar
-                            javaLibrary                   : org.jetbrains.kotlin:kotlin-stdlib:<KOTLIN_VERSION>@jar
-=======
->>>>>>> 0d09370c
                         javaLibrary                   : androidx.annotation:annotation:1.0.0@jar
                         javaLibrary                   : androidx.collection:collection:1.0.0@jar
                             javaLibrary                   : androidx.annotation:annotation:1.0.0@jar
@@ -4711,11 +3178,7 @@
                 BuildTasksAndOutputInformation
                     AssembleTaskName              : assembleDebug
                 GeneratedResourceFolders      : <ROOT>/lib/build/generated/res/resValues/debug [-]
-<<<<<<< HEAD
-                DesugaredMethodFiles          : <GRADLE>/caches/transforms-3/xxxxxxxxxxxxxxxxxxxxxxxxxxxxxxxx/transformed/D8BackportedDesugaredMethods.txt
-=======
                 DesugaredMethodFiles          : <GRADLE>/caches/<TRANSFORMS>/xxxxxxxxxxxxxxxxxxxxxxxxxxxxxxxx/transformed/D8BackportedDesugaredMethods.txt
->>>>>>> 0d09370c
             AndroidTestArtifact
                 Name                          : ANDROID_TEST
                 CompileTaskName               : compileDebugAndroidTestSources
@@ -4839,11 +3302,6 @@
                         javaLibrary                   : org.jetbrains.kotlin:kotlin-stdlib:<KOTLIN_VERSION>@jar
                             javaLibrary                   : org.jetbrains:annotations:13.0@jar
                         javaLibrary                   : org.jetbrains:annotations:13.0@jar
-<<<<<<< HEAD
-                        javaLibrary                   : org.jetbrains.kotlin:kotlin-android-extensions-runtime:<KOTLIN_VERSION>@jar
-                            javaLibrary                   : org.jetbrains.kotlin:kotlin-stdlib:<KOTLIN_VERSION>@jar
-=======
->>>>>>> 0d09370c
                         javaLibrary                   : androidx.annotation:annotation:1.0.0@jar
                         javaLibrary                   : androidx.collection:collection:1.0.0@jar
                             javaLibrary                   : androidx.annotation:annotation:1.0.0@jar
@@ -4965,11 +3423,6 @@
                         javaLibrary                   : org.jetbrains.kotlin:kotlin-stdlib:<KOTLIN_VERSION>@jar
                             javaLibrary                   : org.jetbrains:annotations:13.0@jar
                         javaLibrary                   : org.jetbrains:annotations:13.0@jar
-<<<<<<< HEAD
-                        javaLibrary                   : org.jetbrains.kotlin:kotlin-android-extensions-runtime:<KOTLIN_VERSION>@jar
-                            javaLibrary                   : org.jetbrains.kotlin:kotlin-stdlib:<KOTLIN_VERSION>@jar
-=======
->>>>>>> 0d09370c
                         javaLibrary                   : androidx.annotation:annotation:1.0.0@jar
                         javaLibrary                   : androidx.collection:collection:1.0.0@jar
                             javaLibrary                   : androidx.annotation:annotation:1.0.0@jar
@@ -4979,10 +3432,6 @@
                             javaLibrary                   : androidx.annotation:annotation:1.0.0@jar
                         module                        : <ROOT>-:lib-MAIN
                             javaLibrary                   : org.jetbrains.kotlin:kotlin-stdlib:<KOTLIN_VERSION>@jar
-<<<<<<< HEAD
-                            javaLibrary                   : org.jetbrains.kotlin:kotlin-android-extensions-runtime:<KOTLIN_VERSION>@jar
-=======
->>>>>>> 0d09370c
                             androidLibrary                : androidx.appcompat:appcompat:1.0.2@aar
                 ApplicationId                 : com.example.lib.test
                 SigningConfigName             : debug
@@ -5120,11 +3569,6 @@
                         javaLibrary                   : org.jetbrains.kotlin:kotlin-stdlib:<KOTLIN_VERSION>@jar
                             javaLibrary                   : org.jetbrains:annotations:13.0@jar
                         javaLibrary                   : org.jetbrains:annotations:13.0@jar
-<<<<<<< HEAD
-                        javaLibrary                   : org.jetbrains.kotlin:kotlin-android-extensions-runtime:<KOTLIN_VERSION>@jar
-                            javaLibrary                   : org.jetbrains.kotlin:kotlin-stdlib:<KOTLIN_VERSION>@jar
-=======
->>>>>>> 0d09370c
                         javaLibrary                   : androidx.annotation:annotation:1.0.0@jar
                         javaLibrary                   : androidx.collection:collection:1.0.0@jar
                             javaLibrary                   : androidx.annotation:annotation:1.0.0@jar
@@ -5246,11 +3690,6 @@
                         javaLibrary                   : org.jetbrains.kotlin:kotlin-stdlib:<KOTLIN_VERSION>@jar
                             javaLibrary                   : org.jetbrains:annotations:13.0@jar
                         javaLibrary                   : org.jetbrains:annotations:13.0@jar
-<<<<<<< HEAD
-                        javaLibrary                   : org.jetbrains.kotlin:kotlin-android-extensions-runtime:<KOTLIN_VERSION>@jar
-                            javaLibrary                   : org.jetbrains.kotlin:kotlin-stdlib:<KOTLIN_VERSION>@jar
-=======
->>>>>>> 0d09370c
                         javaLibrary                   : androidx.annotation:annotation:1.0.0@jar
                         javaLibrary                   : androidx.collection:collection:1.0.0@jar
                             javaLibrary                   : androidx.annotation:annotation:1.0.0@jar
@@ -5260,10 +3699,6 @@
                             javaLibrary                   : androidx.annotation:annotation:1.0.0@jar
                         module                        : <ROOT>-:lib-MAIN
                             javaLibrary                   : org.jetbrains.kotlin:kotlin-stdlib:<KOTLIN_VERSION>@jar
-<<<<<<< HEAD
-                            javaLibrary                   : org.jetbrains.kotlin:kotlin-android-extensions-runtime:<KOTLIN_VERSION>@jar
-=======
->>>>>>> 0d09370c
                             androidLibrary                : androidx.appcompat:appcompat:1.0.2@aar
                 MockablePlatformJar           : <GRADLE>/caches/<TRANSFORMS>/xxxxxxxxxxxxxxxxxxxxxxxxxxxxxxxx/transformed/android.jar
     kotlinGradleModel             : KotlinGradleModelImpl
@@ -5291,17 +3726,6 @@
                     autoAdvanceLanguageVersion    : true
                     enableSignatureClashChecks    : true
                     explicitApi                   : disable
-<<<<<<< HEAD
-                    - pluginClasspaths            : <M2>/org/jetbrains/kotlin/kotlin-android-extensions/<KOTLIN_VERSION>/kotlin-android-extensions-<KOTLIN_VERSION>.jar
-                    - pluginClasspaths            : <M2>/org/jetbrains/kotlin/kotlin-compiler-embeddable/<KOTLIN_VERSION>/kotlin-compiler-embeddable-<KOTLIN_VERSION>.jar
-                    - pluginClasspaths            : <M2>/org/jetbrains/kotlin/kotlin-stdlib/<KOTLIN_VERSION>/kotlin-stdlib-<KOTLIN_VERSION>.jar
-                    - pluginClasspaths            : <M2>/org/jetbrains/kotlin/kotlin-script-runtime/<KOTLIN_VERSION>/kotlin-script-runtime-<KOTLIN_VERSION>.jar
-                    - pluginClasspaths            : <M2>/org/jetbrains/kotlin/kotlin-reflect/<KOTLIN_VERSION>/kotlin-reflect-<KOTLIN_VERSION>.jar
-                    - pluginClasspaths            : <M2>/org/jetbrains/kotlin/kotlin-daemon-embeddable/<KOTLIN_VERSION>/kotlin-daemon-embeddable-<KOTLIN_VERSION>.jar
-                    - pluginClasspaths            : <M2>/org/jetbrains/intellij/deps/trove4j/1.0.20200330/trove4j-1.0.20200330.jar
-                    - pluginClasspaths            : <M2>/org/jetbrains/annotations/13.0/annotations-13.0.jar
-=======
->>>>>>> 0d09370c
                     useFirLT                      : true
             debugAndroidTest
                 compilerArguments             : K2JVMCompilerArguments
@@ -5320,17 +3744,6 @@
                     autoAdvanceLanguageVersion    : true
                     enableSignatureClashChecks    : true
                     explicitApi                   : disable
-<<<<<<< HEAD
-                    - pluginClasspaths            : <M2>/org/jetbrains/kotlin/kotlin-android-extensions/<KOTLIN_VERSION>/kotlin-android-extensions-<KOTLIN_VERSION>.jar
-                    - pluginClasspaths            : <M2>/org/jetbrains/kotlin/kotlin-compiler-embeddable/<KOTLIN_VERSION>/kotlin-compiler-embeddable-<KOTLIN_VERSION>.jar
-                    - pluginClasspaths            : <M2>/org/jetbrains/kotlin/kotlin-stdlib/<KOTLIN_VERSION>/kotlin-stdlib-<KOTLIN_VERSION>.jar
-                    - pluginClasspaths            : <M2>/org/jetbrains/kotlin/kotlin-script-runtime/<KOTLIN_VERSION>/kotlin-script-runtime-<KOTLIN_VERSION>.jar
-                    - pluginClasspaths            : <M2>/org/jetbrains/kotlin/kotlin-reflect/<KOTLIN_VERSION>/kotlin-reflect-<KOTLIN_VERSION>.jar
-                    - pluginClasspaths            : <M2>/org/jetbrains/kotlin/kotlin-daemon-embeddable/<KOTLIN_VERSION>/kotlin-daemon-embeddable-<KOTLIN_VERSION>.jar
-                    - pluginClasspaths            : <M2>/org/jetbrains/intellij/deps/trove4j/1.0.20200330/trove4j-1.0.20200330.jar
-                    - pluginClasspaths            : <M2>/org/jetbrains/annotations/13.0/annotations-13.0.jar
-=======
->>>>>>> 0d09370c
                     useFirLT                      : true
             debugUnitTest
                 compilerArguments             : K2JVMCompilerArguments
@@ -5349,17 +3762,6 @@
                     autoAdvanceLanguageVersion    : true
                     enableSignatureClashChecks    : true
                     explicitApi                   : disable
-<<<<<<< HEAD
-                    - pluginClasspaths            : <M2>/org/jetbrains/kotlin/kotlin-android-extensions/<KOTLIN_VERSION>/kotlin-android-extensions-<KOTLIN_VERSION>.jar
-                    - pluginClasspaths            : <M2>/org/jetbrains/kotlin/kotlin-compiler-embeddable/<KOTLIN_VERSION>/kotlin-compiler-embeddable-<KOTLIN_VERSION>.jar
-                    - pluginClasspaths            : <M2>/org/jetbrains/kotlin/kotlin-stdlib/<KOTLIN_VERSION>/kotlin-stdlib-<KOTLIN_VERSION>.jar
-                    - pluginClasspaths            : <M2>/org/jetbrains/kotlin/kotlin-script-runtime/<KOTLIN_VERSION>/kotlin-script-runtime-<KOTLIN_VERSION>.jar
-                    - pluginClasspaths            : <M2>/org/jetbrains/kotlin/kotlin-reflect/<KOTLIN_VERSION>/kotlin-reflect-<KOTLIN_VERSION>.jar
-                    - pluginClasspaths            : <M2>/org/jetbrains/kotlin/kotlin-daemon-embeddable/<KOTLIN_VERSION>/kotlin-daemon-embeddable-<KOTLIN_VERSION>.jar
-                    - pluginClasspaths            : <M2>/org/jetbrains/intellij/deps/trove4j/1.0.20200330/trove4j-1.0.20200330.jar
-                    - pluginClasspaths            : <M2>/org/jetbrains/annotations/13.0/annotations-13.0.jar
-=======
->>>>>>> 0d09370c
                     useFirLT                      : true
         gradleUserHome                : <GRADLE>
         hasKotlinPlugin               : true
